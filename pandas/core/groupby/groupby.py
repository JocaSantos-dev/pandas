"""
Provide the groupby split-apply-combine paradigm. Define the GroupBy
class providing the base-class of operations.

The SeriesGroupBy and DataFrameGroupBy sub-class
(defined in pandas.core.groupby.generic)
expose these user-facing objects to provide specific functionailty.
"""

import collections
from contextlib import contextmanager
import datetime
from functools import partial, wraps
import inspect
import re
import types
from typing import (
    Dict,
    FrozenSet,
    Hashable,
    Iterable,
    List,
    Optional,
    Tuple,
    Type,
    Union,
)

import numpy as np

from pandas._config.config import option_context

from pandas._libs import Timestamp
import pandas._libs.groupby as libgroupby
from pandas.compat import set_function_name
from pandas.compat.numpy import function as nv
from pandas.errors import AbstractMethodError
from pandas.util._decorators import Appender, Substitution, cache_readonly
from pandas.util._validators import validate_kwargs

from pandas.core.dtypes.cast import maybe_downcast_to_dtype
from pandas.core.dtypes.common import (
    ensure_float,
    is_datetime64_dtype,
    is_datetime64tz_dtype,
    is_extension_array_dtype,
    is_integer_dtype,
    is_numeric_dtype,
    is_object_dtype,
    is_scalar,
)
from pandas.core.dtypes.missing import isna, notna

from pandas.core import nanops
import pandas.core.algorithms as algorithms
from pandas.core.arrays import Categorical, try_cast_to_ea
from pandas.core.base import DataError, PandasObject, SelectionMixin
import pandas.core.common as com
from pandas.core.construction import extract_array
from pandas.core.frame import DataFrame
from pandas.core.generic import NDFrame
from pandas.core.groupby import base
from pandas.core.index import CategoricalIndex, Index, MultiIndex
from pandas.core.series import Series
from pandas.core.sorting import get_group_index_sorter

_common_see_also = """
        See Also
        --------
        Series.%(name)s
        DataFrame.%(name)s
"""

_apply_docs = dict(
    template="""
    Apply function `func`  group-wise and combine the results together.

    The function passed to `apply` must take a {input} as its first
    argument and return a DataFrame, Series or scalar. `apply` will
    then take care of combining the results back together into a single
    dataframe or series. `apply` is therefore a highly flexible
    grouping method.

    While `apply` is a very flexible method, its downside is that
    using it can be quite a bit slower than using more specific methods
    like `agg` or `transform`. Pandas offers a wide range of method that will
    be much faster than using `apply` for their specific purposes, so try to
    use them before reaching for `apply`.

    Parameters
    ----------
    func : callable
        A callable that takes a {input} as its first argument, and
        returns a dataframe, a series or a scalar. In addition the
        callable may take positional and keyword arguments.
    args, kwargs : tuple and dict
        Optional positional and keyword arguments to pass to `func`.

    Returns
    -------
    applied : Series or DataFrame

    See Also
    --------
    pipe : Apply function to the full GroupBy object instead of to each
        group.
    aggregate : Apply aggregate function to the GroupBy object.
    transform : Apply function column-by-column to the GroupBy object.
    Series.apply : Apply a function to a Series.
    DataFrame.apply : Apply a function to each row or column of a DataFrame.
    """,
    dataframe_examples="""
    >>> df = pd.DataFrame({'A': 'a a b'.split(),
                           'B': [1,2,3],
                           'C': [4,6, 5]})
    >>> g = df.groupby('A')

    Notice that ``g`` has two groups, ``a`` and ``b``.
    Calling `apply` in various ways, we can get different grouping results:

    Example 1: below the function passed to `apply` takes a DataFrame as
    its argument and returns a DataFrame. `apply` combines the result for
    each group together into a new DataFrame:

    >>> g[['B', 'C']].apply(lambda x: x / x.sum())
              B    C
    0  0.333333  0.4
    1  0.666667  0.6
    2  1.000000  1.0

    Example 2: The function passed to `apply` takes a DataFrame as
    its argument and returns a Series.  `apply` combines the result for
    each group together into a new DataFrame:

    >>> g[['B', 'C']].apply(lambda x: x.max() - x.min())
       B  C
    A
    a  1  2
    b  0  0

    Example 3: The function passed to `apply` takes a DataFrame as
    its argument and returns a scalar. `apply` combines the result for
    each group together into a Series, including setting the index as
    appropriate:

    >>> g.apply(lambda x: x.C.max() - x.B.min())
    A
    a    5
    b    2
    dtype: int64
    """,
    series_examples="""
    >>> s = pd.Series([0, 1, 2], index='a a b'.split())
    >>> g = s.groupby(s.index)

    From ``s`` above we can see that ``g`` has two groups, ``a`` and ``b``.
    Calling `apply` in various ways, we can get different grouping results:

    Example 1: The function passed to `apply` takes a Series as
    its argument and returns a Series.  `apply` combines the result for
    each group together into a new Series:

    >>> g.apply(lambda x:  x*2 if x.name == 'b' else x/2)
    0    0.0
    1    0.5
    2    4.0
    dtype: float64

    Example 2: The function passed to `apply` takes a Series as
    its argument and returns a scalar. `apply` combines the result for
    each group together into a Series, including setting the index as
    appropriate:

    >>> g.apply(lambda x: x.max() - x.min())
    a    1
    b    0
    dtype: int64

    Notes
    -----
    In the current implementation `apply` calls `func` twice on the
    first group to decide whether it can take a fast or slow code
    path. This can lead to unexpected behavior if `func` has
    side-effects, as they will take effect twice for the first
    group.

    Examples
    --------
    {examples}
    """,
)

_pipe_template = """
Apply a function `func` with arguments to this %(klass)s object and return
the function's result.

%(versionadded)s

Use `.pipe` when you want to improve readability by chaining together
functions that expect Series, DataFrames, GroupBy or Resampler objects.
Instead of writing

>>> h(g(f(df.groupby('group')), arg1=a), arg2=b, arg3=c)

You can write

>>> (df.groupby('group')
...    .pipe(f)
...    .pipe(g, arg1=a)
...    .pipe(h, arg2=b, arg3=c))

which is much more readable.

Parameters
----------
func : callable or tuple of (callable, string)
    Function to apply to this %(klass)s object or, alternatively,
    a `(callable, data_keyword)` tuple where `data_keyword` is a
    string indicating the keyword of `callable` that expects the
    %(klass)s object.
args : iterable, optional
       Positional arguments passed into `func`.
kwargs : dict, optional
         A dictionary of keyword arguments passed into `func`.

Returns
-------
object : the return type of `func`.

See Also
--------
Series.pipe : Apply a function with arguments to a series.
DataFrame.pipe: Apply a function with arguments to a dataframe.
apply : Apply function to each group instead of to the
    full %(klass)s object.

Notes
-----
See more `here
<http://pandas.pydata.org/pandas-docs/stable/user_guide/groupby.html#piping-function-calls>`_

Examples
--------
%(examples)s
"""

_transform_template = """
Call function producing a like-indexed %(klass)s on each group and
return a %(klass)s having the same indexes as the original object
filled with the transformed values

Parameters
----------
f : function
    Function to apply to each group

Returns
-------
%(klass)s

See Also
--------
aggregate, transform

Notes
-----
Each group is endowed the attribute 'name' in case you need to know
which group you are working on.

The current implementation imposes three requirements on f:

* f must return a value that either has the same shape as the input
  subframe or can be broadcast to the shape of the input subframe.
  For example, if `f` returns a scalar it will be broadcast to have the
  same shape as the input subframe.
* if this is a DataFrame, f must support application column-by-column
  in the subframe. If f also supports application to the entire subframe,
  then a fast path is used starting from the second chunk.
* f must not mutate groups. Mutation is not supported and may
  produce unexpected results.

Examples
--------

# Same shape
>>> df = pd.DataFrame({'A' : ['foo', 'bar', 'foo', 'bar',
...                           'foo', 'bar'],
...                    'B' : ['one', 'one', 'two', 'three',
...                          'two', 'two'],
...                    'C' : [1, 5, 5, 2, 5, 5],
...                    'D' : [2.0, 5., 8., 1., 2., 9.]})
>>> grouped = df.groupby('A')
>>> grouped.transform(lambda x: (x - x.mean()) / x.std())
          C         D
0 -1.154701 -0.577350
1  0.577350  0.000000
2  0.577350  1.154701
3 -1.154701 -1.000000
4  0.577350 -0.577350
5  0.577350  1.000000

# Broadcastable
>>> grouped.transform(lambda x: x.max() - x.min())
   C    D
0  4  6.0
1  3  8.0
2  4  6.0
3  3  8.0
4  4  6.0
5  3  8.0
"""


class GroupByPlot(PandasObject):
    """
    Class implementing the .plot attribute for groupby objects.
    """

    def __init__(self, groupby):
        self._groupby = groupby

    def __call__(self, *args, **kwargs):
        def f(self):
            return self.plot(*args, **kwargs)

        f.__name__ = "plot"
        return self._groupby.apply(f)

    def __getattr__(self, name):
        def attr(*args, **kwargs):
            def f(self):
                return getattr(self.plot, name)(*args, **kwargs)

            return self._groupby.apply(f)

        return attr


@contextmanager
def _group_selection_context(groupby):
    """
    Set / reset the _group_selection_context.
    """
    groupby._set_group_selection()
    yield groupby
    groupby._reset_group_selection()


class _GroupBy(PandasObject, SelectionMixin):
    _group_selection = None
    _apply_whitelist = frozenset()  # type: FrozenSet[str]

    def __init__(
        self,
        obj: NDFrame,
        keys=None,
        axis: int = 0,
        level=None,
        grouper=None,
        exclusions=None,
        selection=None,
        as_index=True,
        sort=True,
        group_keys=True,
        squeeze=False,
        observed=False,
        **kwargs
    ):

        self._selection = selection

        assert isinstance(obj, NDFrame), type(obj)
        obj._consolidate_inplace()

        self.level = level

        if not as_index:
            if not isinstance(obj, DataFrame):
                raise TypeError("as_index=False only valid with DataFrame")
            if axis != 0:
                raise ValueError("as_index=False only valid for axis=0")

        self.as_index = as_index
        self.keys = keys
        self.sort = sort
        self.group_keys = group_keys
        self.squeeze = squeeze
        self.observed = observed
        self.mutated = kwargs.pop("mutated", False)

        if grouper is None:
            from pandas.core.groupby.grouper import _get_grouper

            grouper, exclusions, obj = _get_grouper(
                obj,
                keys,
                axis=axis,
                level=level,
                sort=sort,
                observed=observed,
                mutated=self.mutated,
            )

        self.obj = obj
        self.axis = obj._get_axis_number(axis)
        self.grouper = grouper
        self.exclusions = set(exclusions) if exclusions else set()

        # we accept no other args
        validate_kwargs("group", kwargs, {})

    def __len__(self):
        return len(self.groups)

    def __repr__(self):
        # TODO: Better repr for GroupBy object
        return object.__repr__(self)

    def _assure_grouper(self):
        """
        We create the grouper on instantiation sub-classes may have a
        different policy.
        """
        pass

    @property
    def groups(self):
        """
        Dict {group name -> group labels}.
        """
        self._assure_grouper()
        return self.grouper.groups

    @property
    def ngroups(self):
        self._assure_grouper()
        return self.grouper.ngroups

    @property
    def indices(self):
        """
        Dict {group name -> group indices}.
        """
        self._assure_grouper()
        return self.grouper.indices

    def _get_indices(self, names):
        """
        Safe get multiple indices, translate keys for
        datelike to underlying repr.
        """

        def get_converter(s):
            # possibly convert to the actual key types
            # in the indices, could be a Timestamp or a np.datetime64
            if isinstance(s, (Timestamp, datetime.datetime)):
                return lambda key: Timestamp(key)
            elif isinstance(s, np.datetime64):
                return lambda key: Timestamp(key).asm8
            else:
                return lambda key: key

        if len(names) == 0:
            return []

        if len(self.indices) > 0:
            index_sample = next(iter(self.indices))
        else:
            index_sample = None  # Dummy sample

        name_sample = names[0]
        if isinstance(index_sample, tuple):
            if not isinstance(name_sample, tuple):
                msg = "must supply a tuple to get_group with multiple grouping keys"
                raise ValueError(msg)
            if not len(name_sample) == len(index_sample):
                try:
                    # If the original grouper was a tuple
                    return [self.indices[name] for name in names]
                except KeyError:
                    # turns out it wasn't a tuple
                    msg = (
                        "must supply a same-length tuple to get_group"
                        " with multiple grouping keys"
                    )
                    raise ValueError(msg)

            converters = [get_converter(s) for s in index_sample]
            names = (tuple(f(n) for f, n in zip(converters, name)) for name in names)

        else:
            converter = get_converter(index_sample)
            names = (converter(name) for name in names)

        return [self.indices.get(name, []) for name in names]

    def _get_index(self, name):
        """
        Safe get index, translate keys for datelike to underlying repr.
        """
        return self._get_indices([name])[0]

    @cache_readonly
    def _selected_obj(self):

        if self._selection is None or isinstance(self.obj, Series):
            if self._group_selection is not None:
                return self.obj[self._group_selection]
            return self.obj
        else:
            return self.obj[self._selection]

    def _reset_group_selection(self):
        """
        Clear group based selection.

        Used for methods needing to return info on each group regardless of
        whether a group selection was previously set.
        """
        if self._group_selection is not None:
            # GH12839 clear cached selection too when changing group selection
            self._group_selection = None
            self._reset_cache("_selected_obj")

    def _set_group_selection(self):
        """
        Create group based selection.

        Used when selection is not passed directly but instead via a grouper.

        NOTE: this should be paired with a call to _reset_group_selection
        """
        grp = self.grouper
        if not (
            self.as_index
            and getattr(grp, "groupings", None) is not None
            and self.obj.ndim > 1
            and self._group_selection is None
        ):
            return

        ax = self.obj._info_axis
        groupers = [g.name for g in grp.groupings if g.level is None and g.in_axis]

        if len(groupers):
            # GH12839 clear selected obj cache when group selection changes
            self._group_selection = ax.difference(Index(groupers), sort=False).tolist()
            self._reset_cache("_selected_obj")

    def _set_result_index_ordered(self, result):
        # set the result index on the passed values object and
        # return the new object, xref 8046

        # the values/counts are repeated according to the group index
        # shortcut if we have an already ordered grouper
        if not self.grouper.is_monotonic:
            index = Index(np.concatenate(self._get_indices(self.grouper.result_index)))
            result.set_axis(index, axis=self.axis, inplace=True)
            result = result.sort_index(axis=self.axis)

        result.set_axis(self.obj._get_axis(self.axis), axis=self.axis, inplace=True)
        return result

    def _dir_additions(self):
        return self.obj._dir_additions() | self._apply_whitelist

    def __getattr__(self, attr):
        if attr in self._internal_names_set:
            return object.__getattribute__(self, attr)
        if attr in self.obj:
            return self[attr]

        raise AttributeError(
            "'{typ}' object has no attribute '{attr}'".format(
                typ=type(self).__name__, attr=attr
            )
        )

    @Substitution(
        klass="GroupBy",
        versionadded=".. versionadded:: 0.21.0",
        examples="""\
>>> df = pd.DataFrame({'A': 'a b a b'.split(), 'B': [1, 2, 3, 4]})
>>> df
   A  B
0  a  1
1  b  2
2  a  3
3  b  4

To get the difference between each groups maximum and minimum value in one
pass, you can do

>>> df.groupby('A').pipe(lambda x: x.max() - x.min())
   B
A
a  2
b  2""",
    )
    @Appender(_pipe_template)
    def pipe(self, func, *args, **kwargs):
        return com.pipe(self, func, *args, **kwargs)

    plot = property(GroupByPlot)

    def _make_wrapper(self, name):
        assert name in self._apply_whitelist

        self._set_group_selection()

        # need to setup the selection
        # as are not passed directly but in the grouper
        f = getattr(self._selected_obj, name)
        if not isinstance(f, types.MethodType):
            return self.apply(lambda self: getattr(self, name))

        f = getattr(type(self._selected_obj), name)
        sig = inspect.signature(f)

        def wrapper(*args, **kwargs):
            # a little trickery for aggregation functions that need an axis
            # argument
            if "axis" in sig.parameters:
                if kwargs.get("axis", None) is None:
                    kwargs["axis"] = self.axis

            def curried(x):
                return f(x, *args, **kwargs)

            # preserve the name so we can detect it when calling plot methods,
            # to avoid duplicates
            curried.__name__ = name

            # special case otherwise extra plots are created when catching the
            # exception below
            if name in base.plotting_methods:
                return self.apply(curried)

            try:
                return self.apply(curried)
            except TypeError as err:
                if not re.search(
                    "reduction operation '.*' not allowed for this dtype", str(err)
                ):
                    # We don't have a cython implementation
                    # TODO: is the above comment accurate?
                    raise

            # related to : GH3688
            # try item-by-item
            # this can be called recursively, so need to raise
            # ValueError
            # if we don't have this method to indicated to aggregate to
            # mark this column as an error
            try:
                result = self._aggregate_item_by_item(name, *args, **kwargs)
                assert self.obj.ndim == 2
                return result
            except AttributeError:
                # e.g. SparseArray has no flags attr
                # FIXME: 'SeriesGroupBy' has no attribute '_aggregate_item_by_item'
                #  occurs in idxmax() case
                #  in tests.groupby.test_function.test_non_cython_api
                assert self.obj.ndim == 1
                raise ValueError

        wrapper.__name__ = name
        return wrapper

    def get_group(self, name, obj=None):
        """
        Construct DataFrame from group with provided name.

        Parameters
        ----------
        name : object
            The name of the group to get as a DataFrame.
        obj : DataFrame, default None
            The DataFrame to take the DataFrame out of.  If
            it is None, the object groupby was called on will
            be used.

        Returns
        -------
        group : same type as obj
        """
        if obj is None:
            obj = self._selected_obj

        inds = self._get_index(name)
        if not len(inds):
            raise KeyError(name)

        return obj.take(inds, axis=self.axis)

    def __iter__(self):
        """
        Groupby iterator.

        Returns
        -------
        Generator yielding sequence of (name, subsetted object)
        for each group
        """
        return self.grouper.get_iterator(self.obj, axis=self.axis)

    @Appender(
        _apply_docs["template"].format(
            input="dataframe", examples=_apply_docs["dataframe_examples"]
        )
    )
    def apply(self, func, *args, **kwargs):

        func = self._is_builtin_func(func)

        # this is needed so we don't try and wrap strings. If we could
        # resolve functions to their callable functions prior, this
        # wouldn't be needed
        if args or kwargs:
            if callable(func):

                @wraps(func)
                def f(g):
                    with np.errstate(all="ignore"):
                        return func(g, *args, **kwargs)

            elif hasattr(nanops, "nan" + func):
                # TODO: should we wrap this in to e.g. _is_builtin_func?
                f = getattr(nanops, "nan" + func)

            else:
                raise ValueError(
                    "func must be a callable if args or kwargs are supplied"
                )
        else:
            f = func

        # ignore SettingWithCopy here in case the user mutates
        with option_context("mode.chained_assignment", None):
            try:
                result = self._python_apply_general(f)
            except TypeError:
                # gh-20949
                # try again, with .apply acting as a filtering
                # operation, by excluding the grouping column
                # This would normally not be triggered
                # except if the udf is trying an operation that
                # fails on *some* columns, e.g. a numeric operation
                # on a string grouper column

                with _group_selection_context(self):
                    return self._python_apply_general(f)

        return result

    def _python_apply_general(self, f):
        keys, values, mutated = self.grouper.apply(f, self._selected_obj, self.axis)

        return self._wrap_applied_output(
            keys, values, not_indexed_same=mutated or self.mutated
        )

    def _iterate_slices(self) -> Iterable[Tuple[Optional[Hashable], Series]]:
        raise AbstractMethodError(self)

    def transform(self, func, *args, **kwargs):
        raise AbstractMethodError(self)

    def _cumcount_array(self, ascending: bool = True):
        """
        Parameters
        ----------
        ascending : bool, default True
            If False, number in reverse, from length of group - 1 to 0.

        Notes
        -----
        this is currently implementing sort=False
        (though the default is sort=True) for groupby in general
        """
        ids, _, ngroups = self.grouper.group_info
        sorter = get_group_index_sorter(ids, ngroups)
        ids, count = ids[sorter], len(ids)

        if count == 0:
            return np.empty(0, dtype=np.int64)

        run = np.r_[True, ids[:-1] != ids[1:]]
        rep = np.diff(np.r_[np.nonzero(run)[0], count])
        out = (~run).cumsum()

        if ascending:
            out -= np.repeat(out[run], rep)
        else:
            out = np.repeat(out[np.r_[run[1:], True]], rep) - out

        rev = np.empty(count, dtype=np.intp)
        rev[sorter] = np.arange(count, dtype=np.intp)
        return out[rev].astype(np.int64, copy=False)

    def _try_cast(self, result, obj, numeric_only: bool = False):
        """
        Try to cast the result to our obj original type,
        we may have roundtripped through object in the mean-time.

        If numeric_only is True, then only try to cast numerics
        and not datetimelikes.

        """
        if obj.ndim > 1:
            dtype = obj._values.dtype
        else:
            dtype = obj.dtype

        if not is_scalar(result):
            if is_datetime64tz_dtype(dtype):
                # GH 23683
                # Prior results _may_ have been generated in UTC.
                # Ensure we localize to UTC first before converting
                # to the target timezone
                arr = extract_array(obj)
                try:
                    result = arr._from_sequence(result, dtype="datetime64[ns, UTC]")
                    result = result.astype(dtype)
                except TypeError:
                    # _try_cast was called at a point where the result
                    # was already tz-aware
                    pass
            elif is_extension_array_dtype(dtype):
                # The function can return something of any type, so check
                # if the type is compatible with the calling EA.

                # return the same type (Series) as our caller
                cls = dtype.construct_array_type()
                result = try_cast_to_ea(cls, result, dtype=dtype)
            elif numeric_only and is_numeric_dtype(dtype) or not numeric_only:
                result = maybe_downcast_to_dtype(result, dtype)

        return result

    def _transform_should_cast(self, func_nm: str) -> bool:
        """
        Parameters
        ----------
        func_nm: str
            The name of the aggregation function being performed

        Returns
        -------
        bool
            Whether transform should attempt to cast the result of aggregation
        """
        return (self.size().fillna(0) > 0).any() and (
            func_nm not in base.cython_cast_blacklist
        )

<<<<<<< HEAD
    def _cython_transform(self, how, numeric_only=True, **kwargs):
        output: Dict = collections.OrderedDict()
=======
    def _cython_transform(self, how: str, numeric_only: bool = True, **kwargs):
        output = collections.OrderedDict()  # type: dict
>>>>>>> d3461c14
        for name, obj in self._iterate_slices():
            is_numeric = is_numeric_dtype(obj.dtype)
            if numeric_only and not is_numeric:
                continue

            try:
                result, names = self.grouper.transform(obj.values, how, **kwargs)
            except NotImplementedError:
                continue
            if self._transform_should_cast(how):
                output[name] = self._try_cast(result, obj)
            else:
                output[name] = result

        if len(output) == 0:
            raise DataError("No numeric types to aggregate")

        return self._wrap_transformed_output(output, names)

    def _wrap_aggregated_output(self, output, names=None):
        raise AbstractMethodError(self)

    def _wrap_transformed_output(self, output, names=None):
        raise AbstractMethodError(self)

    def _wrap_applied_output(self, keys, values, not_indexed_same: bool = False):
        raise AbstractMethodError(self)

    def _cython_agg_general(
        self, how: str, alt=None, numeric_only: bool = True, min_count: int = -1
    ):
        output = {}
        for name, obj in self._iterate_slices():
            is_numeric = is_numeric_dtype(obj.dtype)
            if numeric_only and not is_numeric:
                continue

            result, names = self.grouper.aggregate(obj.values, how, min_count=min_count)
            output[name] = self._try_cast(result, obj)

        if len(output) == 0:
            raise DataError("No numeric types to aggregate")

        return self._wrap_aggregated_output(output, names)

    def _python_agg_general(self, func, *args, **kwargs):
        func = self._is_builtin_func(func)
        f = lambda x: func(x, *args, **kwargs)

        # iterate through "columns" ex exclusions to populate output dict
        output = {}
        for name, obj in self._iterate_slices():
            try:
                # if this function is invalid for this dtype, we will ignore it.
                func(obj[:0])
            except TypeError:
                continue
            except AssertionError:
                raise
            except Exception:
                # Our function depends on having a non-empty argument
                #  See test_groupby_agg_err_catching
                pass

            result, counts = self.grouper.agg_series(obj, f)
            if result is not None:
                # TODO: only 3 test cases get None here, do something
                #  in those cases
                output[name] = self._try_cast(result, obj, numeric_only=True)

        if len(output) == 0:
            return self._python_apply_general(f)

        if self.grouper._filter_empty_groups:

            mask = counts.ravel() > 0
            for name, result in output.items():

                # since we are masking, make sure that we have a float object
                values = result
                if is_numeric_dtype(values.dtype):
                    values = ensure_float(values)

                output[name] = self._try_cast(values[mask], result)

        return self._wrap_aggregated_output(output)

    def _concat_objects(self, keys, values, not_indexed_same: bool = False):
        from pandas.core.reshape.concat import concat

        def reset_identity(values):
            # reset the identities of the components
            # of the values to prevent aliasing
            for v in com.not_none(*values):
                ax = v._get_axis(self.axis)
                ax._reset_identity()
            return values

        if not not_indexed_same:
            result = concat(values, axis=self.axis)
            ax = self._selected_obj._get_axis(self.axis)

            if isinstance(result, Series):
                result = result.reindex(ax)
            else:

                # this is a very unfortunate situation
                # we have a multi-index that is NOT lexsorted
                # and we have a result which is duplicated
                # we can't reindex, so we resort to this
                # GH 14776
                if isinstance(ax, MultiIndex) and not ax.is_unique:
                    indexer = algorithms.unique1d(
                        result.index.get_indexer_for(ax.values)
                    )
                    result = result.take(indexer, axis=self.axis)
                else:
                    result = result.reindex(ax, axis=self.axis)

        elif self.group_keys:

            values = reset_identity(values)
            if self.as_index:

                # possible MI return case
                group_keys = keys
                group_levels = self.grouper.levels
                group_names = self.grouper.names

                result = concat(
                    values,
                    axis=self.axis,
                    keys=group_keys,
                    levels=group_levels,
                    names=group_names,
                    sort=False,
                )
            else:

                # GH5610, returns a MI, with the first level being a
                # range index
                keys = list(range(len(values)))
                result = concat(values, axis=self.axis, keys=keys)
        else:
            values = reset_identity(values)
            result = concat(values, axis=self.axis)

        if isinstance(result, Series) and self._selection_name is not None:

            result.name = self._selection_name

        return result

    def _apply_filter(self, indices, dropna):
        if len(indices) == 0:
            indices = np.array([], dtype="int64")
        else:
            indices = np.sort(np.concatenate(indices))
        if dropna:
            filtered = self._selected_obj.take(indices, axis=self.axis)
        else:
            mask = np.empty(len(self._selected_obj.index), dtype=bool)
            mask.fill(False)
            mask[indices.astype(int)] = True
            # mask fails to broadcast when passed to where; broadcast manually.
            mask = np.tile(mask, list(self._selected_obj.shape[1:]) + [1]).T
            filtered = self._selected_obj.where(mask)  # Fill with NaNs.
        return filtered


class GroupBy(_GroupBy):
    """
    Class for grouping and aggregating relational data.

    See aggregate, transform, and apply functions on this object.

    It's easiest to use obj.groupby(...) to use GroupBy, but you can also do:

    ::

        grouped = groupby(obj, ...)

    Parameters
    ----------
    obj : pandas object
    axis : int, default 0
    level : int, default None
        Level of MultiIndex
    groupings : list of Grouping objects
        Most users should ignore this
    exclusions : array-like, optional
        List of columns to exclude
    name : str
        Most users should ignore this

    Returns
    -------
    **Attributes**
    groups : dict
        {group name -> group labels}
    len(grouped) : int
        Number of groups

    Notes
    -----
    After grouping, see aggregate, apply, and transform functions. Here are
    some other brief notes about usage. When grouping by multiple groups, the
    result index will be a MultiIndex (hierarchical) by default.

    Iteration produces (key, group) tuples, i.e. chunking the data by group. So
    you can write code like:

    ::

        grouped = obj.groupby(keys, axis=axis)
        for key, group in grouped:
            # do something with the data

    Function calls on GroupBy, if not specially implemented, "dispatch" to the
    grouped data. So if you group a DataFrame and wish to invoke the std()
    method on each group, you can simply do:

    ::

        df.groupby(mapper).std()

    rather than

    ::

        df.groupby(mapper).aggregate(np.std)

    You can pass arguments to these "wrapped" functions, too.

    See the online documentation for full exposition on these topics and much
    more
    """

    def _bool_agg(self, val_test, skipna):
        """
        Shared func to call any / all Cython GroupBy implementations.
        """

        def objs_to_bool(vals: np.ndarray) -> Tuple[np.ndarray, Type]:
            if is_object_dtype(vals):
                vals = np.array([bool(x) for x in vals])
            else:
                vals = vals.astype(np.bool)

            return vals.view(np.uint8), np.bool

        def result_to_bool(result: np.ndarray, inference: Type) -> np.ndarray:
            return result.astype(inference, copy=False)

        return self._get_cythonized_result(
            "group_any_all",
            aggregate=True,
            cython_dtype=np.dtype(np.uint8),
            needs_values=True,
            needs_mask=True,
            pre_processing=objs_to_bool,
            post_processing=result_to_bool,
            val_test=val_test,
            skipna=skipna,
        )

    @Substitution(name="groupby")
    @Appender(_common_see_also)
    def any(self, skipna: bool = True):
        """
        Return True if any value in the group is truthful, else False.

        Parameters
        ----------
        skipna : bool, default True
            Flag to ignore nan values during truth testing.

        Returns
        -------
        bool
        """
        return self._bool_agg("any", skipna)

    @Substitution(name="groupby")
    @Appender(_common_see_also)
    def all(self, skipna: bool = True):
        """
        Return True if all values in the group are truthful, else False.

        Parameters
        ----------
        skipna : bool, default True
            Flag to ignore nan values during truth testing.

        Returns
        -------
        bool
        """
        return self._bool_agg("all", skipna)

    @Substitution(name="groupby")
    @Appender(_common_see_also)
    def count(self):
        """
        Compute count of group, excluding missing values.

        Returns
        -------
        Series or DataFrame
            Count of values within each group.
        """

        # defined here for API doc
        raise NotImplementedError

    @Substitution(name="groupby")
    @Substitution(see_also=_common_see_also)
    def mean(self, *args, **kwargs):
        """
        Compute mean of groups, excluding missing values.

        Returns
        -------
        pandas.Series or pandas.DataFrame
        %(see_also)s
        Examples
        --------
        >>> df = pd.DataFrame({'A': [1, 1, 2, 1, 2],
        ...                    'B': [np.nan, 2, 3, 4, 5],
        ...                    'C': [1, 2, 1, 1, 2]}, columns=['A', 'B', 'C'])

        Groupby one column and return the mean of the remaining columns in
        each group.

        >>> df.groupby('A').mean()
             B         C
        A
        1  3.0  1.333333
        2  4.0  1.500000

        Groupby two columns and return the mean of the remaining column.

        >>> df.groupby(['A', 'B']).mean()
               C
        A B
        1 2.0  2
          4.0  1
        2 3.0  1
          5.0  2

        Groupby one column and return the mean of only particular column in
        the group.

        >>> df.groupby('A')['B'].mean()
        A
        1    3.0
        2    4.0
        Name: B, dtype: float64
        """
        nv.validate_groupby_func("mean", args, kwargs, ["numeric_only"])
        return self._cython_agg_general(
            "mean", alt=lambda x, axis: Series(x).mean(**kwargs), **kwargs
        )

    @Substitution(name="groupby")
    @Appender(_common_see_also)
    def median(self, **kwargs):
        """
        Compute median of groups, excluding missing values.

        For multiple groupings, the result index will be a MultiIndex

        Returns
        -------
        Series or DataFrame
            Median of values within each group.
        """
        return self._cython_agg_general(
            "median",
            alt=lambda x, axis: Series(x).median(axis=axis, **kwargs),
            **kwargs
        )

    @Substitution(name="groupby")
    @Appender(_common_see_also)
    def std(self, ddof: int = 1, *args, **kwargs):
        """
        Compute standard deviation of groups, excluding missing values.

        For multiple groupings, the result index will be a MultiIndex.

        Parameters
        ----------
        ddof : int, default 1
            Degrees of freedom.

        Returns
        -------
        Series or DataFrame
            Standard deviation of values within each group.
        """

        # TODO: implement at Cython level?
        nv.validate_groupby_func("std", args, kwargs)
        return np.sqrt(self.var(ddof=ddof, **kwargs))

    @Substitution(name="groupby")
    @Appender(_common_see_also)
    def var(self, ddof: int = 1, *args, **kwargs):
        """
        Compute variance of groups, excluding missing values.

        For multiple groupings, the result index will be a MultiIndex.

        Parameters
        ----------
        ddof : int, default 1
            Degrees of freedom.

        Returns
        -------
        Series or DataFrame
            Variance of values within each group.
        """
        nv.validate_groupby_func("var", args, kwargs)
        if ddof == 1:
            return self._cython_agg_general(
                "var", alt=lambda x, axis: Series(x).var(ddof=ddof, **kwargs), **kwargs
            )
        else:
            f = lambda x: x.var(ddof=ddof, **kwargs)
            with _group_selection_context(self):
                return self._python_agg_general(f)

    @Substitution(name="groupby")
    @Appender(_common_see_also)
    def sem(self, ddof: int = 1):
        """
        Compute standard error of the mean of groups, excluding missing values.

        For multiple groupings, the result index will be a MultiIndex.

        Parameters
        ----------
        ddof : int, default 1
            Degrees of freedom.

        Returns
        -------
        Series or DataFrame
            Standard error of the mean of values within each group.
        """
        return self.std(ddof=ddof) / np.sqrt(self.count())

    @Substitution(name="groupby")
    @Appender(_common_see_also)
    def size(self):
        """
        Compute group sizes.

        Returns
        -------
        Series
            Number of rows in each group.
        """
        result = self.grouper.size()

        if isinstance(self.obj, Series):
            result.name = self.obj.name
        return result

    @classmethod
    def _add_numeric_operations(cls):
        """
        Add numeric operations to the GroupBy generically.
        """

        def groupby_function(
            name: str,
            alias: str,
            npfunc,
            numeric_only: bool = True,
            min_count: int = -1,
        ):

            _local_template = """
            Compute %(f)s of group values.

            Returns
            -------
            Series or DataFrame
                Computed %(f)s of values within each group.
            """

            @Substitution(name="groupby", f=name)
            @Appender(_common_see_also)
            @Appender(_local_template)
            def f(self, **kwargs):
                if "numeric_only" not in kwargs:
                    kwargs["numeric_only"] = numeric_only
                if "min_count" not in kwargs:
                    kwargs["min_count"] = min_count

                self._set_group_selection()

                # try a cython aggregation if we can
                try:
                    return self._cython_agg_general(alias, alt=npfunc, **kwargs)
                except DataError:
                    pass
                except NotImplementedError as err:
                    if "function is not implemented for this dtype" in str(err):
                        # raised in _get_cython_function, in some cases can
                        #  be trimmed by implementing cython funcs for more dtypes
                        pass
                    elif "decimal does not support skipna=True" in str(err):
                        # FIXME: kludge for test_decimal:test_in_numeric_groupby
                        pass
                    else:
                        raise

                # apply a non-cython aggregation
                result = self.aggregate(lambda x: npfunc(x, axis=self.axis))

                # coerce the resulting columns if we can
                if isinstance(result, DataFrame):
                    for col in result.columns:
                        result[col] = self._try_cast(result[col], self.obj[col])
                else:
                    result = self._try_cast(result, self.obj)

                return result

            set_function_name(f, name, cls)

            return f

        def first_compat(x, axis=0):
            def first(x):
                x = x.to_numpy()

                x = x[notna(x)]
                if len(x) == 0:
                    return np.nan
                return x[0]

            if isinstance(x, DataFrame):
                return x.apply(first, axis=axis)
            else:
                return first(x)

        def last_compat(x, axis=0):
            def last(x):
                x = x.to_numpy()
                x = x[notna(x)]
                if len(x) == 0:
                    return np.nan
                return x[-1]

            if isinstance(x, DataFrame):
                return x.apply(last, axis=axis)
            else:
                return last(x)

        cls.sum = groupby_function("sum", "add", np.sum, min_count=0)
        cls.prod = groupby_function("prod", "prod", np.prod, min_count=0)
        cls.min = groupby_function("min", "min", np.min, numeric_only=False)
        cls.max = groupby_function("max", "max", np.max, numeric_only=False)
        cls.first = groupby_function("first", "first", first_compat, numeric_only=False)
        cls.last = groupby_function("last", "last", last_compat, numeric_only=False)

    @Substitution(name="groupby")
    @Appender(_common_see_also)
    def ohlc(self) -> DataFrame:
        """
        Compute sum of values, excluding missing values.

        For multiple groupings, the result index will be a MultiIndex

        Returns
        -------
        DataFrame
            Open, high, low and close values within each group.
        """

        return self._apply_to_column_groupbys(lambda x: x._cython_agg_general("ohlc"))

    @Appender(DataFrame.describe.__doc__)
    def describe(self, **kwargs):
        with _group_selection_context(self):
            result = self.apply(lambda x: x.describe(**kwargs))
            if self.axis == 1:
                return result.T
            return result.unstack()

    def resample(self, rule, *args, **kwargs):
        """
        Provide resampling when using a TimeGrouper.

        Given a grouper, the function resamples it according to a string
        "string" -> "frequency".

        See the :ref:`frequency aliases <timeseries.offset_aliases>`
        documentation for more details.

        Parameters
        ----------
        rule : str or DateOffset
            The offset string or object representing target grouper conversion.
        *args, **kwargs
            Possible arguments are `how`, `fill_method`, `limit`, `kind` and
            `on`, and other arguments of `TimeGrouper`.

        Returns
        -------
        Grouper
            Return a new grouper with our resampler appended.

        See Also
        --------
        Grouper : Specify a frequency to resample with when
            grouping by a key.
        DatetimeIndex.resample : Frequency conversion and resampling of
            time series.

        Examples
        --------
        >>> idx = pd.date_range('1/1/2000', periods=4, freq='T')
        >>> df = pd.DataFrame(data=4 * [range(2)],
        ...                   index=idx,
        ...                   columns=['a', 'b'])
        >>> df.iloc[2, 0] = 5
        >>> df
                            a  b
        2000-01-01 00:00:00  0  1
        2000-01-01 00:01:00  0  1
        2000-01-01 00:02:00  5  1
        2000-01-01 00:03:00  0  1

        Downsample the DataFrame into 3 minute bins and sum the values of
        the timestamps falling into a bin.

        >>> df.groupby('a').resample('3T').sum()
                                 a  b
        a
        0   2000-01-01 00:00:00  0  2
            2000-01-01 00:03:00  0  1
        5   2000-01-01 00:00:00  5  1

        Upsample the series into 30 second bins.

        >>> df.groupby('a').resample('30S').sum()
                            a  b
        a
        0   2000-01-01 00:00:00  0  1
            2000-01-01 00:00:30  0  0
            2000-01-01 00:01:00  0  1
            2000-01-01 00:01:30  0  0
            2000-01-01 00:02:00  0  0
            2000-01-01 00:02:30  0  0
            2000-01-01 00:03:00  0  1
        5   2000-01-01 00:02:00  5  1

        Resample by month. Values are assigned to the month of the period.

        >>> df.groupby('a').resample('M').sum()
                    a  b
        a
        0   2000-01-31  0  3
        5   2000-01-31  5  1

        Downsample the series into 3 minute bins as above, but close the right
        side of the bin interval.

        >>> df.groupby('a').resample('3T', closed='right').sum()
                                 a  b
        a
        0   1999-12-31 23:57:00  0  1
            2000-01-01 00:00:00  0  2
        5   2000-01-01 00:00:00  5  1

        Downsample the series into 3 minute bins and close the right side of
        the bin interval, but label each bin using the right edge instead of
        the left.

        >>> df.groupby('a').resample('3T', closed='right', label='right').sum()
                                 a  b
        a
        0   2000-01-01 00:00:00  0  1
            2000-01-01 00:03:00  0  2
        5   2000-01-01 00:03:00  5  1

        Add an offset of twenty seconds.

        >>> df.groupby('a').resample('3T', loffset='20s').sum()
                               a  b
        a
        0   2000-01-01 00:00:20  0  2
            2000-01-01 00:03:20  0  1
        5   2000-01-01 00:00:20  5  1
        """
        from pandas.core.resample import get_resampler_for_grouping

        return get_resampler_for_grouping(self, rule, *args, **kwargs)

    @Substitution(name="groupby")
    @Appender(_common_see_also)
    def rolling(self, *args, **kwargs):
        """
        Return a rolling grouper, providing rolling functionality per group.
        """
        from pandas.core.window import RollingGroupby

        return RollingGroupby(self, *args, **kwargs)

    @Substitution(name="groupby")
    @Appender(_common_see_also)
    def expanding(self, *args, **kwargs):
        """
        Return an expanding grouper, providing expanding
        functionality per group.
        """
        from pandas.core.window import ExpandingGroupby

        return ExpandingGroupby(self, *args, **kwargs)

    def _fill(self, direction, limit=None):
        """
        Shared function for `pad` and `backfill` to call Cython method.

        Parameters
        ----------
        direction : {'ffill', 'bfill'}
            Direction passed to underlying Cython function. `bfill` will cause
            values to be filled backwards. `ffill` and any other values will
            default to a forward fill
        limit : int, default None
            Maximum number of consecutive values to fill. If `None`, this
            method will convert to -1 prior to passing to Cython

        Returns
        -------
        `Series` or `DataFrame` with filled values

        See Also
        --------
        pad
        backfill
        """
        # Need int value for Cython
        if limit is None:
            limit = -1

        return self._get_cythonized_result(
            "group_fillna_indexer",
            needs_mask=True,
            cython_dtype=np.dtype(np.int64),
            result_is_index=True,
            direction=direction,
            limit=limit,
        )

    @Substitution(name="groupby")
    def pad(self, limit=None):
        """
        Forward fill the values.

        Parameters
        ----------
        limit : int, optional
            Limit of how many values to fill.

        Returns
        -------
        Series or DataFrame
            Object with missing values filled.

        See Also
        --------
        Series.pad
        DataFrame.pad
        Series.fillna
        DataFrame.fillna
        """
        return self._fill("ffill", limit=limit)

    ffill = pad

    @Substitution(name="groupby")
    def backfill(self, limit=None):
        """
        Backward fill the values.

        Parameters
        ----------
        limit : int, optional
            Limit of how many values to fill.

        Returns
        -------
        Series or DataFrame
            Object with missing values filled.

        See Also
        --------
        Series.backfill
        DataFrame.backfill
        Series.fillna
        DataFrame.fillna
        """
        return self._fill("bfill", limit=limit)

    bfill = backfill

    @Substitution(name="groupby")
    @Substitution(see_also=_common_see_also)
    def nth(self, n: Union[int, List[int]], dropna: Optional[str] = None) -> DataFrame:
        """
        Take the nth row from each group if n is an int, or a subset of rows
        if n is a list of ints.

        If dropna, will take the nth non-null row, dropna is either
        'all' or 'any'; this is equivalent to calling dropna(how=dropna)
        before the groupby.

        Parameters
        ----------
        n : int or list of ints
            A single nth value for the row or a list of nth values.
        dropna : None or str, optional
            Apply the specified dropna operation before counting which row is
            the nth row. Needs to be None, 'any' or 'all'.

        Returns
        -------
        Series or DataFrame
            N-th value within each group.
        %(see_also)s
        Examples
        --------

        >>> df = pd.DataFrame({'A': [1, 1, 2, 1, 2],
        ...                    'B': [np.nan, 2, 3, 4, 5]}, columns=['A', 'B'])
        >>> g = df.groupby('A')
        >>> g.nth(0)
             B
        A
        1  NaN
        2  3.0
        >>> g.nth(1)
             B
        A
        1  2.0
        2  5.0
        >>> g.nth(-1)
             B
        A
        1  4.0
        2  5.0
        >>> g.nth([0, 1])
             B
        A
        1  NaN
        1  2.0
        2  3.0
        2  5.0

        Specifying `dropna` allows count ignoring ``NaN``

        >>> g.nth(0, dropna='any')
             B
        A
        1  2.0
        2  3.0

        NaNs denote group exhausted when using dropna

        >>> g.nth(3, dropna='any')
            B
        A
        1 NaN
        2 NaN

        Specifying `as_index=False` in `groupby` keeps the original index.

        >>> df.groupby('A', as_index=False).nth(1)
           A    B
        1  1  2.0
        4  2  5.0
        """

        valid_containers = (set, list, tuple)
        if not isinstance(n, (valid_containers, int)):
            raise TypeError("n needs to be an int or a list/set/tuple of ints")

        if not dropna:

            if isinstance(n, int):
                nth_values = [n]
            elif isinstance(n, valid_containers):
                nth_values = list(set(n))

            nth_array = np.array(nth_values, dtype=np.intp)
            self._set_group_selection()

            mask_left = np.in1d(self._cumcount_array(), nth_array)
            mask_right = np.in1d(self._cumcount_array(ascending=False) + 1, -nth_array)
            mask = mask_left | mask_right

            ids, _, _ = self.grouper.group_info

            # Drop NA values in grouping
            mask = mask & (ids != -1)

            out = self._selected_obj[mask]
            if not self.as_index:
                return out

            result_index = self.grouper.result_index
            out.index = result_index[ids[mask]]

            if not self.observed and isinstance(result_index, CategoricalIndex):
                out = out.reindex(result_index)

            return out.sort_index() if self.sort else out

        # dropna is truthy
        if isinstance(n, valid_containers):
            raise ValueError("dropna option with a list of nth values is not supported")

        if dropna not in ["any", "all"]:
            # Note: when agg-ing picker doesn't raise this, just returns NaN
            raise ValueError(
                "For a DataFrame groupby, dropna must be "
                "either None, 'any' or 'all', "
                "(was passed {dropna}).".format(dropna=dropna)
            )

        # old behaviour, but with all and any support for DataFrames.
        # modified in GH 7559 to have better perf
        max_len = n if n >= 0 else -1 - n
        dropped = self.obj.dropna(how=dropna, axis=self.axis)

        # get a new grouper for our dropped obj
        if self.keys is None and self.level is None:

            # we don't have the grouper info available
            # (e.g. we have selected out
            # a column that is not in the current object)
            axis = self.grouper.axis
            grouper = axis[axis.isin(dropped.index)]

        else:

            # create a grouper with the original parameters, but on dropped
            # object
            from pandas.core.groupby.grouper import _get_grouper

            grouper, _, _ = _get_grouper(
                dropped,
                key=self.keys,
                axis=self.axis,
                level=self.level,
                sort=self.sort,
                mutated=self.mutated,
            )

        grb = dropped.groupby(grouper, as_index=self.as_index, sort=self.sort)
        sizes, result = grb.size(), grb.nth(n)
        mask = (sizes < max_len).values

        # set the results which don't meet the criteria
        if len(result) and mask.any():
            result.loc[mask] = np.nan

        # reset/reindex to the original groups
        if len(self.obj) == len(dropped) or len(result) == len(
            self.grouper.result_index
        ):
            result.index = self.grouper.result_index
        else:
            result = result.reindex(self.grouper.result_index)

        return result

    def quantile(self, q=0.5, interpolation: str = "linear"):
        """
        Return group values at the given quantile, a la numpy.percentile.

        Parameters
        ----------
        q : float or array-like, default 0.5 (50% quantile)
            Value(s) between 0 and 1 providing the quantile(s) to compute.
        interpolation : {'linear', 'lower', 'higher', 'midpoint', 'nearest'}
            Method to use when the desired quantile falls between two points.

        Returns
        -------
        Series or DataFrame
            Return type determined by caller of GroupBy object.

        See Also
        --------
        Series.quantile : Similar method for Series.
        DataFrame.quantile : Similar method for DataFrame.
        numpy.percentile : NumPy method to compute qth percentile.

        Examples
        --------
        >>> df = pd.DataFrame([
        ...     ['a', 1], ['a', 2], ['a', 3],
        ...     ['b', 1], ['b', 3], ['b', 5]
        ... ], columns=['key', 'val'])
        >>> df.groupby('key').quantile()
            val
        key
        a    2.0
        b    3.0
        """
        from pandas import concat

        def pre_processor(vals: np.ndarray) -> Tuple[np.ndarray, Optional[Type]]:
            if is_object_dtype(vals):
                raise TypeError(
                    "'quantile' cannot be performed against 'object' dtypes!"
                )

            inference = None
            if is_integer_dtype(vals):
                inference = np.int64
            elif is_datetime64_dtype(vals):
                inference = "datetime64[ns]"
                vals = vals.astype(np.float)

            return vals, inference

        def post_processor(vals: np.ndarray, inference: Optional[Type]) -> np.ndarray:
            if inference:
                # Check for edge case
                if not (
                    is_integer_dtype(inference)
                    and interpolation in {"linear", "midpoint"}
                ):
                    vals = vals.astype(inference)

            return vals

        if is_scalar(q):
            return self._get_cythonized_result(
                "group_quantile",
                aggregate=True,
                needs_values=True,
                needs_mask=True,
                cython_dtype=np.dtype(np.float64),
                pre_processing=pre_processor,
                post_processing=post_processor,
                q=q,
                interpolation=interpolation,
            )
        else:
            results = [
                self._get_cythonized_result(
                    "group_quantile",
                    aggregate=True,
                    needs_values=True,
                    needs_mask=True,
                    cython_dtype=np.dtype(np.float64),
                    pre_processing=pre_processor,
                    post_processing=post_processor,
                    q=qi,
                    interpolation=interpolation,
                )
                for qi in q
            ]
            result = concat(results, axis=0, keys=q)
            # fix levels to place quantiles on the inside
            # TODO(GH-10710): Ideally, we could write this as
            #  >>> result.stack(0).loc[pd.IndexSlice[:, ..., q], :]
            #  but this hits https://github.com/pandas-dev/pandas/issues/10710
            #  which doesn't reorder the list-like `q` on the inner level.
            order = np.roll(list(range(result.index.nlevels)), -1)
            result = result.reorder_levels(order)
            result = result.reindex(q, level=-1)

            # fix order.
            hi = len(q) * self.ngroups
            arr = np.arange(0, hi, self.ngroups)
            arrays = []

            for i in range(self.ngroups):
                arr2 = arr + i
                arrays.append(arr2)

            indices = np.concatenate(arrays)
            assert len(indices) == len(result)
            return result.take(indices)

    @Substitution(name="groupby")
    def ngroup(self, ascending: bool = True):
        """
        Number each group from 0 to the number of groups - 1.

        This is the enumerative complement of cumcount.  Note that the
        numbers given to the groups match the order in which the groups
        would be seen when iterating over the groupby object, not the
        order they are first observed.

        Parameters
        ----------
        ascending : bool, default True
            If False, number in reverse, from number of group - 1 to 0.

        Returns
        -------
        Series
            Unique numbers for each group.

        See Also
        --------
        .cumcount : Number the rows in each group.

        Examples
        --------

        >>> df = pd.DataFrame({"A": list("aaabba")})
        >>> df
           A
        0  a
        1  a
        2  a
        3  b
        4  b
        5  a
        >>> df.groupby('A').ngroup()
        0    0
        1    0
        2    0
        3    1
        4    1
        5    0
        dtype: int64
        >>> df.groupby('A').ngroup(ascending=False)
        0    1
        1    1
        2    1
        3    0
        4    0
        5    1
        dtype: int64
        >>> df.groupby(["A", [1,1,2,3,2,1]]).ngroup()
        0    0
        1    0
        2    1
        3    3
        4    2
        5    0
        dtype: int64
        """

        with _group_selection_context(self):
            index = self._selected_obj.index
            result = Series(self.grouper.group_info[0], index)
            if not ascending:
                result = self.ngroups - 1 - result
            return result

    @Substitution(name="groupby")
    def cumcount(self, ascending: bool = True):
        """
        Number each item in each group from 0 to the length of that group - 1.

        Essentially this is equivalent to

        >>> self.apply(lambda x: pd.Series(np.arange(len(x)), x.index))

        Parameters
        ----------
        ascending : bool, default True
            If False, number in reverse, from length of group - 1 to 0.

        Returns
        -------
        Series
            Sequence number of each element within each group.

        See Also
        --------
        .ngroup : Number the groups themselves.

        Examples
        --------

        >>> df = pd.DataFrame([['a'], ['a'], ['a'], ['b'], ['b'], ['a']],
        ...                   columns=['A'])
        >>> df
           A
        0  a
        1  a
        2  a
        3  b
        4  b
        5  a
        >>> df.groupby('A').cumcount()
        0    0
        1    1
        2    2
        3    0
        4    1
        5    3
        dtype: int64
        >>> df.groupby('A').cumcount(ascending=False)
        0    3
        1    2
        2    1
        3    1
        4    0
        5    0
        dtype: int64
        """

        with _group_selection_context(self):
            index = self._selected_obj.index
            cumcounts = self._cumcount_array(ascending=ascending)
            return Series(cumcounts, index)

    @Substitution(name="groupby")
    @Appender(_common_see_also)
    def rank(
        self,
        method: str = "average",
        ascending: bool = True,
        na_option: str = "keep",
        pct: bool = False,
        axis: int = 0,
    ):
        """
        Provide the rank of values within each group.

        Parameters
        ----------
        method : {'average', 'min', 'max', 'first', 'dense'}, default 'average'
            * average: average rank of group
            * min: lowest rank in group
            * max: highest rank in group
            * first: ranks assigned in order they appear in the array
            * dense: like 'min', but rank always increases by 1 between groups
        ascending : bool, default True
            False for ranks by high (1) to low (N).
        na_option : {'keep', 'top', 'bottom'}, default 'keep'
            * keep: leave NA values where they are
            * top: smallest rank if ascending
            * bottom: smallest rank if descending
        pct : bool, default False
            Compute percentage rank of data within each group.
        axis : int, default 0
            The axis of the object over which to compute the rank.

        Returns
        -------
        DataFrame with ranking of values within each group
        """
        if na_option not in {"keep", "top", "bottom"}:
            msg = "na_option must be one of 'keep', 'top', or 'bottom'"
            raise ValueError(msg)
        return self._cython_transform(
            "rank",
            numeric_only=False,
            ties_method=method,
            ascending=ascending,
            na_option=na_option,
            pct=pct,
            axis=axis,
        )

    @Substitution(name="groupby")
    @Appender(_common_see_also)
    def cumprod(self, axis=0, *args, **kwargs):
        """
        Cumulative product for each group.

        Returns
        -------
        Series or DataFrame
        """
        nv.validate_groupby_func("cumprod", args, kwargs, ["numeric_only", "skipna"])
        if axis != 0:
            return self.apply(lambda x: x.cumprod(axis=axis, **kwargs))

        return self._cython_transform("cumprod", **kwargs)

    @Substitution(name="groupby")
    @Appender(_common_see_also)
    def cumsum(self, axis=0, *args, **kwargs):
        """
        Cumulative sum for each group.

        Returns
        -------
        Series or DataFrame
        """
        nv.validate_groupby_func("cumsum", args, kwargs, ["numeric_only", "skipna"])
        if axis != 0:
            return self.apply(lambda x: x.cumsum(axis=axis, **kwargs))

        return self._cython_transform("cumsum", **kwargs)

    @Substitution(name="groupby")
    @Appender(_common_see_also)
    def cummin(self, axis=0, **kwargs):
        """
        Cumulative min for each group.

        Returns
        -------
        Series or DataFrame
        """
        if axis != 0:
            return self.apply(lambda x: np.minimum.accumulate(x, axis))

        return self._cython_transform("cummin", numeric_only=False)

    @Substitution(name="groupby")
    @Appender(_common_see_also)
    def cummax(self, axis=0, **kwargs):
        """
        Cumulative max for each group.

        Returns
        -------
        Series or DataFrame
        """
        if axis != 0:
            return self.apply(lambda x: np.maximum.accumulate(x, axis))

        return self._cython_transform("cummax", numeric_only=False)

    def _get_cythonized_result(
        self,
        how: str,
        cython_dtype: np.dtype,
        aggregate: bool = False,
        needs_values: bool = False,
        needs_mask: bool = False,
        needs_ngroups: bool = False,
        result_is_index: bool = False,
        pre_processing=None,
        post_processing=None,
        **kwargs
    ):
        """
        Get result for Cythonized functions.

        Parameters
        ----------
        how : str, Cythonized function name to be called
        cython_dtype : np.dtype
            Type of the array that will be modified by the Cython call.
        aggregate : bool, default False
            Whether the result should be aggregated to match the number of
            groups
        needs_values : bool, default False
            Whether the values should be a part of the Cython call
            signature
        needs_mask : bool, default False
            Whether boolean mask needs to be part of the Cython call
            signature
        needs_ngroups : bool, default False
            Whether number of groups is part of the Cython call signature
        result_is_index : bool, default False
            Whether the result of the Cython operation is an index of
            values to be retrieved, instead of the actual values themselves
        pre_processing : function, default None
            Function to be applied to `values` prior to passing to Cython.
            Function should return a tuple where the first element is the
            values to be passed to Cython and the second element is an optional
            type which the values should be converted to after being returned
            by the Cython operation. Raises if `needs_values` is False.
        post_processing : function, default None
            Function to be applied to result of Cython function. Should accept
            an array of values as the first argument and type inferences as its
            second argument, i.e. the signature should be
            (ndarray, Type).
        **kwargs : dict
            Extra arguments to be passed back to Cython funcs

        Returns
        -------
        `Series` or `DataFrame`  with filled values
        """
        if result_is_index and aggregate:
            raise ValueError("'result_is_index' and 'aggregate' cannot both be True!")
        if post_processing:
            if not callable(pre_processing):
                raise ValueError("'post_processing' must be a callable!")
        if pre_processing:
            if not callable(pre_processing):
                raise ValueError("'pre_processing' must be a callable!")
            if not needs_values:
                raise ValueError(
                    "Cannot use 'pre_processing' without specifying 'needs_values'!"
                )

        grouper = self.grouper

        labels, _, ngroups = grouper.group_info
<<<<<<< HEAD
        output: Dict = collections.OrderedDict()
=======
        output = collections.OrderedDict()  # type: dict
>>>>>>> d3461c14
        base_func = getattr(libgroupby, how)

        for name, obj in self._iterate_slices():
            values = obj._data._values

            if aggregate:
                result_sz = ngroups
            else:
                result_sz = len(values)

            result = np.zeros(result_sz, dtype=cython_dtype)
            func = partial(base_func, result, labels)
            inferences = None

            if needs_values:
                vals = values
                if pre_processing:
                    vals, inferences = pre_processing(vals)
                func = partial(func, vals)

            if needs_mask:
                mask = isna(values).view(np.uint8)
                func = partial(func, mask)

            if needs_ngroups:
                func = partial(func, ngroups)

            func(**kwargs)  # Call func to modify indexer values in place

            if result_is_index:
                result = algorithms.take_nd(values, result)

            if post_processing:
                result = post_processing(result, inferences)

            output[name] = result

        if aggregate:
            return self._wrap_aggregated_output(output)
        else:
            return self._wrap_transformed_output(output)

    @Substitution(name="groupby")
    @Appender(_common_see_also)
    def shift(self, periods=1, freq=None, axis=0, fill_value=None):
        """
        Shift each group by periods observations.

        Parameters
        ----------
        periods : int, default 1
            Number of periods to shift.
        freq : frequency string
        axis : axis to shift, default 0
        fill_value : optional

            .. versionadded:: 0.24.0

        Returns
        -------
        Series or DataFrame
            Object shifted within each group.
        """

        if freq is not None or axis != 0 or not isna(fill_value):
            return self.apply(lambda x: x.shift(periods, freq, axis, fill_value))

        return self._get_cythonized_result(
            "group_shift_indexer",
            cython_dtype=np.dtype(np.int64),
            needs_ngroups=True,
            result_is_index=True,
            periods=periods,
        )

    @Substitution(name="groupby")
    @Appender(_common_see_also)
    def pct_change(self, periods=1, fill_method="pad", limit=None, freq=None, axis=0):
        """
        Calculate pct_change of each value to previous entry in group.

        Returns
        -------
        Series or DataFrame
            Percentage changes within each group.
        """
        if freq is not None or axis != 0:
            return self.apply(
                lambda x: x.pct_change(
                    periods=periods,
                    fill_method=fill_method,
                    limit=limit,
                    freq=freq,
                    axis=axis,
                )
            )
        filled = getattr(self, fill_method)(limit=limit)
        fill_grp = filled.groupby(self.grouper.codes)
        shifted = fill_grp.shift(periods=periods, freq=freq)
        return (filled / shifted) - 1

    @Substitution(name="groupby")
    @Substitution(see_also=_common_see_also)
    def head(self, n=5):
        """
        Return first n rows of each group.

        Similar to ``.apply(lambda x: x.head(n))``, but it returns a subset of rows
        from the original DataFrame with original index and order preserved
        (``as_index`` flag is ignored).

        Returns
        -------
        Series or DataFrame
        %(see_also)s
        Examples
        --------

        >>> df = pd.DataFrame([[1, 2], [1, 4], [5, 6]],
        ...                   columns=['A', 'B'])
        >>> df.groupby('A').head(1)
           A  B
        0  1  2
        2  5  6
        """
        self._reset_group_selection()
        mask = self._cumcount_array() < n
        return self._selected_obj[mask]

    @Substitution(name="groupby")
    @Substitution(see_also=_common_see_also)
    def tail(self, n=5):
        """
        Return last n rows of each group.

        Similar to ``.apply(lambda x: x.tail(n))``, but it returns a subset of rows
        from the original DataFrame with original index and order preserved
        (``as_index`` flag is ignored).

        Returns
        -------
        Series or DataFrame
        %(see_also)s
        Examples
        --------

        >>> df = pd.DataFrame([['a', 1], ['a', 2], ['b', 1], ['b', 2]],
        ...                   columns=['A', 'B'])
        >>> df.groupby('A').tail(1)
           A  B
        1  a  2
        3  b  2
        """
        self._reset_group_selection()
        mask = self._cumcount_array(ascending=False) < n
        return self._selected_obj[mask]

    def _reindex_output(self, output):
        """
        If we have categorical groupers, then we might want to make sure that
        we have a fully re-indexed output to the levels. This means expanding
        the output space to accommodate all values in the cartesian product of
        our groups, regardless of whether they were observed in the data or
        not. This will expand the output space if there are missing groups.

        The method returns early without modifying the input if the number of
        groupings is less than 2, self.observed == True or none of the groupers
        are categorical.

        Parameters
        ----------
        output: Series or DataFrame
            Object resulting from grouping and applying an operation.

        Returns
        -------
        Series or DataFrame
            Object (potentially) re-indexed to include all possible groups.
        """
        groupings = self.grouper.groupings
        if groupings is None:
            return output
        elif len(groupings) == 1:
            return output

        # if we only care about the observed values
        # we are done
        elif self.observed:
            return output

        # reindexing only applies to a Categorical grouper
        elif not any(
            isinstance(ping.grouper, (Categorical, CategoricalIndex))
            for ping in groupings
        ):
            return output

        levels_list = [ping.group_index for ping in groupings]
        index, _ = MultiIndex.from_product(
            levels_list, names=self.grouper.names
        ).sortlevel()

        if self.as_index:
            d = {self.obj._get_axis_name(self.axis): index, "copy": False}
            return output.reindex(**d)

        # GH 13204
        # Here, the categorical in-axis groupers, which need to be fully
        # expanded, are columns in `output`. An idea is to do:
        # output = output.set_index(self.grouper.names)
        #                .reindex(index).reset_index()
        # but special care has to be taken because of possible not-in-axis
        # groupers.
        # So, we manually select and drop the in-axis grouper columns,
        # reindex `output`, and then reset the in-axis grouper columns.

        # Select in-axis groupers
        in_axis_grps = (
            (i, ping.name) for (i, ping) in enumerate(groupings) if ping.in_axis
        )
        g_nums, g_names = zip(*in_axis_grps)

        output = output.drop(labels=list(g_names), axis=1)

        # Set a temp index and reindex (possibly expanding)
        output = output.set_index(self.grouper.result_index).reindex(index, copy=False)

        # Reset in-axis grouper columns
        # (using level numbers `g_nums` because level names may not be unique)
        output = output.reset_index(level=g_nums)

        return output.reset_index(drop=True)


GroupBy._add_numeric_operations()


@Appender(GroupBy.__doc__)
<<<<<<< HEAD
def groupby(obj: Union[Series, DataFrame], by, **kwds) -> GroupBy:
    klass: Type[GroupBy]
=======
def groupby(obj: NDFrame, by, **kwds):
>>>>>>> d3461c14
    if isinstance(obj, Series):
        from pandas.core.groupby.generic import SeriesGroupBy

        klass = (
            SeriesGroupBy
        )  # type: Union[Type["SeriesGroupBy"], Type["DataFrameGroupBy"]]
    elif isinstance(obj, DataFrame):
        from pandas.core.groupby.generic import DataFrameGroupBy

        klass = DataFrameGroupBy
    else:
        raise TypeError("invalid type: {obj}".format(obj=obj))

    return klass(obj, by, **kwds)<|MERGE_RESOLUTION|>--- conflicted
+++ resolved
@@ -854,13 +854,8 @@
             func_nm not in base.cython_cast_blacklist
         )
 
-<<<<<<< HEAD
-    def _cython_transform(self, how, numeric_only=True, **kwargs):
+    def _cython_transform(self, how: str, numeric_only: bool = True, **kwargs):
         output: Dict = collections.OrderedDict()
-=======
-    def _cython_transform(self, how: str, numeric_only: bool = True, **kwargs):
-        output = collections.OrderedDict()  # type: dict
->>>>>>> d3461c14
         for name, obj in self._iterate_slices():
             is_numeric = is_numeric_dtype(obj.dtype)
             if numeric_only and not is_numeric:
@@ -2266,11 +2261,7 @@
         grouper = self.grouper
 
         labels, _, ngroups = grouper.group_info
-<<<<<<< HEAD
         output: Dict = collections.OrderedDict()
-=======
-        output = collections.OrderedDict()  # type: dict
->>>>>>> d3461c14
         base_func = getattr(libgroupby, how)
 
         for name, obj in self._iterate_slices():
@@ -2509,12 +2500,8 @@
 
 
 @Appender(GroupBy.__doc__)
-<<<<<<< HEAD
-def groupby(obj: Union[Series, DataFrame], by, **kwds) -> GroupBy:
+def groupby(obj: NDFrame, by, **kwds) -> GroupBy:
     klass: Type[GroupBy]
-=======
-def groupby(obj: NDFrame, by, **kwds):
->>>>>>> d3461c14
     if isinstance(obj, Series):
         from pandas.core.groupby.generic import SeriesGroupBy
 
