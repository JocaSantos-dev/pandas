--- conflicted
+++ resolved
@@ -1964,14 +1964,10 @@
                 # and non-applicable functions
                 # try to python agg
                 # TODO: shouldn't min_count matter?
-<<<<<<< HEAD
-                if alt is None or how in ["any", "all", "std", "sem"]:
-=======
                 # TODO: avoid special casing SparseArray here
                 if how in ["any", "all"] and isinstance(values, SparseArray):
                     pass
-                elif how in ["any", "all", "std", "sem"]:
->>>>>>> 79067a76
+                if alt is None or how in ["any", "all", "std", "sem"]:
                     raise  # TODO: re-raise as TypeError?  should not be reached
             else:
                 return result
