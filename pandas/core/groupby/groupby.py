--- conflicted
+++ resolved
@@ -22,21 +22,12 @@
 from pandas._libs import Timestamp, groupby as libgroupby
 from pandas.compat import callable, range, set_function_name, zip
 from pandas.compat.numpy import function as nv
-<<<<<<< HEAD
-
-from pandas.core.dtypes.common import (
-    is_numeric_dtype,
-    is_extension_array_dtype,
-    is_scalar,
-    ensure_float)
-=======
 from pandas.core.base import (
     DataError, GroupByError, PandasObject, SelectionMixin, SpecificationError
 )
 from pandas.core.config import option_context
->>>>>>> f662c5f2
 from pandas.core.dtypes.cast import maybe_downcast_to_dtype
-from pandas.core.dtypes.common import ensure_float, is_numeric_dtype, is_scalar
+from pandas.core.dtypes.common import ensure_float, is_numeric_dtype, is_scalar, is_extension_array_dtype
 from pandas.core.dtypes.missing import isna, notna
 from pandas.core.frame import DataFrame
 from pandas.core.generic import NDFrame
