"""
Provide user facing operators for doing the split part of the
split-apply-combine paradigm.
"""

from typing import Generic, Hashable, List, Optional, Tuple

import numpy as np

from pandas._typing import FrameOrSeries
from pandas.util._decorators import cache_readonly

from pandas.core.dtypes.common import (
    ensure_categorical,
    is_categorical_dtype,
    is_datetime64_dtype,
    is_list_like,
    is_scalar,
    is_timedelta64_dtype,
)
from pandas.core.dtypes.generic import ABCSeries

import pandas.core.algorithms as algorithms
from pandas.core.arrays import Categorical, ExtensionArray
import pandas.core.common as com
from pandas.core.frame import DataFrame
from pandas.core.groupby import ops
from pandas.core.groupby.categorical import recode_for_groupby, recode_from_groupby
from pandas.core.indexes.api import CategoricalIndex, Index, MultiIndex
from pandas.core.series import Series

from pandas.io.formats.printing import pprint_thing


class Grouper(Generic[FrameOrSeries]):
    """
    A Grouper allows the user to specify a groupby instruction for a target
    object.

    This specification will select a column via the key parameter, or if the
    level and/or axis parameters are given, a level of the index of the target
    object.

    If `axis` and/or `level` are passed as keywords to both `Grouper` and
    `groupby`, the values passed to `Grouper` take precedence.

    Parameters
    ----------
    key : str, defaults to None
        groupby key, which selects the grouping column of the target
    level : name/number, defaults to None
        the level for the target index
    freq : str / frequency object, defaults to None
        This will groupby the specified frequency if the target selection
        (via key or level) is a datetime-like object. For full specification
        of available frequencies, please see `here
        <http://pandas.pydata.org/pandas-docs/stable/user_guide/timeseries.html#offset-aliases>`_.
    axis : number/name of the axis, defaults to 0
    sort : bool, default to False
        whether to sort the resulting labels
    closed : {'left' or 'right'}
        Closed end of interval. Only when `freq` parameter is passed.
    label : {'left' or 'right'}
        Interval boundary to use for labeling.
        Only when `freq` parameter is passed.
    convention : {'start', 'end', 'e', 's'}
        If grouper is PeriodIndex and `freq` parameter is passed.
    base : int, default 0
        Only when `freq` parameter is passed.
    loffset : str, DateOffset, timedelta object
        Only when `freq` parameter is passed.

    Returns
    -------
    A specification for a groupby instruction

    Examples
    --------

    Syntactic sugar for ``df.groupby('A')``

    >>> df.groupby(Grouper(key='A'))

    Specify a resample operation on the column 'date'

    >>> df.groupby(Grouper(key='date', freq='60s'))

    Specify a resample operation on the level 'date' on the columns axis
    with a frequency of 60s

    >>> df.groupby(Grouper(level='date', freq='60s', axis=1))
    """

    _attributes: Tuple[str, ...] = ("key", "level", "freq", "axis", "sort")

    def __new__(cls, *args, **kwargs):
        if kwargs.get("freq") is not None:
            from pandas.core.resample import TimeGrouper

            cls = TimeGrouper
        return super().__new__(cls)

    def __init__(self, key=None, level=None, freq=None, axis=0, sort=False):
        self.key = key
        self.level = level
        self.freq = freq
        self.axis = axis
        self.sort = sort

        self.grouper = None
        self.obj: Optional[FrameOrSeries] = None
        self.indexer = None
        self.binner = None
        self._grouper = None

    @property
    def ax(self):
        return self.grouper

    def _get_grouper(self, obj, validate: bool = True):
        """
        Parameters
        ----------
        obj : the subject object
        validate : boolean, default True
            if True, validate the grouper

        Returns
        -------
        a tuple of binner, grouper, obj (possibly sorted)
        """

        self._set_grouper(obj)
<<<<<<< HEAD
        assert self.obj is not None
        self.grouper, exclusions, self.obj = get_grouper(
=======
        self.grouper, _, self.obj = get_grouper(
>>>>>>> 1d36851f
            self.obj,
            [self.key],
            axis=self.axis,
            level=self.level,
            sort=self.sort,
            validate=validate,
        )
        return self.binner, self.grouper, self.obj

    def _set_grouper(self, obj: FrameOrSeries, sort: bool = False):
        """
        given an object and the specifications, setup the internal grouper
        for this particular specification

        Parameters
        ----------
        obj : Series or DataFrame
        sort : bool, default False
            whether the resulting grouper should be sorted
        """
        if self.key is not None and self.level is not None:
            raise ValueError("The Grouper cannot specify both a key and a level!")

        # Keep self.grouper value before overriding
        if self._grouper is None:
            self._grouper = self.grouper

        # the key must be a valid info item
        if self.key is not None:
            key = self.key
            # The 'on' is already defined
            if getattr(self.grouper, "name", None) == key and isinstance(
                obj, ABCSeries
            ):
                ax = self._grouper.take(obj.index)
            else:
                if key not in obj._info_axis:
                    raise KeyError(f"The grouper name {key} is not found")
                ax = Index(obj[key], name=key)

        else:
            ax = obj._get_axis(self.axis)
            if self.level is not None:
                level = self.level

                # if a level is given it must be a mi level or
                # equivalent to the axis name
                if isinstance(ax, MultiIndex):
                    level = ax._get_level_number(level)
                    ax = Index(ax._get_level_values(level), name=ax.names[level])

                else:
                    if level not in (0, ax.name):
                        raise ValueError(f"The level {level} is not valid")

        # possibly sort
        if (self.sort or sort) and not ax.is_monotonic:
            # use stable sort to support first, last, nth
            indexer = self.indexer = ax.argsort(kind="mergesort")
            ax = ax.take(indexer)
            obj = obj.take(indexer, axis=self.axis, is_copy=False)

        self.obj = obj
        self.grouper = ax
        return self.grouper

    @property
    def groups(self):
        return self.grouper.groups

    def __repr__(self) -> str:
        attrs_list = (
            f"{attr_name}={repr(getattr(self, attr_name))}"
            for attr_name in self._attributes
            if getattr(self, attr_name) is not None
        )
        attrs = ", ".join(attrs_list)
        cls_name = type(self).__name__
        return f"{cls_name}({attrs})"


class Grouping:
    """
    Holds the grouping information for a single key

    Parameters
    ----------
    index : Index
    grouper :
    obj Union[DataFrame, Series]:
    name :
    level :
    observed : bool, default False
        If we are a Categorical, use the observed values
    in_axis : if the Grouping is a column in self.obj and hence among
        Groupby.exclusions list

    Returns
    -------
    **Attributes**:
      * indices : dict of {group -> index_list}
      * codes : ndarray, group codes
      * group_index : unique groups
      * groups : dict of {group -> label_list}
    """

    def __init__(
        self,
        index: Index,
        grouper=None,
        obj: Optional[FrameOrSeries] = None,
        name=None,
        level=None,
        sort: bool = True,
        observed: bool = False,
        in_axis: bool = False,
    ):
        self.name = name
        self.level = level
        self.grouper = _convert_grouper(index, grouper)
        self.all_grouper = None
        self.index = index
        self.sort = sort
        self.obj = obj
        self.observed = observed
        self.in_axis = in_axis

        # right place for this?
        if isinstance(grouper, (Series, Index)) and name is None:
            self.name = grouper.name

        if isinstance(grouper, MultiIndex):
            self.grouper = grouper.values

        # we have a single grouper which may be a myriad of things,
        # some of which are dependent on the passing in level

        if level is not None:
            if not isinstance(level, int):
                if level not in index.names:
                    raise AssertionError(f"Level {level} not in index")
                level = index.names.index(level)

            if self.name is None:
                self.name = index.names[level]

            (
                self.grouper,
                self._codes,
                self._group_index,
            ) = index._get_grouper_for_level(self.grouper, level)

        # a passed Grouper like, directly get the grouper in the same way
        # as single grouper groupby, use the group_info to get codes
        elif isinstance(self.grouper, Grouper):
            # get the new grouper; we already have disambiguated
            # what key/level refer to exactly, don't need to
            # check again as we have by this point converted these
            # to an actual value (rather than a pd.Grouper)
            _, grouper, _ = self.grouper._get_grouper(self.obj, validate=False)
            if self.name is None:
                self.name = grouper.result_index.name
            self.obj = self.grouper.obj
            self.grouper = grouper._get_grouper()

        else:
            if self.grouper is None and self.name is not None and self.obj is not None:
                self.grouper = self.obj[self.name]

            elif isinstance(self.grouper, (list, tuple)):
                self.grouper = com.asarray_tuplesafe(self.grouper)

            # a passed Categorical
            elif is_categorical_dtype(self.grouper):

                self.grouper, self.all_grouper = recode_for_groupby(
                    self.grouper, self.sort, observed
                )
                categories = self.grouper.categories

                # we make a CategoricalIndex out of the cat grouper
                # preserving the categories / ordered attributes
                self._codes = self.grouper.codes
                if observed:
                    codes = algorithms.unique1d(self.grouper.codes)
                    codes = codes[codes != -1]
                    if sort or self.grouper.ordered:
                        codes = np.sort(codes)
                else:
                    codes = np.arange(len(categories))

                self._group_index = CategoricalIndex(
                    Categorical.from_codes(
                        codes=codes, categories=categories, ordered=self.grouper.ordered
                    ),
                    name=self.name,
                )

            # we are done
            if isinstance(self.grouper, Grouping):
                self.grouper = self.grouper.grouper

            # no level passed
            elif not isinstance(
                self.grouper, (Series, Index, ExtensionArray, np.ndarray)
            ):
                if getattr(self.grouper, "ndim", 1) != 1:
                    t = self.name or str(type(self.grouper))
                    raise ValueError(f"Grouper for '{t}' not 1-dimensional")
                self.grouper = self.index.map(self.grouper)
                if not (
                    hasattr(self.grouper, "__len__")
                    and len(self.grouper) == len(self.index)
                ):
                    grper = pprint_thing(self.grouper)
                    errmsg = (
                        "Grouper result violates len(labels) == "
                        f"len(data)\nresult: {grper}"
                    )
                    self.grouper = None  # Try for sanity
                    raise AssertionError(errmsg)

        # if we have a date/time-like grouper, make sure that we have
        # Timestamps like
        if getattr(self.grouper, "dtype", None) is not None:
            if is_datetime64_dtype(self.grouper):
                self.grouper = self.grouper.astype("datetime64[ns]")
            elif is_timedelta64_dtype(self.grouper):

                self.grouper = self.grouper.astype("timedelta64[ns]")

    def __repr__(self) -> str:
        return f"Grouping({self.name})"

    def __iter__(self):
        return iter(self.indices)

    _codes: Optional[np.ndarray] = None
    _group_index: Optional[Index] = None

    @property
    def ngroups(self) -> int:
        return len(self.group_index)

    @cache_readonly
    def indices(self):
        # we have a list of groupers
        if isinstance(self.grouper, ops.BaseGrouper):
            return self.grouper.indices

        values = ensure_categorical(self.grouper)
        return values._reverse_indexer()

    @property
    def codes(self) -> np.ndarray:
        if self._codes is None:
            self._make_codes()
        return self._codes

    @cache_readonly
    def result_index(self) -> Index:
        if self.all_grouper is not None:
            return recode_from_groupby(self.all_grouper, self.sort, self.group_index)
        return self.group_index

    @property
    def group_index(self) -> Index:
        if self._group_index is None:
            self._make_codes()
        assert self._group_index is not None
        return self._group_index

    def _make_codes(self) -> None:
        if self._codes is None or self._group_index is None:
            # we have a list of groupers
            if isinstance(self.grouper, ops.BaseGrouper):
                codes = self.grouper.codes_info
                uniques = self.grouper.result_index
            else:
                codes, uniques = algorithms.factorize(self.grouper, sort=self.sort)
                uniques = Index(uniques, name=self.name)
            self._codes = codes
            self._group_index = uniques

    @cache_readonly
    def groups(self) -> dict:
        return self.index.groupby(Categorical.from_codes(self.codes, self.group_index))


def get_grouper(
    obj: FrameOrSeries,
    key=None,
    axis: int = 0,
    level=None,
    sort: bool = True,
    observed: bool = False,
    mutated: bool = False,
    validate: bool = True,
) -> "Tuple[ops.BaseGrouper, List[Hashable], FrameOrSeries]":
    """
    Create and return a BaseGrouper, which is an internal
    mapping of how to create the grouper indexers.
    This may be composed of multiple Grouping objects, indicating
    multiple groupers

    Groupers are ultimately index mappings. They can originate as:
    index mappings, keys to columns, functions, or Groupers

    Groupers enable local references to axis,level,sort, while
    the passed in axis, level, and sort are 'global'.

    This routine tries to figure out what the passing in references
    are and then creates a Grouping for each one, combined into
    a BaseGrouper.

    If observed & we have a categorical grouper, only show the observed
    values.

    If validate, then check for key/level overlaps.

    """
    group_axis = obj._get_axis(axis)

    # validate that the passed single level is compatible with the passed
    # axis of the object
    if level is not None:
        # TODO: These if-block and else-block are almost same.
        # MultiIndex instance check is removable, but it seems that there are
        # some processes only for non-MultiIndex in else-block,
        # eg. `obj.index.name != level`. We have to consider carefully whether
        # these are applicable for MultiIndex. Even if these are applicable,
        # we need to check if it makes no side effect to subsequent processes
        # on the outside of this condition.
        # (GH 17621)
        if isinstance(group_axis, MultiIndex):
            if is_list_like(level) and len(level) == 1:
                level = level[0]

            if key is None and is_scalar(level):
                # Get the level values from group_axis
                key = group_axis.get_level_values(level)
                level = None

        else:
            # allow level to be a length-one list-like object
            # (e.g., level=[0])
            # GH 13901
            if is_list_like(level):
                nlevels = len(level)
                if nlevels == 1:
                    level = level[0]
                elif nlevels == 0:
                    raise ValueError("No group keys passed!")
                else:
                    raise ValueError("multiple levels only valid with MultiIndex")

            if isinstance(level, str):
                if obj._get_axis(axis).name != level:
                    raise ValueError(
                        f"level name {level} is not the name "
                        f"of the {obj._get_axis_name(axis)}"
                    )
            elif level > 0 or level < -1:
                raise ValueError("level > 0 or level < -1 only valid with MultiIndex")

            # NOTE: `group_axis` and `group_axis.get_level_values(level)`
            # are same in this section.
            level = None
            key = group_axis

    # a passed-in Grouper, directly convert
    if isinstance(key, Grouper):
        binner, grouper, obj = key._get_grouper(obj, validate=False)
        if key.key is None:
            return grouper, [], obj
        else:
            return grouper, [key.key], obj

    # already have a BaseGrouper, just return it
    elif isinstance(key, ops.BaseGrouper):
        return key, [], obj

    if not isinstance(key, list):
        keys = [key]
        match_axis_length = False
    else:
        keys = key
        match_axis_length = len(keys) == len(group_axis)

    # what are we after, exactly?
    any_callable = any(callable(g) or isinstance(g, dict) for g in keys)
    any_groupers = any(isinstance(g, Grouper) for g in keys)
    any_arraylike = any(
        isinstance(g, (list, tuple, Series, Index, np.ndarray)) for g in keys
    )

    # is this an index replacement?
    if (
        not any_callable
        and not any_arraylike
        and not any_groupers
        and match_axis_length
        and level is None
    ):
        if isinstance(obj, DataFrame):
            all_in_columns_index = all(
                g in obj.columns or g in obj.index.names for g in keys
            )
        else:
            assert isinstance(obj, Series)
            all_in_columns_index = all(g in obj.index.names for g in keys)

        if not all_in_columns_index:
            keys = [com.asarray_tuplesafe(keys)]

    if isinstance(level, (tuple, list)):
        if key is None:
            keys = [None] * len(level)
        levels = level
    else:
        levels = [level] * len(keys)

    groupings: List[Grouping] = []
    exclusions: List[Hashable] = []

    # if the actual grouper should be obj[key]
    def is_in_axis(key) -> bool:
        if not _is_label_like(key):
            items = obj._data.items
            try:
                items.get_loc(key)
            except (KeyError, TypeError):
                # TypeError shows up here if we pass e.g. Int64Index
                return False

        return True

    # if the grouper is obj[name]
    def is_in_obj(gpr) -> bool:
        if not hasattr(gpr, "name"):
            return False
        try:
            return gpr is obj[gpr.name]
        except (KeyError, IndexError):
            return False

    for i, (gpr, level) in enumerate(zip(keys, levels)):

        if is_in_obj(gpr):  # df.groupby(df['name'])
            in_axis, name = True, gpr.name
            exclusions.append(name)

        elif is_in_axis(gpr):  # df.groupby('name')
            if gpr in obj:
                if validate:
                    obj._check_label_or_level_ambiguity(gpr, axis=axis)
                in_axis, name, gpr = True, gpr, obj[gpr]
                exclusions.append(name)
            elif obj._is_level_reference(gpr, axis=axis):
                in_axis, name, level, gpr = False, None, gpr, None
            else:
                raise KeyError(gpr)
        elif isinstance(gpr, Grouper) and gpr.key is not None:
            # Add key to exclusions
            exclusions.append(gpr.key)
            in_axis, name = False, None
        else:
            in_axis, name = False, None

        if is_categorical_dtype(gpr) and len(gpr) != obj.shape[axis]:
            raise ValueError(
                f"Length of grouper ({len(gpr)}) and axis ({obj.shape[axis]})"
                " must be same length"
            )

        # create the Grouping
        # allow us to passing the actual Grouping as the gpr
        ping = (
            Grouping(
                group_axis,
                gpr,
                obj=obj,
                name=name,
                level=level,
                sort=sort,
                observed=observed,
                in_axis=in_axis,
            )
            if not isinstance(gpr, Grouping)
            else gpr
        )

        groupings.append(ping)

    if len(groupings) == 0 and len(obj):
        raise ValueError("No group keys passed!")
    elif len(groupings) == 0:
        groupings.append(Grouping(Index([], dtype="int"), np.array([], dtype=np.intp)))

    # create the internals grouper
    grouper = ops.BaseGrouper(group_axis, groupings, sort=sort, mutated=mutated)
    return grouper, exclusions, obj


def _is_label_like(val) -> bool:
    return isinstance(val, (str, tuple)) or (val is not None and is_scalar(val))


def _convert_grouper(axis: Index, grouper):
    if isinstance(grouper, dict):
        return grouper.get
    elif isinstance(grouper, Series):
        if grouper.index.equals(axis):
            return grouper._values
        else:
            return grouper.reindex(axis)._values
    elif isinstance(grouper, (list, Series, Index, np.ndarray)):
        if len(grouper) != len(axis):
            raise ValueError("Grouper and axis must be same length")
        return grouper
    else:
        return grouper<|MERGE_RESOLUTION|>--- conflicted
+++ resolved
@@ -131,12 +131,8 @@
         """
 
         self._set_grouper(obj)
-<<<<<<< HEAD
         assert self.obj is not None
-        self.grouper, exclusions, self.obj = get_grouper(
-=======
         self.grouper, _, self.obj = get_grouper(
->>>>>>> 1d36851f
             self.obj,
             [self.key],
             axis=self.axis,
