"""
Provide user facing operators for doing the split part of the
split-apply-combine paradigm.
"""
from __future__ import annotations

from typing import (
    TYPE_CHECKING,
    Any,
    Hashable,
    Iterator,
    final,
)

import numpy as np

from pandas._typing import (
    ArrayLike,
    Axis,
    NDFrameT,
    npt,
)
from pandas.errors import InvalidIndexError
from pandas.util._decorators import cache_readonly

from pandas.core.dtypes.common import (
    is_categorical_dtype,
    is_list_like,
    is_scalar,
)

from pandas.core import algorithms
from pandas.core.arrays import (
    Categorical,
    ExtensionArray,
)
import pandas.core.common as com
from pandas.core.frame import DataFrame
from pandas.core.groupby import ops
from pandas.core.groupby.categorical import recode_for_groupby
from pandas.core.indexes.api import (
    CategoricalIndex,
    Index,
    MultiIndex,
)
from pandas.core.series import Series

from pandas.io.formats.printing import pprint_thing

if TYPE_CHECKING:
    from pandas.core.generic import NDFrame


class Grouper:
    """
    A Grouper allows the user to specify a groupby instruction for an object.

    This specification will select a column via the key parameter, or if the
    level and/or axis parameters are given, a level of the index of the target
    object.

    If `axis` and/or `level` are passed as keywords to both `Grouper` and
    `groupby`, the values passed to `Grouper` take precedence.

    Parameters
    ----------
    key : str, defaults to None
        Groupby key, which selects the grouping column of the target.
    level : name/number, defaults to None
        The level for the target index.
    freq : str / frequency object, defaults to None
        This will groupby the specified frequency if the target selection
        (via key or level) is a datetime-like object. For full specification
        of available frequencies, please see `here
        <https://pandas.pydata.org/pandas-docs/stable/user_guide/timeseries.html#offset-aliases>`_.
    axis : str, int, defaults to 0
        Number/name of the axis.
    sort : bool, default to False
        Whether to sort the resulting labels.
    closed : {'left' or 'right'}
        Closed end of interval. Only when `freq` parameter is passed.
    label : {'left' or 'right'}
        Interval boundary to use for labeling.
        Only when `freq` parameter is passed.
    convention : {'start', 'end', 'e', 's'}
        If grouper is PeriodIndex and `freq` parameter is passed.

    origin : Timestamp or str, default 'start_day'
        The timestamp on which to adjust the grouping. The timezone of origin must
        match the timezone of the index.
        If string, must be one of the following:

        - 'epoch': `origin` is 1970-01-01
        - 'start': `origin` is the first value of the timeseries
        - 'start_day': `origin` is the first day at midnight of the timeseries

        .. versionadded:: 1.1.0

        - 'end': `origin` is the last value of the timeseries
        - 'end_day': `origin` is the ceiling midnight of the last day

        .. versionadded:: 1.3.0

    offset : Timedelta or str, default is None
        An offset timedelta added to the origin.

        .. versionadded:: 1.1.0

    dropna : bool, default True
        If True, and if group keys contain NA values, NA values together with
        row/column will be dropped. If False, NA values will also be treated as
        the key in groups.

        .. versionadded:: 1.2.0

    Returns
    -------
    A specification for a groupby instruction

    Examples
    --------
    Syntactic sugar for ``df.groupby('A')``

    >>> df = pd.DataFrame(
    ...     {
    ...         "Animal": ["Falcon", "Parrot", "Falcon", "Falcon", "Parrot"],
    ...         "Speed": [100, 5, 200, 300, 15],
    ...     }
    ... )
    >>> df
       Animal  Speed
    0  Falcon    100
    1  Parrot      5
    2  Falcon    200
    3  Falcon    300
    4  Parrot     15
    >>> df.groupby(pd.Grouper(key="Animal")).mean()
            Speed
    Animal
    Falcon  200.0
    Parrot   10.0

    Specify a resample operation on the column 'Publish date'

    >>> df = pd.DataFrame(
    ...    {
    ...        "Publish date": [
    ...             pd.Timestamp("2000-01-02"),
    ...             pd.Timestamp("2000-01-02"),
    ...             pd.Timestamp("2000-01-09"),
    ...             pd.Timestamp("2000-01-16")
    ...         ],
    ...         "ID": [0, 1, 2, 3],
    ...         "Price": [10, 20, 30, 40]
    ...     }
    ... )
    >>> df
      Publish date  ID  Price
    0   2000-01-02   0     10
    1   2000-01-02   1     20
    2   2000-01-09   2     30
    3   2000-01-16   3     40
    >>> df.groupby(pd.Grouper(key="Publish date", freq="1W")).mean()
                   ID  Price
    Publish date
    2000-01-02    0.5   15.0
    2000-01-09    2.0   30.0
    2000-01-16    3.0   40.0

    If you want to adjust the start of the bins based on a fixed timestamp:

    >>> start, end = '2000-10-01 23:30:00', '2000-10-02 00:30:00'
    >>> rng = pd.date_range(start, end, freq='7min')
    >>> ts = pd.Series(np.arange(len(rng)) * 3, index=rng)
    >>> ts
    2000-10-01 23:30:00     0
    2000-10-01 23:37:00     3
    2000-10-01 23:44:00     6
    2000-10-01 23:51:00     9
    2000-10-01 23:58:00    12
    2000-10-02 00:05:00    15
    2000-10-02 00:12:00    18
    2000-10-02 00:19:00    21
    2000-10-02 00:26:00    24
    Freq: 7T, dtype: int64

    >>> ts.groupby(pd.Grouper(freq='17min')).sum()
    2000-10-01 23:14:00     0
    2000-10-01 23:31:00     9
    2000-10-01 23:48:00    21
    2000-10-02 00:05:00    54
    2000-10-02 00:22:00    24
    Freq: 17T, dtype: int64

    >>> ts.groupby(pd.Grouper(freq='17min', origin='epoch')).sum()
    2000-10-01 23:18:00     0
    2000-10-01 23:35:00    18
    2000-10-01 23:52:00    27
    2000-10-02 00:09:00    39
    2000-10-02 00:26:00    24
    Freq: 17T, dtype: int64

    >>> ts.groupby(pd.Grouper(freq='17min', origin='2000-01-01')).sum()
    2000-10-01 23:24:00     3
    2000-10-01 23:41:00    15
    2000-10-01 23:58:00    45
    2000-10-02 00:15:00    45
    Freq: 17T, dtype: int64

    If you want to adjust the start of the bins with an `offset` Timedelta, the two
    following lines are equivalent:

    >>> ts.groupby(pd.Grouper(freq='17min', origin='start')).sum()
    2000-10-01 23:30:00     9
    2000-10-01 23:47:00    21
    2000-10-02 00:04:00    54
    2000-10-02 00:21:00    24
    Freq: 17T, dtype: int64

    >>> ts.groupby(pd.Grouper(freq='17min', offset='23h30min')).sum()
    2000-10-01 23:30:00     9
    2000-10-01 23:47:00    21
    2000-10-02 00:04:00    54
    2000-10-02 00:21:00    24
    Freq: 17T, dtype: int64

    To replace the use of the deprecated `base` argument, you can now use `offset`,
    in this example it is equivalent to have `base=2`:

    >>> ts.groupby(pd.Grouper(freq='17min', offset='2min')).sum()
    2000-10-01 23:16:00     0
    2000-10-01 23:33:00     9
    2000-10-01 23:50:00    36
    2000-10-02 00:07:00    39
    2000-10-02 00:24:00    24
    Freq: 17T, dtype: int64
    """

    sort: bool
    dropna: bool
    _gpr_index: Index | None
    _grouper: Index | None

    _attributes: tuple[str, ...] = ("key", "level", "freq", "axis", "sort", "dropna")

    def __new__(cls, *args, **kwargs):
        if kwargs.get("freq") is not None:
            from pandas.core.resample import TimeGrouper

            cls = TimeGrouper
        return super().__new__(cls)

    def __init__(
        self,
        key=None,
        level=None,
        freq=None,
        axis: Axis = 0,
        sort: bool = False,
        dropna: bool = True,
    ) -> None:
        self.key = key
        self.level = level
        self.freq = freq
        self.axis = axis
        self.sort = sort
        self.dropna = dropna

        self.grouper = None
        self._gpr_index = None
        self.obj = None
        self.indexer = None
        self.binner = None
        self._grouper = None
        self._indexer = None

    @final
    @property
    def ax(self) -> Index:
        index = self._gpr_index
        if index is None:
            raise ValueError("_set_grouper must be called before ax is accessed")
        return index

    def _get_grouper(
        self, obj: NDFrameT, validate: bool = True
    ) -> tuple[Any, ops.BaseGrouper, NDFrameT]:
        """
        Parameters
        ----------
        obj : Series or DataFrame
        validate : bool, default True
            if True, validate the grouper

        Returns
        -------
        a tuple of binner, grouper, obj (possibly sorted)
        """
        self._set_grouper(obj)
        # error: Value of type variable "NDFrameT" of "get_grouper" cannot be
        # "Optional[Any]"
        # error: Incompatible types in assignment (expression has type "BaseGrouper",
        # variable has type "None")
        self.grouper, _, self.obj = get_grouper(  # type: ignore[type-var,assignment]
            self.obj,
            [self.key],
            axis=self.axis,
            level=self.level,
            sort=self.sort,
            validate=validate,
            dropna=self.dropna,
        )

        # error: Incompatible return value type (got "Tuple[None, None, None]",
        # expected "Tuple[Any, BaseGrouper, NDFrameT]")
        return self.binner, self.grouper, self.obj  # type: ignore[return-value]

    @final
    def _set_grouper(self, obj: NDFrame, sort: bool = False) -> None:
        """
        given an object and the specifications, setup the internal grouper
        for this particular specification

        Parameters
        ----------
        obj : Series or DataFrame
        sort : bool, default False
            whether the resulting grouper should be sorted
        """
        assert obj is not None

        if self.key is not None and self.level is not None:
            raise ValueError("The Grouper cannot specify both a key and a level!")

        # Keep self.grouper value before overriding
        if self._grouper is None:
            # TODO: What are we assuming about subsequent calls?
            self._grouper = self._gpr_index
            self._indexer = self.indexer

        # the key must be a valid info item
        if self.key is not None:
            key = self.key
            # The 'on' is already defined
            if getattr(self._gpr_index, "name", None) == key and isinstance(
                obj, Series
            ):
                # Sometimes self._grouper will have been resorted while
                # obj has not. In this case there is a mismatch when we
                # call self._grouper.take(obj.index) so we need to undo the sorting
                # before we call _grouper.take.
                assert self._grouper is not None
                if self._indexer is not None:
                    reverse_indexer = self._indexer.argsort()
                    unsorted_ax = self._grouper.take(reverse_indexer)
                    ax = unsorted_ax.take(obj.index)
                else:
                    ax = self._grouper.take(obj.index)
            else:
                if key not in obj._info_axis:
                    raise KeyError(f"The grouper name {key} is not found")
                ax = Index(obj[key], name=key)

        else:
            ax = obj._get_axis(self.axis)
            if self.level is not None:
                level = self.level

                # if a level is given it must be a mi level or
                # equivalent to the axis name
                if isinstance(ax, MultiIndex):
                    level = ax._get_level_number(level)
                    ax = Index(ax._get_level_values(level), name=ax.names[level])

                else:
                    if level not in (0, ax.name):
                        raise ValueError(f"The level {level} is not valid")

        # possibly sort
        if (self.sort or sort) and not ax.is_monotonic_increasing:
            # use stable sort to support first, last, nth
            # TODO: why does putting na_position="first" fix datetimelike cases?
            indexer = self.indexer = ax.array.argsort(
                kind="mergesort", na_position="first"
            )
            ax = ax.take(indexer)
            obj = obj.take(indexer, axis=self.axis)

        # error: Incompatible types in assignment (expression has type
        # "NDFrameT", variable has type "None")
        self.obj = obj  # type: ignore[assignment]
        self._gpr_index = ax

    @final
    @property
    def groups(self):
        # error: "None" has no attribute "groups"
        return self.grouper.groups  # type: ignore[attr-defined]

    @final
    def __repr__(self) -> str:
        attrs_list = (
            f"{attr_name}={repr(getattr(self, attr_name))}"
            for attr_name in self._attributes
            if getattr(self, attr_name) is not None
        )
        attrs = ", ".join(attrs_list)
        cls_name = type(self).__name__
        return f"{cls_name}({attrs})"


@final
class Grouping:
    """
    Holds the grouping information for a single key

    Parameters
    ----------
    index : Index
    grouper :
    obj : DataFrame or Series
    name : Label
    level :
    observed : bool, default False
        If we are a Categorical, use the observed values
    in_axis : if the Grouping is a column in self.obj and hence among
        Groupby.exclusions list

    Returns
    -------
    **Attributes**:
      * indices : dict of {group -> index_list}
      * codes : ndarray, group codes
      * group_index : unique groups
      * groups : dict of {group -> label_list}
    """

    _codes: npt.NDArray[np.signedinteger] | None = None
    _group_index: Index | None = None
    _passed_categorical: bool
    _all_grouper: Categorical | None
    _orig_cats: Index | None
    _index: Index

    def __init__(
        self,
        index: Index,
        grouper=None,
        obj: NDFrame | None = None,
        level=None,
        sort: bool = True,
        observed: bool = False,
        in_axis: bool = False,
        dropna: bool = True,
    ) -> None:
        self.level = level
        self._orig_grouper = grouper
        self.grouping_vector = _convert_grouper(index, grouper)
        self._all_grouper = None
        self._orig_cats = None
        self._index = index
        self._sort = sort
        self.obj = obj
        self._observed = observed
        self.in_axis = in_axis
        self._dropna = dropna

        self._passed_categorical = False

        # we have a single grouper which may be a myriad of things,
        # some of which are dependent on the passing in level

        ilevel = self._ilevel
        if ilevel is not None:
            # In extant tests, the new self.grouping_vector matches
            #  `index.get_level_values(ilevel)` whenever
            #  mapper is None and isinstance(index, MultiIndex)
            if isinstance(index, MultiIndex):
                index_level = index.get_level_values(ilevel)
            else:
                index_level = index

            if self.grouping_vector is None:
                self.grouping_vector = index_level
            else:
                mapper = self.grouping_vector
                self.grouping_vector = index_level.map(mapper)

        # a passed Grouper like, directly get the grouper in the same way
        # as single grouper groupby, use the group_info to get codes
        elif isinstance(self.grouping_vector, Grouper):
            # get the new grouper; we already have disambiguated
            # what key/level refer to exactly, don't need to
            # check again as we have by this point converted these
            # to an actual value (rather than a pd.Grouper)
            assert self.obj is not None  # for mypy
            _, newgrouper, newobj = self.grouping_vector._get_grouper(
                self.obj, validate=False
            )
            self.obj = newobj

            ng = newgrouper._get_grouper()
            if isinstance(newgrouper, ops.BinGrouper):
                # in this case we have `ng is newgrouper`
                self.grouping_vector = ng
            else:
                # ops.BaseGrouper
                # use Index instead of ndarray so we can recover the name
                self.grouping_vector = Index(ng, name=newgrouper.result_index.name)

        elif not isinstance(
            self.grouping_vector, (Series, Index, ExtensionArray, np.ndarray)
        ):
            # no level passed
            if getattr(self.grouping_vector, "ndim", 1) != 1:
                t = self.name or str(type(self.grouping_vector))
                raise ValueError(f"Grouper for '{t}' not 1-dimensional")

            self.grouping_vector = index.map(self.grouping_vector)

            if not (
                hasattr(self.grouping_vector, "__len__")
                and len(self.grouping_vector) == len(index)
            ):
                grper = pprint_thing(self.grouping_vector)
                errmsg = (
                    "Grouper result violates len(labels) == "
                    f"len(data)\nresult: {grper}"
                )
                self.grouping_vector = None  # Try for sanity
                raise AssertionError(errmsg)

        if isinstance(self.grouping_vector, np.ndarray):
            if self.grouping_vector.dtype.kind in ["m", "M"]:
                # if we have a date/time-like grouper, make sure that we have
                # Timestamps like
                # TODO 2022-10-08 we only have one test that gets here and
                #  values are already in nanoseconds in that case.
                self.grouping_vector = Series(self.grouping_vector).to_numpy()
        elif is_categorical_dtype(self.grouping_vector):
            # a passed Categorical
            self._passed_categorical = True

            self._orig_cats = self.grouping_vector.categories
            self.grouping_vector, self._all_grouper = recode_for_groupby(
                self.grouping_vector, sort, observed
            )

    def __repr__(self) -> str:
        return f"Grouping({self.name})"

    def __iter__(self) -> Iterator:
        return iter(self.indices)

    @cache_readonly
    def name(self) -> Hashable:
        ilevel = self._ilevel
        if ilevel is not None:
            return self._index.names[ilevel]

        if isinstance(self._orig_grouper, (Index, Series)):
            return self._orig_grouper.name

        elif isinstance(self.grouping_vector, ops.BaseGrouper):
            return self.grouping_vector.result_index.name

        elif isinstance(self.grouping_vector, Index):
            return self.grouping_vector.name

        # otherwise we have ndarray or ExtensionArray -> no name
        return None

    @cache_readonly
    def _ilevel(self) -> int | None:
        """
        If necessary, converted index level name to index level position.
        """
        level = self.level
        if level is None:
            return None
        if not isinstance(level, int):
            index = self._index
            if level not in index.names:
                raise AssertionError(f"Level {level} not in index")
            return index.names.index(level)
        return level

    @property
    def ngroups(self) -> int:
        return len(self.group_index)

    @cache_readonly
    def indices(self) -> dict[Hashable, npt.NDArray[np.intp]]:
        # we have a list of groupers
        if isinstance(self.grouping_vector, ops.BaseGrouper):
            return self.grouping_vector.indices

        values = Categorical(self.grouping_vector)
        return values._reverse_indexer()

    @property
    def codes(self) -> npt.NDArray[np.signedinteger]:
        return self._codes_and_uniques[0]

    @cache_readonly
    def group_arraylike(self) -> ArrayLike:
        """
        Analogous to result_index, but holding an ArrayLike to ensure
        we can retain ExtensionDtypes.
        """
        if self._all_grouper is not None:
            # retain dtype for categories, including unobserved ones
            return self.result_index._values

        elif self._passed_categorical:
            return self.group_index._values

        return self._codes_and_uniques[1]

    @cache_readonly
    def result_index(self) -> Index:
        # result_index retains dtype for categories, including unobserved ones,
        #  which group_index does not
        if self._all_grouper is not None:
            group_idx = self.group_index
            assert isinstance(group_idx, CategoricalIndex)
            cats = self._orig_cats
            # set_categories is dynamically added
            return group_idx.set_categories(cats)  # type: ignore[attr-defined]
        return self.group_index

    @cache_readonly
    def group_index(self) -> Index:
<<<<<<< HEAD
=======
        if self._group_index is not None and self._all_grouper is None:
            # _group_index is set in __init__ for MultiIndex cases
            return self._group_index

>>>>>>> a548506b
        codes, uniques = self._codes_and_uniques
        if not self._dropna and self._passed_categorical:
            assert isinstance(uniques, Categorical)
            if self._sort and (codes == len(uniques)).any():
                # Add NA value on the end when sorting
                uniques = Categorical.from_codes(
                    np.append(uniques.codes, [-1]), uniques.categories
                )
            else:
                # Need to determine proper placement of NA value when not sorting
                cat = self.grouping_vector
                na_idx = (cat.codes < 0).argmax()
                if cat.codes[na_idx] < 0:
                    # count number of unique codes that comes before the nan value
                    na_unique_idx = algorithms.nunique_ints(cat.codes[:na_idx])
                    uniques = Categorical.from_codes(
                        np.insert(uniques.codes, na_unique_idx, -1), uniques.categories
                    )
        return Index._with_infer(uniques, name=self.name)

    @cache_readonly
    def _codes_and_uniques(self) -> tuple[npt.NDArray[np.signedinteger], ArrayLike]:
        if self._passed_categorical:
            # we make a CategoricalIndex out of the cat grouper
            # preserving the categories / ordered attributes;
            # doesn't (yet - GH#46909) handle dropna=False
            cat = self.grouping_vector
            categories = cat.categories

            if self._observed:
                ucodes = algorithms.unique1d(cat.codes)
                ucodes = ucodes[ucodes != -1]
                if self._sort:
                    ucodes = np.sort(ucodes)
            else:
                ucodes = np.arange(len(categories))

            uniques = Categorical.from_codes(
                codes=ucodes, categories=categories, ordered=cat.ordered
            )
<<<<<<< HEAD
            if not self._dropna and np.any(cat.codes < 0):
                if self._sort:
                    # Replace NA (negative) codes with `largest code + 1`
                    na_code = len(categories)
                    codes = np.where(cat.codes < 0, na_code, cat.codes)
                else:
                    # Insert NA code into the codes based on first appearance
                    # A negative code must exist, no need to check codes[na_idx] < 0
                    na_idx = (cat.codes < 0).argmax()
                    # count number of unique codes that comes before the nan value
                    na_code = algorithms.nunique_ints(cat.codes[:na_idx])
                    codes = np.where(cat.codes >= na_code, cat.codes + 1, cat.codes)
                    codes = np.where(codes < 0, na_code, codes)
            else:
                codes = cat.codes
=======

            codes = cat.codes
            if not self._dropna:
                na_mask = codes < 0
                if np.any(na_mask):
                    if self._sort:
                        # Replace NA codes with `largest code + 1`
                        na_code = len(categories)
                        codes = np.where(na_mask, na_code, codes)
                    else:
                        # Insert NA code into the codes based on first appearance
                        # A negative code must exist, no need to check codes[na_idx] < 0
                        na_idx = na_mask.argmax()
                        # count number of unique codes that comes before the nan value
                        na_code = algorithms.nunique_ints(codes[:na_idx])
                        codes = np.where(codes >= na_code, codes + 1, codes)
                        codes = np.where(na_mask, na_code, codes)
>>>>>>> a548506b

            if not self._observed:
                uniques = uniques.reorder_categories(self._orig_cats)

            return codes, uniques

        elif isinstance(self.grouping_vector, ops.BaseGrouper):
            # we have a list of groupers
            codes = self.grouping_vector.codes_info
            # error: Incompatible types in assignment (expression has type "Union
            # [ExtensionArray, ndarray[Any, Any]]", variable has type "Categorical")
            uniques = (
                self.grouping_vector.result_index._values  # type: ignore[assignment]
            )
        else:
            # GH35667, replace dropna=False with use_na_sentinel=False
            # error: Incompatible types in assignment (expression has type "Union[
            # ndarray[Any, Any], Index]", variable has type "Categorical")
            codes, uniques = algorithms.factorize(  # type: ignore[assignment]
                self.grouping_vector, sort=self._sort, use_na_sentinel=self._dropna
            )
        return codes, uniques

    @cache_readonly
    def groups(self) -> dict[Hashable, np.ndarray]:
        return self._index.groupby(Categorical.from_codes(self.codes, self.group_index))


def get_grouper(
    obj: NDFrameT,
    key=None,
    axis: Axis = 0,
    level=None,
    sort: bool = True,
    observed: bool = False,
    mutated: bool = False,
    validate: bool = True,
    dropna: bool = True,
) -> tuple[ops.BaseGrouper, frozenset[Hashable], NDFrameT]:
    """
    Create and return a BaseGrouper, which is an internal
    mapping of how to create the grouper indexers.
    This may be composed of multiple Grouping objects, indicating
    multiple groupers

    Groupers are ultimately index mappings. They can originate as:
    index mappings, keys to columns, functions, or Groupers

    Groupers enable local references to axis,level,sort, while
    the passed in axis, level, and sort are 'global'.

    This routine tries to figure out what the passing in references
    are and then creates a Grouping for each one, combined into
    a BaseGrouper.

    If observed & we have a categorical grouper, only show the observed
    values.

    If validate, then check for key/level overlaps.

    """
    group_axis = obj._get_axis(axis)

    # validate that the passed single level is compatible with the passed
    # axis of the object
    if level is not None:
        # TODO: These if-block and else-block are almost same.
        # MultiIndex instance check is removable, but it seems that there are
        # some processes only for non-MultiIndex in else-block,
        # eg. `obj.index.name != level`. We have to consider carefully whether
        # these are applicable for MultiIndex. Even if these are applicable,
        # we need to check if it makes no side effect to subsequent processes
        # on the outside of this condition.
        # (GH 17621)
        if isinstance(group_axis, MultiIndex):
            if is_list_like(level) and len(level) == 1:
                level = level[0]

            if key is None and is_scalar(level):
                # Get the level values from group_axis
                key = group_axis.get_level_values(level)
                level = None

        else:
            # allow level to be a length-one list-like object
            # (e.g., level=[0])
            # GH 13901
            if is_list_like(level):
                nlevels = len(level)
                if nlevels == 1:
                    level = level[0]
                elif nlevels == 0:
                    raise ValueError("No group keys passed!")
                else:
                    raise ValueError("multiple levels only valid with MultiIndex")

            if isinstance(level, str):
                if obj._get_axis(axis).name != level:
                    raise ValueError(
                        f"level name {level} is not the name "
                        f"of the {obj._get_axis_name(axis)}"
                    )
            elif level > 0 or level < -1:
                raise ValueError("level > 0 or level < -1 only valid with MultiIndex")

            # NOTE: `group_axis` and `group_axis.get_level_values(level)`
            # are same in this section.
            level = None
            key = group_axis

    # a passed-in Grouper, directly convert
    if isinstance(key, Grouper):
        binner, grouper, obj = key._get_grouper(obj, validate=False)
        if key.key is None:
            return grouper, frozenset(), obj
        else:
            return grouper, frozenset({key.key}), obj

    # already have a BaseGrouper, just return it
    elif isinstance(key, ops.BaseGrouper):
        return key, frozenset(), obj

    if not isinstance(key, list):
        keys = [key]
        match_axis_length = False
    else:
        keys = key
        match_axis_length = len(keys) == len(group_axis)

    # what are we after, exactly?
    any_callable = any(callable(g) or isinstance(g, dict) for g in keys)
    any_groupers = any(isinstance(g, (Grouper, Grouping)) for g in keys)
    any_arraylike = any(
        isinstance(g, (list, tuple, Series, Index, np.ndarray)) for g in keys
    )

    # is this an index replacement?
    if (
        not any_callable
        and not any_arraylike
        and not any_groupers
        and match_axis_length
        and level is None
    ):
        if isinstance(obj, DataFrame):
            all_in_columns_index = all(
                g in obj.columns or g in obj.index.names for g in keys
            )
        else:
            assert isinstance(obj, Series)
            all_in_columns_index = all(g in obj.index.names for g in keys)

        if not all_in_columns_index:
            keys = [com.asarray_tuplesafe(keys)]

    if isinstance(level, (tuple, list)):
        if key is None:
            keys = [None] * len(level)
        levels = level
    else:
        levels = [level] * len(keys)

    groupings: list[Grouping] = []
    exclusions: set[Hashable] = set()

    # if the actual grouper should be obj[key]
    def is_in_axis(key) -> bool:

        if not _is_label_like(key):
            if obj.ndim == 1:
                return False

            # items -> .columns for DataFrame, .index for Series
            items = obj.axes[-1]
            try:
                items.get_loc(key)
            except (KeyError, TypeError, InvalidIndexError):
                # TypeError shows up here if we pass e.g. Int64Index
                return False

        return True

    # if the grouper is obj[name]
    def is_in_obj(gpr) -> bool:
        if not hasattr(gpr, "name"):
            return False
        try:
            return gpr is obj[gpr.name]
        except (KeyError, IndexError, InvalidIndexError):
            # IndexError reached in e.g. test_skip_group_keys when we pass
            #  lambda here
            # InvalidIndexError raised on key-types inappropriate for index,
            #  e.g. DatetimeIndex.get_loc(tuple())
            return False

    for gpr, level in zip(keys, levels):

        if is_in_obj(gpr):  # df.groupby(df['name'])
            in_axis = True
            exclusions.add(gpr.name)

        elif is_in_axis(gpr):  # df.groupby('name')
            if obj.ndim != 1 and gpr in obj:
                if validate:
                    obj._check_label_or_level_ambiguity(gpr, axis=axis)
                in_axis, name, gpr = True, gpr, obj[gpr]
                if gpr.ndim != 1:
                    # non-unique columns; raise here to get the name in the
                    # exception message
                    raise ValueError(f"Grouper for '{name}' not 1-dimensional")
                exclusions.add(name)
            elif obj._is_level_reference(gpr, axis=axis):
                in_axis, level, gpr = False, gpr, None
            else:
                raise KeyError(gpr)
        elif isinstance(gpr, Grouper) and gpr.key is not None:
            # Add key to exclusions
            exclusions.add(gpr.key)
            in_axis = False
        else:
            in_axis = False

        # create the Grouping
        # allow us to passing the actual Grouping as the gpr
        ping = (
            Grouping(
                group_axis,
                gpr,
                obj=obj,
                level=level,
                sort=sort,
                observed=observed,
                in_axis=in_axis,
                dropna=dropna,
            )
            if not isinstance(gpr, Grouping)
            else gpr
        )

        groupings.append(ping)

    if len(groupings) == 0 and len(obj):
        raise ValueError("No group keys passed!")
    if len(groupings) == 0:
        groupings.append(Grouping(Index([], dtype="int"), np.array([], dtype=np.intp)))

    # create the internals grouper
    grouper = ops.BaseGrouper(
        group_axis, groupings, sort=sort, mutated=mutated, dropna=dropna
    )
    return grouper, frozenset(exclusions), obj


def _is_label_like(val) -> bool:
    return isinstance(val, (str, tuple)) or (val is not None and is_scalar(val))


def _convert_grouper(axis: Index, grouper):
    if isinstance(grouper, dict):
        return grouper.get
    elif isinstance(grouper, Series):
        if grouper.index.equals(axis):
            return grouper._values
        else:
            return grouper.reindex(axis)._values
    elif isinstance(grouper, MultiIndex):
        return grouper._values
    elif isinstance(grouper, (list, tuple, Index, Categorical, np.ndarray)):
        if len(grouper) != len(axis):
            raise ValueError("Grouper and axis must be same length")

        if isinstance(grouper, (list, tuple)):
            grouper = com.asarray_tuplesafe(grouper)
        return grouper
    else:
        return grouper<|MERGE_RESOLUTION|>--- conflicted
+++ resolved
@@ -631,13 +631,6 @@
 
     @cache_readonly
     def group_index(self) -> Index:
-<<<<<<< HEAD
-=======
-        if self._group_index is not None and self._all_grouper is None:
-            # _group_index is set in __init__ for MultiIndex cases
-            return self._group_index
-
->>>>>>> a548506b
         codes, uniques = self._codes_and_uniques
         if not self._dropna and self._passed_categorical:
             assert isinstance(uniques, Categorical)
@@ -678,23 +671,6 @@
             uniques = Categorical.from_codes(
                 codes=ucodes, categories=categories, ordered=cat.ordered
             )
-<<<<<<< HEAD
-            if not self._dropna and np.any(cat.codes < 0):
-                if self._sort:
-                    # Replace NA (negative) codes with `largest code + 1`
-                    na_code = len(categories)
-                    codes = np.where(cat.codes < 0, na_code, cat.codes)
-                else:
-                    # Insert NA code into the codes based on first appearance
-                    # A negative code must exist, no need to check codes[na_idx] < 0
-                    na_idx = (cat.codes < 0).argmax()
-                    # count number of unique codes that comes before the nan value
-                    na_code = algorithms.nunique_ints(cat.codes[:na_idx])
-                    codes = np.where(cat.codes >= na_code, cat.codes + 1, cat.codes)
-                    codes = np.where(codes < 0, na_code, codes)
-            else:
-                codes = cat.codes
-=======
 
             codes = cat.codes
             if not self._dropna:
@@ -712,7 +688,6 @@
                         na_code = algorithms.nunique_ints(codes[:na_idx])
                         codes = np.where(codes >= na_code, codes + 1, codes)
                         codes = np.where(na_mask, na_code, codes)
->>>>>>> a548506b
 
             if not self._observed:
                 uniques = uniques.reorder_categories(self._orig_cats)
