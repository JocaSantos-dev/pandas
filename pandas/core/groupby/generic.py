"""
Define the SeriesGroupBy and DataFrameGroupBy
classes that hold the groupby interfaces (and some implementations).

These are user facing as the result of the ``df.groupby(...)`` operations,
which here returns a DataFrameGroupBy object.
"""
from collections import OrderedDict, abc, namedtuple
import copy
from functools import partial
from textwrap import dedent
from typing import (
    Any,
    Callable,
    Dict,
    FrozenSet,
    Iterable,
    List,
    Mapping,
    Sequence,
    Tuple,
    Type,
    TypeVar,
    Union,
    cast,
)

import numpy as np

from pandas._libs import Timestamp, lib
from pandas.util._decorators import Appender, Substitution

from pandas.core.dtypes.cast import (
    maybe_convert_objects,
    maybe_downcast_numeric,
    maybe_downcast_to_dtype,
)
from pandas.core.dtypes.common import (
    ensure_int64,
    ensure_platform_int,
    is_bool,
    is_dict_like,
    is_integer_dtype,
    is_interval_dtype,
    is_list_like,
    is_numeric_dtype,
    is_object_dtype,
    is_scalar,
    needs_i8_conversion,
)
from pandas.core.dtypes.missing import _isna_ndarraylike, isna, notna

from pandas._typing import FrameOrSeries
import pandas.core.algorithms as algorithms
from pandas.core.base import DataError, SpecificationError
import pandas.core.common as com
from pandas.core.frame import DataFrame
from pandas.core.generic import ABCDataFrame, ABCSeries, NDFrame, _shared_docs
from pandas.core.groupby import base
from pandas.core.groupby.groupby import (
    GroupBy,
    _apply_docs,
    _transform_template,
    get_groupby,
)
from pandas.core.indexes.api import Index, MultiIndex, all_indexes_same
import pandas.core.indexes.base as ibase
from pandas.core.internals import BlockManager, make_block
from pandas.core.series import Series

from pandas.plotting import boxplot_frame_groupby

NamedAgg = namedtuple("NamedAgg", ["column", "aggfunc"])
# TODO(typing) the return value on this callable should be any *scalar*.
AggScalar = Union[str, Callable[..., Any]]
# TODO: validate types on ScalarResult and move to _typing
# Blocked from using by https://github.com/python/mypy/issues/1484
# See note at _mangle_lambda_list
ScalarResult = TypeVar("ScalarResult")


def generate_property(name: str, klass: Type[FrameOrSeries]):
    """
    Create a property for a GroupBy subclass to dispatch to DataFrame/Series.

    Parameters
    ----------
    name : str
    klass : {DataFrame, Series}

    Returns
    -------
    property
    """

    def prop(self):
        return self._make_wrapper(name)

    parent_method = getattr(klass, name)
    prop.__doc__ = parent_method.__doc__ or ""
    prop.__name__ = name
    return property(prop)


def pin_whitelisted_properties(klass: Type[FrameOrSeries], whitelist: FrozenSet[str]):
    """
    Create GroupBy member defs for DataFrame/Series names in a whitelist.

    Parameters
    ----------
    klass : DataFrame or Series class
        class where members are defined.
    whitelist : frozenset[str]
        Set of names of klass methods to be constructed

    Returns
    -------
    class decorator

    Notes
    -----
    Since we don't want to override methods explicitly defined in the
    base class, any such name is skipped.
    """

    def pinner(cls):
        for name in whitelist:
            if hasattr(cls, name):
                # don't override anything that was explicitly defined
                #  in the base class
                continue

            prop = generate_property(name, klass)
            setattr(cls, name, prop)

        return cls

    return pinner


@pin_whitelisted_properties(Series, base.series_apply_whitelist)
class SeriesGroupBy(GroupBy):
    _apply_whitelist = base.series_apply_whitelist

    def _iterate_slices(self) -> Iterable[Series]:
        yield self._selected_obj

    @property
    def _selection_name(self):
        """
        since we are a series, we by definition only have
        a single name, but may be the result of a selection or
        the name of our object
        """
        if self._selection is None:
            return self.obj.name
        else:
            return self._selection

    _agg_see_also_doc = dedent(
        """
    See Also
    --------
    pandas.Series.groupby.apply
    pandas.Series.groupby.transform
    pandas.Series.aggregate
    """
    )

    _agg_examples_doc = dedent(
        """
    Examples
    --------
    >>> s = pd.Series([1, 2, 3, 4])

    >>> s
    0    1
    1    2
    2    3
    3    4
    dtype: int64

    >>> s.groupby([1, 1, 2, 2]).min()
    1    1
    2    3
    dtype: int64

    >>> s.groupby([1, 1, 2, 2]).agg('min')
    1    1
    2    3
    dtype: int64

    >>> s.groupby([1, 1, 2, 2]).agg(['min', 'max'])
       min  max
    1    1    2
    2    3    4

    The output column names can be controlled by passing
    the desired column names and aggregations as keyword arguments.

    >>> s.groupby([1, 1, 2, 2]).agg(
    ...     minimum='min',
    ...     maximum='max',
    ... )
       minimum  maximum
    1        1        2
    2        3        4
    """
    )

    @Appender(
        _apply_docs["template"].format(
            input="series", examples=_apply_docs["series_examples"]
        )
    )
    def apply(self, func, *args, **kwargs):
        return super().apply(func, *args, **kwargs)

    @Substitution(
        see_also=_agg_see_also_doc,
        examples=_agg_examples_doc,
        versionadded="",
        klass="Series",
        axis="",
    )
    @Appender(_shared_docs["aggregate"])
    def aggregate(self, func=None, *args, **kwargs):

        relabeling = func is None
        columns = None
        no_arg_message = "Must provide 'func' or named aggregation **kwargs."
        if relabeling:
            columns = list(kwargs)
            func = [kwargs[col] for col in columns]
            kwargs = {}
            if not columns:
                raise TypeError(no_arg_message)

        if isinstance(func, str):
            return getattr(self, func)(*args, **kwargs)

        elif isinstance(func, abc.Iterable):
            # Catch instances of lists / tuples
            # but not the class list / tuple itself.
            func = _maybe_mangle_lambdas(func)
            ret = self._aggregate_multiple_funcs(func)
            if relabeling:
                ret.columns = columns
        else:
            cyfunc = self._get_cython_func(func)
            if cyfunc and not args and not kwargs:
                return getattr(self, cyfunc)()

            if self.grouper.nkeys > 1:
                return self._python_agg_general(func, *args, **kwargs)

            try:
                return self._python_agg_general(func, *args, **kwargs)
            except (ValueError, KeyError):
                # TODO: KeyError is raised in _python_agg_general,
                #  see see test_groupby.test_basic
                result = self._aggregate_named(func, *args, **kwargs)

            index = Index(sorted(result), name=self.grouper.names[0])
            ret = Series(result, index=index)

        if not self.as_index:  # pragma: no cover
            print("Warning, ignoring as_index=True")

        if isinstance(ret, dict):
            from pandas import concat

            ret = concat(ret, axis=1)
        return ret

    agg = aggregate

    def _aggregate_multiple_funcs(self, arg):
        if isinstance(arg, dict):

            # show the deprecation, but only if we
            # have not shown a higher level one
            # GH 15931
            if isinstance(self._selected_obj, Series):
                raise SpecificationError("nested renamer is not supported")

            columns = list(arg.keys())
            arg = arg.items()
        elif any(isinstance(x, (tuple, list)) for x in arg):
            arg = [(x, x) if not isinstance(x, (tuple, list)) else x for x in arg]

            # indicated column order
            columns = next(zip(*arg))
        else:
            # list of functions / function names
            columns = []
            for f in arg:
                columns.append(com.get_callable_name(f) or f)

            arg = zip(columns, arg)

        results: Dict = OrderedDict()
        for name, func in arg:
            obj = self
            if name in results:
                raise SpecificationError(
                    f"Function names must be unique, found multiple named {name}"
                )

            # reset the cache so that we
            # only include the named selection
            if name in self._selected_obj:
                obj = copy.copy(obj)
                obj._reset_cache()
                obj._selection = name
            results[name] = obj.aggregate(func)

        if any(isinstance(x, DataFrame) for x in results.values()):
            # let higher level handle
            return results

        return DataFrame(results, columns=columns)

    def _wrap_series_output(
        self, output: Mapping[base.OutputKey, Union[Series, np.ndarray]], index: Index,
    ) -> Union[Series, DataFrame]:
        """
        Wraps the output of a SeriesGroupBy operation into the expected result.

        Parameters
        ----------
        output : Mapping[base.OutputKey, Union[Series, np.ndarray]]
            Data to wrap.
        index : pd.Index
            Index to apply to the output.

        Returns
        -------
        Series or DataFrame

        Notes
        -----
        In the vast majority of cases output and columns will only contain one
        element. The exception is operations that expand dimensions, like ohlc.
        """
        indexed_output = {key.position: val for key, val in output.items()}
        columns = Index(key.label for key in output)

        result: Union[Series, DataFrame]
        if len(output) > 1:
            result = DataFrame(indexed_output, index=index)
            result.columns = columns
        else:
            result = Series(indexed_output[0], index=index, name=columns[0])

        return result

    def _wrap_aggregated_output(
        self, output: Mapping[base.OutputKey, Union[Series, np.ndarray]]
    ) -> Union[Series, DataFrame]:
        """
        Wraps the output of a SeriesGroupBy aggregation into the expected result.

        Parameters
        ----------
        output : Mapping[base.OutputKey, Union[Series, np.ndarray]]
            Data to wrap.

        Returns
        -------
        Series or DataFrame

        Notes
        -----
        In the vast majority of cases output will only contain one element.
        The exception is operations that expand dimensions, like ohlc.
        """
        result = self._wrap_series_output(
            output=output, index=self.grouper.result_index
        )
        return self._reindex_output(result)._convert(datetime=True)

    def _wrap_transformed_output(
        self, output: Mapping[base.OutputKey, Union[Series, np.ndarray]]
    ) -> Series:
        """
        Wraps the output of a SeriesGroupBy aggregation into the expected result.

        Parameters
        ----------
        output : dict[base.OutputKey, Union[Series, np.ndarray]]
            Dict with a sole key of 0 and a value of the result values.

        Returns
        -------
        Series

        Notes
        -----
        output should always contain one element. It is specified as a dict
        for consistency with DataFrame methods and _wrap_aggregated_output.
        """
        assert len(output) == 1
        result = self._wrap_series_output(output=output, index=self.obj.index)

        # No transformations increase the ndim of the result
        assert isinstance(result, Series)
        return result

    def _wrap_applied_output(self, keys, values, not_indexed_same=False):
        if len(keys) == 0:
            # GH #6265
            return Series([], name=self._selection_name, index=keys)

        def _get_index() -> Index:
            if self.grouper.nkeys > 1:
                index = MultiIndex.from_tuples(keys, names=self.grouper.names)
            else:
                index = Index(keys, name=self.grouper.names[0])
            return index

        if isinstance(values[0], dict):
            # GH #823 #24880
            index = _get_index()
            result = self._reindex_output(DataFrame(values, index=index))
            # if self.observed is False,
            # keep all-NaN rows created while re-indexing
            result = result.stack(dropna=self.observed)
            result.name = self._selection_name
            return result

        if isinstance(values[0], Series):
            return self._concat_objects(keys, values, not_indexed_same=not_indexed_same)
        elif isinstance(values[0], DataFrame):
            # possible that Series -> DataFrame by applied function
            return self._concat_objects(keys, values, not_indexed_same=not_indexed_same)
        else:
            # GH #6265 #24880
            result = Series(data=values, index=_get_index(), name=self._selection_name)
            return self._reindex_output(result)

    def _aggregate_named(self, func, *args, **kwargs):
        result: Dict = OrderedDict()

        for name, group in self:
            group.name = name
            output = func(group, *args, **kwargs)
            if isinstance(output, (Series, Index, np.ndarray)):
                raise ValueError("Must produce aggregated value")
            result[name] = output

        return result

    @Substitution(klass="Series", selected="A.")
    @Appender(_transform_template)
    def transform(self, func, *args, **kwargs):
        func = self._get_cython_func(func) or func

        if not isinstance(func, str):
            return self._transform_general(func, *args, **kwargs)

        elif func not in base.transform_kernel_whitelist:
            msg = f"'{func}' is not a valid function name for transform(name)"
            raise ValueError(msg)
        elif func in base.cythonized_kernels:
            # cythonized transform or canned "agg+broadcast"
            return getattr(self, func)(*args, **kwargs)

        # If func is a reduction, we need to broadcast the
        # result to the whole group. Compute func result
        # and deal with possible broadcasting below.
        result = getattr(self, func)(*args, **kwargs)
        return self._transform_fast(result, func)

    def _transform_general(self, func, *args, **kwargs):
        """
        Transform with a non-str `func`.
        """
        klass = self._selected_obj.__class__

        results = []
        for name, group in self:
            object.__setattr__(group, "name", name)
            res = func(group, *args, **kwargs)

            if isinstance(res, (ABCDataFrame, ABCSeries)):
                res = res._values

            indexer = self._get_index(name)
            ser = klass(res, indexer)
            results.append(ser)

        # check for empty "results" to avoid concat ValueError
        if results:
            from pandas.core.reshape.concat import concat

            result = concat(results).sort_index()
        else:
            result = Series()

        # we will only try to coerce the result type if
        # we have a numeric dtype, as these are *always* user-defined funcs
        # the cython take a different path (and casting)
        dtype = self._selected_obj.dtype
        if is_numeric_dtype(dtype):
            result = maybe_downcast_to_dtype(result, dtype)

        result.name = self._selected_obj.name
        result.index = self._selected_obj.index
        return result

    def _transform_fast(self, result, func_nm: str) -> Series:
        """
        fast version of transform, only applicable to
        builtin/cythonizable functions
        """
        ids, _, ngroup = self.grouper.group_info
        cast = self._transform_should_cast(func_nm)
        out = algorithms.take_1d(result._values, ids)
        if cast:
            out = self._try_cast(out, self.obj)
        return Series(out, index=self.obj.index, name=self.obj.name)

    def filter(self, func: Callable, dropna: bool = True, *args, **kwargs):
        """
        Return a copy of a Series excluding elements from groups that
        do not satisfy the boolean criterion specified by func.

        Parameters
        ----------
        func : function
            To apply to each group. Should return True or False.
        dropna : Drop groups that do not pass the filter. True by default;
            if False, groups that evaluate False are filled with NaNs.

        Examples
        --------
        >>> df = pd.DataFrame({'A' : ['foo', 'bar', 'foo', 'bar',
        ...                           'foo', 'bar'],
        ...                    'B' : [1, 2, 3, 4, 5, 6],
        ...                    'C' : [2.0, 5., 8., 1., 2., 9.]})
        >>> grouped = df.groupby('A')
        >>> df.groupby('A').B.filter(lambda x: x.mean() > 3.)
        1    2
        3    4
        5    6
        Name: B, dtype: int64

        Returns
        -------
        filtered : Series
        """
        if isinstance(func, str):
            wrapper = lambda x: getattr(x, func)(*args, **kwargs)
        else:
            wrapper = lambda x: func(x, *args, **kwargs)

        # Interpret np.nan as False.
        def true_and_notna(x) -> bool:
            b = wrapper(x)
            return b and notna(b)

        try:
            indices = [
                self._get_index(name) for name, group in self if true_and_notna(group)
            ]
        except (ValueError, TypeError):
            raise TypeError("the filter must return a boolean result")

        filtered = self._apply_filter(indices, dropna)
        return filtered

    def nunique(self, dropna: bool = True) -> Series:
        """
        Return number of unique elements in the group.

        Returns
        -------
        Series
            Number of unique values within each group.
        """
        ids, _, _ = self.grouper.group_info

        val = self.obj._internal_get_values()

        # GH 27951
        # temporary fix while we wait for NumPy bug 12629 to be fixed
        val[isna(val)] = np.datetime64("NaT")

        try:
            sorter = np.lexsort((val, ids))
        except TypeError:  # catches object dtypes
            msg = f"val.dtype must be object, got {val.dtype}"
            assert val.dtype == object, msg
            val, _ = algorithms.factorize(val, sort=False)
            sorter = np.lexsort((val, ids))
            _isna = lambda a: a == -1
        else:
            _isna = isna

        ids, val = ids[sorter], val[sorter]

        # group boundaries are where group ids change
        # unique observations are where sorted values change
        idx = np.r_[0, 1 + np.nonzero(ids[1:] != ids[:-1])[0]]
        inc = np.r_[1, val[1:] != val[:-1]]

        # 1st item of each group is a new unique observation
        mask = _isna(val)
        if dropna:
            inc[idx] = 1
            inc[mask] = 0
        else:
            inc[mask & np.r_[False, mask[:-1]]] = 0
            inc[idx] = 1

        out = np.add.reduceat(inc, idx).astype("int64", copy=False)
        if len(ids):
            # NaN/NaT group exists if the head of ids is -1,
            # so remove it from res and exclude its index from idx
            if ids[0] == -1:
                res = out[1:]
                idx = idx[np.flatnonzero(idx)]
            else:
                res = out
        else:
            res = out[1:]
        ri = self.grouper.result_index

        # we might have duplications among the bins
        if len(res) != len(ri):
            res, out = np.zeros(len(ri), dtype=out.dtype), res
            res[ids[idx]] = out

        result = Series(res, index=ri, name=self._selection_name)
        return self._reindex_output(result, fill_value=0)

    @Appender(Series.describe.__doc__)
    def describe(self, **kwargs):
        result = self.apply(lambda x: x.describe(**kwargs))
        if self.axis == 1:
            return result.T
        return result.unstack()

    def value_counts(
        self, normalize=False, sort=True, ascending=False, bins=None, dropna=True
    ):

        from pandas.core.reshape.tile import cut
        from pandas.core.reshape.merge import _get_join_indexers

        if bins is not None and not np.iterable(bins):
            # scalar bins cannot be done at top level
            # in a backward compatible way
            return self.apply(
                Series.value_counts,
                normalize=normalize,
                sort=sort,
                ascending=ascending,
                bins=bins,
            )

        ids, _, _ = self.grouper.group_info
        val = self.obj._internal_get_values()

        # groupby removes null keys from groupings
        mask = ids != -1
        ids, val = ids[mask], val[mask]

        if bins is None:
            lab, lev = algorithms.factorize(val, sort=True)
            llab = lambda lab, inc: lab[inc]
        else:

            # lab is a Categorical with categories an IntervalIndex
            lab = cut(Series(val), bins, include_lowest=True)
            lev = lab.cat.categories
            lab = lev.take(lab.cat.codes)
            llab = lambda lab, inc: lab[inc]._multiindex.codes[-1]

        if is_interval_dtype(lab):
            # TODO: should we do this inside II?
            sorter = np.lexsort((lab.left, lab.right, ids))
        else:
            sorter = np.lexsort((lab, ids))

        ids, lab = ids[sorter], lab[sorter]

        # group boundaries are where group ids change
        idx = np.r_[0, 1 + np.nonzero(ids[1:] != ids[:-1])[0]]

        # new values are where sorted labels change
        lchanges = llab(lab, slice(1, None)) != llab(lab, slice(None, -1))
        inc = np.r_[True, lchanges]
        inc[idx] = True  # group boundaries are also new values
        out = np.diff(np.nonzero(np.r_[inc, True])[0])  # value counts

        # num. of times each group should be repeated
        rep = partial(np.repeat, repeats=np.add.reduceat(inc, idx))

        # multi-index components
        codes = self.grouper.reconstructed_codes
        codes = [rep(level_codes) for level_codes in codes] + [llab(lab, inc)]
        levels = [ping.group_index for ping in self.grouper.groupings] + [lev]
        names = self.grouper.names + [self._selection_name]

        if dropna:
            mask = codes[-1] != -1
            if mask.all():
                dropna = False
            else:
                out, codes = out[mask], [level_codes[mask] for level_codes in codes]

        if normalize:
            out = out.astype("float")
            d = np.diff(np.r_[idx, len(ids)])
            if dropna:
                m = ids[lab == -1]
                np.add.at(d, m, -1)
                acc = rep(d)[mask]
            else:
                acc = rep(d)
            out /= acc

        if sort and bins is None:
            cat = ids[inc][mask] if dropna else ids[inc]
            sorter = np.lexsort((out if ascending else -out, cat))
            out, codes[-1] = out[sorter], codes[-1][sorter]

        if bins is None:
            mi = MultiIndex(
                levels=levels, codes=codes, names=names, verify_integrity=False
            )

            if is_integer_dtype(out):
                out = ensure_int64(out)
            return Series(out, index=mi, name=self._selection_name)

        # for compat. with libgroupby.value_counts need to ensure every
        # bin is present at every index level, null filled with zeros
        diff = np.zeros(len(out), dtype="bool")
        for level_codes in codes[:-1]:
            diff |= np.r_[True, level_codes[1:] != level_codes[:-1]]

        ncat, nbin = diff.sum(), len(levels[-1])

        left = [np.repeat(np.arange(ncat), nbin), np.tile(np.arange(nbin), ncat)]

        right = [diff.cumsum() - 1, codes[-1]]

        _, idx = _get_join_indexers(left, right, sort=False, how="left")
        out = np.where(idx != -1, out[idx], 0)

        if sort:
            sorter = np.lexsort((out if ascending else -out, left[0]))
            out, left[-1] = out[sorter], left[-1][sorter]

        # build the multi-index w/ full levels
        def build_codes(lev_codes: np.ndarray) -> np.ndarray:
            return np.repeat(lev_codes[diff], nbin)

        codes = [build_codes(lev_codes) for lev_codes in codes[:-1]]
        codes.append(left[-1])

        mi = MultiIndex(levels=levels, codes=codes, names=names, verify_integrity=False)

        if is_integer_dtype(out):
            out = ensure_int64(out)
        return Series(out, index=mi, name=self._selection_name)

    def count(self) -> Series:
        """
        Compute count of group, excluding missing values.

        Returns
        -------
        Series
            Count of values within each group.
        """
        ids, _, ngroups = self.grouper.group_info
        val = self.obj._internal_get_values()

        mask = (ids != -1) & ~isna(val)
        ids = ensure_platform_int(ids)
        minlength = ngroups or 0
        out = np.bincount(ids[mask], minlength=minlength)

        result = Series(
            out,
            index=self.grouper.result_index,
            name=self._selection_name,
            dtype="int64",
        )
        return self._reindex_output(result, fill_value=0)

    def _apply_to_column_groupbys(self, func):
        """ return a pass thru """
        return func(self)

    def pct_change(self, periods=1, fill_method="pad", limit=None, freq=None):
        """Calculate pct_change of each value to previous entry in group"""
        # TODO: Remove this conditional when #23918 is fixed
        if freq:
            return self.apply(
                lambda x: x.pct_change(
                    periods=periods, fill_method=fill_method, limit=limit, freq=freq
                )
            )
        filled = getattr(self, fill_method)(limit=limit)
        fill_grp = filled.groupby(self.grouper.codes)
        shifted = fill_grp.shift(periods=periods, freq=freq)

        return (filled / shifted) - 1


@pin_whitelisted_properties(DataFrame, base.dataframe_apply_whitelist)
class DataFrameGroupBy(GroupBy):

    _apply_whitelist = base.dataframe_apply_whitelist

    _agg_see_also_doc = dedent(
        """
    See Also
    --------
    pandas.DataFrame.groupby.apply
    pandas.DataFrame.groupby.transform
    pandas.DataFrame.aggregate
    """
    )

    _agg_examples_doc = dedent(
        """
    Examples
    --------

    >>> df = pd.DataFrame({'A': [1, 1, 2, 2],
    ...                    'B': [1, 2, 3, 4],
    ...                    'C': np.random.randn(4)})

    >>> df
       A  B         C
    0  1  1  0.362838
    1  1  2  0.227877
    2  2  3  1.267767
    3  2  4 -0.562860

    The aggregation is for each column.

    >>> df.groupby('A').agg('min')
       B         C
    A
    1  1  0.227877
    2  3 -0.562860

    Multiple aggregations

    >>> df.groupby('A').agg(['min', 'max'])
        B             C
      min max       min       max
    A
    1   1   2  0.227877  0.362838
    2   3   4 -0.562860  1.267767

    Select a column for aggregation

    >>> df.groupby('A').B.agg(['min', 'max'])
       min  max
    A
    1    1    2
    2    3    4

    Different aggregations per column

    >>> df.groupby('A').agg({'B': ['min', 'max'], 'C': 'sum'})
        B             C
      min max       sum
    A
    1   1   2  0.590716
    2   3   4  0.704907

    To control the output names with different aggregations per column,
    pandas supports "named aggregation"

    >>> df.groupby("A").agg(
    ...     b_min=pd.NamedAgg(column="B", aggfunc="min"),
    ...     c_sum=pd.NamedAgg(column="C", aggfunc="sum"))
       b_min     c_sum
    A
    1      1 -1.956929
    2      3 -0.322183

    - The keywords are the *output* column names
    - The values are tuples whose first element is the column to select
      and the second element is the aggregation to apply to that column.
      Pandas provides the ``pandas.NamedAgg`` namedtuple with the fields
      ``['column', 'aggfunc']`` to make it clearer what the arguments are.
      As usual, the aggregation can be a callable or a string alias.

    See :ref:`groupby.aggregate.named` for more.
    """
    )

    @Substitution(
        see_also=_agg_see_also_doc,
        examples=_agg_examples_doc,
        versionadded="",
        klass="DataFrame",
        axis="",
    )
    @Appender(_shared_docs["aggregate"])
    def aggregate(self, func=None, *args, **kwargs):

        relabeling = func is None and _is_multi_agg_with_relabel(**kwargs)
        if relabeling:
            func, columns, order = _normalize_keyword_aggregation(kwargs)

            kwargs = {}
        elif func is None:
            # nicer error message
            raise TypeError("Must provide 'func' or tuples of '(column, aggfunc).")

        func = _maybe_mangle_lambdas(func)

        result, how = self._aggregate(func, *args, **kwargs)
        if how is None:
            return result

        if result is None:

            # grouper specific aggregations
            if self.grouper.nkeys > 1:
                return self._python_agg_general(func, *args, **kwargs)
            elif args or kwargs:
                result = self._aggregate_frame(func, *args, **kwargs)

            elif self.axis == 1:
                # _aggregate_multiple_funcs does not allow self.axis == 1
                result = self._aggregate_frame(func)

            else:

                # try to treat as if we are passing a list
                try:
                    result = self._aggregate_multiple_funcs([func], _axis=self.axis)
                except ValueError as err:
                    if "no results" not in str(err):
                        # raised directly by _aggregate_multiple_funcs
                        raise
                    result = self._aggregate_frame(func)
                else:
                    result.columns = Index(
                        result.columns.levels[0], name=self._selected_obj.columns.name
                    )

        if not self.as_index:
            self._insert_inaxis_grouper_inplace(result)
            result.index = np.arange(len(result))

        if relabeling:

            # used reordered index of columns
            result = result.iloc[:, order]
            result.columns = columns

        return result._convert(datetime=True)

    agg = aggregate

    def _iterate_slices(self) -> Iterable[Series]:
        obj = self._selected_obj
        if self.axis == 1:
            obj = obj.T

        if isinstance(obj, Series) and obj.name not in self.exclusions:
            # Occurs when doing DataFrameGroupBy(...)["X"]
            yield obj
        else:
            for label, values in obj.items():
                if label in self.exclusions:
                    continue

                yield values

    def _cython_agg_general(
        self, how: str, alt=None, numeric_only: bool = True, min_count: int = -1
    ):
        new_items, new_blocks = self._cython_agg_blocks(
            how, alt=alt, numeric_only=numeric_only, min_count=min_count
        )
        return self._wrap_agged_blocks(new_items, new_blocks)

    def _cython_agg_blocks(
        self, how: str, alt=None, numeric_only: bool = True, min_count: int = -1
    ):
        # TODO: the actual managing of mgr_locs is a PITA
        # here, it should happen via BlockManager.combine

        data = self._get_data_to_aggregate()

        if numeric_only:
            data = data.get_numeric_data(copy=False)

        new_blocks = []
        new_items = []
        deleted_items = []
        no_result = object()
        for block in data.blocks:
            # Avoid inheriting result from earlier in the loop
            result = no_result
            locs = block.mgr_locs.as_array
            try:
                result, _ = self.grouper.aggregate(
                    block.values, how, axis=1, min_count=min_count
                )
            except NotImplementedError:
                # generally if we have numeric_only=False
                # and non-applicable functions
                # try to python agg

                if alt is None:
                    # we cannot perform the operation
                    # in an alternate way, exclude the block
                    assert how == "ohlc"
                    deleted_items.append(locs)
                    continue

                # call our grouper again with only this block
                obj = self.obj[data.items[locs]]
                if obj.shape[1] == 1:
                    # Avoid call to self.values that can occur in DataFrame
                    #  reductions; see GH#28949
                    obj = obj.iloc[:, 0]

                s = get_groupby(obj, self.grouper)
                try:
                    result = s.aggregate(lambda x: alt(x, axis=self.axis))
                except TypeError:
                    # we may have an exception in trying to aggregate
                    # continue and exclude the block
                    deleted_items.append(locs)
                    continue
                else:
                    result = cast(DataFrame, result)
                    # unwrap DataFrame to get array
                    assert len(result._data.blocks) == 1
                    result = result._data.blocks[0].values
                    if isinstance(result, np.ndarray) and result.ndim == 1:
                        result = result.reshape(1, -1)

            finally:
                assert not isinstance(result, DataFrame)

                if result is not no_result:
                    # see if we can cast the block back to the original dtype
                    result = maybe_downcast_numeric(result, block.dtype)

                    if block.is_extension and isinstance(result, np.ndarray):
                        # e.g. block.values was an IntegerArray
                        # (1, N) case can occur if block.values was Categorical
                        #  and result is ndarray[object]
                        assert result.ndim == 1 or result.shape[0] == 1
                        try:
                            # Cast back if feasible
                            result = type(block.values)._from_sequence(
                                result.ravel(), dtype=block.values.dtype
                            )
                        except ValueError:
                            # reshape to be valid for non-Extension Block
                            result = result.reshape(1, -1)

                    newb = block.make_block(result)

            new_items.append(locs)
            new_blocks.append(newb)

        if len(new_blocks) == 0:
            raise DataError("No numeric types to aggregate")

        # reset the locs in the blocks to correspond to our
        # current ordering
        indexer = np.concatenate(new_items)
        new_items = data.items.take(np.sort(indexer))

        if len(deleted_items):

            # we need to adjust the indexer to account for the
            # items we have removed
            # really should be done in internals :<

            deleted = np.concatenate(deleted_items)
            ai = np.arange(len(data))
            mask = np.zeros(len(data))
            mask[deleted] = 1
            indexer = (ai - mask.cumsum())[indexer]

        offset = 0
        for b in new_blocks:
            loc = len(b.mgr_locs)
            b.mgr_locs = indexer[offset : (offset + loc)]
            offset += loc

        return new_items, new_blocks

    def _aggregate_frame(self, func, *args, **kwargs) -> DataFrame:
        if self.grouper.nkeys != 1:
            raise AssertionError("Number of keys must be 1")

        axis = self.axis
        obj = self._obj_with_exclusions

        result: OrderedDict = OrderedDict()
        if axis != obj._info_axis_number:
            for name, data in self:
                fres = func(data, *args, **kwargs)
                result[name] = fres
        else:
            for name in self.indices:
                data = self.get_group(name, obj=obj)
                fres = func(data, *args, **kwargs)
                result[name] = fres

        return self._wrap_frame_output(result, obj)

    def _aggregate_item_by_item(self, func, *args, **kwargs) -> DataFrame:
        # only for axis==0

        obj = self._obj_with_exclusions
<<<<<<< HEAD
        result: Dict = OrderedDict()
=======
        result: OrderedDict = OrderedDict()
>>>>>>> 35029d20
        cannot_agg = []
        errors = None
        for item in obj:
            data = obj[item]
            colg = SeriesGroupBy(data, selection=item, grouper=self.grouper)

            cast = self._transform_should_cast(func)
            try:
                result[item] = colg.aggregate(func, *args, **kwargs)

            except ValueError as err:
                if "Must produce aggregated value" in str(err):
                    # raised in _aggregate_named, handle at higher level
                    #  see test_apply_with_mutated_index
                    raise
                # otherwise we get here from an AttributeError in _make_wrapper
                cannot_agg.append(item)
                continue

            else:
                if cast:
                    result[item] = self._try_cast(result[item], data)

        result_columns = obj.columns
        if cannot_agg:
            result_columns = result_columns.drop(cannot_agg)

            # GH6337
            if not len(result_columns) and errors is not None:
                raise errors

        return DataFrame(result, columns=result_columns)

    def _wrap_applied_output(self, keys, values, not_indexed_same=False):
        if len(keys) == 0:
            return DataFrame(index=keys)

        key_names = self.grouper.names

        # GH12824.
        def first_not_none(values):
            try:
                return next(com.not_none(*values))
            except StopIteration:
                return None

        v = first_not_none(values)

        if v is None:
            # GH9684. If all values are None, then this will throw an error.
            # We'd prefer it return an empty dataframe.
            return DataFrame()
        elif isinstance(v, DataFrame):
            return self._concat_objects(keys, values, not_indexed_same=not_indexed_same)
        elif self.grouper.groupings is not None:
            if len(self.grouper.groupings) > 1:
                key_index = self.grouper.result_index

            else:
                ping = self.grouper.groupings[0]
                if len(keys) == ping.ngroups:
                    key_index = ping.group_index
                    key_index.name = key_names[0]

                    key_lookup = Index(keys)
                    indexer = key_lookup.get_indexer(key_index)

                    # reorder the values
                    values = [values[i] for i in indexer]
                else:

                    key_index = Index(keys, name=key_names[0])

                # don't use the key indexer
                if not self.as_index:
                    key_index = None

            # make Nones an empty object
            v = first_not_none(values)
            if v is None:
                return DataFrame()
            elif isinstance(v, NDFrame):
                values = [
                    x if x is not None else v._constructor(**v._construct_axes_dict())
                    for x in values
                ]

            v = values[0]

            if isinstance(v, (np.ndarray, Index, Series)):
                if isinstance(v, Series):
                    applied_index = self._selected_obj._get_axis(self.axis)
                    all_indexed_same = all_indexes_same([x.index for x in values])
                    singular_series = len(values) == 1 and applied_index.nlevels == 1

                    # GH3596
                    # provide a reduction (Frame -> Series) if groups are
                    # unique
                    if self.squeeze:
                        # assign the name to this series
                        if singular_series:
                            values[0].name = keys[0]

                            # GH2893
                            # we have series in the values array, we want to
                            # produce a series:
                            # if any of the sub-series are not indexed the same
                            # OR we don't have a multi-index and we have only a
                            # single values
                            return self._concat_objects(
                                keys, values, not_indexed_same=not_indexed_same
                            )

                        # still a series
                        # path added as of GH 5545
                        elif all_indexed_same:
                            from pandas.core.reshape.concat import concat

                            return concat(values)

                    if not all_indexed_same:
                        # GH 8467
                        return self._concat_objects(keys, values, not_indexed_same=True)

                if self.axis == 0 and isinstance(v, ABCSeries):
                    # GH6124 if the list of Series have a consistent name,
                    # then propagate that name to the result.
                    index = v.index.copy()
                    if index.name is None:
                        # Only propagate the series name to the result
                        # if all series have a consistent name.  If the
                        # series do not have a consistent name, do
                        # nothing.
                        names = {v.name for v in values}
                        if len(names) == 1:
                            index.name = list(names)[0]

                    # normally use vstack as its faster than concat
                    # and if we have mi-columns
                    if (
                        isinstance(v.index, MultiIndex)
                        or key_index is None
                        or isinstance(key_index, MultiIndex)
                    ):
                        stacked_values = np.vstack([np.asarray(v) for v in values])
                        result = DataFrame(
                            stacked_values, index=key_index, columns=index
                        )
                    else:
                        # GH5788 instead of stacking; concat gets the
                        # dtypes correct
                        from pandas.core.reshape.concat import concat

                        result = concat(
                            values,
                            keys=key_index,
                            names=key_index.names,
                            axis=self.axis,
                        ).unstack()
                        result.columns = index
                elif isinstance(v, ABCSeries):
                    stacked_values = np.vstack([np.asarray(v) for v in values])
                    result = DataFrame(
                        stacked_values.T, index=v.index, columns=key_index
                    )
                else:
                    # GH#1738: values is list of arrays of unequal lengths
                    #  fall through to the outer else clause
                    # TODO: sure this is right?  we used to do this
                    #  after raising AttributeError above
                    return Series(values, index=key_index, name=self._selection_name)

                # if we have date/time like in the original, then coerce dates
                # as we are stacking can easily have object dtypes here
                so = self._selected_obj
                if so.ndim == 2 and so.dtypes.apply(needs_i8_conversion).any():
                    result = _recast_datetimelike_result(result)
                else:
                    result = result._convert(datetime=True)

                return self._reindex_output(result)

            # values are not series or array-like but scalars
            else:
                # only coerce dates if we find at least 1 datetime
                should_coerce = any(isinstance(x, Timestamp) for x in values)
                # self._selection_name not passed through to Series as the
                # result should not take the name of original selection
                # of columns
                return Series(values, index=key_index)._convert(
                    datetime=True, coerce=should_coerce
                )

        else:
            # Handle cases like BinGrouper
            return self._concat_objects(keys, values, not_indexed_same=not_indexed_same)

    def _transform_general(self, func, *args, **kwargs):
        from pandas.core.reshape.concat import concat

        applied = []
        obj = self._obj_with_exclusions
        gen = self.grouper.get_iterator(obj, axis=self.axis)
        fast_path, slow_path = self._define_paths(func, *args, **kwargs)

        path = None
        for name, group in gen:
            object.__setattr__(group, "name", name)

            if path is None:
                # Try slow path and fast path.
                try:
                    path, res = self._choose_path(fast_path, slow_path, group)
                except TypeError:
                    return self._transform_item_by_item(obj, fast_path)
                except ValueError:
                    msg = "transform must return a scalar value for each group"
                    raise ValueError(msg)
            else:
                res = path(group)

            if isinstance(res, Series):

                # we need to broadcast across the
                # other dimension; this will preserve dtypes
                # GH14457
                if not np.prod(group.shape):
                    continue
                elif res.index.is_(obj.index):
                    r = concat([res] * len(group.columns), axis=1)
                    r.columns = group.columns
                    r.index = group.index
                else:
                    r = DataFrame(
                        np.concatenate([res.values] * len(group.index)).reshape(
                            group.shape
                        ),
                        columns=group.columns,
                        index=group.index,
                    )

                applied.append(r)
            else:
                applied.append(res)

        concat_index = obj.columns if self.axis == 0 else obj.index
        other_axis = 1 if self.axis == 0 else 0  # switches between 0 & 1
        concatenated = concat(applied, axis=self.axis, verify_integrity=False)
        concatenated = concatenated.reindex(concat_index, axis=other_axis, copy=False)
        return self._set_result_index_ordered(concatenated)

    @Substitution(klass="DataFrame", selected="")
    @Appender(_transform_template)
    def transform(self, func, *args, **kwargs):

        # optimized transforms
        func = self._get_cython_func(func) or func

        if not isinstance(func, str):
            return self._transform_general(func, *args, **kwargs)

        elif func not in base.transform_kernel_whitelist:
            msg = f"'{func}' is not a valid function name for transform(name)"
            raise ValueError(msg)
        elif func in base.cythonized_kernels:
            # cythonized transformation or canned "reduction+broadcast"
            return getattr(self, func)(*args, **kwargs)

        # If func is a reduction, we need to broadcast the
        # result to the whole group. Compute func result
        # and deal with possible broadcasting below.
        result = getattr(self, func)(*args, **kwargs)

        # a reduction transform
        if not isinstance(result, DataFrame):
            return self._transform_general(func, *args, **kwargs)

        obj = self._obj_with_exclusions

        # nuisance columns
        if not result.columns.equals(obj.columns):
            return self._transform_general(func, *args, **kwargs)

        return self._transform_fast(result, func)

    def _transform_fast(self, result: DataFrame, func_nm: str) -> DataFrame:
        """
        Fast transform path for aggregations
        """
        # if there were groups with no observations (Categorical only?)
        # try casting data to original dtype
        cast = self._transform_should_cast(func_nm)

        obj = self._obj_with_exclusions

        # for each col, reshape to to size of original frame
        # by take operation
        ids, _, ngroup = self.grouper.group_info
        output = []
        for i, _ in enumerate(result.columns):
            res = algorithms.take_1d(result.iloc[:, i].values, ids)
            # TODO: we have no test cases that get here with EA dtypes;
            #  try_cast may not be needed if EAs never get here
            if cast:
                res = self._try_cast(res, obj.iloc[:, i])
            output.append(res)

        return DataFrame._from_arrays(output, columns=result.columns, index=obj.index)

    def _define_paths(self, func, *args, **kwargs):
        if isinstance(func, str):
            fast_path = lambda group: getattr(group, func)(*args, **kwargs)
            slow_path = lambda group: group.apply(
                lambda x: getattr(x, func)(*args, **kwargs), axis=self.axis
            )
        else:
            fast_path = lambda group: func(group, *args, **kwargs)
            slow_path = lambda group: group.apply(
                lambda x: func(x, *args, **kwargs), axis=self.axis
            )
        return fast_path, slow_path

    def _choose_path(self, fast_path: Callable, slow_path: Callable, group: DataFrame):
        path = slow_path
        res = slow_path(group)

        # if we make it here, test if we can use the fast path
        try:
            res_fast = fast_path(group)
        except AssertionError:
            raise
        except Exception:
            # GH#29631 For user-defined function, we cant predict what may be
            #  raised; see test_transform.test_transform_fastpath_raises
            return path, res

        # verify fast path does not change columns (and names), otherwise
        # its results cannot be joined with those of the slow path
        if not isinstance(res_fast, DataFrame):
            return path, res

        if not res_fast.columns.equals(group.columns):
            return path, res

        if res_fast.equals(res):
            path = fast_path

        return path, res

    def _transform_item_by_item(self, obj: DataFrame, wrapper) -> DataFrame:
        # iterate through columns
        output = {}
        inds = []
        for i, col in enumerate(obj):
            try:
                output[col] = self[col].transform(wrapper)
            except TypeError:
                # e.g. trying to call nanmean with string values
                pass
            else:
                inds.append(i)

        if len(output) == 0:
            raise TypeError("Transform function invalid for data types")

        columns = obj.columns
        if len(output) < len(obj.columns):
            columns = columns.take(inds)

        return DataFrame(output, index=obj.index, columns=columns)

    def filter(self, func, dropna=True, *args, **kwargs):
        """
        Return a copy of a DataFrame excluding elements from groups that
        do not satisfy the boolean criterion specified by func.

        Parameters
        ----------
        f : function
            Function to apply to each subframe. Should return True or False.
        dropna : Drop groups that do not pass the filter. True by default;
            If False, groups that evaluate False are filled with NaNs.

        Returns
        -------
        filtered : DataFrame

        Notes
        -----
        Each subframe is endowed the attribute 'name' in case you need to know
        which group you are working on.

        Examples
        --------
        >>> df = pd.DataFrame({'A' : ['foo', 'bar', 'foo', 'bar',
        ...                           'foo', 'bar'],
        ...                    'B' : [1, 2, 3, 4, 5, 6],
        ...                    'C' : [2.0, 5., 8., 1., 2., 9.]})
        >>> grouped = df.groupby('A')
        >>> grouped.filter(lambda x: x['B'].mean() > 3.)
             A  B    C
        1  bar  2  5.0
        3  bar  4  1.0
        5  bar  6  9.0
        """

        indices = []

        obj = self._selected_obj
        gen = self.grouper.get_iterator(obj, axis=self.axis)

        for name, group in gen:
            object.__setattr__(group, "name", name)

            res = func(group, *args, **kwargs)

            try:
                res = res.squeeze()
            except AttributeError:  # allow e.g., scalars and frames to pass
                pass

            # interpret the result of the filter
            if is_bool(res) or (is_scalar(res) and isna(res)):
                if res and notna(res):
                    indices.append(self._get_index(name))
            else:
                # non scalars aren't allowed
                raise TypeError(
                    f"filter function returned a {type(res).__name__}, "
                    "but expected a scalar bool"
                )

        return self._apply_filter(indices, dropna)

    def _gotitem(self, key, ndim: int, subset=None):
        """
        sub-classes to define
        return a sliced object

        Parameters
        ----------
        key : string / list of selections
        ndim : 1,2
            requested ndim of result
        subset : object, default None
            subset to act on
        """

        if ndim == 2:
            if subset is None:
                subset = self.obj
            return DataFrameGroupBy(
                subset,
                self.grouper,
                selection=key,
                grouper=self.grouper,
                exclusions=self.exclusions,
                as_index=self.as_index,
                observed=self.observed,
            )
        elif ndim == 1:
            if subset is None:
                subset = self.obj[key]
            return SeriesGroupBy(
                subset, selection=key, grouper=self.grouper, observed=self.observed
            )

        raise AssertionError("invalid ndim for _gotitem")

    def _wrap_frame_output(self, result, obj) -> DataFrame:
        result_index = self.grouper.levels[0]

        if self.axis == 0:
            return DataFrame(result, index=obj.columns, columns=result_index).T
        else:
            return DataFrame(result, index=obj.index, columns=result_index)

    def _get_data_to_aggregate(self):
        obj = self._obj_with_exclusions
        if self.axis == 1:
            return obj.T._data
        else:
            return obj._data

    def _insert_inaxis_grouper_inplace(self, result):
        # zip in reverse so we can always insert at loc 0
        izip = zip(
            *map(
                reversed,
                (
                    self.grouper.names,
                    self.grouper.get_group_levels(),
                    [grp.in_axis for grp in self.grouper.groupings],
                ),
            )
        )

        for name, lev, in_axis in izip:
            if in_axis:
                result.insert(0, name, lev)

    def _wrap_aggregated_output(
        self, output: Mapping[base.OutputKey, Union[Series, np.ndarray]]
    ) -> DataFrame:
        """
        Wraps the output of DataFrameGroupBy aggregations into the expected result.

        Parameters
        ----------
        output : Mapping[base.OutputKey, Union[Series, np.ndarray]]
           Data to wrap.

        Returns
        -------
        DataFrame
        """
        indexed_output = {key.position: val for key, val in output.items()}
        columns = Index(key.label for key in output)

        result = DataFrame(indexed_output)
        result.columns = columns

        if not self.as_index:
            self._insert_inaxis_grouper_inplace(result)
            result = result._consolidate()
        else:
            index = self.grouper.result_index
            result.index = index

        if self.axis == 1:
            result = result.T

        return self._reindex_output(result)._convert(datetime=True)

    def _wrap_transformed_output(
        self, output: Mapping[base.OutputKey, Union[Series, np.ndarray]]
    ) -> DataFrame:
        """
        Wraps the output of DataFrameGroupBy transformations into the expected result.

        Parameters
        ----------
        output : Mapping[base.OutputKey, Union[Series, np.ndarray]]
            Data to wrap.

        Returns
        -------
        DataFrame
        """
        indexed_output = {key.position: val for key, val in output.items()}
        columns = Index(key.label for key in output)

        result = DataFrame(indexed_output)
        result.columns = columns
        result.index = self.obj.index

        return result

    def _wrap_agged_blocks(self, items, blocks):
        if not self.as_index:
            index = np.arange(blocks[0].values.shape[-1])
            mgr = BlockManager(blocks, [items, index])
            result = DataFrame(mgr)

            self._insert_inaxis_grouper_inplace(result)
            result = result._consolidate()
        else:
            index = self.grouper.result_index
            mgr = BlockManager(blocks, [items, index])
            result = DataFrame(mgr)

        if self.axis == 1:
            result = result.T

        return self._reindex_output(result)._convert(datetime=True)

    def _iterate_column_groupbys(self):
        for i, colname in enumerate(self._selected_obj.columns):
            yield colname, SeriesGroupBy(
                self._selected_obj.iloc[:, i],
                selection=colname,
                grouper=self.grouper,
                exclusions=self.exclusions,
            )

    def _apply_to_column_groupbys(self, func):
        from pandas.core.reshape.concat import concat

        return concat(
            (func(col_groupby) for _, col_groupby in self._iterate_column_groupbys()),
            keys=self._selected_obj.columns,
            axis=1,
        )

    def count(self):
        """
        Compute count of group, excluding missing values.

        Returns
        -------
        DataFrame
            Count of values within each group.
        """
        data = self._get_data_to_aggregate()
        ids, _, ngroups = self.grouper.group_info
        mask = ids != -1

        val = (
            (mask & ~_isna_ndarraylike(np.atleast_2d(blk.get_values())))
            for blk in data.blocks
        )
        loc = (blk.mgr_locs for blk in data.blocks)

        counted = [
            lib.count_level_2d(x, labels=ids, max_bin=ngroups, axis=1) for x in val
        ]
        blk = map(make_block, counted, loc)

        return self._wrap_agged_blocks(data.items, list(blk))

    def nunique(self, dropna: bool = True):
        """
        Return DataFrame with number of distinct observations per group for
        each column.

        Parameters
        ----------
        dropna : bool, default True
            Don't include NaN in the counts.

        Returns
        -------
        nunique: DataFrame

        Examples
        --------
        >>> df = pd.DataFrame({'id': ['spam', 'egg', 'egg', 'spam',
        ...                           'ham', 'ham'],
        ...                    'value1': [1, 5, 5, 2, 5, 5],
        ...                    'value2': list('abbaxy')})
        >>> df
             id  value1 value2
        0  spam       1      a
        1   egg       5      b
        2   egg       5      b
        3  spam       2      a
        4   ham       5      x
        5   ham       5      y

        >>> df.groupby('id').nunique()
            id  value1  value2
        id
        egg    1       1       1
        ham    1       1       2
        spam   1       2       1

        Check for rows with the same id but conflicting values:

        >>> df.groupby('id').filter(lambda g: (g.nunique() > 1).any())
             id  value1 value2
        0  spam       1      a
        3  spam       2      a
        4   ham       5      x
        5   ham       5      y
        """

        obj = self._selected_obj

        def groupby_series(obj, col=None):
            return SeriesGroupBy(obj, selection=col, grouper=self.grouper).nunique(
                dropna=dropna
            )

        if isinstance(obj, Series):
            results = groupby_series(obj)
        else:
            # TODO: this is duplicative of how GroupBy naturally works
            # Try to consolidate with normal wrapping functions
            from pandas.core.reshape.concat import concat

            results = [groupby_series(content, label) for label, content in obj.items()]
            results = concat(results, axis=1)
            results.columns.names = obj.columns.names

        if not self.as_index:
            results.index = ibase.default_index(len(results))
        return results

    boxplot = boxplot_frame_groupby


def _is_multi_agg_with_relabel(**kwargs) -> bool:
    """
    Check whether kwargs passed to .agg look like multi-agg with relabeling.

    Parameters
    ----------
    **kwargs : dict

    Returns
    -------
    bool

    Examples
    --------
    >>> _is_multi_agg_with_relabel(a='max')
    False
    >>> _is_multi_agg_with_relabel(a_max=('a', 'max'),
    ...                            a_min=('a', 'min'))
    True
    >>> _is_multi_agg_with_relabel()
    False
    """
    return all(isinstance(v, tuple) and len(v) == 2 for v in kwargs.values()) and (
        len(kwargs) > 0
    )


def _normalize_keyword_aggregation(
    kwargs: Dict,
) -> Tuple[Dict[str, List], List[str], List[int]]:
    """
    Normalize user-provided "named aggregation" kwargs.

    Transforms from the new ``Mapping[str, NamedAgg]`` style kwargs
    to the old OrderedDict[str, List[scalar]]].

    Parameters
    ----------
    kwargs : dict

    Returns
    -------
    aggspec : dict
        The transformed kwargs.
    columns : List[str]
        The user-provided keys.
    col_idx_order : List[int]
        List of columns indices.

    Examples
    --------
    >>> _normalize_keyword_aggregation({'output': ('input', 'sum')})
    (OrderedDict([('input', ['sum'])]), ('output',), [('input', 'sum')])
    """
    # Normalize the aggregation functions as Mapping[column, List[func]],
    # process normally, then fixup the names.
    # TODO(Py35): When we drop python 3.5, change this to
    # defaultdict(list)
    # TODO: aggspec type: typing.OrderedDict[str, List[AggScalar]]
    # May be hitting https://github.com/python/mypy/issues/5958
    # saying it doesn't have an attribute __name__
    aggspec: Dict[str, List[Callable]] = OrderedDict()
    order = []
    columns, pairs = list(zip(*kwargs.items()))

    for name, (column, aggfunc) in zip(columns, pairs):
        if column in aggspec:
            aggspec[column].append(aggfunc)
        else:
            aggspec[column] = [aggfunc]
        order.append((column, com.get_callable_name(aggfunc) or aggfunc))

    # uniquify aggfunc name if duplicated in order list
    uniquified_order = _make_unique(order)

    # GH 25719, due to aggspec will change the order of assigned columns in aggregation
    # uniquified_aggspec will store uniquified order list and will compare it with order
    # based on index
    aggspec_order = [
        (column, com.get_callable_name(aggfunc) or aggfunc)
        for column, aggfuncs in aggspec.items()
        for aggfunc in aggfuncs
    ]
    uniquified_aggspec = _make_unique(aggspec_order)

    # get the new indice of columns by comparison
    col_idx_order = Index(uniquified_aggspec).get_indexer(uniquified_order)
    return aggspec, columns, col_idx_order


def _make_unique(seq):
    """Uniquify aggfunc name of the pairs in the order list

    Examples:
    --------
    >>> _make_unique([('a', '<lambda>'), ('a', '<lambda>'), ('b', '<lambda>')])
    [('a', '<lambda>_0'), ('a', '<lambda>_1'), ('b', '<lambda>')]
    """
    return [
        (pair[0], "_".join([pair[1], str(seq[:i].count(pair))]))
        if seq.count(pair) > 1
        else pair
        for i, pair in enumerate(seq)
    ]


# TODO: Can't use, because mypy doesn't like us setting __name__
#   error: "partial[Any]" has no attribute "__name__"
# the type is:
#   typing.Sequence[Callable[..., ScalarResult]]
#     -> typing.Sequence[Callable[..., ScalarResult]]:


def _managle_lambda_list(aggfuncs: Sequence[Any]) -> Sequence[Any]:
    """
    Possibly mangle a list of aggfuncs.

    Parameters
    ----------
    aggfuncs : Sequence

    Returns
    -------
    mangled: list-like
        A new AggSpec sequence, where lambdas have been converted
        to have unique names.

    Notes
    -----
    If just one aggfunc is passed, the name will not be mangled.
    """
    if len(aggfuncs) <= 1:
        # don't mangle for .agg([lambda x: .])
        return aggfuncs
    i = 0
    mangled_aggfuncs = []
    for aggfunc in aggfuncs:
        if com.get_callable_name(aggfunc) == "<lambda>":
            aggfunc = partial(aggfunc)
            aggfunc.__name__ = f"<lambda_{i}>"
            i += 1
        mangled_aggfuncs.append(aggfunc)

    return mangled_aggfuncs


def _maybe_mangle_lambdas(agg_spec: Any) -> Any:
    """
    Make new lambdas with unique names.

    Parameters
    ----------
    agg_spec : Any
        An argument to GroupBy.agg.
        Non-dict-like `agg_spec` are pass through as is.
        For dict-like `agg_spec` a new spec is returned
        with name-mangled lambdas.

    Returns
    -------
    mangled : Any
        Same type as the input.

    Examples
    --------
    >>> _maybe_mangle_lambdas('sum')
    'sum'

    >>> _maybe_mangle_lambdas([lambda: 1, lambda: 2])  # doctest: +SKIP
    [<function __main__.<lambda_0>,
     <function pandas...._make_lambda.<locals>.f(*args, **kwargs)>]
    """
    is_dict = is_dict_like(agg_spec)
    if not (is_dict or is_list_like(agg_spec)):
        return agg_spec
    mangled_aggspec = type(agg_spec)()  # dict or OrderdDict

    if is_dict:
        for key, aggfuncs in agg_spec.items():
            if is_list_like(aggfuncs) and not is_dict_like(aggfuncs):
                mangled_aggfuncs = _managle_lambda_list(aggfuncs)
            else:
                mangled_aggfuncs = aggfuncs

            mangled_aggspec[key] = mangled_aggfuncs
    else:
        mangled_aggspec = _managle_lambda_list(agg_spec)

    return mangled_aggspec


_T = TypeVar("_T", bound=DataFrame)


def _recast_datetimelike_result(result: _T) -> _T:
    """
    If we have date/time like in the original, then coerce dates
    as we are stacking can easily have object dtypes here.

    Parameters
    ----------
    result : DataFrame

    Returns
    -------
    DataFrame

    Notes
    -----
    - Assumes Groupby._selected_obj has ndim==2 and at least one
    datetimelike column
    """
    result = result.copy()

    obj_cols = [
        idx
        for idx in range(len(result.columns))
        if is_object_dtype(result.dtypes.iloc[idx])
    ]

    # See GH#26285
    for n in obj_cols:
        converted = maybe_convert_objects(
            result.iloc[:, n].values, convert_numeric=False
        )

        result.iloc[:, n] = converted
    return result<|MERGE_RESOLUTION|>--- conflicted
+++ resolved
@@ -1125,11 +1125,7 @@
         # only for axis==0
 
         obj = self._obj_with_exclusions
-<<<<<<< HEAD
         result: Dict = OrderedDict()
-=======
-        result: OrderedDict = OrderedDict()
->>>>>>> 35029d20
         cannot_agg = []
         errors = None
         for item in obj:
