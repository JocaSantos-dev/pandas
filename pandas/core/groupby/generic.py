--- conflicted
+++ resolved
@@ -10,24 +10,7 @@
 from functools import partial
 from textwrap import dedent
 import typing
-<<<<<<< HEAD
-from typing import (
-    Any,
-    Callable,
-    FrozenSet,
-    Hashable,
-    Iterable,
-    Optional,
-    Sequence,
-    Tuple,
-    Type,
-    Union,
-    cast,
-)
-=======
 from typing import Any, Callable, FrozenSet, Iterable, Sequence, Type, Union, cast
-import warnings
->>>>>>> e246c3b0
 
 import numpy as np
 
