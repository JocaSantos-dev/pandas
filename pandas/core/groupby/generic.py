--- conflicted
+++ resolved
@@ -1194,20 +1194,6 @@
 
         return DataFrame(result, columns=result_columns)
 
-<<<<<<< HEAD
-=======
-    def _decide_output_index(self, output, labels):
-        if len(output) == len(labels):
-            output_keys = labels
-        else:
-            output_keys = sorted(output)
-
-            if isinstance(labels, MultiIndex):
-                output_keys = MultiIndex.from_tuples(output_keys, names=labels.names)
-
-        return output_keys
-
->>>>>>> d5699051
     def _wrap_applied_output(self, keys, values, not_indexed_same=False):
         if len(keys) == 0:
             return DataFrame(index=keys)
