"""
Define the SeriesGroupBy and DataFrameGroupBy
classes that hold the groupby interfaces (and some implementations).

These are user facing as the result of the ``df.groupby(...)`` operations,
which here returns a DataFrameGroupBy object.
"""
from collections import OrderedDict, abc, namedtuple
import copy
from functools import partial
from textwrap import dedent
import typing
from typing import (
    Any,
    Callable,
    FrozenSet,
    Hashable,
    Iterable,
    Optional,
    Tuple,
    Type,
    Union,
    cast,
)
import warnings

import numpy as np

from pandas._libs import Timestamp, lib
from pandas.compat import PY36
from pandas.util._decorators import Appender, Substitution

from pandas.core.dtypes.cast import (
    maybe_convert_objects,
    maybe_downcast_numeric,
    maybe_downcast_to_dtype,
)
from pandas.core.dtypes.common import (
    ensure_int64,
    ensure_platform_int,
    is_bool,
<<<<<<< HEAD
    is_datetimelike,
=======
    is_dict_like,
>>>>>>> 3b58f48a
    is_integer_dtype,
    is_interval_dtype,
    is_numeric_dtype,
    is_object_dtype,
    is_scalar,
    needs_i8_conversion,
)
from pandas.core.dtypes.missing import _isna_ndarraylike, isna, notna

from pandas._typing import FrameOrSeries
import pandas.core.algorithms as algorithms
from pandas.core.base import DataError, SpecificationError
import pandas.core.common as com
from pandas.core.frame import DataFrame
from pandas.core.generic import ABCDataFrame, ABCSeries, NDFrame, _shared_docs
from pandas.core.groupby import base
from pandas.core.groupby.groupby import (
    GroupBy,
    _apply_docs,
    _transform_template,
    groupby,
)
from pandas.core.groupby.helper import (
    _is_multi_agg_with_relabel,
    _maybe_mangle_lambdas,
    _normalize_keyword_aggregation,
)
from pandas.core.index import Index, MultiIndex, _all_indexes_same
import pandas.core.indexes.base as ibase
from pandas.core.internals import BlockManager, make_block
from pandas.core.series import Series

from pandas.plotting import boxplot_frame_groupby

NamedAgg = namedtuple("NamedAgg", ["column", "aggfunc"])
# TODO(typing) the return value on this callable should be any *scalar*.
AggScalar = Union[str, Callable[..., Any]]
# TODO: validate types on ScalarResult and move to _typing
# Blocked from using by https://github.com/python/mypy/issues/1484
# See note at _mangle_lambda_list
ScalarResult = typing.TypeVar("ScalarResult")


def generate_property(name: str, klass: Type[FrameOrSeries]):
    """
    Create a property for a GroupBy subclass to dispatch to DataFrame/Series.

    Parameters
    ----------
    name : str
    klass : {DataFrame, Series}

    Returns
    -------
    property
    """

    def prop(self):
        return self._make_wrapper(name)

    parent_method = getattr(klass, name)
    prop.__doc__ = parent_method.__doc__ or ""
    prop.__name__ = name
    return property(prop)


def pin_whitelisted_properties(klass: Type[FrameOrSeries], whitelist: FrozenSet[str]):
    """
    Create GroupBy member defs for DataFrame/Series names in a whitelist.

    Parameters
    ----------
    klass : DataFrame or Series class
        class where members are defined.
    whitelist : frozenset[str]
        Set of names of klass methods to be constructed

    Returns
    -------
    class decorator

    Notes
    -----
    Since we don't want to override methods explicitly defined in the
    base class, any such name is skipped.
    """

    def pinner(cls):
        for name in whitelist:
            if hasattr(cls, name):
                # don't override anything that was explicitly defined
                #  in the base class
                continue

            prop = generate_property(name, klass)
            setattr(cls, name, prop)

        return cls

    return pinner


@pin_whitelisted_properties(Series, base.series_apply_whitelist)
class SeriesGroupBy(GroupBy):
    _apply_whitelist = base.series_apply_whitelist

    def _iterate_slices(self) -> Iterable[Tuple[Optional[Hashable], Series]]:
        yield self._selection_name, self._selected_obj

    @property
    def _selection_name(self):
        """
        since we are a series, we by definition only have
        a single name, but may be the result of a selection or
        the name of our object
        """
        if self._selection is None:
            return self.obj.name
        else:
            return self._selection

    _agg_see_also_doc = dedent(
        """
    See Also
    --------
    pandas.Series.groupby.apply
    pandas.Series.groupby.transform
    pandas.Series.aggregate
    """
    )

    _agg_examples_doc = dedent(
        """
    Examples
    --------
    >>> s = pd.Series([1, 2, 3, 4])

    >>> s
    0    1
    1    2
    2    3
    3    4
    dtype: int64

    >>> s.groupby([1, 1, 2, 2]).min()
    1    1
    2    3
    dtype: int64

    >>> s.groupby([1, 1, 2, 2]).agg('min')
    1    1
    2    3
    dtype: int64

    >>> s.groupby([1, 1, 2, 2]).agg(['min', 'max'])
       min  max
    1    1    2
    2    3    4

    The output column names can be controlled by passing
    the desired column names and aggregations as keyword arguments.

    >>> s.groupby([1, 1, 2, 2]).agg(
    ...     minimum='min',
    ...     maximum='max',
    ... )
       minimum  maximum
    1        1        2
    2        3        4
    """
    )

    @Appender(
        _apply_docs["template"].format(
            input="series", examples=_apply_docs["series_examples"]
        )
    )
    def apply(self, func, *args, **kwargs):
        return super().apply(func, *args, **kwargs)

    @Substitution(
        see_also=_agg_see_also_doc,
        examples=_agg_examples_doc,
        versionadded="",
        klass="Series",
        axis="",
    )
    @Appender(_shared_docs["aggregate"])
    def aggregate(self, func=None, *args, **kwargs):
        _level = kwargs.pop("_level", None)

        relabeling = func is None
        columns = None
        no_arg_message = "Must provide 'func' or named aggregation **kwargs."
        if relabeling:
            columns = list(kwargs)
            if not PY36:
                # sort for 3.5 and earlier
                columns = list(sorted(columns))

            func = [kwargs[col] for col in columns]
            kwargs = {}
            if not columns:
                raise TypeError(no_arg_message)

        if isinstance(func, str):
            return getattr(self, func)(*args, **kwargs)

        elif isinstance(func, abc.Iterable):
            # Catch instances of lists / tuples
            # but not the class list / tuple itself.
            func = _maybe_mangle_lambdas(func)
            ret = self._aggregate_multiple_funcs(func, (_level or 0) + 1)
            if relabeling:
                ret.columns = columns
        else:
            cyfunc = self._get_cython_func(func)
            if cyfunc and not args and not kwargs:
                return getattr(self, cyfunc)()

            if self.grouper.nkeys > 1:
                return self._python_agg_general(func, *args, **kwargs)

            try:
                return self._python_agg_general(func, *args, **kwargs)
            except (ValueError, KeyError, AttributeError, IndexError):
                # TODO: IndexError can be removed here following GH#29106
                # TODO: AttributeError is caused by _index_data hijinx in
                #  libreduction, can be removed after GH#29160
                # TODO: KeyError is raised in _python_agg_general,
                #  see see test_groupby.test_basic
                result = self._aggregate_named(func, *args, **kwargs)

            index = Index(sorted(result), name=self.grouper.names[0])
            ret = Series(result, index=index)

        if not self.as_index:  # pragma: no cover
            print("Warning, ignoring as_index=True")

        # _level handled at higher
        if not _level and isinstance(ret, dict):
            from pandas import concat

            ret = concat(ret, axis=1)
        return ret

    agg = aggregate

    def _aggregate_multiple_funcs(self, arg, _level):
        if isinstance(arg, dict):

            # show the deprecation, but only if we
            # have not shown a higher level one
            # GH 15931
            if isinstance(self._selected_obj, Series) and _level <= 1:
                msg = dedent(
                    """\
                using a dict on a Series for aggregation
                is deprecated and will be removed in a future version. Use \
                named aggregation instead.

                    >>> grouper.agg(name_1=func_1, name_2=func_2)
                """
                )
                warnings.warn(msg, FutureWarning, stacklevel=3)

            columns = list(arg.keys())
            arg = arg.items()
        elif any(isinstance(x, (tuple, list)) for x in arg):
            arg = [(x, x) if not isinstance(x, (tuple, list)) else x for x in arg]

            # indicated column order
            columns = next(zip(*arg))
        else:
            # list of functions / function names
            columns = []
            for f in arg:
                columns.append(com.get_callable_name(f) or f)

            arg = zip(columns, arg)

        results = OrderedDict()
        for name, func in arg:
            obj = self
            if name in results:
                raise SpecificationError(
                    "Function names must be unique, found multiple named "
                    "{name}".format(name=name)
                )

            # reset the cache so that we
            # only include the named selection
            if name in self._selected_obj:
                obj = copy.copy(obj)
                obj._reset_cache()
                obj._selection = name
            results[name] = obj.aggregate(func)

        if any(isinstance(x, DataFrame) for x in results.values()):
            # let higher level handle
            if _level:
                return results

        return DataFrame(results, columns=columns)

    def _wrap_series_output(self, output, index, names=None):
        """ common agg/transform wrapping logic """
        output = output[self._selection_name]

        if names is not None:
            return DataFrame(output, index=index, columns=names)
        else:
            name = self._selection_name
            if name is None:
                name = self._selected_obj.name
            return Series(output, index=index, name=name)

    def _wrap_aggregated_output(self, output, names=None):
        result = self._wrap_series_output(
            output=output, index=self.grouper.result_index, names=names
        )
        return self._reindex_output(result)._convert(datetime=True)

    def _wrap_transformed_output(self, output, names=None):
        return self._wrap_series_output(
            output=output, index=self.obj.index, names=names
        )

    def _wrap_applied_output(self, keys, values, not_indexed_same=False):
        if len(keys) == 0:
            # GH #6265
            return Series([], name=self._selection_name, index=keys)

        def _get_index() -> Index:
            if self.grouper.nkeys > 1:
                index = MultiIndex.from_tuples(keys, names=self.grouper.names)
            else:
                index = Index(keys, name=self.grouper.names[0])
            return index

        if isinstance(values[0], dict):
            # GH #823 #24880
            index = _get_index()
            result = self._reindex_output(DataFrame(values, index=index))
            # if self.observed is False,
            # keep all-NaN rows created while re-indexing
            result = result.stack(dropna=self.observed)
            result.name = self._selection_name
            return result

        if isinstance(values[0], Series):
            return self._concat_objects(keys, values, not_indexed_same=not_indexed_same)
        elif isinstance(values[0], DataFrame):
            # possible that Series -> DataFrame by applied function
            return self._concat_objects(keys, values, not_indexed_same=not_indexed_same)
        else:
            # GH #6265 #24880
            result = Series(data=values, index=_get_index(), name=self._selection_name)
            return self._reindex_output(result)

    def _aggregate_named(self, func, *args, **kwargs):
        result = OrderedDict()

        for name, group in self:
            group.name = name
            output = func(group, *args, **kwargs)
            if isinstance(output, (Series, Index, np.ndarray)):
                raise ValueError("Must produce aggregated value")
            result[name] = self._try_cast(output, group)

        return result

    @Substitution(klass="Series", selected="A.")
    @Appender(_transform_template)
    def transform(self, func, *args, **kwargs):
        func = self._get_cython_func(func) or func

        if isinstance(func, str):
            if not (func in base.transform_kernel_whitelist):
                msg = "'{func}' is not a valid function name for transform(name)"
                raise ValueError(msg.format(func=func))
            if func in base.cythonized_kernels:
                # cythonized transform or canned "agg+broadcast"
                return getattr(self, func)(*args, **kwargs)
            else:
                # If func is a reduction, we need to broadcast the
                # result to the whole group. Compute func result
                # and deal with possible broadcasting below.
                return self._transform_fast(
                    lambda: getattr(self, func)(*args, **kwargs), func
                )

        # reg transform
        klass = self._selected_obj.__class__
        results = []
        wrapper = lambda x: func(x, *args, **kwargs)
        for name, group in self:
            object.__setattr__(group, "name", name)
            res = wrapper(group)

            if isinstance(res, (ABCDataFrame, ABCSeries)):
                res = res._values

            indexer = self._get_index(name)
            s = klass(res, indexer)
            results.append(s)

        # check for empty "results" to avoid concat ValueError
        if results:
            from pandas.core.reshape.concat import concat

            result = concat(results).sort_index()
        else:
            result = Series()

        # we will only try to coerce the result type if
        # we have a numeric dtype, as these are *always* udfs
        # the cython take a different path (and casting)
        dtype = self._selected_obj.dtype
        if is_numeric_dtype(dtype):
            result = maybe_downcast_to_dtype(result, dtype)

        result.name = self._selected_obj.name
        result.index = self._selected_obj.index
        return result

    def _transform_fast(self, func, func_nm) -> Series:
        """
        fast version of transform, only applicable to
        builtin/cythonizable functions
        """
        if isinstance(func, str):
            func = getattr(self, func)

        ids, _, ngroup = self.grouper.group_info
        cast = self._transform_should_cast(func_nm)
        out = algorithms.take_1d(func()._values, ids)
        if cast:
            out = self._try_cast(out, self.obj)
        return Series(out, index=self.obj.index, name=self.obj.name)

    def filter(self, func, dropna=True, *args, **kwargs):
        """
        Return a copy of a Series excluding elements from groups that
        do not satisfy the boolean criterion specified by func.

        Parameters
        ----------
        func : function
            To apply to each group. Should return True or False.
        dropna : Drop groups that do not pass the filter. True by default;
            if False, groups that evaluate False are filled with NaNs.

        Examples
        --------
        >>> df = pd.DataFrame({'A' : ['foo', 'bar', 'foo', 'bar',
        ...                           'foo', 'bar'],
        ...                    'B' : [1, 2, 3, 4, 5, 6],
        ...                    'C' : [2.0, 5., 8., 1., 2., 9.]})
        >>> grouped = df.groupby('A')
        >>> df.groupby('A').B.filter(lambda x: x.mean() > 3.)
        1    2
        3    4
        5    6
        Name: B, dtype: int64

        Returns
        -------
        filtered : Series
        """
        if isinstance(func, str):
            wrapper = lambda x: getattr(x, func)(*args, **kwargs)
        else:
            wrapper = lambda x: func(x, *args, **kwargs)

        # Interpret np.nan as False.
        def true_and_notna(x, *args, **kwargs) -> bool:
            b = wrapper(x, *args, **kwargs)
            return b and notna(b)

        try:
            indices = [
                self._get_index(name) for name, group in self if true_and_notna(group)
            ]
        except (ValueError, TypeError):
            raise TypeError("the filter must return a boolean result")

        filtered = self._apply_filter(indices, dropna)
        return filtered

    def nunique(self, dropna: bool = True) -> Series:
        """
        Return number of unique elements in the group.

        Returns
        -------
        Series
            Number of unique values within each group.
        """
        ids, _, _ = self.grouper.group_info

        val = self.obj._internal_get_values()

        # GH 27951
        # temporary fix while we wait for NumPy bug 12629 to be fixed
        val[isna(val)] = np.datetime64("NaT")

        try:
            sorter = np.lexsort((val, ids))
        except TypeError:  # catches object dtypes
            msg = "val.dtype must be object, got {}".format(val.dtype)
            assert val.dtype == object, msg
            val, _ = algorithms.factorize(val, sort=False)
            sorter = np.lexsort((val, ids))
            _isna = lambda a: a == -1
        else:
            _isna = isna

        ids, val = ids[sorter], val[sorter]

        # group boundaries are where group ids change
        # unique observations are where sorted values change
        idx = np.r_[0, 1 + np.nonzero(ids[1:] != ids[:-1])[0]]
        inc = np.r_[1, val[1:] != val[:-1]]

        # 1st item of each group is a new unique observation
        mask = _isna(val)
        if dropna:
            inc[idx] = 1
            inc[mask] = 0
        else:
            inc[mask & np.r_[False, mask[:-1]]] = 0
            inc[idx] = 1

        out = np.add.reduceat(inc, idx).astype("int64", copy=False)
        if len(ids):
            # NaN/NaT group exists if the head of ids is -1,
            # so remove it from res and exclude its index from idx
            if ids[0] == -1:
                res = out[1:]
                idx = idx[np.flatnonzero(idx)]
            else:
                res = out
        else:
            res = out[1:]
        ri = self.grouper.result_index

        # we might have duplications among the bins
        if len(res) != len(ri):
            res, out = np.zeros(len(ri), dtype=out.dtype), res
            res[ids[idx]] = out

        return Series(res, index=ri, name=self._selection_name)

    @Appender(Series.describe.__doc__)
    def describe(self, **kwargs):
        result = self.apply(lambda x: x.describe(**kwargs))
        if self.axis == 1:
            return result.T
        return result.unstack()

    def value_counts(
        self, normalize=False, sort=True, ascending=False, bins=None, dropna=True
    ):

        from pandas.core.reshape.tile import cut
        from pandas.core.reshape.merge import _get_join_indexers

        if bins is not None and not np.iterable(bins):
            # scalar bins cannot be done at top level
            # in a backward compatible way
            return self.apply(
                Series.value_counts,
                normalize=normalize,
                sort=sort,
                ascending=ascending,
                bins=bins,
            )

        ids, _, _ = self.grouper.group_info
        val = self.obj._internal_get_values()

        # groupby removes null keys from groupings
        mask = ids != -1
        ids, val = ids[mask], val[mask]

        if bins is None:
            lab, lev = algorithms.factorize(val, sort=True)
            llab = lambda lab, inc: lab[inc]
        else:

            # lab is a Categorical with categories an IntervalIndex
            lab = cut(Series(val), bins, include_lowest=True)
            lev = lab.cat.categories
            lab = lev.take(lab.cat.codes)
            llab = lambda lab, inc: lab[inc]._multiindex.codes[-1]

        if is_interval_dtype(lab):
            # TODO: should we do this inside II?
            sorter = np.lexsort((lab.left, lab.right, ids))
        else:
            sorter = np.lexsort((lab, ids))

        ids, lab = ids[sorter], lab[sorter]

        # group boundaries are where group ids change
        idx = np.r_[0, 1 + np.nonzero(ids[1:] != ids[:-1])[0]]

        # new values are where sorted labels change
        lchanges = llab(lab, slice(1, None)) != llab(lab, slice(None, -1))
        inc = np.r_[True, lchanges]
        inc[idx] = True  # group boundaries are also new values
        out = np.diff(np.nonzero(np.r_[inc, True])[0])  # value counts

        # num. of times each group should be repeated
        rep = partial(np.repeat, repeats=np.add.reduceat(inc, idx))

        # multi-index components
        codes = self.grouper.reconstructed_codes
        codes = [rep(level_codes) for level_codes in codes] + [llab(lab, inc)]
        levels = [ping.group_index for ping in self.grouper.groupings] + [lev]
        names = self.grouper.names + [self._selection_name]

        if dropna:
            mask = codes[-1] != -1
            if mask.all():
                dropna = False
            else:
                out, codes = out[mask], [level_codes[mask] for level_codes in codes]

        if normalize:
            out = out.astype("float")
            d = np.diff(np.r_[idx, len(ids)])
            if dropna:
                m = ids[lab == -1]
                np.add.at(d, m, -1)
                acc = rep(d)[mask]
            else:
                acc = rep(d)
            out /= acc

        if sort and bins is None:
            cat = ids[inc][mask] if dropna else ids[inc]
            sorter = np.lexsort((out if ascending else -out, cat))
            out, codes[-1] = out[sorter], codes[-1][sorter]

        if bins is None:
            mi = MultiIndex(
                levels=levels, codes=codes, names=names, verify_integrity=False
            )

            if is_integer_dtype(out):
                out = ensure_int64(out)
            return Series(out, index=mi, name=self._selection_name)

        # for compat. with libgroupby.value_counts need to ensure every
        # bin is present at every index level, null filled with zeros
        diff = np.zeros(len(out), dtype="bool")
        for level_codes in codes[:-1]:
            diff |= np.r_[True, level_codes[1:] != level_codes[:-1]]

        ncat, nbin = diff.sum(), len(levels[-1])

        left = [np.repeat(np.arange(ncat), nbin), np.tile(np.arange(nbin), ncat)]

        right = [diff.cumsum() - 1, codes[-1]]

        _, idx = _get_join_indexers(left, right, sort=False, how="left")
        out = np.where(idx != -1, out[idx], 0)

        if sort:
            sorter = np.lexsort((out if ascending else -out, left[0]))
            out, left[-1] = out[sorter], left[-1][sorter]

        # build the multi-index w/ full levels
        def build_codes(lev_codes: np.ndarray) -> np.ndarray:
            return np.repeat(lev_codes[diff], nbin)

        codes = [build_codes(lev_codes) for lev_codes in codes[:-1]]
        codes.append(left[-1])

        mi = MultiIndex(levels=levels, codes=codes, names=names, verify_integrity=False)

        if is_integer_dtype(out):
            out = ensure_int64(out)
        return Series(out, index=mi, name=self._selection_name)

    def count(self) -> Series:
        """
        Compute count of group, excluding missing values.

        Returns
        -------
        Series
            Count of values within each group.
        """
        ids, _, ngroups = self.grouper.group_info
        val = self.obj._internal_get_values()

        mask = (ids != -1) & ~isna(val)
        ids = ensure_platform_int(ids)
        minlength = ngroups or 0
        out = np.bincount(ids[mask], minlength=minlength)

        return Series(
            out,
            index=self.grouper.result_index,
            name=self._selection_name,
            dtype="int64",
        )

    def _apply_to_column_groupbys(self, func):
        """ return a pass thru """
        return func(self)

    def pct_change(self, periods=1, fill_method="pad", limit=None, freq=None):
        """Calculate pct_change of each value to previous entry in group"""
        # TODO: Remove this conditional when #23918 is fixed
        if freq:
            return self.apply(
                lambda x: x.pct_change(
                    periods=periods, fill_method=fill_method, limit=limit, freq=freq
                )
            )
        filled = getattr(self, fill_method)(limit=limit)
        fill_grp = filled.groupby(self.grouper.codes)
        shifted = fill_grp.shift(periods=periods, freq=freq)

        return (filled / shifted) - 1


@pin_whitelisted_properties(DataFrame, base.dataframe_apply_whitelist)
class DataFrameGroupBy(GroupBy):

    _apply_whitelist = base.dataframe_apply_whitelist

    _agg_see_also_doc = dedent(
        """
    See Also
    --------
    pandas.DataFrame.groupby.apply
    pandas.DataFrame.groupby.transform
    pandas.DataFrame.aggregate
    """
    )

    _agg_examples_doc = dedent(
        """
    Examples
    --------

    >>> df = pd.DataFrame({'A': [1, 1, 2, 2],
    ...                    'B': [1, 2, 3, 4],
    ...                    'C': np.random.randn(4)})

    >>> df
       A  B         C
    0  1  1  0.362838
    1  1  2  0.227877
    2  2  3  1.267767
    3  2  4 -0.562860

    The aggregation is for each column.

    >>> df.groupby('A').agg('min')
       B         C
    A
    1  1  0.227877
    2  3 -0.562860

    Multiple aggregations

    >>> df.groupby('A').agg(['min', 'max'])
        B             C
      min max       min       max
    A
    1   1   2  0.227877  0.362838
    2   3   4 -0.562860  1.267767

    Select a column for aggregation

    >>> df.groupby('A').B.agg(['min', 'max'])
       min  max
    A
    1    1    2
    2    3    4

    Different aggregations per column

    >>> df.groupby('A').agg({'B': ['min', 'max'], 'C': 'sum'})
        B             C
      min max       sum
    A
    1   1   2  0.590716
    2   3   4  0.704907

    To control the output names with different aggregations per column,
    pandas supports "named aggregation"

    >>> df.groupby("A").agg(
    ...     b_min=pd.NamedAgg(column="B", aggfunc="min"),
    ...     c_sum=pd.NamedAgg(column="C", aggfunc="sum"))
       b_min     c_sum
    A
    1      1 -1.956929
    2      3 -0.322183

    - The keywords are the *output* column names
    - The values are tuples whose first element is the column to select
      and the second element is the aggregation to apply to that column.
      Pandas provides the ``pandas.NamedAgg`` namedtuple with the fields
      ``['column', 'aggfunc']`` to make it clearer what the arguments are.
      As usual, the aggregation can be a callable or a string alias.

    See :ref:`groupby.aggregate.named` for more.
    """
    )

    @Substitution(
        see_also=_agg_see_also_doc,
        examples=_agg_examples_doc,
        versionadded="",
        klass="DataFrame",
        axis="",
    )
    @Appender(_shared_docs["aggregate"])
    def aggregate(self, func=None, *args, **kwargs):
        _level = kwargs.pop("_level", None)

        relabeling = func is None and _is_multi_agg_with_relabel(**kwargs)
        if relabeling:
            func, columns, order = _normalize_keyword_aggregation(kwargs)

            kwargs = {}
        elif func is None:
            # nicer error message
            raise TypeError("Must provide 'func' or tuples of '(column, aggfunc).")

        func = _maybe_mangle_lambdas(func)

        result, how = self._aggregate(func, _level=_level, *args, **kwargs)
        if how is None:
            return result

        if result is None:

            # grouper specific aggregations
            if self.grouper.nkeys > 1:
                return self._python_agg_general(func, *args, **kwargs)
            elif args or kwargs:
                result = self._aggregate_frame(func, *args, **kwargs)
            else:

                # try to treat as if we are passing a list
                try:
                    result = self._aggregate_multiple_funcs(
                        [func], _level=_level, _axis=self.axis
                    )
                except ValueError as err:
                    if "no results" not in str(err):
                        # raised directly by _aggregate_multiple_funcs
                        raise
                    result = self._aggregate_frame(func)
                except NotImplementedError as err:
                    if "axis other than 0 is not supported" in str(err):
                        # raised directly by _aggregate_multiple_funcs
                        pass
                    elif "decimal does not support skipna=True" in str(err):
                        # FIXME: kludge for DecimalArray tests
                        pass
                    else:
                        raise
                    # FIXME: this is raised in a bunch of
                    #  test_whitelist.test_regression_whitelist_methods tests,
                    #  can be avoided
                    result = self._aggregate_frame(func)
                else:
                    result.columns = Index(
                        result.columns.levels[0], name=self._selected_obj.columns.name
                    )

        if not self.as_index:
            self._insert_inaxis_grouper_inplace(result)
            result.index = np.arange(len(result))

        if relabeling:

            # used reordered index of columns
            result = result.iloc[:, order]
            result.columns = columns

        return result._convert(datetime=True)

    agg = aggregate

    def _iterate_slices(self) -> Iterable[Tuple[Optional[Hashable], Series]]:
        obj = self._selected_obj
        if self.axis == 1:
            obj = obj.T

        if isinstance(obj, Series) and obj.name not in self.exclusions:
            # Occurs when doing DataFrameGroupBy(...)["X"]
            yield obj.name, obj
        else:
            for label, values in obj.items():
                if label in self.exclusions:
                    continue

                yield label, values

    def _cython_agg_general(
        self, how: str, alt=None, numeric_only: bool = True, min_count: int = -1
    ):
        new_items, new_blocks = self._cython_agg_blocks(
            how, alt=alt, numeric_only=numeric_only, min_count=min_count
        )
        return self._wrap_agged_blocks(new_items, new_blocks)

    def _cython_agg_blocks(
        self, how: str, alt=None, numeric_only: bool = True, min_count: int = -1
    ):
        # TODO: the actual managing of mgr_locs is a PITA
        # here, it should happen via BlockManager.combine

        data = self._get_data_to_aggregate()

        if numeric_only:
            data = data.get_numeric_data(copy=False)

        new_blocks = []
        new_items = []
        deleted_items = []
        no_result = object()
        for block in data.blocks:
            # Avoid inheriting result from earlier in the loop
            result = no_result
            locs = block.mgr_locs.as_array
            try:
                result, _ = self.grouper.aggregate(
                    block.values, how, axis=1, min_count=min_count
                )
            except NotImplementedError:
                # generally if we have numeric_only=False
                # and non-applicable functions
                # try to python agg

                if alt is None:
                    # we cannot perform the operation
                    # in an alternate way, exclude the block
                    assert how == "ohlc"
                    deleted_items.append(locs)
                    continue

                # call our grouper again with only this block
                obj = self.obj[data.items[locs]]
                if obj.shape[1] == 1:
                    # Avoid call to self.values that can occur in DataFrame
                    #  reductions; see GH#28949
                    obj = obj.iloc[:, 0]

                s = groupby(obj, self.grouper)
                try:
                    result = s.aggregate(lambda x: alt(x, axis=self.axis))
                except TypeError:
                    # we may have an exception in trying to aggregate
                    # continue and exclude the block
                    deleted_items.append(locs)
                    continue
                else:
                    result = cast(DataFrame, result)
                    # unwrap DataFrame to get array
                    assert len(result._data.blocks) == 1
                    result = result._data.blocks[0].values
                    if isinstance(result, np.ndarray) and result.ndim == 1:
                        result = result.reshape(1, -1)

            finally:
                assert not isinstance(result, DataFrame)

                if result is not no_result:
                    # see if we can cast the block back to the original dtype
                    result = maybe_downcast_numeric(result, block.dtype)

                    if block.is_extension and isinstance(result, np.ndarray):
                        # e.g. block.values was an IntegerArray
                        # (1, N) case can occur if block.values was Categorical
                        #  and result is ndarray[object]
                        assert result.ndim == 1 or result.shape[0] == 1
                        try:
                            # Cast back if feasible
                            result = type(block.values)._from_sequence(
                                result.ravel(), dtype=block.values.dtype
                            )
                        except ValueError:
                            # reshape to be valid for non-Extension Block
                            result = result.reshape(1, -1)

                    newb = block.make_block(result)

            new_items.append(locs)
            new_blocks.append(newb)

        if len(new_blocks) == 0:
            raise DataError("No numeric types to aggregate")

        # reset the locs in the blocks to correspond to our
        # current ordering
        indexer = np.concatenate(new_items)
        new_items = data.items.take(np.sort(indexer))

        if len(deleted_items):

            # we need to adjust the indexer to account for the
            # items we have removed
            # really should be done in internals :<

            deleted = np.concatenate(deleted_items)
            ai = np.arange(len(data))
            mask = np.zeros(len(data))
            mask[deleted] = 1
            indexer = (ai - mask.cumsum())[indexer]

        offset = 0
        for b in new_blocks:
            loc = len(b.mgr_locs)
            b.mgr_locs = indexer[offset : (offset + loc)]
            offset += loc

        return new_items, new_blocks

    def _aggregate_frame(self, func, *args, **kwargs):
        if self.grouper.nkeys != 1:
            raise AssertionError("Number of keys must be 1")

        axis = self.axis
        obj = self._obj_with_exclusions

        result = OrderedDict()
        if axis != obj._info_axis_number:
            for name, data in self:
                fres = func(data, *args, **kwargs)
                result[name] = self._try_cast(fres, data)
        else:
            for name in self.indices:
                data = self.get_group(name, obj=obj)
                fres = func(data, *args, **kwargs)
                result[name] = self._try_cast(fres, data)

        return self._wrap_frame_output(result, obj)

    def _aggregate_item_by_item(self, func, *args, **kwargs) -> DataFrame:
        # only for axis==0

        obj = self._obj_with_exclusions
        result = OrderedDict()  # type: dict
        cannot_agg = []
        errors = None
        for item in obj:
            data = obj[item]
            colg = SeriesGroupBy(data, selection=item, grouper=self.grouper)

            cast = self._transform_should_cast(func)
            try:
                result[item] = colg.aggregate(func, *args, **kwargs)

            except ValueError as err:
                if "Must produce aggregated value" in str(err):
                    # raised in _aggregate_named, handle at higher level
                    #  see test_apply_with_mutated_index
                    raise
                # otherwise we get here from an AttributeError in _make_wrapper
                cannot_agg.append(item)
                continue

            else:
                if cast:
                    result[item] = self._try_cast(result[item], data)

        result_columns = obj.columns
        if cannot_agg:
            result_columns = result_columns.drop(cannot_agg)

            # GH6337
            if not len(result_columns) and errors is not None:
                raise errors

        return DataFrame(result, columns=result_columns)

    def _decide_output_index(self, output, labels):
        if len(output) == len(labels):
            output_keys = labels
        else:
            output_keys = sorted(output)

            if isinstance(labels, MultiIndex):
                output_keys = MultiIndex.from_tuples(output_keys, names=labels.names)

        return output_keys

    def _wrap_applied_output(self, keys, values, not_indexed_same=False):
        if len(keys) == 0:
            return DataFrame(index=keys)

        key_names = self.grouper.names

        # GH12824.
        def first_not_none(values):
            try:
                return next(com.not_none(*values))
            except StopIteration:
                return None

        v = first_not_none(values)

        if v is None:
            # GH9684. If all values are None, then this will throw an error.
            # We'd prefer it return an empty dataframe.
            return DataFrame()
        elif isinstance(v, DataFrame):
            return self._concat_objects(keys, values, not_indexed_same=not_indexed_same)
        elif self.grouper.groupings is not None:
            if len(self.grouper.groupings) > 1:
                key_index = self.grouper.result_index

            else:
                ping = self.grouper.groupings[0]
                if len(keys) == ping.ngroups:
                    key_index = ping.group_index
                    key_index.name = key_names[0]

                    key_lookup = Index(keys)
                    indexer = key_lookup.get_indexer(key_index)

                    # reorder the values
                    values = [values[i] for i in indexer]
                else:

                    key_index = Index(keys, name=key_names[0])

                # don't use the key indexer
                if not self.as_index:
                    key_index = None

            # make Nones an empty object
            v = first_not_none(values)
            if v is None:
                return DataFrame()
            elif isinstance(v, NDFrame):
                values = [
                    x if x is not None else v._constructor(**v._construct_axes_dict())
                    for x in values
                ]

            v = values[0]

            if isinstance(v, (np.ndarray, Index, Series)):
                if isinstance(v, Series):
                    applied_index = self._selected_obj._get_axis(self.axis)
                    all_indexed_same = _all_indexes_same([x.index for x in values])
                    singular_series = len(values) == 1 and applied_index.nlevels == 1

                    # GH3596
                    # provide a reduction (Frame -> Series) if groups are
                    # unique
                    if self.squeeze:
                        # assign the name to this series
                        if singular_series:
                            values[0].name = keys[0]

                            # GH2893
                            # we have series in the values array, we want to
                            # produce a series:
                            # if any of the sub-series are not indexed the same
                            # OR we don't have a multi-index and we have only a
                            # single values
                            return self._concat_objects(
                                keys, values, not_indexed_same=not_indexed_same
                            )

                        # still a series
                        # path added as of GH 5545
                        elif all_indexed_same:
                            from pandas.core.reshape.concat import concat

                            return concat(values)

                    if not all_indexed_same:
                        # GH 8467
                        return self._concat_objects(keys, values, not_indexed_same=True)

                try:
                    if self.axis == 0 and isinstance(v, ABCSeries):
                        # GH6124 if the list of Series have a consistent name,
                        # then propagate that name to the result.
                        index = v.index.copy()
                        if index.name is None:
                            # Only propagate the series name to the result
                            # if all series have a consistent name.  If the
                            # series do not have a consistent name, do
                            # nothing.
                            names = {v.name for v in values}
                            if len(names) == 1:
                                index.name = list(names)[0]

                        # normally use vstack as its faster than concat
                        # and if we have mi-columns
                        if (
                            isinstance(v.index, MultiIndex)
                            or key_index is None
                            or isinstance(key_index, MultiIndex)
                        ):
                            stacked_values = np.vstack([np.asarray(v) for v in values])
                            result = DataFrame(
                                stacked_values, index=key_index, columns=index
                            )
                        else:
                            # GH5788 instead of stacking; concat gets the
                            # dtypes correct
                            from pandas.core.reshape.concat import concat

                            result = concat(
                                values,
                                keys=key_index,
                                names=key_index.names,
                                axis=self.axis,
                            ).unstack()
                            result.columns = index
                    elif isinstance(v, ABCSeries):
                        stacked_values = np.vstack([np.asarray(v) for v in values])
                        result = DataFrame(
                            stacked_values.T, index=v.index, columns=key_index
                        )
                    else:
                        # GH#1738: values is list of arrays of unequal lengths
                        #  fall through to the outer else clause
                        # TODO: sure this is right?  we used to do this
                        #  after raising AttributeError above
                        return Series(
                            values, index=key_index, name=self._selection_name
                        )

                except ValueError:
                    # TODO: not reached in tests; is this still needed?
                    # GH1738: values is list of arrays of unequal lengths fall
                    # through to the outer else clause
                    return Series(values, index=key_index, name=self._selection_name)

                # if we have date/time like in the original, then coerce dates
                # as we are stacking can easily have object dtypes here
                so = self._selected_obj
                if so.ndim == 2 and so.dtypes.apply(needs_i8_conversion).any():
                    result = _recast_datetimelike_result(result)
                else:
                    result = result._convert(datetime=True)

                return self._reindex_output(result)

            # values are not series or array-like but scalars
            else:
                # only coerce dates if we find at least 1 datetime
                should_coerce = any(isinstance(x, Timestamp) for x in values)
                # self._selection_name not passed through to Series as the
                # result should not take the name of original selection
                # of columns
                return Series(values, index=key_index)._convert(
                    datetime=True, coerce=should_coerce
                )

        else:
            # Handle cases like BinGrouper
            return self._concat_objects(keys, values, not_indexed_same=not_indexed_same)

    def _transform_general(self, func, *args, **kwargs):
        from pandas.core.reshape.concat import concat

        applied = []
        obj = self._obj_with_exclusions
        gen = self.grouper.get_iterator(obj, axis=self.axis)
        fast_path, slow_path = self._define_paths(func, *args, **kwargs)

        path = None
        for name, group in gen:
            object.__setattr__(group, "name", name)

            if path is None:
                # Try slow path and fast path.
                try:
                    path, res = self._choose_path(fast_path, slow_path, group)
                except TypeError:
                    return self._transform_item_by_item(obj, fast_path)
                except ValueError:
                    msg = "transform must return a scalar value for each group"
                    raise ValueError(msg)
            else:
                res = path(group)

            if isinstance(res, Series):

                # we need to broadcast across the
                # other dimension; this will preserve dtypes
                # GH14457
                if not np.prod(group.shape):
                    continue
                elif res.index.is_(obj.index):
                    r = concat([res] * len(group.columns), axis=1)
                    r.columns = group.columns
                    r.index = group.index
                else:
                    r = DataFrame(
                        np.concatenate([res.values] * len(group.index)).reshape(
                            group.shape
                        ),
                        columns=group.columns,
                        index=group.index,
                    )

                applied.append(r)
            else:
                applied.append(res)

        concat_index = obj.columns if self.axis == 0 else obj.index
        other_axis = 1 if self.axis == 0 else 0  # switches between 0 & 1
        concatenated = concat(applied, axis=self.axis, verify_integrity=False)
        concatenated = concatenated.reindex(concat_index, axis=other_axis, copy=False)
        return self._set_result_index_ordered(concatenated)

    @Substitution(klass="DataFrame", selected="")
    @Appender(_transform_template)
    def transform(self, func, *args, **kwargs):

        # optimized transforms
        func = self._get_cython_func(func) or func

        if isinstance(func, str):
            if not (func in base.transform_kernel_whitelist):
                msg = "'{func}' is not a valid function name for transform(name)"
                raise ValueError(msg.format(func=func))
            if func in base.cythonized_kernels:
                # cythonized transformation or canned "reduction+broadcast"
                return getattr(self, func)(*args, **kwargs)
            else:
                # If func is a reduction, we need to broadcast the
                # result to the whole group. Compute func result
                # and deal with possible broadcasting below.
                result = getattr(self, func)(*args, **kwargs)
        else:
            return self._transform_general(func, *args, **kwargs)

        # a reduction transform
        if not isinstance(result, DataFrame):
            return self._transform_general(func, *args, **kwargs)

        obj = self._obj_with_exclusions

        # nuisance columns
        if not result.columns.equals(obj.columns):
            return self._transform_general(func, *args, **kwargs)

        return self._transform_fast(result, obj, func)

    def _transform_fast(self, result: DataFrame, obj: DataFrame, func_nm) -> DataFrame:
        """
        Fast transform path for aggregations
        """
        # if there were groups with no observations (Categorical only?)
        # try casting data to original dtype
        cast = self._transform_should_cast(func_nm)

        # for each col, reshape to to size of original frame
        # by take operation
        ids, _, ngroup = self.grouper.group_info
        output = []
        for i, _ in enumerate(result.columns):
            res = algorithms.take_1d(result.iloc[:, i].values, ids)
            if cast:
                res = self._try_cast(res, obj.iloc[:, i])
            output.append(res)

        return DataFrame._from_arrays(output, columns=result.columns, index=obj.index)

    def _define_paths(self, func, *args, **kwargs):
        if isinstance(func, str):
            fast_path = lambda group: getattr(group, func)(*args, **kwargs)
            slow_path = lambda group: group.apply(
                lambda x: getattr(x, func)(*args, **kwargs), axis=self.axis
            )
        else:
            fast_path = lambda group: func(group, *args, **kwargs)
            slow_path = lambda group: group.apply(
                lambda x: func(x, *args, **kwargs), axis=self.axis
            )
        return fast_path, slow_path

    def _choose_path(self, fast_path, slow_path, group):
        path = slow_path
        res = slow_path(group)

        # if we make it here, test if we can use the fast path
        try:
            res_fast = fast_path(group)
        except AssertionError:
            raise
        except Exception:
            # Hard to know ex-ante what exceptions `fast_path` might raise
            # TODO: no test cases get here
            return path, res

        # verify fast path does not change columns (and names), otherwise
        # its results cannot be joined with those of the slow path
        if not isinstance(res_fast, DataFrame):
            return path, res

        if not res_fast.columns.equals(group.columns):
            return path, res

        if res_fast.equals(res):
            path = fast_path

        return path, res

    def _transform_item_by_item(self, obj: DataFrame, wrapper) -> DataFrame:
        # iterate through columns
        output = {}
        inds = []
        for i, col in enumerate(obj):
            try:
                output[col] = self[col].transform(wrapper)
            except TypeError:
                # e.g. trying to call nanmean with string values
                pass
            else:
                inds.append(i)

        if len(output) == 0:
            raise TypeError("Transform function invalid for data types")

        columns = obj.columns
        if len(output) < len(obj.columns):
            columns = columns.take(inds)

        return DataFrame(output, index=obj.index, columns=columns)

    def filter(self, func, dropna=True, *args, **kwargs):
        """
        Return a copy of a DataFrame excluding elements from groups that
        do not satisfy the boolean criterion specified by func.

        Parameters
        ----------
        f : function
            Function to apply to each subframe. Should return True or False.
        dropna : Drop groups that do not pass the filter. True by default;
            If False, groups that evaluate False are filled with NaNs.

        Returns
        -------
        filtered : DataFrame

        Notes
        -----
        Each subframe is endowed the attribute 'name' in case you need to know
        which group you are working on.

        Examples
        --------
        >>> df = pd.DataFrame({'A' : ['foo', 'bar', 'foo', 'bar',
        ...                           'foo', 'bar'],
        ...                    'B' : [1, 2, 3, 4, 5, 6],
        ...                    'C' : [2.0, 5., 8., 1., 2., 9.]})
        >>> grouped = df.groupby('A')
        >>> grouped.filter(lambda x: x['B'].mean() > 3.)
             A  B    C
        1  bar  2  5.0
        3  bar  4  1.0
        5  bar  6  9.0
        """

        indices = []

        obj = self._selected_obj
        gen = self.grouper.get_iterator(obj, axis=self.axis)

        for name, group in gen:
            object.__setattr__(group, "name", name)

            res = func(group, *args, **kwargs)

            try:
                res = res.squeeze()
            except AttributeError:  # allow e.g., scalars and frames to pass
                pass

            # interpret the result of the filter
            if is_bool(res) or (is_scalar(res) and isna(res)):
                if res and notna(res):
                    indices.append(self._get_index(name))
            else:
                # non scalars aren't allowed
                raise TypeError(
                    "filter function returned a {typ}, "
                    "but expected a scalar bool".format(typ=type(res).__name__)
                )

        return self._apply_filter(indices, dropna)

    def _gotitem(self, key, ndim: int, subset=None):
        """
        sub-classes to define
        return a sliced object

        Parameters
        ----------
        key : string / list of selections
        ndim : 1,2
            requested ndim of result
        subset : object, default None
            subset to act on
        """

        if ndim == 2:
            if subset is None:
                subset = self.obj
            return DataFrameGroupBy(
                subset,
                self.grouper,
                selection=key,
                grouper=self.grouper,
                exclusions=self.exclusions,
                as_index=self.as_index,
                observed=self.observed,
            )
        elif ndim == 1:
            if subset is None:
                subset = self.obj[key]
            return SeriesGroupBy(
                subset, selection=key, grouper=self.grouper, observed=self.observed
            )

        raise AssertionError("invalid ndim for _gotitem")

    def _wrap_frame_output(self, result, obj) -> DataFrame:
        result_index = self.grouper.levels[0]

        if self.axis == 0:
            return DataFrame(result, index=obj.columns, columns=result_index).T
        else:
            return DataFrame(result, index=obj.index, columns=result_index)

    def _get_data_to_aggregate(self):
        obj = self._obj_with_exclusions
        if self.axis == 1:
            return obj.T._data
        else:
            return obj._data

    def _insert_inaxis_grouper_inplace(self, result):
        # zip in reverse so we can always insert at loc 0
        izip = zip(
            *map(
                reversed,
                (
                    self.grouper.names,
                    self.grouper.get_group_levels(),
                    [grp.in_axis for grp in self.grouper.groupings],
                ),
            )
        )

        for name, lev, in_axis in izip:
            if in_axis:
                result.insert(0, name, lev)

    def _wrap_aggregated_output(self, output, names=None):
        agg_axis = 0 if self.axis == 1 else 1
        agg_labels = self._obj_with_exclusions._get_axis(agg_axis)

        output_keys = self._decide_output_index(output, agg_labels)

        if not self.as_index:
            result = DataFrame(output, columns=output_keys)
            self._insert_inaxis_grouper_inplace(result)
            result = result._consolidate()
        else:
            index = self.grouper.result_index
            result = DataFrame(output, index=index, columns=output_keys)

        if self.axis == 1:
            result = result.T

        return self._reindex_output(result)._convert(datetime=True)

    def _wrap_transformed_output(self, output, names=None) -> DataFrame:
        return DataFrame(output, index=self.obj.index)

    def _wrap_agged_blocks(self, items, blocks):
        if not self.as_index:
            index = np.arange(blocks[0].values.shape[-1])
            mgr = BlockManager(blocks, [items, index])
            result = DataFrame(mgr)

            self._insert_inaxis_grouper_inplace(result)
            result = result._consolidate()
        else:
            index = self.grouper.result_index
            mgr = BlockManager(blocks, [items, index])
            result = DataFrame(mgr)

        if self.axis == 1:
            result = result.T

        return self._reindex_output(result)._convert(datetime=True)

    def _iterate_column_groupbys(self):
        for i, colname in enumerate(self._selected_obj.columns):
            yield colname, SeriesGroupBy(
                self._selected_obj.iloc[:, i],
                selection=colname,
                grouper=self.grouper,
                exclusions=self.exclusions,
            )

    def _apply_to_column_groupbys(self, func):
        from pandas.core.reshape.concat import concat

        return concat(
            (func(col_groupby) for _, col_groupby in self._iterate_column_groupbys()),
            keys=self._selected_obj.columns,
            axis=1,
        )

    def count(self):
        """
        Compute count of group, excluding missing values.

        Returns
        -------
        DataFrame
            Count of values within each group.
        """
        data = self._get_data_to_aggregate()
        ids, _, ngroups = self.grouper.group_info
        mask = ids != -1

        val = (
            (mask & ~_isna_ndarraylike(np.atleast_2d(blk.get_values())))
            for blk in data.blocks
        )
        loc = (blk.mgr_locs for blk in data.blocks)

        counted = [
            lib.count_level_2d(x, labels=ids, max_bin=ngroups, axis=1) for x in val
        ]
        blk = map(make_block, counted, loc)

        return self._wrap_agged_blocks(data.items, list(blk))

    def nunique(self, dropna: bool = True):
        """
        Return DataFrame with number of distinct observations per group for
        each column.

        Parameters
        ----------
        dropna : bool, default True
            Don't include NaN in the counts.

        Returns
        -------
        nunique: DataFrame

        Examples
        --------
        >>> df = pd.DataFrame({'id': ['spam', 'egg', 'egg', 'spam',
        ...                           'ham', 'ham'],
        ...                    'value1': [1, 5, 5, 2, 5, 5],
        ...                    'value2': list('abbaxy')})
        >>> df
             id  value1 value2
        0  spam       1      a
        1   egg       5      b
        2   egg       5      b
        3  spam       2      a
        4   ham       5      x
        5   ham       5      y

        >>> df.groupby('id').nunique()
            id  value1  value2
        id
        egg    1       1       1
        ham    1       1       2
        spam   1       2       1

        Check for rows with the same id but conflicting values:

        >>> df.groupby('id').filter(lambda g: (g.nunique() > 1).any())
             id  value1 value2
        0  spam       1      a
        3  spam       2      a
        4   ham       5      x
        5   ham       5      y
        """

        obj = self._selected_obj

        def groupby_series(obj, col=None):
            return SeriesGroupBy(obj, selection=col, grouper=self.grouper).nunique(
                dropna=dropna
            )

        if isinstance(obj, Series):
            results = groupby_series(obj)
        else:
            from pandas.core.reshape.concat import concat

            results = [groupby_series(obj[col], col) for col in obj.columns]
            results = concat(results, axis=1)
            results.columns.names = obj.columns.names

        if not self.as_index:
            results.index = ibase.default_index(len(results))
        return results

    boxplot = boxplot_frame_groupby


<<<<<<< HEAD
=======
def _is_multi_agg_with_relabel(**kwargs) -> bool:
    """
    Check whether kwargs passed to .agg look like multi-agg with relabeling.

    Parameters
    ----------
    **kwargs : dict

    Returns
    -------
    bool

    Examples
    --------
    >>> _is_multi_agg_with_relabel(a='max')
    False
    >>> _is_multi_agg_with_relabel(a_max=('a', 'max'),
    ...                            a_min=('a', 'min'))
    True
    >>> _is_multi_agg_with_relabel()
    False
    """
    return all(isinstance(v, tuple) and len(v) == 2 for v in kwargs.values()) and (
        len(kwargs) > 0
    )


def _normalize_keyword_aggregation(kwargs):
    """
    Normalize user-provided "named aggregation" kwargs.

    Transforms from the new ``Dict[str, NamedAgg]`` style kwargs
    to the old OrderedDict[str, List[scalar]]].

    Parameters
    ----------
    kwargs : dict

    Returns
    -------
    aggspec : dict
        The transformed kwargs.
    columns : List[str]
        The user-provided keys.
    col_idx_order : List[int]
        List of columns indices.

    Examples
    --------
    >>> _normalize_keyword_aggregation({'output': ('input', 'sum')})
    (OrderedDict([('input', ['sum'])]), ('output',), [('input', 'sum')])
    """
    if not PY36:
        kwargs = OrderedDict(sorted(kwargs.items()))

    # Normalize the aggregation functions as Dict[column, List[func]],
    # process normally, then fixup the names.
    # TODO(Py35): When we drop python 3.5, change this to
    # defaultdict(list)
    # TODO: aggspec type: typing.OrderedDict[str, List[AggScalar]]
    # May be hitting https://github.com/python/mypy/issues/5958
    # saying it doesn't have an attribute __name__
    aggspec = OrderedDict()
    order = []
    columns, pairs = list(zip(*kwargs.items()))

    for name, (column, aggfunc) in zip(columns, pairs):
        if column in aggspec:
            aggspec[column].append(aggfunc)
        else:
            aggspec[column] = [aggfunc]
        order.append((column, com.get_callable_name(aggfunc) or aggfunc))

    # uniquify aggfunc name if duplicated in order list
    uniquified_order = _make_unique(order)

    # GH 25719, due to aggspec will change the order of assigned columns in aggregation
    # uniquified_aggspec will store uniquified order list and will compare it with order
    # based on index
    aggspec_order = [
        (column, com.get_callable_name(aggfunc) or aggfunc)
        for column, aggfuncs in aggspec.items()
        for aggfunc in aggfuncs
    ]
    uniquified_aggspec = _make_unique(aggspec_order)

    # get the new indice of columns by comparison
    col_idx_order = Index(uniquified_aggspec).get_indexer(uniquified_order)
    return aggspec, columns, col_idx_order


def _make_unique(seq):
    """Uniquify aggfunc name of the pairs in the order list

    Examples:
    --------
    >>> _make_unique([('a', '<lambda>'), ('a', '<lambda>'), ('b', '<lambda>')])
    [('a', '<lambda>_0'), ('a', '<lambda>_1'), ('b', '<lambda>')]
    """
    return [
        (pair[0], "_".join([pair[1], str(seq[:i].count(pair))]))
        if seq.count(pair) > 1
        else pair
        for i, pair in enumerate(seq)
    ]


# TODO: Can't use, because mypy doesn't like us setting __name__
#   error: "partial[Any]" has no attribute "__name__"
# the type is:
#   typing.Sequence[Callable[..., ScalarResult]]
#     -> typing.Sequence[Callable[..., ScalarResult]]:


def _managle_lambda_list(aggfuncs: Sequence[Any]) -> Sequence[Any]:
    """
    Possibly mangle a list of aggfuncs.

    Parameters
    ----------
    aggfuncs : Sequence

    Returns
    -------
    mangled: list-like
        A new AggSpec sequence, where lambdas have been converted
        to have unique names.

    Notes
    -----
    If just one aggfunc is passed, the name will not be mangled.
    """
    if len(aggfuncs) <= 1:
        # don't mangle for .agg([lambda x: .])
        return aggfuncs
    i = 0
    mangled_aggfuncs = []
    for aggfunc in aggfuncs:
        if com.get_callable_name(aggfunc) == "<lambda>":
            aggfunc = partial(aggfunc)
            aggfunc.__name__ = "<lambda_{}>".format(i)
            i += 1
        mangled_aggfuncs.append(aggfunc)

    return mangled_aggfuncs


def _maybe_mangle_lambdas(agg_spec: Any) -> Any:
    """
    Make new lambdas with unique names.

    Parameters
    ----------
    agg_spec : Any
        An argument to GroupBy.agg.
        Non-dict-like `agg_spec` are pass through as is.
        For dict-like `agg_spec` a new spec is returned
        with name-mangled lambdas.

    Returns
    -------
    mangled : Any
        Same type as the input.

    Examples
    --------
    >>> _maybe_mangle_lambdas('sum')
    'sum'

    >>> _maybe_mangle_lambdas([lambda: 1, lambda: 2])  # doctest: +SKIP
    [<function __main__.<lambda_0>,
     <function pandas...._make_lambda.<locals>.f(*args, **kwargs)>]
    """
    is_dict = is_dict_like(agg_spec)
    if not (is_dict or is_list_like(agg_spec)):
        return agg_spec
    mangled_aggspec = type(agg_spec)()  # dict or OrderdDict

    if is_dict:
        for key, aggfuncs in agg_spec.items():
            if is_list_like(aggfuncs) and not is_dict_like(aggfuncs):
                mangled_aggfuncs = _managle_lambda_list(aggfuncs)
            else:
                mangled_aggfuncs = aggfuncs

            mangled_aggspec[key] = mangled_aggfuncs
    else:
        mangled_aggspec = _managle_lambda_list(agg_spec)

    return mangled_aggspec


>>>>>>> 3b58f48a
def _recast_datetimelike_result(result: DataFrame) -> DataFrame:
    """
    If we have date/time like in the original, then coerce dates
    as we are stacking can easily have object dtypes here.

    Parameters
    ----------
    result : DataFrame

    Returns
    -------
    DataFrame

    Notes
    -----
    - Assumes Groupby._selected_obj has ndim==2 and at least one
    datetimelike column
    """
    result = result.copy()

    obj_cols = [
        idx
        for idx in range(len(result.columns))
        if is_object_dtype(result.dtypes.iloc[idx])
    ]

    # See GH#26285
    for n in obj_cols:
        converted = maybe_convert_objects(
            result.iloc[:, n].values, convert_numeric=False
        )

        result.iloc[:, n] = converted
    return result<|MERGE_RESOLUTION|>--- conflicted
+++ resolved
@@ -17,6 +17,7 @@
     Hashable,
     Iterable,
     Optional,
+    Sequence,
     Tuple,
     Type,
     Union,
@@ -39,13 +40,10 @@
     ensure_int64,
     ensure_platform_int,
     is_bool,
-<<<<<<< HEAD
-    is_datetimelike,
-=======
     is_dict_like,
->>>>>>> 3b58f48a
     is_integer_dtype,
     is_interval_dtype,
+    is_list_like,
     is_numeric_dtype,
     is_object_dtype,
     is_scalar,
@@ -65,11 +63,6 @@
     _apply_docs,
     _transform_template,
     groupby,
-)
-from pandas.core.groupby.helper import (
-    _is_multi_agg_with_relabel,
-    _maybe_mangle_lambdas,
-    _normalize_keyword_aggregation,
 )
 from pandas.core.index import Index, MultiIndex, _all_indexes_same
 import pandas.core.indexes.base as ibase
@@ -1769,8 +1762,6 @@
     boxplot = boxplot_frame_groupby
 
 
-<<<<<<< HEAD
-=======
 def _is_multi_agg_with_relabel(**kwargs) -> bool:
     """
     Check whether kwargs passed to .agg look like multi-agg with relabeling.
@@ -1963,7 +1954,6 @@
     return mangled_aggspec
 
 
->>>>>>> 3b58f48a
 def _recast_datetimelike_result(result: DataFrame) -> DataFrame:
     """
     If we have date/time like in the original, then coerce dates
