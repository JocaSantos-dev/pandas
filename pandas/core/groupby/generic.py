--- conflicted
+++ resolved
@@ -37,11 +37,8 @@
 from pandas._typing import (
     ArrayLike,
     Axis,
-<<<<<<< HEAD
+    AxisInt,
     CorrelationMethod,
-=======
-    AxisInt,
->>>>>>> 3937fbe1
     FillnaOptions,
     IndexLabel,
     Level,
