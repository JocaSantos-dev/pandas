--- conflicted
+++ resolved
@@ -1106,21 +1106,7 @@
             # see if we can cast the values to the desired dtype
             # this may not be the original dtype
 
-<<<<<<< HEAD
-            if isinstance(values, Categorical) and isinstance(result, np.ndarray):
-                # If the Categorical op didn't raise, it is dtype-preserving
-                # We get here with how="first", "last", "min", "max"
-                result = type(values)._from_sequence(result.ravel(), dtype=values.dtype)
-                # Note this will have result.dtype == dtype from above
-
-            elif isinstance(result.dtype, np.dtype) and result.ndim == 1:
-=======
-            if (
-                not using_array_manager
-                and isinstance(result.dtype, np.dtype)
-                and result.ndim == 1
-            ):
->>>>>>> d2881eb9
+            if isinstance(result.dtype, np.dtype) and result.ndim == 1:
                 # We went through a SeriesGroupByPath and need to reshape
                 # GH#32223 includes case with IntegerArray values
                 # We only get here with values.dtype == object
