"""
Define the SeriesGroupBy and DataFrameGroupBy
classes that hold the groupby interfaces (and some implementations).

These are user facing as the result of the ``df.groupby(...)`` operations,
which here returns a DataFrameGroupBy object.
"""
from collections import OrderedDict, abc, namedtuple
import copy
from functools import partial
from textwrap import dedent
import typing
from typing import (
    Any,
    Callable,
    FrozenSet,
    Iterable,
    Mapping,
    Sequence,
    Type,
    Union,
    cast,
)

import numpy as np

from pandas._libs import Timestamp, lib
from pandas.util._decorators import Appender, Substitution

from pandas.core.dtypes.cast import (
    maybe_convert_objects,
    maybe_downcast_numeric,
    maybe_downcast_to_dtype,
)
from pandas.core.dtypes.common import (
    ensure_int64,
    ensure_platform_int,
    is_bool,
    is_dict_like,
    is_integer_dtype,
    is_interval_dtype,
    is_list_like,
    is_numeric_dtype,
    is_object_dtype,
    is_scalar,
    needs_i8_conversion,
)
from pandas.core.dtypes.missing import _isna_ndarraylike, isna, notna

from pandas._typing import FrameOrSeries
import pandas.core.algorithms as algorithms
from pandas.core.base import DataError, SpecificationError
import pandas.core.common as com
from pandas.core.frame import DataFrame
from pandas.core.generic import ABCDataFrame, ABCSeries, NDFrame, _shared_docs
from pandas.core.groupby import base
from pandas.core.groupby.groupby import (
    GroupBy,
    _apply_docs,
    _transform_template,
    get_groupby,
)
from pandas.core.indexes.api import Index, MultiIndex, all_indexes_same
import pandas.core.indexes.base as ibase
from pandas.core.internals import BlockManager, make_block
from pandas.core.series import Series

from pandas.plotting import boxplot_frame_groupby

NamedAgg = namedtuple("NamedAgg", ["column", "aggfunc"])
# TODO(typing) the return value on this callable should be any *scalar*.
AggScalar = Union[str, Callable[..., Any]]
# TODO: validate types on ScalarResult and move to _typing
# Blocked from using by https://github.com/python/mypy/issues/1484
# See note at _mangle_lambda_list
ScalarResult = typing.TypeVar("ScalarResult")


def generate_property(name: str, klass: Type[FrameOrSeries]):
    """
    Create a property for a GroupBy subclass to dispatch to DataFrame/Series.

    Parameters
    ----------
    name : str
    klass : {DataFrame, Series}

    Returns
    -------
    property
    """

    def prop(self):
        return self._make_wrapper(name)

    parent_method = getattr(klass, name)
    prop.__doc__ = parent_method.__doc__ or ""
    prop.__name__ = name
    return property(prop)


def pin_whitelisted_properties(klass: Type[FrameOrSeries], whitelist: FrozenSet[str]):
    """
    Create GroupBy member defs for DataFrame/Series names in a whitelist.

    Parameters
    ----------
    klass : DataFrame or Series class
        class where members are defined.
    whitelist : frozenset[str]
        Set of names of klass methods to be constructed

    Returns
    -------
    class decorator

    Notes
    -----
    Since we don't want to override methods explicitly defined in the
    base class, any such name is skipped.
    """

    def pinner(cls):
        for name in whitelist:
            if hasattr(cls, name):
                # don't override anything that was explicitly defined
                #  in the base class
                continue

            prop = generate_property(name, klass)
            setattr(cls, name, prop)

        return cls

    return pinner


@pin_whitelisted_properties(Series, base.series_apply_whitelist)
class SeriesGroupBy(GroupBy):
    _apply_whitelist = base.series_apply_whitelist

    def _iterate_slices(self) -> Iterable[Series]:
        yield self._selected_obj

    @property
    def _selection_name(self):
        """
        since we are a series, we by definition only have
        a single name, but may be the result of a selection or
        the name of our object
        """
        if self._selection is None:
            return self.obj.name
        else:
            return self._selection

    _agg_see_also_doc = dedent(
        """
    See Also
    --------
    pandas.Series.groupby.apply
    pandas.Series.groupby.transform
    pandas.Series.aggregate
    """
    )

    _agg_examples_doc = dedent(
        """
    Examples
    --------
    >>> s = pd.Series([1, 2, 3, 4])

    >>> s
    0    1
    1    2
    2    3
    3    4
    dtype: int64

    >>> s.groupby([1, 1, 2, 2]).min()
    1    1
    2    3
    dtype: int64

    >>> s.groupby([1, 1, 2, 2]).agg('min')
    1    1
    2    3
    dtype: int64

    >>> s.groupby([1, 1, 2, 2]).agg(['min', 'max'])
       min  max
    1    1    2
    2    3    4

    The output column names can be controlled by passing
    the desired column names and aggregations as keyword arguments.

    >>> s.groupby([1, 1, 2, 2]).agg(
    ...     minimum='min',
    ...     maximum='max',
    ... )
       minimum  maximum
    1        1        2
    2        3        4
    """
    )

    @Appender(
        _apply_docs["template"].format(
            input="series", examples=_apply_docs["series_examples"]
        )
    )
    def apply(self, func, *args, **kwargs):
        return super().apply(func, *args, **kwargs)

    @Substitution(
        see_also=_agg_see_also_doc,
        examples=_agg_examples_doc,
        versionadded="",
        klass="Series",
        axis="",
    )
    @Appender(_shared_docs["aggregate"])
    def aggregate(self, func=None, *args, **kwargs):

        relabeling = func is None
        columns = None
        no_arg_message = "Must provide 'func' or named aggregation **kwargs."
        if relabeling:
            columns = list(kwargs)
            func = [kwargs[col] for col in columns]
            kwargs = {}
            if not columns:
                raise TypeError(no_arg_message)

        if isinstance(func, str):
            return getattr(self, func)(*args, **kwargs)

        elif isinstance(func, abc.Iterable):
            # Catch instances of lists / tuples
            # but not the class list / tuple itself.
            func = _maybe_mangle_lambdas(func)
            ret = self._aggregate_multiple_funcs(func)
            if relabeling:
                ret.columns = columns
        else:
            cyfunc = self._get_cython_func(func)
            if cyfunc and not args and not kwargs:
                return getattr(self, cyfunc)()

            if self.grouper.nkeys > 1:
                return self._python_agg_general(func, *args, **kwargs)

            try:
                return self._python_agg_general(func, *args, **kwargs)
            except (ValueError, KeyError):
                # TODO: KeyError is raised in _python_agg_general,
                #  see see test_groupby.test_basic
                result = self._aggregate_named(func, *args, **kwargs)

            index = Index(sorted(result), name=self.grouper.names[0])
            ret = Series(result, index=index)

        if not self.as_index:  # pragma: no cover
            print("Warning, ignoring as_index=True")

        if isinstance(ret, dict):
            from pandas import concat

            ret = concat(ret, axis=1)
        return ret

    agg = aggregate

    def _aggregate_multiple_funcs(self, arg):
        if isinstance(arg, dict):

            # show the deprecation, but only if we
            # have not shown a higher level one
            # GH 15931
            if isinstance(self._selected_obj, Series):
                raise SpecificationError("nested renamer is not supported")

            columns = list(arg.keys())
            arg = arg.items()
        elif any(isinstance(x, (tuple, list)) for x in arg):
            arg = [(x, x) if not isinstance(x, (tuple, list)) else x for x in arg]

            # indicated column order
            columns = next(zip(*arg))
        else:
            # list of functions / function names
            columns = []
            for f in arg:
                columns.append(com.get_callable_name(f) or f)

            arg = zip(columns, arg)

        results = OrderedDict()
        for name, func in arg:
            obj = self
            if name in results:
                raise SpecificationError(
                    "Function names must be unique, found multiple named "
                    "{name}".format(name=name)
                )

            # reset the cache so that we
            # only include the named selection
            if name in self._selected_obj:
                obj = copy.copy(obj)
                obj._reset_cache()
                obj._selection = name
            results[name] = obj.aggregate(func)

        if any(isinstance(x, DataFrame) for x in results.values()):
            # let higher level handle
            return results

        return DataFrame(results, columns=columns)

    def _wrap_series_output(
        self, output: Mapping[base.OutputKey, Union[Series, np.ndarray]], index: Index,
    ) -> Union[Series, DataFrame]:
        """
        Wraps the output of a SeriesGroupBy operation into the expected result.

        Parameters
        ----------
        output : Mapping[base.OutputKey, Union[Series, np.ndarray]]
            Data to wrap.
        index : pd.Index
            Index to apply to the output.

        Returns
        -------
        Series or DataFrame

        Notes
        -----
        In the vast majority of cases output and columns will only contain one
        element. The exception is operations that expand dimensions, like ohlc.
        """
        indexed_output = {key.position: val for key, val in output.items()}
        columns = Index(key.label for key in output)

        result: Union[Series, DataFrame]
        if len(output) > 1:
            result = DataFrame(indexed_output, index=index)
            result.columns = columns
        else:
            result = Series(indexed_output[0], index=index, name=columns[0])

        return result

    def _wrap_aggregated_output(
        self, output: Mapping[base.OutputKey, Union[Series, np.ndarray]]
    ) -> Union[Series, DataFrame]:
        """
        Wraps the output of a SeriesGroupBy aggregation into the expected result.

        Parameters
        ----------
        output : Mapping[base.OutputKey, Union[Series, np.ndarray]]
            Data to wrap.

        Returns
        -------
        Series or DataFrame

        Notes
        -----
        In the vast majority of cases output will only contain one element.
        The exception is operations that expand dimensions, like ohlc.
        """
        result = self._wrap_series_output(
            output=output, index=self.grouper.result_index
        )
        return self._reindex_output(result)._convert(datetime=True)

    def _wrap_transformed_output(
        self, output: Mapping[base.OutputKey, Union[Series, np.ndarray]]
    ) -> Series:
        """
        Wraps the output of a SeriesGroupBy aggregation into the expected result.

        Parameters
        ----------
        output : dict[base.OutputKey, Union[Series, np.ndarray]]
            Dict with a sole key of 0 and a value of the result values.

        Returns
        -------
        Series

        Notes
        -----
        output should always contain one element. It is specified as a dict
        for consistency with DataFrame methods and _wrap_aggregated_output.
        """
        assert len(output) == 1
        result = self._wrap_series_output(output=output, index=self.obj.index)

        # No transformations increase the ndim of the result
        assert isinstance(result, Series)
        return result

    def _wrap_applied_output(self, keys, values, not_indexed_same=False):
        if len(keys) == 0:
            # GH #6265
            return Series([], name=self._selection_name, index=keys)

        def _get_index() -> Index:
            if self.grouper.nkeys > 1:
                index = MultiIndex.from_tuples(keys, names=self.grouper.names)
            else:
                index = Index(keys, name=self.grouper.names[0])
            return index

        if isinstance(values[0], dict):
            # GH #823 #24880
            index = _get_index()
            result = self._reindex_output(DataFrame(values, index=index))
            # if self.observed is False,
            # keep all-NaN rows created while re-indexing
            result = result.stack(dropna=self.observed)
            result.name = self._selection_name
            return result

        if isinstance(values[0], Series):
            return self._concat_objects(keys, values, not_indexed_same=not_indexed_same)
        elif isinstance(values[0], DataFrame):
            # possible that Series -> DataFrame by applied function
            return self._concat_objects(keys, values, not_indexed_same=not_indexed_same)
        else:
            # GH #6265 #24880
            result = Series(data=values, index=_get_index(), name=self._selection_name)
            return self._reindex_output(result)

    def _aggregate_named(self, func, *args, **kwargs):
        result = OrderedDict()

        for name, group in self:
            group.name = name
            output = func(group, *args, **kwargs)
            if isinstance(output, (Series, Index, np.ndarray)):
                raise ValueError("Must produce aggregated value")
            result[name] = output

        return result

    @Substitution(klass="Series", selected="A.")
    @Appender(_transform_template)
    def transform(self, func, *args, **kwargs):
        func = self._get_cython_func(func) or func

        if not isinstance(func, str):
            return self._transform_general(func, *args, **kwargs)

        elif func not in base.transform_kernel_whitelist:
            msg = f"'{func}' is not a valid function name for transform(name)"
            raise ValueError(msg)
        elif func in base.cythonized_kernels:
            # cythonized transform or canned "agg+broadcast"
            return getattr(self, func)(*args, **kwargs)

        # If func is a reduction, we need to broadcast the
        # result to the whole group. Compute func result
        # and deal with possible broadcasting below.
        result = getattr(self, func)(*args, **kwargs)
        return self._transform_fast(result, func)

    def _transform_general(self, func, *args, **kwargs):
        """
        Transform with a non-str `func`.
        """
        klass = self._selected_obj.__class__

        results = []
        for name, group in self:
            object.__setattr__(group, "name", name)
            res = func(group, *args, **kwargs)

            if isinstance(res, (ABCDataFrame, ABCSeries)):
                res = res._values

            indexer = self._get_index(name)
            ser = klass(res, indexer)
            results.append(ser)

        # check for empty "results" to avoid concat ValueError
        if results:
            from pandas.core.reshape.concat import concat

            result = concat(results).sort_index()
        else:
            result = Series()

        # we will only try to coerce the result type if
        # we have a numeric dtype, as these are *always* user-defined funcs
        # the cython take a different path (and casting)
        dtype = self._selected_obj.dtype
        if is_numeric_dtype(dtype):
            result = maybe_downcast_to_dtype(result, dtype)

        result.name = self._selected_obj.name
        result.index = self._selected_obj.index
        return result

    def _transform_fast(self, result, func_nm: str) -> Series:
        """
        fast version of transform, only applicable to
        builtin/cythonizable functions
        """
        ids, _, ngroup = self.grouper.group_info
        cast = self._transform_should_cast(func_nm)
        out = algorithms.take_1d(result._values, ids)
        if cast:
            out = self._try_cast(out, self.obj)
        return Series(out, index=self.obj.index, name=self.obj.name)

    def filter(self, func, dropna=True, *args, **kwargs):
        """
        Return a copy of a Series excluding elements from groups that
        do not satisfy the boolean criterion specified by func.

        Parameters
        ----------
        func : function
            To apply to each group. Should return True or False.
        dropna : Drop groups that do not pass the filter. True by default;
            if False, groups that evaluate False are filled with NaNs.

        Examples
        --------
        >>> df = pd.DataFrame({'A' : ['foo', 'bar', 'foo', 'bar',
        ...                           'foo', 'bar'],
        ...                    'B' : [1, 2, 3, 4, 5, 6],
        ...                    'C' : [2.0, 5., 8., 1., 2., 9.]})
        >>> grouped = df.groupby('A')
        >>> df.groupby('A').B.filter(lambda x: x.mean() > 3.)
        1    2
        3    4
        5    6
        Name: B, dtype: int64

        Returns
        -------
        filtered : Series
        """
        if isinstance(func, str):
            wrapper = lambda x: getattr(x, func)(*args, **kwargs)
        else:
            wrapper = lambda x: func(x, *args, **kwargs)

        # Interpret np.nan as False.
        def true_and_notna(x, *args, **kwargs) -> bool:
            b = wrapper(x, *args, **kwargs)
            return b and notna(b)

        try:
            indices = [
                self._get_index(name) for name, group in self if true_and_notna(group)
            ]
        except (ValueError, TypeError):
            raise TypeError("the filter must return a boolean result")

        filtered = self._apply_filter(indices, dropna)
        return filtered

    def nunique(self, dropna: bool = True) -> Series:
        """
        Return number of unique elements in the group.

        Returns
        -------
        Series
            Number of unique values within each group.
        """
        ids, _, _ = self.grouper.group_info

        val = self.obj._internal_get_values()

        # GH 27951
        # temporary fix while we wait for NumPy bug 12629 to be fixed
        val[isna(val)] = np.datetime64("NaT")

        try:
            sorter = np.lexsort((val, ids))
        except TypeError:  # catches object dtypes
            msg = "val.dtype must be object, got {}".format(val.dtype)
            assert val.dtype == object, msg
            val, _ = algorithms.factorize(val, sort=False)
            sorter = np.lexsort((val, ids))
            _isna = lambda a: a == -1
        else:
            _isna = isna

        ids, val = ids[sorter], val[sorter]

        # group boundaries are where group ids change
        # unique observations are where sorted values change
        idx = np.r_[0, 1 + np.nonzero(ids[1:] != ids[:-1])[0]]
        inc = np.r_[1, val[1:] != val[:-1]]

        # 1st item of each group is a new unique observation
        mask = _isna(val)
        if dropna:
            inc[idx] = 1
            inc[mask] = 0
        else:
            inc[mask & np.r_[False, mask[:-1]]] = 0
            inc[idx] = 1

        out = np.add.reduceat(inc, idx).astype("int64", copy=False)
        if len(ids):
            # NaN/NaT group exists if the head of ids is -1,
            # so remove it from res and exclude its index from idx
            if ids[0] == -1:
                res = out[1:]
                idx = idx[np.flatnonzero(idx)]
            else:
                res = out
        else:
            res = out[1:]
        ri = self.grouper.result_index

        # we might have duplications among the bins
        if len(res) != len(ri):
            res, out = np.zeros(len(ri), dtype=out.dtype), res
            res[ids[idx]] = out

        result = Series(res, index=ri, name=self._selection_name)
        return self._reindex_output(result, fill_value=0)

    @Appender(Series.describe.__doc__)
    def describe(self, **kwargs):
        result = self.apply(lambda x: x.describe(**kwargs))
        if self.axis == 1:
            return result.T
        return result.unstack()

    def value_counts(
        self, normalize=False, sort=True, ascending=False, bins=None, dropna=True
    ):

        from pandas.core.reshape.tile import cut
        from pandas.core.reshape.merge import _get_join_indexers

        if bins is not None and not np.iterable(bins):
            # scalar bins cannot be done at top level
            # in a backward compatible way
            return self.apply(
                Series.value_counts,
                normalize=normalize,
                sort=sort,
                ascending=ascending,
                bins=bins,
            )

        ids, _, _ = self.grouper.group_info
        val = self.obj._internal_get_values()

        # groupby removes null keys from groupings
        mask = ids != -1
        ids, val = ids[mask], val[mask]

        if bins is None:
            lab, lev = algorithms.factorize(val, sort=True)
            llab = lambda lab, inc: lab[inc]
        else:

            # lab is a Categorical with categories an IntervalIndex
            lab = cut(Series(val), bins, include_lowest=True)
            lev = lab.cat.categories
            lab = lev.take(lab.cat.codes)
            llab = lambda lab, inc: lab[inc]._multiindex.codes[-1]

        if is_interval_dtype(lab):
            # TODO: should we do this inside II?
            sorter = np.lexsort((lab.left, lab.right, ids))
        else:
            sorter = np.lexsort((lab, ids))

        ids, lab = ids[sorter], lab[sorter]

        # group boundaries are where group ids change
        idx = np.r_[0, 1 + np.nonzero(ids[1:] != ids[:-1])[0]]

        # new values are where sorted labels change
        lchanges = llab(lab, slice(1, None)) != llab(lab, slice(None, -1))
        inc = np.r_[True, lchanges]
        inc[idx] = True  # group boundaries are also new values
        out = np.diff(np.nonzero(np.r_[inc, True])[0])  # value counts

        # num. of times each group should be repeated
        rep = partial(np.repeat, repeats=np.add.reduceat(inc, idx))

        # multi-index components
        codes = self.grouper.reconstructed_codes
        codes = [rep(level_codes) for level_codes in codes] + [llab(lab, inc)]
        levels = [ping.group_index for ping in self.grouper.groupings] + [lev]
        names = self.grouper.names + [self._selection_name]

        if dropna:
            mask = codes[-1] != -1
            if mask.all():
                dropna = False
            else:
                out, codes = out[mask], [level_codes[mask] for level_codes in codes]

        if normalize:
            out = out.astype("float")
            d = np.diff(np.r_[idx, len(ids)])
            if dropna:
                m = ids[lab == -1]
                np.add.at(d, m, -1)
                acc = rep(d)[mask]
            else:
                acc = rep(d)
            out /= acc

        if sort and bins is None:
            cat = ids[inc][mask] if dropna else ids[inc]
            sorter = np.lexsort((out if ascending else -out, cat))
            out, codes[-1] = out[sorter], codes[-1][sorter]

        if bins is None:
            mi = MultiIndex(
                levels=levels, codes=codes, names=names, verify_integrity=False
            )

            if is_integer_dtype(out):
                out = ensure_int64(out)
            return Series(out, index=mi, name=self._selection_name)

        # for compat. with libgroupby.value_counts need to ensure every
        # bin is present at every index level, null filled with zeros
        diff = np.zeros(len(out), dtype="bool")
        for level_codes in codes[:-1]:
            diff |= np.r_[True, level_codes[1:] != level_codes[:-1]]

        ncat, nbin = diff.sum(), len(levels[-1])

        left = [np.repeat(np.arange(ncat), nbin), np.tile(np.arange(nbin), ncat)]

        right = [diff.cumsum() - 1, codes[-1]]

        _, idx = _get_join_indexers(left, right, sort=False, how="left")
        out = np.where(idx != -1, out[idx], 0)

        if sort:
            sorter = np.lexsort((out if ascending else -out, left[0]))
            out, left[-1] = out[sorter], left[-1][sorter]

        # build the multi-index w/ full levels
        def build_codes(lev_codes: np.ndarray) -> np.ndarray:
            return np.repeat(lev_codes[diff], nbin)

        codes = [build_codes(lev_codes) for lev_codes in codes[:-1]]
        codes.append(left[-1])

        mi = MultiIndex(levels=levels, codes=codes, names=names, verify_integrity=False)

        if is_integer_dtype(out):
            out = ensure_int64(out)
        return Series(out, index=mi, name=self._selection_name)

    def count(self) -> Series:
        """
        Compute count of group, excluding missing values.

        Returns
        -------
        Series
            Count of values within each group.
        """
        ids, _, ngroups = self.grouper.group_info
        val = self.obj._internal_get_values()

        mask = (ids != -1) & ~isna(val)
        ids = ensure_platform_int(ids)
        minlength = ngroups or 0
        out = np.bincount(ids[mask], minlength=minlength)

        result = Series(
            out,
            index=self.grouper.result_index,
            name=self._selection_name,
            dtype="int64",
        )
        return self._reindex_output(result, fill_value=0)

    def _apply_to_column_groupbys(self, func):
        """ return a pass thru """
        return func(self)

    def pct_change(self, periods=1, fill_method="pad", limit=None, freq=None):
        """Calculate pct_change of each value to previous entry in group"""
        # TODO: Remove this conditional when #23918 is fixed
        if freq:
            return self.apply(
                lambda x: x.pct_change(
                    periods=periods, fill_method=fill_method, limit=limit, freq=freq
                )
            )
        filled = getattr(self, fill_method)(limit=limit)
        fill_grp = filled.groupby(self.grouper.codes)
        shifted = fill_grp.shift(periods=periods, freq=freq)

        return (filled / shifted) - 1


@pin_whitelisted_properties(DataFrame, base.dataframe_apply_whitelist)
class DataFrameGroupBy(GroupBy):

    _apply_whitelist = base.dataframe_apply_whitelist

    _agg_see_also_doc = dedent(
        """
    See Also
    --------
    pandas.DataFrame.groupby.apply
    pandas.DataFrame.groupby.transform
    pandas.DataFrame.aggregate
    """
    )

    _agg_examples_doc = dedent(
        """
    Examples
    --------

    >>> df = pd.DataFrame({'A': [1, 1, 2, 2],
    ...                    'B': [1, 2, 3, 4],
    ...                    'C': np.random.randn(4)})

    >>> df
       A  B         C
    0  1  1  0.362838
    1  1  2  0.227877
    2  2  3  1.267767
    3  2  4 -0.562860

    The aggregation is for each column.

    >>> df.groupby('A').agg('min')
       B         C
    A
    1  1  0.227877
    2  3 -0.562860

    Multiple aggregations

    >>> df.groupby('A').agg(['min', 'max'])
        B             C
      min max       min       max
    A
    1   1   2  0.227877  0.362838
    2   3   4 -0.562860  1.267767

    Select a column for aggregation

    >>> df.groupby('A').B.agg(['min', 'max'])
       min  max
    A
    1    1    2
    2    3    4

    Different aggregations per column

    >>> df.groupby('A').agg({'B': ['min', 'max'], 'C': 'sum'})
        B             C
      min max       sum
    A
    1   1   2  0.590716
    2   3   4  0.704907

    To control the output names with different aggregations per column,
    pandas supports "named aggregation"

    >>> df.groupby("A").agg(
    ...     b_min=pd.NamedAgg(column="B", aggfunc="min"),
    ...     c_sum=pd.NamedAgg(column="C", aggfunc="sum"))
       b_min     c_sum
    A
    1      1 -1.956929
    2      3 -0.322183

    - The keywords are the *output* column names
    - The values are tuples whose first element is the column to select
      and the second element is the aggregation to apply to that column.
      Pandas provides the ``pandas.NamedAgg`` namedtuple with the fields
      ``['column', 'aggfunc']`` to make it clearer what the arguments are.
      As usual, the aggregation can be a callable or a string alias.

    See :ref:`groupby.aggregate.named` for more.
    """
    )

    @Substitution(
        see_also=_agg_see_also_doc,
        examples=_agg_examples_doc,
        versionadded="",
        klass="DataFrame",
        axis="",
    )
    @Appender(_shared_docs["aggregate"])
    def aggregate(self, func=None, *args, **kwargs):

        relabeling = func is None and _is_multi_agg_with_relabel(**kwargs)
        if relabeling:
            func, columns, order = _normalize_keyword_aggregation(kwargs)

            kwargs = {}
        elif func is None:
            # nicer error message
            raise TypeError("Must provide 'func' or tuples of '(column, aggfunc).")

        func = _maybe_mangle_lambdas(func)

        result, how = self._aggregate(func, *args, **kwargs)
        if how is None:
            return result

        if result is None:

            # grouper specific aggregations
            if self.grouper.nkeys > 1:
                return self._python_agg_general(func, *args, **kwargs)
            elif args or kwargs:
                result = self._aggregate_frame(func, *args, **kwargs)

            elif self.axis == 1:
                # _aggregate_multiple_funcs does not allow self.axis == 1
                result = self._aggregate_frame(func)

            else:

                # try to treat as if we are passing a list
                try:
                    result = self._aggregate_multiple_funcs([func], _axis=self.axis)
                except ValueError as err:
                    if "no results" not in str(err):
                        # raised directly by _aggregate_multiple_funcs
                        raise
                    result = self._aggregate_frame(func)
                else:
                    result.columns = Index(
                        result.columns.levels[0], name=self._selected_obj.columns.name
                    )

        if not self.as_index:
            self._insert_inaxis_grouper_inplace(result)
            result.index = np.arange(len(result))

        if relabeling:

            # used reordered index of columns
            result = result.iloc[:, order]
            result.columns = columns

        return result._convert(datetime=True)

    agg = aggregate

    def _iterate_slices(self) -> Iterable[Series]:
        obj = self._selected_obj
        if self.axis == 1:
            obj = obj.T

        if isinstance(obj, Series) and obj.name not in self.exclusions:
            # Occurs when doing DataFrameGroupBy(...)["X"]
            yield obj
        else:
            for label, values in obj.items():
                if label in self.exclusions:
                    continue

                yield values

<<<<<<< HEAD
=======
    def _cython_agg_general(
        self, how: str, alt=None, numeric_only: bool = True, min_count: int = -1
    ):
        func = partial(self.grouper.aggregate, how=how, axis=1, min_count=min_count)
        results = self._selected_obj._data.apply(func)
        df = DataFrame(results)
        if self.as_index:
            df.index = self.grouper.result_index
        else:
            df.index = np.arange(result[0].values.shape[1])

        return df

>>>>>>> d04a0890
    def _aggregate_frame(self, func, *args, **kwargs) -> DataFrame:
        if self.grouper.nkeys != 1:
            raise AssertionError("Number of keys must be 1")

        axis = self.axis
        obj = self._obj_with_exclusions

        result = OrderedDict()  # type: OrderedDict
        if axis != obj._info_axis_number:
            for name, data in self:
                fres = func(data, *args, **kwargs)
                result[name] = self._try_cast(fres, data)
        else:
            for name in self.indices:
                data = self.get_group(name, obj=obj)
                fres = func(data, *args, **kwargs)
                result[name] = self._try_cast(fres, data)

        return self._wrap_frame_output(result, obj)

    def _aggregate_item_by_item(self, func, *args, **kwargs) -> DataFrame:
        # only for axis==0

        obj = self._obj_with_exclusions
        result = OrderedDict()  # type: dict
        cannot_agg = []
        errors = None
        for item in obj:
            data = obj[item]
            colg = SeriesGroupBy(data, selection=item, grouper=self.grouper)

            cast = self._transform_should_cast(func)
            try:
                result[item] = colg.aggregate(func, *args, **kwargs)

            except ValueError as err:
                if "Must produce aggregated value" in str(err):
                    # raised in _aggregate_named, handle at higher level
                    #  see test_apply_with_mutated_index
                    raise
                # otherwise we get here from an AttributeError in _make_wrapper
                cannot_agg.append(item)
                continue

            else:
                if cast:
                    result[item] = self._try_cast(result[item], data)

        result_columns = obj.columns
        if cannot_agg:
            result_columns = result_columns.drop(cannot_agg)

            # GH6337
            if not len(result_columns) and errors is not None:
                raise errors

        return DataFrame(result, columns=result_columns)

    def _wrap_applied_output(self, keys, values, not_indexed_same=False):
        if len(keys) == 0:
            return DataFrame(index=keys)

        key_names = self.grouper.names

        # GH12824.
        def first_not_none(values):
            try:
                return next(com.not_none(*values))
            except StopIteration:
                return None

        v = first_not_none(values)

        if v is None:
            # GH9684. If all values are None, then this will throw an error.
            # We'd prefer it return an empty dataframe.
            return DataFrame()
        elif isinstance(v, DataFrame):
            return self._concat_objects(keys, values, not_indexed_same=not_indexed_same)
        elif self.grouper.groupings is not None:
            if len(self.grouper.groupings) > 1:
                key_index = self.grouper.result_index

            else:
                ping = self.grouper.groupings[0]
                if len(keys) == ping.ngroups:
                    key_index = ping.group_index
                    key_index.name = key_names[0]

                    key_lookup = Index(keys)
                    indexer = key_lookup.get_indexer(key_index)

                    # reorder the values
                    values = [values[i] for i in indexer]
                else:

                    key_index = Index(keys, name=key_names[0])

                # don't use the key indexer
                if not self.as_index:
                    key_index = None

            # make Nones an empty object
            v = first_not_none(values)
            if v is None:
                return DataFrame()
            elif isinstance(v, NDFrame):
                values = [
                    x if x is not None else v._constructor(**v._construct_axes_dict())
                    for x in values
                ]

            v = values[0]

            if isinstance(v, (np.ndarray, Index, Series)):
                if isinstance(v, Series):
                    applied_index = self._selected_obj._get_axis(self.axis)
                    all_indexed_same = all_indexes_same([x.index for x in values])
                    singular_series = len(values) == 1 and applied_index.nlevels == 1

                    # GH3596
                    # provide a reduction (Frame -> Series) if groups are
                    # unique
                    if self.squeeze:
                        # assign the name to this series
                        if singular_series:
                            values[0].name = keys[0]

                            # GH2893
                            # we have series in the values array, we want to
                            # produce a series:
                            # if any of the sub-series are not indexed the same
                            # OR we don't have a multi-index and we have only a
                            # single values
                            return self._concat_objects(
                                keys, values, not_indexed_same=not_indexed_same
                            )

                        # still a series
                        # path added as of GH 5545
                        elif all_indexed_same:
                            from pandas.core.reshape.concat import concat

                            return concat(values)

                    if not all_indexed_same:
                        # GH 8467
                        return self._concat_objects(keys, values, not_indexed_same=True)

                if self.axis == 0 and isinstance(v, ABCSeries):
                    # GH6124 if the list of Series have a consistent name,
                    # then propagate that name to the result.
                    index = v.index.copy()
                    if index.name is None:
                        # Only propagate the series name to the result
                        # if all series have a consistent name.  If the
                        # series do not have a consistent name, do
                        # nothing.
                        names = {v.name for v in values}
                        if len(names) == 1:
                            index.name = list(names)[0]

                    # normally use vstack as its faster than concat
                    # and if we have mi-columns
                    if (
                        isinstance(v.index, MultiIndex)
                        or key_index is None
                        or isinstance(key_index, MultiIndex)
                    ):
                        stacked_values = np.vstack([np.asarray(v) for v in values])
                        result = DataFrame(
                            stacked_values, index=key_index, columns=index
                        )
                    else:
                        # GH5788 instead of stacking; concat gets the
                        # dtypes correct
                        from pandas.core.reshape.concat import concat

                        result = concat(
                            values,
                            keys=key_index,
                            names=key_index.names,
                            axis=self.axis,
                        ).unstack()
                        result.columns = index
                elif isinstance(v, ABCSeries):
                    stacked_values = np.vstack([np.asarray(v) for v in values])
                    result = DataFrame(
                        stacked_values.T, index=v.index, columns=key_index
                    )
                else:
                    # GH#1738: values is list of arrays of unequal lengths
                    #  fall through to the outer else clause
                    # TODO: sure this is right?  we used to do this
                    #  after raising AttributeError above
                    return Series(values, index=key_index, name=self._selection_name)

                # if we have date/time like in the original, then coerce dates
                # as we are stacking can easily have object dtypes here
                so = self._selected_obj
                if so.ndim == 2 and so.dtypes.apply(needs_i8_conversion).any():
                    result = _recast_datetimelike_result(result)
                else:
                    result = result._convert(datetime=True)

                return self._reindex_output(result)

            # values are not series or array-like but scalars
            else:
                # only coerce dates if we find at least 1 datetime
                should_coerce = any(isinstance(x, Timestamp) for x in values)
                # self._selection_name not passed through to Series as the
                # result should not take the name of original selection
                # of columns
                return Series(values, index=key_index)._convert(
                    datetime=True, coerce=should_coerce
                )

        else:
            # Handle cases like BinGrouper
            return self._concat_objects(keys, values, not_indexed_same=not_indexed_same)

    def _transform_general(self, func, *args, **kwargs):
        from pandas.core.reshape.concat import concat

        applied = []
        obj = self._obj_with_exclusions
        gen = self.grouper.get_iterator(obj, axis=self.axis)
        fast_path, slow_path = self._define_paths(func, *args, **kwargs)

        path = None
        for name, group in gen:
            object.__setattr__(group, "name", name)

            if path is None:
                # Try slow path and fast path.
                try:
                    path, res = self._choose_path(fast_path, slow_path, group)
                except TypeError:
                    return self._transform_item_by_item(obj, fast_path)
                except ValueError:
                    msg = "transform must return a scalar value for each group"
                    raise ValueError(msg)
            else:
                res = path(group)

            if isinstance(res, Series):

                # we need to broadcast across the
                # other dimension; this will preserve dtypes
                # GH14457
                if not np.prod(group.shape):
                    continue
                elif res.index.is_(obj.index):
                    r = concat([res] * len(group.columns), axis=1)
                    r.columns = group.columns
                    r.index = group.index
                else:
                    r = DataFrame(
                        np.concatenate([res.values] * len(group.index)).reshape(
                            group.shape
                        ),
                        columns=group.columns,
                        index=group.index,
                    )

                applied.append(r)
            else:
                applied.append(res)

        concat_index = obj.columns if self.axis == 0 else obj.index
        other_axis = 1 if self.axis == 0 else 0  # switches between 0 & 1
        concatenated = concat(applied, axis=self.axis, verify_integrity=False)
        concatenated = concatenated.reindex(concat_index, axis=other_axis, copy=False)
        return self._set_result_index_ordered(concatenated)

    @Substitution(klass="DataFrame", selected="")
    @Appender(_transform_template)
    def transform(self, func, *args, **kwargs):

        # optimized transforms
        func = self._get_cython_func(func) or func

        if not isinstance(func, str):
            return self._transform_general(func, *args, **kwargs)

        elif func not in base.transform_kernel_whitelist:
            msg = f"'{func}' is not a valid function name for transform(name)"
            raise ValueError(msg)
        elif func in base.cythonized_kernels:
            # cythonized transformation or canned "reduction+broadcast"
            return getattr(self, func)(*args, **kwargs)

        # If func is a reduction, we need to broadcast the
        # result to the whole group. Compute func result
        # and deal with possible broadcasting below.
        result = getattr(self, func)(*args, **kwargs)

        # a reduction transform
        if not isinstance(result, DataFrame):
            return self._transform_general(func, *args, **kwargs)

        obj = self._obj_with_exclusions

        # nuisance columns
        if not result.columns.equals(obj.columns):
            return self._transform_general(func, *args, **kwargs)

        return self._transform_fast(result, func)

    def _transform_fast(self, result: DataFrame, func_nm: str) -> DataFrame:
        """
        Fast transform path for aggregations
        """
        # if there were groups with no observations (Categorical only?)
        # try casting data to original dtype
        cast = self._transform_should_cast(func_nm)

        obj = self._obj_with_exclusions

        # for each col, reshape to to size of original frame
        # by take operation
        ids, _, ngroup = self.grouper.group_info
        output = []
        for i, _ in enumerate(result.columns):
            res = algorithms.take_1d(result.iloc[:, i].values, ids)
            if cast:
                res = self._try_cast(res, obj.iloc[:, i])
            output.append(res)

        return DataFrame._from_arrays(output, columns=result.columns, index=obj.index)

    def _define_paths(self, func, *args, **kwargs):
        if isinstance(func, str):
            fast_path = lambda group: getattr(group, func)(*args, **kwargs)
            slow_path = lambda group: group.apply(
                lambda x: getattr(x, func)(*args, **kwargs), axis=self.axis
            )
        else:
            fast_path = lambda group: func(group, *args, **kwargs)
            slow_path = lambda group: group.apply(
                lambda x: func(x, *args, **kwargs), axis=self.axis
            )
        return fast_path, slow_path

    def _choose_path(self, fast_path: Callable, slow_path: Callable, group: DataFrame):
        path = slow_path
        res = slow_path(group)

        # if we make it here, test if we can use the fast path
        try:
            res_fast = fast_path(group)
        except AssertionError:
            raise
        except Exception:
            # GH#29631 For user-defined function, we cant predict what may be
            #  raised; see test_transform.test_transform_fastpath_raises
            return path, res

        # verify fast path does not change columns (and names), otherwise
        # its results cannot be joined with those of the slow path
        if not isinstance(res_fast, DataFrame):
            return path, res

        if not res_fast.columns.equals(group.columns):
            return path, res

        if res_fast.equals(res):
            path = fast_path

        return path, res

    def _transform_item_by_item(self, obj: DataFrame, wrapper) -> DataFrame:
        # iterate through columns
        output = {}
        inds = []
        for i, col in enumerate(obj):
            try:
                output[col] = self[col].transform(wrapper)
            except TypeError:
                # e.g. trying to call nanmean with string values
                pass
            else:
                inds.append(i)

        if len(output) == 0:
            raise TypeError("Transform function invalid for data types")

        columns = obj.columns
        if len(output) < len(obj.columns):
            columns = columns.take(inds)

        return DataFrame(output, index=obj.index, columns=columns)

    def filter(self, func, dropna=True, *args, **kwargs):
        """
        Return a copy of a DataFrame excluding elements from groups that
        do not satisfy the boolean criterion specified by func.

        Parameters
        ----------
        f : function
            Function to apply to each subframe. Should return True or False.
        dropna : Drop groups that do not pass the filter. True by default;
            If False, groups that evaluate False are filled with NaNs.

        Returns
        -------
        filtered : DataFrame

        Notes
        -----
        Each subframe is endowed the attribute 'name' in case you need to know
        which group you are working on.

        Examples
        --------
        >>> df = pd.DataFrame({'A' : ['foo', 'bar', 'foo', 'bar',
        ...                           'foo', 'bar'],
        ...                    'B' : [1, 2, 3, 4, 5, 6],
        ...                    'C' : [2.0, 5., 8., 1., 2., 9.]})
        >>> grouped = df.groupby('A')
        >>> grouped.filter(lambda x: x['B'].mean() > 3.)
             A  B    C
        1  bar  2  5.0
        3  bar  4  1.0
        5  bar  6  9.0
        """

        indices = []

        obj = self._selected_obj
        gen = self.grouper.get_iterator(obj, axis=self.axis)

        for name, group in gen:
            object.__setattr__(group, "name", name)

            res = func(group, *args, **kwargs)

            try:
                res = res.squeeze()
            except AttributeError:  # allow e.g., scalars and frames to pass
                pass

            # interpret the result of the filter
            if is_bool(res) or (is_scalar(res) and isna(res)):
                if res and notna(res):
                    indices.append(self._get_index(name))
            else:
                # non scalars aren't allowed
                raise TypeError(
                    "filter function returned a {typ}, "
                    "but expected a scalar bool".format(typ=type(res).__name__)
                )

        return self._apply_filter(indices, dropna)

    def _gotitem(self, key, ndim: int, subset=None):
        """
        sub-classes to define
        return a sliced object

        Parameters
        ----------
        key : string / list of selections
        ndim : 1,2
            requested ndim of result
        subset : object, default None
            subset to act on
        """

        if ndim == 2:
            if subset is None:
                subset = self.obj
            return DataFrameGroupBy(
                subset,
                self.grouper,
                selection=key,
                grouper=self.grouper,
                exclusions=self.exclusions,
                as_index=self.as_index,
                observed=self.observed,
            )
        elif ndim == 1:
            if subset is None:
                subset = self.obj[key]
            return SeriesGroupBy(
                subset, selection=key, grouper=self.grouper, observed=self.observed
            )

        raise AssertionError("invalid ndim for _gotitem")

    def _wrap_frame_output(self, result, obj) -> DataFrame:
        result_index = self.grouper.levels[0]

        if self.axis == 0:
            return DataFrame(result, index=obj.columns, columns=result_index).T
        else:
            return DataFrame(result, index=obj.index, columns=result_index)

    def _get_data_to_aggregate(self):
        obj = self._obj_with_exclusions
        if self.axis == 1:
            return obj.T._data
        else:
            return obj._data

    def _insert_inaxis_grouper_inplace(self, result):
        # zip in reverse so we can always insert at loc 0
        izip = zip(
            *map(
                reversed,
                (
                    self.grouper.names,
                    self.grouper.get_group_levels(),
                    [grp.in_axis for grp in self.grouper.groupings],
                ),
            )
        )

        for name, lev, in_axis in izip:
            if in_axis:
                result.insert(0, name, lev)

    def _wrap_aggregated_output(
        self, output: Mapping[base.OutputKey, Union[Series, np.ndarray]]
    ) -> DataFrame:
        """
        Wraps the output of DataFrameGroupBy aggregations into the expected result.

        Parameters
        ----------
        output : Mapping[base.OutputKey, Union[Series, np.ndarray]]
           Data to wrap.

        Returns
        -------
        DataFrame
        """
        indexed_output = {key.position: val for key, val in output.items()}
        columns = Index(key.label for key in output)

        result = DataFrame(indexed_output)
        result.columns = columns

        if not self.as_index:
            self._insert_inaxis_grouper_inplace(result)
            result = result._consolidate()
        else:
            index = self.grouper.result_index
            result.index = index

        if self.axis == 1:
            result = result.T

        return self._reindex_output(result)._convert(datetime=True)

    def _wrap_transformed_output(
        self, output: Mapping[base.OutputKey, Union[Series, np.ndarray]]
    ) -> DataFrame:
        """
        Wraps the output of DataFrameGroupBy transformations into the expected result.

        Parameters
        ----------
        output : Mapping[base.OutputKey, Union[Series, np.ndarray]]
            Data to wrap.

        Returns
        -------
        DataFrame
        """
        indexed_output = {key.position: val for key, val in output.items()}
        columns = Index(key.label for key in output)

        result = DataFrame(indexed_output)
        result.columns = columns
        result.index = self.obj.index

        return result

    def _wrap_agged_blocks(self, items, blocks):
        if not self.as_index:
            index = np.arange(blocks[0].values.shape[-1])
            mgr = BlockManager(blocks, [items, index])
            result = DataFrame(mgr)

            self._insert_inaxis_grouper_inplace(result)
            result = result._consolidate()
        else:
            index = self.grouper.result_index
            mgr = BlockManager(blocks, [items, index])
            result = DataFrame(mgr)

        if self.axis == 1:
            result = result.T

        return self._reindex_output(result)._convert(datetime=True)

    def _iterate_column_groupbys(self):
        for i, colname in enumerate(self._selected_obj.columns):
            yield colname, SeriesGroupBy(
                self._selected_obj.iloc[:, i],
                selection=colname,
                grouper=self.grouper,
                exclusions=self.exclusions,
            )

    def _apply_to_column_groupbys(self, func):
        from pandas.core.reshape.concat import concat

        return concat(
            (func(col_groupby) for _, col_groupby in self._iterate_column_groupbys()),
            keys=self._selected_obj.columns,
            axis=1,
        )

    def count(self):
        """
        Compute count of group, excluding missing values.

        Returns
        -------
        DataFrame
            Count of values within each group.
        """
        data = self._get_data_to_aggregate()
        ids, _, ngroups = self.grouper.group_info
        mask = ids != -1

        val = (
            (mask & ~_isna_ndarraylike(np.atleast_2d(blk.get_values())))
            for blk in data.blocks
        )
        loc = (blk.mgr_locs for blk in data.blocks)

        counted = [
            lib.count_level_2d(x, labels=ids, max_bin=ngroups, axis=1) for x in val
        ]
        blk = map(make_block, counted, loc)

        return self._wrap_agged_blocks(data.items, list(blk))

    def nunique(self, dropna: bool = True):
        """
        Return DataFrame with number of distinct observations per group for
        each column.

        Parameters
        ----------
        dropna : bool, default True
            Don't include NaN in the counts.

        Returns
        -------
        nunique: DataFrame

        Examples
        --------
        >>> df = pd.DataFrame({'id': ['spam', 'egg', 'egg', 'spam',
        ...                           'ham', 'ham'],
        ...                    'value1': [1, 5, 5, 2, 5, 5],
        ...                    'value2': list('abbaxy')})
        >>> df
             id  value1 value2
        0  spam       1      a
        1   egg       5      b
        2   egg       5      b
        3  spam       2      a
        4   ham       5      x
        5   ham       5      y

        >>> df.groupby('id').nunique()
            id  value1  value2
        id
        egg    1       1       1
        ham    1       1       2
        spam   1       2       1

        Check for rows with the same id but conflicting values:

        >>> df.groupby('id').filter(lambda g: (g.nunique() > 1).any())
             id  value1 value2
        0  spam       1      a
        3  spam       2      a
        4   ham       5      x
        5   ham       5      y
        """

        obj = self._selected_obj

        def groupby_series(obj, col=None):
            return SeriesGroupBy(obj, selection=col, grouper=self.grouper).nunique(
                dropna=dropna
            )

        if isinstance(obj, Series):
            results = groupby_series(obj)
        else:
            # TODO: this is duplicative of how GroupBy naturally works
            # Try to consolidate with normal wrapping functions
            from pandas.core.reshape.concat import concat

            results = [groupby_series(content, label) for label, content in obj.items()]
            results = concat(results, axis=1)
            results.columns.names = obj.columns.names

        if not self.as_index:
            results.index = ibase.default_index(len(results))
        return results

    boxplot = boxplot_frame_groupby


def _is_multi_agg_with_relabel(**kwargs) -> bool:
    """
    Check whether kwargs passed to .agg look like multi-agg with relabeling.

    Parameters
    ----------
    **kwargs : dict

    Returns
    -------
    bool

    Examples
    --------
    >>> _is_multi_agg_with_relabel(a='max')
    False
    >>> _is_multi_agg_with_relabel(a_max=('a', 'max'),
    ...                            a_min=('a', 'min'))
    True
    >>> _is_multi_agg_with_relabel()
    False
    """
    return all(isinstance(v, tuple) and len(v) == 2 for v in kwargs.values()) and (
        len(kwargs) > 0
    )


def _normalize_keyword_aggregation(kwargs):
    """
    Normalize user-provided "named aggregation" kwargs.

    Transforms from the new ``Mapping[str, NamedAgg]`` style kwargs
    to the old OrderedDict[str, List[scalar]]].

    Parameters
    ----------
    kwargs : dict

    Returns
    -------
    aggspec : dict
        The transformed kwargs.
    columns : List[str]
        The user-provided keys.
    col_idx_order : List[int]
        List of columns indices.

    Examples
    --------
    >>> _normalize_keyword_aggregation({'output': ('input', 'sum')})
    (OrderedDict([('input', ['sum'])]), ('output',), [('input', 'sum')])
    """
    # Normalize the aggregation functions as Mapping[column, List[func]],
    # process normally, then fixup the names.
    # TODO(Py35): When we drop python 3.5, change this to
    # defaultdict(list)
    # TODO: aggspec type: typing.OrderedDict[str, List[AggScalar]]
    # May be hitting https://github.com/python/mypy/issues/5958
    # saying it doesn't have an attribute __name__
    aggspec = OrderedDict()
    order = []
    columns, pairs = list(zip(*kwargs.items()))

    for name, (column, aggfunc) in zip(columns, pairs):
        if column in aggspec:
            aggspec[column].append(aggfunc)
        else:
            aggspec[column] = [aggfunc]
        order.append((column, com.get_callable_name(aggfunc) or aggfunc))

    # uniquify aggfunc name if duplicated in order list
    uniquified_order = _make_unique(order)

    # GH 25719, due to aggspec will change the order of assigned columns in aggregation
    # uniquified_aggspec will store uniquified order list and will compare it with order
    # based on index
    aggspec_order = [
        (column, com.get_callable_name(aggfunc) or aggfunc)
        for column, aggfuncs in aggspec.items()
        for aggfunc in aggfuncs
    ]
    uniquified_aggspec = _make_unique(aggspec_order)

    # get the new indice of columns by comparison
    col_idx_order = Index(uniquified_aggspec).get_indexer(uniquified_order)
    return aggspec, columns, col_idx_order


def _make_unique(seq):
    """Uniquify aggfunc name of the pairs in the order list

    Examples:
    --------
    >>> _make_unique([('a', '<lambda>'), ('a', '<lambda>'), ('b', '<lambda>')])
    [('a', '<lambda>_0'), ('a', '<lambda>_1'), ('b', '<lambda>')]
    """
    return [
        (pair[0], "_".join([pair[1], str(seq[:i].count(pair))]))
        if seq.count(pair) > 1
        else pair
        for i, pair in enumerate(seq)
    ]


# TODO: Can't use, because mypy doesn't like us setting __name__
#   error: "partial[Any]" has no attribute "__name__"
# the type is:
#   typing.Sequence[Callable[..., ScalarResult]]
#     -> typing.Sequence[Callable[..., ScalarResult]]:


def _managle_lambda_list(aggfuncs: Sequence[Any]) -> Sequence[Any]:
    """
    Possibly mangle a list of aggfuncs.

    Parameters
    ----------
    aggfuncs : Sequence

    Returns
    -------
    mangled: list-like
        A new AggSpec sequence, where lambdas have been converted
        to have unique names.

    Notes
    -----
    If just one aggfunc is passed, the name will not be mangled.
    """
    if len(aggfuncs) <= 1:
        # don't mangle for .agg([lambda x: .])
        return aggfuncs
    i = 0
    mangled_aggfuncs = []
    for aggfunc in aggfuncs:
        if com.get_callable_name(aggfunc) == "<lambda>":
            aggfunc = partial(aggfunc)
            aggfunc.__name__ = "<lambda_{}>".format(i)
            i += 1
        mangled_aggfuncs.append(aggfunc)

    return mangled_aggfuncs


def _maybe_mangle_lambdas(agg_spec: Any) -> Any:
    """
    Make new lambdas with unique names.

    Parameters
    ----------
    agg_spec : Any
        An argument to GroupBy.agg.
        Non-dict-like `agg_spec` are pass through as is.
        For dict-like `agg_spec` a new spec is returned
        with name-mangled lambdas.

    Returns
    -------
    mangled : Any
        Same type as the input.

    Examples
    --------
    >>> _maybe_mangle_lambdas('sum')
    'sum'

    >>> _maybe_mangle_lambdas([lambda: 1, lambda: 2])  # doctest: +SKIP
    [<function __main__.<lambda_0>,
     <function pandas...._make_lambda.<locals>.f(*args, **kwargs)>]
    """
    is_dict = is_dict_like(agg_spec)
    if not (is_dict or is_list_like(agg_spec)):
        return agg_spec
    mangled_aggspec = type(agg_spec)()  # dict or OrderdDict

    if is_dict:
        for key, aggfuncs in agg_spec.items():
            if is_list_like(aggfuncs) and not is_dict_like(aggfuncs):
                mangled_aggfuncs = _managle_lambda_list(aggfuncs)
            else:
                mangled_aggfuncs = aggfuncs

            mangled_aggspec[key] = mangled_aggfuncs
    else:
        mangled_aggspec = _managle_lambda_list(agg_spec)

    return mangled_aggspec


def _recast_datetimelike_result(result: DataFrame) -> DataFrame:
    """
    If we have date/time like in the original, then coerce dates
    as we are stacking can easily have object dtypes here.

    Parameters
    ----------
    result : DataFrame

    Returns
    -------
    DataFrame

    Notes
    -----
    - Assumes Groupby._selected_obj has ndim==2 and at least one
    datetimelike column
    """
    result = result.copy()

    obj_cols = [
        idx
        for idx in range(len(result.columns))
        if is_object_dtype(result.dtypes.iloc[idx])
    ]

    # See GH#26285
    for n in obj_cols:
        converted = maybe_convert_objects(
            result.iloc[:, n].values, convert_numeric=False
        )

        result.iloc[:, n] = converted
    return result<|MERGE_RESOLUTION|>--- conflicted
+++ resolved
@@ -979,8 +979,6 @@
 
                 yield values
 
-<<<<<<< HEAD
-=======
     def _cython_agg_general(
         self, how: str, alt=None, numeric_only: bool = True, min_count: int = -1
     ):
@@ -994,7 +992,6 @@
 
         return df
 
->>>>>>> d04a0890
     def _aggregate_frame(self, func, *args, **kwargs) -> DataFrame:
         if self.grouper.nkeys != 1:
             raise AssertionError("Number of keys must be 1")
