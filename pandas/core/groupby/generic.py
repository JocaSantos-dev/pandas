"""
Define the SeriesGroupBy and DataFrameGroupBy
classes that hold the groupby interfaces (and some implementations).

These are user facing as the result of the ``df.groupby(...)`` operations,
which here returns a DataFrameGroupBy object.
"""
from __future__ import annotations

from collections import (
    abc,
    namedtuple,
)
import copy
from functools import partial
from textwrap import dedent
from typing import (
    Any,
    Callable,
    Hashable,
    Iterable,
    Mapping,
    TypeVar,
    Union,
    cast,
)
import warnings

import numpy as np

from pandas._libs import (
    lib,
    reduction as libreduction,
)
from pandas._typing import (
    ArrayLike,
    FrameOrSeries,
    FrameOrSeriesUnion,
    Manager2D,
)
from pandas.util._decorators import (
    Appender,
    Substitution,
    doc,
)

from pandas.core.dtypes.cast import (
    find_common_type,
    maybe_downcast_numeric,
)
from pandas.core.dtypes.common import (
    ensure_int64,
    is_bool,
    is_categorical_dtype,
    is_dict_like,
    is_integer_dtype,
    is_interval_dtype,
    is_numeric_dtype,
    is_scalar,
)
from pandas.core.dtypes.missing import (
    isna,
    notna,
)

from pandas.core import (
    algorithms,
    nanops,
)
from pandas.core.aggregation import (
    maybe_mangle_lambdas,
    reconstruct_func,
    validate_func_kwargs,
)
from pandas.core.apply import GroupByApply
from pandas.core.arrays import Categorical
from pandas.core.base import (
    DataError,
    SpecificationError,
)
import pandas.core.common as com
from pandas.core.construction import create_series_with_explicit_dtype
from pandas.core.frame import DataFrame
from pandas.core.generic import NDFrame
from pandas.core.groupby import base
from pandas.core.groupby.groupby import (
    GroupBy,
    _agg_template,
    _apply_docs,
    _transform_template,
    get_groupby,
    group_selection_context,
)
from pandas.core.indexes.api import (
    Index,
    MultiIndex,
    all_indexes_same,
)
import pandas.core.indexes.base as ibase
from pandas.core.internals import ArrayManager
from pandas.core.series import Series
from pandas.core.util.numba_ import maybe_use_numba

from pandas.plotting import boxplot_frame_groupby

NamedAgg = namedtuple("NamedAgg", ["column", "aggfunc"])
# TODO(typing) the return value on this callable should be any *scalar*.
AggScalar = Union[str, Callable[..., Any]]
# TODO: validate types on ScalarResult and move to _typing
# Blocked from using by https://github.com/python/mypy/issues/1484
# See note at _mangle_lambda_list
ScalarResult = TypeVar("ScalarResult")


def generate_property(name: str, klass: type[FrameOrSeries]):
    """
    Create a property for a GroupBy subclass to dispatch to DataFrame/Series.

    Parameters
    ----------
    name : str
    klass : {DataFrame, Series}

    Returns
    -------
    property
    """

    def prop(self):
        return self._make_wrapper(name)

    parent_method = getattr(klass, name)
    prop.__doc__ = parent_method.__doc__ or ""
    prop.__name__ = name
    return property(prop)


def pin_allowlisted_properties(klass: type[FrameOrSeries], allowlist: frozenset[str]):
    """
    Create GroupBy member defs for DataFrame/Series names in a allowlist.

    Parameters
    ----------
    klass : DataFrame or Series class
        class where members are defined.
    allowlist : frozenset[str]
        Set of names of klass methods to be constructed

    Returns
    -------
    class decorator

    Notes
    -----
    Since we don't want to override methods explicitly defined in the
    base class, any such name is skipped.
    """

    def pinner(cls):
        for name in allowlist:
            if hasattr(cls, name):
                # don't override anything that was explicitly defined
                #  in the base class
                continue

            prop = generate_property(name, klass)
            setattr(cls, name, prop)

        return cls

    return pinner


@pin_allowlisted_properties(Series, base.series_apply_allowlist)
class SeriesGroupBy(GroupBy[Series]):
    _apply_allowlist = base.series_apply_allowlist

    def _iterate_slices(self) -> Iterable[Series]:
        yield self._selected_obj

    @property
    def _selection_name(self):
        """
        since we are a series, we by definition only have
        a single name, but may be the result of a selection or
        the name of our object
        """
        if self._selection is None:
            return self.obj.name
        else:
            return self._selection

    _agg_examples_doc = dedent(
        """
    Examples
    --------
    >>> s = pd.Series([1, 2, 3, 4])

    >>> s
    0    1
    1    2
    2    3
    3    4
    dtype: int64

    >>> s.groupby([1, 1, 2, 2]).min()
    1    1
    2    3
    dtype: int64

    >>> s.groupby([1, 1, 2, 2]).agg('min')
    1    1
    2    3
    dtype: int64

    >>> s.groupby([1, 1, 2, 2]).agg(['min', 'max'])
       min  max
    1    1    2
    2    3    4

    The output column names can be controlled by passing
    the desired column names and aggregations as keyword arguments.

    >>> s.groupby([1, 1, 2, 2]).agg(
    ...     minimum='min',
    ...     maximum='max',
    ... )
       minimum  maximum
    1        1        2
    2        3        4"""
    )

    @Appender(
        _apply_docs["template"].format(
            input="series", examples=_apply_docs["series_examples"]
        )
    )
    def apply(self, func, *args, **kwargs):
        return super().apply(func, *args, **kwargs)

    @doc(_agg_template, examples=_agg_examples_doc, klass="Series")
    def aggregate(self, func=None, *args, engine=None, engine_kwargs=None, **kwargs):

        if maybe_use_numba(engine):
            with group_selection_context(self):
                data = self._selected_obj
            result, index = self._aggregate_with_numba(
                data.to_frame(), func, *args, engine_kwargs=engine_kwargs, **kwargs
            )
            return self.obj._constructor(result.ravel(), index=index, name=data.name)

        relabeling = func is None
        columns = None
        if relabeling:
            columns, func = validate_func_kwargs(kwargs)
            kwargs = {}

        if isinstance(func, str):
            return getattr(self, func)(*args, **kwargs)

        elif isinstance(func, abc.Iterable):
            # Catch instances of lists / tuples
            # but not the class list / tuple itself.
            func = maybe_mangle_lambdas(func)
            ret = self._aggregate_multiple_funcs(func)
            if relabeling:
                ret.columns = columns
        else:
            cyfunc = com.get_cython_func(func)
            if cyfunc and not args and not kwargs:
                return getattr(self, cyfunc)()

            if self.grouper.nkeys > 1:
                return self._python_agg_general(func, *args, **kwargs)

            try:
                return self._python_agg_general(func, *args, **kwargs)
            except KeyError:
                # TODO: KeyError is raised in _python_agg_general,
                #  see test_groupby.test_basic
                result = self._aggregate_named(func, *args, **kwargs)

            index = Index(sorted(result), name=self.grouper.names[0])
            ret = create_series_with_explicit_dtype(
                result, index=index, dtype_if_empty=object
            )

        if not self.as_index:  # pragma: no cover
            print("Warning, ignoring as_index=True")

        if isinstance(ret, dict):
            from pandas import concat

            ret = concat(ret.values(), axis=1, keys=[key.label for key in ret.keys()])
        return ret

    agg = aggregate

    def _aggregate_multiple_funcs(self, arg):
        if isinstance(arg, dict):

            # show the deprecation, but only if we
            # have not shown a higher level one
            # GH 15931
            if isinstance(self._selected_obj, Series):
                raise SpecificationError("nested renamer is not supported")

            columns = list(arg.keys())
            arg = arg.items()
        elif any(isinstance(x, (tuple, list)) for x in arg):
            arg = [(x, x) if not isinstance(x, (tuple, list)) else x for x in arg]

            # indicated column order
            columns = next(zip(*arg))
        else:
            # list of functions / function names
            columns = []
            for f in arg:
                columns.append(com.get_callable_name(f) or f)

            arg = zip(columns, arg)

        results: dict[base.OutputKey, FrameOrSeriesUnion] = {}
        for idx, (name, func) in enumerate(arg):
            obj = self

            # reset the cache so that we
            # only include the named selection
            if name in self._selected_obj:
                obj = copy.copy(obj)
                obj._reset_cache()
                obj._selection = name
            results[base.OutputKey(label=name, position=idx)] = obj.aggregate(func)

        if any(isinstance(x, DataFrame) for x in results.values()):
            # let higher level handle
            return results

        indexed_output = {key.position: val for key, val in results.items()}
        output = self.obj._constructor_expanddim(indexed_output, index=None)
        output.columns = Index(key.label for key in results)

        output = self._reindex_output(output)
        return output

    def _cython_agg_general(
        self, how: str, alt=None, numeric_only: bool = True, min_count: int = -1
    ):
        output: dict[base.OutputKey, ArrayLike] = {}
        # Ideally we would be able to enumerate self._iterate_slices and use
        # the index from enumeration as the key of output, but ohlc in particular
        # returns a (n x 4) array. Output requires 1D ndarrays as values, so we
        # need to slice that up into 1D arrays
        idx = 0
        for obj in self._iterate_slices():
            name = obj.name
            is_numeric = is_numeric_dtype(obj.dtype)
            if numeric_only and not is_numeric:
                continue

            result = self.grouper._cython_operation(
                "aggregate", obj._values, how, axis=0, min_count=min_count
            )
            assert result.ndim == 1
            key = base.OutputKey(label=name, position=idx)
            output[key] = result
            idx += 1

        if not output:
            raise DataError("No numeric types to aggregate")

        return self._wrap_aggregated_output(output)

    def _wrap_aggregated_output(
        self,
        output: Mapping[base.OutputKey, Series | ArrayLike],
    ) -> Series:
        """
        Wraps the output of a SeriesGroupBy aggregation into the expected result.

        Parameters
        ----------
        output : Mapping[base.OutputKey, Union[Series, ArrayLike]]
            Data to wrap.

        Returns
        -------
        Series

        Notes
        -----
        In the vast majority of cases output will only contain one element.
        The exception is operations that expand dimensions, like ohlc.
        """
        assert len(output) == 1

        name = self.obj.name
        index = self.grouper.result_index
        values = next(iter(output.values()))

        result = self.obj._constructor(values, index=index, name=name)
        return self._reindex_output(result)

    def _wrap_transformed_output(
        self, output: Mapping[base.OutputKey, Series | ArrayLike]
    ) -> Series:
        """
        Wraps the output of a SeriesGroupBy aggregation into the expected result.

        Parameters
        ----------
        output : dict[base.OutputKey, Union[Series, np.ndarray, ExtensionArray]]
            Dict with a sole key of 0 and a value of the result values.

        Returns
        -------
        Series

        Notes
        -----
        output should always contain one element. It is specified as a dict
        for consistency with DataFrame methods and _wrap_aggregated_output.
        """
        assert len(output) == 1

        name = self.obj.name
        values = next(iter(output.values()))
        result = self.obj._constructor(values, index=self.obj.index, name=name)

        # No transformations increase the ndim of the result
        assert isinstance(result, Series)
        return result

    def _wrap_applied_output(
        self,
        data: Series,
        keys: Index,
        values: list[Any] | None,
        not_indexed_same: bool = False,
    ) -> FrameOrSeriesUnion:
        """
        Wrap the output of SeriesGroupBy.apply into the expected result.

        Parameters
        ----------
        data : Series
            Input data for groupby operation.
        keys : Index
            Keys of groups that Series was grouped by.
        values : Optional[List[Any]]
            Applied output for each group.
        not_indexed_same : bool, default False
            Whether the applied outputs are not indexed the same as the group axes.

        Returns
        -------
        DataFrame or Series
        """
        if len(keys) == 0:
            # GH #6265
            return self.obj._constructor(
                [],
                name=self._selection_name,
                index=self.grouper.result_index,
                dtype=data.dtype,
            )
        assert values is not None

        def _get_index() -> Index:
            if self.grouper.nkeys > 1:
                index = MultiIndex.from_tuples(keys, names=self.grouper.names)
            else:
                index = Index(keys, name=self.grouper.names[0])
            return index

        if isinstance(values[0], dict):
            # GH #823 #24880
            index = _get_index()
            result: FrameOrSeriesUnion = self._reindex_output(
                self.obj._constructor_expanddim(values, index=index)
            )
            # if self.observed is False,
            # keep all-NaN rows created while re-indexing
            result = result.stack(dropna=self.observed)
            result.name = self._selection_name
            return result
        elif isinstance(values[0], (Series, DataFrame)):
            return self._concat_objects(keys, values, not_indexed_same=not_indexed_same)
        else:
            # GH #6265 #24880
            result = self.obj._constructor(
                data=values, index=_get_index(), name=self._selection_name
            )
            return self._reindex_output(result)

    def _aggregate_named(self, func, *args, **kwargs):
        result = {}
        initialized = False

        for name, group in self:
            # Each step of this loop corresponds to
            #  libreduction._BaseGrouper._apply_to_group
            group.name = name  # NB: libreduction does not pin name

            output = func(group, *args, **kwargs)
            output = libreduction.extract_result(output)
            if not initialized:
                # We only do this validation on the first iteration
                libreduction.check_result_array(output, 0)
                initialized = True
            result[name] = output

        return result

    @Substitution(klass="Series")
    @Appender(_transform_template)
    def transform(self, func, *args, engine=None, engine_kwargs=None, **kwargs):

        if maybe_use_numba(engine):
            with group_selection_context(self):
                data = self._selected_obj
            result = self._transform_with_numba(
                data.to_frame(), func, *args, engine_kwargs=engine_kwargs, **kwargs
            )
            return self.obj._constructor(
                result.ravel(), index=data.index, name=data.name
            )

        func = com.get_cython_func(func) or func

        if not isinstance(func, str):
            return self._transform_general(func, *args, **kwargs)

        elif func not in base.transform_kernel_allowlist:
            msg = f"'{func}' is not a valid function name for transform(name)"
            raise ValueError(msg)
        elif func in base.cythonized_kernels or func in base.transformation_kernels:
            # cythonized transform or canned "agg+broadcast"
            return getattr(self, func)(*args, **kwargs)
        # If func is a reduction, we need to broadcast the
        # result to the whole group. Compute func result
        # and deal with possible broadcasting below.
        # Temporarily set observed for dealing with categoricals.
        with com.temp_setattr(self, "observed", True):
            result = getattr(self, func)(*args, **kwargs)
        return self._transform_fast(result)

    def _transform_general(self, func, *args, **kwargs):
        """
        Transform with a non-str `func`.
        """
        klass = type(self._selected_obj)

        results = []
        for name, group in self:
            # this setattr is needed for test_transform_lambda_with_datetimetz
            object.__setattr__(group, "name", name)
            res = func(group, *args, **kwargs)

            if isinstance(res, (DataFrame, Series)):
                res = res._values

            results.append(klass(res, index=group.index))

        # check for empty "results" to avoid concat ValueError
        if results:
            from pandas.core.reshape.concat import concat

            concatenated = concat(results)
            result = self._set_result_index_ordered(concatenated)
        else:
            result = self.obj._constructor(dtype=np.float64)
        # we will only try to coerce the result type if
        # we have a numeric dtype, as these are *always* user-defined funcs
        # the cython take a different path (and casting)
        if is_numeric_dtype(result.dtype):
            common_dtype = find_common_type([self._selected_obj.dtype, result.dtype])
            if common_dtype is result.dtype:
                result = maybe_downcast_numeric(result, self._selected_obj.dtype)

        result.name = self._selected_obj.name
        return result

    def _transform_fast(self, result) -> Series:
        """
        fast version of transform, only applicable to
        builtin/cythonizable functions
        """
        ids, _, ngroup = self.grouper.group_info
        result = result.reindex(self.grouper.result_index, copy=False)
        out = algorithms.take_nd(result._values, ids)
        return self.obj._constructor(out, index=self.obj.index, name=self.obj.name)

    def filter(self, func, dropna=True, *args, **kwargs):
        """
        Return a copy of a Series excluding elements from groups that
        do not satisfy the boolean criterion specified by func.

        Parameters
        ----------
        func : function
            To apply to each group. Should return True or False.
        dropna : Drop groups that do not pass the filter. True by default;
            if False, groups that evaluate False are filled with NaNs.

        Notes
        -----
        Functions that mutate the passed object can produce unexpected
        behavior or errors and are not supported. See :ref:`udf-mutation`
        for more details.

        Examples
        --------
        >>> df = pd.DataFrame({'A' : ['foo', 'bar', 'foo', 'bar',
        ...                           'foo', 'bar'],
        ...                    'B' : [1, 2, 3, 4, 5, 6],
        ...                    'C' : [2.0, 5., 8., 1., 2., 9.]})
        >>> grouped = df.groupby('A')
        >>> df.groupby('A').B.filter(lambda x: x.mean() > 3.)
        1    2
        3    4
        5    6
        Name: B, dtype: int64

        Returns
        -------
        filtered : Series
        """
        if isinstance(func, str):
            wrapper = lambda x: getattr(x, func)(*args, **kwargs)
        else:
            wrapper = lambda x: func(x, *args, **kwargs)

        # Interpret np.nan as False.
        def true_and_notna(x) -> bool:
            b = wrapper(x)
            return b and notna(b)

        try:
            indices = [
                self._get_index(name) for name, group in self if true_and_notna(group)
            ]
        except (ValueError, TypeError) as err:
            raise TypeError("the filter must return a boolean result") from err

        filtered = self._apply_filter(indices, dropna)
        return filtered

    def nunique(self, dropna: bool = True) -> Series:
        """
        Return number of unique elements in the group.

        Returns
        -------
        Series
            Number of unique values within each group.
        """
        ids, _, _ = self.grouper.group_info

        val = self.obj._values

        codes, _ = algorithms.factorize(val, sort=False)
        sorter = np.lexsort((codes, ids))
        codes = codes[sorter]
        ids = ids[sorter]

        # group boundaries are where group ids change
        # unique observations are where sorted values change
        idx = np.r_[0, 1 + np.nonzero(ids[1:] != ids[:-1])[0]]
        inc = np.r_[1, codes[1:] != codes[:-1]]

        # 1st item of each group is a new unique observation
        mask = codes == -1
        if dropna:
            inc[idx] = 1
            inc[mask] = 0
        else:
            inc[mask & np.r_[False, mask[:-1]]] = 0
            inc[idx] = 1

        out = np.add.reduceat(inc, idx).astype("int64", copy=False)
        if len(ids):
            # NaN/NaT group exists if the head of ids is -1,
            # so remove it from res and exclude its index from idx
            if ids[0] == -1:
                res = out[1:]
                idx = idx[np.flatnonzero(idx)]
            else:
                res = out
        else:
            res = out[1:]
        ri = self.grouper.result_index

        # we might have duplications among the bins
        if len(res) != len(ri):
            res, out = np.zeros(len(ri), dtype=out.dtype), res
            res[ids[idx]] = out

        result = self.obj._constructor(res, index=ri, name=self._selection_name)
        return self._reindex_output(result, fill_value=0)

    @doc(Series.describe)
    def describe(self, **kwargs):
        result = self.apply(lambda x: x.describe(**kwargs))
        if self.axis == 1:
            return result.T
        return result.unstack()

    def value_counts(
        self,
        normalize=False,
        sort=True,
        ascending=False,
        bins=None,
        dropna: bool = True,
    ):

        from pandas.core.reshape.merge import get_join_indexers
        from pandas.core.reshape.tile import cut

        ids, _, _ = self.grouper.group_info
        val = self.obj._values

        def apply_series_value_counts():
            return self.apply(
                Series.value_counts,
                normalize=normalize,
                sort=sort,
                ascending=ascending,
                bins=bins,
            )

        if bins is not None:
            if not np.iterable(bins):
                # scalar bins cannot be done at top level
                # in a backward compatible way
                return apply_series_value_counts()
        elif is_categorical_dtype(val):
            # GH38672
            return apply_series_value_counts()

        # groupby removes null keys from groupings
        mask = ids != -1
        ids, val = ids[mask], val[mask]

        if bins is None:
            lab, lev = algorithms.factorize(val, sort=True)
            llab = lambda lab, inc: lab[inc]
        else:

            # lab is a Categorical with categories an IntervalIndex
            lab = cut(Series(val), bins, include_lowest=True)
            # error: "ndarray" has no attribute "cat"
            lev = lab.cat.categories  # type: ignore[attr-defined]
            # error: No overload variant of "take" of "_ArrayOrScalarCommon" matches
            # argument types "Any", "bool", "Union[Any, float]"
            lab = lev.take(  # type: ignore[call-overload]
                # error: "ndarray" has no attribute "cat"
                lab.cat.codes,  # type: ignore[attr-defined]
                allow_fill=True,
                # error: Item "ndarray" of "Union[ndarray, Index]" has no attribute
                # "_na_value"
                fill_value=lev._na_value,  # type: ignore[union-attr]
            )
            llab = lambda lab, inc: lab[inc]._multiindex.codes[-1]

        if is_interval_dtype(lab.dtype):
            # TODO: should we do this inside II?

            # error: "ndarray" has no attribute "left"
            # error: "ndarray" has no attribute "right"
            sorter = np.lexsort(
                (lab.left, lab.right, ids)  # type: ignore[attr-defined]
            )
        else:
            sorter = np.lexsort((lab, ids))

        ids, lab = ids[sorter], lab[sorter]

        # group boundaries are where group ids change
        idchanges = 1 + np.nonzero(ids[1:] != ids[:-1])[0]
        idx = np.r_[0, idchanges]
        if not len(ids):
            idx = idchanges

        # new values are where sorted labels change
        lchanges = llab(lab, slice(1, None)) != llab(lab, slice(None, -1))
        inc = np.r_[True, lchanges]
        if not len(lchanges):
            inc = lchanges
        inc[idx] = True  # group boundaries are also new values
        out = np.diff(np.nonzero(np.r_[inc, True])[0])  # value counts

        # num. of times each group should be repeated
        rep = partial(np.repeat, repeats=np.add.reduceat(inc, idx))

        # multi-index components
        codes = self.grouper.reconstructed_codes
        codes = [rep(level_codes) for level_codes in codes] + [llab(lab, inc)]
        # error: List item 0 has incompatible type "Union[ndarray, Any]";
        # expected "Index"
        levels = [ping.group_index for ping in self.grouper.groupings] + [
            lev  # type: ignore[list-item]
        ]
        names = self.grouper.names + [self._selection_name]

        if dropna:
            mask = codes[-1] != -1
            if mask.all():
                dropna = False
            else:
                out, codes = out[mask], [level_codes[mask] for level_codes in codes]

        if normalize:
            out = out.astype("float")
            d = np.diff(np.r_[idx, len(ids)])
            if dropna:
                m = ids[lab == -1]
                np.add.at(d, m, -1)
                acc = rep(d)[mask]
            else:
                acc = rep(d)
            out /= acc

        if sort and bins is None:
            cat = ids[inc][mask] if dropna else ids[inc]
            sorter = np.lexsort((out if ascending else -out, cat))
            out, codes[-1] = out[sorter], codes[-1][sorter]

        if bins is None:
            mi = MultiIndex(
                levels=levels, codes=codes, names=names, verify_integrity=False
            )

            if is_integer_dtype(out):
                out = ensure_int64(out)
            return self.obj._constructor(out, index=mi, name=self._selection_name)

        # for compat. with libgroupby.value_counts need to ensure every
        # bin is present at every index level, null filled with zeros
        diff = np.zeros(len(out), dtype="bool")
        for level_codes in codes[:-1]:
            diff |= np.r_[True, level_codes[1:] != level_codes[:-1]]

        ncat, nbin = diff.sum(), len(levels[-1])

        left = [np.repeat(np.arange(ncat), nbin), np.tile(np.arange(nbin), ncat)]

        right = [diff.cumsum() - 1, codes[-1]]

        _, idx = get_join_indexers(left, right, sort=False, how="left")
        out = np.where(idx != -1, out[idx], 0)

        if sort:
            sorter = np.lexsort((out if ascending else -out, left[0]))
            out, left[-1] = out[sorter], left[-1][sorter]

        # build the multi-index w/ full levels
        def build_codes(lev_codes: np.ndarray) -> np.ndarray:
            return np.repeat(lev_codes[diff], nbin)

        codes = [build_codes(lev_codes) for lev_codes in codes[:-1]]
        codes.append(left[-1])

        mi = MultiIndex(levels=levels, codes=codes, names=names, verify_integrity=False)

        if is_integer_dtype(out):
            out = ensure_int64(out)
        return self.obj._constructor(out, index=mi, name=self._selection_name)

    def count(self) -> Series:
        """
        Compute count of group, excluding missing values.

        Returns
        -------
        Series
            Count of values within each group.
        """
        ids, _, ngroups = self.grouper.group_info
        val = self.obj._values

        mask = (ids != -1) & ~isna(val)
        minlength = ngroups or 0
        out = np.bincount(ids[mask], minlength=minlength)

        result = self.obj._constructor(
            out,
            index=self.grouper.result_index,
            name=self._selection_name,
            dtype="int64",
        )
        return self._reindex_output(result, fill_value=0)

    def pct_change(self, periods=1, fill_method="pad", limit=None, freq=None):
        """Calculate pct_change of each value to previous entry in group"""
        # TODO: Remove this conditional when #23918 is fixed
        if freq:
            return self.apply(
                lambda x: x.pct_change(
                    periods=periods, fill_method=fill_method, limit=limit, freq=freq
                )
            )
        if fill_method is None:  # GH30463
            fill_method = "pad"
            limit = 0
        filled = getattr(self, fill_method)(limit=limit)
        fill_grp = filled.groupby(self.grouper.codes)
        shifted = fill_grp.shift(periods=periods, freq=freq)

        return (filled / shifted) - 1


@pin_allowlisted_properties(DataFrame, base.dataframe_apply_allowlist)
class DataFrameGroupBy(GroupBy[DataFrame]):

    _apply_allowlist = base.dataframe_apply_allowlist

    _agg_examples_doc = dedent(
        """
    Examples
    --------
    >>> df = pd.DataFrame(
    ...     {
    ...         "A": [1, 1, 2, 2],
    ...         "B": [1, 2, 3, 4],
    ...         "C": [0.362838, 0.227877, 1.267767, -0.562860],
    ...     }
    ... )

    >>> df
       A  B         C
    0  1  1  0.362838
    1  1  2  0.227877
    2  2  3  1.267767
    3  2  4 -0.562860

    The aggregation is for each column.

    >>> df.groupby('A').agg('min')
       B         C
    A
    1  1  0.227877
    2  3 -0.562860

    Multiple aggregations

    >>> df.groupby('A').agg(['min', 'max'])
        B             C
      min max       min       max
    A
    1   1   2  0.227877  0.362838
    2   3   4 -0.562860  1.267767

    Select a column for aggregation

    >>> df.groupby('A').B.agg(['min', 'max'])
       min  max
    A
    1    1    2
    2    3    4

    Different aggregations per column

    >>> df.groupby('A').agg({'B': ['min', 'max'], 'C': 'sum'})
        B             C
      min max       sum
    A
    1   1   2  0.590715
    2   3   4  0.704907

    To control the output names with different aggregations per column,
    pandas supports "named aggregation"

    >>> df.groupby("A").agg(
    ...     b_min=pd.NamedAgg(column="B", aggfunc="min"),
    ...     c_sum=pd.NamedAgg(column="C", aggfunc="sum"))
       b_min     c_sum
    A
    1      1  0.590715
    2      3  0.704907

    - The keywords are the *output* column names
    - The values are tuples whose first element is the column to select
      and the second element is the aggregation to apply to that column.
      Pandas provides the ``pandas.NamedAgg`` namedtuple with the fields
      ``['column', 'aggfunc']`` to make it clearer what the arguments are.
      As usual, the aggregation can be a callable or a string alias.

    See :ref:`groupby.aggregate.named` for more."""
    )

    @doc(_agg_template, examples=_agg_examples_doc, klass="DataFrame")
    def aggregate(self, func=None, *args, engine=None, engine_kwargs=None, **kwargs):

        if maybe_use_numba(engine):
            with group_selection_context(self):
                data = self._selected_obj
            result, index = self._aggregate_with_numba(
                data, func, *args, engine_kwargs=engine_kwargs, **kwargs
            )
            return self.obj._constructor(result, index=index, columns=data.columns)

        relabeling, func, columns, order = reconstruct_func(func, **kwargs)
        func = maybe_mangle_lambdas(func)

        op = GroupByApply(self, func, args, kwargs)
        result = op.agg()
        if not is_dict_like(func) and result is not None:
            return result

        if result is None:

            # grouper specific aggregations
            if self.grouper.nkeys > 1:
                return self._python_agg_general(func, *args, **kwargs)
            elif args or kwargs:
                result = self._aggregate_frame(func, *args, **kwargs)

            elif self.axis == 1:
                # _aggregate_multiple_funcs does not allow self.axis == 1
                result = self._aggregate_frame(func)

            else:

                # try to treat as if we are passing a list
                gba = GroupByApply(self, [func], args=(), kwargs={})
                try:
                    result = gba.agg()

                except ValueError as err:
                    if "no results" not in str(err):
                        # raised directly by _aggregate_multiple_funcs
                        raise
                    result = self._aggregate_frame(func)

                else:
                    sobj = self._selected_obj

                    if isinstance(sobj, Series):
                        # GH#35246 test_groupby_as_index_select_column_sum_empty_df
                        result.columns = [self._selected_obj.name]
                    else:
                        # select everything except for the last level, which is the one
                        # containing the name of the function(s), see GH#32040
                        result.columns = result.columns.rename(
                            [sobj.columns.name] * result.columns.nlevels
                        ).droplevel(-1)

        if relabeling:

            # used reordered index of columns
            result = result.iloc[:, order]
            result.columns = columns

        if not self.as_index:
            self._insert_inaxis_grouper_inplace(result)
            result.index = np.arange(len(result))

        return result._convert(datetime=True)

    agg = aggregate

    def _iterate_slices(self) -> Iterable[Series]:
        obj = self._selected_obj
        if self.axis == 1:
            obj = obj.T

        if isinstance(obj, Series) and obj.name not in self.exclusions:
            # Occurs when doing DataFrameGroupBy(...)["X"]
            yield obj
        else:
            for label, values in obj.items():
                if label in self.exclusions:
                    continue

                yield values

    def _cython_agg_general(
        self, how: str, alt=None, numeric_only: bool = True, min_count: int = -1
    ) -> DataFrame:
        # Note: we never get here with how="ohlc"; that goes through SeriesGroupBy

        data: Manager2D = self._get_data_to_aggregate()

        if numeric_only:
            data = data.get_numeric_data(copy=False)

        using_array_manager = isinstance(data, ArrayManager)

        def cast_agg_result(result: ArrayLike, values: ArrayLike) -> ArrayLike:
            # see if we can cast the values to the desired dtype
            # this may not be the original dtype

            if isinstance(values, Categorical) and isinstance(result, np.ndarray):
                # If the Categorical op didn't raise, it is dtype-preserving
                # We get here with how="first", "last", "min", "max"
                result = type(values)._from_sequence(result.ravel(), dtype=values.dtype)
                # Note this will have result.dtype == dtype from above

            elif (
                not using_array_manager
                and isinstance(result.dtype, np.dtype)
                and result.ndim == 1
            ):
                # We went through a SeriesGroupByPath and need to reshape
                # GH#32223 includes case with IntegerArray values
                # We only get here with values.dtype == object
                result = result.reshape(1, -1)
                # test_groupby_duplicate_columns gets here with
                #  result.dtype == int64, values.dtype=object, how="min"

            return result

        def py_fallback(values: ArrayLike) -> ArrayLike:
            # if self.grouper.aggregate fails, we fall back to a pure-python
            #  solution

            # We get here with a) EADtypes and b) object dtype
            obj: FrameOrSeriesUnion

            # call our grouper again with only this block
            if values.ndim == 1:
                # We only get here with ExtensionArray

                obj = Series(values)
            else:
                # We only get here with values.dtype == object
                # TODO special case not needed with ArrayManager
                df = DataFrame(values.T)
                # bc we split object blocks in grouped_reduce, we have only 1 col
                # otherwise we'd have to worry about block-splitting GH#39329
                assert df.shape[1] == 1
                # Avoid call to self.values that can occur in DataFrame
                #  reductions; see GH#28949
                obj = df.iloc[:, 0]

            # Create SeriesGroupBy with observed=True so that it does
            # not try to add missing categories if grouping over multiple
            # Categoricals. This will done by later self._reindex_output()
            # Doing it here creates an error. See GH#34951
            sgb = get_groupby(obj, self.grouper, observed=True)
            # Note: bc obj is always a Series here, we can ignore axis and pass
            #  `alt` directly instead of `lambda x: alt(x, axis=self.axis)`
            res_ser = sgb.aggregate(alt)  # this will go through sgb._python_agg_general

<<<<<<< HEAD
            # In the case of object dtype block, it may have been split
            #  in the operation.  We un-split here.
            result = result._consolidate()
            # unwrap DataFrame/Series to get array
            mgr = result._mgr
            arrays = mgr.arrays
            if len(arrays) != 1:
                # We've split an object block! Everything we've assumed
                # about a single block input returning a single block output
                # is a lie. See eg GH-39329
                mgr = cast(Manager2D, mgr)
                return mgr.as_array()
            else:
                # We are a single block from a BlockManager
                # or one array from SingleArrayManager
                return arrays[0]
=======
            # unwrap Series to get array
            res_values = res_ser._mgr.arrays[0]
            return cast_agg_result(res_values, values)
>>>>>>> 0acbff88

        def array_func(values: ArrayLike) -> ArrayLike:

            try:
                result = self.grouper._cython_operation(
                    "aggregate", values, how, axis=1, min_count=min_count
                )
            except NotImplementedError:
                # generally if we have numeric_only=False
                # and non-applicable functions
                # try to python agg
                result = py_fallback(values)

            return result

        # TypeError -> we may have an exception in trying to aggregate
        #  continue and exclude the block
        new_mgr = data.grouped_reduce(array_func, ignore_failures=True)

        if not len(new_mgr):
            raise DataError("No numeric types to aggregate")

        return self._wrap_agged_manager(new_mgr)

    def _aggregate_frame(self, func, *args, **kwargs) -> DataFrame:
        if self.grouper.nkeys != 1:
            raise AssertionError("Number of keys must be 1")

        axis = self.axis
        obj = self._obj_with_exclusions

        result: dict[Hashable, NDFrame | np.ndarray] = {}
        if axis != obj._info_axis_number:
            for name, data in self:
                fres = func(data, *args, **kwargs)
                result[name] = fres
        else:
            for name in self.indices:
                data = self.get_group(name, obj=obj)
                fres = func(data, *args, **kwargs)
                result[name] = fres

        return self._wrap_frame_output(result, obj)

    def _aggregate_item_by_item(self, func, *args, **kwargs) -> DataFrame:
        # only for axis==0

        obj = self._obj_with_exclusions
        result: dict[int | str, NDFrame] = {}
        for item in obj:
            data = obj[item]
            colg = SeriesGroupBy(data, selection=item, grouper=self.grouper)

            result[item] = colg.aggregate(func, *args, **kwargs)

        result_columns = obj.columns

        return self.obj._constructor(result, columns=result_columns)

    def _wrap_applied_output(self, data, keys, values, not_indexed_same=False):
        if len(keys) == 0:
            result = self.obj._constructor(
                index=self.grouper.result_index, columns=data.columns
            )
            result = result.astype(data.dtypes.to_dict(), copy=False)
            return result

        # GH12824
        first_not_none = next(com.not_none(*values), None)

        if first_not_none is None:
            # GH9684 - All values are None, return an empty frame.
            return self.obj._constructor()
        elif isinstance(first_not_none, DataFrame):
            return self._concat_objects(keys, values, not_indexed_same=not_indexed_same)

        key_index = self.grouper.result_index if self.as_index else None

        if isinstance(first_not_none, (np.ndarray, Index)):
            # GH#1738: values is list of arrays of unequal lengths
            #  fall through to the outer else clause
            # TODO: sure this is right?  we used to do this
            #  after raising AttributeError above
            return self.obj._constructor_sliced(
                values, index=key_index, name=self._selection_name
            )
        elif not isinstance(first_not_none, Series):
            # values are not series or array-like but scalars
            # self._selection_name not passed through to Series as the
            # result should not take the name of original selection
            # of columns
            if self.as_index:
                return self.obj._constructor_sliced(values, index=key_index)
            else:
                result = DataFrame(values, index=key_index, columns=[self._selection])
                self._insert_inaxis_grouper_inplace(result)
                return result
        else:
            # values are Series
            return self._wrap_applied_output_series(
                keys, values, not_indexed_same, first_not_none, key_index
            )

    def _wrap_applied_output_series(
        self,
        keys,
        values: list[Series],
        not_indexed_same: bool,
        first_not_none,
        key_index,
    ) -> FrameOrSeriesUnion:
        # this is to silence a DeprecationWarning
        # TODO: Remove when default dtype of empty Series is object
        kwargs = first_not_none._construct_axes_dict()
        backup = create_series_with_explicit_dtype(dtype_if_empty=object, **kwargs)
        values = [x if (x is not None) else backup for x in values]

        all_indexed_same = all_indexes_same(x.index for x in values)

        # GH3596
        # provide a reduction (Frame -> Series) if groups are
        # unique
        if self.squeeze:
            applied_index = self._selected_obj._get_axis(self.axis)
            singular_series = len(values) == 1 and applied_index.nlevels == 1

            # assign the name to this series
            if singular_series:
                values[0].name = keys[0]

                # GH2893
                # we have series in the values array, we want to
                # produce a series:
                # if any of the sub-series are not indexed the same
                # OR we don't have a multi-index and we have only a
                # single values
                return self._concat_objects(
                    keys, values, not_indexed_same=not_indexed_same
                )

            # still a series
            # path added as of GH 5545
            elif all_indexed_same:
                from pandas.core.reshape.concat import concat

                return concat(values)

        if not all_indexed_same:
            # GH 8467
            return self._concat_objects(keys, values, not_indexed_same=True)

        # Combine values
        # vstack+constructor is faster than concat and handles MI-columns
        stacked_values = np.vstack([np.asarray(v) for v in values])

        if self.axis == 0:
            index = key_index
            columns = first_not_none.index.copy()
            if columns.name is None:
                # GH6124 - propagate name of Series when it's consistent
                names = {v.name for v in values}
                if len(names) == 1:
                    columns.name = list(names)[0]
        else:
            index = first_not_none.index
            columns = key_index
            stacked_values = stacked_values.T

        result = self.obj._constructor(stacked_values, index=index, columns=columns)

        # if we have date/time like in the original, then coerce dates
        # as we are stacking can easily have object dtypes here
        result = result._convert(datetime=True)

        if not self.as_index:
            self._insert_inaxis_grouper_inplace(result)

        return self._reindex_output(result)

    def _transform_general(self, func, *args, **kwargs):
        from pandas.core.reshape.concat import concat

        applied = []
        obj = self._obj_with_exclusions
        gen = self.grouper.get_iterator(obj, axis=self.axis)
        fast_path, slow_path = self._define_paths(func, *args, **kwargs)

        for name, group in gen:
            object.__setattr__(group, "name", name)

            # Try slow path and fast path.
            try:
                path, res = self._choose_path(fast_path, slow_path, group)
            except TypeError:
                return self._transform_item_by_item(obj, fast_path)
            except ValueError as err:
                msg = "transform must return a scalar value for each group"
                raise ValueError(msg) from err

            if isinstance(res, Series):

                # we need to broadcast across the
                # other dimension; this will preserve dtypes
                # GH14457
                if not np.prod(group.shape):
                    continue
                elif res.index.is_(obj.index):
                    r = concat([res] * len(group.columns), axis=1)
                    r.columns = group.columns
                    r.index = group.index
                else:
                    r = self.obj._constructor(
                        np.concatenate([res.values] * len(group.index)).reshape(
                            group.shape
                        ),
                        columns=group.columns,
                        index=group.index,
                    )

                applied.append(r)
            else:
                applied.append(res)

        concat_index = obj.columns if self.axis == 0 else obj.index
        other_axis = 1 if self.axis == 0 else 0  # switches between 0 & 1
        concatenated = concat(applied, axis=self.axis, verify_integrity=False)
        concatenated = concatenated.reindex(concat_index, axis=other_axis, copy=False)
        return self._set_result_index_ordered(concatenated)

    @Substitution(klass="DataFrame")
    @Appender(_transform_template)
    def transform(self, func, *args, engine=None, engine_kwargs=None, **kwargs):

        if maybe_use_numba(engine):
            with group_selection_context(self):
                data = self._selected_obj
            result = self._transform_with_numba(
                data, func, *args, engine_kwargs=engine_kwargs, **kwargs
            )
            return self.obj._constructor(result, index=data.index, columns=data.columns)

        # optimized transforms
        func = com.get_cython_func(func) or func

        if not isinstance(func, str):
            return self._transform_general(func, *args, **kwargs)

        elif func not in base.transform_kernel_allowlist:
            msg = f"'{func}' is not a valid function name for transform(name)"
            raise ValueError(msg)
        elif func in base.cythonized_kernels or func in base.transformation_kernels:
            # cythonized transformation or canned "reduction+broadcast"
            return getattr(self, func)(*args, **kwargs)
        # GH 30918
        # Use _transform_fast only when we know func is an aggregation
        if func in base.reduction_kernels:
            # If func is a reduction, we need to broadcast the
            # result to the whole group. Compute func result
            # and deal with possible broadcasting below.
            # Temporarily set observed for dealing with categoricals.
            with com.temp_setattr(self, "observed", True):
                result = getattr(self, func)(*args, **kwargs)

            if isinstance(result, DataFrame) and result.columns.equals(
                self._obj_with_exclusions.columns
            ):
                return self._transform_fast(result)

        return self._transform_general(func, *args, **kwargs)

    def _transform_fast(self, result: DataFrame) -> DataFrame:
        """
        Fast transform path for aggregations
        """
        obj = self._obj_with_exclusions

        # for each col, reshape to size of original frame by take operation
        ids, _, ngroup = self.grouper.group_info
        result = result.reindex(self.grouper.result_index, copy=False)
        output = [
            algorithms.take_nd(result.iloc[:, i].values, ids)
            for i, _ in enumerate(result.columns)
        ]

        return self.obj._constructor._from_arrays(
            output, columns=result.columns, index=obj.index
        )

    def _define_paths(self, func, *args, **kwargs):
        if isinstance(func, str):
            fast_path = lambda group: getattr(group, func)(*args, **kwargs)
            slow_path = lambda group: group.apply(
                lambda x: getattr(x, func)(*args, **kwargs), axis=self.axis
            )
        else:
            fast_path = lambda group: func(group, *args, **kwargs)
            slow_path = lambda group: group.apply(
                lambda x: func(x, *args, **kwargs), axis=self.axis
            )
        return fast_path, slow_path

    def _choose_path(self, fast_path: Callable, slow_path: Callable, group: DataFrame):
        path = slow_path
        res = slow_path(group)

        # if we make it here, test if we can use the fast path
        try:
            res_fast = fast_path(group)
        except AssertionError:
            raise  # pragma: no cover
        except Exception:
            # GH#29631 For user-defined function, we can't predict what may be
            #  raised; see test_transform.test_transform_fastpath_raises
            return path, res

        # verify fast path does not change columns (and names), otherwise
        # its results cannot be joined with those of the slow path
        if not isinstance(res_fast, DataFrame):
            return path, res

        if not res_fast.columns.equals(group.columns):
            return path, res

        if res_fast.equals(res):
            path = fast_path

        return path, res

    def _transform_item_by_item(self, obj: DataFrame, wrapper) -> DataFrame:
        # iterate through columns
        output = {}
        inds = []
        for i, col in enumerate(obj):
            try:
                output[col] = self[col].transform(wrapper)
            except TypeError:
                # e.g. trying to call nanmean with string values
                pass
            else:
                inds.append(i)

        if not output:
            raise TypeError("Transform function invalid for data types")

        columns = obj.columns
        if len(output) < len(obj.columns):
            columns = columns.take(inds)

        return self.obj._constructor(output, index=obj.index, columns=columns)

    def filter(self, func, dropna=True, *args, **kwargs):
        """
        Return a copy of a DataFrame excluding filtered elements.

        Elements from groups are filtered if they do not satisfy the
        boolean criterion specified by func.

        Parameters
        ----------
        func : function
            Function to apply to each subframe. Should return True or False.
        dropna : Drop groups that do not pass the filter. True by default;
            If False, groups that evaluate False are filled with NaNs.

        Returns
        -------
        filtered : DataFrame

        Notes
        -----
        Each subframe is endowed the attribute 'name' in case you need to know
        which group you are working on.

        Functions that mutate the passed object can produce unexpected
        behavior or errors and are not supported. See :ref:`udf-mutation`
        for more details.

        Examples
        --------
        >>> df = pd.DataFrame({'A' : ['foo', 'bar', 'foo', 'bar',
        ...                           'foo', 'bar'],
        ...                    'B' : [1, 2, 3, 4, 5, 6],
        ...                    'C' : [2.0, 5., 8., 1., 2., 9.]})
        >>> grouped = df.groupby('A')
        >>> grouped.filter(lambda x: x['B'].mean() > 3.)
             A  B    C
        1  bar  2  5.0
        3  bar  4  1.0
        5  bar  6  9.0
        """
        indices = []

        obj = self._selected_obj
        gen = self.grouper.get_iterator(obj, axis=self.axis)

        for name, group in gen:
            object.__setattr__(group, "name", name)

            res = func(group, *args, **kwargs)

            try:
                res = res.squeeze()
            except AttributeError:  # allow e.g., scalars and frames to pass
                pass

            # interpret the result of the filter
            if is_bool(res) or (is_scalar(res) and isna(res)):
                if res and notna(res):
                    indices.append(self._get_index(name))
            else:
                # non scalars aren't allowed
                raise TypeError(
                    f"filter function returned a {type(res).__name__}, "
                    "but expected a scalar bool"
                )

        return self._apply_filter(indices, dropna)

    def __getitem__(self, key):
        if self.axis == 1:
            # GH 37725
            raise ValueError("Cannot subset columns when using axis=1")
        # per GH 23566
        if isinstance(key, tuple) and len(key) > 1:
            # if len == 1, then it becomes a SeriesGroupBy and this is actually
            # valid syntax, so don't raise warning
            warnings.warn(
                "Indexing with multiple keys (implicitly converted to a tuple "
                "of keys) will be deprecated, use a list instead.",
                FutureWarning,
                stacklevel=2,
            )
        return super().__getitem__(key)

    def _gotitem(self, key, ndim: int, subset=None):
        """
        sub-classes to define
        return a sliced object

        Parameters
        ----------
        key : string / list of selections
        ndim : {1, 2}
            requested ndim of result
        subset : object, default None
            subset to act on
        """
        if ndim == 2:
            if subset is None:
                subset = self.obj
            return DataFrameGroupBy(
                subset,
                self.grouper,
                axis=self.axis,
                level=self.level,
                grouper=self.grouper,
                exclusions=self.exclusions,
                selection=key,
                as_index=self.as_index,
                sort=self.sort,
                group_keys=self.group_keys,
                squeeze=self.squeeze,
                observed=self.observed,
                mutated=self.mutated,
                dropna=self.dropna,
            )
        elif ndim == 1:
            if subset is None:
                subset = self.obj[key]
            return SeriesGroupBy(
                subset,
                level=self.level,
                grouper=self.grouper,
                selection=key,
                sort=self.sort,
                group_keys=self.group_keys,
                squeeze=self.squeeze,
                observed=self.observed,
                dropna=self.dropna,
            )

        raise AssertionError("invalid ndim for _gotitem")

    def _wrap_frame_output(self, result, obj: DataFrame) -> DataFrame:
        result_index = self.grouper.levels[0]

        if self.axis == 0:
            return self.obj._constructor(
                result, index=obj.columns, columns=result_index
            ).T
        else:
            return self.obj._constructor(result, index=obj.index, columns=result_index)

    def _get_data_to_aggregate(self) -> Manager2D:
        obj = self._obj_with_exclusions
        if self.axis == 1:
            return obj.T._mgr
        else:
            return obj._mgr

    def _insert_inaxis_grouper_inplace(self, result: DataFrame) -> None:
        # zip in reverse so we can always insert at loc 0
        columns = result.columns
        for name, lev, in_axis in zip(
            reversed(self.grouper.names),
            reversed(self.grouper.get_group_levels()),
            reversed([grp.in_axis for grp in self.grouper.groupings]),
        ):
            # GH #28549
            # When using .apply(-), name will be in columns already
            if in_axis and name not in columns:
                result.insert(0, name, lev)

    def _wrap_aggregated_output(
        self,
        output: Mapping[base.OutputKey, Series | ArrayLike],
    ) -> DataFrame:
        """
        Wraps the output of DataFrameGroupBy aggregations into the expected result.

        Parameters
        ----------
        output : Mapping[base.OutputKey, Union[Series, np.ndarray]]
           Data to wrap.

        Returns
        -------
        DataFrame
        """
        indexed_output = {key.position: val for key, val in output.items()}
        columns = Index([key.label for key in output])
        columns._set_names(self._obj_with_exclusions._get_axis(1 - self.axis).names)

        result = self.obj._constructor(indexed_output)
        result.columns = columns

        if not self.as_index:
            self._insert_inaxis_grouper_inplace(result)
            result = result._consolidate()
        else:
            result.index = self.grouper.result_index

        if self.axis == 1:
            result = result.T

        return self._reindex_output(result)

    def _wrap_transformed_output(
        self, output: Mapping[base.OutputKey, Series | ArrayLike]
    ) -> DataFrame:
        """
        Wraps the output of DataFrameGroupBy transformations into the expected result.

        Parameters
        ----------
        output : Mapping[base.OutputKey, Union[Series, np.ndarray, ExtensionArray]]
            Data to wrap.

        Returns
        -------
        DataFrame
        """
        indexed_output = {key.position: val for key, val in output.items()}
        result = self.obj._constructor(indexed_output)

        if self.axis == 1:
            result = result.T
            result.columns = self.obj.columns
        else:
            columns = Index(key.label for key in output)
            columns.name = self.obj.columns.name
            result.columns = columns

        result.index = self.obj.index

        return result

    def _wrap_agged_manager(self, mgr: Manager2D) -> DataFrame:
        if not self.as_index:
            index = np.arange(mgr.shape[1])
            mgr.set_axis(1, ibase.Index(index), verify_integrity=False)
            result = self.obj._constructor(mgr)

            self._insert_inaxis_grouper_inplace(result)
            result = result._consolidate()
        else:
            index = self.grouper.result_index
            mgr.set_axis(1, index, verify_integrity=False)
            result = self.obj._constructor(mgr)

        if self.axis == 1:
            result = result.T

        return self._reindex_output(result)._convert(datetime=True)

    def _iterate_column_groupbys(self):
        for i, colname in enumerate(self._selected_obj.columns):
            yield colname, SeriesGroupBy(
                self._selected_obj.iloc[:, i],
                selection=colname,
                grouper=self.grouper,
                exclusions=self.exclusions,
            )

    def _apply_to_column_groupbys(self, func) -> DataFrame:
        from pandas.core.reshape.concat import concat

        return concat(
            (func(col_groupby) for _, col_groupby in self._iterate_column_groupbys()),
            keys=self._selected_obj.columns,
            axis=1,
        )

    def count(self) -> DataFrame:
        """
        Compute count of group, excluding missing values.

        Returns
        -------
        DataFrame
            Count of values within each group.
        """
        data = self._get_data_to_aggregate()
        ids, _, ngroups = self.grouper.group_info
        mask = ids != -1

        using_array_manager = isinstance(data, ArrayManager)

        def hfunc(bvalues: ArrayLike) -> ArrayLike:
            # TODO(2DEA): reshape would not be necessary with 2D EAs
            if bvalues.ndim == 1:
                # EA
                masked = mask & ~isna(bvalues).reshape(1, -1)
            else:
                masked = mask & ~isna(bvalues)

            counted = lib.count_level_2d(masked, labels=ids, max_bin=ngroups, axis=1)
            if using_array_manager:
                # count_level_2d return (1, N) array for single column
                # -> extract 1D array
                counted = counted[0, :]
            return counted

        new_mgr = data.grouped_reduce(hfunc)

        # If we are grouping on categoricals we want unobserved categories to
        # return zero, rather than the default of NaN which the reindexing in
        # _wrap_agged_manager() returns. GH 35028
        with com.temp_setattr(self, "observed", True):
            result = self._wrap_agged_manager(new_mgr)

        return self._reindex_output(result, fill_value=0)

    def nunique(self, dropna: bool = True) -> DataFrame:
        """
        Return DataFrame with counts of unique elements in each position.

        Parameters
        ----------
        dropna : bool, default True
            Don't include NaN in the counts.

        Returns
        -------
        nunique: DataFrame

        Examples
        --------
        >>> df = pd.DataFrame({'id': ['spam', 'egg', 'egg', 'spam',
        ...                           'ham', 'ham'],
        ...                    'value1': [1, 5, 5, 2, 5, 5],
        ...                    'value2': list('abbaxy')})
        >>> df
             id  value1 value2
        0  spam       1      a
        1   egg       5      b
        2   egg       5      b
        3  spam       2      a
        4   ham       5      x
        5   ham       5      y

        >>> df.groupby('id').nunique()
              value1  value2
        id
        egg        1       1
        ham        1       2
        spam       2       1

        Check for rows with the same id but conflicting values:

        >>> df.groupby('id').filter(lambda g: (g.nunique() > 1).any())
             id  value1 value2
        0  spam       1      a
        3  spam       2      a
        4   ham       5      x
        5   ham       5      y
        """
        from pandas.core.reshape.concat import concat

        # TODO: this is duplicative of how GroupBy naturally works
        # Try to consolidate with normal wrapping functions

        obj = self._obj_with_exclusions
        axis_number = obj._get_axis_number(self.axis)
        other_axis = int(not axis_number)
        if axis_number == 0:
            iter_func = obj.items
        else:
            iter_func = obj.iterrows

        results = concat(
            [
                SeriesGroupBy(content, selection=label, grouper=self.grouper).nunique(
                    dropna
                )
                for label, content in iter_func()
            ],
            axis=1,
        )
        results = cast(DataFrame, results)

        if axis_number == 1:
            results = results.T

        results._get_axis(other_axis).names = obj._get_axis(other_axis).names

        if not self.as_index:
            results.index = ibase.default_index(len(results))
            self._insert_inaxis_grouper_inplace(results)
        return results

    @Appender(DataFrame.idxmax.__doc__)
    def idxmax(self, axis=0, skipna: bool = True):
        axis = DataFrame._get_axis_number(axis)
        numeric_only = None if axis == 0 else False

        def func(df):
            # NB: here we use numeric_only=None, in DataFrame it is False GH#38217
            res = df._reduce(
                nanops.nanargmax,
                "argmax",
                axis=axis,
                skipna=skipna,
                numeric_only=numeric_only,
            )
            indices = res._values
            index = df._get_axis(axis)
            result = [index[i] if i >= 0 else np.nan for i in indices]
            return df._constructor_sliced(result, index=res.index)

        return self._python_apply_general(func, self._obj_with_exclusions)

    @Appender(DataFrame.idxmin.__doc__)
    def idxmin(self, axis=0, skipna: bool = True):
        axis = DataFrame._get_axis_number(axis)
        numeric_only = None if axis == 0 else False

        def func(df):
            # NB: here we use numeric_only=None, in DataFrame it is False GH#38217
            res = df._reduce(
                nanops.nanargmin,
                "argmin",
                axis=axis,
                skipna=skipna,
                numeric_only=numeric_only,
            )
            indices = res._values
            index = df._get_axis(axis)
            result = [index[i] if i >= 0 else np.nan for i in indices]
            return df._constructor_sliced(result, index=res.index)

        return self._python_apply_general(func, self._obj_with_exclusions)

    boxplot = boxplot_frame_groupby<|MERGE_RESOLUTION|>--- conflicted
+++ resolved
@@ -1144,28 +1144,9 @@
             #  `alt` directly instead of `lambda x: alt(x, axis=self.axis)`
             res_ser = sgb.aggregate(alt)  # this will go through sgb._python_agg_general
 
-<<<<<<< HEAD
-            # In the case of object dtype block, it may have been split
-            #  in the operation.  We un-split here.
-            result = result._consolidate()
-            # unwrap DataFrame/Series to get array
-            mgr = result._mgr
-            arrays = mgr.arrays
-            if len(arrays) != 1:
-                # We've split an object block! Everything we've assumed
-                # about a single block input returning a single block output
-                # is a lie. See eg GH-39329
-                mgr = cast(Manager2D, mgr)
-                return mgr.as_array()
-            else:
-                # We are a single block from a BlockManager
-                # or one array from SingleArrayManager
-                return arrays[0]
-=======
             # unwrap Series to get array
             res_values = res_ser._mgr.arrays[0]
             return cast_agg_result(res_values, values)
->>>>>>> 0acbff88
 
         def array_func(values: ArrayLike) -> ArrayLike:
 
