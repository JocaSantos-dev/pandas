"""
Define the SeriesGroupBy and DataFrameGroupBy
classes that hold the groupby interfaces (and some implementations).

These are user facing as the result of the ``df.groupby(...)`` operations,
which here returns a DataFrameGroupBy object.
"""

from collections import OrderedDict, abc, namedtuple
import copy
from functools import partial
from textwrap import dedent
import typing
from typing import Any, Callable, FrozenSet, Iterator, List, Type, Union
import warnings

import numpy as np

from pandas._libs import Timestamp, lib
from pandas.compat import PY36
from pandas.errors import AbstractMethodError
from pandas.util._decorators import Appender, Substitution

from pandas.core.dtypes.cast import (
    maybe_convert_objects, maybe_downcast_to_dtype)
from pandas.core.dtypes.common import (
    ensure_int64, ensure_platform_int, is_bool, is_datetimelike,
    is_integer_dtype, is_interval_dtype, is_numeric_dtype, is_object_dtype,
    is_scalar)
from pandas.core.dtypes.missing import isna, notna

from pandas._typing import FrameOrSeries
import pandas.core.algorithms as algorithms
from pandas.core.base import DataError, SpecificationError
import pandas.core.common as com
from pandas.core.frame import DataFrame
from pandas.core.generic import NDFrame, _shared_docs
from pandas.core.groupby import base
from pandas.core.groupby.groupby import (
    GroupBy, _apply_docs, _transform_template)
from pandas.core.index import Index, MultiIndex
import pandas.core.indexes.base as ibase
from pandas.core.internals import BlockManager, make_block
from pandas.core.series import Series
from pandas.core.sparse.frame import SparseDataFrame

from pandas.plotting import boxplot_frame_groupby

NamedAgg = namedtuple("NamedAgg", ["column", "aggfunc"])
# TODO(typing) the return value on this callable should be any *scalar*.
AggScalar = Union[str, Callable[..., Any]]


def whitelist_method_generator(base_class: Type[GroupBy],
                               klass: Type[FrameOrSeries],
                               whitelist: FrozenSet[str],
                               ) -> Iterator[str]:
    """
    Yields all GroupBy member defs for DataFrame/Series names in whitelist.

    Parameters
    ----------
    base_class : Groupby class
        base class
    klass : DataFrame or Series class
        class where members are defined.
    whitelist : frozenset
        Set of names of klass methods to be constructed

    Returns
    -------
    The generator yields a sequence of strings, each suitable for exec'ing,
    that define implementations of the named methods for DataFrameGroupBy
    or SeriesGroupBy.

    Since we don't want to override methods explicitly defined in the
    base class, any such name is skipped.
    """
    property_wrapper_template = \
        """@property
def %(name)s(self) :
    \"""%(doc)s\"""
    return self.__getattr__('%(name)s')"""

    for name in whitelist:
        # don't override anything that was explicitly defined
        # in the base class
        if hasattr(base_class, name):
            continue
        # ugly, but we need the name string itself in the method.
        f = getattr(klass, name)
        doc = f.__doc__
        doc = doc if type(doc) == str else ''
        wrapper_template = property_wrapper_template
        params = {'name': name, 'doc': doc}
        yield wrapper_template % params


class NDFrameGroupBy(GroupBy):

    def _iterate_slices(self):
        if self.axis == 0:
            # kludge
            if self._selection is None:
                slice_axis = self.obj.columns
            else:
                slice_axis = self._selection_list
            slicer = lambda x: self.obj[x]
        else:
            slice_axis = self.obj.index
            slicer = self.obj.xs

        for val in slice_axis:
            if val in self.exclusions:
                continue
            yield val, slicer(val)

    def _cython_agg_general(self, how, alt=None, numeric_only=True,
                            min_count=-1):
        new_items, new_blocks = self._cython_agg_blocks(
            how, alt=alt, numeric_only=numeric_only, min_count=min_count)
        return self._wrap_agged_blocks(new_items, new_blocks)

    _block_agg_axis = 0

    def _cython_agg_blocks(self, how, alt=None, numeric_only=True,
                           min_count=-1):
        # TODO: the actual managing of mgr_locs is a PITA
        # here, it should happen via BlockManager.combine

        data, agg_axis = self._get_data_to_aggregate()

        if numeric_only:
            data = data.get_numeric_data(copy=False)

        new_blocks = []
        new_items = []
        deleted_items = []
        for block in data.blocks:

            locs = block.mgr_locs.as_array
            try:
                result, _ = self.grouper.aggregate(
                    block.values, how, axis=agg_axis, min_count=min_count)
            except NotImplementedError:
                # generally if we have numeric_only=False
                # and non-applicable functions
                # try to python agg

                if alt is None:
                    # we cannot perform the operation
                    # in an alternate way, exclude the block
                    deleted_items.append(locs)
                    continue

                # call our grouper again with only this block
                from pandas.core.groupby.groupby import groupby

                obj = self.obj[data.items[locs]]
                s = groupby(obj, self.grouper)
                result = s.aggregate(lambda x: alt(x, axis=self.axis))

            finally:

                # see if we can cast the block back to the original dtype
                result = block._try_coerce_and_cast_result(result)
                newb = block.make_block(result)

            new_items.append(locs)
            new_blocks.append(newb)

        if len(new_blocks) == 0:
            raise DataError('No numeric types to aggregate')

        # reset the locs in the blocks to correspond to our
        # current ordering
        indexer = np.concatenate(new_items)
        new_items = data.items.take(np.sort(indexer))

        if len(deleted_items):

            # we need to adjust the indexer to account for the
            # items we have removed
            # really should be done in internals :<

            deleted = np.concatenate(deleted_items)
            ai = np.arange(len(data))
            mask = np.zeros(len(data))
            mask[deleted] = 1
            indexer = (ai - mask.cumsum())[indexer]

        offset = 0
        for b in new_blocks:
            loc = len(b.mgr_locs)
            b.mgr_locs = indexer[offset:(offset + loc)]
            offset += loc

        return new_items, new_blocks

    def aggregate(self, func, *args, **kwargs):
        _level = kwargs.pop('_level', None)

        relabeling = func is None and _is_multi_agg_with_relabel(**kwargs)
        if relabeling:
            func, columns, order = _normalize_keyword_aggregation(kwargs)

            kwargs = {}
        elif func is None:
            # nicer error message
            raise TypeError("Must provide 'func' or tuples of "
                            "'(column, aggfunc).")

        result, how = self._aggregate(func, _level=_level, *args, **kwargs)
        if how is None:
            return result

        if result is None:

            # grouper specific aggregations
            if self.grouper.nkeys > 1:
                return self._python_agg_general(func, *args, **kwargs)
            else:

                # try to treat as if we are passing a list
                try:
                    assert not args and not kwargs
                    result = self._aggregate_multiple_funcs(
                        [func], _level=_level, _axis=self.axis)

                    result.columns = Index(
                        result.columns.levels[0],
                        name=self._selected_obj.columns.name)

                    if isinstance(self.obj, SparseDataFrame):
                        # Backwards compat for groupby.agg() with sparse
                        # values. concat no longer converts DataFrame[Sparse]
                        # to SparseDataFrame, so we do it here.
                        result = SparseDataFrame(result._data)
                except Exception:
                    result = self._aggregate_generic(func, *args, **kwargs)

        if not self.as_index:
            self._insert_inaxis_grouper_inplace(result)
            result.index = np.arange(len(result))

        if relabeling:
            result = result[order]
            result.columns = columns

        return result._convert(datetime=True)

    agg = aggregate

    def _aggregate_generic(self, func, *args, **kwargs):
        if self.grouper.nkeys != 1:
            raise AssertionError('Number of keys must be 1')

        axis = self.axis
        obj = self._obj_with_exclusions

        result = OrderedDict()
        if axis != obj._info_axis_number:
            try:
                for name, data in self:
                    result[name] = self._try_cast(func(data, *args, **kwargs),
                                                  data)
            except Exception:
                return self._aggregate_item_by_item(func, *args, **kwargs)
        else:
            for name in self.indices:
                try:
                    data = self.get_group(name, obj=obj)
                    result[name] = self._try_cast(func(data, *args, **kwargs),
                                                  data)
                except Exception:
                    wrapper = lambda x: func(x, *args, **kwargs)
                    result[name] = data.apply(wrapper, axis=axis)

        return self._wrap_generic_output(result, obj)

    def _wrap_aggregated_output(self, output, names=None):
        raise AbstractMethodError(self)

    def _aggregate_item_by_item(self, func, *args, **kwargs):
        # only for axis==0

        obj = self._obj_with_exclusions
        result = OrderedDict()
        cannot_agg = []
        errors = None
        for item in obj:
            try:
                data = obj[item]
                colg = SeriesGroupBy(data, selection=item,
                                     grouper=self.grouper)

                cast = self._transform_should_cast(func)

                result[item] = colg.aggregate(func, *args, **kwargs)
                if cast:
                    result[item] = self._try_cast(result[item], data)

            except ValueError:
                cannot_agg.append(item)
                continue
            except TypeError as e:
                cannot_agg.append(item)
                errors = e
                continue

        result_columns = obj.columns
        if cannot_agg:
            result_columns = result_columns.drop(cannot_agg)

            # GH6337
            if not len(result_columns) and errors is not None:
                raise errors

        return DataFrame(result, columns=result_columns)

    def _decide_output_index(self, output, labels):
        if len(output) == len(labels):
            output_keys = labels
        else:
            output_keys = sorted(output)
            try:
                output_keys.sort()
            except Exception:  # pragma: no cover
                pass

            if isinstance(labels, MultiIndex):
                output_keys = MultiIndex.from_tuples(output_keys,
                                                     names=labels.names)

        return output_keys

    def _wrap_applied_output(self, keys, values, not_indexed_same=False):
        from pandas.core.index import _all_indexes_same

        if len(keys) == 0:
            return DataFrame(index=keys)

        key_names = self.grouper.names

        # GH12824.
        def first_not_none(values):
            try:
                return next(com._not_none(*values))
            except StopIteration:
                return None

        v = first_not_none(values)

        if v is None:
            # GH9684. If all values are None, then this will throw an error.
            # We'd prefer it return an empty dataframe.
            return DataFrame()
        elif isinstance(v, DataFrame):
            return self._concat_objects(keys, values,
                                        not_indexed_same=not_indexed_same)
        elif self.grouper.groupings is not None:
            if len(self.grouper.groupings) > 1:
                key_index = self.grouper.result_index

            else:
                ping = self.grouper.groupings[0]
                if len(keys) == ping.ngroups:
                    key_index = ping.group_index
                    key_index.name = key_names[0]

                    key_lookup = Index(keys)
                    indexer = key_lookup.get_indexer(key_index)

                    # reorder the values
                    values = [values[i] for i in indexer]
                else:

                    key_index = Index(keys, name=key_names[0])

                # don't use the key indexer
                if not self.as_index:
                    key_index = None

            # make Nones an empty object
            v = first_not_none(values)
            if v is None:
                return DataFrame()
            elif isinstance(v, NDFrame):
                values = [
                    x if x is not None else
                    v._constructor(**v._construct_axes_dict())
                    for x in values
                ]

            v = values[0]

            if isinstance(v, (np.ndarray, Index, Series)):
                if isinstance(v, Series):
                    applied_index = self._selected_obj._get_axis(self.axis)
                    all_indexed_same = _all_indexes_same([
                        x.index for x in values
                    ])
                    singular_series = (len(values) == 1 and
                                       applied_index.nlevels == 1)

                    # GH3596
                    # provide a reduction (Frame -> Series) if groups are
                    # unique
                    if self.squeeze:
                        # assign the name to this series
                        if singular_series:
                            values[0].name = keys[0]

                            # GH2893
                            # we have series in the values array, we want to
                            # produce a series:
                            # if any of the sub-series are not indexed the same
                            # OR we don't have a multi-index and we have only a
                            # single values
                            return self._concat_objects(
                                keys, values, not_indexed_same=not_indexed_same
                            )

                        # still a series
                        # path added as of GH 5545
                        elif all_indexed_same:
                            from pandas.core.reshape.concat import concat
                            return concat(values)

                    if not all_indexed_same:
                        # GH 8467
                        return self._concat_objects(
                            keys, values, not_indexed_same=True,
                        )

                try:
                    if self.axis == 0:
                        # GH6124 if the list of Series have a consistent name,
                        # then propagate that name to the result.
                        index = v.index.copy()
                        if index.name is None:
                            # Only propagate the series name to the result
                            # if all series have a consistent name.  If the
                            # series do not have a consistent name, do
                            # nothing.
                            names = {v.name for v in values}
                            if len(names) == 1:
                                index.name = list(names)[0]

                        # normally use vstack as its faster than concat
                        # and if we have mi-columns
                        if (isinstance(v.index, MultiIndex) or
                                key_index is None or
                                isinstance(key_index, MultiIndex)):
                            stacked_values = np.vstack([
                                np.asarray(v) for v in values
                            ])
                            result = DataFrame(stacked_values, index=key_index,
                                               columns=index)
                        else:
                            # GH5788 instead of stacking; concat gets the
                            # dtypes correct
                            from pandas.core.reshape.concat import concat
                            result = concat(values, keys=key_index,
                                            names=key_index.names,
                                            axis=self.axis).unstack()
                            result.columns = index
                    else:
                        stacked_values = np.vstack([np.asarray(v)
                                                    for v in values])
                        result = DataFrame(stacked_values.T, index=v.index,
                                           columns=key_index)

                except (ValueError, AttributeError):
                    # GH1738: values is list of arrays of unequal lengths fall
                    # through to the outer else caluse
                    return Series(values, index=key_index,
                                  name=self._selection_name)

                # if we have date/time like in the original, then coerce dates
                # as we are stacking can easily have object dtypes here
                so = self._selected_obj
                if so.ndim == 2 and so.dtypes.apply(is_datetimelike).any():
<<<<<<< HEAD
                    result = _recast_datetimelike_result(result)
=======
                    result = result.apply(
                        lambda x: to_numeric(x, errors='ignore'))
                    date_cols = self._selected_obj.select_dtypes(
                        include=['datetime', 'timedelta']).columns
                    date_cols = date_cols.intersection(result.columns)
                    result[date_cols] = (result[date_cols]
                                         ._convert(datetime=True,
                                                   coerce=True))
>>>>>>> c9182df8
                else:
                    result = result._convert(datetime=True)

                return self._reindex_output(result)

            # values are not series or array-like but scalars
            else:
                # only coerce dates if we find at least 1 datetime
                coerce = any(isinstance(x, Timestamp) for x in values)
                # self._selection_name not passed through to Series as the
                # result should not take the name of original selection
                # of columns
                return (Series(values, index=key_index)
                        ._convert(datetime=True,
                                  coerce=coerce))

        else:
            # Handle cases like BinGrouper
            return self._concat_objects(keys, values,
                                        not_indexed_same=not_indexed_same)

    def _transform_general(self, func, *args, **kwargs):
        from pandas.core.reshape.concat import concat

        applied = []
        obj = self._obj_with_exclusions
        gen = self.grouper.get_iterator(obj, axis=self.axis)
        fast_path, slow_path = self._define_paths(func, *args, **kwargs)

        path = None
        for name, group in gen:
            object.__setattr__(group, 'name', name)

            if path is None:
                # Try slow path and fast path.
                try:
                    path, res = self._choose_path(fast_path, slow_path, group)
                except TypeError:
                    return self._transform_item_by_item(obj, fast_path)
                except ValueError:
                    msg = 'transform must return a scalar value for each group'
                    raise ValueError(msg)
            else:
                res = path(group)

            if isinstance(res, Series):

                # we need to broadcast across the
                # other dimension; this will preserve dtypes
                # GH14457
                if not np.prod(group.shape):
                    continue
                elif res.index.is_(obj.index):
                    r = concat([res] * len(group.columns), axis=1)
                    r.columns = group.columns
                    r.index = group.index
                else:
                    r = DataFrame(
                        np.concatenate([res.values] * len(group.index)
                                       ).reshape(group.shape),
                        columns=group.columns, index=group.index)

                applied.append(r)
            else:
                applied.append(res)

        concat_index = obj.columns if self.axis == 0 else obj.index
        concatenated = concat(applied, join_axes=[concat_index],
                              axis=self.axis, verify_integrity=False)
        return self._set_result_index_ordered(concatenated)

    @Substitution(klass='DataFrame', selected='')
    @Appender(_transform_template)
    def transform(self, func, *args, **kwargs):

        # optimized transforms
        func = self._is_cython_func(func) or func
        if isinstance(func, str):
            if func in base.cython_transforms:
                # cythonized transform
                return getattr(self, func)(*args, **kwargs)
            else:
                # cythonized aggregation and merge
                result = getattr(self, func)(*args, **kwargs)
        else:
            return self._transform_general(func, *args, **kwargs)

        # a reduction transform
        if not isinstance(result, DataFrame):
            return self._transform_general(func, *args, **kwargs)

        obj = self._obj_with_exclusions

        # nuiscance columns
        if not result.columns.equals(obj.columns):
            return self._transform_general(func, *args, **kwargs)

        return self._transform_fast(result, obj, func)

    def _transform_fast(self, result, obj, func_nm):
        """
        Fast transform path for aggregations
        """
        # if there were groups with no observations (Categorical only?)
        # try casting data to original dtype
        cast = self._transform_should_cast(func_nm)

        # for each col, reshape to to size of original frame
        # by take operation
        ids, _, ngroup = self.grouper.group_info
        output = []
        for i, _ in enumerate(result.columns):
            res = algorithms.take_1d(result.iloc[:, i].values, ids)
            if cast:
                res = self._try_cast(res, obj.iloc[:, i])
            output.append(res)

        return DataFrame._from_arrays(output, columns=result.columns,
                                      index=obj.index)

    def _define_paths(self, func, *args, **kwargs):
        if isinstance(func, str):
            fast_path = lambda group: getattr(group, func)(*args, **kwargs)
            slow_path = lambda group: group.apply(
                lambda x: getattr(x, func)(*args, **kwargs), axis=self.axis)
        else:
            fast_path = lambda group: func(group, *args, **kwargs)
            slow_path = lambda group: group.apply(
                lambda x: func(x, *args, **kwargs), axis=self.axis)
        return fast_path, slow_path

    def _choose_path(self, fast_path, slow_path, group):
        path = slow_path
        res = slow_path(group)

        # if we make it here, test if we can use the fast path
        try:
            res_fast = fast_path(group)

            # verify fast path does not change columns (and names), otherwise
            # its results cannot be joined with those of the slow path
            if res_fast.columns != group.columns:
                return path, res
            # verify numerical equality with the slow path
            if res.shape == res_fast.shape:
                res_r = res.values.ravel()
                res_fast_r = res_fast.values.ravel()
                mask = notna(res_r)
                if (res_r[mask] == res_fast_r[mask]).all():
                    path = fast_path
        except Exception:
            pass
        return path, res

    def _transform_item_by_item(self, obj, wrapper):
        # iterate through columns
        output = {}
        inds = []
        for i, col in enumerate(obj):
            try:
                output[col] = self[col].transform(wrapper)
                inds.append(i)
            except Exception:
                pass

        if len(output) == 0:  # pragma: no cover
            raise TypeError('Transform function invalid for data types')

        columns = obj.columns
        if len(output) < len(obj.columns):
            columns = columns.take(inds)

        return DataFrame(output, index=obj.index, columns=columns)

    def filter(self, func, dropna=True, *args, **kwargs):  # noqa
        """
        Return a copy of a DataFrame excluding elements from groups that
        do not satisfy the boolean criterion specified by func.

        Parameters
        ----------
        f : function
            Function to apply to each subframe. Should return True or False.
        dropna : Drop groups that do not pass the filter. True by default;
            if False, groups that evaluate False are filled with NaNs.

        Returns
        -------
        filtered : DataFrame

        Notes
        -----
        Each subframe is endowed the attribute 'name' in case you need to know
        which group you are working on.

        Examples
        --------
        >>> df = pd.DataFrame({'A' : ['foo', 'bar', 'foo', 'bar',
        ...                           'foo', 'bar'],
        ...                    'B' : [1, 2, 3, 4, 5, 6],
        ...                    'C' : [2.0, 5., 8., 1., 2., 9.]})
        >>> grouped = df.groupby('A')
        >>> grouped.filter(lambda x: x['B'].mean() > 3.)
             A  B    C
        1  bar  2  5.0
        3  bar  4  1.0
        5  bar  6  9.0
        """

        indices = []

        obj = self._selected_obj
        gen = self.grouper.get_iterator(obj, axis=self.axis)

        for name, group in gen:
            object.__setattr__(group, 'name', name)

            res = func(group, *args, **kwargs)

            try:
                res = res.squeeze()
            except AttributeError:  # allow e.g., scalars and frames to pass
                pass

            # interpret the result of the filter
            if is_bool(res) or (is_scalar(res) and isna(res)):
                if res and notna(res):
                    indices.append(self._get_index(name))
            else:
                # non scalars aren't allowed
                raise TypeError("filter function returned a %s, "
                                "but expected a scalar bool" %
                                type(res).__name__)

        return self._apply_filter(indices, dropna)


class SeriesGroupBy(GroupBy):
    #
    # Make class defs of attributes on SeriesGroupBy whitelist

    _apply_whitelist = base.series_apply_whitelist
    for _def_str in whitelist_method_generator(
            GroupBy, Series, _apply_whitelist):
        exec(_def_str)

    @property
    def _selection_name(self):
        """
        since we are a series, we by definition only have
        a single name, but may be the result of a selection or
        the name of our object
        """
        if self._selection is None:
            return self.obj.name
        else:
            return self._selection

    _agg_see_also_doc = dedent("""
    See Also
    --------
    pandas.Series.groupby.apply
    pandas.Series.groupby.transform
    pandas.Series.aggregate
    """)

    _agg_examples_doc = dedent("""
    Examples
    --------
    >>> s = pd.Series([1, 2, 3, 4])

    >>> s
    0    1
    1    2
    2    3
    3    4
    dtype: int64

    >>> s.groupby([1, 1, 2, 2]).min()
    1    1
    2    3
    dtype: int64

    >>> s.groupby([1, 1, 2, 2]).agg('min')
    1    1
    2    3
    dtype: int64

    >>> s.groupby([1, 1, 2, 2]).agg(['min', 'max'])
       min  max
    1    1    2
    2    3    4

    The output column names can be controlled by passing
    the desired column names and aggregations as keyword arguments.

    >>> s.groupby([1, 1, 2, 2]).agg(
    ...     minimum='min',
    ...     maximum='max',
    ... )
       minimum  maximum
    1        1        2
    2        3        4
    """)

    @Appender(_apply_docs['template']
              .format(input='series',
                      examples=_apply_docs['series_examples']))
    def apply(self, func, *args, **kwargs):
        return super().apply(func, *args, **kwargs)

    @Substitution(see_also=_agg_see_also_doc,
                  examples=_agg_examples_doc,
                  versionadded='',
                  klass='Series',
                  axis='')
    @Appender(_shared_docs['aggregate'])
    def aggregate(self, func_or_funcs=None, *args, **kwargs):
        _level = kwargs.pop('_level', None)

        relabeling = func_or_funcs is None
        columns = None
        no_arg_message = ("Must provide 'func_or_funcs' or named "
                          "aggregation **kwargs.")
        if relabeling:
            columns = list(kwargs)
            if not PY36:
                # sort for 3.5 and earlier
                columns = list(sorted(columns))

            func_or_funcs = [kwargs[col] for col in columns]
            kwargs = {}
            if not columns:
                raise TypeError(no_arg_message)

        if isinstance(func_or_funcs, str):
            return getattr(self, func_or_funcs)(*args, **kwargs)

        if isinstance(func_or_funcs, abc.Iterable):
            # Catch instances of lists / tuples
            # but not the class list / tuple itself.
            ret = self._aggregate_multiple_funcs(func_or_funcs,
                                                 (_level or 0) + 1)
            if relabeling:
                ret.columns = columns
        else:
            cyfunc = self._is_cython_func(func_or_funcs)
            if cyfunc and not args and not kwargs:
                return getattr(self, cyfunc)()

            if self.grouper.nkeys > 1:
                return self._python_agg_general(func_or_funcs, *args, **kwargs)

            try:
                return self._python_agg_general(func_or_funcs, *args, **kwargs)
            except Exception:
                result = self._aggregate_named(func_or_funcs, *args, **kwargs)

            index = Index(sorted(result), name=self.grouper.names[0])
            ret = Series(result, index=index)

        if not self.as_index:  # pragma: no cover
            print('Warning, ignoring as_index=True')

        # _level handled at higher
        if not _level and isinstance(ret, dict):
            from pandas import concat
            ret = concat(ret, axis=1)
        return ret

    agg = aggregate

    def _aggregate_multiple_funcs(self, arg, _level):
        if isinstance(arg, dict):

            # show the deprecation, but only if we
            # have not shown a higher level one
            # GH 15931
            if isinstance(self._selected_obj, Series) and _level <= 1:
                msg = dedent("""\
                using a dict on a Series for aggregation
                is deprecated and will be removed in a future version. Use \
                named aggregation instead.

                    >>> grouper.agg(name_1=func_1, name_2=func_2)
                """)
                warnings.warn(msg, FutureWarning, stacklevel=3)

            columns = list(arg.keys())
            arg = arg.items()
        elif any(isinstance(x, (tuple, list)) for x in arg):
            arg = [(x, x) if not isinstance(x, (tuple, list)) else x
                   for x in arg]

            # indicated column order
            columns = next(zip(*arg))
        else:
            # list of functions / function names
            columns = []
            for f in arg:
                columns.append(com.get_callable_name(f) or f)

            arg = zip(columns, arg)

        results = OrderedDict()
        for name, func in arg:
            obj = self
            if name in results:
                raise SpecificationError(
                    'Function names must be unique, found multiple named '
                    '{}'.format(name))

            # reset the cache so that we
            # only include the named selection
            if name in self._selected_obj:
                obj = copy.copy(obj)
                obj._reset_cache()
                obj._selection = name
            results[name] = obj.aggregate(func)

        if any(isinstance(x, DataFrame) for x in results.values()):
            # let higher level handle
            if _level:
                return results

        return DataFrame(results, columns=columns)

    def _wrap_output(self, output, index, names=None):
        """ common agg/transform wrapping logic """
        output = output[self._selection_name]

        if names is not None:
            return DataFrame(output, index=index, columns=names)
        else:
            name = self._selection_name
            if name is None:
                name = self._selected_obj.name
            return Series(output, index=index, name=name)

    def _wrap_aggregated_output(self, output, names=None):
        result = self._wrap_output(output=output,
                                   index=self.grouper.result_index,
                                   names=names)
        return self._reindex_output(result)._convert(datetime=True)

    def _wrap_transformed_output(self, output, names=None):
        return self._wrap_output(output=output,
                                 index=self.obj.index,
                                 names=names)

    def _wrap_applied_output(self, keys, values, not_indexed_same=False):
        if len(keys) == 0:
            # GH #6265
            return Series([], name=self._selection_name, index=keys)

        def _get_index():
            if self.grouper.nkeys > 1:
                index = MultiIndex.from_tuples(keys, names=self.grouper.names)
            else:
                index = Index(keys, name=self.grouper.names[0])
            return index

        if isinstance(values[0], dict):
            # GH #823 #24880
            index = _get_index()
            result = self._reindex_output(DataFrame(values, index=index))
            # if self.observed is False,
            # keep all-NaN rows created while re-indexing
            result = result.stack(dropna=self.observed)
            result.name = self._selection_name
            return result

        if isinstance(values[0], Series):
            return self._concat_objects(keys, values,
                                        not_indexed_same=not_indexed_same)
        elif isinstance(values[0], DataFrame):
            # possible that Series -> DataFrame by applied function
            return self._concat_objects(keys, values,
                                        not_indexed_same=not_indexed_same)
        else:
            # GH #6265 #24880
            result = Series(data=values,
                            index=_get_index(),
                            name=self._selection_name)
            return self._reindex_output(result)

    def _aggregate_named(self, func, *args, **kwargs):
        result = OrderedDict()

        for name, group in self:
            group.name = name
            output = func(group, *args, **kwargs)
            if isinstance(output, (Series, Index, np.ndarray)):
                raise Exception('Must produce aggregated value')
            result[name] = self._try_cast(output, group)

        return result

    @Substitution(klass='Series', selected='A.')
    @Appender(_transform_template)
    def transform(self, func, *args, **kwargs):
        func = self._is_cython_func(func) or func

        # if string function
        if isinstance(func, str):
            if func in base.cython_transforms:
                # cythonized transform
                return getattr(self, func)(*args, **kwargs)
            else:
                # cythonized aggregation and merge
                return self._transform_fast(
                    lambda: getattr(self, func)(*args, **kwargs), func)

        # reg transform
        klass = self._selected_obj.__class__
        results = []
        wrapper = lambda x: func(x, *args, **kwargs)
        for name, group in self:
            object.__setattr__(group, 'name', name)
            res = wrapper(group)

            if hasattr(res, 'values'):
                res = res.values

            indexer = self._get_index(name)
            s = klass(res, indexer)
            results.append(s)

        # check for empty "results" to avoid concat ValueError
        if results:
            from pandas.core.reshape.concat import concat
            result = concat(results).sort_index()
        else:
            result = Series()

        # we will only try to coerce the result type if
        # we have a numeric dtype, as these are *always* udfs
        # the cython take a different path (and casting)
        dtype = self._selected_obj.dtype
        if is_numeric_dtype(dtype):
            result = maybe_downcast_to_dtype(result, dtype)

        result.name = self._selected_obj.name
        result.index = self._selected_obj.index
        return result

    def _transform_fast(self, func, func_nm):
        """
        fast version of transform, only applicable to
        builtin/cythonizable functions
        """
        if isinstance(func, str):
            func = getattr(self, func)

        ids, _, ngroup = self.grouper.group_info
        cast = self._transform_should_cast(func_nm)
        out = algorithms.take_1d(func()._values, ids)
        if cast:
            out = self._try_cast(out, self.obj)
        return Series(out, index=self.obj.index, name=self.obj.name)

    def filter(self, func, dropna=True, *args, **kwargs):  # noqa
        """
        Return a copy of a Series excluding elements from groups that
        do not satisfy the boolean criterion specified by func.

        Parameters
        ----------
        func : function
            To apply to each group. Should return True or False.
        dropna : Drop groups that do not pass the filter. True by default;
            if False, groups that evaluate False are filled with NaNs.

        Examples
        --------
        >>> df = pd.DataFrame({'A' : ['foo', 'bar', 'foo', 'bar',
        ...                           'foo', 'bar'],
        ...                    'B' : [1, 2, 3, 4, 5, 6],
        ...                    'C' : [2.0, 5., 8., 1., 2., 9.]})
        >>> grouped = df.groupby('A')
        >>> df.groupby('A').B.filter(lambda x: x.mean() > 3.)
        1    2
        3    4
        5    6
        Name: B, dtype: int64

        Returns
        -------
        filtered : Series
        """
        if isinstance(func, str):
            wrapper = lambda x: getattr(x, func)(*args, **kwargs)
        else:
            wrapper = lambda x: func(x, *args, **kwargs)

        # Interpret np.nan as False.
        def true_and_notna(x, *args, **kwargs):
            b = wrapper(x, *args, **kwargs)
            return b and notna(b)

        try:
            indices = [self._get_index(name) for name, group in self
                       if true_and_notna(group)]
        except ValueError:
            raise TypeError("the filter must return a boolean result")
        except TypeError:
            raise TypeError("the filter must return a boolean result")

        filtered = self._apply_filter(indices, dropna)
        return filtered

    def nunique(self, dropna=True):
        """
        Return number of unique elements in the group.

        Returns
        -------
        Series
            Number of unique values within each group.
        """
        ids, _, _ = self.grouper.group_info

        val = self.obj.get_values()

        try:
            sorter = np.lexsort((val, ids))
        except TypeError:  # catches object dtypes
            msg = 'val.dtype must be object, got {}'.format(val.dtype)
            assert val.dtype == object, msg
            val, _ = algorithms.factorize(val, sort=False)
            sorter = np.lexsort((val, ids))
            _isna = lambda a: a == -1
        else:
            _isna = isna

        ids, val = ids[sorter], val[sorter]

        # group boundaries are where group ids change
        # unique observations are where sorted values change
        idx = np.r_[0, 1 + np.nonzero(ids[1:] != ids[:-1])[0]]
        inc = np.r_[1, val[1:] != val[:-1]]

        # 1st item of each group is a new unique observation
        mask = _isna(val)
        if dropna:
            inc[idx] = 1
            inc[mask] = 0
        else:
            inc[mask & np.r_[False, mask[:-1]]] = 0
            inc[idx] = 1

        out = np.add.reduceat(inc, idx).astype('int64', copy=False)
        if len(ids):
            # NaN/NaT group exists if the head of ids is -1,
            # so remove it from res and exclude its index from idx
            if ids[0] == -1:
                res = out[1:]
                idx = idx[np.flatnonzero(idx)]
            else:
                res = out
        else:
            res = out[1:]
        ri = self.grouper.result_index

        # we might have duplications among the bins
        if len(res) != len(ri):
            res, out = np.zeros(len(ri), dtype=out.dtype), res
            res[ids[idx]] = out

        return Series(res,
                      index=ri,
                      name=self._selection_name)

    @Appender(Series.describe.__doc__)
    def describe(self, **kwargs):
        result = self.apply(lambda x: x.describe(**kwargs))
        if self.axis == 1:
            return result.T
        return result.unstack()

    def value_counts(self, normalize=False, sort=True, ascending=False,
                     bins=None, dropna=True):

        from pandas.core.reshape.tile import cut
        from pandas.core.reshape.merge import _get_join_indexers

        if bins is not None and not np.iterable(bins):
            # scalar bins cannot be done at top level
            # in a backward compatible way
            return self.apply(Series.value_counts,
                              normalize=normalize,
                              sort=sort,
                              ascending=ascending,
                              bins=bins)

        ids, _, _ = self.grouper.group_info
        val = self.obj.get_values()

        # groupby removes null keys from groupings
        mask = ids != -1
        ids, val = ids[mask], val[mask]

        if bins is None:
            lab, lev = algorithms.factorize(val, sort=True)
            llab = lambda lab, inc: lab[inc]
        else:

            # lab is a Categorical with categories an IntervalIndex
            lab = cut(Series(val), bins, include_lowest=True)
            lev = lab.cat.categories
            lab = lev.take(lab.cat.codes)
            llab = lambda lab, inc: lab[inc]._multiindex.codes[-1]

        if is_interval_dtype(lab):
            # TODO: should we do this inside II?
            sorter = np.lexsort((lab.left, lab.right, ids))
        else:
            sorter = np.lexsort((lab, ids))

        ids, lab = ids[sorter], lab[sorter]

        # group boundaries are where group ids change
        idx = np.r_[0, 1 + np.nonzero(ids[1:] != ids[:-1])[0]]

        # new values are where sorted labels change
        lchanges = llab(lab, slice(1, None)) != llab(lab, slice(None, -1))
        inc = np.r_[True, lchanges]
        inc[idx] = True  # group boundaries are also new values
        out = np.diff(np.nonzero(np.r_[inc, True])[0])  # value counts

        # num. of times each group should be repeated
        rep = partial(np.repeat, repeats=np.add.reduceat(inc, idx))

        # multi-index components
        labels = list(map(rep, self.grouper.recons_labels)) + [llab(lab, inc)]
        levels = [ping.group_index for ping in self.grouper.groupings] + [lev]
        names = self.grouper.names + [self._selection_name]

        if dropna:
            mask = labels[-1] != -1
            if mask.all():
                dropna = False
            else:
                out, labels = out[mask], [label[mask] for label in labels]

        if normalize:
            out = out.astype('float')
            d = np.diff(np.r_[idx, len(ids)])
            if dropna:
                m = ids[lab == -1]
                np.add.at(d, m, -1)
                acc = rep(d)[mask]
            else:
                acc = rep(d)
            out /= acc

        if sort and bins is None:
            cat = ids[inc][mask] if dropna else ids[inc]
            sorter = np.lexsort((out if ascending else -out, cat))
            out, labels[-1] = out[sorter], labels[-1][sorter]

        if bins is None:
            mi = MultiIndex(levels=levels, codes=labels, names=names,
                            verify_integrity=False)

            if is_integer_dtype(out):
                out = ensure_int64(out)
            return Series(out, index=mi, name=self._selection_name)

        # for compat. with libgroupby.value_counts need to ensure every
        # bin is present at every index level, null filled with zeros
        diff = np.zeros(len(out), dtype='bool')
        for lab in labels[:-1]:
            diff |= np.r_[True, lab[1:] != lab[:-1]]

        ncat, nbin = diff.sum(), len(levels[-1])

        left = [np.repeat(np.arange(ncat), nbin),
                np.tile(np.arange(nbin), ncat)]

        right = [diff.cumsum() - 1, labels[-1]]

        _, idx = _get_join_indexers(left, right, sort=False, how='left')
        out = np.where(idx != -1, out[idx], 0)

        if sort:
            sorter = np.lexsort((out if ascending else -out, left[0]))
            out, left[-1] = out[sorter], left[-1][sorter]

        # build the multi-index w/ full levels
        codes = list(map(lambda lab: np.repeat(lab[diff], nbin), labels[:-1]))
        codes.append(left[-1])

        mi = MultiIndex(levels=levels, codes=codes, names=names,
                        verify_integrity=False)

        if is_integer_dtype(out):
            out = ensure_int64(out)
        return Series(out, index=mi, name=self._selection_name)

    def count(self):
        """
        Compute count of group, excluding missing values.

        Returns
        -------
        Series
            Count of values within each group.
        """
        ids, _, ngroups = self.grouper.group_info
        val = self.obj.get_values()

        mask = (ids != -1) & ~isna(val)
        ids = ensure_platform_int(ids)
        minlength = ngroups or 0
        out = np.bincount(ids[mask], minlength=minlength)

        return Series(out,
                      index=self.grouper.result_index,
                      name=self._selection_name,
                      dtype='int64')

    def _apply_to_column_groupbys(self, func):
        """ return a pass thru """
        return func(self)

    def pct_change(self, periods=1, fill_method='pad', limit=None, freq=None):
        """Calculate pct_change of each value to previous entry in group"""
        # TODO: Remove this conditional when #23918 is fixed
        if freq:
            return self.apply(lambda x: x.pct_change(periods=periods,
                                                     fill_method=fill_method,
                                                     limit=limit, freq=freq))
        filled = getattr(self, fill_method)(limit=limit)
        fill_grp = filled.groupby(self.grouper.labels)
        shifted = fill_grp.shift(periods=periods, freq=freq)

        return (filled / shifted) - 1


class DataFrameGroupBy(NDFrameGroupBy):

    _apply_whitelist = base.dataframe_apply_whitelist

    #
    # Make class defs of attributes on DataFrameGroupBy whitelist.
    for _def_str in whitelist_method_generator(
            GroupBy, DataFrame, _apply_whitelist):
        exec(_def_str)

    _block_agg_axis = 1

    _agg_see_also_doc = dedent("""
    See Also
    --------
    pandas.DataFrame.groupby.apply
    pandas.DataFrame.groupby.transform
    pandas.DataFrame.aggregate
    """)

    _agg_examples_doc = dedent("""
    Examples
    --------

    >>> df = pd.DataFrame({'A': [1, 1, 2, 2],
    ...                    'B': [1, 2, 3, 4],
    ...                    'C': np.random.randn(4)})

    >>> df
       A  B         C
    0  1  1  0.362838
    1  1  2  0.227877
    2  2  3  1.267767
    3  2  4 -0.562860

    The aggregation is for each column.

    >>> df.groupby('A').agg('min')
       B         C
    A
    1  1  0.227877
    2  3 -0.562860

    Multiple aggregations

    >>> df.groupby('A').agg(['min', 'max'])
        B             C
      min max       min       max
    A
    1   1   2  0.227877  0.362838
    2   3   4 -0.562860  1.267767

    Select a column for aggregation

    >>> df.groupby('A').B.agg(['min', 'max'])
       min  max
    A
    1    1    2
    2    3    4

    Different aggregations per column

    >>> df.groupby('A').agg({'B': ['min', 'max'], 'C': 'sum'})
        B             C
      min max       sum
    A
    1   1   2  0.590716
    2   3   4  0.704907

    To control the output names with different aggregations per column,
    pandas supports "named aggregation"

    >>> df.groupby("A").agg(
    ...     b_min=pd.NamedAgg(column="B", aggfunc="min"),
    ...     c_sum=pd.NamedAgg(column="C", aggfunc="sum"))
       b_min     c_sum
    A
    1      1 -1.956929
    2      3 -0.322183

    - The keywords are the *output* column names
    - The values are tuples whose first element is the column to select
      and the second element is the aggregation to apply to that column.
      Pandas provides the ``pandas.NamedAgg`` namedtuple with the fields
      ``['column', 'aggfunc']`` to make it clearer what the arguments are.
      As usual, the aggregation can be a callable or a string alias.

    See :ref:`groupby.aggregate.named` for more.
    """)

    @Substitution(see_also=_agg_see_also_doc,
                  examples=_agg_examples_doc,
                  versionadded='',
                  klass='DataFrame',
                  axis='')
    @Appender(_shared_docs['aggregate'])
    def aggregate(self, arg=None, *args, **kwargs):
        return super().aggregate(arg, *args, **kwargs)

    agg = aggregate

    def _gotitem(self, key, ndim, subset=None):
        """
        sub-classes to define
        return a sliced object

        Parameters
        ----------
        key : string / list of selections
        ndim : 1,2
            requested ndim of result
        subset : object, default None
            subset to act on
        """

        if ndim == 2:
            if subset is None:
                subset = self.obj
            return DataFrameGroupBy(subset, self.grouper, selection=key,
                                    grouper=self.grouper,
                                    exclusions=self.exclusions,
                                    as_index=self.as_index,
                                    observed=self.observed)
        elif ndim == 1:
            if subset is None:
                subset = self.obj[key]
            return SeriesGroupBy(subset, selection=key,
                                 grouper=self.grouper,
                                 observed=self.observed)

        raise AssertionError("invalid ndim for _gotitem")

    def _wrap_generic_output(self, result, obj):
        result_index = self.grouper.levels[0]

        if self.axis == 0:
            return DataFrame(result, index=obj.columns,
                             columns=result_index).T
        else:
            return DataFrame(result, index=obj.index,
                             columns=result_index)

    def _get_data_to_aggregate(self):
        obj = self._obj_with_exclusions
        if self.axis == 1:
            return obj.T._data, 1
        else:
            return obj._data, 1

    def _insert_inaxis_grouper_inplace(self, result):
        # zip in reverse so we can always insert at loc 0
        izip = zip(* map(reversed, (
            self.grouper.names,
            self.grouper.get_group_levels(),
            [grp.in_axis for grp in self.grouper.groupings])))

        for name, lev, in_axis in izip:
            if in_axis:
                result.insert(0, name, lev)

    def _wrap_aggregated_output(self, output, names=None):
        agg_axis = 0 if self.axis == 1 else 1
        agg_labels = self._obj_with_exclusions._get_axis(agg_axis)

        output_keys = self._decide_output_index(output, agg_labels)

        if not self.as_index:
            result = DataFrame(output, columns=output_keys)
            self._insert_inaxis_grouper_inplace(result)
            result = result._consolidate()
        else:
            index = self.grouper.result_index
            result = DataFrame(output, index=index, columns=output_keys)

        if self.axis == 1:
            result = result.T

        return self._reindex_output(result)._convert(datetime=True)

    def _wrap_transformed_output(self, output, names=None):
        return DataFrame(output, index=self.obj.index)

    def _wrap_agged_blocks(self, items, blocks):
        if not self.as_index:
            index = np.arange(blocks[0].values.shape[-1])
            mgr = BlockManager(blocks, [items, index])
            result = DataFrame(mgr)

            self._insert_inaxis_grouper_inplace(result)
            result = result._consolidate()
        else:
            index = self.grouper.result_index
            mgr = BlockManager(blocks, [items, index])
            result = DataFrame(mgr)

        if self.axis == 1:
            result = result.T

        return self._reindex_output(result)._convert(datetime=True)

    def _iterate_column_groupbys(self):
        for i, colname in enumerate(self._selected_obj.columns):
            yield colname, SeriesGroupBy(self._selected_obj.iloc[:, i],
                                         selection=colname,
                                         grouper=self.grouper,
                                         exclusions=self.exclusions)

    def _apply_to_column_groupbys(self, func):
        from pandas.core.reshape.concat import concat
        return concat(
            (func(col_groupby) for _, col_groupby
             in self._iterate_column_groupbys()),
            keys=self._selected_obj.columns, axis=1)

    def count(self):
        """
        Compute count of group, excluding missing values.

        Returns
        -------
        DataFrame
            Count of values within each group.
        """
        from pandas.core.dtypes.missing import _isna_ndarraylike as _isna

        data, _ = self._get_data_to_aggregate()
        ids, _, ngroups = self.grouper.group_info
        mask = ids != -1

        val = ((mask & ~_isna(np.atleast_2d(blk.get_values())))
               for blk in data.blocks)
        loc = (blk.mgr_locs for blk in data.blocks)

        counter = partial(
            lib.count_level_2d, labels=ids, max_bin=ngroups, axis=1)
        blk = map(make_block, map(counter, val), loc)

        return self._wrap_agged_blocks(data.items, list(blk))

    def nunique(self, dropna=True):
        """
        Return DataFrame with number of distinct observations per group for
        each column.

        .. versionadded:: 0.20.0

        Parameters
        ----------
        dropna : boolean, default True
            Don't include NaN in the counts.

        Returns
        -------
        nunique: DataFrame

        Examples
        --------
        >>> df = pd.DataFrame({'id': ['spam', 'egg', 'egg', 'spam',
        ...                           'ham', 'ham'],
        ...                    'value1': [1, 5, 5, 2, 5, 5],
        ...                    'value2': list('abbaxy')})
        >>> df
             id  value1 value2
        0  spam       1      a
        1   egg       5      b
        2   egg       5      b
        3  spam       2      a
        4   ham       5      x
        5   ham       5      y

        >>> df.groupby('id').nunique()
            id  value1  value2
        id
        egg    1       1       1
        ham    1       1       2
        spam   1       2       1

        Check for rows with the same id but conflicting values:

        >>> df.groupby('id').filter(lambda g: (g.nunique() > 1).any())
             id  value1 value2
        0  spam       1      a
        3  spam       2      a
        4   ham       5      x
        5   ham       5      y
        """

        obj = self._selected_obj

        def groupby_series(obj, col=None):
            return SeriesGroupBy(obj,
                                 selection=col,
                                 grouper=self.grouper).nunique(dropna=dropna)

        if isinstance(obj, Series):
            results = groupby_series(obj)
        else:
            from pandas.core.reshape.concat import concat
            results = [groupby_series(obj[col], col) for col in obj.columns]
            results = concat(results, axis=1)
            results.columns.names = obj.columns.names

        if not self.as_index:
            results.index = ibase.default_index(len(results))
        return results

    boxplot = boxplot_frame_groupby


def _is_multi_agg_with_relabel(**kwargs):
    """
    Check whether kwargs passed to .agg look like multi-agg with relabeling.

    Parameters
    ----------
    **kwargs : dict

    Returns
    -------
    bool

    Examples
    --------
    >>> _is_multi_agg_with_relabel(a='max')
    False
    >>> _is_multi_agg_with_relabel(a_max=('a', 'max'),
    ...                            a_min=('a', 'min'))
    True
    >>> _is_multi_agg_with_relabel()
    False
    """
    return all(
        isinstance(v, tuple) and len(v) == 2
        for v in kwargs.values()
    ) and kwargs


def _normalize_keyword_aggregation(kwargs):
    """
    Normalize user-provided "named aggregation" kwargs.

    Transforms from the new ``Dict[str, NamedAgg]`` style kwargs
    to the old OrderedDict[str, List[scalar]]].

    Parameters
    ----------
    kwargs : dict

    Returns
    -------
    aggspec : dict
        The transformed kwargs.
    columns : List[str]
        The user-provided keys.
    order : List[Tuple[str, str]]
        Pairs of the input and output column names.

    Examples
    --------
    >>> _normalize_keyword_aggregation({'output': ('input', 'sum')})
    (OrderedDict([('input', ['sum'])]), ('output',), [('input', 'sum')])
    """
    if not PY36:
        kwargs = OrderedDict(sorted(kwargs.items()))

    # Normalize the aggregation functions as Dict[column, List[func]],
    # process normally, then fixup the names.
    # TODO(Py35): When we drop python 3.5, change this to
    # defaultdict(list)
    aggspec = OrderedDict()  # type: typing.OrderedDict[str, List[AggScalar]]
    order = []
    columns, pairs = list(zip(*kwargs.items()))

    for name, (column, aggfunc) in zip(columns, pairs):
        if column in aggspec:
            aggspec[column].append(aggfunc)
        else:
            aggspec[column] = [aggfunc]
        order.append((column,
                      com.get_callable_name(aggfunc) or aggfunc))
    return aggspec, columns, order


def _recast_datetimelike_result(result: DataFrame) -> DataFrame:
    """
    If we have date/time like in the original, then coerce dates
    as we are stacking can easily have object dtypes here.

    Parameters
    ----------
    result : DataFrame

    Returns
    -------
    DataFrame

    Notes
    -----
    - Assumes Groupby._selected_obj has ndim==2 and at least one
    datetimelike column
    """
    result = result.copy()

    obj_cols = [idx for idx in range(len(result.columns))
                if is_object_dtype(result.dtypes[idx])]

    # See GH#26285
    converted = [maybe_convert_objects(result.iloc[:, n].values,
                                       convert_numeric=False)
                 for n in obj_cols]

    result.iloc[:, obj_cols] = converted
    return result<|MERGE_RESOLUTION|>--- conflicted
+++ resolved
@@ -481,18 +481,7 @@
                 # as we are stacking can easily have object dtypes here
                 so = self._selected_obj
                 if so.ndim == 2 and so.dtypes.apply(is_datetimelike).any():
-<<<<<<< HEAD
                     result = _recast_datetimelike_result(result)
-=======
-                    result = result.apply(
-                        lambda x: to_numeric(x, errors='ignore'))
-                    date_cols = self._selected_obj.select_dtypes(
-                        include=['datetime', 'timedelta']).columns
-                    date_cols = date_cols.intersection(result.columns)
-                    result[date_cols] = (result[date_cols]
-                                         ._convert(datetime=True,
-                                                   coerce=True))
->>>>>>> c9182df8
                 else:
                     result = result._convert(datetime=True)
 
