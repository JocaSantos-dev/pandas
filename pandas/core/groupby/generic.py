--- conflicted
+++ resolved
@@ -76,11 +76,7 @@
     _agg_template,
     _apply_docs,
     _transform_template,
-<<<<<<< HEAD
-=======
-    group_selection_context,
     warn_dropping_nuisance_columns_deprecated,
->>>>>>> 21c29919
 )
 from pandas.core.indexes.api import (
     Index,
