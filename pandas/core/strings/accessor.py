from __future__ import annotations

import codecs
from functools import wraps
import re
from typing import (
    TYPE_CHECKING,
    Literal,
    cast,
)
import warnings

import numpy as np

from pandas._libs import lib
from pandas._typing import (
    AlignJoin,
    DtypeObj,
    F,
    Scalar,
    npt,
)
from pandas.util._decorators import Appender
from pandas.util._exceptions import find_stack_level

from pandas.core.dtypes.common import (
    ensure_object,
    is_bool_dtype,
    is_extension_array_dtype,
    is_integer,
    is_list_like,
    is_object_dtype,
    is_re,
)
from pandas.core.dtypes.dtypes import (
    ArrowDtype,
    CategoricalDtype,
)
from pandas.core.dtypes.generic import (
    ABCDataFrame,
    ABCIndex,
    ABCMultiIndex,
    ABCSeries,
)
from pandas.core.dtypes.missing import isna

from pandas.core.arrays import ExtensionArray
from pandas.core.base import NoNewAttributesMixin
from pandas.core.construction import extract_array

if TYPE_CHECKING:
    from collections.abc import (
        Callable,
        Hashable,
        Iterator,
    )

    from pandas._typing import NpDtype

    from pandas import (
        DataFrame,
        Index,
        Series,
    )

_shared_docs: dict[str, str] = {}
_cpython_optimized_encoders = (
    "utf-8",
    "utf8",
    "latin-1",
    "latin1",
    "iso-8859-1",
    "mbcs",
    "ascii",
)
_cpython_optimized_decoders = _cpython_optimized_encoders + ("utf-16", "utf-32")


def forbid_nonstring_types(
    forbidden: list[str] | None, name: str | None = None
) -> Callable[[F], F]:
    """
    Decorator to forbid specific types for a method of StringMethods.

    For calling `.str.{method}` on a Series or Index, it is necessary to first
    initialize the :class:`StringMethods` object, and then call the method.
    However, different methods allow different input types, and so this can not
    be checked during :meth:`StringMethods.__init__`, but must be done on a
    per-method basis. This decorator exists to facilitate this process, and
    make it explicit which (inferred) types are disallowed by the method.

    :meth:`StringMethods.__init__` allows the *union* of types its different
    methods allow (after skipping NaNs; see :meth:`StringMethods._validate`),
    namely: ['string', 'empty', 'bytes', 'mixed', 'mixed-integer'].

    The default string types ['string', 'empty'] are allowed for all methods.
    For the additional types ['bytes', 'mixed', 'mixed-integer'], each method
    then needs to forbid the types it is not intended for.

    Parameters
    ----------
    forbidden : list-of-str or None
        List of forbidden non-string types, may be one or more of
        `['bytes', 'mixed', 'mixed-integer']`.
    name : str, default None
        Name of the method to use in the error message. By default, this is
        None, in which case the name from the method being wrapped will be
        copied. However, for working with further wrappers (like _pat_wrapper
        and _noarg_wrapper), it is necessary to specify the name.

    Returns
    -------
    func : wrapper
        The method to which the decorator is applied, with an added check that
        enforces the inferred type to not be in the list of forbidden types.

    Raises
    ------
    TypeError
        If the inferred type of the underlying data is in `forbidden`.
    """
    # deal with None
    forbidden = [] if forbidden is None else forbidden

    allowed_types = {"string", "empty", "bytes", "mixed", "mixed-integer"} - set(
        forbidden
    )

    def _forbid_nonstring_types(func: F) -> F:
        func_name = func.__name__ if name is None else name

        @wraps(func)
        def wrapper(self, *args, **kwargs):
            if self._inferred_dtype not in allowed_types:
                msg = (
                    f"Cannot use .str.{func_name} with values of "
                    f"inferred dtype '{self._inferred_dtype}'."
                )
                raise TypeError(msg)
            return func(self, *args, **kwargs)

        wrapper.__name__ = func_name
        return cast(F, wrapper)

    return _forbid_nonstring_types


def _map_and_wrap(name: str | None, docstring: str | None):
    @forbid_nonstring_types(["bytes"], name=name)
    def wrapper(self):
        result = getattr(self._data.array, f"_str_{name}")()
        return self._wrap_result(
            result, returns_string=name not in ("isnumeric", "isdecimal")
        )

    wrapper.__doc__ = docstring
    return wrapper


class StringMethods(NoNewAttributesMixin):
    """
    Vectorized string functions for Series and Index.

    NAs stay NA unless handled otherwise by a particular method.
    Patterned after Python's string methods, with some inspiration from
    R's stringr package.

    Parameters
    ----------
    data : Series or Index
        The content of the Series or Index.

    See Also
    --------
    Series.str : Vectorized string functions for Series.
    Index.str : Vectorized string functions for Index.

    Examples
    --------
    >>> s = pd.Series(["A_Str_Series"])
    >>> s
    0    A_Str_Series
    dtype: object

    >>> s.str.split("_")
    0    [A, Str, Series]
    dtype: object

    >>> s.str.replace("_", "")
    0    AStrSeries
    dtype: object
    """

    # Note: see the docstring in pandas.core.strings.__init__
    # for an explanation of the implementation.
    # TODO: Dispatch all the methods
    # Currently the following are not dispatched to the array
    # * cat
    # * extractall

    def __init__(self, data) -> None:
        from pandas.core.arrays.string_ import StringDtype

        self._inferred_dtype = self._validate(data)
        self._is_categorical = isinstance(data.dtype, CategoricalDtype)
        self._is_string = isinstance(data.dtype, StringDtype)
        self._data = data

        self._index = self._name = None
        if isinstance(data, ABCSeries):
            self._index = data.index
            self._name = data.name

        # ._values.categories works for both Series/Index
        self._parent = data._values.categories if self._is_categorical else data
        # save orig to blow up categoricals to the right type
        self._orig = data
        self._freeze()

    @staticmethod
    def _validate(data):
        """
        Auxiliary function for StringMethods, infers and checks dtype of data.

        This is a "first line of defence" at the creation of the StringMethods-
        object, and just checks that the dtype is in the
        *union* of the allowed types over all string methods below; this
        restriction is then refined on a per-method basis using the decorator
        @forbid_nonstring_types (more info in the corresponding docstring).

        This really should exclude all series/index with any non-string values,
        but that isn't practical for performance reasons until we have a str
        dtype (GH 9343 / 13877)

        Parameters
        ----------
        data : The content of the Series

        Returns
        -------
        dtype : inferred dtype of data
        """
        if isinstance(data, ABCMultiIndex):
            raise AttributeError(
                "Can only use .str accessor with Index, not MultiIndex"
            )

        # see _libs/lib.pyx for list of inferred types
        allowed_types = ["string", "empty", "bytes", "mixed", "mixed-integer"]

        data = extract_array(data)

        values = getattr(data, "categories", data)  # categorical / normal

        inferred_dtype = lib.infer_dtype(values, skipna=True)

        if inferred_dtype not in allowed_types:
            raise AttributeError("Can only use .str accessor with string values!")
        return inferred_dtype

    def __getitem__(self, key):
        result = self._data.array._str_getitem(key)
        return self._wrap_result(result)

    def __iter__(self) -> Iterator:
        raise TypeError(f"'{type(self).__name__}' object is not iterable")

    def _wrap_result(
        self,
        result,
        name=None,
        expand: bool | None = None,
        fill_value=np.nan,
        returns_string: bool = True,
        dtype=None,
    ):
        from pandas import (
            Index,
            MultiIndex,
        )

        if not hasattr(result, "ndim") or not hasattr(result, "dtype"):
            if isinstance(result, ABCDataFrame):
                result = result.__finalize__(self._orig, name="str")
            return result
        assert result.ndim < 3

        # We can be wrapping a string / object / categorical result, in which
        # case we'll want to return the same dtype as the input.
        # Or we can be wrapping a numeric output, in which case we don't want
        # to return a StringArray.
        # Ideally the array method returns the right array type.
        if expand is None:
            # infer from ndim if expand is not specified
            expand = result.ndim != 1
        elif expand is True and not isinstance(self._orig, ABCIndex):
            # required when expand=True is explicitly specified
            # not needed when inferred
            if isinstance(result.dtype, ArrowDtype):
                import pyarrow as pa

                from pandas.compat import pa_version_under11p0

                from pandas.core.arrays.arrow.array import ArrowExtensionArray

                value_lengths = pa.compute.list_value_length(result._pa_array)
                max_len = pa.compute.max(value_lengths).as_py()
                min_len = pa.compute.min(value_lengths).as_py()
                if result._hasna:
                    # ArrowExtensionArray.fillna doesn't work for list scalars
                    result = ArrowExtensionArray(
                        result._pa_array.fill_null([None] * max_len)
                    )
                if min_len < max_len:
                    # append nulls to each scalar list element up to max_len
                    if not pa_version_under11p0:
                        result = ArrowExtensionArray(
                            pa.compute.list_slice(
                                result._pa_array,
                                start=0,
                                stop=max_len,
                                return_fixed_size_list=True,
                            )
                        )
                    else:
                        all_null = np.full(max_len, fill_value=None, dtype=object)
                        values = result.to_numpy()
                        new_values = []
                        for row in values:
                            if len(row) < max_len:
                                nulls = all_null[: max_len - len(row)]
                                row = np.append(row, nulls)
                            new_values.append(row)
                        pa_type = result._pa_array.type
                        result = ArrowExtensionArray(pa.array(new_values, type=pa_type))
                if name is None:
                    name = range(max_len)
                result = (
                    pa.compute.list_flatten(result._pa_array)
                    .to_numpy()
                    .reshape(len(result), max_len)
                )
                result = {
                    label: ArrowExtensionArray(pa.array(res))
                    for label, res in zip(name, result.T)
                }
            elif is_object_dtype(result):

                def cons_row(x):
                    if is_list_like(x):
                        return x
                    else:
                        return [x]

                result = [cons_row(x) for x in result]
                if result and not self._is_string:
                    # propagate nan values to match longest sequence (GH 18450)
                    max_len = max(len(x) for x in result)
                    result = [
                        x * max_len if len(x) == 0 or x[0] is np.nan else x
                        for x in result
                    ]

        if not isinstance(expand, bool):
            raise ValueError("expand must be True or False")

        if expand is False:
            # if expand is False, result should have the same name
            # as the original otherwise specified
            if name is None:
                name = getattr(result, "name", None)
            if name is None:
                # do not use logical or, _orig may be a DataFrame
                # which has "name" column
                name = self._orig.name

        # Wait until we are sure result is a Series or Index before
        # checking attributes (GH 12180)
        if isinstance(self._orig, ABCIndex):
            # if result is a boolean np.array, return the np.array
            # instead of wrapping it into a boolean Index (GH 8875)
            if is_bool_dtype(result):
                return result

            if expand:
                result = list(result)
                out: Index = MultiIndex.from_tuples(result, names=name)
                if out.nlevels == 1:
                    # We had all tuples of length-one, which are
                    # better represented as a regular Index.
                    out = out.get_level_values(0)
                return out
            else:
                return Index(result, name=name, dtype=dtype)
        else:
            index = self._orig.index
            # This is a mess.
            _dtype: DtypeObj | str | None = dtype
            vdtype = getattr(result, "dtype", None)
            if self._is_string:
                if is_bool_dtype(vdtype):
                    _dtype = result.dtype
                elif returns_string:
                    _dtype = self._orig.dtype
                else:
                    _dtype = vdtype
            elif vdtype is not None:
                _dtype = vdtype

            if expand:
                cons = self._orig._constructor_expanddim
                result = cons(result, columns=name, index=index, dtype=_dtype)
            else:
                # Must be a Series
                cons = self._orig._constructor
                result = cons(result, name=name, index=index, dtype=_dtype)
            result = result.__finalize__(self._orig, method="str")
            if name is not None and result.ndim == 1:
                # __finalize__ might copy over the original name, but we may
                # want the new name (e.g. str.extract).
                result.name = name
            return result

    def _get_series_list(self, others):
        """
        Auxiliary function for :meth:`str.cat`. Turn potentially mixed input
        into a list of Series (elements without an index must match the length
        of the calling Series/Index).

        Parameters
        ----------
        others : Series, DataFrame, np.ndarray, list-like or list-like of
            Objects that are either Series, Index or np.ndarray (1-dim).

        Returns
        -------
        list of Series
            Others transformed into list of Series.
        """
        from pandas import (
            DataFrame,
            Series,
        )

        # self._orig is either Series or Index
        idx = self._orig if isinstance(self._orig, ABCIndex) else self._orig.index

        # Generally speaking, all objects without an index inherit the index
        # `idx` of the calling Series/Index - i.e. must have matching length.
        # Objects with an index (i.e. Series/Index/DataFrame) keep their own.
        if isinstance(others, ABCSeries):
            return [others]
        elif isinstance(others, ABCIndex):
            return [Series(others, index=idx, dtype=others.dtype)]
        elif isinstance(others, ABCDataFrame):
            return [others[x] for x in others]
        elif isinstance(others, np.ndarray) and others.ndim == 2:
            others = DataFrame(others, index=idx)
            return [others[x] for x in others]
        elif is_list_like(others, allow_sets=False):
            try:
                others = list(others)  # ensure iterators do not get read twice etc
            except TypeError:
                # e.g. ser.str, raise below
                pass
            else:
                # in case of list-like `others`, all elements must be
                # either Series/Index/np.ndarray (1-dim)...
                if all(
                    isinstance(x, (ABCSeries, ABCIndex, ExtensionArray))
                    or (isinstance(x, np.ndarray) and x.ndim == 1)
                    for x in others
                ):
                    los: list[Series] = []
                    while others:  # iterate through list and append each element
                        los = los + self._get_series_list(others.pop(0))
                    return los
                # ... or just strings
                elif all(not is_list_like(x) for x in others):
                    return [Series(others, index=idx)]
        raise TypeError(
            "others must be Series, Index, DataFrame, np.ndarray "
            "or list-like (either containing only strings or "
            "containing only objects of type Series/Index/"
            "np.ndarray[1-dim])"
        )

    @forbid_nonstring_types(["bytes", "mixed", "mixed-integer"])
    def cat(
        self,
        others=None,
        sep: str | None = None,
        na_rep=None,
        join: AlignJoin = "left",
    ) -> str | Series | Index:
        """
        Concatenate strings in the Series/Index with given separator.

        If `others` is specified, this function concatenates the Series/Index
        and elements of `others` element-wise.
        If `others` is not passed, then all values in the Series/Index are
        concatenated into a single string with a given `sep`.

        Parameters
        ----------
        others : Series, Index, DataFrame, np.ndarray or list-like
            Series, Index, DataFrame, np.ndarray (one- or two-dimensional) and
            other list-likes of strings must have the same length as the
            calling Series/Index, with the exception of indexed objects (i.e.
            Series/Index/DataFrame) if `join` is not None.

            If others is a list-like that contains a combination of Series,
            Index or np.ndarray (1-dim), then all elements will be unpacked and
            must satisfy the above criteria individually.

            If others is None, the method returns the concatenation of all
            strings in the calling Series/Index.
        sep : str, default ''
            The separator between the different elements/columns. By default
            the empty string `''` is used.
        na_rep : str or None, default None
            Representation that is inserted for all missing values:

            - If `na_rep` is None, and `others` is None, missing values in the
              Series/Index are omitted from the result.
            - If `na_rep` is None, and `others` is not None, a row containing a
              missing value in any of the columns (before concatenation) will
              have a missing value in the result.
        join : {'left', 'right', 'outer', 'inner'}, default 'left'
            Determines the join-style between the calling Series/Index and any
            Series/Index/DataFrame in `others` (objects without an index need
            to match the length of the calling Series/Index). To disable
            alignment, use `.values` on any Series/Index/DataFrame in `others`.

        Returns
        -------
        str, Series or Index
            If `others` is None, `str` is returned, otherwise a `Series/Index`
            (same type as caller) of objects is returned.

        See Also
        --------
        split : Split each string in the Series/Index.
        join : Join lists contained as elements in the Series/Index.

        Examples
        --------
        When not passing `others`, all values are concatenated into a single
        string:

        >>> s = pd.Series(["a", "b", np.nan, "d"])
        >>> s.str.cat(sep=" ")
        'a b d'

        By default, NA values in the Series are ignored. Using `na_rep`, they
        can be given a representation:

        >>> s.str.cat(sep=" ", na_rep="?")
        'a b ? d'

        If `others` is specified, corresponding values are concatenated with
        the separator. Result will be a Series of strings.

        >>> s.str.cat(["A", "B", "C", "D"], sep=",")
        0    a,A
        1    b,B
        2    NaN
        3    d,D
        dtype: object

        Missing values will remain missing in the result, but can again be
        represented using `na_rep`

        >>> s.str.cat(["A", "B", "C", "D"], sep=",", na_rep="-")
        0    a,A
        1    b,B
        2    -,C
        3    d,D
        dtype: object

        If `sep` is not specified, the values are concatenated without
        separation.

        >>> s.str.cat(["A", "B", "C", "D"], na_rep="-")
        0    aA
        1    bB
        2    -C
        3    dD
        dtype: object

        Series with different indexes can be aligned before concatenation. The
        `join`-keyword works as in other methods.

        >>> t = pd.Series(["d", "a", "e", "c"], index=[3, 0, 4, 2])
        >>> s.str.cat(t, join="left", na_rep="-")
        0    aa
        1    b-
        2    -c
        3    dd
        dtype: object
        >>>
        >>> s.str.cat(t, join="outer", na_rep="-")
        0    aa
        1    b-
        2    -c
        3    dd
        4    -e
        dtype: object
        >>>
        >>> s.str.cat(t, join="inner", na_rep="-")
        0    aa
        2    -c
        3    dd
        dtype: object
        >>>
        >>> s.str.cat(t, join="right", na_rep="-")
        3    dd
        0    aa
        4    -e
        2    -c
        dtype: object

        For more examples, see :ref:`here <text.concatenate>`.
        """
        # TODO: dispatch
        from pandas import (
            Index,
            Series,
            concat,
        )

        if isinstance(others, str):
            raise ValueError("Did you mean to supply a `sep` keyword?")
        if sep is None:
            sep = ""

        if isinstance(self._orig, ABCIndex):
            data = Series(self._orig, index=self._orig, dtype=self._orig.dtype)
        else:  # Series
            data = self._orig

        # concatenate Series/Index with itself if no "others"
        if others is None:
            # error: Incompatible types in assignment (expression has type
            # "ndarray", variable has type "Series")
            data = ensure_object(data)  # type: ignore[assignment]
            na_mask = isna(data)
            if na_rep is None and na_mask.any():
                return sep.join(data[~na_mask])
            elif na_rep is not None and na_mask.any():
                return sep.join(np.where(na_mask, na_rep, data))
            else:
                return sep.join(data)

        try:
            # turn anything in "others" into lists of Series
            others = self._get_series_list(others)
        except ValueError as err:  # do not catch TypeError raised by _get_series_list
            raise ValueError(
                "If `others` contains arrays or lists (or other "
                "list-likes without an index), these must all be "
                "of the same length as the calling Series/Index."
            ) from err

        # align if required
        if any(not data.index.equals(x.index) for x in others):
            # Need to add keys for uniqueness in case of duplicate columns
            others = concat(
                others,
                axis=1,
                join=(join if join == "inner" else "outer"),
                keys=range(len(others)),
                sort=False,
            )
            data, others = data.align(others, join=join)
            others = [others[x] for x in others]  # again list of Series

        all_cols = [ensure_object(x) for x in [data] + others]
        na_masks = np.array([isna(x) for x in all_cols])
        union_mask = np.logical_or.reduce(na_masks, axis=0)

        if na_rep is None and union_mask.any():
            # no na_rep means NaNs for all rows where any column has a NaN
            # only necessary if there are actually any NaNs
            result = np.empty(len(data), dtype=object)
            np.putmask(result, union_mask, np.nan)

            not_masked = ~union_mask
            result[not_masked] = cat_safe([x[not_masked] for x in all_cols], sep)
        elif na_rep is not None and union_mask.any():
            # fill NaNs with na_rep in case there are actually any NaNs
            all_cols = [
                np.where(nm, na_rep, col) for nm, col in zip(na_masks, all_cols)
            ]
            result = cat_safe(all_cols, sep)
        else:
            # no NaNs - can just concatenate
            result = cat_safe(all_cols, sep)

        out: Index | Series
        if isinstance(self._orig.dtype, CategoricalDtype):
            # We need to infer the new categories.
            dtype = self._orig.dtype.categories.dtype
        else:
            dtype = self._orig.dtype
        if isinstance(self._orig, ABCIndex):
            # add dtype for case that result is all-NA
            if isna(result).all():
                dtype = object  # type: ignore[assignment]

            out = Index(result, dtype=dtype, name=self._orig.name)
        else:  # Series
            res_ser = Series(
                result, dtype=dtype, index=data.index, name=self._orig.name, copy=False
            )
            out = res_ser.__finalize__(self._orig, method="str_cat")
        return out

    _shared_docs["str_split"] = r"""
    Split strings around given separator/delimiter.

    Splits the string in the Series/Index from the %(side)s,
    at the specified delimiter string.

    Parameters
    ----------
    pat : str%(pat_regex)s, optional
        %(pat_description)s.
        If not specified, split on whitespace.
    n : int, default -1 (all)
        Limit number of splits in output.
        ``None``, 0 and -1 will be interpreted as return all splits.
    expand : bool, default False
        Expand the split strings into separate columns.

        - If ``True``, return DataFrame/MultiIndex expanding dimensionality.
        - If ``False``, return Series/Index, containing lists of strings.
    %(regex_argument)s
    Returns
    -------
    Series, Index, DataFrame or MultiIndex
        Type matches caller unless ``expand=True`` (see Notes).
    %(raises_split)s
    See Also
    --------
    Series.str.split : Split strings around given separator/delimiter.
    Series.str.rsplit : Splits string around given separator/delimiter,
        starting from the right.
    Series.str.join : Join lists contained as elements in the Series/Index
        with passed delimiter.
    str.split : Standard library version for split.
    str.rsplit : Standard library version for rsplit.

    Notes
    -----
    The handling of the `n` keyword depends on the number of found splits:

    - If found splits > `n`,  make first `n` splits only
    - If found splits <= `n`, make all splits
    - If for a certain row the number of found splits < `n`,
      append `None` for padding up to `n` if ``expand=True``

    If using ``expand=True``, Series and Index callers return DataFrame and
    MultiIndex objects, respectively.
    %(regex_pat_note)s
    Examples
    --------
    >>> s = pd.Series(
    ...     [
    ...         "this is a regular sentence",
    ...         "https://docs.python.org/3/tutorial/index.html",
    ...         np.nan
    ...     ]
    ... )
    >>> s
    0                       this is a regular sentence
    1    https://docs.python.org/3/tutorial/index.html
    2                                              NaN
    dtype: object

    In the default setting, the string is split by whitespace.

    >>> s.str.split()
    0                   [this, is, a, regular, sentence]
    1    [https://docs.python.org/3/tutorial/index.html]
    2                                                NaN
    dtype: object

    Without the `n` parameter, the outputs of `rsplit` and `split`
    are identical.

    >>> s.str.rsplit()
    0                   [this, is, a, regular, sentence]
    1    [https://docs.python.org/3/tutorial/index.html]
    2                                                NaN
    dtype: object

    The `n` parameter can be used to limit the number of splits on the
    delimiter. The outputs of `split` and `rsplit` are different.

    >>> s.str.split(n=2)
    0                     [this, is, a regular sentence]
    1    [https://docs.python.org/3/tutorial/index.html]
    2                                                NaN
    dtype: object

    >>> s.str.rsplit(n=2)
    0                     [this is a, regular, sentence]
    1    [https://docs.python.org/3/tutorial/index.html]
    2                                                NaN
    dtype: object

    The `pat` parameter can be used to split by other characters.

    >>> s.str.split(pat="/")
    0                         [this is a regular sentence]
    1    [https:, , docs.python.org, 3, tutorial, index...
    2                                                  NaN
    dtype: object

    When using ``expand=True``, the split elements will expand out into
    separate columns. If NaN is present, it is propagated throughout
    the columns during the split.

    >>> s.str.split(expand=True)
                                                   0     1     2        3         4
    0                                           this    is     a  regular  sentence
    1  https://docs.python.org/3/tutorial/index.html  None  None     None      None
    2                                            NaN   NaN   NaN      NaN       NaN

    For slightly more complex use cases like splitting the html document name
    from a url, a combination of parameter settings can be used.

    >>> s.str.rsplit("/", n=1, expand=True)
                                        0           1
    0          this is a regular sentence        None
    1  https://docs.python.org/3/tutorial  index.html
    2                                 NaN         NaN
    %(regex_examples)s"""

    @Appender(
        _shared_docs["str_split"]
        % {
            "side": "beginning",
            "pat_regex": " or compiled regex",
            "pat_description": "String or regular expression to split on",
            "regex_argument": """
    regex : bool, default None
        Determines if the passed-in pattern is a regular expression:

        - If ``True``, assumes the passed-in pattern is a regular expression
        - If ``False``, treats the pattern as a literal string.
        - If ``None`` and `pat` length is 1, treats `pat` as a literal string.
        - If ``None`` and `pat` length is not 1, treats `pat` as a regular expression.
        - Cannot be set to False if `pat` is a compiled regex

        .. versionadded:: 1.4.0
         """,
            "raises_split": """
                      Raises
                      ------
                      ValueError
                          * if `regex` is False and `pat` is a compiled regex
                      """,
            "regex_pat_note": """
    Use of `regex =False` with a `pat` as a compiled regex will raise an error.
            """,
            "method": "split",
            "regex_examples": r"""
    Remember to escape special characters when explicitly using regular expressions.

    >>> s = pd.Series(["foo and bar plus baz"])
    >>> s.str.split(r"and|plus", expand=True)
        0   1   2
    0 foo bar baz

    Regular expressions can be used to handle urls or file names.
    When `pat` is a string and ``regex=None`` (the default), the given `pat` is compiled
    as a regex only if ``len(pat) != 1``.

    >>> s = pd.Series(['foojpgbar.jpg'])
    >>> s.str.split(r".", expand=True)
               0    1
    0  foojpgbar  jpg

    >>> s.str.split(r"\.jpg", expand=True)
               0 1
    0  foojpgbar

    When ``regex=True``, `pat` is interpreted as a regex

    >>> s.str.split(r"\.jpg", regex=True, expand=True)
               0 1
    0  foojpgbar

    A compiled regex can be passed as `pat`

    >>> import re
    >>> s.str.split(re.compile(r"\.jpg"), expand=True)
               0 1
    0  foojpgbar

    When ``regex=False``, `pat` is interpreted as the string itself

    >>> s.str.split(r"\.jpg", regex=False, expand=True)
                   0
    0  foojpgbar.jpg
    """,
        }
    )
    @forbid_nonstring_types(["bytes"])
    def split(
        self,
        pat: str | re.Pattern | None = None,
        *,
        n=-1,
        expand: bool = False,
        regex: bool | None = None,
    ):
        if regex is False and is_re(pat):
            raise ValueError(
                "Cannot use a compiled regex as replacement pattern with regex=False"
            )
        if is_re(pat):
            regex = True
        result = self._data.array._str_split(pat, n, expand, regex)
        if self._data.dtype == "category":
            dtype = self._data.dtype.categories.dtype
        else:
            dtype = object if self._data.dtype == object else None
        return self._wrap_result(
            result, expand=expand, returns_string=expand, dtype=dtype
        )

    @Appender(
        _shared_docs["str_split"]
        % {
            "side": "end",
            "pat_regex": "",
            "pat_description": "String to split on",
            "regex_argument": "",
            "raises_split": "",
            "regex_pat_note": "",
            "method": "rsplit",
            "regex_examples": "",
        }
    )
    @forbid_nonstring_types(["bytes"])
    def rsplit(self, pat=None, *, n=-1, expand: bool = False):
        result = self._data.array._str_rsplit(pat, n=n)
        dtype = object if self._data.dtype == object else None
        return self._wrap_result(
            result, expand=expand, returns_string=expand, dtype=dtype
        )

    _shared_docs["str_partition"] = """
    Split the string at the %(side)s occurrence of `sep`.

    This method splits the string at the %(side)s occurrence of `sep`,
    and returns 3 elements containing the part before the separator,
    the separator itself, and the part after the separator.
    If the separator is not found, return %(return)s.

    Parameters
    ----------
    sep : str, default whitespace
        String to split on.
    expand : bool, default True
        If True, return DataFrame/MultiIndex expanding dimensionality.
        If False, return Series/Index.

    Returns
    -------
    DataFrame/MultiIndex or Series/Index of objects
        Returns appropriate type based on `expand` parameter with strings
        split based on the `sep` parameter.

    See Also
    --------
    %(also)s
    Series.str.split : Split strings around given separators.
    str.partition : Standard library version.

    Examples
    --------

    >>> s = pd.Series(['Linda van der Berg', 'George Pitt-Rivers'])
    >>> s
    0    Linda van der Berg
    1    George Pitt-Rivers
    dtype: object

    >>> s.str.partition()
            0  1             2
    0   Linda     van der Berg
    1  George      Pitt-Rivers

    To partition by the last space instead of the first one:

    >>> s.str.rpartition()
                   0  1            2
    0  Linda van der            Berg
    1         George     Pitt-Rivers

    To partition by something different than a space:

    >>> s.str.partition('-')
                        0  1       2
    0  Linda van der Berg
    1         George Pitt  -  Rivers

    To return a Series containing tuples instead of a DataFrame:

    >>> s.str.partition('-', expand=False)
    0    (Linda van der Berg, , )
    1    (George Pitt, -, Rivers)
    dtype: object

    Also available on indices:

    >>> idx = pd.Index(['X 123', 'Y 999'])
    >>> idx
    Index(['X 123', 'Y 999'], dtype='object')

    Which will create a MultiIndex:

    >>> idx.str.partition()
    MultiIndex([('X', ' ', '123'),
                ('Y', ' ', '999')],
               )

    Or an index with tuples with ``expand=False``:

    >>> idx.str.partition(expand=False)
    Index([('X', ' ', '123'), ('Y', ' ', '999')], dtype='object')
    """

    @Appender(
        _shared_docs["str_partition"]
        % {
            "side": "first",
            "return": "3 elements containing the string itself, followed by two "
            "empty strings",
            "also": "rpartition : Split the string at the last occurrence of `sep`.",
        }
    )
    @forbid_nonstring_types(["bytes"])
    def partition(self, sep: str = " ", expand: bool = True):
        result = self._data.array._str_partition(sep, expand)
        if self._data.dtype == "category":
            dtype = self._data.dtype.categories.dtype
        else:
            dtype = object if self._data.dtype == object else None
        return self._wrap_result(
            result, expand=expand, returns_string=expand, dtype=dtype
        )

    @Appender(
        _shared_docs["str_partition"]
        % {
            "side": "last",
            "return": "3 elements containing two empty strings, followed by the "
            "string itself",
            "also": "partition : Split the string at the first occurrence of `sep`.",
        }
    )
    @forbid_nonstring_types(["bytes"])
    def rpartition(self, sep: str = " ", expand: bool = True):
        result = self._data.array._str_rpartition(sep, expand)
        if self._data.dtype == "category":
            dtype = self._data.dtype.categories.dtype
        else:
            dtype = object if self._data.dtype == object else None
        return self._wrap_result(
            result, expand=expand, returns_string=expand, dtype=dtype
        )

    def get(self, i):
        """
        Extract element from each component at specified position or with specified key.

        Extract element from lists, tuples, dict, or strings in each element in the
        Series/Index.

        Parameters
        ----------
        i : int or hashable dict label
            Position or key of element to extract.

        Returns
        -------
        Series or Index
            Series or Index where each value is the extracted element from
            the corresponding input component.

        See Also
        --------
        Series.str.extract : Extract capture groups in the regex as columns
            in a DataFrame.

        Examples
        --------
        >>> s = pd.Series(
        ...     [
        ...         "String",
        ...         (1, 2, 3),
        ...         ["a", "b", "c"],
        ...         123,
        ...         -456,
        ...         {1: "Hello", "2": "World"},
        ...     ]
        ... )
        >>> s
        0                        String
        1                     (1, 2, 3)
        2                     [a, b, c]
        3                           123
        4                          -456
        5    {1: 'Hello', '2': 'World'}
        dtype: object

        >>> s.str.get(1)
        0        t
        1        2
        2        b
        3      NaN
        4      NaN
        5    Hello
        dtype: object

        >>> s.str.get(-1)
        0      g
        1      3
        2      c
        3    NaN
        4    NaN
        5    None
        dtype: object

        Return element with given key

        >>> s = pd.Series(
        ...     [
        ...         {"name": "Hello", "value": "World"},
        ...         {"name": "Goodbye", "value": "Planet"},
        ...     ]
        ... )
        >>> s.str.get("name")
        0      Hello
        1    Goodbye
        dtype: object
        """
        result = self._data.array._str_get(i)
        return self._wrap_result(result)

    @forbid_nonstring_types(["bytes"])
    def join(self, sep: str):
        """
        Join lists contained as elements in the Series/Index with passed delimiter.

        If the elements of a Series are lists themselves, join the content of these
        lists using the delimiter passed to the function.
        This function is an equivalent to :meth:`str.join`.

        Parameters
        ----------
        sep : str
            Delimiter to use between list entries.

        Returns
        -------
        Series/Index: object
            The list entries concatenated by intervening occurrences of the
            delimiter.

        Raises
        ------
        AttributeError
            If the supplied Series contains neither strings nor lists.

        See Also
        --------
        str.join : Standard library version of this method.
        Series.str.split : Split strings around given separator/delimiter.

        Notes
        -----
        If any of the list items is not a string object, the result of the join
        will be `NaN`.

        Examples
        --------
        Example with a list that contains non-string elements.

        >>> s = pd.Series(
        ...     [
        ...         ["lion", "elephant", "zebra"],
        ...         [1.1, 2.2, 3.3],
        ...         ["cat", np.nan, "dog"],
        ...         ["cow", 4.5, "goat"],
        ...         ["duck", ["swan", "fish"], "guppy"],
        ...     ]
        ... )
        >>> s
        0        [lion, elephant, zebra]
        1                [1.1, 2.2, 3.3]
        2                [cat, nan, dog]
        3               [cow, 4.5, goat]
        4    [duck, [swan, fish], guppy]
        dtype: object

        Join all lists using a '-'. The lists containing object(s) of types other
        than str will produce a NaN.

        >>> s.str.join("-")
        0    lion-elephant-zebra
        1                    NaN
        2                    NaN
        3                    NaN
        4                    NaN
        dtype: object
        """
        result = self._data.array._str_join(sep)
        return self._wrap_result(result)

    @forbid_nonstring_types(["bytes"])
    def contains(
        self, pat, case: bool = True, flags: int = 0, na=None, regex: bool = True
    ):
        r"""
        Test if pattern or regex is contained within a string of a Series or Index.

        Return boolean Series or Index based on whether a given pattern or regex is
        contained within a string of a Series or Index.

        Parameters
        ----------
        pat : str
            Character sequence or regular expression.
        case : bool, default True
            If True, case sensitive.
        flags : int, default 0 (no flags)
            Flags to pass through to the re module, e.g. re.IGNORECASE.
        na : scalar, optional
            Fill value for missing values. The default depends on dtype of the
            array. For object-dtype, ``numpy.nan`` is used. For ``StringDtype``,
            ``pandas.NA`` is used.
        regex : bool, default True
            If True, assumes the pat is a regular expression.

            If False, treats the pat as a literal string.

        Returns
        -------
        Series or Index of boolean values
            A Series or Index of boolean values indicating whether the
            given pattern is contained within the string of each element
            of the Series or Index.

        See Also
        --------
        match : Analogous, but stricter, relying on re.match instead of re.search.
        Series.str.startswith : Test if the start of each string element matches a
            pattern.
        Series.str.endswith : Same as startswith, but tests the end of string.

        Examples
        --------
        Returning a Series of booleans using only a literal pattern.

        >>> s1 = pd.Series(["Mouse", "dog", "house and parrot", "23", np.nan])
        >>> s1.str.contains("og", regex=False)
        0    False
        1     True
        2    False
        3    False
        4      NaN
        dtype: object

        Returning an Index of booleans using only a literal pattern.

        >>> ind = pd.Index(["Mouse", "dog", "house and parrot", "23.0", np.nan])
        >>> ind.str.contains("23", regex=False)
        Index([False, False, False, True, nan], dtype='object')

        Specifying case sensitivity using `case`.

        >>> s1.str.contains("oG", case=True, regex=True)
        0    False
        1    False
        2    False
        3    False
        4      NaN
        dtype: object

        Specifying `na` to be `False` instead of `NaN` replaces NaN values
        with `False`. If Series or Index does not contain NaN values
        the resultant dtype will be `bool`, otherwise, an `object` dtype.

        >>> s1.str.contains("og", na=False, regex=True)
        0    False
        1     True
        2    False
        3    False
        4    False
        dtype: bool

        Returning 'house' or 'dog' when either expression occurs in a string.

        >>> s1.str.contains("house|dog", regex=True)
        0    False
        1     True
        2     True
        3    False
        4      NaN
        dtype: object

        Ignoring case sensitivity using `flags` with regex.

        >>> import re
        >>> s1.str.contains("PARROT", flags=re.IGNORECASE, regex=True)
        0    False
        1    False
        2     True
        3    False
        4      NaN
        dtype: object

        Returning any digit using regular expression.

        >>> s1.str.contains("\\d", regex=True)
        0    False
        1    False
        2    False
        3     True
        4      NaN
        dtype: object

        Ensure `pat` is a not a literal pattern when `regex` is set to True.
        Note in the following example one might expect only `s2[1]` and `s2[3]` to
        return `True`. However, '.0' as a regex matches any character
        followed by a 0.

        >>> s2 = pd.Series(["40", "40.0", "41", "41.0", "35"])
        >>> s2.str.contains(".0", regex=True)
        0     True
        1     True
        2    False
        3     True
        4    False
        dtype: bool
        """
        if regex and re.compile(pat).groups:
            warnings.warn(
                "This pattern is interpreted as a regular expression, and has "
                "match groups. To actually get the groups, use str.extract.",
                UserWarning,
                stacklevel=find_stack_level(),
            )

        result = self._data.array._str_contains(pat, case, flags, na, regex)
        return self._wrap_result(result, fill_value=na, returns_string=False)

    @forbid_nonstring_types(["bytes"])
    def match(self, pat: str, case: bool = True, flags: int = 0, na=None):
        """
        Determine if each string starts with a match of a regular expression.

        Parameters
        ----------
        pat : str
            Character sequence.
        case : bool, default True
            If True, case sensitive.
        flags : int, default 0 (no flags)
            Regex module flags, e.g. re.IGNORECASE.
        na : scalar, optional
            Fill value for missing values. The default depends on dtype of the
            array. For object-dtype, ``numpy.nan`` is used. For ``StringDtype``,
            ``pandas.NA`` is used.

        Returns
        -------
        Series/Index/array of boolean values
            A Series, Index, or array of boolean values indicating whether the start
            of each string matches the pattern. The result will be of the same type
            as the input.

        See Also
        --------
        fullmatch : Stricter matching that requires the entire string to match.
        contains : Analogous, but less strict, relying on re.search instead of
            re.match.
        extract : Extract matched groups.

        Examples
        --------
        >>> ser = pd.Series(["horse", "eagle", "donkey"])
        >>> ser.str.match("e")
        0   False
        1   True
        2   False
        dtype: bool
        """
        result = self._data.array._str_match(pat, case=case, flags=flags, na=na)
        return self._wrap_result(result, fill_value=na, returns_string=False)

    @forbid_nonstring_types(["bytes"])
    def fullmatch(self, pat, case: bool = True, flags: int = 0, na=None):
        """
        Determine if each string entirely matches a regular expression.

        Parameters
        ----------
        pat : str
            Character sequence or regular expression.
        case : bool, default True
            If True, case sensitive.
        flags : int, default 0 (no flags)
            Regex module flags, e.g. re.IGNORECASE.
        na : scalar, optional
            Fill value for missing values. The default depends on dtype of the
            array. For object-dtype, ``numpy.nan`` is used. For ``StringDtype``,
            ``pandas.NA`` is used.

        Returns
        -------
        Series/Index/array of boolean values
            The function returns a Series, Index, or array of boolean values,
            where True indicates that the entire string matches the regular
            expression pattern and False indicates that it does not.

        See Also
        --------
        match : Similar, but also returns `True` when only a *prefix* of the string
            matches the regular expression.
        extract : Extract matched groups.

        Examples
        --------
        >>> ser = pd.Series(["cat", "duck", "dove"])
        >>> ser.str.fullmatch(r"d.+")
        0   False
        1    True
        2    True
        dtype: bool
        """
        result = self._data.array._str_fullmatch(pat, case=case, flags=flags, na=na)
        return self._wrap_result(result, fill_value=na, returns_string=False)

    @forbid_nonstring_types(["bytes"])
    def replace(
        self,
        pat: str | re.Pattern | dict,
        repl: str | Callable | None = None,
        n: int = -1,
        case: bool | None = None,
        flags: int = 0,
        regex: bool = False,
    ):
        r"""
        Replace each occurrence of pattern/regex in the Series/Index.

        Equivalent to :meth:`str.replace` or :func:`re.sub`, depending on
        the regex value.

        Parameters
        ----------
        pat : str, compiled regex, or a dict
            String can be a character sequence or regular expression.
            Dictionary contains <key : value> pairs of strings to be replaced
            along with the updated value.
        repl : str or callable
            Replacement string or a callable. The callable is passed the regex
            match object and must return a replacement string to be used.
            Must have a value of None if `pat` is a dict
            See :func:`re.sub`.
        n : int, default -1 (all)
            Number of replacements to make from start.
        case : bool, default None
            Determines if replace is case sensitive:

            - If True, case sensitive (the default if `pat` is a string)
            - Set to False for case insensitive
            - Cannot be set if `pat` is a compiled regex.

        flags : int, default 0 (no flags)
            Regex module flags, e.g. re.IGNORECASE. Cannot be set if `pat` is a compiled
            regex.
        regex : bool, default False
            Determines if the passed-in pattern is a regular expression:

            - If True, assumes the passed-in pattern is a regular expression.
            - If False, treats the pattern as a literal string
            - Cannot be set to False if `pat` is a compiled regex or `repl` is
              a callable.

        Returns
        -------
        Series or Index of object
            A copy of the object with all matching occurrences of `pat` replaced by
            `repl`.

        Raises
        ------
        ValueError
            * if `regex` is False and `repl` is a callable or `pat` is a compiled
              regex
            * if `pat` is a compiled regex and `case` or `flags` is set
            * if `pat` is a dictionary and `repl` is not None.

        See Also
        --------
        Series.str.replace : Method to replace occurrences of a substring with another
            substring.
        Series.str.extract : Extract substrings using a regular expression.
        Series.str.findall : Find all occurrences of a pattern or regex in each string.
        Series.str.split : Split each string by a specified delimiter or pattern.

        Notes
        -----
        When `pat` is a compiled regex, all flags should be included in the
        compiled regex. Use of `case`, `flags`, or `regex=False` with a compiled
        regex will raise an error.

        Examples
        --------
        When `pat` is a dictionary, every key in `pat` is replaced
        with its corresponding value:

        >>> pd.Series(["A", "B", np.nan]).str.replace(pat={"A": "a", "B": "b"})
        0    a
        1    b
        2    NaN
        dtype: object

        When `pat` is a string and `regex` is True, the given `pat`
        is compiled as a regex. When `repl` is a string, it replaces matching
        regex patterns as with :meth:`re.sub`. NaN value(s) in the Series are
        left as is:

        >>> pd.Series(["foo", "fuz", np.nan]).str.replace("f.", "ba", regex=True)
        0    bao
        1    baz
        2    NaN
        dtype: object

        When `pat` is a string and `regex` is False, every `pat` is replaced with
        `repl` as with :meth:`str.replace`:

        >>> pd.Series(["f.o", "fuz", np.nan]).str.replace("f.", "ba", regex=False)
        0    bao
        1    fuz
        2    NaN
        dtype: object

        When `repl` is a callable, it is called on every `pat` using
        :func:`re.sub`. The callable should expect one positional argument
        (a regex object) and return a string.

        To get the idea:

        >>> pd.Series(["foo", "fuz", np.nan]).str.replace("f", repr, regex=True)
        0    <re.Match object; span=(0, 1), match='f'>oo
        1    <re.Match object; span=(0, 1), match='f'>uz
        2                                            NaN
        dtype: object

        Reverse every lowercase alphabetic word:

        >>> repl = lambda m: m.group(0)[::-1]
        >>> ser = pd.Series(["foo 123", "bar baz", np.nan])
        >>> ser.str.replace(r"[a-z]+", repl, regex=True)
        0    oof 123
        1    rab zab
        2        NaN
        dtype: object

        Using regex groups (extract second group and swap case):

        >>> pat = r"(?P<one>\w+) (?P<two>\w+) (?P<three>\w+)"
        >>> repl = lambda m: m.group("two").swapcase()
        >>> ser = pd.Series(["One Two Three", "Foo Bar Baz"])
        >>> ser.str.replace(pat, repl, regex=True)
        0    tWO
        1    bAR
        dtype: object

        Using a compiled regex with flags

        >>> import re
        >>> regex_pat = re.compile(r"FUZ", flags=re.IGNORECASE)
        >>> pd.Series(["foo", "fuz", np.nan]).str.replace(regex_pat, "bar", regex=True)
        0    foo
        1    bar
        2    NaN
        dtype: object
        """
        if isinstance(pat, dict) and repl is not None:
            raise ValueError("repl cannot be used when pat is a dictionary")

        # Check whether repl is valid (GH 13438, GH 15055)
        if not isinstance(pat, dict) and not (isinstance(repl, str) or callable(repl)):
            raise TypeError("repl must be a string or callable")

        is_compiled_re = is_re(pat)
        if regex or regex is None:
            if is_compiled_re and (case is not None or flags != 0):
                raise ValueError(
                    "case and flags cannot be set when pat is a compiled regex"
                )

        elif is_compiled_re:
            raise ValueError(
                "Cannot use a compiled regex as replacement pattern with regex=False"
            )
        elif callable(repl):
            raise ValueError("Cannot use a callable replacement when regex=False")

        if case is None:
            case = True

        res_output = self._data
        if not isinstance(pat, dict):
            pat = {pat: repl}

        for key, value in pat.items():
            result = res_output.array._str_replace(
                key, value, n=n, case=case, flags=flags, regex=regex
            )
            res_output = self._wrap_result(result)

        return res_output

    @forbid_nonstring_types(["bytes"])
    def repeat(self, repeats):
        """
        Duplicate each string in the Series or Index.

        Parameters
        ----------
        repeats : int or sequence of int
            Same value for all (int) or different value per (sequence).

        Returns
        -------
        Series or pandas.Index
            Series or Index of repeated string objects specified by
            input parameter repeats.

        See Also
        --------
        Series.str.lower : Convert all characters in each string to lowercase.
        Series.str.upper : Convert all characters in each string to uppercase.
        Series.str.title : Convert each string to title case (capitalizing the first
            letter of each word).
        Series.str.strip : Remove leading and trailing whitespace from each string.
        Series.str.replace : Replace occurrences of a substring with another substring
            in each string.
        Series.str.ljust : Left-justify each string in the Series/Index by padding with
            a specified character.
        Series.str.rjust : Right-justify each string in the Series/Index by padding with
            a specified character.

        Examples
        --------
        >>> s = pd.Series(["a", "b", "c"])
        >>> s
        0    a
        1    b
        2    c
        dtype: object

        Single int repeats string in Series

        >>> s.str.repeat(repeats=2)
        0    aa
        1    bb
        2    cc
        dtype: object

        Sequence of int repeats corresponding string in Series

        >>> s.str.repeat(repeats=[1, 2, 3])
        0      a
        1     bb
        2    ccc
        dtype: object
        """
        result = self._data.array._str_repeat(repeats)
        return self._wrap_result(result)

    @forbid_nonstring_types(["bytes"])
    def pad(
        self,
        width: int,
        side: Literal["left", "right", "both"] = "left",
        fillchar: str = " ",
    ):
        """
        Pad strings in the Series/Index up to width.

        Parameters
        ----------
        width : int
            Minimum width of resulting string; additional characters will be filled
            with character defined in `fillchar`.
        side : {'left', 'right', 'both'}, default 'left'
            Side from which to fill resulting string.
        fillchar : str, default ' '
            Additional character for filling, default is whitespace.

        Returns
        -------
        Series or Index of object
            Returns Series or Index with minimum number of char in object.

        See Also
        --------
        Series.str.rjust : Fills the left side of strings with an arbitrary
            character. Equivalent to ``Series.str.pad(side='left')``.
        Series.str.ljust : Fills the right side of strings with an arbitrary
            character. Equivalent to ``Series.str.pad(side='right')``.
        Series.str.center : Fills both sides of strings with an arbitrary
            character. Equivalent to ``Series.str.pad(side='both')``.
        Series.str.zfill : Pad strings in the Series/Index by prepending '0'
            character. Equivalent to ``Series.str.pad(side='left', fillchar='0')``.

        Examples
        --------
        >>> s = pd.Series(["caribou", "tiger"])
        >>> s
        0    caribou
        1      tiger
        dtype: object

        >>> s.str.pad(width=10)
        0       caribou
        1         tiger
        dtype: object

        >>> s.str.pad(width=10, side="right", fillchar="-")
        0    caribou---
        1    tiger-----
        dtype: object

        >>> s.str.pad(width=10, side="both", fillchar="-")
        0    -caribou--
        1    --tiger---
        dtype: object
        """
        if not isinstance(fillchar, str):
            msg = f"fillchar must be a character, not {type(fillchar).__name__}"
            raise TypeError(msg)

        if len(fillchar) != 1:
            raise TypeError("fillchar must be a character, not str")

        if not is_integer(width):
            msg = f"width must be of integer type, not {type(width).__name__}"
            raise TypeError(msg)

        result = self._data.array._str_pad(width, side=side, fillchar=fillchar)
        return self._wrap_result(result)

    _shared_docs["str_pad"] = """
    Pad %(side)s side of strings in the Series/Index.

    Equivalent to :meth:`str.%(method)s`.

    Parameters
    ----------
    width : int
        Minimum width of resulting string; additional characters will be filled
        with ``fillchar``.
    fillchar : str
        Additional character for filling, default is whitespace.

    Returns
    -------
    Series/Index of objects.
        A Series or Index where the strings are modified by :meth:`str.%(method)s`.

    See Also
    --------
    Series.str.rjust : Fills the left side of strings with an arbitrary
        character.
    Series.str.ljust : Fills the right side of strings with an arbitrary
        character.
    Series.str.center : Fills both sides of strings with an arbitrary
        character.
    Series.str.zfill : Pad strings in the Series/Index by prepending '0'
        character.

    Examples
    --------
    For Series.str.center:

    >>> ser = pd.Series(['dog', 'bird', 'mouse'])
    >>> ser.str.center(8, fillchar='.')
    0   ..dog...
    1   ..bird..
    2   .mouse..
    dtype: object

    For Series.str.ljust:

    >>> ser = pd.Series(['dog', 'bird', 'mouse'])
    >>> ser.str.ljust(8, fillchar='.')
    0   dog.....
    1   bird....
    2   mouse...
    dtype: object

    For Series.str.rjust:

    >>> ser = pd.Series(['dog', 'bird', 'mouse'])
    >>> ser.str.rjust(8, fillchar='.')
    0   .....dog
    1   ....bird
    2   ...mouse
    dtype: object
    """

    @Appender(_shared_docs["str_pad"] % {"side": "left and right", "method": "center"})
    @forbid_nonstring_types(["bytes"])
    def center(self, width: int, fillchar: str = " "):
        return self.pad(width, side="both", fillchar=fillchar)

    @Appender(_shared_docs["str_pad"] % {"side": "right", "method": "ljust"})
    @forbid_nonstring_types(["bytes"])
    def ljust(self, width: int, fillchar: str = " "):
        return self.pad(width, side="right", fillchar=fillchar)

    @Appender(_shared_docs["str_pad"] % {"side": "left", "method": "rjust"})
    @forbid_nonstring_types(["bytes"])
    def rjust(self, width: int, fillchar: str = " "):
        return self.pad(width, side="left", fillchar=fillchar)

    @forbid_nonstring_types(["bytes"])
    def zfill(self, width: int):
        """
        Pad strings in the Series/Index by prepending '0' characters.

        Strings in the Series/Index are padded with '0' characters on the
        left of the string to reach a total string length  `width`. Strings
        in the Series/Index with length greater or equal to `width` are
        unchanged.

        Parameters
        ----------
        width : int
            Minimum length of resulting string; strings with length less
            than `width` be prepended with '0' characters.

        Returns
        -------
        Series/Index of objects.
            A Series or Index where the strings are prepended with '0' characters.

        See Also
        --------
        Series.str.rjust : Fills the left side of strings with an arbitrary
            character.
        Series.str.ljust : Fills the right side of strings with an arbitrary
            character.
        Series.str.pad : Fills the specified sides of strings with an arbitrary
            character.
        Series.str.center : Fills both sides of strings with an arbitrary
            character.

        Notes
        -----
        Differs from :meth:`str.zfill` which has special handling
        for '+'/'-' in the string.

        Examples
        --------
        >>> s = pd.Series(["-1", "1", "1000", 10, np.nan])
        >>> s
        0      -1
        1       1
        2    1000
        3      10
        4     NaN
        dtype: object

        Note that ``10`` and ``NaN`` are not strings, therefore they are
        converted to ``NaN``. The minus sign in ``'-1'`` is treated as a
        special character and the zero is added to the right of it
        (:meth:`str.zfill` would have moved it to the left). ``1000``
        remains unchanged as it is longer than `width`.

        >>> s.str.zfill(3)
        0     -01
        1     001
        2    1000
        3     NaN
        4     NaN
        dtype: object
        """
        if not is_integer(width):
            msg = f"width must be of integer type, not {type(width).__name__}"
            raise TypeError(msg)
        f = lambda x: x.zfill(width)
        result = self._data.array._str_map(f)
        return self._wrap_result(result)

    def slice(self, start=None, stop=None, step=None):
        """
        Slice substrings from each element in the Series or Index.

        Parameters
        ----------
        start : int, optional
            Start position for slice operation.
        stop : int, optional
            Stop position for slice operation.
        step : int, optional
            Step size for slice operation.

        Returns
        -------
        Series or Index of object
            Series or Index from sliced substring from original string object.

        See Also
        --------
        Series.str.slice_replace : Replace a slice with a string.
        Series.str.get : Return element at position.
            Equivalent to `Series.str.slice(start=i, stop=i+1)` with `i`
            being the position.

        Examples
        --------
        >>> s = pd.Series(["koala", "dog", "chameleon"])
        >>> s
        0        koala
        1          dog
        2    chameleon
        dtype: object

        >>> s.str.slice(start=1)
        0        oala
        1          og
        2    hameleon
        dtype: object

        >>> s.str.slice(start=-1)
        0           a
        1           g
        2           n
        dtype: object

        >>> s.str.slice(stop=2)
        0    ko
        1    do
        2    ch
        dtype: object

        >>> s.str.slice(step=2)
        0      kaa
        1       dg
        2    caeen
        dtype: object

        >>> s.str.slice(start=0, stop=5, step=3)
        0    kl
        1     d
        2    cm
        dtype: object

        Equivalent behaviour to:

        >>> s.str[0:5:3]
        0    kl
        1     d
        2    cm
        dtype: object
        """
        result = self._data.array._str_slice(start, stop, step)
        return self._wrap_result(result)

    @forbid_nonstring_types(["bytes"])
    def slice_replace(self, start=None, stop=None, repl=None):
        """
        Replace a positional slice of a string with another value.

        Parameters
        ----------
        start : int, optional
            Left index position to use for the slice. If not specified (None),
            the slice is unbounded on the left, i.e. slice from the start
            of the string.
        stop : int, optional
            Right index position to use for the slice. If not specified (None),
            the slice is unbounded on the right, i.e. slice until the
            end of the string.
        repl : str, optional
            String for replacement. If not specified (None), the sliced region
            is replaced with an empty string.

        Returns
        -------
        Series or Index
            Same type as the original object.

        See Also
        --------
        Series.str.slice : Just slicing without replacement.

        Examples
        --------
        >>> s = pd.Series(["a", "ab", "abc", "abdc", "abcde"])
        >>> s
        0        a
        1       ab
        2      abc
        3     abdc
        4    abcde
        dtype: object

        Specify just `start`, meaning replace `start` until the end of the
        string with `repl`.

        >>> s.str.slice_replace(1, repl="X")
        0    aX
        1    aX
        2    aX
        3    aX
        4    aX
        dtype: object

        Specify just `stop`, meaning the start of the string to `stop` is replaced
        with `repl`, and the rest of the string is included.

        >>> s.str.slice_replace(stop=2, repl="X")
        0       X
        1       X
        2      Xc
        3     Xdc
        4    Xcde
        dtype: object

        Specify `start` and `stop`, meaning the slice from `start` to `stop` is
        replaced with `repl`. Everything before or after `start` and `stop` is
        included as is.

        >>> s.str.slice_replace(start=1, stop=3, repl="X")
        0      aX
        1      aX
        2      aX
        3     aXc
        4    aXde
        dtype: object
        """
        result = self._data.array._str_slice_replace(start, stop, repl)
        return self._wrap_result(result)

    def decode(self, encoding, errors: str = "strict"):
        """
        Decode character string in the Series/Index using indicated encoding.

        Equivalent to :meth:`str.decode` in python2 and :meth:`bytes.decode` in
        python3.

        Parameters
        ----------
        encoding : str
            Specifies the encoding to be used.
        errors : str, optional
            Specifies the error handling scheme.
            Possible values are those supported by :meth:`bytes.decode`.

        Returns
        -------
        Series or Index
            A Series or Index with decoded strings.

        See Also
        --------
        Series.str.encode : Encodes strings into bytes in a Series/Index.

        Examples
        --------
        For Series:

        >>> ser = pd.Series([b"cow", b"123", b"()"])
        >>> ser.str.decode("ascii")
        0   cow
        1   123
        2   ()
        dtype: object
        """
        # TODO: Add a similar _bytes interface.
        if encoding in _cpython_optimized_decoders:
            # CPython optimized implementation
            f = lambda x: x.decode(encoding, errors)
        else:
            decoder = codecs.getdecoder(encoding)
            f = lambda x: decoder(x, errors)[0]
        arr = self._data.array
        # assert isinstance(arr, (StringArray,))
        result = arr._str_map(f)
        return self._wrap_result(result)

    @forbid_nonstring_types(["bytes"])
    def encode(self, encoding, errors: str = "strict"):
        """
        Encode character string in the Series/Index using indicated encoding.

        Equivalent to :meth:`str.encode`.

        Parameters
        ----------
        encoding : str
            Specifies the encoding to be used.
        errors : str, optional
            Specifies the error handling scheme.
            Possible values are those supported by :meth:`str.encode`.

        Returns
        -------
        Series/Index of objects
            A Series or Index with strings encoded into bytes.

        See Also
        --------
        Series.str.decode : Decodes bytes into strings in a Series/Index.

        Examples
        --------
        >>> ser = pd.Series(["cow", "123", "()"])
        >>> ser.str.encode(encoding="ascii")
        0     b'cow'
        1     b'123'
        2      b'()'
        dtype: object
        """
        result = self._data.array._str_encode(encoding, errors)
        return self._wrap_result(result, returns_string=False)

    _shared_docs["str_strip"] = r"""
    Remove %(position)s characters.

    Strip whitespaces (including newlines) or a set of specified characters
    from each string in the Series/Index from %(side)s.
    Replaces any non-strings in Series with NaNs.
    Equivalent to :meth:`str.%(method)s`.

    Parameters
    ----------
    to_strip : str or None, default None
        Specifying the set of characters to be removed.
        All combinations of this set of characters will be stripped.
        If None then whitespaces are removed.

    Returns
    -------
    Series or Index of object
        Series or Index with the strings being stripped from the %(side)s.

    See Also
    --------
    Series.str.strip : Remove leading and trailing characters in Series/Index.
    Series.str.lstrip : Remove leading characters in Series/Index.
    Series.str.rstrip : Remove trailing characters in Series/Index.

    Examples
    --------
    >>> s = pd.Series(['1. Ant.  ', '2. Bee!\n', '3. Cat?\t', np.nan, 10, True])
    >>> s
    0    1. Ant.
    1    2. Bee!\n
    2    3. Cat?\t
    3          NaN
    4           10
    5         True
    dtype: object

    >>> s.str.strip()
    0    1. Ant.
    1    2. Bee!
    2    3. Cat?
    3        NaN
    4        NaN
    5        NaN
    dtype: object

    >>> s.str.lstrip('123.')
    0    Ant.
    1    Bee!\n
    2    Cat?\t
    3       NaN
    4       NaN
    5       NaN
    dtype: object

    >>> s.str.rstrip('.!? \n\t')
    0    1. Ant
    1    2. Bee
    2    3. Cat
    3       NaN
    4       NaN
    5       NaN
    dtype: object

    >>> s.str.strip('123.!? \n\t')
    0    Ant
    1    Bee
    2    Cat
    3    NaN
    4    NaN
    5    NaN
    dtype: object
    """

    @Appender(
        _shared_docs["str_strip"]
        % {
            "side": "left and right sides",
            "method": "strip",
            "position": "leading and trailing",
        }
    )
    @forbid_nonstring_types(["bytes"])
    def strip(self, to_strip=None):
        result = self._data.array._str_strip(to_strip)
        return self._wrap_result(result)

    @Appender(
        _shared_docs["str_strip"]
        % {"side": "left side", "method": "lstrip", "position": "leading"}
    )
    @forbid_nonstring_types(["bytes"])
    def lstrip(self, to_strip=None):
        result = self._data.array._str_lstrip(to_strip)
        return self._wrap_result(result)

    @Appender(
        _shared_docs["str_strip"]
        % {"side": "right side", "method": "rstrip", "position": "trailing"}
    )
    @forbid_nonstring_types(["bytes"])
    def rstrip(self, to_strip=None):
        result = self._data.array._str_rstrip(to_strip)
        return self._wrap_result(result)

    _shared_docs["str_removefix"] = r"""
    Remove a %(side)s from an object series.

    If the %(side)s is not present, the original string will be returned.

    Parameters
    ----------
    %(side)s : str
        Remove the %(side)s of the string.

    Returns
    -------
    Series/Index: object
        The Series or Index with given %(side)s removed.

    See Also
    --------
    Series.str.remove%(other_side)s : Remove a %(other_side)s from an object series.

    Examples
    --------
    >>> s = pd.Series(["str_foo", "str_bar", "no_prefix"])
    >>> s
    0    str_foo
    1    str_bar
    2    no_prefix
    dtype: object
    >>> s.str.removeprefix("str_")
    0    foo
    1    bar
    2    no_prefix
    dtype: object

    >>> s = pd.Series(["foo_str", "bar_str", "no_suffix"])
    >>> s
    0    foo_str
    1    bar_str
    2    no_suffix
    dtype: object
    >>> s.str.removesuffix("_str")
    0    foo
    1    bar
    2    no_suffix
    dtype: object
    """

    @Appender(
        _shared_docs["str_removefix"] % {"side": "prefix", "other_side": "suffix"}
    )
    @forbid_nonstring_types(["bytes"])
    def removeprefix(self, prefix: str):
        result = self._data.array._str_removeprefix(prefix)
        return self._wrap_result(result)

    @Appender(
        _shared_docs["str_removefix"] % {"side": "suffix", "other_side": "prefix"}
    )
    @forbid_nonstring_types(["bytes"])
    def removesuffix(self, suffix: str):
        result = self._data.array._str_removesuffix(suffix)
        return self._wrap_result(result)

    @forbid_nonstring_types(["bytes"])
    def wrap(
        self,
        width: int,
        expand_tabs: bool = True,
        tabsize: int = 8,
        replace_whitespace: bool = True,
        drop_whitespace: bool = True,
        initial_indent: str = "",
        subsequent_indent: str = "",
        fix_sentence_endings: bool = False,
        break_long_words: bool = True,
        break_on_hyphens: bool = True,
        max_lines: int | None = None,
        placeholder: str = " [...]",
    ):
        r"""
        Wrap strings in Series/Index at specified line width.

        This method has the same keyword parameters and defaults as
            :class:`textwrap.TextWrapper`.

        Parameters
        ----------
        width : int, optional
            Maximum line width.
        expand_tabs : bool, optional
            If True, tab characters will be expanded to spaces (default: True).
        tabsize : int, optional
            If expand_tabs is true, then all tab characters in text will be
            expanded to zero or more spaces, depending on the current column
            and the given tab size (default: 8).
        replace_whitespace : bool, optional
            If True, each whitespace character (as defined by string.whitespace)
            remaining after tab expansion will be replaced by a single space
            (default: True).
        drop_whitespace : bool, optional
            If True, whitespace that, after wrapping, happens to end up at the
            beginning or end of a line is dropped (default: True).
        initial_indent : str, optional
            String that will be prepended to the first line of wrapped output.
            Counts towards the length of the first line. The empty string is
            not indented (default: '').
        subsequent_indent : str, optional
            String that will be prepended to all lines of wrapped output except
            the first. Counts towards the length of each line except the first
            (default: '').
        fix_sentence_endings : bool, optional
            If true, TextWrapper attempts to detect sentence endings and ensure
            that sentences are always separated by exactly two spaces. This is
            generally desired for text in a monospaced font. However, the sentence
            detection algorithm is imperfect: it assumes that a sentence ending
            consists of a lowercase letter followed by one of '.', '!', or '?',
            possibly followed by one of '"' or "'", followed by a space. One
            problem with this algorithm is that it is unable to detect the
            difference between “Dr.” in `[...] Dr. Frankenstein's monster [...]`
            and “Spot.” in `[...] See Spot. See Spot run [...]`
            Since the sentence detection algorithm relies on string.lowercase
            for the definition of “lowercase letter”, and a convention of using
            two spaces after a period to separate sentences on the same line,
            it is specific to English-language texts (default: False).
        break_long_words : bool, optional
            If True, then words longer than width will be broken in order to ensure
            that no lines are longer than width. If it is false, long words will
            not be broken, and some lines may be longer than width (default: True).
        break_on_hyphens : bool, optional
            If True, wrapping will occur preferably on whitespace and right after
            hyphens in compound words, as it is customary in English. If false,
            only whitespaces will be considered as potentially good places for line
            breaks, but you need to set break_long_words to false if you want truly
            insecable words (default: True).
        max_lines : int, optional
            If not None, then the output will contain at most max_lines lines, with
            placeholder appearing at the end of the output (default: None).
        placeholder : str, optional
            String that will appear at the end of the output text if it has been
            truncated (default: ' [...]').

        Returns
        -------
        Series or Index
            A Series or Index where the strings are wrapped at the specified line width.

        See Also
        --------
        Series.str.strip : Remove leading and trailing characters in Series/Index.
        Series.str.lstrip : Remove leading characters in Series/Index.
        Series.str.rstrip : Remove trailing characters in Series/Index.

        Notes
        -----
        Internally, this method uses a :class:`textwrap.TextWrapper` instance with
        default settings. To achieve behavior matching R's stringr library str_wrap
        function, use the arguments:

        - expand_tabs = False
        - replace_whitespace = True
        - drop_whitespace = True
        - break_long_words = False
        - break_on_hyphens = False

        Examples
        --------
        >>> s = pd.Series(["line to be wrapped", "another line to be wrapped"])
        >>> s.str.wrap(12)
        0             line to be\nwrapped
        1    another line\nto be\nwrapped
        dtype: object
        """
        result = self._data.array._str_wrap(
            width=width,
            expand_tabs=expand_tabs,
            tabsize=tabsize,
            replace_whitespace=replace_whitespace,
            drop_whitespace=drop_whitespace,
            initial_indent=initial_indent,
            subsequent_indent=subsequent_indent,
            fix_sentence_endings=fix_sentence_endings,
            break_long_words=break_long_words,
            break_on_hyphens=break_on_hyphens,
            max_lines=max_lines,
            placeholder=placeholder,
        )
        return self._wrap_result(result)

    @forbid_nonstring_types(["bytes"])
    def get_dummies(
        self,
        sep: str = "|",
        dtype: NpDtype | None = None,
    ):
        """
        Return DataFrame of dummy/indicator variables for Series.

        Each string in Series is split by sep and returned as a DataFrame
        of dummy/indicator variables.

        Parameters
        ----------
        sep : str, default "|"
            String to split on.
        dtype : dtype, default np.int64
            Data type for new columns. Only a single dtype is allowed.

        Returns
        -------
        DataFrame
            Dummy variables corresponding to values of the Series.

        See Also
        --------
        get_dummies : Convert categorical variable into dummy/indicator
            variables.

        Examples
        --------
        >>> pd.Series(["a|b", "a", "a|c"]).str.get_dummies()
           a  b  c
        0  1  1  0
        1  1  0  0
        2  1  0  1

        >>> pd.Series(["a|b", np.nan, "a|c"]).str.get_dummies()
           a  b  c
        0  1  1  0
        1  0  0  0
        2  1  0  1

        >>> pd.Series(["a|b", np.nan, "a|c"]).str.get_dummies(dtype=bool)
                a      b      c
        0   True   True    False
        1   False  False   False
        2   True   False   True
        """
        from pandas.core.frame import DataFrame

<<<<<<< HEAD
        if dtype in (str, "str[pyarrow]"):
            raise ValueError("string dtype not supported, please use a numeric dtype")
        # we need to cast to Series of strings as only that has all
        # methods available for making the dummies...
        result, name = self._data.array._str_get_dummies(sep, dtype)
        if is_extension_array_dtype(dtype):
=======
        # we need to cast to Series of strings as only that has all
        # methods available for making the dummies...
        result, name = self._data.array._str_get_dummies(sep, dtype)
        if is_extension_array_dtype(dtype) or isinstance(dtype, ArrowDtype):
>>>>>>> 0d2505dc
            return self._wrap_result(
                DataFrame(result, columns=name, dtype=dtype),
                name=name,
                returns_string=False,
            )
        return self._wrap_result(
            result,
            name=name,
            expand=True,
            returns_string=False,
        )

    @forbid_nonstring_types(["bytes"])
    def translate(self, table):
        """
        Map all characters in the string through the given mapping table.

        This method is equivalent to the standard :meth:`str.translate`
        method for strings. It maps each character in the string to a new
        character according to the translation table provided. Unmapped
        characters are left unchanged, while characters mapped to None
        are removed.

        Parameters
        ----------
        table : dict
            Table is a mapping of Unicode ordinals to Unicode ordinals, strings, or
            None. Unmapped characters are left untouched.
            Characters mapped to None are deleted. :meth:`str.maketrans` is a
            helper function for making translation tables.

        Returns
        -------
        Series or Index
            A new Series or Index with translated strings.

        See Also
        --------
        Series.str.replace : Replace occurrences of pattern/regex in the
            Series with some other string.
        Index.str.replace : Replace occurrences of pattern/regex in the
            Index with some other string.

        Examples
        --------
        >>> ser = pd.Series(["El niño", "Françoise"])
        >>> mytable = str.maketrans({"ñ": "n", "ç": "c"})
        >>> ser.str.translate(mytable)
        0   El nino
        1   Francoise
        dtype: object
        """
        result = self._data.array._str_translate(table)
        dtype = object if self._data.dtype == "object" else None
        return self._wrap_result(result, dtype=dtype)

    @forbid_nonstring_types(["bytes"])
    def count(self, pat, flags: int = 0):
        r"""
        Count occurrences of pattern in each string of the Series/Index.

        This function is used to count the number of times a particular regex
        pattern is repeated in each of the string elements of the
        :class:`~pandas.Series`.

        Parameters
        ----------
        pat : str
            Valid regular expression.
        flags : int, default 0, meaning no flags
            Flags for the `re` module. For a complete list, `see here
            <https://docs.python.org/3/howto/regex.html#compilation-flags>`_.

        Returns
        -------
        Series or Index
            Same type as the calling object containing the integer counts.

        See Also
        --------
        re : Standard library module for regular expressions.
        str.count : Standard library version, without regular expression support.

        Notes
        -----
        Some characters need to be escaped when passing in `pat`.
        eg. ``'$'`` has a special meaning in regex and must be escaped when
        finding this literal character.

        Examples
        --------
        >>> s = pd.Series(["A", "B", "Aaba", "Baca", np.nan, "CABA", "cat"])
        >>> s.str.count("a")
        0    0.0
        1    0.0
        2    2.0
        3    2.0
        4    NaN
        5    0.0
        6    1.0
        dtype: float64

        Escape ``'$'`` to find the literal dollar sign.

        >>> s = pd.Series(["$", "B", "Aab$", "$$ca", "C$B$", "cat"])
        >>> s.str.count("\\$")
        0    1
        1    0
        2    1
        3    2
        4    2
        5    0
        dtype: int64

        This is also available on Index

        >>> pd.Index(["A", "A", "Aaba", "cat"]).str.count("a")
        Index([0, 0, 2, 1], dtype='int64')
        """
        result = self._data.array._str_count(pat, flags)
        return self._wrap_result(result, returns_string=False)

    @forbid_nonstring_types(["bytes"])
    def startswith(
        self, pat: str | tuple[str, ...], na: Scalar | None = None
    ) -> Series | Index:
        """
        Test if the start of each string element matches a pattern.

        Equivalent to :meth:`str.startswith`.

        Parameters
        ----------
        pat : str or tuple[str, ...]
            Character sequence or tuple of strings. Regular expressions are not
            accepted.
        na : object, default NaN
            Object shown if element tested is not a string. The default depends
            on dtype of the array. For object-dtype, ``numpy.nan`` is used.
            For ``StringDtype``, ``pandas.NA`` is used.

        Returns
        -------
        Series or Index of bool
            A Series of booleans indicating whether the given pattern matches
            the start of each string element.

        See Also
        --------
        str.startswith : Python standard library string method.
        Series.str.endswith : Same as startswith, but tests the end of string.
        Series.str.contains : Tests if string element contains a pattern.

        Examples
        --------
        >>> s = pd.Series(["bat", "Bear", "cat", np.nan])
        >>> s
        0     bat
        1    Bear
        2     cat
        3     NaN
        dtype: object

        >>> s.str.startswith("b")
        0     True
        1    False
        2    False
        3      NaN
        dtype: object

        >>> s.str.startswith(("b", "B"))
        0     True
        1     True
        2    False
        3      NaN
        dtype: object

        Specifying `na` to be `False` instead of `NaN`.

        >>> s.str.startswith("b", na=False)
        0     True
        1    False
        2    False
        3    False
        dtype: bool
        """
        if not isinstance(pat, (str, tuple)):
            msg = f"expected a string or tuple, not {type(pat).__name__}"
            raise TypeError(msg)
        result = self._data.array._str_startswith(pat, na=na)
        return self._wrap_result(result, returns_string=False)

    @forbid_nonstring_types(["bytes"])
    def endswith(
        self, pat: str | tuple[str, ...], na: Scalar | None = None
    ) -> Series | Index:
        """
        Test if the end of each string element matches a pattern.

        Equivalent to :meth:`str.endswith`.

        Parameters
        ----------
        pat : str or tuple[str, ...]
            Character sequence or tuple of strings. Regular expressions are not
            accepted.
        na : object, default NaN
            Object shown if element tested is not a string. The default depends
            on dtype of the array. For object-dtype, ``numpy.nan`` is used.
            For ``StringDtype``, ``pandas.NA`` is used.

        Returns
        -------
        Series or Index of bool
            A Series of booleans indicating whether the given pattern matches
            the end of each string element.

        See Also
        --------
        str.endswith : Python standard library string method.
        Series.str.startswith : Same as endswith, but tests the start of string.
        Series.str.contains : Tests if string element contains a pattern.

        Examples
        --------
        >>> s = pd.Series(["bat", "bear", "caT", np.nan])
        >>> s
        0     bat
        1    bear
        2     caT
        3     NaN
        dtype: object

        >>> s.str.endswith("t")
        0     True
        1    False
        2    False
        3      NaN
        dtype: object

        >>> s.str.endswith(("t", "T"))
        0     True
        1    False
        2     True
        3      NaN
        dtype: object

        Specifying `na` to be `False` instead of `NaN`.

        >>> s.str.endswith("t", na=False)
        0     True
        1    False
        2    False
        3    False
        dtype: bool
        """
        if not isinstance(pat, (str, tuple)):
            msg = f"expected a string or tuple, not {type(pat).__name__}"
            raise TypeError(msg)
        result = self._data.array._str_endswith(pat, na=na)
        return self._wrap_result(result, returns_string=False)

    @forbid_nonstring_types(["bytes"])
    def findall(self, pat, flags: int = 0):
        """
        Find all occurrences of pattern or regular expression in the Series/Index.

        Equivalent to applying :func:`re.findall` to all the elements in the
        Series/Index.

        Parameters
        ----------
        pat : str
            Pattern or regular expression.
        flags : int, default 0
            Flags from ``re`` module, e.g. `re.IGNORECASE` (default is 0, which
            means no flags).

        Returns
        -------
        Series/Index of lists of strings
            All non-overlapping matches of pattern or regular expression in each
            string of this Series/Index.

        See Also
        --------
        count : Count occurrences of pattern or regular expression in each string
            of the Series/Index.
        extractall : For each string in the Series, extract groups from all matches
            of regular expression and return a DataFrame with one row for each
            match and one column for each group.
        re.findall : The equivalent ``re`` function to all non-overlapping matches
            of pattern or regular expression in string, as a list of strings.

        Examples
        --------
        >>> s = pd.Series(["Lion", "Monkey", "Rabbit"])

        The search for the pattern 'Monkey' returns one match:

        >>> s.str.findall("Monkey")
        0          []
        1    [Monkey]
        2          []
        dtype: object

        On the other hand, the search for the pattern 'MONKEY' doesn't return any
        match:

        >>> s.str.findall("MONKEY")
        0    []
        1    []
        2    []
        dtype: object

        Flags can be added to the pattern or regular expression. For instance,
        to find the pattern 'MONKEY' ignoring the case:

        >>> import re
        >>> s.str.findall("MONKEY", flags=re.IGNORECASE)
        0          []
        1    [Monkey]
        2          []
        dtype: object

        When the pattern matches more than one string in the Series, all matches
        are returned:

        >>> s.str.findall("on")
        0    [on]
        1    [on]
        2      []
        dtype: object

        Regular expressions are supported too. For instance, the search for all the
        strings ending with the word 'on' is shown next:

        >>> s.str.findall("on$")
        0    [on]
        1      []
        2      []
        dtype: object

        If the pattern is found more than once in the same string, then a list of
        multiple strings is returned:

        >>> s.str.findall("b")
        0        []
        1        []
        2    [b, b]
        dtype: object
        """
        result = self._data.array._str_findall(pat, flags)
        return self._wrap_result(result, returns_string=False)

    @forbid_nonstring_types(["bytes"])
    def extract(
        self, pat: str, flags: int = 0, expand: bool = True
    ) -> DataFrame | Series | Index:
        r"""
        Extract capture groups in the regex `pat` as columns in a DataFrame.

        For each subject string in the Series, extract groups from the
        first match of regular expression `pat`.

        Parameters
        ----------
        pat : str
            Regular expression pattern with capturing groups.
        flags : int, default 0 (no flags)
            Flags from the ``re`` module, e.g. ``re.IGNORECASE``, that
            modify regular expression matching for things like case,
            spaces, etc. For more details, see :mod:`re`.
        expand : bool, default True
            If True, return DataFrame with one column per capture group.
            If False, return a Series/Index if there is one capture group
            or DataFrame if there are multiple capture groups.

        Returns
        -------
        DataFrame or Series or Index
            A DataFrame with one row for each subject string, and one
            column for each group. Any capture group names in regular
            expression pat will be used for column names; otherwise
            capture group numbers will be used. The dtype of each result
            column is always object, even when no match is found. If
            ``expand=False`` and pat has only one capture group, then
            return a Series (if subject is a Series) or Index (if subject
            is an Index).

        See Also
        --------
        extractall : Returns all matches (not just the first match).

        Examples
        --------
        A pattern with two groups will return a DataFrame with two columns.
        Non-matches will be NaN.

        >>> s = pd.Series(["a1", "b2", "c3"])
        >>> s.str.extract(r"([ab])(\d)")
            0    1
        0    a    1
        1    b    2
        2  NaN  NaN

        A pattern may contain optional groups.

        >>> s.str.extract(r"([ab])?(\d)")
            0  1
        0    a  1
        1    b  2
        2  NaN  3

        Named groups will become column names in the result.

        >>> s.str.extract(r"(?P<letter>[ab])(?P<digit>\d)")
        letter digit
        0      a     1
        1      b     2
        2    NaN   NaN

        A pattern with one group will return a DataFrame with one column
        if expand=True.

        >>> s.str.extract(r"[ab](\d)", expand=True)
            0
        0    1
        1    2
        2  NaN

        A pattern with one group will return a Series if expand=False.

        >>> s.str.extract(r"[ab](\d)", expand=False)
        0      1
        1      2
        2    NaN
        dtype: object
        """
        from pandas import DataFrame

        if not isinstance(expand, bool):
            raise ValueError("expand must be True or False")

        regex = re.compile(pat, flags=flags)
        if regex.groups == 0:
            raise ValueError("pattern contains no capture groups")

        if not expand and regex.groups > 1 and isinstance(self._data, ABCIndex):
            raise ValueError("only one regex group is supported with Index")

        obj = self._data
        result_dtype = _result_dtype(obj)

        returns_df = regex.groups > 1 or expand

        if returns_df:
            name = None
            columns = _get_group_names(regex)

            if obj.array.size == 0:
                result = DataFrame(columns=columns, dtype=result_dtype)

            else:
                result_list = self._data.array._str_extract(
                    pat, flags=flags, expand=returns_df
                )

                result_index: Index | None
                if isinstance(obj, ABCSeries):
                    result_index = obj.index
                else:
                    result_index = None

                result = DataFrame(
                    result_list, columns=columns, index=result_index, dtype=result_dtype
                )

        else:
            name = _get_single_group_name(regex)
            result = self._data.array._str_extract(pat, flags=flags, expand=returns_df)
        return self._wrap_result(result, name=name, dtype=result_dtype)

    @forbid_nonstring_types(["bytes"])
    def extractall(self, pat, flags: int = 0) -> DataFrame:
        r"""
        Extract capture groups in the regex `pat` as columns in DataFrame.

        For each subject string in the Series, extract groups from all
        matches of regular expression pat. When each subject string in the
        Series has exactly one match, extractall(pat).xs(0, level='match')
        is the same as extract(pat).

        Parameters
        ----------
        pat : str
            Regular expression pattern with capturing groups.
        flags : int, default 0 (no flags)
            A ``re`` module flag, for example ``re.IGNORECASE``. These allow
            to modify regular expression matching for things like case, spaces,
            etc. Multiple flags can be combined with the bitwise OR operator,
            for example ``re.IGNORECASE | re.MULTILINE``.

        Returns
        -------
        DataFrame
            A ``DataFrame`` with one row for each match, and one column for each
            group. Its rows have a ``MultiIndex`` with first levels that come from
            the subject ``Series``. The last level is named 'match' and indexes the
            matches in each item of the ``Series``. Any capture group names in
            regular expression pat will be used for column names; otherwise capture
            group numbers will be used.

        See Also
        --------
        extract : Returns first match only (not all matches).

        Examples
        --------
        A pattern with one group will return a DataFrame with one column.
        Indices with no matches will not appear in the result.

        >>> s = pd.Series(["a1a2", "b1", "c1"], index=["A", "B", "C"])
        >>> s.str.extractall(r"[ab](\d)")
                0
        match
        A 0      1
          1      2
        B 0      1

        Capture group names are used for column names of the result.

        >>> s.str.extractall(r"[ab](?P<digit>\d)")
                digit
        match
        A 0         1
          1         2
        B 0         1

        A pattern with two groups will return a DataFrame with two columns.

        >>> s.str.extractall(r"(?P<letter>[ab])(?P<digit>\d)")
                letter digit
        match
        A 0          a     1
          1          a     2
        B 0          b     1

        Optional groups that do not match are NaN in the result.

        >>> s.str.extractall(r"(?P<letter>[ab])?(?P<digit>\d)")
                letter digit
        match
        A 0          a     1
          1          a     2
        B 0          b     1
        C 0        NaN     1
        """
        # TODO: dispatch
        return str_extractall(self._orig, pat, flags)

    _shared_docs["find"] = """
    Return %(side)s indexes in each strings in the Series/Index.

    Each of returned indexes corresponds to the position where the
    substring is fully contained between [start:end]. Return -1 on
    failure. Equivalent to standard :meth:`str.%(method)s`.

    Parameters
    ----------
    sub : str
        Substring being searched.
    start : int
        Left edge index.
    end : int
        Right edge index.

    Returns
    -------
    Series or Index of int.
        A Series (if the input is a Series) or an Index (if the input is an
        Index) of the %(side)s indexes corresponding to the positions where the
        substring is found in each string of the input.

    See Also
    --------
    %(also)s

    Examples
    --------
    For Series.str.find:

    >>> ser = pd.Series(["_cow_", "duck_", "do_v_e"])
    >>> ser.str.find("_")
    0   0
    1   4
    2   2
    dtype: int64

    For Series.str.rfind:

    >>> ser = pd.Series(["_cow_", "duck_", "do_v_e"])
    >>> ser.str.rfind("_")
    0   4
    1   4
    2   4
    dtype: int64
    """

    @Appender(
        _shared_docs["find"]
        % {
            "side": "lowest",
            "method": "find",
            "also": "rfind : Return highest indexes in each strings.",
        }
    )
    @forbid_nonstring_types(["bytes"])
    def find(self, sub, start: int = 0, end=None):
        if not isinstance(sub, str):
            msg = f"expected a string object, not {type(sub).__name__}"
            raise TypeError(msg)

        result = self._data.array._str_find(sub, start, end)
        return self._wrap_result(result, returns_string=False)

    @Appender(
        _shared_docs["find"]
        % {
            "side": "highest",
            "method": "rfind",
            "also": "find : Return lowest indexes in each strings.",
        }
    )
    @forbid_nonstring_types(["bytes"])
    def rfind(self, sub, start: int = 0, end=None):
        if not isinstance(sub, str):
            msg = f"expected a string object, not {type(sub).__name__}"
            raise TypeError(msg)

        result = self._data.array._str_rfind(sub, start=start, end=end)
        return self._wrap_result(result, returns_string=False)

    @forbid_nonstring_types(["bytes"])
    def normalize(self, form):
        """
        Return the Unicode normal form for the strings in the Series/Index.

        For more information on the forms, see the
        :func:`unicodedata.normalize`.

        Parameters
        ----------
        form : {'NFC', 'NFKC', 'NFD', 'NFKD'}
            Unicode form.

        Returns
        -------
        Series/Index of objects
            A Series or Index of strings in the same Unicode form specified by `form`.
            The returned object retains the same type as the input (Series or Index),
            and contains the normalized strings.

        See Also
        --------
        Series.str.upper : Convert all characters in each string to uppercase.
        Series.str.lower : Convert all characters in each string to lowercase.
        Series.str.title : Convert each string to title case (capitalizing the
            first letter of each word).
        Series.str.strip : Remove leading and trailing whitespace from each string.
        Series.str.replace : Replace occurrences of a substring with another substring
            in each string.

        Examples
        --------
        >>> ser = pd.Series(["ñ"])
        >>> ser.str.normalize("NFC") == ser.str.normalize("NFD")
        0   False
        dtype: bool
        """
        result = self._data.array._str_normalize(form)
        return self._wrap_result(result)

    _shared_docs["index"] = """
    Return %(side)s indexes in each string in Series/Index.

    Each of the returned indexes corresponds to the position where the
    substring is fully contained between [start:end]. This is the same
    as ``str.%(similar)s`` except instead of returning -1, it raises a
    ValueError when the substring is not found. Equivalent to standard
    ``str.%(method)s``.

    Parameters
    ----------
    sub : str
        Substring being searched.
    start : int
        Left edge index.
    end : int
        Right edge index.

    Returns
    -------
    Series or Index of object
        Returns a Series or an Index of the %(side)s indexes
        in each string of the input.

    See Also
    --------
    %(also)s

    Examples
    --------
    For Series.str.index:

    >>> ser = pd.Series(["horse", "eagle", "donkey"])
    >>> ser.str.index("e")
    0   4
    1   0
    2   4
    dtype: int64

    For Series.str.rindex:

    >>> ser = pd.Series(["Deer", "eagle", "Sheep"])
    >>> ser.str.rindex("e")
    0   2
    1   4
    2   3
    dtype: int64
    """

    @Appender(
        _shared_docs["index"]
        % {
            "side": "lowest",
            "similar": "find",
            "method": "index",
            "also": "rindex : Return highest indexes in each strings.",
        }
    )
    @forbid_nonstring_types(["bytes"])
    def index(self, sub, start: int = 0, end=None):
        if not isinstance(sub, str):
            msg = f"expected a string object, not {type(sub).__name__}"
            raise TypeError(msg)

        result = self._data.array._str_index(sub, start=start, end=end)
        return self._wrap_result(result, returns_string=False)

    @Appender(
        _shared_docs["index"]
        % {
            "side": "highest",
            "similar": "rfind",
            "method": "rindex",
            "also": "index : Return lowest indexes in each strings.",
        }
    )
    @forbid_nonstring_types(["bytes"])
    def rindex(self, sub, start: int = 0, end=None):
        if not isinstance(sub, str):
            msg = f"expected a string object, not {type(sub).__name__}"
            raise TypeError(msg)

        result = self._data.array._str_rindex(sub, start=start, end=end)
        return self._wrap_result(result, returns_string=False)

    def len(self):
        """
        Compute the length of each element in the Series/Index.

        The element may be a sequence (such as a string, tuple or list) or a collection
        (such as a dictionary).

        Returns
        -------
        Series or Index of int
            A Series or Index of integer values indicating the length of each
            element in the Series or Index.

        See Also
        --------
        str.len : Python built-in function returning the length of an object.
        Series.size : Returns the length of the Series.

        Examples
        --------
        Returns the length (number of characters) in a string. Returns the
        number of entries for dictionaries, lists or tuples.

        >>> s = pd.Series(
        ...     ["dog", "", 5, {"foo": "bar"}, [2, 3, 5, 7], ("one", "two", "three")]
        ... )
        >>> s
        0                  dog
        1
        2                    5
        3       {'foo': 'bar'}
        4         [2, 3, 5, 7]
        5    (one, two, three)
        dtype: object
        >>> s.str.len()
        0    3.0
        1    0.0
        2    NaN
        3    1.0
        4    4.0
        5    3.0
        dtype: float64
        """
        result = self._data.array._str_len()
        return self._wrap_result(result, returns_string=False)

    _shared_docs["casemethods"] = """
    Convert strings in the Series/Index to %(type)s.
    %(version)s
    Equivalent to :meth:`str.%(method)s`.

    Returns
    -------
    Series or Index of objects
        A Series or Index where the strings are modified by :meth:`str.%(method)s`.

    See Also
    --------
    Series.str.lower : Converts all characters to lowercase.
    Series.str.upper : Converts all characters to uppercase.
    Series.str.title : Converts first character of each word to uppercase and
        remaining to lowercase.
    Series.str.capitalize : Converts first character to uppercase and
        remaining to lowercase.
    Series.str.swapcase : Converts uppercase to lowercase and lowercase to
        uppercase.
    Series.str.casefold: Removes all case distinctions in the string.

    Examples
    --------
    >>> s = pd.Series(['lower', 'CAPITALS', 'this is a sentence', 'SwApCaSe'])
    >>> s
    0                 lower
    1              CAPITALS
    2    this is a sentence
    3              SwApCaSe
    dtype: object

    >>> s.str.lower()
    0                 lower
    1              capitals
    2    this is a sentence
    3              swapcase
    dtype: object

    >>> s.str.upper()
    0                 LOWER
    1              CAPITALS
    2    THIS IS A SENTENCE
    3              SWAPCASE
    dtype: object

    >>> s.str.title()
    0                 Lower
    1              Capitals
    2    This Is A Sentence
    3              Swapcase
    dtype: object

    >>> s.str.capitalize()
    0                 Lower
    1              Capitals
    2    This is a sentence
    3              Swapcase
    dtype: object

    >>> s.str.swapcase()
    0                 LOWER
    1              capitals
    2    THIS IS A SENTENCE
    3              sWaPcAsE
    dtype: object
    """
    # Types:
    #   cases:
    #       upper, lower, title, capitalize, swapcase, casefold
    #   boolean:
    #     isalpha, isnumeric isalnum isdigit isdecimal isspace islower isupper istitle
    # _doc_args holds dict of strings to use in substituting casemethod docs
    _doc_args: dict[str, dict[str, str]] = {}
    _doc_args["lower"] = {"type": "lowercase", "method": "lower", "version": ""}
    _doc_args["upper"] = {"type": "uppercase", "method": "upper", "version": ""}
    _doc_args["title"] = {"type": "titlecase", "method": "title", "version": ""}
    _doc_args["capitalize"] = {
        "type": "be capitalized",
        "method": "capitalize",
        "version": "",
    }
    _doc_args["swapcase"] = {
        "type": "be swapcased",
        "method": "swapcase",
        "version": "",
    }
    _doc_args["casefold"] = {
        "type": "be casefolded",
        "method": "casefold",
        "version": "",
    }

    @Appender(_shared_docs["casemethods"] % _doc_args["lower"])
    @forbid_nonstring_types(["bytes"])
    def lower(self):
        result = self._data.array._str_lower()
        return self._wrap_result(result)

    @Appender(_shared_docs["casemethods"] % _doc_args["upper"])
    @forbid_nonstring_types(["bytes"])
    def upper(self):
        result = self._data.array._str_upper()
        return self._wrap_result(result)

    @Appender(_shared_docs["casemethods"] % _doc_args["title"])
    @forbid_nonstring_types(["bytes"])
    def title(self):
        result = self._data.array._str_title()
        return self._wrap_result(result)

    @Appender(_shared_docs["casemethods"] % _doc_args["capitalize"])
    @forbid_nonstring_types(["bytes"])
    def capitalize(self):
        result = self._data.array._str_capitalize()
        return self._wrap_result(result)

    @Appender(_shared_docs["casemethods"] % _doc_args["swapcase"])
    @forbid_nonstring_types(["bytes"])
    def swapcase(self):
        result = self._data.array._str_swapcase()
        return self._wrap_result(result)

    @Appender(_shared_docs["casemethods"] % _doc_args["casefold"])
    @forbid_nonstring_types(["bytes"])
    def casefold(self):
        result = self._data.array._str_casefold()
        return self._wrap_result(result)

    _shared_docs["ismethods"] = """
    Check whether all characters in each string are %(type)s.

    This is equivalent to running the Python string method
    :meth:`str.%(method)s` for each element of the Series/Index. If a string
    has zero characters, ``False`` is returned for that check.

    Returns
    -------
    Series or Index of bool
        Series or Index of boolean values with the same length as the original
        Series/Index.

    See Also
    --------
    Series.str.isalpha : Check whether all characters are alphabetic.
    Series.str.isnumeric : Check whether all characters are numeric.
    Series.str.isalnum : Check whether all characters are alphanumeric.
    Series.str.isdigit : Check whether all characters are digits.
    Series.str.isdecimal : Check whether all characters are decimal.
    Series.str.isspace : Check whether all characters are whitespace.
    Series.str.islower : Check whether all characters are lowercase.
    Series.str.isupper : Check whether all characters are uppercase.
    Series.str.istitle : Check whether all characters are titlecase.

    Examples
    --------
    **Checks for Alphabetic and Numeric Characters**

    >>> s1 = pd.Series(['one', 'one1', '1', ''])

    >>> s1.str.isalpha()
    0     True
    1    False
    2    False
    3    False
    dtype: bool

    >>> s1.str.isnumeric()
    0    False
    1    False
    2     True
    3    False
    dtype: bool

    >>> s1.str.isalnum()
    0     True
    1     True
    2     True
    3    False
    dtype: bool

    Note that checks against characters mixed with any additional punctuation
    or whitespace will evaluate to false for an alphanumeric check.

    >>> s2 = pd.Series(['A B', '1.5', '3,000'])
    >>> s2.str.isalnum()
    0    False
    1    False
    2    False
    dtype: bool

    **More Detailed Checks for Numeric Characters**

    There are several different but overlapping sets of numeric characters that
    can be checked for.

    >>> s3 = pd.Series(['23', '³', '⅕', ''])

    The ``s3.str.isdecimal`` method checks for characters used to form numbers
    in base 10.

    >>> s3.str.isdecimal()
    0     True
    1    False
    2    False
    3    False
    dtype: bool

    The ``s.str.isdigit`` method is the same as ``s3.str.isdecimal`` but also
    includes special digits, like superscripted and subscripted digits in
    unicode.

    >>> s3.str.isdigit()
    0     True
    1     True
    2    False
    3    False
    dtype: bool

    The ``s.str.isnumeric`` method is the same as ``s3.str.isdigit`` but also
    includes other characters that can represent quantities such as unicode
    fractions.

    >>> s3.str.isnumeric()
    0     True
    1     True
    2     True
    3    False
    dtype: bool

    **Checks for Whitespace**

    >>> s4 = pd.Series([' ', '\\t\\r\\n ', ''])
    >>> s4.str.isspace()
    0     True
    1     True
    2    False
    dtype: bool

    **Checks for Character Case**

    >>> s5 = pd.Series(['leopard', 'Golden Eagle', 'SNAKE', ''])

    >>> s5.str.islower()
    0     True
    1    False
    2    False
    3    False
    dtype: bool

    >>> s5.str.isupper()
    0    False
    1    False
    2     True
    3    False
    dtype: bool

    The ``s5.str.istitle`` method checks for whether all words are in title
    case (whether only the first letter of each word is capitalized). Words are
    assumed to be as any sequence of non-numeric characters separated by
    whitespace characters.

    >>> s5.str.istitle()
    0    False
    1     True
    2    False
    3    False
    dtype: bool
    """
    _doc_args["isalnum"] = {"type": "alphanumeric", "method": "isalnum"}
    _doc_args["isalpha"] = {"type": "alphabetic", "method": "isalpha"}
    _doc_args["isdigit"] = {"type": "digits", "method": "isdigit"}
    _doc_args["isspace"] = {"type": "whitespace", "method": "isspace"}
    _doc_args["islower"] = {"type": "lowercase", "method": "islower"}
    _doc_args["isupper"] = {"type": "uppercase", "method": "isupper"}
    _doc_args["istitle"] = {"type": "titlecase", "method": "istitle"}
    _doc_args["isnumeric"] = {"type": "numeric", "method": "isnumeric"}
    _doc_args["isdecimal"] = {"type": "decimal", "method": "isdecimal"}
    # force _noarg_wrapper return type with dtype=np.dtype(bool) (GH 29624)

    isalnum = _map_and_wrap(
        "isalnum", docstring=_shared_docs["ismethods"] % _doc_args["isalnum"]
    )
    isalpha = _map_and_wrap(
        "isalpha", docstring=_shared_docs["ismethods"] % _doc_args["isalpha"]
    )
    isdigit = _map_and_wrap(
        "isdigit", docstring=_shared_docs["ismethods"] % _doc_args["isdigit"]
    )
    isspace = _map_and_wrap(
        "isspace", docstring=_shared_docs["ismethods"] % _doc_args["isspace"]
    )
    islower = _map_and_wrap(
        "islower", docstring=_shared_docs["ismethods"] % _doc_args["islower"]
    )
    isupper = _map_and_wrap(
        "isupper", docstring=_shared_docs["ismethods"] % _doc_args["isupper"]
    )
    istitle = _map_and_wrap(
        "istitle", docstring=_shared_docs["ismethods"] % _doc_args["istitle"]
    )
    isnumeric = _map_and_wrap(
        "isnumeric", docstring=_shared_docs["ismethods"] % _doc_args["isnumeric"]
    )
    isdecimal = _map_and_wrap(
        "isdecimal", docstring=_shared_docs["ismethods"] % _doc_args["isdecimal"]
    )


def cat_safe(list_of_columns: list[npt.NDArray[np.object_]], sep: str):
    """
    Auxiliary function for :meth:`str.cat`.

    Same signature as cat_core, but handles TypeErrors in concatenation, which
    happen if the arrays in list_of columns have the wrong dtypes or content.

    Parameters
    ----------
    list_of_columns : list of numpy arrays
        List of arrays to be concatenated with sep;
        these arrays may not contain NaNs!
    sep : string
        The separator string for concatenating the columns.

    Returns
    -------
    nd.array
        The concatenation of list_of_columns with sep.
    """
    try:
        result = cat_core(list_of_columns, sep)
    except TypeError:
        # if there are any non-string values (wrong dtype or hidden behind
        # object dtype), np.sum will fail; catch and return with better message
        for column in list_of_columns:
            dtype = lib.infer_dtype(column, skipna=True)
            if dtype not in ["string", "empty"]:
                raise TypeError(
                    "Concatenation requires list-likes containing only "
                    "strings (or missing values). Offending values found in "
                    f"column {dtype}"
                ) from None
    return result


def cat_core(list_of_columns: list, sep: str):
    """
    Auxiliary function for :meth:`str.cat`

    Parameters
    ----------
    list_of_columns : list of numpy arrays
        List of arrays to be concatenated with sep;
        these arrays may not contain NaNs!
    sep : string
        The separator string for concatenating the columns.

    Returns
    -------
    nd.array
        The concatenation of list_of_columns with sep.
    """
    if sep == "":
        # no need to interleave sep if it is empty
        arr_of_cols = np.asarray(list_of_columns, dtype=object)
        return np.sum(arr_of_cols, axis=0)
    list_with_sep = [sep] * (2 * len(list_of_columns) - 1)
    list_with_sep[::2] = list_of_columns
    arr_with_sep = np.asarray(list_with_sep, dtype=object)
    return np.sum(arr_with_sep, axis=0)


def _result_dtype(arr):
    # workaround #27953
    # ideally we just pass `dtype=arr.dtype` unconditionally, but this fails
    # when the list of values is empty.
    from pandas.core.arrays.string_ import StringDtype

    if isinstance(arr.dtype, (ArrowDtype, StringDtype)):
        return arr.dtype
    return object


def _get_single_group_name(regex: re.Pattern) -> Hashable:
    if regex.groupindex:
        return next(iter(regex.groupindex))
    else:
        return None


def _get_group_names(regex: re.Pattern) -> list[Hashable] | range:
    """
    Get named groups from compiled regex.

    Unnamed groups are numbered.

    Parameters
    ----------
    regex : compiled regex

    Returns
    -------
    list of column labels
    """
    rng = range(regex.groups)
    names = {v: k for k, v in regex.groupindex.items()}
    if not names:
        return rng
    result: list[Hashable] = [names.get(1 + i, i) for i in rng]
    arr = np.array(result)
    if arr.dtype.kind == "i" and lib.is_range_indexer(arr, len(arr)):
        return rng
    return result


def str_extractall(arr, pat, flags: int = 0) -> DataFrame:
    regex = re.compile(pat, flags=flags)
    # the regex must contain capture groups.
    if regex.groups == 0:
        raise ValueError("pattern contains no capture groups")

    if isinstance(arr, ABCIndex):
        arr = arr.to_series().reset_index(drop=True).astype(arr.dtype)

    columns = _get_group_names(regex)
    match_list = []
    index_list = []
    is_mi = arr.index.nlevels > 1

    for subject_key, subject in arr.items():
        if isinstance(subject, str):
            if not is_mi:
                subject_key = (subject_key,)

            for match_i, match_tuple in enumerate(regex.findall(subject)):
                if isinstance(match_tuple, str):
                    match_tuple = (match_tuple,)
                na_tuple = [np.nan if group == "" else group for group in match_tuple]
                match_list.append(na_tuple)
                result_key = tuple(subject_key + (match_i,))
                index_list.append(result_key)

    from pandas import MultiIndex

    index = MultiIndex.from_tuples(index_list, names=arr.index.names + ["match"])
    dtype = _result_dtype(arr)

    result = arr._constructor_expanddim(
        match_list, index=index, columns=columns, dtype=dtype
    )
    return result<|MERGE_RESOLUTION|>--- conflicted
+++ resolved
@@ -2483,20 +2483,13 @@
         2   True   False   True
         """
         from pandas.core.frame import DataFrame
-
-<<<<<<< HEAD
+        
         if dtype in (str, "str[pyarrow]"):
             raise ValueError("string dtype not supported, please use a numeric dtype")
         # we need to cast to Series of strings as only that has all
         # methods available for making the dummies...
         result, name = self._data.array._str_get_dummies(sep, dtype)
         if is_extension_array_dtype(dtype):
-=======
-        # we need to cast to Series of strings as only that has all
-        # methods available for making the dummies...
-        result, name = self._data.array._str_get_dummies(sep, dtype)
-        if is_extension_array_dtype(dtype) or isinstance(dtype, ArrowDtype):
->>>>>>> 0d2505dc
             return self._wrap_result(
                 DataFrame(result, columns=name, dtype=dtype),
                 name=name,
