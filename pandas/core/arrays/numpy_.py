import numbers
from typing import Optional, Tuple, Type, Union

import numpy as np
from numpy.lib.mixins import NDArrayOperatorsMixin

from pandas._libs import lib
from pandas._typing import Dtype, NpDtype, Scalar
from pandas.compat.numpy import function as nv

from pandas.core.dtypes.dtypes import ExtensionDtype
from pandas.core.dtypes.missing import isna

from pandas.core import nanops, ops
from pandas.core.arraylike import OpsMixin
from pandas.core.arrays._mixins import NDArrayBackedExtensionArray
from pandas.core.strings.object_array import ObjectStringArrayMixin


class PandasDtype(ExtensionDtype):
    """
    A Pandas ExtensionDtype for NumPy dtypes.

    .. versionadded:: 0.24.0

    This is mostly for internal compatibility, and is not especially
    useful on its own.

    Parameters
    ----------
    dtype : object
        Object to be converted to a NumPy data type object.

    See Also
    --------
    numpy.dtype
    """

    _metadata = ("_dtype",)

<<<<<<< HEAD
    def __init__(self, dtype: object):
        # pandas\core\arrays\numpy_.py:47: error: No overload variant of "dtype"
        # matches argument type "object"  [call-overload]
        self._dtype = np.dtype(dtype)  # type: ignore[call-overload]
=======
    def __init__(self, dtype: Optional[NpDtype]):
        self._dtype = np.dtype(dtype)
>>>>>>> a3b651ae

    def __repr__(self) -> str:
        return f"PandasDtype({repr(self.name)})"

    @property
    def numpy_dtype(self) -> np.dtype:
        """
        The NumPy dtype this PandasDtype wraps.
        """
        return self._dtype

    @property
    def name(self) -> str:
        """
        A bit-width name for this data-type.
        """
        return self._dtype.name

    @property
    def type(self) -> Type[np.generic]:
        """
        The type object used to instantiate a scalar of this NumPy data-type.
        """
        return self._dtype.type

    @property
    def _is_numeric(self) -> bool:
        # exclude object, str, unicode, void.
        return self.kind in set("biufc")

    @property
    def _is_boolean(self) -> bool:
        return self.kind == "b"

    @classmethod
    def construct_from_string(cls, string: str) -> "PandasDtype":
        try:
            dtype = np.dtype(string)
        except TypeError as err:
            if not isinstance(string, str):
                msg = f"'construct_from_string' expects a string, got {type(string)}"
            else:
                msg = f"Cannot construct a 'PandasDtype' from '{string}'"
            raise TypeError(msg) from err
        return cls(dtype)

    @classmethod
    def construct_array_type(cls) -> Type["PandasArray"]:
        """
        Return the array type associated with this dtype.

        Returns
        -------
        type
        """
        return PandasArray

    @property
    def kind(self) -> str:
        """
        A character code (one of 'biufcmMOSUV') identifying the general kind of data.
        """
        return self._dtype.kind

    @property
    def itemsize(self) -> int:
        """
        The element size of this data-type object.
        """
        return self._dtype.itemsize


class PandasArray(
    OpsMixin,
    NDArrayBackedExtensionArray,
    NDArrayOperatorsMixin,
    ObjectStringArrayMixin,
):
    """
    A pandas ExtensionArray for NumPy data.

    .. versionadded:: 0.24.0

    This is mostly for internal compatibility, and is not especially
    useful on its own.

    Parameters
    ----------
    values : ndarray
        The NumPy ndarray to wrap. Must be 1-dimensional.
    copy : bool, default False
        Whether to copy `values`.

    Attributes
    ----------
    None

    Methods
    -------
    None
    """

    # If you're wondering why pd.Series(cls) doesn't put the array in an
    # ExtensionBlock, search for `ABCPandasArray`. We check for
    # that _typ to ensure that users don't unnecessarily use EAs inside
    # pandas internals, which turns off things like block consolidation.
    _typ = "npy_extension"
    __array_priority__ = 1000
    _ndarray: np.ndarray

    # ------------------------------------------------------------------------
    # Constructors

    def __init__(self, values: Union[np.ndarray, "PandasArray"], copy: bool = False):
        if isinstance(values, type(self)):
            values = values._ndarray
        if not isinstance(values, np.ndarray):
            raise ValueError(
                f"'values' must be a NumPy array, not {type(values).__name__}"
            )

        if values.ndim == 0:
            # Technically we support 2, but do not advertise that fact.
            raise ValueError("PandasArray must be 1-dimensional.")

        if copy:
            values = values.copy()

        self._ndarray = values
        self._dtype = PandasDtype(values.dtype)

    @classmethod
    def _from_sequence(
        cls, scalars, *, dtype: Optional[Dtype] = None, copy: bool = False
    ) -> "PandasArray":
        if isinstance(dtype, PandasDtype):
            dtype = dtype._dtype

        result = np.asarray(scalars, dtype=dtype)
        if copy and result is scalars:
            result = result.copy()
        return cls(result)

    @classmethod
    def _from_factorized(cls, values, original) -> "PandasArray":
        return cls(values)

    def _from_backing_data(self, arr: np.ndarray) -> "PandasArray":
        return type(self)(arr)

    # ------------------------------------------------------------------------
    # Data

    @property
    def dtype(self) -> PandasDtype:
        return self._dtype

    # ------------------------------------------------------------------------
    # NumPy Array Interface

    def __array__(self, dtype: Optional[NpDtype] = None) -> np.ndarray:
        return np.asarray(self._ndarray, dtype=dtype)

    _HANDLED_TYPES = (np.ndarray, numbers.Number)

    def __array_ufunc__(self, ufunc, method: str, *inputs, **kwargs):
        # Lightly modified version of
        # https://numpy.org/doc/stable/reference/generated/numpy.lib.mixins.NDArrayOperatorsMixin.html
        # The primary modification is not boxing scalar return values
        # in PandasArray, since pandas' ExtensionArrays are 1-d.
        out = kwargs.get("out", ())
        for x in inputs + out:
            # Only support operations with instances of _HANDLED_TYPES.
            # Use PandasArray instead of type(self) for isinstance to
            # allow subclasses that don't override __array_ufunc__ to
            # handle PandasArray objects.
            if not isinstance(x, self._HANDLED_TYPES + (PandasArray,)):
                return NotImplemented

        if ufunc not in [np.logical_or, np.bitwise_or, np.bitwise_xor]:
            # For binary ops, use our custom dunder methods
            # We haven't implemented logical dunder funcs, so exclude these
            #  to avoid RecursionError
            result = ops.maybe_dispatch_ufunc_to_dunder_op(
                self, ufunc, method, *inputs, **kwargs
            )
            if result is not NotImplemented:
                return result

        # Defer to the implementation of the ufunc on unwrapped values.
        inputs = tuple(x._ndarray if isinstance(x, PandasArray) else x for x in inputs)
        if out:
            kwargs["out"] = tuple(
                x._ndarray if isinstance(x, PandasArray) else x for x in out
            )
        result = getattr(ufunc, method)(*inputs, **kwargs)

        if type(result) is tuple and len(result):
            # multiple return values
            if not lib.is_scalar(result[0]):
                # re-box array-like results
                return tuple(type(self)(x) for x in result)
            else:
                # but not scalar reductions
                return result
        elif method == "at":
            # no return value
            return None
        else:
            # one return value
            if not lib.is_scalar(result):
                # re-box array-like results, but not scalar reductions
                result = type(self)(result)
            return result

    # ------------------------------------------------------------------------
    # Pandas ExtensionArray Interface

    # error: Return type "ndarray" of "isna" incompatible with return type
    # "ArrayLike" in supertype "ExtensionArray"
    def isna(self) -> np.ndarray:  # type: ignore[override]
        return isna(self._ndarray)

    def _validate_fill_value(self, fill_value):
        if fill_value is None:
            # Primarily for subclasses
            fill_value = self.dtype.na_value
        return fill_value

    def _values_for_factorize(self) -> Tuple[np.ndarray, int]:
        return self._ndarray, -1

    # ------------------------------------------------------------------------
    # Reductions

    def any(self, *, axis=None, out=None, keepdims=False, skipna=True):
        nv.validate_any((), {"out": out, "keepdims": keepdims})
        result = nanops.nanany(self._ndarray, axis=axis, skipna=skipna)
        return self._wrap_reduction_result(axis, result)

    def all(self, *, axis=None, out=None, keepdims=False, skipna=True):
        nv.validate_all((), {"out": out, "keepdims": keepdims})
        result = nanops.nanall(self._ndarray, axis=axis, skipna=skipna)
        return self._wrap_reduction_result(axis, result)

    def min(self, *, axis=None, skipna: bool = True, **kwargs) -> Scalar:
        nv.validate_min((), kwargs)
        result = nanops.nanmin(
            values=self._ndarray, axis=axis, mask=self.isna(), skipna=skipna
        )
        return self._wrap_reduction_result(axis, result)

    def max(self, *, axis=None, skipna: bool = True, **kwargs) -> Scalar:
        nv.validate_max((), kwargs)
        result = nanops.nanmax(
            values=self._ndarray, axis=axis, mask=self.isna(), skipna=skipna
        )
        return self._wrap_reduction_result(axis, result)

    def sum(self, *, axis=None, skipna=True, min_count=0, **kwargs) -> Scalar:
        nv.validate_sum((), kwargs)
        result = nanops.nansum(
            self._ndarray, axis=axis, skipna=skipna, min_count=min_count
        )
        return self._wrap_reduction_result(axis, result)

    def prod(self, *, axis=None, skipna=True, min_count=0, **kwargs) -> Scalar:
        nv.validate_prod((), kwargs)
        result = nanops.nanprod(
            self._ndarray, axis=axis, skipna=skipna, min_count=min_count
        )
        return self._wrap_reduction_result(axis, result)

    def mean(
        self,
        *,
        axis=None,
        dtype: Optional[NpDtype] = None,
        out=None,
        keepdims=False,
        skipna=True,
    ):
        nv.validate_mean((), {"dtype": dtype, "out": out, "keepdims": keepdims})
        result = nanops.nanmean(self._ndarray, axis=axis, skipna=skipna)
        return self._wrap_reduction_result(axis, result)

    def median(
        self, *, axis=None, out=None, overwrite_input=False, keepdims=False, skipna=True
    ):
        nv.validate_median(
            (), {"out": out, "overwrite_input": overwrite_input, "keepdims": keepdims}
        )
        result = nanops.nanmedian(self._ndarray, axis=axis, skipna=skipna)
        return self._wrap_reduction_result(axis, result)

    def std(
        self,
        *,
        axis=None,
        dtype: Optional[NpDtype] = None,
        out=None,
        ddof=1,
        keepdims=False,
        skipna=True,
    ):
        nv.validate_stat_ddof_func(
            (), {"dtype": dtype, "out": out, "keepdims": keepdims}, fname="std"
        )
        result = nanops.nanstd(self._ndarray, axis=axis, skipna=skipna, ddof=ddof)
        return self._wrap_reduction_result(axis, result)

    def var(
        self,
        *,
        axis=None,
        dtype: Optional[NpDtype] = None,
        out=None,
        ddof=1,
        keepdims=False,
        skipna=True,
    ):
        nv.validate_stat_ddof_func(
            (), {"dtype": dtype, "out": out, "keepdims": keepdims}, fname="var"
        )
        result = nanops.nanvar(self._ndarray, axis=axis, skipna=skipna, ddof=ddof)
        return self._wrap_reduction_result(axis, result)

    def sem(
        self,
        *,
        axis=None,
        dtype: Optional[NpDtype] = None,
        out=None,
        ddof=1,
        keepdims=False,
        skipna=True,
    ):
        nv.validate_stat_ddof_func(
            (), {"dtype": dtype, "out": out, "keepdims": keepdims}, fname="sem"
        )
        result = nanops.nansem(self._ndarray, axis=axis, skipna=skipna, ddof=ddof)
        return self._wrap_reduction_result(axis, result)

    def kurt(
        self,
        *,
        axis=None,
        dtype: Optional[NpDtype] = None,
        out=None,
        keepdims=False,
        skipna=True,
    ):
        nv.validate_stat_ddof_func(
            (), {"dtype": dtype, "out": out, "keepdims": keepdims}, fname="kurt"
        )
        result = nanops.nankurt(self._ndarray, axis=axis, skipna=skipna)
        return self._wrap_reduction_result(axis, result)

    def skew(
        self,
        *,
        axis=None,
        dtype: Optional[NpDtype] = None,
        out=None,
        keepdims=False,
        skipna=True,
    ):
        nv.validate_stat_ddof_func(
            (), {"dtype": dtype, "out": out, "keepdims": keepdims}, fname="skew"
        )
        result = nanops.nanskew(self._ndarray, axis=axis, skipna=skipna)
        return self._wrap_reduction_result(axis, result)

    # ------------------------------------------------------------------------
    # Additional Methods

    def to_numpy(
        self,
        dtype: Optional[NpDtype] = None,
        copy: bool = False,
        na_value=lib.no_default,
    ) -> np.ndarray:
        result = np.asarray(self._ndarray, dtype=dtype)

        if (copy or na_value is not lib.no_default) and result is self._ndarray:
            result = result.copy()

        if na_value is not lib.no_default:
            result[self.isna()] = na_value

        return result

    # ------------------------------------------------------------------------
    # Ops

    def __invert__(self):
        return type(self)(~self._ndarray)

    def _cmp_method(self, other, op):
        if isinstance(other, PandasArray):
            other = other._ndarray

        pd_op = ops.get_array_op(op)
        result = pd_op(self._ndarray, other)

        if op is divmod or op is ops.rdivmod:
            a, b = result
            if isinstance(a, np.ndarray):
                # for e.g. op vs TimedeltaArray, we may already
                #  have an ExtensionArray, in which case we do not wrap
                return self._wrap_ndarray_result(a), self._wrap_ndarray_result(b)
            return a, b

        if isinstance(result, np.ndarray):
            # for e.g. multiplication vs TimedeltaArray, we may already
            #  have an ExtensionArray, in which case we do not wrap
            return self._wrap_ndarray_result(result)
        return result

    _arith_method = _cmp_method

    def _wrap_ndarray_result(self, result: np.ndarray):
        # If we have timedelta64[ns] result, return a TimedeltaArray instead
        #  of a PandasArray
        if result.dtype == "timedelta64[ns]":
            from pandas.core.arrays import TimedeltaArray

            return TimedeltaArray._simple_new(result)
        return type(self)(result)

    # ------------------------------------------------------------------------
    # String methods interface
    _str_na_value = np.nan<|MERGE_RESOLUTION|>--- conflicted
+++ resolved
@@ -38,15 +38,8 @@
 
     _metadata = ("_dtype",)
 
-<<<<<<< HEAD
-    def __init__(self, dtype: object):
-        # pandas\core\arrays\numpy_.py:47: error: No overload variant of "dtype"
-        # matches argument type "object"  [call-overload]
-        self._dtype = np.dtype(dtype)  # type: ignore[call-overload]
-=======
     def __init__(self, dtype: Optional[NpDtype]):
         self._dtype = np.dtype(dtype)
->>>>>>> a3b651ae
 
     def __repr__(self) -> str:
         return f"PandasDtype({repr(self.name)})"
