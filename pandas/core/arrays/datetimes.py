--- conflicted
+++ resolved
@@ -15,14 +15,9 @@
 
 from pandas.core.dtypes.common import (
     _INT64_DTYPE, _NS_DTYPE, is_categorical_dtype, is_datetime64_dtype,
-<<<<<<< HEAD
-    is_datetime64tz_dtype, is_extension_type, is_float_dtype, is_object_dtype,
-    is_period_dtype, is_string_dtype, is_timedelta64_dtype)
-=======
     is_datetime64_ns_dtype, is_datetime64tz_dtype, is_dtype_equal,
-    is_extension_type, is_float_dtype, is_int64_dtype, is_object_dtype,
-    is_period_dtype, is_string_dtype, is_timedelta64_dtype, pandas_dtype)
->>>>>>> 268150f1
+    is_extension_type, is_float_dtype, is_object_dtype, is_period_dtype,
+    is_string_dtype, is_timedelta64_dtype, pandas_dtype)
 from pandas.core.dtypes.dtypes import DatetimeTZDtype
 from pandas.core.dtypes.generic import ABCIndexClass, ABCPandasArray, ABCSeries
 from pandas.core.dtypes.missing import isna
@@ -526,17 +521,6 @@
     # ----------------------------------------------------------------
     # Array-Like / EA-Interface Methods
 
-<<<<<<< HEAD
-=======
-    def __array__(self, dtype=None):
-        if is_object_dtype(dtype):
-            return np.array(list(self), dtype=object)
-        elif is_int64_dtype(dtype):
-            return self.asi8
-
-        return self._data
-
->>>>>>> 268150f1
     def __iter__(self):
         """
         Return an iterator over the boxed values
