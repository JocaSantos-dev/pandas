--- conflicted
+++ resolved
@@ -454,16 +454,7 @@
     # -----------------------------------------------------------------
     # DatetimeLike Interface
 
-<<<<<<< HEAD
-    @classmethod
-    def _rebox_native(cls, value: int) -> np.datetime64:
-        # error: Incompatible return value type (got "int64", expected "datetime64")
-        return np.int64(value).view("M8[ns]")  # type: ignore[return-value]
-
-    def _unbox_scalar(self, value, setitem: bool = False):
-=======
     def _unbox_scalar(self, value, setitem: bool = False) -> np.datetime64:
->>>>>>> 07559156
         if not isinstance(value, self._scalar_type) and value is not NaT:
             raise ValueError("'value' should be a Timestamp.")
         if not isna(value):
