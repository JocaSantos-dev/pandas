# -*- coding: utf-8 -*-
from datetime import datetime, time
import warnings

import numpy as np
from pytz import utc

from pandas._libs import lib, tslib
from pandas._libs.tslib import Timestamp, NaT, iNaT
from pandas._libs.tslibs import (
    normalize_date,
    conversion, fields, timezones,
    resolution as libresolution)

from pandas.util._decorators import cache_readonly, Appender
from pandas.errors import PerformanceWarning
from pandas import compat

from pandas.core.dtypes.common import (
    _NS_DTYPE,
    is_object_dtype,
    is_datetime64tz_dtype,
    is_datetime64_dtype,
    ensure_int64)
from pandas.core.dtypes.dtypes import DatetimeTZDtype
from pandas.core.dtypes.missing import isna
from pandas.core.dtypes.generic import ABCIndexClass, ABCSeries

import pandas.core.common as com
from pandas.core.algorithms import checked_add_with_arr
from pandas.core import ops

from pandas.tseries.frequencies import to_offset, get_period_alias
from pandas.tseries.offsets import Tick, generate_range

from pandas.core.arrays import datetimelike as dtl
from pandas.core.arrays.base import ExtensionArray


_midnight = time(0, 0)


def _to_m8(key, tz=None):
    """
    Timestamp-like => dt64
    """
    if not isinstance(key, Timestamp):
        # this also converts strings
        key = Timestamp(key, tz=tz)

    return np.int64(conversion.pydt_to_i8(key)).view(_NS_DTYPE)


def _field_accessor(name, field, docstring=None):
    def f(self):
        values = self.asi8
        if self.tz is not None:
            if self.tz is not utc:
                values = self._local_timestamps()

        if field in self._bool_ops:
            if field.endswith(('start', 'end')):
                freq = self.freq
                month_kw = 12
                if freq:
                    kwds = freq.kwds
                    month_kw = kwds.get('startingMonth', kwds.get('month', 12))

                result = fields.get_start_end_field(values, field,
                                                    self.freqstr, month_kw)
            else:
                result = fields.get_date_field(values, field)

            # these return a boolean by-definition
            return result

        if field in self._object_ops:
            result = fields.get_date_name_field(values, field)
            result = self._maybe_mask_results(result, fill_value=None)

        else:
            result = fields.get_date_field(values, field)
            result = self._maybe_mask_results(result, fill_value=None,
                                              convert='float64')

        return result

    f.__name__ = name
    f.__doc__ = docstring
    return property(f)


def _dt_array_cmp(cls, op):
    """
    Wrap comparison operations to convert datetime-like to datetime64
    """
    opname = '__{name}__'.format(name=op.__name__)
    nat_result = True if opname == '__ne__' else False

    def wrapper(self, other):
        meth = getattr(dtl.DatetimeLikeArrayMixin, opname)

        if isinstance(other, (datetime, np.datetime64, compat.string_types)):
            if isinstance(other, (datetime, np.datetime64)):
                # GH#18435 strings get a pass from tzawareness compat
                self._assert_tzawareness_compat(other)

            try:
                other = _to_m8(other, tz=self.tz)
            except ValueError:
                # string that cannot be parsed to Timestamp
                return ops.invalid_comparison(self, other, op)

            result = meth(self, other)
            if isna(other):
                result.fill(nat_result)
        elif lib.is_scalar(other):
            return ops.invalid_comparison(self, other, op)
        else:
            if isinstance(other, list):
<<<<<<< HEAD
                # FIXME: This can break for object-dtype with mixed types
                other = type(self)(other)
            elif not isinstance(other, (np.ndarray, ABCIndexClass, ABCSeries, DatetimeArray)):
=======
                try:
                    other = type(self)(other)
                except ValueError:
                    other = np.array(other, dtype=np.object_)
            elif not isinstance(other, (np.ndarray, ABCIndexClass, ABCSeries,
                                        DatetimeArrayMixin)):
>>>>>>> 32304689
                # Following Timestamp convention, __eq__ is all-False
                # and __ne__ is all True, others raise TypeError.
                return ops.invalid_comparison(self, other, op)

            if is_object_dtype(other):
                result = op(self.astype('O'), np.array(other))
                o_mask = isna(other)
            elif not (is_datetime64_dtype(other) or
                      is_datetime64tz_dtype(other)):
                # e.g. is_timedelta64_dtype(other)
                return ops.invalid_comparison(self, other, op)
            else:
                self._assert_tzawareness_compat(other)
<<<<<<< HEAD
                result = meth(self, type(self)(other))#np.asarray(other))
=======
                if not hasattr(other, 'asi8'):
                    # ndarray, Series
                    other = type(self)(other)
                result = meth(self, other)
                o_mask = other._isnan
>>>>>>> 32304689

            result = com.values_from_object(result)

            # Make sure to pass an array to result[...]; indexing with
            # Series breaks with older version of numpy
            o_mask = np.array(o_mask)
            if o_mask.any():
                result[o_mask] = nat_result

        if self.hasnans:
            result[self._isnan] = nat_result

        return result

    return compat.set_function_name(wrapper, opname, cls)


class DatetimeArray(dtl.DatetimeLikeArrayMixin, ExtensionArray):
    """
    Assumes that subclass __new__/__init__ defines:
        tz
        _freq
        _data
    """
    _typ = "datetimearray"
    _bool_ops = ['is_month_start', 'is_month_end',
                 'is_quarter_start', 'is_quarter_end', 'is_year_start',
                 'is_year_end', 'is_leap_year']
    _object_ops = ['weekday_name', 'freq', 'tz']

    # dummy attribute so that datetime.__eq__(DatetimeArray) defers
    # by returning NotImplemented
    timetuple = None

    # ensure that operations with numpy arrays defer to our implementation
    __array_priority__ = 1000

    # -----------------------------------------------------------------
    # Constructors

    _attributes = ["freq", "tz"]
    _tz = None
    _freq = None

    @classmethod
    def _simple_new(cls, values, freq=None, tz=None, **kwargs):
        """
        we require the we have a dtype compat for the values
        if we are passed a non-dtype compat, then coerce using the constructor
        """
        assert isinstance(values, np.ndarray), type(values)
        if values.dtype == 'i8':
            # for compat with datetime/timedelta/period shared methods,
            #  we can sometimes get here with int64 values.  These represent
            #  nanosecond UTC (or tz-naive) unix timestamps
            values = values.view('M8[ns]')

        assert values.dtype == 'M8[ns]', values.dtype

        result = object.__new__(cls)
        result._data = values
        result._freq = freq
        tz = timezones.maybe_get_tz(tz)
        result._tz = timezones.tz_standardize(tz)
        return result

    def __new__(cls, values, freq=None, tz=None, dtype=None):
        if tz is None and hasattr(values, 'tz'):
            # e.g. DatetimeIndex
            tz = values.tz

        if freq is None and hasattr(values, "freq"):
            # i.e. DatetimeArray, DatetimeIndex
            freq = values.freq

        freq, freq_infer = dtl.maybe_infer_freq(freq)

        # if dtype has an embedded tz, capture it
        tz = dtl.validate_tz_from_dtype(dtype, tz)

        if isinstance(values, DatetimeArray):
            # extract nanosecond unix timestamps
            values = values.asi8
        if values.dtype == 'i8':
            values = values.view('M8[ns]')

        assert isinstance(values, np.ndarray), type(values)
        assert is_datetime64_dtype(values)  # not yet assured nanosecond
        values = conversion.ensure_datetime64ns(values, copy=False)

        result = cls._simple_new(values, freq=freq, tz=tz)
        if freq_infer:
            inferred = result.inferred_freq
            if inferred:
                result.freq = to_offset(inferred)

        # NB: Among other things not yet ported from the DatetimeIndex
        # constructor, this does not call _deepcopy_if_needed
        return result

    @classmethod
    def _generate_range(cls, start, end, periods, freq, tz=None,
                        normalize=False, ambiguous='raise', closed=None):

        periods = dtl.validate_periods(periods)
        if freq is None and any(x is None for x in [periods, start, end]):
            raise ValueError('Must provide freq argument if no data is '
                             'supplied')

        if com.count_not_none(start, end, periods, freq) != 3:
            raise ValueError('Of the four parameters: start, end, periods, '
                             'and freq, exactly three must be specified')
        freq = to_offset(freq)

        if start is not None:
            start = Timestamp(start)

        if end is not None:
            end = Timestamp(end)

        if start is None and end is None:
            if closed is not None:
                raise ValueError("Closed has to be None if not both of start"
                                 "and end are defined")

        left_closed, right_closed = dtl.validate_endpoints(closed)

        start, end, _normalized = _maybe_normalize_endpoints(start, end,
                                                             normalize)

        tz, _ = _infer_tz_from_endpoints(start, end, tz)

        if tz is not None:
            # Localize the start and end arguments
            start = _maybe_localize_point(
                start, getattr(start, 'tz', None), start, freq, tz
            )
            end = _maybe_localize_point(
                end, getattr(end, 'tz', None), end, freq, tz
            )
        if start and end:
            # Make sure start and end have the same tz
            start = _maybe_localize_point(
                start, start.tz, end.tz, freq, tz
            )
            end = _maybe_localize_point(
                end, end.tz, start.tz, freq, tz
            )
        if freq is not None:
            # TODO: consider re-implementing _cached_range; GH#17914
            index = _generate_regular_range(cls, start, end, periods, freq)

            if tz is not None and index.tz is None:
                arr = conversion.tz_localize_to_utc(
                    ensure_int64(index.asi8),
                    tz, ambiguous=ambiguous)

                index = cls(arr)

                # index is localized datetime64 array -> have to convert
                # start/end as well to compare
                if start is not None:
                    start = start.tz_localize(tz).asm8
                if end is not None:
                    end = end.tz_localize(tz).asm8
        else:
            # Create a linearly spaced date_range in local time
            arr = np.linspace(start.value, end.value, periods)
            index = cls._simple_new(
                arr.astype('M8[ns]', copy=False), freq=None, tz=tz
            )

        if not left_closed and len(index) and index[0] == start:
            index = index[1:]
        if not right_closed and len(index) and index[-1] == end:
            index = index[:-1]

        return cls._simple_new(index.asi8, freq=freq, tz=tz)

    # -----------------------------------------------------------------
    # Descriptive Properties

    @property
    def _box_func(self):
        return lambda x: Timestamp(x, freq=self.freq, tz=self.tz)

    @cache_readonly
    def dtype(self):
        if self.tz is None:
            return _NS_DTYPE
        return DatetimeTZDtype('ns', self.tz)

    @property
    def tz(self):
        # GH 18595
        return self._tz

    @tz.setter
    def tz(self, value):
        # GH 3746: Prevent localizing or converting the index by setting tz
        raise AttributeError("Cannot directly set timezone. Use tz_localize() "
                             "or tz_convert() as appropriate")

    @property
    def tzinfo(self):
        """
        Alias for tz attribute
        """
        return self.tz

    @property  # NB: override with cache_readonly in immutable subclasses
    def _timezone(self):
        """ Comparable timezone both for pytz / dateutil"""
        return timezones.get_timezone(self.tzinfo)

    @property
    def offset(self):
        """get/set the frequency of the instance"""
        msg = ('{cls}.offset has been deprecated and will be removed '
               'in a future version; use {cls}.freq instead.'
               .format(cls=type(self).__name__))
        warnings.warn(msg, FutureWarning, stacklevel=2)
        return self.freq

    @offset.setter
    def offset(self, value):
        """get/set the frequency of the instance"""
        msg = ('{cls}.offset has been deprecated and will be removed '
               'in a future version; use {cls}.freq instead.'
               .format(cls=type(self).__name__))
        warnings.warn(msg, FutureWarning, stacklevel=2)
        self.freq = value

    @property  # NB: override with cache_readonly in immutable subclasses
    def is_normalized(self):
        """
        Returns True if all of the dates are at midnight ("no time")
        """
        return conversion.is_date_array_normalized(self.asi8, self.tz)

    @property  # NB: override with cache_readonly in immutable subclasses
    def _resolution(self):
        return libresolution.resolution(self.asi8, self.tz)

    # ----------------------------------------------------------------
    # Array-like Methods

    def __iter__(self):
        """
        Return an iterator over the boxed values

        Yields
        -------
        tstamp : Timestamp
        """

        # convert in chunks of 10k for efficiency
        data = self.asi8
        length = len(self)
        chunksize = 10000
        chunks = int(length / chunksize) + 1
        for i in range(chunks):
            start_i = i * chunksize
            end_i = min((i + 1) * chunksize, length)
            converted = tslib.ints_to_pydatetime(data[start_i:end_i],
                                                 tz=self.tz, freq=self.freq,
                                                 box="timestamp")
            for v in converted:
                yield v

    # ----------------------------------------------------------------
    # ExtensionArray Interface

    @property
    def _ndarray_values(self):
        return self._data

    @Appender(dtl.DatetimeLikeArrayMixin._validate_fill_value.__doc__)
    def _validate_fill_value(self, fill_value):
        if isna(fill_value):
            fill_value = iNaT
        elif isinstance(fill_value, (datetime, np.datetime64)):
            self._assert_tzawareness_compat(fill_value)
            fill_value = Timestamp(fill_value).value
        else:
            raise ValueError("'fill_value' should be a Timestamp. "
                             "Got '{got}'.".format(got=fill_value))
        return fill_value

    @classmethod
    def _concat_same_type(cls, to_concat):
        freqs = {x.freq for x in to_concat}
        assert len(freqs) == 1
        freq = list(freqs)[0]

        tzs = {x.tz for x in to_concat}
        assert len(tzs) == 1
        tz = list(tzs)[0]

        values = np.concatenate([x.asi8 for x in to_concat])
        return cls._simple_new(values, freq=freq, tz=tz)

    # -----------------------------------------------------------------
    # Comparison Methods

    _create_comparison_method = classmethod(_dt_array_cmp)

    def _has_same_tz(self, other):
        zzone = self._timezone

        # vzone sholdn't be None if value is non-datetime like
        if isinstance(other, np.datetime64):
            # convert to Timestamp as np.datetime64 doesn't have tz attr
            other = Timestamp(other)
        vzone = timezones.get_timezone(getattr(other, 'tzinfo', '__no_tz__'))
        return zzone == vzone

    def _assert_tzawareness_compat(self, other):
        # adapted from _Timestamp._assert_tzawareness_compat
        other_tz = getattr(other, 'tzinfo', None)
        if is_datetime64tz_dtype(other):
            # Get tzinfo from Series dtype
            other_tz = other.dtype.tz
        if other is NaT:
            # pd.NaT quacks both aware and naive
            pass
        elif self.tz is None:
            if other_tz is not None:
                raise TypeError('Cannot compare tz-naive and tz-aware '
                                'datetime-like objects.')
        elif other_tz is None:
            raise TypeError('Cannot compare tz-naive and tz-aware '
                            'datetime-like objects')

    # -----------------------------------------------------------------
    # Arithmetic Methods

    def _sub_datetime_arraylike(self, other):
        """subtract DatetimeArray/Index or ndarray[datetime64]"""
        if len(self) != len(other):
            raise ValueError("cannot add indices of unequal length")

        if isinstance(other, np.ndarray):
            assert is_datetime64_dtype(other)
            other = type(self)(other)

        if not self._has_same_tz(other):
            # require tz compat
            raise TypeError("{cls} subtraction must have the same "
                            "timezones or no timezones"
                            .format(cls=type(self).__name__))

        self_i8 = self.asi8
        other_i8 = other.asi8
        new_values = checked_add_with_arr(self_i8, -other_i8,
                                          arr_mask=self._isnan)
        if self.hasnans or other.hasnans:
            mask = (self._isnan) | (other._isnan)
            new_values[mask] = iNaT
        return new_values.view('timedelta64[ns]')

    def _add_offset(self, offset):
        assert not isinstance(offset, Tick)
        try:
            if self.tz is not None:
                values = self.tz_localize(None)
            else:
                values = self
            result = offset.apply_index(values)
            if self.tz is not None:
                result = result.tz_localize(self.tz)

        except NotImplementedError:
            warnings.warn("Non-vectorized DateOffset being applied to Series "
                          "or DatetimeIndex", PerformanceWarning)
            result = self.astype('O') + offset

        return type(self)(result, freq='infer')

    def _sub_datetimelike_scalar(self, other):
        # subtract a datetime from myself, yielding a ndarray[timedelta64[ns]]
        assert isinstance(other, (datetime, np.datetime64))
        assert other is not NaT
        other = Timestamp(other)
        if other is NaT:
            return self - NaT

        if not self._has_same_tz(other):
            # require tz compat
            raise TypeError("Timestamp subtraction must have the same "
                            "timezones or no timezones")

        i8 = self.asi8
        result = checked_add_with_arr(i8, -other.value,
                                      arr_mask=self._isnan)
        result = self._maybe_mask_results(result)
        return result.view('timedelta64[ns]')

    def _add_delta(self, delta):
        """
        Add a timedelta-like, Tick, or TimedeltaIndex-like object
        to self, yielding a new DatetimeArray

        Parameters
        ----------
        other : {timedelta, np.timedelta64, Tick,
                 TimedeltaIndex, ndarray[timedelta64]}

        Returns
        -------
        result : DatetimeArray
        """
        new_values = dtl.DatetimeLikeArrayMixin._add_delta(self, delta)
        return type(self)(new_values, tz=self.tz, freq='infer')

    # -----------------------------------------------------------------
    # Timezone Conversion and Localization Methods

    def _local_timestamps(self):
        """
        Convert to an i8 (unix-like nanosecond timestamp) representation
        while keeping the local timezone and not using UTC.
        This is used to calculate time-of-day information as if the timestamps
        were timezone-naive.
        """
        return conversion.tz_convert(self.asi8, utc, self.tz)

    def tz_convert(self, tz):
        """
        Convert tz-aware Datetime Array/Index from one time zone to another.

        Parameters
        ----------
        tz : string, pytz.timezone, dateutil.tz.tzfile or None
            Time zone for time. Corresponding timestamps would be converted
            to this time zone of the Datetime Array/Index. A `tz` of None will
            convert to UTC and remove the timezone information.

        Returns
        -------
        normalized : same type as self

        Raises
        ------
        TypeError
            If Datetime Array/Index is tz-naive.

        See Also
        --------
        DatetimeIndex.tz : A timezone that has a variable offset from UTC
        DatetimeIndex.tz_localize : Localize tz-naive DatetimeIndex to a
            given time zone, or remove timezone from a tz-aware DatetimeIndex.

        Examples
        --------
        With the `tz` parameter, we can change the DatetimeIndex
        to other time zones:

        >>> dti = pd.DatetimeIndex(start='2014-08-01 09:00',
        ...                        freq='H', periods=3, tz='Europe/Berlin')

        >>> dti
        DatetimeIndex(['2014-08-01 09:00:00+02:00',
                       '2014-08-01 10:00:00+02:00',
                       '2014-08-01 11:00:00+02:00'],
                      dtype='datetime64[ns, Europe/Berlin]', freq='H')

        >>> dti.tz_convert('US/Central')
        DatetimeIndex(['2014-08-01 02:00:00-05:00',
                       '2014-08-01 03:00:00-05:00',
                       '2014-08-01 04:00:00-05:00'],
                      dtype='datetime64[ns, US/Central]', freq='H')

        With the ``tz=None``, we can remove the timezone (after converting
        to UTC if necessary):

        >>> dti = pd.DatetimeIndex(start='2014-08-01 09:00',freq='H',
        ...                        periods=3, tz='Europe/Berlin')

        >>> dti
        DatetimeIndex(['2014-08-01 09:00:00+02:00',
                       '2014-08-01 10:00:00+02:00',
                       '2014-08-01 11:00:00+02:00'],
                        dtype='datetime64[ns, Europe/Berlin]', freq='H')

        >>> dti.tz_convert(None)
        DatetimeIndex(['2014-08-01 07:00:00',
                       '2014-08-01 08:00:00',
                       '2014-08-01 09:00:00'],
                        dtype='datetime64[ns]', freq='H')
        """
        tz = timezones.maybe_get_tz(tz)

        if self.tz is None:
            # tz naive, use tz_localize
            raise TypeError('Cannot convert tz-naive timestamps, use '
                            'tz_localize to localize')

        # No conversion since timestamps are all UTC to begin with
        return self._simple_new(self.asi8, tz=tz, freq=self.freq)

    def tz_localize(self, tz, ambiguous='raise', nonexistent='raise',
                    errors=None):
        """
        Localize tz-naive Datetime Array/Index to tz-aware
        Datetime Array/Index.

        This method takes a time zone (tz) naive Datetime Array/Index object
        and makes this time zone aware. It does not move the time to another
        time zone.
        Time zone localization helps to switch from time zone aware to time
        zone unaware objects.

        Parameters
        ----------
        tz : string, pytz.timezone, dateutil.tz.tzfile or None
            Time zone to convert timestamps to. Passing ``None`` will
            remove the time zone information preserving local time.
        ambiguous : 'infer', 'NaT', bool array, default 'raise'
            When clocks moved backward due to DST, ambiguous times may arise.
            For example in Central European Time (UTC+01), when going from
            03:00 DST to 02:00 non-DST, 02:30:00 local time occurs both at
            00:30:00 UTC and at 01:30:00 UTC. In such a situation, the
            `ambiguous` parameter dictates how ambiguous times should be
            handled.

            - 'infer' will attempt to infer fall dst-transition hours based on
              order
            - bool-ndarray where True signifies a DST time, False signifies a
              non-DST time (note that this flag is only applicable for
              ambiguous times)
            - 'NaT' will return NaT where there are ambiguous times
            - 'raise' will raise an AmbiguousTimeError if there are ambiguous
              times

        nonexistent : 'shift', 'NaT' default 'raise'
            A nonexistent time does not exist in a particular timezone
            where clocks moved forward due to DST.

            - 'shift' will shift the nonexistent times forward to the closest
              existing time
            - 'NaT' will return NaT where there are nonexistent times
            - 'raise' will raise an NonExistentTimeError if there are
              nonexistent times

            .. versionadded:: 0.24.0

        errors : {'raise', 'coerce'}, default None

            - 'raise' will raise a NonExistentTimeError if a timestamp is not
              valid in the specified time zone (e.g. due to a transition from
              or to DST time). Use ``nonexistent='raise'`` instead.
            - 'coerce' will return NaT if the timestamp can not be converted
              to the specified time zone. Use ``nonexistent='NaT'`` instead.

            .. deprecated:: 0.24.0

        Returns
        -------
        result : same type as self
            Array/Index converted to the specified time zone.

        Raises
        ------
        TypeError
            If the Datetime Array/Index is tz-aware and tz is not None.

        See Also
        --------
        DatetimeIndex.tz_convert : Convert tz-aware DatetimeIndex from
            one time zone to another.

        Examples
        --------
        >>> tz_naive = pd.date_range('2018-03-01 09:00', periods=3)
        >>> tz_naive
        DatetimeIndex(['2018-03-01 09:00:00', '2018-03-02 09:00:00',
                       '2018-03-03 09:00:00'],
                      dtype='datetime64[ns]', freq='D')

        Localize DatetimeIndex in US/Eastern time zone:

        >>> tz_aware = tz_naive.tz_localize(tz='US/Eastern')
        >>> tz_aware
        DatetimeIndex(['2018-03-01 09:00:00-05:00',
                       '2018-03-02 09:00:00-05:00',
                       '2018-03-03 09:00:00-05:00'],
                      dtype='datetime64[ns, US/Eastern]', freq='D')

        With the ``tz=None``, we can remove the time zone information
        while keeping the local time (not converted to UTC):

        >>> tz_aware.tz_localize(None)
        DatetimeIndex(['2018-03-01 09:00:00', '2018-03-02 09:00:00',
                       '2018-03-03 09:00:00'],
                      dtype='datetime64[ns]', freq='D')

        Be careful with DST changes. When there is sequential data, pandas can
        infer the DST time:
        >>> s = pd.to_datetime(pd.Series([
        ... '2018-10-28 01:30:00',
        ... '2018-10-28 02:00:00',
        ... '2018-10-28 02:30:00',
        ... '2018-10-28 02:00:00',
        ... '2018-10-28 02:30:00',
        ... '2018-10-28 03:00:00',
        ... '2018-10-28 03:30:00']))
        >>> s.dt.tz_localize('CET', ambiguous='infer')
        2018-10-28 01:30:00+02:00    0
        2018-10-28 02:00:00+02:00    1
        2018-10-28 02:30:00+02:00    2
        2018-10-28 02:00:00+01:00    3
        2018-10-28 02:30:00+01:00    4
        2018-10-28 03:00:00+01:00    5
        2018-10-28 03:30:00+01:00    6
        dtype: int64

        In some cases, inferring the DST is impossible. In such cases, you can
        pass an ndarray to the ambiguous parameter to set the DST explicitly

        >>> s = pd.to_datetime(pd.Series([
        ... '2018-10-28 01:20:00',
        ... '2018-10-28 02:36:00',
        ... '2018-10-28 03:46:00']))
        >>> s.dt.tz_localize('CET', ambiguous=np.array([True, True, False]))
        0   2018-10-28 01:20:00+02:00
        1   2018-10-28 02:36:00+02:00
        2   2018-10-28 03:46:00+01:00
        dtype: datetime64[ns, CET]

        """
        if errors is not None:
            warnings.warn("The errors argument is deprecated and will be "
                          "removed in a future release. Use "
                          "nonexistent='NaT' or nonexistent='raise' "
                          "instead.", FutureWarning)
            if errors == 'coerce':
                nonexistent = 'NaT'
            elif errors == 'raise':
                nonexistent = 'raise'
            else:
                raise ValueError("The errors argument must be either 'coerce' "
                                 "or 'raise'.")

        if nonexistent not in ('raise', 'NaT', 'shift'):
            raise ValueError("The nonexistent argument must be one of 'raise',"
                             " 'NaT' or 'shift'")

        if self.tz is not None:
            if tz is None:
                new_dates = conversion.tz_convert(self.asi8, 'UTC', self.tz)
            else:
                raise TypeError("Already tz-aware, use tz_convert to convert.")
        else:
            tz = timezones.maybe_get_tz(tz)
            # Convert to UTC

            new_dates = conversion.tz_localize_to_utc(
                self.asi8, tz, ambiguous=ambiguous, nonexistent=nonexistent,
            )
        new_dates = new_dates.view(_NS_DTYPE)
        return self._simple_new(new_dates, tz=tz, freq=self.freq)

    # ----------------------------------------------------------------
    # Conversion Methods - Vectorized analogues of Timestamp methods

    def to_pydatetime(self):
        """
        Return Datetime Array/Index as object ndarray of datetime.datetime
        objects

        Returns
        -------
        datetimes : ndarray
        """
        return tslib.ints_to_pydatetime(self.asi8, tz=self.tz)

    def normalize(self):
        """
        Convert times to midnight.

        The time component of the date-time is converted to midnight i.e.
        00:00:00. This is useful in cases, when the time does not matter.
        Length is unaltered. The timezones are unaffected.

        This method is available on Series with datetime values under
        the ``.dt`` accessor, and directly on Datetime Array/Index.

        Returns
        -------
        DatetimeArray, DatetimeIndex or Series
            The same type as the original data. Series will have the same
            name and index. DatetimeIndex will have the same name.

        See Also
        --------
        floor : Floor the datetimes to the specified freq.
        ceil : Ceil the datetimes to the specified freq.
        round : Round the datetimes to the specified freq.

        Examples
        --------
        >>> idx = pd.DatetimeIndex(start='2014-08-01 10:00', freq='H',
        ...                        periods=3, tz='Asia/Calcutta')
        >>> idx
        DatetimeIndex(['2014-08-01 10:00:00+05:30',
                       '2014-08-01 11:00:00+05:30',
                       '2014-08-01 12:00:00+05:30'],
                        dtype='datetime64[ns, Asia/Calcutta]', freq='H')
        >>> idx.normalize()
        DatetimeIndex(['2014-08-01 00:00:00+05:30',
                       '2014-08-01 00:00:00+05:30',
                       '2014-08-01 00:00:00+05:30'],
                       dtype='datetime64[ns, Asia/Calcutta]', freq=None)
        """
        new_values = conversion.normalize_i8_timestamps(self.asi8, self.tz)
        return type(self)(new_values, freq='infer').tz_localize(self.tz)

    def to_period(self, freq=None):
        """
        Cast to PeriodArray/Index at a particular frequency.

        Converts DatetimeArray/Index to PeriodArray/Index.

        Parameters
        ----------
        freq : string or Offset, optional
            One of pandas' :ref:`offset strings <timeseries.offset_aliases>`
            or an Offset object. Will be inferred by default.

        Returns
        -------
        PeriodArray/Index

        Raises
        ------
        ValueError
            When converting a DatetimeArray/Index with non-regular values,
            so that a frequency cannot be inferred.

        Examples
        --------
        >>> df = pd.DataFrame({"y": [1,2,3]},
        ...                   index=pd.to_datetime(["2000-03-31 00:00:00",
        ...                                         "2000-05-31 00:00:00",
        ...                                         "2000-08-31 00:00:00"]))
        >>> df.index.to_period("M")
        PeriodIndex(['2000-03', '2000-05', '2000-08'],
                    dtype='period[M]', freq='M')

        Infer the daily frequency

        >>> idx = pd.date_range("2017-01-01", periods=2)
        >>> idx.to_period()
        PeriodIndex(['2017-01-01', '2017-01-02'],
                    dtype='period[D]', freq='D')

        See also
        --------
        pandas.PeriodIndex: Immutable ndarray holding ordinal values
        pandas.DatetimeIndex.to_pydatetime: Return DatetimeIndex as object
        """
        from pandas.core.arrays import PeriodArray

        if self.tz is not None:
            warnings.warn("Converting to PeriodArray/Index representation "
                          "will drop timezone information.", UserWarning)

        if freq is None:
            freq = self.freqstr or self.inferred_freq

            if freq is None:
                raise ValueError("You must pass a freq argument as "
                                 "current index has none.")

            freq = get_period_alias(freq)

<<<<<<< HEAD
        return PeriodArray._from_datetime64(self.asi8, freq, tz=self.tz)
=======
        return PeriodArray._from_datetime64(self._data, freq, tz=self.tz)
>>>>>>> 32304689

    def to_perioddelta(self, freq):
        """
        Calculate TimedeltaArray of difference between index
        values and index converted to PeriodArray at specified
        freq. Used for vectorized offsets

        Parameters
        ----------
        freq: Period frequency

        Returns
        -------
        TimedeltaArray/Index
        """
        # TODO: consider privatizing (discussion in GH#23113)
        from pandas.core.arrays.timedeltas import TimedeltaArrayMixin
        i8delta = self.asi8 - self.to_period(freq).to_timestamp().asi8
        m8delta = i8delta.view('m8[ns]')
        return TimedeltaArrayMixin(m8delta)

    # -----------------------------------------------------------------
    # Properties - Vectorized Timestamp Properties/Methods

    def month_name(self, locale=None):
        """
        Return the month names of the DateTimeIndex with specified locale.

        .. versionadded:: 0.23.0

        Parameters
        ----------
        locale : str, optional
            Locale determining the language in which to return the month name.
            Default is English locale.

        Returns
        -------
        Index
            Index of month names.

        Examples
        --------
        >>> idx = pd.DatetimeIndex(start='2018-01', freq='M', periods=3)
        >>> idx
        DatetimeIndex(['2018-01-31', '2018-02-28', '2018-03-31'],
                      dtype='datetime64[ns]', freq='M')
        >>> idx.month_name()
        Index(['January', 'February', 'March'], dtype='object')
        """
        if self.tz is not None and self.tz is not utc:
            values = self._local_timestamps()
        else:
            values = self.asi8

        result = fields.get_date_name_field(values, 'month_name',
                                            locale=locale)
        result = self._maybe_mask_results(result, fill_value=None)
        return result

    def day_name(self, locale=None):
        """
        Return the day names of the DateTimeIndex with specified locale.

        .. versionadded:: 0.23.0

        Parameters
        ----------
        locale : str, optional
            Locale determining the language in which to return the day name.
            Default is English locale.

        Returns
        -------
        Index
            Index of day names.

        Examples
        --------
        >>> idx = pd.DatetimeIndex(start='2018-01-01', freq='D', periods=3)
        >>> idx
        DatetimeIndex(['2018-01-01', '2018-01-02', '2018-01-03'],
                      dtype='datetime64[ns]', freq='D')
        >>> idx.day_name()
        Index(['Monday', 'Tuesday', 'Wednesday'], dtype='object')
        """
        if self.tz is not None and self.tz is not utc:
            values = self._local_timestamps()
        else:
            values = self.asi8

        result = fields.get_date_name_field(values, 'day_name',
                                            locale=locale)
        result = self._maybe_mask_results(result, fill_value=None)
        return result

    @property
    def time(self):
        """
        Returns numpy array of datetime.time. The time part of the Timestamps.
        """
        # If the Timestamps have a timezone that is not UTC,
        # convert them into their i8 representation while
        # keeping their timezone and not using UTC
        if self.tz is not None and self.tz is not utc:
            timestamps = self._local_timestamps()
        else:
            timestamps = self.asi8

        return tslib.ints_to_pydatetime(timestamps, box="time")

    @property
    def timetz(self):
        """
        Returns numpy array of datetime.time also containing timezone
        information. The time part of the Timestamps.
        """
        return tslib.ints_to_pydatetime(self.asi8, self.tz, box="time")

    @property
    def date(self):
        """
        Returns numpy array of python datetime.date objects (namely, the date
        part of Timestamps without timezone information).
        """
        # If the Timestamps have a timezone that is not UTC,
        # convert them into their i8 representation while
        # keeping their timezone and not using UTC
        if self.tz is not None and self.tz is not utc:
            timestamps = self._local_timestamps()
        else:
            timestamps = self.asi8

        return tslib.ints_to_pydatetime(timestamps, box="date")

    year = _field_accessor('year', 'Y', "The year of the datetime")
    month = _field_accessor('month', 'M',
                            "The month as January=1, December=12")
    day = _field_accessor('day', 'D', "The days of the datetime")
    hour = _field_accessor('hour', 'h', "The hours of the datetime")
    minute = _field_accessor('minute', 'm', "The minutes of the datetime")
    second = _field_accessor('second', 's', "The seconds of the datetime")
    microsecond = _field_accessor('microsecond', 'us',
                                  "The microseconds of the datetime")
    nanosecond = _field_accessor('nanosecond', 'ns',
                                 "The nanoseconds of the datetime")
    weekofyear = _field_accessor('weekofyear', 'woy',
                                 "The week ordinal of the year")
    week = weekofyear
    _dayofweek_doc = """
    The day of the week with Monday=0, Sunday=6.

    Return the day of the week. It is assumed the week starts on
    Monday, which is denoted by 0 and ends on Sunday which is denoted
    by 6. This method is available on both Series with datetime
    values (using the `dt` accessor) or DatetimeIndex.

    See Also
    --------
    Series.dt.dayofweek : Alias.
    Series.dt.weekday : Alias.
    Series.dt.day_name : Returns the name of the day of the week.

    Returns
    -------
    Series or Index
        Containing integers indicating the day number.

    Examples
    --------
    >>> s = pd.date_range('2016-12-31', '2017-01-08', freq='D').to_series()
    >>> s.dt.dayofweek
    2016-12-31    5
    2017-01-01    6
    2017-01-02    0
    2017-01-03    1
    2017-01-04    2
    2017-01-05    3
    2017-01-06    4
    2017-01-07    5
    2017-01-08    6
    Freq: D, dtype: int64
    """
    dayofweek = _field_accessor('dayofweek', 'dow', _dayofweek_doc)
    weekday = dayofweek

    weekday_name = _field_accessor(
        'weekday_name',
        'weekday_name',
        "The name of day in a week (ex: Friday)\n\n.. deprecated:: 0.23.0")

    dayofyear = _field_accessor('dayofyear', 'doy',
                                "The ordinal day of the year")
    quarter = _field_accessor('quarter', 'q', "The quarter of the date")
    days_in_month = _field_accessor(
        'days_in_month',
        'dim',
        "The number of days in the month")
    daysinmonth = days_in_month
    _is_month_doc = """
        Indicates whether the date is the {first_or_last} day of the month.

        Returns
        -------
        Series or array
            For Series, returns a Series with boolean values.
            For DatetimeIndex, returns a boolean array.

        See Also
        --------
        is_month_start : Return a boolean indicating whether the date
            is the first day of the month.
        is_month_end : Return a boolean indicating whether the date
            is the last day of the month.

        Examples
        --------
        This method is available on Series with datetime values under
        the ``.dt`` accessor, and directly on DatetimeIndex.

        >>> s = pd.Series(pd.date_range("2018-02-27", periods=3))
        >>> s
        0   2018-02-27
        1   2018-02-28
        2   2018-03-01
        dtype: datetime64[ns]
        >>> s.dt.is_month_start
        0    False
        1    False
        2    True
        dtype: bool
        >>> s.dt.is_month_end
        0    False
        1    True
        2    False
        dtype: bool

        >>> idx = pd.date_range("2018-02-27", periods=3)
        >>> idx.is_month_start
        array([False, False, True])
        >>> idx.is_month_end
        array([False, True, False])
    """
    is_month_start = _field_accessor(
        'is_month_start',
        'is_month_start',
        _is_month_doc.format(first_or_last='first'))

    is_month_end = _field_accessor(
        'is_month_end',
        'is_month_end',
        _is_month_doc.format(first_or_last='last'))

    is_quarter_start = _field_accessor(
        'is_quarter_start',
        'is_quarter_start',
        """
        Indicator for whether the date is the first day of a quarter.

        Returns
        -------
        is_quarter_start : Series or DatetimeIndex
            The same type as the original data with boolean values. Series will
            have the same name and index. DatetimeIndex will have the same
            name.

        See Also
        --------
        quarter : Return the quarter of the date.
        is_quarter_end : Similar property for indicating the quarter start.

        Examples
        --------
        This method is available on Series with datetime values under
        the ``.dt`` accessor, and directly on DatetimeIndex.

        >>> df = pd.DataFrame({'dates': pd.date_range("2017-03-30",
        ...                   periods=4)})
        >>> df.assign(quarter=df.dates.dt.quarter,
        ...           is_quarter_start=df.dates.dt.is_quarter_start)
               dates  quarter  is_quarter_start
        0 2017-03-30        1             False
        1 2017-03-31        1             False
        2 2017-04-01        2              True
        3 2017-04-02        2             False

        >>> idx = pd.date_range('2017-03-30', periods=4)
        >>> idx
        DatetimeIndex(['2017-03-30', '2017-03-31', '2017-04-01', '2017-04-02'],
                      dtype='datetime64[ns]', freq='D')

        >>> idx.is_quarter_start
        array([False, False,  True, False])
        """)
    is_quarter_end = _field_accessor(
        'is_quarter_end',
        'is_quarter_end',
        """
        Indicator for whether the date is the last day of a quarter.

        Returns
        -------
        is_quarter_end : Series or DatetimeIndex
            The same type as the original data with boolean values. Series will
            have the same name and index. DatetimeIndex will have the same
            name.

        See Also
        --------
        quarter : Return the quarter of the date.
        is_quarter_start : Similar property indicating the quarter start.

        Examples
        --------
        This method is available on Series with datetime values under
        the ``.dt`` accessor, and directly on DatetimeIndex.

        >>> df = pd.DataFrame({'dates': pd.date_range("2017-03-30",
        ...                    periods=4)})
        >>> df.assign(quarter=df.dates.dt.quarter,
        ...           is_quarter_end=df.dates.dt.is_quarter_end)
               dates  quarter    is_quarter_end
        0 2017-03-30        1             False
        1 2017-03-31        1              True
        2 2017-04-01        2             False
        3 2017-04-02        2             False

        >>> idx = pd.date_range('2017-03-30', periods=4)
        >>> idx
        DatetimeIndex(['2017-03-30', '2017-03-31', '2017-04-01', '2017-04-02'],
                      dtype='datetime64[ns]', freq='D')

        >>> idx.is_quarter_end
        array([False,  True, False, False])
        """)
    is_year_start = _field_accessor(
        'is_year_start',
        'is_year_start',
        """
        Indicate whether the date is the first day of a year.

        Returns
        -------
        Series or DatetimeIndex
            The same type as the original data with boolean values. Series will
            have the same name and index. DatetimeIndex will have the same
            name.

        See Also
        --------
        is_year_end : Similar property indicating the last day of the year.

        Examples
        --------
        This method is available on Series with datetime values under
        the ``.dt`` accessor, and directly on DatetimeIndex.

        >>> dates = pd.Series(pd.date_range("2017-12-30", periods=3))
        >>> dates
        0   2017-12-30
        1   2017-12-31
        2   2018-01-01
        dtype: datetime64[ns]

        >>> dates.dt.is_year_start
        0    False
        1    False
        2    True
        dtype: bool

        >>> idx = pd.date_range("2017-12-30", periods=3)
        >>> idx
        DatetimeIndex(['2017-12-30', '2017-12-31', '2018-01-01'],
                      dtype='datetime64[ns]', freq='D')

        >>> idx.is_year_start
        array([False, False,  True])
        """)
    is_year_end = _field_accessor(
        'is_year_end',
        'is_year_end',
        """
        Indicate whether the date is the last day of the year.

        Returns
        -------
        Series or DatetimeIndex
            The same type as the original data with boolean values. Series will
            have the same name and index. DatetimeIndex will have the same
            name.

        See Also
        --------
        is_year_start : Similar property indicating the start of the year.

        Examples
        --------
        This method is available on Series with datetime values under
        the ``.dt`` accessor, and directly on DatetimeIndex.

        >>> dates = pd.Series(pd.date_range("2017-12-30", periods=3))
        >>> dates
        0   2017-12-30
        1   2017-12-31
        2   2018-01-01
        dtype: datetime64[ns]

        >>> dates.dt.is_year_end
        0    False
        1     True
        2    False
        dtype: bool

        >>> idx = pd.date_range("2017-12-30", periods=3)
        >>> idx
        DatetimeIndex(['2017-12-30', '2017-12-31', '2018-01-01'],
                      dtype='datetime64[ns]', freq='D')

        >>> idx.is_year_end
        array([False,  True, False])
        """)
    is_leap_year = _field_accessor(
        'is_leap_year',
        'is_leap_year',
        """
        Boolean indicator if the date belongs to a leap year.

        A leap year is a year, which has 366 days (instead of 365) including
        29th of February as an intercalary day.
        Leap years are years which are multiples of four with the exception
        of years divisible by 100 but not by 400.

        Returns
        -------
        Series or ndarray
             Booleans indicating if dates belong to a leap year.

        Examples
        --------
        This method is available on Series with datetime values under
        the ``.dt`` accessor, and directly on DatetimeIndex.

        >>> idx = pd.date_range("2012-01-01", "2015-01-01", freq="Y")
        >>> idx
        DatetimeIndex(['2012-12-31', '2013-12-31', '2014-12-31'],
                      dtype='datetime64[ns]', freq='A-DEC')
        >>> idx.is_leap_year
        array([ True, False, False], dtype=bool)

        >>> dates = pd.Series(idx)
        >>> dates_series
        0   2012-12-31
        1   2013-12-31
        2   2014-12-31
        dtype: datetime64[ns]
        >>> dates_series.dt.is_leap_year
        0     True
        1    False
        2    False
        dtype: bool
        """)

    def to_julian_date(self):
        """
        Convert Datetime Array to float64 ndarray of Julian Dates.
        0 Julian date is noon January 1, 4713 BC.
        http://en.wikipedia.org/wiki/Julian_day
        """

        # http://mysite.verizon.net/aesir_research/date/jdalg2.htm
        year = np.asarray(self.year)
        month = np.asarray(self.month)
        day = np.asarray(self.day)
        testarr = month < 3
        year[testarr] -= 1
        month[testarr] += 12
        return (day +
                np.fix((153 * month - 457) / 5) +
                365 * year +
                np.floor(year / 4) -
                np.floor(year / 100) +
                np.floor(year / 400) +
                1721118.5 +
                (self.hour +
                 self.minute / 60.0 +
                 self.second / 3600.0 +
                 self.microsecond / 3600.0 / 1e+6 +
                 self.nanosecond / 3600.0 / 1e+9
                 ) / 24.0)


DatetimeArray._add_comparison_ops()
DatetimeArray._add_datetimelike_methods()


def _generate_regular_range(cls, start, end, periods, freq):
    """
    Generate a range of dates with the spans between dates described by
    the given `freq` DateOffset.

    Parameters
    ----------
    cls : class
    start : Timestamp or None
        first point of produced date range
    end : Timestamp or None
        last point of produced date range
    periods : int
        number of periods in produced date range
    freq : DateOffset
        describes space between dates in produced date range

    Returns
    -------
    ndarray[np.int64] representing nanosecond unix timestamps

    """
    if isinstance(freq, Tick):
        stride = freq.nanos
        if periods is None:
            b = Timestamp(start).value
            # cannot just use e = Timestamp(end) + 1 because arange breaks when
            # stride is too large, see GH10887
            e = (b + (Timestamp(end).value - b) // stride * stride +
                 stride // 2 + 1)
            # end.tz == start.tz by this point due to _generate implementation
            tz = start.tz
        elif start is not None:
            b = Timestamp(start).value
            e = _generate_range_overflow_safe(b, periods, stride, side='start')
            tz = start.tz
        elif end is not None:
            e = Timestamp(end).value + stride
            b = _generate_range_overflow_safe(e, periods, stride, side='end')
            tz = end.tz
        else:
            raise ValueError("at least 'start' or 'end' should be specified "
                             "if a 'period' is given.")

        values = np.arange(b, e, stride, dtype=np.int64)

    else:
        tz = None
        # start and end should have the same timezone by this point
        if start is not None:
            tz = start.tz
        elif end is not None:
            tz = end.tz

        xdr = generate_range(start=start, end=end,
                             periods=periods, offset=freq)

        values = np.array([x.value for x in xdr], dtype=np.int64)

    data = cls._simple_new(values, freq=freq, tz=tz)
    return data


def _generate_range_overflow_safe(endpoint, periods, stride, side='start'):
    """
    Calculate the second endpoint for passing to np.arange, checking
    to avoid an integer overflow.  Catch OverflowError and re-raise
    as OutOfBoundsDatetime.

    Parameters
    ----------
    endpoint : int
    periods : int
    stride : int
    side : {'start', 'end'}

    Returns
    -------
    other_end : int

    Raises
    ------
    OutOfBoundsDatetime
    """
    # GH#14187 raise instead of incorrectly wrapping around
    assert side in ['start', 'end']
    if side == 'end':
        stride *= -1

    try:
        other_end = checked_add_with_arr(np.int64(endpoint),
                                         np.int64(periods) * stride)
    except OverflowError:
        raise tslib.OutOfBoundsDatetime('Cannot generate range with '
                                        '{side}={endpoint} and '
                                        'periods={periods}'
                                        .format(side=side, endpoint=endpoint,
                                                periods=periods))
    return other_end


def _infer_tz_from_endpoints(start, end, tz):
    """
    If a timezone is not explicitly given via `tz`, see if one can
    be inferred from the `start` and `end` endpoints.  If more than one
    of these inputs provides a timezone, require that they all agree.

    Parameters
    ----------
    start : Timestamp
    end : Timestamp
    tz : tzinfo or None

    Returns
    -------
    tz : tzinfo or None
    inferred_tz : tzinfo or None

    Raises
    ------
    TypeError : if start and end timezones do not agree
    """
    try:
        inferred_tz = timezones.infer_tzinfo(start, end)
    except Exception:
        raise TypeError('Start and end cannot both be tz-aware with '
                        'different timezones')

    inferred_tz = timezones.maybe_get_tz(inferred_tz)
    tz = timezones.maybe_get_tz(tz)

    if tz is not None and inferred_tz is not None:
        if not timezones.tz_compare(inferred_tz, tz):
            raise AssertionError("Inferred time zone not equal to passed "
                                 "time zone")

    elif inferred_tz is not None:
        tz = inferred_tz

    return tz, inferred_tz


def _maybe_normalize_endpoints(start, end, normalize):
    _normalized = True

    if start is not None:
        if normalize:
            start = normalize_date(start)
            _normalized = True
        else:
            _normalized = _normalized and start.time() == _midnight

    if end is not None:
        if normalize:
            end = normalize_date(end)
            _normalized = True
        else:
            _normalized = _normalized and end.time() == _midnight

    return start, end, _normalized


def _maybe_localize_point(ts, is_none, is_not_none, freq, tz):
    """
    Localize a start or end Timestamp to the timezone of the corresponding
    start or end Timestamp

    Parameters
    ----------
    ts : start or end Timestamp to potentially localize
    is_none : argument that should be None
    is_not_none : argument that should not be None
    freq : Tick, DateOffset, or None
    tz : str, timezone object or None

    Returns
    -------
    ts : Timestamp
    """
    # Make sure start and end are timezone localized if:
    # 1) freq = a Timedelta-like frequency (Tick)
    # 2) freq = None i.e. generating a linspaced range
    if isinstance(freq, Tick) or freq is None:
        localize_args = {'tz': tz, 'ambiguous': False}
    else:
        localize_args = {'tz': None}
    if is_none is None and is_not_none is not None:
        ts = ts.tz_localize(**localize_args)
    return ts<|MERGE_RESOLUTION|>--- conflicted
+++ resolved
@@ -118,18 +118,12 @@
             return ops.invalid_comparison(self, other, op)
         else:
             if isinstance(other, list):
-<<<<<<< HEAD
-                # FIXME: This can break for object-dtype with mixed types
-                other = type(self)(other)
-            elif not isinstance(other, (np.ndarray, ABCIndexClass, ABCSeries, DatetimeArray)):
-=======
                 try:
                     other = type(self)(other)
                 except ValueError:
                     other = np.array(other, dtype=np.object_)
             elif not isinstance(other, (np.ndarray, ABCIndexClass, ABCSeries,
-                                        DatetimeArrayMixin)):
->>>>>>> 32304689
+                                        DatetimeArray)):
                 # Following Timestamp convention, __eq__ is all-False
                 # and __ne__ is all True, others raise TypeError.
                 return ops.invalid_comparison(self, other, op)
@@ -143,15 +137,11 @@
                 return ops.invalid_comparison(self, other, op)
             else:
                 self._assert_tzawareness_compat(other)
-<<<<<<< HEAD
-                result = meth(self, type(self)(other))#np.asarray(other))
-=======
                 if not hasattr(other, 'asi8'):
                     # ndarray, Series
                     other = type(self)(other)
                 result = meth(self, other)
                 o_mask = other._isnan
->>>>>>> 32304689
 
             result = com.values_from_object(result)
 
@@ -929,11 +919,7 @@
 
             freq = get_period_alias(freq)
 
-<<<<<<< HEAD
-        return PeriodArray._from_datetime64(self.asi8, freq, tz=self.tz)
-=======
         return PeriodArray._from_datetime64(self._data, freq, tz=self.tz)
->>>>>>> 32304689
 
     def to_perioddelta(self, freq):
         """
