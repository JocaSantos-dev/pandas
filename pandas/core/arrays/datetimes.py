from __future__ import annotations

from datetime import (
    datetime,
    time,
    timedelta,
    tzinfo,
)
from typing import (
    TYPE_CHECKING,
    Iterator,
    Literal,
    cast,
)
import warnings

import numpy as np

from pandas._libs import (
    lib,
    tslib,
)
from pandas._libs.tslibs import (
    BaseOffset,
    NaT,
    NaTType,
    Resolution,
    Timestamp,
    astype_overflowsafe,
    fields,
    get_resolution,
    get_supported_reso,
    get_unit_from_dtype,
    ints_to_pydatetime,
    is_date_array_normalized,
    is_supported_unit,
    is_unitless,
    normalize_i8_timestamps,
    npy_unit_to_abbrev,
    timezones,
    to_offset,
    tz_convert_from_utc,
    tzconversion,
)
from pandas._libs.tslibs.dtypes import abbrev_to_npy_unit
from pandas._typing import (
    DateTimeErrorChoices,
    IntervalClosedType,
    TimeAmbiguous,
    TimeNonexistent,
    npt,
)
from pandas.errors import (
    OutOfBoundsDatetime,
    PerformanceWarning,
)
from pandas.util._exceptions import find_stack_level
from pandas.util._validators import validate_inclusive

from pandas.core.dtypes.common import (
    DT64NS_DTYPE,
    INT64_DTYPE,
    is_bool_dtype,
    is_datetime64_any_dtype,
    is_datetime64_dtype,
    is_datetime64tz_dtype,
    is_dtype_equal,
    is_extension_array_dtype,
    is_float_dtype,
    is_object_dtype,
    is_period_dtype,
    is_sparse,
    is_string_dtype,
    is_timedelta64_dtype,
    pandas_dtype,
)
from pandas.core.dtypes.dtypes import DatetimeTZDtype
from pandas.core.dtypes.missing import isna

from pandas.core.arrays import datetimelike as dtl
from pandas.core.arrays._ranges import generate_regular_range
import pandas.core.common as com

from pandas.tseries.frequencies import get_period_alias
from pandas.tseries.offsets import (
    Day,
    Tick,
)

if TYPE_CHECKING:

    from pandas import DataFrame
    from pandas.core.arrays import PeriodArray

_midnight = time(0, 0)


def tz_to_dtype(tz: tzinfo | None, unit: str = "ns"):
    """
    Return a datetime64[ns] dtype appropriate for the given timezone.

    Parameters
    ----------
    tz : tzinfo or None
    unit : str, default "ns"

    Returns
    -------
    np.dtype or Datetime64TZDType
    """
    if tz is None:
        return np.dtype(f"M8[{unit}]")
    else:
        return DatetimeTZDtype(tz=tz, unit=unit)


def _field_accessor(name: str, field: str, docstring=None):
    def f(self):
        values = self._local_timestamps()

        if field in self._bool_ops:
            result: np.ndarray

            if field.endswith(("start", "end")):
                freq = self.freq
                month_kw = 12
                if freq:
                    kwds = freq.kwds
                    month_kw = kwds.get("startingMonth", kwds.get("month", 12))

                result = fields.get_start_end_field(
                    values, field, self.freqstr, month_kw, reso=self._creso
                )
            else:
                result = fields.get_date_field(values, field, reso=self._creso)

            # these return a boolean by-definition
            return result

        if field in self._object_ops:
            result = fields.get_date_name_field(values, field, reso=self._creso)
            result = self._maybe_mask_results(result, fill_value=None)

        else:
            result = fields.get_date_field(values, field, reso=self._creso)
            result = self._maybe_mask_results(
                result, fill_value=None, convert="float64"
            )

        return result

    f.__name__ = name
    f.__doc__ = docstring
    return property(f)


class DatetimeArray(dtl.TimelikeOps, dtl.DatelikeOps):
    """
    Pandas ExtensionArray for tz-naive or tz-aware datetime data.

    .. warning::

       DatetimeArray is currently experimental, and its API may change
       without warning. In particular, :attr:`DatetimeArray.dtype` is
       expected to change to always be an instance of an ``ExtensionDtype``
       subclass.

    Parameters
    ----------
    values : Series, Index, DatetimeArray, ndarray
        The datetime data.

        For DatetimeArray `values` (or a Series or Index boxing one),
        `dtype` and `freq` will be extracted from `values`.

    dtype : numpy.dtype or DatetimeTZDtype
        Note that the only NumPy dtype allowed is 'datetime64[ns]'.
    freq : str or Offset, optional
        The frequency.
    copy : bool, default False
        Whether to copy the underlying array of values.

    Attributes
    ----------
    None

    Methods
    -------
    None
    """

    _typ = "datetimearray"
    _internal_fill_value = np.datetime64("NaT", "ns")
    _recognized_scalars = (datetime, np.datetime64)
    _is_recognized_dtype = is_datetime64_any_dtype
    _infer_matches = ("datetime", "datetime64", "date")

    @property
    def _scalar_type(self) -> type[Timestamp]:
        return Timestamp

    # define my properties & methods for delegation
    _bool_ops: list[str] = [
        "is_month_start",
        "is_month_end",
        "is_quarter_start",
        "is_quarter_end",
        "is_year_start",
        "is_year_end",
        "is_leap_year",
    ]
    _object_ops: list[str] = ["freq", "tz"]
    _field_ops: list[str] = [
        "year",
        "month",
        "day",
        "hour",
        "minute",
        "second",
        "weekday",
        "dayofweek",
        "day_of_week",
        "dayofyear",
        "day_of_year",
        "quarter",
        "days_in_month",
        "daysinmonth",
        "microsecond",
        "nanosecond",
    ]
    _other_ops: list[str] = ["date", "time", "timetz"]
    _datetimelike_ops: list[str] = _field_ops + _object_ops + _bool_ops + _other_ops
    _datetimelike_methods: list[str] = [
        "to_period",
        "tz_localize",
        "tz_convert",
        "normalize",
        "strftime",
        "round",
        "floor",
        "ceil",
        "month_name",
        "day_name",
    ]

    # ndim is inherited from ExtensionArray, must exist to ensure
    #  Timestamp.__richcmp__(DateTimeArray) operates pointwise

    # ensure that operations with numpy arrays defer to our implementation
    __array_priority__ = 1000

    # -----------------------------------------------------------------
    # Constructors

    _dtype: np.dtype | DatetimeTZDtype
    _freq: BaseOffset | None = None
    _default_dtype = DT64NS_DTYPE  # used in TimeLikeOps.__init__

    @classmethod
    def _validate_dtype(cls, values, dtype):
        # used in TimeLikeOps.__init__
        _validate_dt64_dtype(values.dtype)
        dtype = _validate_dt64_dtype(dtype)
        return dtype

    # error: Signature of "_simple_new" incompatible with supertype "NDArrayBacked"
    @classmethod
    def _simple_new(  # type: ignore[override]
        cls,
        values: np.ndarray,
        freq: BaseOffset | None = None,
        dtype=DT64NS_DTYPE,
    ) -> DatetimeArray:
        assert isinstance(values, np.ndarray)
        assert dtype.kind == "M"
        if isinstance(dtype, np.dtype):
            assert dtype == values.dtype
            assert not is_unitless(dtype)
        else:
            # DatetimeTZDtype. If we have e.g. DatetimeTZDtype[us, UTC],
            #  then values.dtype should be M8[us].
            assert dtype._creso == get_unit_from_dtype(values.dtype)

        result = super()._simple_new(values, dtype)
        result._freq = freq
        return result

    @classmethod
    def _from_sequence(cls, scalars, *, dtype=None, copy: bool = False):
        return cls._from_sequence_not_strict(scalars, dtype=dtype, copy=copy)

    @classmethod
    def _from_sequence_not_strict(
        cls,
        data,
        *,
        dtype=None,
        copy: bool = False,
        tz=lib.no_default,
        freq: str | BaseOffset | lib.NoDefault | None = lib.no_default,
        dayfirst: bool = False,
        yearfirst: bool = False,
        ambiguous: TimeAmbiguous = "raise",
    ):
        """
        A non-strict version of _from_sequence, called from DatetimeIndex.__new__.
        """
        explicit_none = freq is None
        freq = freq if freq is not lib.no_default else None
        freq, freq_infer = dtl.maybe_infer_freq(freq)

        # if the user either explicitly passes tz=None or a tz-naive dtype, we
        #  disallows inferring a tz.
        explicit_tz_none = tz is None
        if tz is lib.no_default:
            tz = None
        else:
            tz = timezones.maybe_get_tz(tz)

        dtype = _validate_dt64_dtype(dtype)
        # if dtype has an embedded tz, capture it
        tz = _validate_tz_from_dtype(dtype, tz, explicit_tz_none)

        unit = None
        if dtype is not None:
            if isinstance(dtype, np.dtype):
                unit = np.datetime_data(dtype)[0]
            else:
                # DatetimeTZDtype
                unit = dtype.unit

        subarr, tz, inferred_freq = _sequence_to_dt64ns(
            data,
            copy=copy,
            tz=tz,
            dayfirst=dayfirst,
            yearfirst=yearfirst,
            ambiguous=ambiguous,
        )
        # We have to call this again after possibly inferring a tz above
        _validate_tz_from_dtype(dtype, tz, explicit_tz_none)
        if tz is not None and explicit_tz_none:
            raise ValueError(
                "Passed data is timezone-aware, incompatible with 'tz=None'. "
                "Use obj.tz_localize(None) instead."
            )

        freq, freq_infer = dtl.validate_inferred_freq(freq, inferred_freq, freq_infer)
        if explicit_none:
            freq = None

        data_unit = np.datetime_data(subarr.dtype)[0]
        data_dtype = tz_to_dtype(tz, data_unit)
        result = cls._simple_new(subarr, freq=freq, dtype=data_dtype)
        if unit is not None and unit != result.unit:
            # If unit was specified in user-passed dtype, cast to it here
            result = result.as_unit(unit)

        if inferred_freq is None and freq is not None:
            # this condition precludes `freq_infer`
            cls._validate_frequency(result, freq, ambiguous=ambiguous)

        elif freq_infer:
            # Set _freq directly to bypass duplicative _validate_frequency
            # check.
            result._freq = to_offset(result.inferred_freq)

        return result

    # error: Signature of "_generate_range" incompatible with supertype
    # "DatetimeLikeArrayMixin"
    @classmethod
    def _generate_range(  # type: ignore[override]
        cls,
        start,
        end,
        periods,
        freq,
        tz=None,
        normalize: bool = False,
        ambiguous: TimeAmbiguous = "raise",
        nonexistent: TimeNonexistent = "raise",
        inclusive: IntervalClosedType = "both",
        *,
        unit: str | None = None,
    ) -> DatetimeArray:

        periods = dtl.validate_periods(periods)
        if freq is None and any(x is None for x in [periods, start, end]):
            raise ValueError("Must provide freq argument if no data is supplied")

        if com.count_not_none(start, end, periods, freq) != 3:
            raise ValueError(
                "Of the four parameters: start, end, periods, "
                "and freq, exactly three must be specified"
            )
        freq = to_offset(freq)

        if start is not None:
            start = Timestamp(start)

        if end is not None:
            end = Timestamp(end)

        if start is NaT or end is NaT:
            raise ValueError("Neither `start` nor `end` can be NaT")

        if unit is not None:
            if unit not in ["s", "ms", "us", "ns"]:
                raise ValueError("'unit' must be one of 's', 'ms', 'us', 'ns'")
        else:
            unit = "ns"

        if start is not None and unit is not None:
            start = start.as_unit(unit, round_ok=False)
        if end is not None and unit is not None:
            end = end.as_unit(unit, round_ok=False)

        left_inclusive, right_inclusive = validate_inclusive(inclusive)
        start, end = _maybe_normalize_endpoints(start, end, normalize)
        tz = _infer_tz_from_endpoints(start, end, tz)

        if tz is not None:
            # Localize the start and end arguments
            start_tz = None if start is None else start.tz
            end_tz = None if end is None else end.tz
            start = _maybe_localize_point(
                start, start_tz, start, freq, tz, ambiguous, nonexistent
            )
            end = _maybe_localize_point(
                end, end_tz, end, freq, tz, ambiguous, nonexistent
            )

        if freq is not None:
            # We break Day arithmetic (fixed 24 hour) here and opt for
            # Day to mean calendar day (23/24/25 hour). Therefore, strip
            # tz info from start and day to avoid DST arithmetic
            if isinstance(freq, Day):
                if start is not None:
                    start = start.tz_localize(None)
                if end is not None:
                    end = end.tz_localize(None)

            if isinstance(freq, Tick):
                i8values = generate_regular_range(start, end, periods, freq, unit=unit)
            else:
                xdr = _generate_range(
                    start=start, end=end, periods=periods, offset=freq, unit=unit
                )
                i8values = np.array([x.value for x in xdr], dtype=np.int64)

            endpoint_tz = start.tz if start is not None else end.tz

            if tz is not None and endpoint_tz is None:

                if not timezones.is_utc(tz):
                    # short-circuit tz_localize_to_utc which would make
                    #  an unnecessary copy with UTC but be a no-op.
                    creso = abbrev_to_npy_unit(unit)
                    i8values = tzconversion.tz_localize_to_utc(
                        i8values,
                        tz,
                        ambiguous=ambiguous,
                        nonexistent=nonexistent,
                        creso=creso,
                    )

                # i8values is localized datetime64 array -> have to convert
                # start/end as well to compare
                if start is not None:
                    start = start.tz_localize(tz, ambiguous, nonexistent)
                if end is not None:
                    end = end.tz_localize(tz, ambiguous, nonexistent)
        else:
            # Create a linearly spaced date_range in local time
            # Nanosecond-granularity timestamps aren't always correctly
            # representable with doubles, so we limit the range that we
            # pass to np.linspace as much as possible
            i8values = (
                np.linspace(0, end.value - start.value, periods, dtype="int64")
                + start.value
            )
            if i8values.dtype != "i8":
                # 2022-01-09 I (brock) am not sure if it is possible for this
                #  to overflow and cast to e.g. f8, but if it does we need to cast
                i8values = i8values.astype("i8")

        if start == end:
            if not left_inclusive and not right_inclusive:
                i8values = i8values[1:-1]
        else:
            start_i8 = Timestamp(start).value
            end_i8 = Timestamp(end).value
            if not left_inclusive or not right_inclusive:
                if not left_inclusive and len(i8values) and i8values[0] == start_i8:
                    i8values = i8values[1:]
                if not right_inclusive and len(i8values) and i8values[-1] == end_i8:
                    i8values = i8values[:-1]

        dt64_values = i8values.view(f"datetime64[{unit}]")
        dtype = tz_to_dtype(tz, unit=unit)
        return cls._simple_new(dt64_values, freq=freq, dtype=dtype)

    # -----------------------------------------------------------------
    # DatetimeLike Interface

    def _unbox_scalar(self, value) -> np.datetime64:
        if not isinstance(value, self._scalar_type) and value is not NaT:
            raise ValueError("'value' should be a Timestamp.")
        self._check_compatible_with(value)
        if value is NaT:
<<<<<<< HEAD
            return np.datetime64(value.value, "ns")
=======
            return np.datetime64(value.value, self.unit)
>>>>>>> 284758d5
        else:
            return value.as_unit(self.unit).asm8

    def _scalar_from_string(self, value) -> Timestamp | NaTType:
        return Timestamp(value, tz=self.tz)  # .as_unit(self._unit)

    def _check_compatible_with(self, other) -> None:
        if other is NaT:
            return
        self._assert_tzawareness_compat(other)

    # -----------------------------------------------------------------
    # Descriptive Properties

    def _box_func(self, x: np.datetime64) -> Timestamp | NaTType:
        # GH#42228
        value = x.view("i8")
        ts = Timestamp._from_value_and_reso(value, reso=self._creso, tz=self.tz)
        return ts

    @property
    # error: Return type "Union[dtype, DatetimeTZDtype]" of "dtype"
    # incompatible with return type "ExtensionDtype" in supertype
    # "ExtensionArray"
    def dtype(self) -> np.dtype | DatetimeTZDtype:  # type: ignore[override]
        """
        The dtype for the DatetimeArray.

        .. warning::

           A future version of pandas will change dtype to never be a
           ``numpy.dtype``. Instead, :attr:`DatetimeArray.dtype` will
           always be an instance of an ``ExtensionDtype`` subclass.

        Returns
        -------
        numpy.dtype or DatetimeTZDtype
            If the values are tz-naive, then ``np.dtype('datetime64[ns]')``
            is returned.

            If the values are tz-aware, then the ``DatetimeTZDtype``
            is returned.
        """
        return self._dtype

    @property
    def tz(self) -> tzinfo | None:
        """
        Return the timezone.

        Returns
        -------
        datetime.tzinfo, pytz.tzinfo.BaseTZInfo, dateutil.tz.tz.tzfile, or None
            Returns None when the array is tz-naive.
        """
        # GH 18595
        return getattr(self.dtype, "tz", None)

    @tz.setter
    def tz(self, value):
        # GH 3746: Prevent localizing or converting the index by setting tz
        raise AttributeError(
            "Cannot directly set timezone. Use tz_localize() "
            "or tz_convert() as appropriate"
        )

    @property
    def tzinfo(self) -> tzinfo | None:
        """
        Alias for tz attribute
        """
        return self.tz

    @property  # NB: override with cache_readonly in immutable subclasses
    def is_normalized(self) -> bool:
        """
        Returns True if all of the dates are at midnight ("no time")
        """
        return is_date_array_normalized(self.asi8, self.tz, reso=self._creso)

    @property  # NB: override with cache_readonly in immutable subclasses
    def _resolution_obj(self) -> Resolution:
        return get_resolution(self.asi8, self.tz, reso=self._creso)

    # ----------------------------------------------------------------
    # Array-Like / EA-Interface Methods

    def __array__(self, dtype=None) -> np.ndarray:
        if dtype is None and self.tz:
            # The default for tz-aware is object, to preserve tz info
            dtype = object

        return super().__array__(dtype=dtype)

    def __iter__(self) -> Iterator:
        """
        Return an iterator over the boxed values

        Yields
        ------
        tstamp : Timestamp
        """
        if self.ndim > 1:
            for i in range(len(self)):
                yield self[i]
        else:
            # convert in chunks of 10k for efficiency
            data = self.asi8
            length = len(self)
            chunksize = 10000
            chunks = (length // chunksize) + 1

            for i in range(chunks):
                start_i = i * chunksize
                end_i = min((i + 1) * chunksize, length)
                converted = ints_to_pydatetime(
                    data[start_i:end_i],
                    tz=self.tz,
                    box="timestamp",
                    reso=self._creso,
                )
                yield from converted

    def astype(self, dtype, copy: bool = True):
        # We handle
        #   --> datetime
        #   --> period
        # DatetimeLikeArrayMixin Super handles the rest.
        dtype = pandas_dtype(dtype)

        if is_dtype_equal(dtype, self.dtype):
            if copy:
                return self.copy()
            return self

        elif (
            self.tz is None
            and is_datetime64_dtype(dtype)
            and not is_unitless(dtype)
            and is_supported_unit(get_unit_from_dtype(dtype))
        ):
            # unit conversion e.g. datetime64[s]
            res_values = astype_overflowsafe(self._ndarray, dtype, copy=True)
            return type(self)._simple_new(res_values, dtype=res_values.dtype)
            # TODO: preserve freq?

        elif self.tz is not None and isinstance(dtype, DatetimeTZDtype):
            # tzaware unit conversion e.g. datetime64[s, UTC]
            np_dtype = np.dtype(dtype.str)
            res_values = astype_overflowsafe(self._ndarray, np_dtype, copy=copy)
            return type(self)._simple_new(res_values, dtype=dtype, freq=self.freq)

        elif self.tz is None and isinstance(dtype, DatetimeTZDtype):
            # pre-2.0 this did self.tz_localize(dtype.tz), which did not match
            #  the Series behavior which did
            #  values.tz_localize("UTC").tz_convert(dtype.tz)
            raise TypeError(
                "Cannot use .astype to convert from timezone-naive dtype to "
                "timezone-aware dtype. Use obj.tz_localize instead or "
                "series.dt.tz_localize instead"
            )

        elif self.tz is not None and is_datetime64_dtype(dtype):
            # pre-2.0 behavior for DTA/DTI was
            #  values.tz_convert("UTC").tz_localize(None), which did not match
            #  the Series behavior
            raise TypeError(
                "Cannot use .astype to convert from timezone-aware dtype to "
                "timezone-naive dtype. Use obj.tz_localize(None) or "
                "obj.tz_convert('UTC').tz_localize(None) instead."
            )

        elif (
            self.tz is None
            and is_datetime64_dtype(dtype)
            and dtype != self.dtype
            and is_unitless(dtype)
        ):
            raise TypeError(
                "Casting to unit-less dtype 'datetime64' is not supported. "
                "Pass e.g. 'datetime64[ns]' instead."
            )

        elif is_period_dtype(dtype):
            return self.to_period(freq=dtype.freq)
        return dtl.DatetimeLikeArrayMixin.astype(self, dtype, copy)

    # -----------------------------------------------------------------
    # Rendering Methods

    def _format_native_types(
        self, *, na_rep: str | float = "NaT", date_format=None, **kwargs
    ) -> npt.NDArray[np.object_]:
        from pandas.io.formats.format import get_format_datetime64_from_values

        fmt = get_format_datetime64_from_values(self, date_format)

        return tslib.format_array_from_datetime(
            self.asi8, tz=self.tz, format=fmt, na_rep=na_rep, reso=self._creso
        )

    # -----------------------------------------------------------------
    # Comparison Methods

    def _has_same_tz(self, other) -> bool:

        # vzone shouldn't be None if value is non-datetime like
        if isinstance(other, np.datetime64):
            # convert to Timestamp as np.datetime64 doesn't have tz attr
            other = Timestamp(other)

        if not hasattr(other, "tzinfo"):
            return False
        other_tz = other.tzinfo
        return timezones.tz_compare(self.tzinfo, other_tz)

    def _assert_tzawareness_compat(self, other) -> None:
        # adapted from _Timestamp._assert_tzawareness_compat
        other_tz = getattr(other, "tzinfo", None)
        other_dtype = getattr(other, "dtype", None)

        if is_datetime64tz_dtype(other_dtype):
            # Get tzinfo from Series dtype
            other_tz = other.dtype.tz
        if other is NaT:
            # pd.NaT quacks both aware and naive
            pass
        elif self.tz is None:
            if other_tz is not None:
                raise TypeError(
                    "Cannot compare tz-naive and tz-aware datetime-like objects."
                )
        elif other_tz is None:
            raise TypeError(
                "Cannot compare tz-naive and tz-aware datetime-like objects"
            )

    # -----------------------------------------------------------------
    # Arithmetic Methods

    def _add_offset(self, offset) -> DatetimeArray:

        assert not isinstance(offset, Tick)

        if self.tz is not None:
            values = self.tz_localize(None)
        else:
            values = self

        try:
            result = offset._apply_array(values).view(values.dtype)
        except NotImplementedError:
            warnings.warn(
                "Non-vectorized DateOffset being applied to Series or DatetimeIndex.",
                PerformanceWarning,
                stacklevel=find_stack_level(),
            )
            result = self.astype("O") + offset
            result = type(self)._from_sequence(result)
            if not len(self):
                # GH#30336 _from_sequence won't be able to infer self.tz
                return result.tz_localize(self.tz)

        else:
            result = DatetimeArray._simple_new(result, dtype=result.dtype)
            if self.tz is not None:
                result = result.tz_localize(self.tz)

        return result

    # -----------------------------------------------------------------
    # Timezone Conversion and Localization Methods

    def _local_timestamps(self) -> npt.NDArray[np.int64]:
        """
        Convert to an i8 (unix-like nanosecond timestamp) representation
        while keeping the local timezone and not using UTC.
        This is used to calculate time-of-day information as if the timestamps
        were timezone-naive.
        """
        if self.tz is None or timezones.is_utc(self.tz):
            # Avoid the copy that would be made in tzconversion
            return self.asi8
        return tz_convert_from_utc(self.asi8, self.tz, reso=self._creso)

    def tz_convert(self, tz) -> DatetimeArray:
        """
        Convert tz-aware Datetime Array/Index from one time zone to another.

        Parameters
        ----------
        tz : str, pytz.timezone, dateutil.tz.tzfile or None
            Time zone for time. Corresponding timestamps would be converted
            to this time zone of the Datetime Array/Index. A `tz` of None will
            convert to UTC and remove the timezone information.

        Returns
        -------
        Array or Index

        Raises
        ------
        TypeError
            If Datetime Array/Index is tz-naive.

        See Also
        --------
        DatetimeIndex.tz : A timezone that has a variable offset from UTC.
        DatetimeIndex.tz_localize : Localize tz-naive DatetimeIndex to a
            given time zone, or remove timezone from a tz-aware DatetimeIndex.

        Examples
        --------
        With the `tz` parameter, we can change the DatetimeIndex
        to other time zones:

        >>> dti = pd.date_range(start='2014-08-01 09:00',
        ...                     freq='H', periods=3, tz='Europe/Berlin')

        >>> dti
        DatetimeIndex(['2014-08-01 09:00:00+02:00',
                       '2014-08-01 10:00:00+02:00',
                       '2014-08-01 11:00:00+02:00'],
                      dtype='datetime64[ns, Europe/Berlin]', freq='H')

        >>> dti.tz_convert('US/Central')
        DatetimeIndex(['2014-08-01 02:00:00-05:00',
                       '2014-08-01 03:00:00-05:00',
                       '2014-08-01 04:00:00-05:00'],
                      dtype='datetime64[ns, US/Central]', freq='H')

        With the ``tz=None``, we can remove the timezone (after converting
        to UTC if necessary):

        >>> dti = pd.date_range(start='2014-08-01 09:00', freq='H',
        ...                     periods=3, tz='Europe/Berlin')

        >>> dti
        DatetimeIndex(['2014-08-01 09:00:00+02:00',
                       '2014-08-01 10:00:00+02:00',
                       '2014-08-01 11:00:00+02:00'],
                        dtype='datetime64[ns, Europe/Berlin]', freq='H')

        >>> dti.tz_convert(None)
        DatetimeIndex(['2014-08-01 07:00:00',
                       '2014-08-01 08:00:00',
                       '2014-08-01 09:00:00'],
                        dtype='datetime64[ns]', freq='H')
        """
        tz = timezones.maybe_get_tz(tz)

        if self.tz is None:
            # tz naive, use tz_localize
            raise TypeError(
                "Cannot convert tz-naive timestamps, use tz_localize to localize"
            )

        # No conversion since timestamps are all UTC to begin with
        dtype = tz_to_dtype(tz, unit=self.unit)
        return self._simple_new(self._ndarray, dtype=dtype, freq=self.freq)

    @dtl.ravel_compat
    def tz_localize(
        self,
        tz,
        ambiguous: TimeAmbiguous = "raise",
        nonexistent: TimeNonexistent = "raise",
    ) -> DatetimeArray:
        """
        Localize tz-naive Datetime Array/Index to tz-aware Datetime Array/Index.

        This method takes a time zone (tz) naive Datetime Array/Index object
        and makes this time zone aware. It does not move the time to another
        time zone.

        This method can also be used to do the inverse -- to create a time
        zone unaware object from an aware object. To that end, pass `tz=None`.

        Parameters
        ----------
        tz : str, pytz.timezone, dateutil.tz.tzfile or None
            Time zone to convert timestamps to. Passing ``None`` will
            remove the time zone information preserving local time.
        ambiguous : 'infer', 'NaT', bool array, default 'raise'
            When clocks moved backward due to DST, ambiguous times may arise.
            For example in Central European Time (UTC+01), when going from
            03:00 DST to 02:00 non-DST, 02:30:00 local time occurs both at
            00:30:00 UTC and at 01:30:00 UTC. In such a situation, the
            `ambiguous` parameter dictates how ambiguous times should be
            handled.

            - 'infer' will attempt to infer fall dst-transition hours based on
              order
            - bool-ndarray where True signifies a DST time, False signifies a
              non-DST time (note that this flag is only applicable for
              ambiguous times)
            - 'NaT' will return NaT where there are ambiguous times
            - 'raise' will raise an AmbiguousTimeError if there are ambiguous
              times.

        nonexistent : 'shift_forward', 'shift_backward, 'NaT', timedelta, \
default 'raise'
            A nonexistent time does not exist in a particular timezone
            where clocks moved forward due to DST.

            - 'shift_forward' will shift the nonexistent time forward to the
              closest existing time
            - 'shift_backward' will shift the nonexistent time backward to the
              closest existing time
            - 'NaT' will return NaT where there are nonexistent times
            - timedelta objects will shift nonexistent times by the timedelta
            - 'raise' will raise an NonExistentTimeError if there are
              nonexistent times.

        Returns
        -------
        Same type as self
            Array/Index converted to the specified time zone.

        Raises
        ------
        TypeError
            If the Datetime Array/Index is tz-aware and tz is not None.

        See Also
        --------
        DatetimeIndex.tz_convert : Convert tz-aware DatetimeIndex from
            one time zone to another.

        Examples
        --------
        >>> tz_naive = pd.date_range('2018-03-01 09:00', periods=3)
        >>> tz_naive
        DatetimeIndex(['2018-03-01 09:00:00', '2018-03-02 09:00:00',
                       '2018-03-03 09:00:00'],
                      dtype='datetime64[ns]', freq='D')

        Localize DatetimeIndex in US/Eastern time zone:

        >>> tz_aware = tz_naive.tz_localize(tz='US/Eastern')
        >>> tz_aware
        DatetimeIndex(['2018-03-01 09:00:00-05:00',
                       '2018-03-02 09:00:00-05:00',
                       '2018-03-03 09:00:00-05:00'],
                      dtype='datetime64[ns, US/Eastern]', freq=None)

        With the ``tz=None``, we can remove the time zone information
        while keeping the local time (not converted to UTC):

        >>> tz_aware.tz_localize(None)
        DatetimeIndex(['2018-03-01 09:00:00', '2018-03-02 09:00:00',
                       '2018-03-03 09:00:00'],
                      dtype='datetime64[ns]', freq=None)

        Be careful with DST changes. When there is sequential data, pandas can
        infer the DST time:

        >>> s = pd.to_datetime(pd.Series(['2018-10-28 01:30:00',
        ...                               '2018-10-28 02:00:00',
        ...                               '2018-10-28 02:30:00',
        ...                               '2018-10-28 02:00:00',
        ...                               '2018-10-28 02:30:00',
        ...                               '2018-10-28 03:00:00',
        ...                               '2018-10-28 03:30:00']))
        >>> s.dt.tz_localize('CET', ambiguous='infer')
        0   2018-10-28 01:30:00+02:00
        1   2018-10-28 02:00:00+02:00
        2   2018-10-28 02:30:00+02:00
        3   2018-10-28 02:00:00+01:00
        4   2018-10-28 02:30:00+01:00
        5   2018-10-28 03:00:00+01:00
        6   2018-10-28 03:30:00+01:00
        dtype: datetime64[ns, CET]

        In some cases, inferring the DST is impossible. In such cases, you can
        pass an ndarray to the ambiguous parameter to set the DST explicitly

        >>> s = pd.to_datetime(pd.Series(['2018-10-28 01:20:00',
        ...                               '2018-10-28 02:36:00',
        ...                               '2018-10-28 03:46:00']))
        >>> s.dt.tz_localize('CET', ambiguous=np.array([True, True, False]))
        0   2018-10-28 01:20:00+02:00
        1   2018-10-28 02:36:00+02:00
        2   2018-10-28 03:46:00+01:00
        dtype: datetime64[ns, CET]

        If the DST transition causes nonexistent times, you can shift these
        dates forward or backwards with a timedelta object or `'shift_forward'`
        or `'shift_backwards'`.

        >>> s = pd.to_datetime(pd.Series(['2015-03-29 02:30:00',
        ...                               '2015-03-29 03:30:00']))
        >>> s.dt.tz_localize('Europe/Warsaw', nonexistent='shift_forward')
        0   2015-03-29 03:00:00+02:00
        1   2015-03-29 03:30:00+02:00
        dtype: datetime64[ns, Europe/Warsaw]

        >>> s.dt.tz_localize('Europe/Warsaw', nonexistent='shift_backward')
        0   2015-03-29 01:59:59.999999999+01:00
        1   2015-03-29 03:30:00+02:00
        dtype: datetime64[ns, Europe/Warsaw]

        >>> s.dt.tz_localize('Europe/Warsaw', nonexistent=pd.Timedelta('1H'))
        0   2015-03-29 03:30:00+02:00
        1   2015-03-29 03:30:00+02:00
        dtype: datetime64[ns, Europe/Warsaw]
        """
        nonexistent_options = ("raise", "NaT", "shift_forward", "shift_backward")
        if nonexistent not in nonexistent_options and not isinstance(
            nonexistent, timedelta
        ):
            raise ValueError(
                "The nonexistent argument must be one of 'raise', "
                "'NaT', 'shift_forward', 'shift_backward' or "
                "a timedelta object"
            )

        if self.tz is not None:
            if tz is None:
                new_dates = tz_convert_from_utc(self.asi8, self.tz)
            else:
                raise TypeError("Already tz-aware, use tz_convert to convert.")
        else:
            tz = timezones.maybe_get_tz(tz)
            # Convert to UTC

            new_dates = tzconversion.tz_localize_to_utc(
                self.asi8,
                tz,
                ambiguous=ambiguous,
                nonexistent=nonexistent,
                creso=self._creso,
            )
        new_dates = new_dates.view(f"M8[{self.unit}]")
        dtype = tz_to_dtype(tz, unit=self.unit)

        freq = None
        if timezones.is_utc(tz) or (len(self) == 1 and not isna(new_dates[0])):
            # we can preserve freq
            # TODO: Also for fixed-offsets
            freq = self.freq
        elif tz is None and self.tz is None:
            # no-op
            freq = self.freq
        return self._simple_new(new_dates, dtype=dtype, freq=freq)

    # ----------------------------------------------------------------
    # Conversion Methods - Vectorized analogues of Timestamp methods

    def to_pydatetime(self) -> npt.NDArray[np.object_]:
        """
        Return an ndarray of datetime.datetime objects.

        Returns
        -------
        datetimes : ndarray[object]
        """
        return ints_to_pydatetime(self.asi8, tz=self.tz, reso=self._creso)

    def normalize(self) -> DatetimeArray:
        """
        Convert times to midnight.

        The time component of the date-time is converted to midnight i.e.
        00:00:00. This is useful in cases, when the time does not matter.
        Length is unaltered. The timezones are unaffected.

        This method is available on Series with datetime values under
        the ``.dt`` accessor, and directly on Datetime Array/Index.

        Returns
        -------
        DatetimeArray, DatetimeIndex or Series
            The same type as the original data. Series will have the same
            name and index. DatetimeIndex will have the same name.

        See Also
        --------
        floor : Floor the datetimes to the specified freq.
        ceil : Ceil the datetimes to the specified freq.
        round : Round the datetimes to the specified freq.

        Examples
        --------
        >>> idx = pd.date_range(start='2014-08-01 10:00', freq='H',
        ...                     periods=3, tz='Asia/Calcutta')
        >>> idx
        DatetimeIndex(['2014-08-01 10:00:00+05:30',
                       '2014-08-01 11:00:00+05:30',
                       '2014-08-01 12:00:00+05:30'],
                        dtype='datetime64[ns, Asia/Calcutta]', freq='H')
        >>> idx.normalize()
        DatetimeIndex(['2014-08-01 00:00:00+05:30',
                       '2014-08-01 00:00:00+05:30',
                       '2014-08-01 00:00:00+05:30'],
                       dtype='datetime64[ns, Asia/Calcutta]', freq=None)
        """
        new_values = normalize_i8_timestamps(self.asi8, self.tz, reso=self._creso)
        dt64_values = new_values.view(self._ndarray.dtype)

        dta = type(self)._simple_new(dt64_values, dtype=dt64_values.dtype)
        dta = dta._with_freq("infer")
        if self.tz is not None:
            dta = dta.tz_localize(self.tz)
        return dta

    def to_period(self, freq=None) -> PeriodArray:
        """
        Cast to PeriodArray/Index at a particular frequency.

        Converts DatetimeArray/Index to PeriodArray/Index.

        Parameters
        ----------
        freq : str or Offset, optional
            One of pandas' :ref:`offset strings <timeseries.offset_aliases>`
            or an Offset object. Will be inferred by default.

        Returns
        -------
        PeriodArray/Index

        Raises
        ------
        ValueError
            When converting a DatetimeArray/Index with non-regular values,
            so that a frequency cannot be inferred.

        See Also
        --------
        PeriodIndex: Immutable ndarray holding ordinal values.
        DatetimeIndex.to_pydatetime: Return DatetimeIndex as object.

        Examples
        --------
        >>> df = pd.DataFrame({"y": [1, 2, 3]},
        ...                   index=pd.to_datetime(["2000-03-31 00:00:00",
        ...                                         "2000-05-31 00:00:00",
        ...                                         "2000-08-31 00:00:00"]))
        >>> df.index.to_period("M")
        PeriodIndex(['2000-03', '2000-05', '2000-08'],
                    dtype='period[M]')

        Infer the daily frequency

        >>> idx = pd.date_range("2017-01-01", periods=2)
        >>> idx.to_period()
        PeriodIndex(['2017-01-01', '2017-01-02'],
                    dtype='period[D]')
        """
        from pandas.core.arrays import PeriodArray

        if self.tz is not None:
            warnings.warn(
                "Converting to PeriodArray/Index representation "
                "will drop timezone information.",
                UserWarning,
                stacklevel=find_stack_level(),
            )

        if freq is None:
            freq = self.freqstr or self.inferred_freq

            if freq is None:
                raise ValueError(
                    "You must pass a freq argument as current index has none."
                )

            res = get_period_alias(freq)

            #  https://github.com/pandas-dev/pandas/issues/33358
            if res is None:
                res = freq

            freq = res

        return PeriodArray._from_datetime64(self._ndarray, freq, tz=self.tz)

    # -----------------------------------------------------------------
    # Properties - Vectorized Timestamp Properties/Methods

    def month_name(self, locale=None) -> npt.NDArray[np.object_]:
        """
        Return the month names with specified locale.

        Parameters
        ----------
        locale : str, optional
            Locale determining the language in which to return the month name.
            Default is English locale.

        Returns
        -------
        Series or Index
            Series or Index of month names.

        Examples
        --------
        >>> s = pd.Series(pd.date_range(start='2018-01', freq='M', periods=3))
        >>> s
        0   2018-01-31
        1   2018-02-28
        2   2018-03-31
        dtype: datetime64[ns]
        >>> s.dt.month_name()
        0     January
        1    February
        2       March
        dtype: object

        >>> idx = pd.date_range(start='2018-01', freq='M', periods=3)
        >>> idx
        DatetimeIndex(['2018-01-31', '2018-02-28', '2018-03-31'],
                      dtype='datetime64[ns]', freq='M')
        >>> idx.month_name()
        Index(['January', 'February', 'March'], dtype='object')
        """
        values = self._local_timestamps()

        result = fields.get_date_name_field(
            values, "month_name", locale=locale, reso=self._creso
        )
        result = self._maybe_mask_results(result, fill_value=None)
        return result

    def day_name(self, locale=None) -> npt.NDArray[np.object_]:
        """
        Return the day names with specified locale.

        Parameters
        ----------
        locale : str, optional
            Locale determining the language in which to return the day name.
            Default is English locale.

        Returns
        -------
        Series or Index
            Series or Index of day names.

        Examples
        --------
        >>> s = pd.Series(pd.date_range(start='2018-01-01', freq='D', periods=3))
        >>> s
        0   2018-01-01
        1   2018-01-02
        2   2018-01-03
        dtype: datetime64[ns]
        >>> s.dt.day_name()
        0       Monday
        1      Tuesday
        2    Wednesday
        dtype: object

        >>> idx = pd.date_range(start='2018-01-01', freq='D', periods=3)
        >>> idx
        DatetimeIndex(['2018-01-01', '2018-01-02', '2018-01-03'],
                      dtype='datetime64[ns]', freq='D')
        >>> idx.day_name()
        Index(['Monday', 'Tuesday', 'Wednesday'], dtype='object')
        """
        values = self._local_timestamps()

        result = fields.get_date_name_field(
            values, "day_name", locale=locale, reso=self._creso
        )
        result = self._maybe_mask_results(result, fill_value=None)
        return result

    @property
    def time(self) -> npt.NDArray[np.object_]:
        """
        Returns numpy array of :class:`datetime.time` objects.

        The time part of the Timestamps.
        """
        # If the Timestamps have a timezone that is not UTC,
        # convert them into their i8 representation while
        # keeping their timezone and not using UTC
        timestamps = self._local_timestamps()

        return ints_to_pydatetime(timestamps, box="time", reso=self._creso)

    @property
    def timetz(self) -> npt.NDArray[np.object_]:
        """
        Returns numpy array of :class:`datetime.time` objects with timezones.

        The time part of the Timestamps.
        """
        return ints_to_pydatetime(self.asi8, self.tz, box="time", reso=self._creso)

    @property
    def date(self) -> npt.NDArray[np.object_]:
        """
        Returns numpy array of python :class:`datetime.date` objects.

        Namely, the date part of Timestamps without time and
        timezone information.
        """
        # If the Timestamps have a timezone that is not UTC,
        # convert them into their i8 representation while
        # keeping their timezone and not using UTC
        timestamps = self._local_timestamps()

        return ints_to_pydatetime(timestamps, box="date", reso=self._creso)

    def isocalendar(self) -> DataFrame:
        """
        Calculate year, week, and day according to the ISO 8601 standard.

        .. versionadded:: 1.1.0

        Returns
        -------
        DataFrame
            With columns year, week and day.

        See Also
        --------
        Timestamp.isocalendar : Function return a 3-tuple containing ISO year,
            week number, and weekday for the given Timestamp object.
        datetime.date.isocalendar : Return a named tuple object with
            three components: year, week and weekday.

        Examples
        --------
        >>> idx = pd.date_range(start='2019-12-29', freq='D', periods=4)
        >>> idx.isocalendar()
                    year  week  day
        2019-12-29  2019    52    7
        2019-12-30  2020     1    1
        2019-12-31  2020     1    2
        2020-01-01  2020     1    3
        >>> idx.isocalendar().week
        2019-12-29    52
        2019-12-30     1
        2019-12-31     1
        2020-01-01     1
        Freq: D, Name: week, dtype: UInt32
        """
        from pandas import DataFrame

        values = self._local_timestamps()
        sarray = fields.build_isocalendar_sarray(values, reso=self._creso)
        iso_calendar_df = DataFrame(
            sarray, columns=["year", "week", "day"], dtype="UInt32"
        )
        if self._hasna:
            iso_calendar_df.iloc[self._isnan] = None
        return iso_calendar_df

    year = _field_accessor(
        "year",
        "Y",
        """
        The year of the datetime.

        Examples
        --------
        >>> datetime_series = pd.Series(
        ...     pd.date_range("2000-01-01", periods=3, freq="Y")
        ... )
        >>> datetime_series
        0   2000-12-31
        1   2001-12-31
        2   2002-12-31
        dtype: datetime64[ns]
        >>> datetime_series.dt.year
        0    2000
        1    2001
        2    2002
        dtype: int64
        """,
    )
    month = _field_accessor(
        "month",
        "M",
        """
        The month as January=1, December=12.

        Examples
        --------
        >>> datetime_series = pd.Series(
        ...     pd.date_range("2000-01-01", periods=3, freq="M")
        ... )
        >>> datetime_series
        0   2000-01-31
        1   2000-02-29
        2   2000-03-31
        dtype: datetime64[ns]
        >>> datetime_series.dt.month
        0    1
        1    2
        2    3
        dtype: int64
        """,
    )
    day = _field_accessor(
        "day",
        "D",
        """
        The day of the datetime.

        Examples
        --------
        >>> datetime_series = pd.Series(
        ...     pd.date_range("2000-01-01", periods=3, freq="D")
        ... )
        >>> datetime_series
        0   2000-01-01
        1   2000-01-02
        2   2000-01-03
        dtype: datetime64[ns]
        >>> datetime_series.dt.day
        0    1
        1    2
        2    3
        dtype: int64
        """,
    )
    hour = _field_accessor(
        "hour",
        "h",
        """
        The hours of the datetime.

        Examples
        --------
        >>> datetime_series = pd.Series(
        ...     pd.date_range("2000-01-01", periods=3, freq="h")
        ... )
        >>> datetime_series
        0   2000-01-01 00:00:00
        1   2000-01-01 01:00:00
        2   2000-01-01 02:00:00
        dtype: datetime64[ns]
        >>> datetime_series.dt.hour
        0    0
        1    1
        2    2
        dtype: int64
        """,
    )
    minute = _field_accessor(
        "minute",
        "m",
        """
        The minutes of the datetime.

        Examples
        --------
        >>> datetime_series = pd.Series(
        ...     pd.date_range("2000-01-01", periods=3, freq="T")
        ... )
        >>> datetime_series
        0   2000-01-01 00:00:00
        1   2000-01-01 00:01:00
        2   2000-01-01 00:02:00
        dtype: datetime64[ns]
        >>> datetime_series.dt.minute
        0    0
        1    1
        2    2
        dtype: int64
        """,
    )
    second = _field_accessor(
        "second",
        "s",
        """
        The seconds of the datetime.

        Examples
        --------
        >>> datetime_series = pd.Series(
        ...     pd.date_range("2000-01-01", periods=3, freq="s")
        ... )
        >>> datetime_series
        0   2000-01-01 00:00:00
        1   2000-01-01 00:00:01
        2   2000-01-01 00:00:02
        dtype: datetime64[ns]
        >>> datetime_series.dt.second
        0    0
        1    1
        2    2
        dtype: int64
        """,
    )
    microsecond = _field_accessor(
        "microsecond",
        "us",
        """
        The microseconds of the datetime.

        Examples
        --------
        >>> datetime_series = pd.Series(
        ...     pd.date_range("2000-01-01", periods=3, freq="us")
        ... )
        >>> datetime_series
        0   2000-01-01 00:00:00.000000
        1   2000-01-01 00:00:00.000001
        2   2000-01-01 00:00:00.000002
        dtype: datetime64[ns]
        >>> datetime_series.dt.microsecond
        0       0
        1       1
        2       2
        dtype: int64
        """,
    )
    nanosecond = _field_accessor(
        "nanosecond",
        "ns",
        """
        The nanoseconds of the datetime.

        Examples
        --------
        >>> datetime_series = pd.Series(
        ...     pd.date_range("2000-01-01", periods=3, freq="ns")
        ... )
        >>> datetime_series
        0   2000-01-01 00:00:00.000000000
        1   2000-01-01 00:00:00.000000001
        2   2000-01-01 00:00:00.000000002
        dtype: datetime64[ns]
        >>> datetime_series.dt.nanosecond
        0       0
        1       1
        2       2
        dtype: int64
        """,
    )
    _dayofweek_doc = """
    The day of the week with Monday=0, Sunday=6.

    Return the day of the week. It is assumed the week starts on
    Monday, which is denoted by 0 and ends on Sunday which is denoted
    by 6. This method is available on both Series with datetime
    values (using the `dt` accessor) or DatetimeIndex.

    Returns
    -------
    Series or Index
        Containing integers indicating the day number.

    See Also
    --------
    Series.dt.dayofweek : Alias.
    Series.dt.weekday : Alias.
    Series.dt.day_name : Returns the name of the day of the week.

    Examples
    --------
    >>> s = pd.date_range('2016-12-31', '2017-01-08', freq='D').to_series()
    >>> s.dt.dayofweek
    2016-12-31    5
    2017-01-01    6
    2017-01-02    0
    2017-01-03    1
    2017-01-04    2
    2017-01-05    3
    2017-01-06    4
    2017-01-07    5
    2017-01-08    6
    Freq: D, dtype: int64
    """
    day_of_week = _field_accessor("day_of_week", "dow", _dayofweek_doc)
    dayofweek = day_of_week
    weekday = day_of_week

    day_of_year = _field_accessor(
        "dayofyear",
        "doy",
        """
        The ordinal day of the year.
        """,
    )
    dayofyear = day_of_year
    quarter = _field_accessor(
        "quarter",
        "q",
        """
        The quarter of the date.
        """,
    )
    days_in_month = _field_accessor(
        "days_in_month",
        "dim",
        """
        The number of days in the month.
        """,
    )
    daysinmonth = days_in_month
    _is_month_doc = """
        Indicates whether the date is the {first_or_last} day of the month.

        Returns
        -------
        Series or array
            For Series, returns a Series with boolean values.
            For DatetimeIndex, returns a boolean array.

        See Also
        --------
        is_month_start : Return a boolean indicating whether the date
            is the first day of the month.
        is_month_end : Return a boolean indicating whether the date
            is the last day of the month.

        Examples
        --------
        This method is available on Series with datetime values under
        the ``.dt`` accessor, and directly on DatetimeIndex.

        >>> s = pd.Series(pd.date_range("2018-02-27", periods=3))
        >>> s
        0   2018-02-27
        1   2018-02-28
        2   2018-03-01
        dtype: datetime64[ns]
        >>> s.dt.is_month_start
        0    False
        1    False
        2    True
        dtype: bool
        >>> s.dt.is_month_end
        0    False
        1    True
        2    False
        dtype: bool

        >>> idx = pd.date_range("2018-02-27", periods=3)
        >>> idx.is_month_start
        array([False, False, True])
        >>> idx.is_month_end
        array([False, True, False])
    """
    is_month_start = _field_accessor(
        "is_month_start", "is_month_start", _is_month_doc.format(first_or_last="first")
    )

    is_month_end = _field_accessor(
        "is_month_end", "is_month_end", _is_month_doc.format(first_or_last="last")
    )

    is_quarter_start = _field_accessor(
        "is_quarter_start",
        "is_quarter_start",
        """
        Indicator for whether the date is the first day of a quarter.

        Returns
        -------
        is_quarter_start : Series or DatetimeIndex
            The same type as the original data with boolean values. Series will
            have the same name and index. DatetimeIndex will have the same
            name.

        See Also
        --------
        quarter : Return the quarter of the date.
        is_quarter_end : Similar property for indicating the quarter start.

        Examples
        --------
        This method is available on Series with datetime values under
        the ``.dt`` accessor, and directly on DatetimeIndex.

        >>> df = pd.DataFrame({'dates': pd.date_range("2017-03-30",
        ...                   periods=4)})
        >>> df.assign(quarter=df.dates.dt.quarter,
        ...           is_quarter_start=df.dates.dt.is_quarter_start)
               dates  quarter  is_quarter_start
        0 2017-03-30        1             False
        1 2017-03-31        1             False
        2 2017-04-01        2              True
        3 2017-04-02        2             False

        >>> idx = pd.date_range('2017-03-30', periods=4)
        >>> idx
        DatetimeIndex(['2017-03-30', '2017-03-31', '2017-04-01', '2017-04-02'],
                      dtype='datetime64[ns]', freq='D')

        >>> idx.is_quarter_start
        array([False, False,  True, False])
        """,
    )
    is_quarter_end = _field_accessor(
        "is_quarter_end",
        "is_quarter_end",
        """
        Indicator for whether the date is the last day of a quarter.

        Returns
        -------
        is_quarter_end : Series or DatetimeIndex
            The same type as the original data with boolean values. Series will
            have the same name and index. DatetimeIndex will have the same
            name.

        See Also
        --------
        quarter : Return the quarter of the date.
        is_quarter_start : Similar property indicating the quarter start.

        Examples
        --------
        This method is available on Series with datetime values under
        the ``.dt`` accessor, and directly on DatetimeIndex.

        >>> df = pd.DataFrame({'dates': pd.date_range("2017-03-30",
        ...                    periods=4)})
        >>> df.assign(quarter=df.dates.dt.quarter,
        ...           is_quarter_end=df.dates.dt.is_quarter_end)
               dates  quarter    is_quarter_end
        0 2017-03-30        1             False
        1 2017-03-31        1              True
        2 2017-04-01        2             False
        3 2017-04-02        2             False

        >>> idx = pd.date_range('2017-03-30', periods=4)
        >>> idx
        DatetimeIndex(['2017-03-30', '2017-03-31', '2017-04-01', '2017-04-02'],
                      dtype='datetime64[ns]', freq='D')

        >>> idx.is_quarter_end
        array([False,  True, False, False])
        """,
    )
    is_year_start = _field_accessor(
        "is_year_start",
        "is_year_start",
        """
        Indicate whether the date is the first day of a year.

        Returns
        -------
        Series or DatetimeIndex
            The same type as the original data with boolean values. Series will
            have the same name and index. DatetimeIndex will have the same
            name.

        See Also
        --------
        is_year_end : Similar property indicating the last day of the year.

        Examples
        --------
        This method is available on Series with datetime values under
        the ``.dt`` accessor, and directly on DatetimeIndex.

        >>> dates = pd.Series(pd.date_range("2017-12-30", periods=3))
        >>> dates
        0   2017-12-30
        1   2017-12-31
        2   2018-01-01
        dtype: datetime64[ns]

        >>> dates.dt.is_year_start
        0    False
        1    False
        2    True
        dtype: bool

        >>> idx = pd.date_range("2017-12-30", periods=3)
        >>> idx
        DatetimeIndex(['2017-12-30', '2017-12-31', '2018-01-01'],
                      dtype='datetime64[ns]', freq='D')

        >>> idx.is_year_start
        array([False, False,  True])
        """,
    )
    is_year_end = _field_accessor(
        "is_year_end",
        "is_year_end",
        """
        Indicate whether the date is the last day of the year.

        Returns
        -------
        Series or DatetimeIndex
            The same type as the original data with boolean values. Series will
            have the same name and index. DatetimeIndex will have the same
            name.

        See Also
        --------
        is_year_start : Similar property indicating the start of the year.

        Examples
        --------
        This method is available on Series with datetime values under
        the ``.dt`` accessor, and directly on DatetimeIndex.

        >>> dates = pd.Series(pd.date_range("2017-12-30", periods=3))
        >>> dates
        0   2017-12-30
        1   2017-12-31
        2   2018-01-01
        dtype: datetime64[ns]

        >>> dates.dt.is_year_end
        0    False
        1     True
        2    False
        dtype: bool

        >>> idx = pd.date_range("2017-12-30", periods=3)
        >>> idx
        DatetimeIndex(['2017-12-30', '2017-12-31', '2018-01-01'],
                      dtype='datetime64[ns]', freq='D')

        >>> idx.is_year_end
        array([False,  True, False])
        """,
    )
    is_leap_year = _field_accessor(
        "is_leap_year",
        "is_leap_year",
        """
        Boolean indicator if the date belongs to a leap year.

        A leap year is a year, which has 366 days (instead of 365) including
        29th of February as an intercalary day.
        Leap years are years which are multiples of four with the exception
        of years divisible by 100 but not by 400.

        Returns
        -------
        Series or ndarray
             Booleans indicating if dates belong to a leap year.

        Examples
        --------
        This method is available on Series with datetime values under
        the ``.dt`` accessor, and directly on DatetimeIndex.

        >>> idx = pd.date_range("2012-01-01", "2015-01-01", freq="Y")
        >>> idx
        DatetimeIndex(['2012-12-31', '2013-12-31', '2014-12-31'],
                      dtype='datetime64[ns]', freq='A-DEC')
        >>> idx.is_leap_year
        array([ True, False, False])

        >>> dates_series = pd.Series(idx)
        >>> dates_series
        0   2012-12-31
        1   2013-12-31
        2   2014-12-31
        dtype: datetime64[ns]
        >>> dates_series.dt.is_leap_year
        0     True
        1    False
        2    False
        dtype: bool
        """,
    )

    def to_julian_date(self) -> npt.NDArray[np.float64]:
        """
        Convert Datetime Array to float64 ndarray of Julian Dates.
        0 Julian date is noon January 1, 4713 BC.
        https://en.wikipedia.org/wiki/Julian_day
        """

        # http://mysite.verizon.net/aesir_research/date/jdalg2.htm
        year = np.asarray(self.year)
        month = np.asarray(self.month)
        day = np.asarray(self.day)
        testarr = month < 3
        year[testarr] -= 1
        month[testarr] += 12
        return (
            day
            + np.fix((153 * month - 457) / 5)
            + 365 * year
            + np.floor(year / 4)
            - np.floor(year / 100)
            + np.floor(year / 400)
            + 1_721_118.5
            + (
                self.hour
                + self.minute / 60
                + self.second / 3600
                + self.microsecond / 3600 / 10**6
                + self.nanosecond / 3600 / 10**9
            )
            / 24
        )

    # -----------------------------------------------------------------
    # Reductions

    def std(
        self,
        axis=None,
        dtype=None,
        out=None,
        ddof: int = 1,
        keepdims: bool = False,
        skipna: bool = True,
    ):
        """
        Return sample standard deviation over requested axis.

        Normalized by N-1 by default. This can be changed using the ddof argument

        Parameters
        ----------
        axis : int optional, default None
            Axis for the function to be applied on.
            For `Series` this parameter is unused and defaults to `None`.
        ddof : int, default 1
            Degrees of Freedom. The divisor used in calculations is N - ddof,
            where N represents the number of elements.
        skipna : bool, default True
            Exclude NA/null values. If an entire row/column is NA, the result will be
            NA.

        Returns
        -------
        Timedelta
        """
        # Because std is translation-invariant, we can get self.std
        #  by calculating (self - Timestamp(0)).std, and we can do it
        #  without creating a copy by using a view on self._ndarray
        from pandas.core.arrays import TimedeltaArray

        # Find the td64 dtype with the same resolution as our dt64 dtype
        dtype_str = self._ndarray.dtype.name.replace("datetime64", "timedelta64")
        dtype = np.dtype(dtype_str)

        tda = TimedeltaArray._simple_new(self._ndarray.view(dtype), dtype=dtype)

        return tda.std(axis=axis, out=out, ddof=ddof, keepdims=keepdims, skipna=skipna)


# -------------------------------------------------------------------
# Constructor Helpers


def _sequence_to_dt64ns(
    data,
    *,
    copy: bool = False,
    tz: tzinfo | None = None,
    dayfirst: bool = False,
    yearfirst: bool = False,
    ambiguous: TimeAmbiguous = "raise",
):
    """
    Parameters
    ----------
    data : list-like
    copy : bool, default False
    tz : tzinfo or None, default None
    dayfirst : bool, default False
    yearfirst : bool, default False
    ambiguous : str, bool, or arraylike, default 'raise'
        See pandas._libs.tslibs.tzconversion.tz_localize_to_utc.

    Returns
    -------
    result : numpy.ndarray
        The sequence converted to a numpy array with dtype ``datetime64[ns]``.
    tz : tzinfo or None
        Either the user-provided tzinfo or one inferred from the data.
    inferred_freq : Tick or None
        The inferred frequency of the sequence.

    Raises
    ------
    TypeError : PeriodDType data is passed
    """
    inferred_freq = None

    data, copy = dtl.ensure_arraylike_for_datetimelike(
        data, copy, cls_name="DatetimeArray"
    )

    if isinstance(data, DatetimeArray):
        inferred_freq = data.freq

    # By this point we are assured to have either a numpy array or Index
    data, copy = maybe_convert_dtype(data, copy, tz=tz)
    data_dtype = getattr(data, "dtype", None)

    if (
        is_object_dtype(data_dtype)
        or is_string_dtype(data_dtype)
        or is_sparse(data_dtype)
    ):
        # TODO: We do not have tests specific to string-dtypes,
        #  also complex or categorical or other extension
        copy = False
        if lib.infer_dtype(data, skipna=False) == "integer":
            data = data.astype(np.int64)
        elif tz is not None and ambiguous == "raise":
            # TODO: yearfirst/dayfirst/etc?
            obj_data = np.asarray(data, dtype=object)
            i8data = tslib.array_to_datetime_with_tz(obj_data, tz)
            return i8data.view(DT64NS_DTYPE), tz, None
        else:
            # data comes back here as either i8 to denote UTC timestamps
            #  or M8[ns] to denote wall times
            data, inferred_tz = objects_to_datetime64ns(
                data,
                dayfirst=dayfirst,
                yearfirst=yearfirst,
                allow_object=False,
            )
            if tz and inferred_tz:
                #  two timezones: convert to intended from base UTC repr
                if data.dtype == "i8":
                    # GH#42505
                    # by convention, these are _already_ UTC, e.g
                    return data.view(DT64NS_DTYPE), tz, None

                if timezones.is_utc(tz):
                    # Fastpath, avoid copy made in tzconversion
                    utc_vals = data.view("i8")
                else:
                    utc_vals = tz_convert_from_utc(data.view("i8"), tz)
                data = utc_vals.view(DT64NS_DTYPE)
            elif inferred_tz:
                tz = inferred_tz

        data_dtype = data.dtype

    # `data` may have originally been a Categorical[datetime64[ns, tz]],
    # so we need to handle these types.
    if is_datetime64tz_dtype(data_dtype):
        # DatetimeArray -> ndarray
        tz = _maybe_infer_tz(tz, data.tz)
        result = data._ndarray

    elif is_datetime64_dtype(data_dtype):
        # tz-naive DatetimeArray or ndarray[datetime64]
        data = getattr(data, "_ndarray", data)
        new_dtype = data.dtype
        data_unit = get_unit_from_dtype(new_dtype)
        if not is_supported_unit(data_unit):
            # Cast to the nearest supported unit, generally "s"
            new_reso = get_supported_reso(data_unit)
            new_unit = npy_unit_to_abbrev(new_reso)
            new_dtype = np.dtype(f"M8[{new_unit}]")
            data = astype_overflowsafe(data, dtype=new_dtype, copy=False)
            data_unit = get_unit_from_dtype(new_dtype)
            copy = False

        if data.dtype.byteorder == ">":
            # TODO: better way to handle this?  non-copying alternative?
            #  without this, test_constructor_datetime64_bigendian fails
            data = data.astype(data.dtype.newbyteorder("<"))
            new_dtype = data.dtype
            copy = False

        if tz is not None:
            # Convert tz-naive to UTC
            # TODO: if tz is UTC, are there situations where we *don't* want a
            #  copy?  tz_localize_to_utc always makes one.
            shape = data.shape
            if data.ndim > 1:
                data = data.ravel()

            data = tzconversion.tz_localize_to_utc(
                data.view("i8"), tz, ambiguous=ambiguous, creso=data_unit
            )
            data = data.view(new_dtype)
            data = data.reshape(shape)

        assert data.dtype == new_dtype, data.dtype
        result = data

    else:
        # must be integer dtype otherwise
        # assume this data are epoch timestamps
        if data.dtype != INT64_DTYPE:
            data = data.astype(np.int64, copy=False)
        result = data.view(DT64NS_DTYPE)

    if copy:
        result = result.copy()

    assert isinstance(result, np.ndarray), type(result)
    assert result.dtype.kind == "M"
    assert result.dtype != "M8"
    assert is_supported_unit(get_unit_from_dtype(result.dtype))
    return result, tz, inferred_freq


def objects_to_datetime64ns(
    data: np.ndarray,
    dayfirst,
    yearfirst,
    utc: bool = False,
    errors: DateTimeErrorChoices = "raise",
    require_iso8601: bool = False,
    allow_object: bool = False,
    format: str | None = None,
    exact: bool = True,
):
    """
    Convert data to array of timestamps.

    Parameters
    ----------
    data : np.ndarray[object]
    dayfirst : bool
    yearfirst : bool
    utc : bool, default False
        Whether to convert/localize timestamps to UTC.
    errors : {'raise', 'ignore', 'coerce'}
    require_iso8601 : bool, default False
    allow_object : bool
        Whether to return an object-dtype ndarray instead of raising if the
        data contains more than one timezone.

    Returns
    -------
    result : ndarray
        np.int64 dtype if returned values represent UTC timestamps
        np.datetime64[ns] if returned values represent wall times
        object if mixed timezones
    inferred_tz : tzinfo or None

    Raises
    ------
    ValueError : if data cannot be converted to datetimes
    """
    assert errors in ["raise", "ignore", "coerce"]

    # if str-dtype, convert
    data = np.array(data, copy=False, dtype=np.object_)

    flags = data.flags
    order: Literal["F", "C"] = "F" if flags.f_contiguous else "C"
    try:
        result, tz_parsed = tslib.array_to_datetime(
            data.ravel("K"),
            errors=errors,
            utc=utc,
            dayfirst=dayfirst,
            yearfirst=yearfirst,
            require_iso8601=require_iso8601,
            format=format,
            exact=exact,
        )
        result = result.reshape(data.shape, order=order)
    except OverflowError as err:
        # Exception is raised when a part of date is greater than 32 bit signed int
        raise OutOfBoundsDatetime("Out of bounds nanosecond timestamp") from err

    if tz_parsed is not None:
        # We can take a shortcut since the datetime64 numpy array
        #  is in UTC
        # Return i8 values to denote unix timestamps
        return result.view("i8"), tz_parsed
    elif is_datetime64_dtype(result):
        # returning M8[ns] denotes wall-times; since tz is None
        #  the distinction is a thin one
        return result, tz_parsed
    elif is_object_dtype(result):
        # GH#23675 when called via `pd.to_datetime`, returning an object-dtype
        #  array is allowed.  When called via `pd.DatetimeIndex`, we can
        #  only accept datetime64 dtype, so raise TypeError if object-dtype
        #  is returned, as that indicates the values can be recognized as
        #  datetimes but they have conflicting timezones/awareness
        if allow_object:
            return result, tz_parsed
        raise TypeError(result)
    else:  # pragma: no cover
        # GH#23675 this TypeError should never be hit, whereas the TypeError
        #  in the object-dtype branch above is reachable.
        raise TypeError(result)


def maybe_convert_dtype(data, copy: bool, tz: tzinfo | None = None):
    """
    Convert data based on dtype conventions, issuing deprecation warnings
    or errors where appropriate.

    Parameters
    ----------
    data : np.ndarray or pd.Index
    copy : bool
    tz : tzinfo or None, default None

    Returns
    -------
    data : np.ndarray or pd.Index
    copy : bool

    Raises
    ------
    TypeError : PeriodDType data is passed
    """
    if not hasattr(data, "dtype"):
        # e.g. collections.deque
        return data, copy

    if is_float_dtype(data.dtype):
        # pre-2.0 we treated these as wall-times, inconsistent with ints
        # GH#23675, GH#45573 deprecated to treat symmetrically with integer dtypes.
        # Note: data.astype(np.int64) fails ARM tests, see
        # https://github.com/pandas-dev/pandas/issues/49468.
        data = data.astype("M8[ns]").view("i8")
        copy = False

    elif is_timedelta64_dtype(data.dtype) or is_bool_dtype(data.dtype):
        # GH#29794 enforcing deprecation introduced in GH#23539
        raise TypeError(f"dtype {data.dtype} cannot be converted to datetime64[ns]")
    elif is_period_dtype(data.dtype):
        # Note: without explicitly raising here, PeriodIndex
        #  test_setops.test_join_does_not_recur fails
        raise TypeError(
            "Passing PeriodDtype data is invalid. Use `data.to_timestamp()` instead"
        )

    elif is_extension_array_dtype(data.dtype) and not is_datetime64tz_dtype(data.dtype):
        # TODO: We have no tests for these
        data = np.array(data, dtype=np.object_)
        copy = False

    return data, copy


# -------------------------------------------------------------------
# Validation and Inference


def _maybe_infer_tz(tz: tzinfo | None, inferred_tz: tzinfo | None) -> tzinfo | None:
    """
    If a timezone is inferred from data, check that it is compatible with
    the user-provided timezone, if any.

    Parameters
    ----------
    tz : tzinfo or None
    inferred_tz : tzinfo or None

    Returns
    -------
    tz : tzinfo or None

    Raises
    ------
    TypeError : if both timezones are present but do not match
    """
    if tz is None:
        tz = inferred_tz
    elif inferred_tz is None:
        pass
    elif not timezones.tz_compare(tz, inferred_tz):
        raise TypeError(
            f"data is already tz-aware {inferred_tz}, unable to "
            f"set specified tz: {tz}"
        )
    return tz


def _validate_dt64_dtype(dtype):
    """
    Check that a dtype, if passed, represents either a numpy datetime64[ns]
    dtype or a pandas DatetimeTZDtype.

    Parameters
    ----------
    dtype : object

    Returns
    -------
    dtype : None, numpy.dtype, or DatetimeTZDtype

    Raises
    ------
    ValueError : invalid dtype

    Notes
    -----
    Unlike _validate_tz_from_dtype, this does _not_ allow non-existent
    tz errors to go through
    """
    if dtype is not None:
        dtype = pandas_dtype(dtype)
        if is_dtype_equal(dtype, np.dtype("M8")):
            # no precision, disallowed GH#24806
            msg = (
                "Passing in 'datetime64' dtype with no precision is not allowed. "
                "Please pass in 'datetime64[ns]' instead."
            )
            raise ValueError(msg)

        if (
            isinstance(dtype, np.dtype)
            and (dtype.kind != "M" or not is_supported_unit(get_unit_from_dtype(dtype)))
        ) or not isinstance(dtype, (np.dtype, DatetimeTZDtype)):
            raise ValueError(
                f"Unexpected value for 'dtype': '{dtype}'. "
                "Must be 'datetime64[s]', 'datetime64[ms]', 'datetime64[us]', "
                "'datetime64[ns]' or DatetimeTZDtype'."
            )

        if getattr(dtype, "tz", None):
            # https://github.com/pandas-dev/pandas/issues/18595
            # Ensure that we have a standard timezone for pytz objects.
            # Without this, things like adding an array of timedeltas and
            # a  tz-aware Timestamp (with a tz specific to its datetime) will
            # be incorrect(ish?) for the array as a whole
            dtype = cast(DatetimeTZDtype, dtype)
            dtype = DatetimeTZDtype(tz=timezones.tz_standardize(dtype.tz))

    return dtype


def _validate_tz_from_dtype(
    dtype, tz: tzinfo | None, explicit_tz_none: bool = False
) -> tzinfo | None:
    """
    If the given dtype is a DatetimeTZDtype, extract the implied
    tzinfo object from it and check that it does not conflict with the given
    tz.

    Parameters
    ----------
    dtype : dtype, str
    tz : None, tzinfo
    explicit_tz_none : bool, default False
        Whether tz=None was passed explicitly, as opposed to lib.no_default.

    Returns
    -------
    tz : consensus tzinfo

    Raises
    ------
    ValueError : on tzinfo mismatch
    """
    if dtype is not None:
        if isinstance(dtype, str):
            try:
                dtype = DatetimeTZDtype.construct_from_string(dtype)
            except TypeError:
                # Things like `datetime64[ns]`, which is OK for the
                # constructors, but also nonsense, which should be validated
                # but not by us. We *do* allow non-existent tz errors to
                # go through
                pass
        dtz = getattr(dtype, "tz", None)
        if dtz is not None:
            if tz is not None and not timezones.tz_compare(tz, dtz):
                raise ValueError("cannot supply both a tz and a dtype with a tz")
            if explicit_tz_none:
                raise ValueError("Cannot pass both a timezone-aware dtype and tz=None")
            tz = dtz

        if tz is not None and is_datetime64_dtype(dtype):
            # We also need to check for the case where the user passed a
            #  tz-naive dtype (i.e. datetime64[ns])
            if tz is not None and not timezones.tz_compare(tz, dtz):
                raise ValueError(
                    "cannot supply both a tz and a "
                    "timezone-naive dtype (i.e. datetime64[ns])"
                )

    return tz


def _infer_tz_from_endpoints(
    start: Timestamp, end: Timestamp, tz: tzinfo | None
) -> tzinfo | None:
    """
    If a timezone is not explicitly given via `tz`, see if one can
    be inferred from the `start` and `end` endpoints.  If more than one
    of these inputs provides a timezone, require that they all agree.

    Parameters
    ----------
    start : Timestamp
    end : Timestamp
    tz : tzinfo or None

    Returns
    -------
    tz : tzinfo or None

    Raises
    ------
    TypeError : if start and end timezones do not agree
    """
    try:
        inferred_tz = timezones.infer_tzinfo(start, end)
    except AssertionError as err:
        # infer_tzinfo raises AssertionError if passed mismatched timezones
        raise TypeError(
            "Start and end cannot both be tz-aware with different timezones"
        ) from err

    inferred_tz = timezones.maybe_get_tz(inferred_tz)
    tz = timezones.maybe_get_tz(tz)

    if tz is not None and inferred_tz is not None:
        if not timezones.tz_compare(inferred_tz, tz):
            raise AssertionError("Inferred time zone not equal to passed time zone")

    elif inferred_tz is not None:
        tz = inferred_tz

    return tz


def _maybe_normalize_endpoints(
    start: Timestamp | None, end: Timestamp | None, normalize: bool
):

    if normalize:
        if start is not None:
            start = start.normalize()

        if end is not None:
            end = end.normalize()

    return start, end


def _maybe_localize_point(ts, is_none, is_not_none, freq, tz, ambiguous, nonexistent):
    """
    Localize a start or end Timestamp to the timezone of the corresponding
    start or end Timestamp

    Parameters
    ----------
    ts : start or end Timestamp to potentially localize
    is_none : argument that should be None
    is_not_none : argument that should not be None
    freq : Tick, DateOffset, or None
    tz : str, timezone object or None
    ambiguous: str, localization behavior for ambiguous times
    nonexistent: str, localization behavior for nonexistent times

    Returns
    -------
    ts : Timestamp
    """
    # Make sure start and end are timezone localized if:
    # 1) freq = a Timedelta-like frequency (Tick)
    # 2) freq = None i.e. generating a linspaced range
    if is_none is None and is_not_none is not None:
        # Note: We can't ambiguous='infer' a singular ambiguous time; however,
        # we have historically defaulted ambiguous=False
        ambiguous = ambiguous if ambiguous != "infer" else False
        localize_args = {"ambiguous": ambiguous, "nonexistent": nonexistent, "tz": None}
        if isinstance(freq, Tick) or freq is None:
            localize_args["tz"] = tz
        ts = ts.tz_localize(**localize_args)
    return ts


def _generate_range(
    start: Timestamp | None,
    end: Timestamp | None,
    periods: int | None,
    offset: BaseOffset,
    *,
    unit: str,
):
    """
    Generates a sequence of dates corresponding to the specified time
    offset. Similar to dateutil.rrule except uses pandas DateOffset
    objects to represent time increments.

    Parameters
    ----------
    start : Timestamp or None
    end : Timestamp or None
    periods : int or None
    offset : DateOffset
    unit : str

    Notes
    -----
    * This method is faster for generating weekdays than dateutil.rrule
    * At least two of (start, end, periods) must be specified.
    * If both start and end are specified, the returned dates will
    satisfy start <= date <= end.

    Returns
    -------
    dates : generator object
    """
    offset = to_offset(offset)

    # Argument 1 to "Timestamp" has incompatible type "Optional[Timestamp]";
    # expected "Union[integer[Any], float, str, date, datetime64]"
    start = Timestamp(start)  # type: ignore[arg-type]
    # Non-overlapping identity check (left operand type: "Timestamp", right
    # operand type: "NaTType")
    if start is not NaT:  # type: ignore[comparison-overlap]
        start = start.as_unit(unit)
    else:
        start = None

    # Argument 1 to "Timestamp" has incompatible type "Optional[Timestamp]";
    # expected "Union[integer[Any], float, str, date, datetime64]"
    end = Timestamp(end)  # type: ignore[arg-type]
    # Non-overlapping identity check (left operand type: "Timestamp", right
    # operand type: "NaTType")
    if end is not NaT:  # type: ignore[comparison-overlap]
        end = end.as_unit(unit)
    else:
        end = None

    if start and not offset.is_on_offset(start):
        # Incompatible types in assignment (expression has type "datetime",
        # variable has type "Optional[Timestamp]")
        start = offset.rollforward(start)  # type: ignore[assignment]

    elif end and not offset.is_on_offset(end):
        # Incompatible types in assignment (expression has type "datetime",
        # variable has type "Optional[Timestamp]")
        end = offset.rollback(end)  # type: ignore[assignment]

    # Unsupported operand types for < ("Timestamp" and "None")
    if periods is None and end < start and offset.n >= 0:  # type: ignore[operator]
        end = None
        periods = 0

    if end is None:
        # error: No overload variant of "__radd__" of "BaseOffset" matches
        # argument type "None"
        end = start + (periods - 1) * offset  # type: ignore[operator]

    if start is None:
        # error: No overload variant of "__radd__" of "BaseOffset" matches
        # argument type "None"
        start = end - (periods - 1) * offset  # type: ignore[operator]

    start = cast(Timestamp, start)
    end = cast(Timestamp, end)

    cur = start
    if offset.n >= 0:
        while cur <= end:
            yield cur

            if cur == end:
                # GH#24252 avoid overflows by not performing the addition
                # in offset.apply unless we have to
                break

            # faster than cur + offset
            next_date = offset._apply(cur).as_unit(unit)
            if next_date <= cur:
                raise ValueError(f"Offset {offset} did not increment date")
            cur = next_date
    else:
        while cur >= end:
            yield cur

            if cur == end:
                # GH#24252 avoid overflows by not performing the addition
                # in offset.apply unless we have to
                break

            # faster than cur + offset
            next_date = offset._apply(cur).as_unit(unit)
            if next_date >= cur:
                raise ValueError(f"Offset {offset} did not decrement date")
            cur = next_date<|MERGE_RESOLUTION|>--- conflicted
+++ resolved
@@ -509,11 +509,7 @@
             raise ValueError("'value' should be a Timestamp.")
         self._check_compatible_with(value)
         if value is NaT:
-<<<<<<< HEAD
-            return np.datetime64(value.value, "ns")
-=======
             return np.datetime64(value.value, self.unit)
->>>>>>> 284758d5
         else:
             return value.as_unit(self.unit).asm8
 
