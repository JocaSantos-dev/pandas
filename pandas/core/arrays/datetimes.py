from __future__ import annotations

from datetime import (
    datetime,
    time,
    timedelta,
    tzinfo,
)
from typing import (
    TYPE_CHECKING,
    Iterator,
    Literal,
    cast,
)
import warnings

import numpy as np

from pandas._libs import (
    lib,
    tslib,
)
from pandas._libs.tslibs import (
    BaseOffset,
    NaT,
    NaTType,
    Resolution,
    Timestamp,
    astype_overflowsafe,
    fields,
    get_resolution,
    get_supported_reso,
    get_unit_from_dtype,
    ints_to_pydatetime,
    is_date_array_normalized,
    is_supported_unit,
    is_unitless,
    normalize_i8_timestamps,
    npy_unit_to_abbrev,
    timezones,
    to_offset,
    tz_convert_from_utc,
    tzconversion,
)
from pandas._typing import (
    DateTimeErrorChoices,
    IntervalClosedType,
    TimeAmbiguous,
    TimeNonexistent,
    npt,
)
from pandas.errors import (
    OutOfBoundsDatetime,
    PerformanceWarning,
)
from pandas.util._exceptions import find_stack_level
from pandas.util._validators import validate_inclusive

from pandas.core.dtypes.common import (
    DT64NS_DTYPE,
    INT64_DTYPE,
    is_bool_dtype,
    is_datetime64_any_dtype,
    is_datetime64_dtype,
    is_datetime64tz_dtype,
    is_dtype_equal,
    is_extension_array_dtype,
    is_float_dtype,
    is_object_dtype,
    is_period_dtype,
    is_sparse,
    is_string_dtype,
    is_timedelta64_dtype,
    pandas_dtype,
)
from pandas.core.dtypes.dtypes import DatetimeTZDtype
from pandas.core.dtypes.missing import isna

from pandas.core.arrays import datetimelike as dtl
from pandas.core.arrays._ranges import generate_regular_range
import pandas.core.common as com

from pandas.tseries.frequencies import get_period_alias
from pandas.tseries.offsets import (
    Day,
    Tick,
)

if TYPE_CHECKING:

    from pandas import DataFrame
    from pandas.core.arrays import PeriodArray

_midnight = time(0, 0)


def tz_to_dtype(tz: tzinfo | None, unit: str = "ns"):
    """
    Return a datetime64[ns] dtype appropriate for the given timezone.

    Parameters
    ----------
    tz : tzinfo or None
    unit : str, default "ns"

    Returns
    -------
    np.dtype or Datetime64TZDType
    """
    if tz is None:
        return np.dtype(f"M8[{unit}]")
    else:
        return DatetimeTZDtype(tz=tz, unit=unit)


def _field_accessor(name: str, field: str, docstring=None):
    def f(self):
        values = self._local_timestamps()

        if field in self._bool_ops:
            result: np.ndarray

            if field.endswith(("start", "end")):
                freq = self.freq
                month_kw = 12
                if freq:
                    kwds = freq.kwds
                    month_kw = kwds.get("startingMonth", kwds.get("month", 12))

                result = fields.get_start_end_field(
                    values, field, self.freqstr, month_kw, reso=self._creso
                )
            else:
                result = fields.get_date_field(values, field, reso=self._creso)

            # these return a boolean by-definition
            return result

        if field in self._object_ops:
            result = fields.get_date_name_field(values, field, reso=self._creso)
            result = self._maybe_mask_results(result, fill_value=None)

        else:
            result = fields.get_date_field(values, field, reso=self._creso)
            result = self._maybe_mask_results(
                result, fill_value=None, convert="float64"
            )

        return result

    f.__name__ = name
    f.__doc__ = docstring
    return property(f)


class DatetimeArray(dtl.TimelikeOps, dtl.DatelikeOps):
    """
    Pandas ExtensionArray for tz-naive or tz-aware datetime data.

    .. warning::

       DatetimeArray is currently experimental, and its API may change
       without warning. In particular, :attr:`DatetimeArray.dtype` is
       expected to change to always be an instance of an ``ExtensionDtype``
       subclass.

    Parameters
    ----------
    values : Series, Index, DatetimeArray, ndarray
        The datetime data.

        For DatetimeArray `values` (or a Series or Index boxing one),
        `dtype` and `freq` will be extracted from `values`.

    dtype : numpy.dtype or DatetimeTZDtype
        Note that the only NumPy dtype allowed is 'datetime64[ns]'.
    freq : str or Offset, optional
        The frequency.
    copy : bool, default False
        Whether to copy the underlying array of values.

    Attributes
    ----------
    None

    Methods
    -------
    None
    """

    _typ = "datetimearray"
    _internal_fill_value = np.datetime64("NaT", "ns")
    _recognized_scalars = (datetime, np.datetime64)
    _is_recognized_dtype = is_datetime64_any_dtype
    _infer_matches = ("datetime", "datetime64", "date")

    @property
    def _scalar_type(self) -> type[Timestamp]:
        return Timestamp

    # define my properties & methods for delegation
    _bool_ops: list[str] = [
        "is_month_start",
        "is_month_end",
        "is_quarter_start",
        "is_quarter_end",
        "is_year_start",
        "is_year_end",
        "is_leap_year",
    ]
    _object_ops: list[str] = ["freq", "tz"]
    _field_ops: list[str] = [
        "year",
        "month",
        "day",
        "hour",
        "minute",
        "second",
        "weekday",
        "dayofweek",
        "day_of_week",
        "dayofyear",
        "day_of_year",
        "quarter",
        "days_in_month",
        "daysinmonth",
        "microsecond",
        "nanosecond",
    ]
    _other_ops: list[str] = ["date", "time", "timetz"]
    _datetimelike_ops: list[str] = _field_ops + _object_ops + _bool_ops + _other_ops
    _datetimelike_methods: list[str] = [
        "to_period",
        "tz_localize",
        "tz_convert",
        "normalize",
        "strftime",
        "round",
        "floor",
        "ceil",
        "month_name",
        "day_name",
    ]

    # ndim is inherited from ExtensionArray, must exist to ensure
    #  Timestamp.__richcmp__(DateTimeArray) operates pointwise

    # ensure that operations with numpy arrays defer to our implementation
    __array_priority__ = 1000

    # -----------------------------------------------------------------
    # Constructors

    _dtype: np.dtype | DatetimeTZDtype
    _freq: BaseOffset | None = None
    _default_dtype = DT64NS_DTYPE  # used in TimeLikeOps.__init__

    @classmethod
    def _validate_dtype(cls, values, dtype):
        # used in TimeLikeOps.__init__
        _validate_dt64_dtype(values.dtype)
        dtype = _validate_dt64_dtype(dtype)
        return dtype

    # error: Signature of "_simple_new" incompatible with supertype "NDArrayBacked"
    @classmethod
    def _simple_new(  # type: ignore[override]
        cls,
        values: np.ndarray,
        freq: BaseOffset | None = None,
        dtype=DT64NS_DTYPE,
    ) -> DatetimeArray:
        assert isinstance(values, np.ndarray)
        assert dtype.kind == "M"
        if isinstance(dtype, np.dtype):
            assert dtype == values.dtype
            assert not is_unitless(dtype)
        else:
            # DatetimeTZDtype. If we have e.g. DatetimeTZDtype[us, UTC],
            #  then values.dtype should be M8[us].
            assert dtype._creso == get_unit_from_dtype(values.dtype)

        result = super()._simple_new(values, dtype)
        result._freq = freq
        return result

    @classmethod
    def _from_sequence(cls, scalars, *, dtype=None, copy: bool = False):
        return cls._from_sequence_not_strict(scalars, dtype=dtype, copy=copy)

    @classmethod
    def _from_sequence_not_strict(
        cls,
        data,
        *,
        dtype=None,
        copy: bool = False,
        tz=lib.no_default,
        freq: str | BaseOffset | lib.NoDefault | None = lib.no_default,
        dayfirst: bool = False,
        yearfirst: bool = False,
        ambiguous: TimeAmbiguous = "raise",
    ):
        """
        A non-strict version of _from_sequence, called from DatetimeIndex.__new__.
        """
        explicit_none = freq is None
        freq = freq if freq is not lib.no_default else None
        freq, freq_infer = dtl.maybe_infer_freq(freq)

        # if the user either explicitly passes tz=None or a tz-naive dtype, we
        #  disallows inferring a tz.
        explicit_tz_none = tz is None
        if tz is lib.no_default:
            tz = None
        else:
            tz = timezones.maybe_get_tz(tz)

        dtype = _validate_dt64_dtype(dtype)
        # if dtype has an embedded tz, capture it
        tz = validate_tz_from_dtype(dtype, tz, explicit_tz_none)

        unit = None
        if dtype is not None:
            if isinstance(dtype, np.dtype):
                unit = np.datetime_data(dtype)[0]
            else:
                # DatetimeTZDtype
                unit = dtype.unit

        subarr, tz, inferred_freq = _sequence_to_dt64ns(
            data,
            copy=copy,
            tz=tz,
            dayfirst=dayfirst,
            yearfirst=yearfirst,
            ambiguous=ambiguous,
        )
        # We have to call this again after possibly inferring a tz above
        validate_tz_from_dtype(dtype, tz, explicit_tz_none)
        if tz is not None and explicit_tz_none:
            raise ValueError(
                "Passed data is timezone-aware, incompatible with 'tz=None'. "
                "Use obj.tz_localize(None) instead."
            )

        freq, freq_infer = dtl.validate_inferred_freq(freq, inferred_freq, freq_infer)
        if explicit_none:
            freq = None

        data_unit = np.datetime_data(subarr.dtype)[0]
        data_dtype = tz_to_dtype(tz, data_unit)
        result = cls._simple_new(subarr, freq=freq, dtype=data_dtype)
        if unit is not None and unit != result._unit:
            # If unit was specified in user-passed dtype, cast to it here
            result = result._as_unit(unit)

        if inferred_freq is None and freq is not None:
            # this condition precludes `freq_infer`
            cls._validate_frequency(result, freq, ambiguous=ambiguous)

        elif freq_infer:
            # Set _freq directly to bypass duplicative _validate_frequency
            # check.
            result._freq = to_offset(result.inferred_freq)

        return result

    # error: Signature of "_generate_range" incompatible with supertype
    # "DatetimeLikeArrayMixin"
    @classmethod
    def _generate_range(  # type: ignore[override]
        cls,
        start,
        end,
        periods,
        freq,
        tz=None,
        normalize: bool = False,
        ambiguous: TimeAmbiguous = "raise",
        nonexistent: TimeNonexistent = "raise",
        inclusive: IntervalClosedType = "both",
    ) -> DatetimeArray:

        periods = dtl.validate_periods(periods)
        if freq is None and any(x is None for x in [periods, start, end]):
            raise ValueError("Must provide freq argument if no data is supplied")

        if com.count_not_none(start, end, periods, freq) != 3:
            raise ValueError(
                "Of the four parameters: start, end, periods, "
                "and freq, exactly three must be specified"
            )
        freq = to_offset(freq)

        if start is not None:
            start = Timestamp(start)

        if end is not None:
            end = Timestamp(end)

        if start is NaT or end is NaT:
            raise ValueError("Neither `start` nor `end` can be NaT")

        left_inclusive, right_inclusive = validate_inclusive(inclusive)
        start, end = _maybe_normalize_endpoints(start, end, normalize)
        tz = _infer_tz_from_endpoints(start, end, tz)

        if tz is not None:
            # Localize the start and end arguments
            start_tz = None if start is None else start.tz
            end_tz = None if end is None else end.tz
            start = _maybe_localize_point(
                start, start_tz, start, freq, tz, ambiguous, nonexistent
            )
            end = _maybe_localize_point(
                end, end_tz, end, freq, tz, ambiguous, nonexistent
            )
        if freq is not None:
            # We break Day arithmetic (fixed 24 hour) here and opt for
            # Day to mean calendar day (23/24/25 hour). Therefore, strip
            # tz info from start and day to avoid DST arithmetic
            if isinstance(freq, Day):
                if start is not None:
                    start = start.tz_localize(None)
                if end is not None:
                    end = end.tz_localize(None)

            if isinstance(freq, Tick):
                i8values = generate_regular_range(start, end, periods, freq)
            else:
                xdr = _generate_range(
                    start=start, end=end, periods=periods, offset=freq
                )
                i8values = np.array([x.value for x in xdr], dtype=np.int64)

            endpoint_tz = start.tz if start is not None else end.tz

            if tz is not None and endpoint_tz is None:

                if not timezones.is_utc(tz):
                    # short-circuit tz_localize_to_utc which would make
                    #  an unnecessary copy with UTC but be a no-op.
                    i8values = tzconversion.tz_localize_to_utc(
                        i8values, tz, ambiguous=ambiguous, nonexistent=nonexistent
                    )

                # i8values is localized datetime64 array -> have to convert
                # start/end as well to compare
                if start is not None:
                    start = start.tz_localize(tz, ambiguous, nonexistent)
                if end is not None:
                    end = end.tz_localize(tz, ambiguous, nonexistent)
        else:
            # Create a linearly spaced date_range in local time
            # Nanosecond-granularity timestamps aren't always correctly
            # representable with doubles, so we limit the range that we
            # pass to np.linspace as much as possible
            i8values = (
                np.linspace(0, end.value - start.value, periods, dtype="int64")
                + start.value
            )
            if i8values.dtype != "i8":
                # 2022-01-09 I (brock) am not sure if it is possible for this
                #  to overflow and cast to e.g. f8, but if it does we need to cast
                i8values = i8values.astype("i8")

        if start == end:
            if not left_inclusive and not right_inclusive:
                i8values = i8values[1:-1]
        else:
            start_i8 = Timestamp(start).value
            end_i8 = Timestamp(end).value
            if not left_inclusive or not right_inclusive:
                if not left_inclusive and len(i8values) and i8values[0] == start_i8:
                    i8values = i8values[1:]
                if not right_inclusive and len(i8values) and i8values[-1] == end_i8:
                    i8values = i8values[:-1]

        dt64_values = i8values.view("datetime64[ns]")
        dtype = tz_to_dtype(tz)
        return cls._simple_new(dt64_values, freq=freq, dtype=dtype)

    # -----------------------------------------------------------------
    # DatetimeLike Interface

    def _unbox_scalar(self, value, setitem: bool = False) -> np.datetime64:
        if not isinstance(value, self._scalar_type) and value is not NaT:
            raise ValueError("'value' should be a Timestamp.")
        self._check_compatible_with(value, setitem=setitem)
        return value.asm8

    def _scalar_from_string(self, value) -> Timestamp | NaTType:
        return Timestamp(value, tz=self.tz)

    def _check_compatible_with(self, other, setitem: bool = False):
        if other is NaT:
            return
        self._assert_tzawareness_compat(other)
        if setitem:
            # Stricter check for setitem vs comparison methods
            if self.tz is not None and not timezones.tz_compare(self.tz, other.tz):
                # TODO(2.0): remove this check. GH#37605
                warnings.warn(
                    "Setitem-like behavior with mismatched timezones is deprecated "
                    "and will change in a future version. Instead of raising "
                    "(or for Index, Series, and DataFrame methods, coercing to "
                    "object dtype), the value being set (or passed as a "
                    "fill_value, or inserted) will be cast to the existing "
                    "DatetimeArray/DatetimeIndex/Series/DataFrame column's "
                    "timezone. To retain the old behavior, explicitly cast to "
                    "object dtype before the operation.",
                    FutureWarning,
                    stacklevel=find_stack_level(),
                )
                raise ValueError(f"Timezones don't match. '{self.tz}' != '{other.tz}'")

    # -----------------------------------------------------------------
    # Descriptive Properties

    def _box_func(self, x: np.datetime64) -> Timestamp | NaTType:
        # GH#42228
        value = x.view("i8")
        ts = Timestamp._from_value_and_reso(value, reso=self._creso, tz=self.tz)
        # Non-overlapping identity check (left operand type: "Timestamp",
        # right operand type: "NaTType")
        if ts is not NaT:  # type: ignore[comparison-overlap]
            # GH#41586
            # do this instead of passing to the constructor to avoid FutureWarning
            ts._set_freq(self.freq)
        return ts

    @property
    # error: Return type "Union[dtype, DatetimeTZDtype]" of "dtype"
    # incompatible with return type "ExtensionDtype" in supertype
    # "ExtensionArray"
    def dtype(self) -> np.dtype | DatetimeTZDtype:  # type: ignore[override]
        """
        The dtype for the DatetimeArray.

        .. warning::

           A future version of pandas will change dtype to never be a
           ``numpy.dtype``. Instead, :attr:`DatetimeArray.dtype` will
           always be an instance of an ``ExtensionDtype`` subclass.

        Returns
        -------
        numpy.dtype or DatetimeTZDtype
            If the values are tz-naive, then ``np.dtype('datetime64[ns]')``
            is returned.

            If the values are tz-aware, then the ``DatetimeTZDtype``
            is returned.
        """
        return self._dtype

    @property
    def tz(self) -> tzinfo | None:
        """
        Return the timezone.

        Returns
        -------
        datetime.tzinfo, pytz.tzinfo.BaseTZInfo, dateutil.tz.tz.tzfile, or None
            Returns None when the array is tz-naive.
        """
        # GH 18595
        return getattr(self.dtype, "tz", None)

    @tz.setter
    def tz(self, value):
        # GH 3746: Prevent localizing or converting the index by setting tz
        raise AttributeError(
            "Cannot directly set timezone. Use tz_localize() "
            "or tz_convert() as appropriate"
        )

    @property
    def tzinfo(self) -> tzinfo | None:
        """
        Alias for tz attribute
        """
        return self.tz

    @property  # NB: override with cache_readonly in immutable subclasses
    def is_normalized(self) -> bool:
        """
        Returns True if all of the dates are at midnight ("no time")
        """
        return is_date_array_normalized(self.asi8, self.tz, reso=self._creso)

    @property  # NB: override with cache_readonly in immutable subclasses
    def _resolution_obj(self) -> Resolution:
        return get_resolution(self.asi8, self.tz, reso=self._creso)

    # ----------------------------------------------------------------
    # Array-Like / EA-Interface Methods

    def __array__(self, dtype=None) -> np.ndarray:
        if dtype is None and self.tz:
            # The default for tz-aware is object, to preserve tz info
            dtype = object

        return super().__array__(dtype=dtype)

    def __iter__(self) -> Iterator:
        """
        Return an iterator over the boxed values

        Yields
        ------
        tstamp : Timestamp
        """
        if self.ndim > 1:
            for i in range(len(self)):
                yield self[i]
        else:
            # convert in chunks of 10k for efficiency
            data = self.asi8
            length = len(self)
            chunksize = 10000
            chunks = (length // chunksize) + 1

            for i in range(chunks):
                start_i = i * chunksize
                end_i = min((i + 1) * chunksize, length)
                converted = ints_to_pydatetime(
                    data[start_i:end_i],
                    tz=self.tz,
                    freq=self.freq,
                    box="timestamp",
                    reso=self._creso,
                )
                yield from converted

    def astype(self, dtype, copy: bool = True):
        # We handle
        #   --> datetime
        #   --> period
        # DatetimeLikeArrayMixin Super handles the rest.
        dtype = pandas_dtype(dtype)

        if is_dtype_equal(dtype, self.dtype):
            if copy:
                return self.copy()
            return self

        elif (
            self.tz is None
            and is_datetime64_dtype(dtype)
            and not is_unitless(dtype)
            and is_supported_unit(get_unit_from_dtype(dtype))
        ):
            # unit conversion e.g. datetime64[s]
            res_values = astype_overflowsafe(self._ndarray, dtype, copy=True)
            return type(self)._simple_new(res_values, dtype=res_values.dtype)
            # TODO: preserve freq?

        elif self.tz is not None and isinstance(dtype, DatetimeTZDtype):
            # tzaware unit conversion e.g. datetime64[s, UTC]
            np_dtype = np.dtype(dtype.str)
            res_values = astype_overflowsafe(self._ndarray, np_dtype, copy=copy)
            return type(self)._simple_new(res_values, dtype=dtype, freq=self.freq)

        elif self.tz is None and isinstance(dtype, DatetimeTZDtype):
            # pre-2.0 this did self.tz_localize(dtype.tz), which did not match
            #  the Series behavior
            raise TypeError(
                "Cannot use .astype to convert from timezone-naive dtype to "
                "timezone-aware dtype. Use obj.tz_localize instead."
            )

        elif self.tz is not None and is_datetime64_dtype(dtype):
            # pre-2.0 behavior for DTA/DTI was
            #  values.tz_convert("UTC").tz_localize(None), which did not match
            #  the Series behavior
            raise TypeError(
                "Cannot use .astype to convert from timezone-aware dtype to "
                "timezone-naive dtype. Use obj.tz_localize(None) or "
                "obj.tz_convert('UTC').tz_localize(None) instead."
            )

        elif (
            self.tz is None
            and is_datetime64_dtype(dtype)
            and dtype != self.dtype
            and is_unitless(dtype)
        ):
            raise TypeError(
                "Casting to unit-less dtype 'datetime64' is not supported. "
                "Pass e.g. 'datetime64[ns]' instead."
            )

        elif is_period_dtype(dtype):
            return self.to_period(freq=dtype.freq)
        return dtl.DatetimeLikeArrayMixin.astype(self, dtype, copy)

    # -----------------------------------------------------------------
    # Rendering Methods

    def _format_native_types(
        self, *, na_rep: str | float = "NaT", date_format=None, **kwargs
    ) -> npt.NDArray[np.object_]:
        from pandas.io.formats.format import get_format_datetime64_from_values

        fmt = get_format_datetime64_from_values(self, date_format)

        return tslib.format_array_from_datetime(
            self.asi8, tz=self.tz, format=fmt, na_rep=na_rep, reso=self._creso
        )

    # -----------------------------------------------------------------
    # Comparison Methods

    def _has_same_tz(self, other) -> bool:

        # vzone shouldn't be None if value is non-datetime like
        if isinstance(other, np.datetime64):
            # convert to Timestamp as np.datetime64 doesn't have tz attr
            other = Timestamp(other)

        if not hasattr(other, "tzinfo"):
            return False
        other_tz = other.tzinfo
        return timezones.tz_compare(self.tzinfo, other_tz)

    def _assert_tzawareness_compat(self, other) -> None:
        # adapted from _Timestamp._assert_tzawareness_compat
        other_tz = getattr(other, "tzinfo", None)
        other_dtype = getattr(other, "dtype", None)

        if is_datetime64tz_dtype(other_dtype):
            # Get tzinfo from Series dtype
            other_tz = other.dtype.tz
        if other is NaT:
            # pd.NaT quacks both aware and naive
            pass
        elif self.tz is None:
            if other_tz is not None:
                raise TypeError(
                    "Cannot compare tz-naive and tz-aware datetime-like objects."
                )
        elif other_tz is None:
            raise TypeError(
                "Cannot compare tz-naive and tz-aware datetime-like objects"
            )

    # -----------------------------------------------------------------
    # Arithmetic Methods

    def _add_offset(self, offset) -> DatetimeArray:

        assert not isinstance(offset, Tick)

        if self.tz is not None:
            values = self.tz_localize(None)
        else:
            values = self

        try:
            result = offset._apply_array(values).view(values.dtype)
        except NotImplementedError:
            warnings.warn(
                "Non-vectorized DateOffset being applied to Series or DatetimeIndex.",
                PerformanceWarning,
                stacklevel=find_stack_level(),
            )
            result = self.astype("O") + offset
            result = type(self)._from_sequence(result)
            if not len(self):
                # GH#30336 _from_sequence won't be able to infer self.tz
                return result.tz_localize(self.tz)

        else:
            result = DatetimeArray._simple_new(result, dtype=result.dtype)
            if self.tz is not None:
                # FIXME: tz_localize with non-nano
                result = result.tz_localize(self.tz)

        return result

    # -----------------------------------------------------------------
    # Timezone Conversion and Localization Methods

    def _local_timestamps(self) -> npt.NDArray[np.int64]:
        """
        Convert to an i8 (unix-like nanosecond timestamp) representation
        while keeping the local timezone and not using UTC.
        This is used to calculate time-of-day information as if the timestamps
        were timezone-naive.
        """
        if self.tz is None or timezones.is_utc(self.tz):
            # Avoid the copy that would be made in tzconversion
            return self.asi8
        return tz_convert_from_utc(self.asi8, self.tz, reso=self._creso)

    def tz_convert(self, tz) -> DatetimeArray:
        """
        Convert tz-aware Datetime Array/Index from one time zone to another.

        Parameters
        ----------
        tz : str, pytz.timezone, dateutil.tz.tzfile or None
            Time zone for time. Corresponding timestamps would be converted
            to this time zone of the Datetime Array/Index. A `tz` of None will
            convert to UTC and remove the timezone information.

        Returns
        -------
        Array or Index

        Raises
        ------
        TypeError
            If Datetime Array/Index is tz-naive.

        See Also
        --------
        DatetimeIndex.tz : A timezone that has a variable offset from UTC.
        DatetimeIndex.tz_localize : Localize tz-naive DatetimeIndex to a
            given time zone, or remove timezone from a tz-aware DatetimeIndex.

        Examples
        --------
        With the `tz` parameter, we can change the DatetimeIndex
        to other time zones:

        >>> dti = pd.date_range(start='2014-08-01 09:00',
        ...                     freq='H', periods=3, tz='Europe/Berlin')

        >>> dti
        DatetimeIndex(['2014-08-01 09:00:00+02:00',
                       '2014-08-01 10:00:00+02:00',
                       '2014-08-01 11:00:00+02:00'],
                      dtype='datetime64[ns, Europe/Berlin]', freq='H')

        >>> dti.tz_convert('US/Central')
        DatetimeIndex(['2014-08-01 02:00:00-05:00',
                       '2014-08-01 03:00:00-05:00',
                       '2014-08-01 04:00:00-05:00'],
                      dtype='datetime64[ns, US/Central]', freq='H')

        With the ``tz=None``, we can remove the timezone (after converting
        to UTC if necessary):

        >>> dti = pd.date_range(start='2014-08-01 09:00', freq='H',
        ...                     periods=3, tz='Europe/Berlin')

        >>> dti
        DatetimeIndex(['2014-08-01 09:00:00+02:00',
                       '2014-08-01 10:00:00+02:00',
                       '2014-08-01 11:00:00+02:00'],
                        dtype='datetime64[ns, Europe/Berlin]', freq='H')

        >>> dti.tz_convert(None)
        DatetimeIndex(['2014-08-01 07:00:00',
                       '2014-08-01 08:00:00',
                       '2014-08-01 09:00:00'],
                        dtype='datetime64[ns]', freq='H')
        """
        tz = timezones.maybe_get_tz(tz)

        if self.tz is None:
            # tz naive, use tz_localize
            raise TypeError(
                "Cannot convert tz-naive timestamps, use tz_localize to localize"
            )

        # No conversion since timestamps are all UTC to begin with
        dtype = tz_to_dtype(tz, unit=self._unit)
        return self._simple_new(self._ndarray, dtype=dtype, freq=self.freq)

    @dtl.ravel_compat
    def tz_localize(
        self,
        tz,
        ambiguous: TimeAmbiguous = "raise",
        nonexistent: TimeNonexistent = "raise",
    ) -> DatetimeArray:
        """
        Localize tz-naive Datetime Array/Index to tz-aware Datetime Array/Index.

        This method takes a time zone (tz) naive Datetime Array/Index object
        and makes this time zone aware. It does not move the time to another
        time zone.

        This method can also be used to do the inverse -- to create a time
        zone unaware object from an aware object. To that end, pass `tz=None`.

        Parameters
        ----------
        tz : str, pytz.timezone, dateutil.tz.tzfile or None
            Time zone to convert timestamps to. Passing ``None`` will
            remove the time zone information preserving local time.
        ambiguous : 'infer', 'NaT', bool array, default 'raise'
            When clocks moved backward due to DST, ambiguous times may arise.
            For example in Central European Time (UTC+01), when going from
            03:00 DST to 02:00 non-DST, 02:30:00 local time occurs both at
            00:30:00 UTC and at 01:30:00 UTC. In such a situation, the
            `ambiguous` parameter dictates how ambiguous times should be
            handled.

            - 'infer' will attempt to infer fall dst-transition hours based on
              order
            - bool-ndarray where True signifies a DST time, False signifies a
              non-DST time (note that this flag is only applicable for
              ambiguous times)
            - 'NaT' will return NaT where there are ambiguous times
            - 'raise' will raise an AmbiguousTimeError if there are ambiguous
              times.

        nonexistent : 'shift_forward', 'shift_backward, 'NaT', timedelta, \
default 'raise'
            A nonexistent time does not exist in a particular timezone
            where clocks moved forward due to DST.

            - 'shift_forward' will shift the nonexistent time forward to the
              closest existing time
            - 'shift_backward' will shift the nonexistent time backward to the
              closest existing time
            - 'NaT' will return NaT where there are nonexistent times
            - timedelta objects will shift nonexistent times by the timedelta
            - 'raise' will raise an NonExistentTimeError if there are
              nonexistent times.

        Returns
        -------
        Same type as self
            Array/Index converted to the specified time zone.

        Raises
        ------
        TypeError
            If the Datetime Array/Index is tz-aware and tz is not None.

        See Also
        --------
        DatetimeIndex.tz_convert : Convert tz-aware DatetimeIndex from
            one time zone to another.

        Examples
        --------
        >>> tz_naive = pd.date_range('2018-03-01 09:00', periods=3)
        >>> tz_naive
        DatetimeIndex(['2018-03-01 09:00:00', '2018-03-02 09:00:00',
                       '2018-03-03 09:00:00'],
                      dtype='datetime64[ns]', freq='D')

        Localize DatetimeIndex in US/Eastern time zone:

        >>> tz_aware = tz_naive.tz_localize(tz='US/Eastern')
        >>> tz_aware
        DatetimeIndex(['2018-03-01 09:00:00-05:00',
                       '2018-03-02 09:00:00-05:00',
                       '2018-03-03 09:00:00-05:00'],
                      dtype='datetime64[ns, US/Eastern]', freq=None)

        With the ``tz=None``, we can remove the time zone information
        while keeping the local time (not converted to UTC):

        >>> tz_aware.tz_localize(None)
        DatetimeIndex(['2018-03-01 09:00:00', '2018-03-02 09:00:00',
                       '2018-03-03 09:00:00'],
                      dtype='datetime64[ns]', freq=None)

        Be careful with DST changes. When there is sequential data, pandas can
        infer the DST time:

        >>> s = pd.to_datetime(pd.Series(['2018-10-28 01:30:00',
        ...                               '2018-10-28 02:00:00',
        ...                               '2018-10-28 02:30:00',
        ...                               '2018-10-28 02:00:00',
        ...                               '2018-10-28 02:30:00',
        ...                               '2018-10-28 03:00:00',
        ...                               '2018-10-28 03:30:00']))
        >>> s.dt.tz_localize('CET', ambiguous='infer')
        0   2018-10-28 01:30:00+02:00
        1   2018-10-28 02:00:00+02:00
        2   2018-10-28 02:30:00+02:00
        3   2018-10-28 02:00:00+01:00
        4   2018-10-28 02:30:00+01:00
        5   2018-10-28 03:00:00+01:00
        6   2018-10-28 03:30:00+01:00
        dtype: datetime64[ns, CET]

        In some cases, inferring the DST is impossible. In such cases, you can
        pass an ndarray to the ambiguous parameter to set the DST explicitly

        >>> s = pd.to_datetime(pd.Series(['2018-10-28 01:20:00',
        ...                               '2018-10-28 02:36:00',
        ...                               '2018-10-28 03:46:00']))
        >>> s.dt.tz_localize('CET', ambiguous=np.array([True, True, False]))
        0   2018-10-28 01:20:00+02:00
        1   2018-10-28 02:36:00+02:00
        2   2018-10-28 03:46:00+01:00
        dtype: datetime64[ns, CET]

        If the DST transition causes nonexistent times, you can shift these
        dates forward or backwards with a timedelta object or `'shift_forward'`
        or `'shift_backwards'`.

        >>> s = pd.to_datetime(pd.Series(['2015-03-29 02:30:00',
        ...                               '2015-03-29 03:30:00']))
        >>> s.dt.tz_localize('Europe/Warsaw', nonexistent='shift_forward')
        0   2015-03-29 03:00:00+02:00
        1   2015-03-29 03:30:00+02:00
        dtype: datetime64[ns, Europe/Warsaw]

        >>> s.dt.tz_localize('Europe/Warsaw', nonexistent='shift_backward')
        0   2015-03-29 01:59:59.999999999+01:00
        1   2015-03-29 03:30:00+02:00
        dtype: datetime64[ns, Europe/Warsaw]

        >>> s.dt.tz_localize('Europe/Warsaw', nonexistent=pd.Timedelta('1H'))
        0   2015-03-29 03:30:00+02:00
        1   2015-03-29 03:30:00+02:00
        dtype: datetime64[ns, Europe/Warsaw]
        """
        nonexistent_options = ("raise", "NaT", "shift_forward", "shift_backward")
        if nonexistent not in nonexistent_options and not isinstance(
            nonexistent, timedelta
        ):
            raise ValueError(
                "The nonexistent argument must be one of 'raise', "
                "'NaT', 'shift_forward', 'shift_backward' or "
                "a timedelta object"
            )

        if self.tz is not None:
            if tz is None:
                new_dates = tz_convert_from_utc(self.asi8, self.tz)
            else:
                raise TypeError("Already tz-aware, use tz_convert to convert.")
        else:
            tz = timezones.maybe_get_tz(tz)
            # Convert to UTC

            new_dates = tzconversion.tz_localize_to_utc(
                self.asi8,
                tz,
                ambiguous=ambiguous,
                nonexistent=nonexistent,
                creso=self._creso,
            )
        new_dates = new_dates.view(f"M8[{self._unit}]")
        dtype = tz_to_dtype(tz, unit=self._unit)

        freq = None
        if timezones.is_utc(tz) or (len(self) == 1 and not isna(new_dates[0])):
            # we can preserve freq
            # TODO: Also for fixed-offsets
            freq = self.freq
        elif tz is None and self.tz is None:
            # no-op
            freq = self.freq
        return self._simple_new(new_dates, dtype=dtype, freq=freq)

    # ----------------------------------------------------------------
    # Conversion Methods - Vectorized analogues of Timestamp methods

    def to_pydatetime(self) -> npt.NDArray[np.object_]:
        """
        Return an ndarray of datetime.datetime objects.

        Returns
        -------
        datetimes : ndarray[object]
        """
        return ints_to_pydatetime(self.asi8, tz=self.tz, reso=self._creso)

    def normalize(self) -> DatetimeArray:
        """
        Convert times to midnight.

        The time component of the date-time is converted to midnight i.e.
        00:00:00. This is useful in cases, when the time does not matter.
        Length is unaltered. The timezones are unaffected.

        This method is available on Series with datetime values under
        the ``.dt`` accessor, and directly on Datetime Array/Index.

        Returns
        -------
        DatetimeArray, DatetimeIndex or Series
            The same type as the original data. Series will have the same
            name and index. DatetimeIndex will have the same name.

        See Also
        --------
        floor : Floor the datetimes to the specified freq.
        ceil : Ceil the datetimes to the specified freq.
        round : Round the datetimes to the specified freq.

        Examples
        --------
        >>> idx = pd.date_range(start='2014-08-01 10:00', freq='H',
        ...                     periods=3, tz='Asia/Calcutta')
        >>> idx
        DatetimeIndex(['2014-08-01 10:00:00+05:30',
                       '2014-08-01 11:00:00+05:30',
                       '2014-08-01 12:00:00+05:30'],
                        dtype='datetime64[ns, Asia/Calcutta]', freq='H')
        >>> idx.normalize()
        DatetimeIndex(['2014-08-01 00:00:00+05:30',
                       '2014-08-01 00:00:00+05:30',
                       '2014-08-01 00:00:00+05:30'],
                       dtype='datetime64[ns, Asia/Calcutta]', freq=None)
        """
        new_values = normalize_i8_timestamps(self.asi8, self.tz, reso=self._creso)
        dt64_values = new_values.view(self._ndarray.dtype)

        dta = type(self)._simple_new(dt64_values, dtype=dt64_values.dtype)
        dta = dta._with_freq("infer")
        if self.tz is not None:
            dta = dta.tz_localize(self.tz)
        return dta

    def to_period(self, freq=None) -> PeriodArray:
        """
        Cast to PeriodArray/Index at a particular frequency.

        Converts DatetimeArray/Index to PeriodArray/Index.

        Parameters
        ----------
        freq : str or Offset, optional
            One of pandas' :ref:`offset strings <timeseries.offset_aliases>`
            or an Offset object. Will be inferred by default.

        Returns
        -------
        PeriodArray/Index

        Raises
        ------
        ValueError
            When converting a DatetimeArray/Index with non-regular values,
            so that a frequency cannot be inferred.

        See Also
        --------
        PeriodIndex: Immutable ndarray holding ordinal values.
        DatetimeIndex.to_pydatetime: Return DatetimeIndex as object.

        Examples
        --------
        >>> df = pd.DataFrame({"y": [1, 2, 3]},
        ...                   index=pd.to_datetime(["2000-03-31 00:00:00",
        ...                                         "2000-05-31 00:00:00",
        ...                                         "2000-08-31 00:00:00"]))
        >>> df.index.to_period("M")
        PeriodIndex(['2000-03', '2000-05', '2000-08'],
                    dtype='period[M]')

        Infer the daily frequency

        >>> idx = pd.date_range("2017-01-01", periods=2)
        >>> idx.to_period()
        PeriodIndex(['2017-01-01', '2017-01-02'],
                    dtype='period[D]')
        """
        from pandas.core.arrays import PeriodArray

        if self.tz is not None:
            warnings.warn(
                "Converting to PeriodArray/Index representation "
                "will drop timezone information.",
                UserWarning,
                stacklevel=find_stack_level(),
            )

        if freq is None:
            freq = self.freqstr or self.inferred_freq

            if freq is None:
                raise ValueError(
                    "You must pass a freq argument as current index has none."
                )

            res = get_period_alias(freq)

            #  https://github.com/pandas-dev/pandas/issues/33358
            if res is None:
                res = freq

            freq = res

        return PeriodArray._from_datetime64(self._ndarray, freq, tz=self.tz)

    # -----------------------------------------------------------------
    # Properties - Vectorized Timestamp Properties/Methods

    def month_name(self, locale=None) -> npt.NDArray[np.object_]:
        """
        Return the month names with specified locale.

        Parameters
        ----------
        locale : str, optional
            Locale determining the language in which to return the month name.
            Default is English locale.

        Returns
        -------
        Series or Index
            Series or Index of month names.

        Examples
        --------
        >>> s = pd.Series(pd.date_range(start='2018-01', freq='M', periods=3))
        >>> s
        0   2018-01-31
        1   2018-02-28
        2   2018-03-31
        dtype: datetime64[ns]
        >>> s.dt.month_name()
        0     January
        1    February
        2       March
        dtype: object

        >>> idx = pd.date_range(start='2018-01', freq='M', periods=3)
        >>> idx
        DatetimeIndex(['2018-01-31', '2018-02-28', '2018-03-31'],
                      dtype='datetime64[ns]', freq='M')
        >>> idx.month_name()
        Index(['January', 'February', 'March'], dtype='object')
        """
        values = self._local_timestamps()

        result = fields.get_date_name_field(
            values, "month_name", locale=locale, reso=self._creso
        )
        result = self._maybe_mask_results(result, fill_value=None)
        return result

    def day_name(self, locale=None) -> npt.NDArray[np.object_]:
        """
        Return the day names with specified locale.

        Parameters
        ----------
        locale : str, optional
            Locale determining the language in which to return the day name.
            Default is English locale.

        Returns
        -------
        Series or Index
            Series or Index of day names.

        Examples
        --------
        >>> s = pd.Series(pd.date_range(start='2018-01-01', freq='D', periods=3))
        >>> s
        0   2018-01-01
        1   2018-01-02
        2   2018-01-03
        dtype: datetime64[ns]
        >>> s.dt.day_name()
        0       Monday
        1      Tuesday
        2    Wednesday
        dtype: object

        >>> idx = pd.date_range(start='2018-01-01', freq='D', periods=3)
        >>> idx
        DatetimeIndex(['2018-01-01', '2018-01-02', '2018-01-03'],
                      dtype='datetime64[ns]', freq='D')
        >>> idx.day_name()
        Index(['Monday', 'Tuesday', 'Wednesday'], dtype='object')
        """
        values = self._local_timestamps()

        result = fields.get_date_name_field(
            values, "day_name", locale=locale, reso=self._creso
        )
        result = self._maybe_mask_results(result, fill_value=None)
        return result

    @property
    def time(self) -> npt.NDArray[np.object_]:
        """
        Returns numpy array of :class:`datetime.time` objects.

        The time part of the Timestamps.
        """
        # If the Timestamps have a timezone that is not UTC,
        # convert them into their i8 representation while
        # keeping their timezone and not using UTC
        timestamps = self._local_timestamps()

        return ints_to_pydatetime(timestamps, box="time", reso=self._creso)

    @property
    def timetz(self) -> npt.NDArray[np.object_]:
        """
        Returns numpy array of :class:`datetime.time` objects with timezones.

        The time part of the Timestamps.
        """
        return ints_to_pydatetime(self.asi8, self.tz, box="time", reso=self._creso)

    @property
    def date(self) -> npt.NDArray[np.object_]:
        """
        Returns numpy array of python :class:`datetime.date` objects.

        Namely, the date part of Timestamps without time and
        timezone information.
        """
        # If the Timestamps have a timezone that is not UTC,
        # convert them into their i8 representation while
        # keeping their timezone and not using UTC
        timestamps = self._local_timestamps()

        return ints_to_pydatetime(timestamps, box="date", reso=self._creso)

    def isocalendar(self) -> DataFrame:
        """
        Calculate year, week, and day according to the ISO 8601 standard.

        .. versionadded:: 1.1.0

        Returns
        -------
        DataFrame
            With columns year, week and day.

        See Also
        --------
        Timestamp.isocalendar : Function return a 3-tuple containing ISO year,
            week number, and weekday for the given Timestamp object.
        datetime.date.isocalendar : Return a named tuple object with
            three components: year, week and weekday.

        Examples
        --------
        >>> idx = pd.date_range(start='2019-12-29', freq='D', periods=4)
        >>> idx.isocalendar()
                    year  week  day
        2019-12-29  2019    52    7
        2019-12-30  2020     1    1
        2019-12-31  2020     1    2
        2020-01-01  2020     1    3
        >>> idx.isocalendar().week
        2019-12-29    52
        2019-12-30     1
        2019-12-31     1
        2020-01-01     1
        Freq: D, Name: week, dtype: UInt32
        """
        from pandas import DataFrame

        values = self._local_timestamps()
        sarray = fields.build_isocalendar_sarray(values, reso=self._creso)
        iso_calendar_df = DataFrame(
            sarray, columns=["year", "week", "day"], dtype="UInt32"
        )
        if self._hasna:
            iso_calendar_df.iloc[self._isnan] = None
        return iso_calendar_df

    year = _field_accessor(
        "year",
        "Y",
        """
        The year of the datetime.

        Examples
        --------
        >>> datetime_series = pd.Series(
        ...     pd.date_range("2000-01-01", periods=3, freq="Y")
        ... )
        >>> datetime_series
        0   2000-12-31
        1   2001-12-31
        2   2002-12-31
        dtype: datetime64[ns]
        >>> datetime_series.dt.year
        0    2000
        1    2001
        2    2002
        dtype: int64
        """,
    )
    month = _field_accessor(
        "month",
        "M",
        """
        The month as January=1, December=12.

        Examples
        --------
        >>> datetime_series = pd.Series(
        ...     pd.date_range("2000-01-01", periods=3, freq="M")
        ... )
        >>> datetime_series
        0   2000-01-31
        1   2000-02-29
        2   2000-03-31
        dtype: datetime64[ns]
        >>> datetime_series.dt.month
        0    1
        1    2
        2    3
        dtype: int64
        """,
    )
    day = _field_accessor(
        "day",
        "D",
        """
        The day of the datetime.

        Examples
        --------
        >>> datetime_series = pd.Series(
        ...     pd.date_range("2000-01-01", periods=3, freq="D")
        ... )
        >>> datetime_series
        0   2000-01-01
        1   2000-01-02
        2   2000-01-03
        dtype: datetime64[ns]
        >>> datetime_series.dt.day
        0    1
        1    2
        2    3
        dtype: int64
        """,
    )
    hour = _field_accessor(
        "hour",
        "h",
        """
        The hours of the datetime.

        Examples
        --------
        >>> datetime_series = pd.Series(
        ...     pd.date_range("2000-01-01", periods=3, freq="h")
        ... )
        >>> datetime_series
        0   2000-01-01 00:00:00
        1   2000-01-01 01:00:00
        2   2000-01-01 02:00:00
        dtype: datetime64[ns]
        >>> datetime_series.dt.hour
        0    0
        1    1
        2    2
        dtype: int64
        """,
    )
    minute = _field_accessor(
        "minute",
        "m",
        """
        The minutes of the datetime.

        Examples
        --------
        >>> datetime_series = pd.Series(
        ...     pd.date_range("2000-01-01", periods=3, freq="T")
        ... )
        >>> datetime_series
        0   2000-01-01 00:00:00
        1   2000-01-01 00:01:00
        2   2000-01-01 00:02:00
        dtype: datetime64[ns]
        >>> datetime_series.dt.minute
        0    0
        1    1
        2    2
        dtype: int64
        """,
    )
    second = _field_accessor(
        "second",
        "s",
        """
        The seconds of the datetime.

        Examples
        --------
        >>> datetime_series = pd.Series(
        ...     pd.date_range("2000-01-01", periods=3, freq="s")
        ... )
        >>> datetime_series
        0   2000-01-01 00:00:00
        1   2000-01-01 00:00:01
        2   2000-01-01 00:00:02
        dtype: datetime64[ns]
        >>> datetime_series.dt.second
        0    0
        1    1
        2    2
        dtype: int64
        """,
    )
    microsecond = _field_accessor(
        "microsecond",
        "us",
        """
        The microseconds of the datetime.

        Examples
        --------
        >>> datetime_series = pd.Series(
        ...     pd.date_range("2000-01-01", periods=3, freq="us")
        ... )
        >>> datetime_series
        0   2000-01-01 00:00:00.000000
        1   2000-01-01 00:00:00.000001
        2   2000-01-01 00:00:00.000002
        dtype: datetime64[ns]
        >>> datetime_series.dt.microsecond
        0       0
        1       1
        2       2
        dtype: int64
        """,
    )
    nanosecond = _field_accessor(
        "nanosecond",
        "ns",
        """
        The nanoseconds of the datetime.

        Examples
        --------
        >>> datetime_series = pd.Series(
        ...     pd.date_range("2000-01-01", periods=3, freq="ns")
        ... )
        >>> datetime_series
        0   2000-01-01 00:00:00.000000000
        1   2000-01-01 00:00:00.000000001
        2   2000-01-01 00:00:00.000000002
        dtype: datetime64[ns]
        >>> datetime_series.dt.nanosecond
        0       0
        1       1
        2       2
        dtype: int64
        """,
    )
    _dayofweek_doc = """
    The day of the week with Monday=0, Sunday=6.

    Return the day of the week. It is assumed the week starts on
    Monday, which is denoted by 0 and ends on Sunday which is denoted
    by 6. This method is available on both Series with datetime
    values (using the `dt` accessor) or DatetimeIndex.

    Returns
    -------
    Series or Index
        Containing integers indicating the day number.

    See Also
    --------
    Series.dt.dayofweek : Alias.
    Series.dt.weekday : Alias.
    Series.dt.day_name : Returns the name of the day of the week.

    Examples
    --------
    >>> s = pd.date_range('2016-12-31', '2017-01-08', freq='D').to_series()
    >>> s.dt.dayofweek
    2016-12-31    5
    2017-01-01    6
    2017-01-02    0
    2017-01-03    1
    2017-01-04    2
    2017-01-05    3
    2017-01-06    4
    2017-01-07    5
    2017-01-08    6
    Freq: D, dtype: int64
    """
    day_of_week = _field_accessor("day_of_week", "dow", _dayofweek_doc)
    dayofweek = day_of_week
    weekday = day_of_week

    day_of_year = _field_accessor(
        "dayofyear",
        "doy",
        """
        The ordinal day of the year.
        """,
    )
    dayofyear = day_of_year
    quarter = _field_accessor(
        "quarter",
        "q",
        """
        The quarter of the date.
        """,
    )
    days_in_month = _field_accessor(
        "days_in_month",
        "dim",
        """
        The number of days in the month.
        """,
    )
    daysinmonth = days_in_month
    _is_month_doc = """
        Indicates whether the date is the {first_or_last} day of the month.

        Returns
        -------
        Series or array
            For Series, returns a Series with boolean values.
            For DatetimeIndex, returns a boolean array.

        See Also
        --------
        is_month_start : Return a boolean indicating whether the date
            is the first day of the month.
        is_month_end : Return a boolean indicating whether the date
            is the last day of the month.

        Examples
        --------
        This method is available on Series with datetime values under
        the ``.dt`` accessor, and directly on DatetimeIndex.

        >>> s = pd.Series(pd.date_range("2018-02-27", periods=3))
        >>> s
        0   2018-02-27
        1   2018-02-28
        2   2018-03-01
        dtype: datetime64[ns]
        >>> s.dt.is_month_start
        0    False
        1    False
        2    True
        dtype: bool
        >>> s.dt.is_month_end
        0    False
        1    True
        2    False
        dtype: bool

        >>> idx = pd.date_range("2018-02-27", periods=3)
        >>> idx.is_month_start
        array([False, False, True])
        >>> idx.is_month_end
        array([False, True, False])
    """
    is_month_start = _field_accessor(
        "is_month_start", "is_month_start", _is_month_doc.format(first_or_last="first")
    )

    is_month_end = _field_accessor(
        "is_month_end", "is_month_end", _is_month_doc.format(first_or_last="last")
    )

    is_quarter_start = _field_accessor(
        "is_quarter_start",
        "is_quarter_start",
        """
        Indicator for whether the date is the first day of a quarter.

        Returns
        -------
        is_quarter_start : Series or DatetimeIndex
            The same type as the original data with boolean values. Series will
            have the same name and index. DatetimeIndex will have the same
            name.

        See Also
        --------
        quarter : Return the quarter of the date.
        is_quarter_end : Similar property for indicating the quarter start.

        Examples
        --------
        This method is available on Series with datetime values under
        the ``.dt`` accessor, and directly on DatetimeIndex.

        >>> df = pd.DataFrame({'dates': pd.date_range("2017-03-30",
        ...                   periods=4)})
        >>> df.assign(quarter=df.dates.dt.quarter,
        ...           is_quarter_start=df.dates.dt.is_quarter_start)
               dates  quarter  is_quarter_start
        0 2017-03-30        1             False
        1 2017-03-31        1             False
        2 2017-04-01        2              True
        3 2017-04-02        2             False

        >>> idx = pd.date_range('2017-03-30', periods=4)
        >>> idx
        DatetimeIndex(['2017-03-30', '2017-03-31', '2017-04-01', '2017-04-02'],
                      dtype='datetime64[ns]', freq='D')

        >>> idx.is_quarter_start
        array([False, False,  True, False])
        """,
    )
    is_quarter_end = _field_accessor(
        "is_quarter_end",
        "is_quarter_end",
        """
        Indicator for whether the date is the last day of a quarter.

        Returns
        -------
        is_quarter_end : Series or DatetimeIndex
            The same type as the original data with boolean values. Series will
            have the same name and index. DatetimeIndex will have the same
            name.

        See Also
        --------
        quarter : Return the quarter of the date.
        is_quarter_start : Similar property indicating the quarter start.

        Examples
        --------
        This method is available on Series with datetime values under
        the ``.dt`` accessor, and directly on DatetimeIndex.

        >>> df = pd.DataFrame({'dates': pd.date_range("2017-03-30",
        ...                    periods=4)})
        >>> df.assign(quarter=df.dates.dt.quarter,
        ...           is_quarter_end=df.dates.dt.is_quarter_end)
               dates  quarter    is_quarter_end
        0 2017-03-30        1             False
        1 2017-03-31        1              True
        2 2017-04-01        2             False
        3 2017-04-02        2             False

        >>> idx = pd.date_range('2017-03-30', periods=4)
        >>> idx
        DatetimeIndex(['2017-03-30', '2017-03-31', '2017-04-01', '2017-04-02'],
                      dtype='datetime64[ns]', freq='D')

        >>> idx.is_quarter_end
        array([False,  True, False, False])
        """,
    )
    is_year_start = _field_accessor(
        "is_year_start",
        "is_year_start",
        """
        Indicate whether the date is the first day of a year.

        Returns
        -------
        Series or DatetimeIndex
            The same type as the original data with boolean values. Series will
            have the same name and index. DatetimeIndex will have the same
            name.

        See Also
        --------
        is_year_end : Similar property indicating the last day of the year.

        Examples
        --------
        This method is available on Series with datetime values under
        the ``.dt`` accessor, and directly on DatetimeIndex.

        >>> dates = pd.Series(pd.date_range("2017-12-30", periods=3))
        >>> dates
        0   2017-12-30
        1   2017-12-31
        2   2018-01-01
        dtype: datetime64[ns]

        >>> dates.dt.is_year_start
        0    False
        1    False
        2    True
        dtype: bool

        >>> idx = pd.date_range("2017-12-30", periods=3)
        >>> idx
        DatetimeIndex(['2017-12-30', '2017-12-31', '2018-01-01'],
                      dtype='datetime64[ns]', freq='D')

        >>> idx.is_year_start
        array([False, False,  True])
        """,
    )
    is_year_end = _field_accessor(
        "is_year_end",
        "is_year_end",
        """
        Indicate whether the date is the last day of the year.

        Returns
        -------
        Series or DatetimeIndex
            The same type as the original data with boolean values. Series will
            have the same name and index. DatetimeIndex will have the same
            name.

        See Also
        --------
        is_year_start : Similar property indicating the start of the year.

        Examples
        --------
        This method is available on Series with datetime values under
        the ``.dt`` accessor, and directly on DatetimeIndex.

        >>> dates = pd.Series(pd.date_range("2017-12-30", periods=3))
        >>> dates
        0   2017-12-30
        1   2017-12-31
        2   2018-01-01
        dtype: datetime64[ns]

        >>> dates.dt.is_year_end
        0    False
        1     True
        2    False
        dtype: bool

        >>> idx = pd.date_range("2017-12-30", periods=3)
        >>> idx
        DatetimeIndex(['2017-12-30', '2017-12-31', '2018-01-01'],
                      dtype='datetime64[ns]', freq='D')

        >>> idx.is_year_end
        array([False,  True, False])
        """,
    )
    is_leap_year = _field_accessor(
        "is_leap_year",
        "is_leap_year",
        """
        Boolean indicator if the date belongs to a leap year.

        A leap year is a year, which has 366 days (instead of 365) including
        29th of February as an intercalary day.
        Leap years are years which are multiples of four with the exception
        of years divisible by 100 but not by 400.

        Returns
        -------
        Series or ndarray
             Booleans indicating if dates belong to a leap year.

        Examples
        --------
        This method is available on Series with datetime values under
        the ``.dt`` accessor, and directly on DatetimeIndex.

        >>> idx = pd.date_range("2012-01-01", "2015-01-01", freq="Y")
        >>> idx
        DatetimeIndex(['2012-12-31', '2013-12-31', '2014-12-31'],
                      dtype='datetime64[ns]', freq='A-DEC')
        >>> idx.is_leap_year
        array([ True, False, False])

        >>> dates_series = pd.Series(idx)
        >>> dates_series
        0   2012-12-31
        1   2013-12-31
        2   2014-12-31
        dtype: datetime64[ns]
        >>> dates_series.dt.is_leap_year
        0     True
        1    False
        2    False
        dtype: bool
        """,
    )

    def to_julian_date(self) -> npt.NDArray[np.float64]:
        """
        Convert Datetime Array to float64 ndarray of Julian Dates.
        0 Julian date is noon January 1, 4713 BC.
        https://en.wikipedia.org/wiki/Julian_day
        """

        # http://mysite.verizon.net/aesir_research/date/jdalg2.htm
        year = np.asarray(self.year)
        month = np.asarray(self.month)
        day = np.asarray(self.day)
        testarr = month < 3
        year[testarr] -= 1
        month[testarr] += 12
        return (
            day
            + np.fix((153 * month - 457) / 5)
            + 365 * year
            + np.floor(year / 4)
            - np.floor(year / 100)
            + np.floor(year / 400)
            + 1_721_118.5
            + (
                self.hour
                + self.minute / 60
                + self.second / 3600
                + self.microsecond / 3600 / 10**6
                + self.nanosecond / 3600 / 10**9
            )
            / 24
        )

    # -----------------------------------------------------------------
    # Reductions

    def std(
        self,
        axis=None,
        dtype=None,
        out=None,
        ddof: int = 1,
        keepdims: bool = False,
        skipna: bool = True,
    ):
        """
        Return sample standard deviation over requested axis.

        Normalized by N-1 by default. This can be changed using the ddof argument

        Parameters
        ----------
        axis : int optional, default None
            Axis for the function to be applied on.
            For `Series` this parameter is unused and defaults to `None`.
        ddof : int, default 1
            Degrees of Freedom. The divisor used in calculations is N - ddof,
            where N represents the number of elements.
        skipna : bool, default True
            Exclude NA/null values. If an entire row/column is NA, the result will be
            NA.

        Returns
        -------
        Timedelta
        """
        # Because std is translation-invariant, we can get self.std
        #  by calculating (self - Timestamp(0)).std, and we can do it
        #  without creating a copy by using a view on self._ndarray
        from pandas.core.arrays import TimedeltaArray

        # Find the td64 dtype with the same resolution as our dt64 dtype
        dtype_str = self._ndarray.dtype.name.replace("datetime64", "timedelta64")
        dtype = np.dtype(dtype_str)

        tda = TimedeltaArray._simple_new(self._ndarray.view(dtype), dtype=dtype)

        return tda.std(axis=axis, out=out, ddof=ddof, keepdims=keepdims, skipna=skipna)


# -------------------------------------------------------------------
# Constructor Helpers


def sequence_to_datetimes(data) -> DatetimeArray:
    """
    Parse/convert the passed data to either DatetimeArray or np.ndarray[object].
    """
    result, tz, freq = _sequence_to_dt64ns(data)

    unit = np.datetime_data(result.dtype)[0]
    dtype = tz_to_dtype(tz, unit)
    dta = DatetimeArray._simple_new(result, freq=freq, dtype=dtype)
    return dta


def _sequence_to_dt64ns(
    data,
    *,
    copy: bool = False,
    tz: tzinfo | None = None,
    dayfirst: bool = False,
    yearfirst: bool = False,
    ambiguous: TimeAmbiguous = "raise",
<<<<<<< HEAD
    require_iso8601: bool = False,
=======
    allow_mixed: bool = False,
>>>>>>> 9820edc1
):
    """
    Parameters
    ----------
    data : list-like
    copy : bool, default False
    tz : tzinfo or None, default None
    dayfirst : bool, default False
    yearfirst : bool, default False
    ambiguous : str, bool, or arraylike, default 'raise'
        See pandas._libs.tslibs.tzconversion.tz_localize_to_utc.
<<<<<<< HEAD
    require_iso8601 : bool, default False
        Only consider ISO-8601 formats when parsing strings.
=======
    allow_mixed : bool, default False
        Interpret integers as timestamps when datetime objects are also present.
>>>>>>> 9820edc1

    Returns
    -------
    result : numpy.ndarray
        The sequence converted to a numpy array with dtype ``datetime64[ns]``.
    tz : tzinfo or None
        Either the user-provided tzinfo or one inferred from the data.
    inferred_freq : Tick or None
        The inferred frequency of the sequence.

    Raises
    ------
    TypeError : PeriodDType data is passed
    """
    inferred_freq = None

    data, copy = dtl.ensure_arraylike_for_datetimelike(
        data, copy, cls_name="DatetimeArray"
    )

    if isinstance(data, DatetimeArray):
        inferred_freq = data.freq

    # By this point we are assured to have either a numpy array or Index
    data, copy = maybe_convert_dtype(data, copy, tz=tz)
    data_dtype = getattr(data, "dtype", None)

    if (
        is_object_dtype(data_dtype)
        or is_string_dtype(data_dtype)
        or is_sparse(data_dtype)
    ):
        # TODO: We do not have tests specific to string-dtypes,
        #  also complex or categorical or other extension
        copy = False
        if lib.infer_dtype(data, skipna=False) == "integer":
            data = data.astype(np.int64)
        else:
            # data comes back here as either i8 to denote UTC timestamps
            #  or M8[ns] to denote wall times
            data, inferred_tz = objects_to_datetime64ns(
                data,
                dayfirst=dayfirst,
                yearfirst=yearfirst,
                allow_object=False,
<<<<<<< HEAD
                require_iso8601=require_iso8601,
=======
                allow_mixed=allow_mixed,
>>>>>>> 9820edc1
            )
            if tz and inferred_tz:
                #  two timezones: convert to intended from base UTC repr
                if data.dtype == "i8":
                    # GH#42505
                    # by convention, these are _already_ UTC, e.g
                    return data.view(DT64NS_DTYPE), tz, None

                if timezones.is_utc(tz):
                    # Fastpath, avoid copy made in tzconversion
                    utc_vals = data.view("i8")
                else:
                    utc_vals = tz_convert_from_utc(data.view("i8"), tz)
                data = utc_vals.view(DT64NS_DTYPE)
            elif inferred_tz:
                tz = inferred_tz

        data_dtype = data.dtype

    # `data` may have originally been a Categorical[datetime64[ns, tz]],
    # so we need to handle these types.
    if is_datetime64tz_dtype(data_dtype):
        # DatetimeArray -> ndarray
        tz = _maybe_infer_tz(tz, data.tz)
        result = data._ndarray

    elif is_datetime64_dtype(data_dtype):
        # tz-naive DatetimeArray or ndarray[datetime64]
        data = getattr(data, "_ndarray", data)
        new_dtype = data.dtype
        data_unit = get_unit_from_dtype(new_dtype)
        if not is_supported_unit(data_unit):
            # Cast to the nearest supported unit, generally "s"
            new_reso = get_supported_reso(data_unit)
            new_unit = npy_unit_to_abbrev(new_reso)
            new_dtype = np.dtype(f"M8[{new_unit}]")
            data = astype_overflowsafe(data, dtype=new_dtype, copy=False)
            copy = False

        if data.dtype.byteorder == ">":
            # TODO: better way to handle this?  non-copying alternative?
            #  without this, test_constructor_datetime64_bigendian fails
            data = data.astype(data.dtype.newbyteorder("<"))
            new_dtype = data.dtype
            copy = False

        if tz is not None:
            # Convert tz-naive to UTC
            # TODO: if tz is UTC, are there situations where we *don't* want a
            #  copy?  tz_localize_to_utc always makes one.
            shape = data.shape
            if data.ndim > 1:
                data = data.ravel()

            data = tzconversion.tz_localize_to_utc(
                data.view("i8"), tz, ambiguous=ambiguous, creso=data_unit
            )
            data = data.view(new_dtype)
            data = data.reshape(shape)

        assert data.dtype == new_dtype, data.dtype
        result = data

    else:
        # must be integer dtype otherwise
        # assume this data are epoch timestamps
        if data.dtype != INT64_DTYPE:
            data = data.astype(np.int64, copy=False)
        result = data.view(DT64NS_DTYPE)

    if copy:
        result = result.copy()

    assert isinstance(result, np.ndarray), type(result)
    assert result.dtype.kind == "M"
    assert result.dtype != "M8"
    assert is_supported_unit(get_unit_from_dtype(result.dtype))
    return result, tz, inferred_freq


def objects_to_datetime64ns(
    data: np.ndarray,
    dayfirst,
    yearfirst,
    utc: bool = False,
    errors: DateTimeErrorChoices = "raise",
    require_iso8601: bool = False,
    allow_object: bool = False,
):
    """
    Convert data to array of timestamps.

    Parameters
    ----------
    data : np.ndarray[object]
    dayfirst : bool
    yearfirst : bool
    utc : bool, default False
        Whether to convert timezone-aware timestamps to UTC.
    errors : {'raise', 'ignore', 'coerce'}
    require_iso8601 : bool, default False
    allow_object : bool
        Whether to return an object-dtype ndarray instead of raising if the
        data contains more than one timezone.

    Returns
    -------
    result : ndarray
        np.int64 dtype if returned values represent UTC timestamps
        np.datetime64[ns] if returned values represent wall times
        object if mixed timezones
    inferred_tz : tzinfo or None

    Raises
    ------
    ValueError : if data cannot be converted to datetimes
    """
    assert errors in ["raise", "ignore", "coerce"]

    # if str-dtype, convert
    data = np.array(data, copy=False, dtype=np.object_)

    flags = data.flags
    order: Literal["F", "C"] = "F" if flags.f_contiguous else "C"
    try:
        result, tz_parsed = tslib.array_to_datetime(
            data.ravel("K"),
            errors=errors,
            utc=utc,
            dayfirst=dayfirst,
            yearfirst=yearfirst,
            require_iso8601=require_iso8601,
        )
        result = result.reshape(data.shape, order=order)
    except OverflowError as err:
        # Exception is raised when a part of date is greater than 32 bit signed int
        raise OutOfBoundsDatetime("Out of bounds nanosecond timestamp") from err

    if tz_parsed is not None:
        # We can take a shortcut since the datetime64 numpy array
        #  is in UTC
        # Return i8 values to denote unix timestamps
        return result.view("i8"), tz_parsed
    elif is_datetime64_dtype(result):
        # returning M8[ns] denotes wall-times; since tz is None
        #  the distinction is a thin one
        return result, tz_parsed
    elif is_object_dtype(result):
        # GH#23675 when called via `pd.to_datetime`, returning an object-dtype
        #  array is allowed.  When called via `pd.DatetimeIndex`, we can
        #  only accept datetime64 dtype, so raise TypeError if object-dtype
        #  is returned, as that indicates the values can be recognized as
        #  datetimes but they have conflicting timezones/awareness
        if allow_object:
            return result, tz_parsed
        raise TypeError(result)
    else:  # pragma: no cover
        # GH#23675 this TypeError should never be hit, whereas the TypeError
        #  in the object-dtype branch above is reachable.
        raise TypeError(result)


def maybe_convert_dtype(data, copy: bool, tz: tzinfo | None = None):
    """
    Convert data based on dtype conventions, issuing deprecation warnings
    or errors where appropriate.

    Parameters
    ----------
    data : np.ndarray or pd.Index
    copy : bool
    tz : tzinfo or None, default None

    Returns
    -------
    data : np.ndarray or pd.Index
    copy : bool

    Raises
    ------
    TypeError : PeriodDType data is passed
    """
    if not hasattr(data, "dtype"):
        # e.g. collections.deque
        return data, copy

    if is_float_dtype(data.dtype):
        # pre-2.0 we treated these as wall-times, inconsistent with ints
        # GH#23675, GH#45573 deprecated to treat symmetrically with integer dtypes
        data = data.astype(np.int64)
        copy = False

    elif is_timedelta64_dtype(data.dtype) or is_bool_dtype(data.dtype):
        # GH#29794 enforcing deprecation introduced in GH#23539
        raise TypeError(f"dtype {data.dtype} cannot be converted to datetime64[ns]")
    elif is_period_dtype(data.dtype):
        # Note: without explicitly raising here, PeriodIndex
        #  test_setops.test_join_does_not_recur fails
        raise TypeError(
            "Passing PeriodDtype data is invalid. Use `data.to_timestamp()` instead"
        )

    elif is_extension_array_dtype(data.dtype) and not is_datetime64tz_dtype(data.dtype):
        # TODO: We have no tests for these
        data = np.array(data, dtype=np.object_)
        copy = False

    return data, copy


# -------------------------------------------------------------------
# Validation and Inference


def _maybe_infer_tz(tz: tzinfo | None, inferred_tz: tzinfo | None) -> tzinfo | None:
    """
    If a timezone is inferred from data, check that it is compatible with
    the user-provided timezone, if any.

    Parameters
    ----------
    tz : tzinfo or None
    inferred_tz : tzinfo or None

    Returns
    -------
    tz : tzinfo or None

    Raises
    ------
    TypeError : if both timezones are present but do not match
    """
    if tz is None:
        tz = inferred_tz
    elif inferred_tz is None:
        pass
    elif not timezones.tz_compare(tz, inferred_tz):
        raise TypeError(
            f"data is already tz-aware {inferred_tz}, unable to "
            f"set specified tz: {tz}"
        )
    return tz


def _validate_dt64_dtype(dtype):
    """
    Check that a dtype, if passed, represents either a numpy datetime64[ns]
    dtype or a pandas DatetimeTZDtype.

    Parameters
    ----------
    dtype : object

    Returns
    -------
    dtype : None, numpy.dtype, or DatetimeTZDtype

    Raises
    ------
    ValueError : invalid dtype

    Notes
    -----
    Unlike validate_tz_from_dtype, this does _not_ allow non-existent
    tz errors to go through
    """
    if dtype is not None:
        dtype = pandas_dtype(dtype)
        if is_dtype_equal(dtype, np.dtype("M8")):
            # no precision, disallowed GH#24806
            msg = (
                "Passing in 'datetime64' dtype with no precision is not allowed. "
                "Please pass in 'datetime64[ns]' instead."
            )
            raise ValueError(msg)

        if (
            isinstance(dtype, np.dtype)
            and (dtype.kind != "M" or not is_supported_unit(get_unit_from_dtype(dtype)))
        ) or not isinstance(dtype, (np.dtype, DatetimeTZDtype)):
            raise ValueError(
                f"Unexpected value for 'dtype': '{dtype}'. "
                "Must be 'datetime64[s]', 'datetime64[ms]', 'datetime64[us]', "
                "'datetime64[ns]' or DatetimeTZDtype'."
            )

        if getattr(dtype, "tz", None):
            # https://github.com/pandas-dev/pandas/issues/18595
            # Ensure that we have a standard timezone for pytz objects.
            # Without this, things like adding an array of timedeltas and
            # a  tz-aware Timestamp (with a tz specific to its datetime) will
            # be incorrect(ish?) for the array as a whole
            dtype = cast(DatetimeTZDtype, dtype)
            dtype = DatetimeTZDtype(tz=timezones.tz_standardize(dtype.tz))

    return dtype


def validate_tz_from_dtype(
    dtype, tz: tzinfo | None, explicit_tz_none: bool = False
) -> tzinfo | None:
    """
    If the given dtype is a DatetimeTZDtype, extract the implied
    tzinfo object from it and check that it does not conflict with the given
    tz.

    Parameters
    ----------
    dtype : dtype, str
    tz : None, tzinfo
    explicit_tz_none : bool, default False
        Whether tz=None was passed explicitly, as opposed to lib.no_default.

    Returns
    -------
    tz : consensus tzinfo

    Raises
    ------
    ValueError : on tzinfo mismatch
    """
    if dtype is not None:
        if isinstance(dtype, str):
            try:
                dtype = DatetimeTZDtype.construct_from_string(dtype)
            except TypeError:
                # Things like `datetime64[ns]`, which is OK for the
                # constructors, but also nonsense, which should be validated
                # but not by us. We *do* allow non-existent tz errors to
                # go through
                pass
        dtz = getattr(dtype, "tz", None)
        if dtz is not None:
            if tz is not None and not timezones.tz_compare(tz, dtz):
                raise ValueError("cannot supply both a tz and a dtype with a tz")
            elif explicit_tz_none:
                raise ValueError("Cannot pass both a timezone-aware dtype and tz=None")
            tz = dtz

        if tz is not None and is_datetime64_dtype(dtype):
            # We also need to check for the case where the user passed a
            #  tz-naive dtype (i.e. datetime64[ns])
            if tz is not None and not timezones.tz_compare(tz, dtz):
                raise ValueError(
                    "cannot supply both a tz and a "
                    "timezone-naive dtype (i.e. datetime64[ns])"
                )

    return tz


def _infer_tz_from_endpoints(
    start: Timestamp, end: Timestamp, tz: tzinfo | None
) -> tzinfo | None:
    """
    If a timezone is not explicitly given via `tz`, see if one can
    be inferred from the `start` and `end` endpoints.  If more than one
    of these inputs provides a timezone, require that they all agree.

    Parameters
    ----------
    start : Timestamp
    end : Timestamp
    tz : tzinfo or None

    Returns
    -------
    tz : tzinfo or None

    Raises
    ------
    TypeError : if start and end timezones do not agree
    """
    try:
        inferred_tz = timezones.infer_tzinfo(start, end)
    except AssertionError as err:
        # infer_tzinfo raises AssertionError if passed mismatched timezones
        raise TypeError(
            "Start and end cannot both be tz-aware with different timezones"
        ) from err

    inferred_tz = timezones.maybe_get_tz(inferred_tz)
    tz = timezones.maybe_get_tz(tz)

    if tz is not None and inferred_tz is not None:
        if not timezones.tz_compare(inferred_tz, tz):
            raise AssertionError("Inferred time zone not equal to passed time zone")

    elif inferred_tz is not None:
        tz = inferred_tz

    return tz


def _maybe_normalize_endpoints(
    start: Timestamp | None, end: Timestamp | None, normalize: bool
):

    if normalize:
        if start is not None:
            start = start.normalize()

        if end is not None:
            end = end.normalize()

    return start, end


def _maybe_localize_point(ts, is_none, is_not_none, freq, tz, ambiguous, nonexistent):
    """
    Localize a start or end Timestamp to the timezone of the corresponding
    start or end Timestamp

    Parameters
    ----------
    ts : start or end Timestamp to potentially localize
    is_none : argument that should be None
    is_not_none : argument that should not be None
    freq : Tick, DateOffset, or None
    tz : str, timezone object or None
    ambiguous: str, localization behavior for ambiguous times
    nonexistent: str, localization behavior for nonexistent times

    Returns
    -------
    ts : Timestamp
    """
    # Make sure start and end are timezone localized if:
    # 1) freq = a Timedelta-like frequency (Tick)
    # 2) freq = None i.e. generating a linspaced range
    if is_none is None and is_not_none is not None:
        # Note: We can't ambiguous='infer' a singular ambiguous time; however,
        # we have historically defaulted ambiguous=False
        ambiguous = ambiguous if ambiguous != "infer" else False
        localize_args = {"ambiguous": ambiguous, "nonexistent": nonexistent, "tz": None}
        if isinstance(freq, Tick) or freq is None:
            localize_args["tz"] = tz
        ts = ts.tz_localize(**localize_args)
    return ts


def _generate_range(
    start: Timestamp | None,
    end: Timestamp | None,
    periods: int | None,
    offset: BaseOffset,
):
    """
    Generates a sequence of dates corresponding to the specified time
    offset. Similar to dateutil.rrule except uses pandas DateOffset
    objects to represent time increments.

    Parameters
    ----------
    start : Timestamp or None
    end : Timestamp or None
    periods : int or None
    offset : DateOffset,

    Notes
    -----
    * This method is faster for generating weekdays than dateutil.rrule
    * At least two of (start, end, periods) must be specified.
    * If both start and end are specified, the returned dates will
    satisfy start <= date <= end.

    Returns
    -------
    dates : generator object
    """
    offset = to_offset(offset)

    # Argument 1 to "Timestamp" has incompatible type "Optional[Timestamp]";
    # expected "Union[integer[Any], float, str, date, datetime64]"
    start = Timestamp(start)  # type: ignore[arg-type]
    # Non-overlapping identity check (left operand type: "Timestamp", right
    # operand type: "NaTType")
    start = start if start is not NaT else None  # type: ignore[comparison-overlap]
    # Argument 1 to "Timestamp" has incompatible type "Optional[Timestamp]";
    # expected "Union[integer[Any], float, str, date, datetime64]"
    end = Timestamp(end)  # type: ignore[arg-type]
    # Non-overlapping identity check (left operand type: "Timestamp", right
    # operand type: "NaTType")
    end = end if end is not NaT else None  # type: ignore[comparison-overlap]

    if start and not offset.is_on_offset(start):
        # Incompatible types in assignment (expression has type "datetime",
        # variable has type "Optional[Timestamp]")
        start = offset.rollforward(start)  # type: ignore[assignment]

    elif end and not offset.is_on_offset(end):
        # Incompatible types in assignment (expression has type "datetime",
        # variable has type "Optional[Timestamp]")
        end = offset.rollback(end)  # type: ignore[assignment]

    # Unsupported operand types for < ("Timestamp" and "None")
    if periods is None and end < start and offset.n >= 0:  # type: ignore[operator]
        end = None
        periods = 0

    if end is None:
        # error: No overload variant of "__radd__" of "BaseOffset" matches
        # argument type "None"
        end = start + (periods - 1) * offset  # type: ignore[operator]

    if start is None:
        # error: No overload variant of "__radd__" of "BaseOffset" matches
        # argument type "None"
        start = end - (periods - 1) * offset  # type: ignore[operator]

    start = cast(Timestamp, start)
    end = cast(Timestamp, end)

    cur = start
    if offset.n >= 0:
        while cur <= end:
            yield cur

            if cur == end:
                # GH#24252 avoid overflows by not performing the addition
                # in offset.apply unless we have to
                break

            # faster than cur + offset
            next_date = offset._apply(cur)
            if next_date <= cur:
                raise ValueError(f"Offset {offset} did not increment date")
            cur = next_date
    else:
        while cur >= end:
            yield cur

            if cur == end:
                # GH#24252 avoid overflows by not performing the addition
                # in offset.apply unless we have to
                break

            # faster than cur + offset
            next_date = offset._apply(cur)
            if next_date >= cur:
                raise ValueError(f"Offset {offset} did not decrement date")
            cur = next_date<|MERGE_RESOLUTION|>--- conflicted
+++ resolved
@@ -1976,11 +1976,6 @@
     dayfirst: bool = False,
     yearfirst: bool = False,
     ambiguous: TimeAmbiguous = "raise",
-<<<<<<< HEAD
-    require_iso8601: bool = False,
-=======
-    allow_mixed: bool = False,
->>>>>>> 9820edc1
 ):
     """
     Parameters
@@ -1992,13 +1987,6 @@
     yearfirst : bool, default False
     ambiguous : str, bool, or arraylike, default 'raise'
         See pandas._libs.tslibs.tzconversion.tz_localize_to_utc.
-<<<<<<< HEAD
-    require_iso8601 : bool, default False
-        Only consider ISO-8601 formats when parsing strings.
-=======
-    allow_mixed : bool, default False
-        Interpret integers as timestamps when datetime objects are also present.
->>>>>>> 9820edc1
 
     Returns
     -------
@@ -2044,11 +2032,6 @@
                 dayfirst=dayfirst,
                 yearfirst=yearfirst,
                 allow_object=False,
-<<<<<<< HEAD
-                require_iso8601=require_iso8601,
-=======
-                allow_mixed=allow_mixed,
->>>>>>> 9820edc1
             )
             if tz and inferred_tz:
                 #  two timezones: convert to intended from base UTC repr
