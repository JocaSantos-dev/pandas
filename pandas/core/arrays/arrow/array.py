--- conflicted
+++ resolved
@@ -2403,11 +2403,6 @@
         else:
             dummies_dtype = np.bool_
         dummies = np.zeros(n_rows * n_cols, dtype=dummies_dtype)
-<<<<<<< HEAD
-=======
-        if dtype == str:
-            dummies[:] = False
->>>>>>> 0d2505dc
         dummies[indices] = True
         dummies = dummies.reshape((n_rows, n_cols))
         result = type(self)(pa.array(list(dummies)))
