from __future__ import annotations

from copy import deepcopy
from typing import (
    TYPE_CHECKING,
    Any,
    Literal,
    TypeVar,
    cast,
)

import numpy as np

from pandas._libs import lib
from pandas._typing import (
    ArrayLike,
    AxisInt,
    Dtype,
    FillnaOptions,
    Iterator,
    NpDtype,
    PositionalIndexer,
    Scalar,
    SortKind,
    TakeIndexer,
    TimeAmbiguous,
    TimeNonexistent,
    npt,
)
from pandas.compat import (
    pa_version_under7p0,
    pa_version_under8p0,
    pa_version_under9p0,
    pa_version_under11p0,
)
from pandas.util._decorators import doc
from pandas.util._validators import validate_fillna_kwargs

from pandas.core.dtypes.common import (
    is_array_like,
    is_bool_dtype,
    is_integer,
    is_integer_dtype,
    is_list_like,
    is_object_dtype,
    is_scalar,
)
from pandas.core.dtypes.missing import isna

from pandas.core.arraylike import OpsMixin
from pandas.core.arrays.base import ExtensionArray
import pandas.core.common as com
from pandas.core.indexers import (
    check_array_indexer,
    unpack_tuple_and_ellipses,
    validate_indices,
)

from pandas.tseries.frequencies import to_offset

if not pa_version_under7p0:
    import pyarrow as pa
    import pyarrow.compute as pc

    from pandas.core.arrays.arrow._arrow_utils import fallback_performancewarning
    from pandas.core.arrays.arrow.dtype import ArrowDtype

    ARROW_CMP_FUNCS = {
        "eq": pc.equal,
        "ne": pc.not_equal,
        "lt": pc.less,
        "gt": pc.greater,
        "le": pc.less_equal,
        "ge": pc.greater_equal,
    }

    ARROW_LOGICAL_FUNCS = {
        "and": pc.and_kleene,
        "rand": lambda x, y: pc.and_kleene(y, x),
        "or": pc.or_kleene,
        "ror": lambda x, y: pc.or_kleene(y, x),
        "xor": pc.xor,
        "rxor": lambda x, y: pc.xor(y, x),
    }

    def cast_for_truediv(
        arrow_array: pa.ChunkedArray, pa_object: pa.Array | pa.Scalar
    ) -> pa.ChunkedArray:
        # Ensure int / int -> float mirroring Python/Numpy behavior
        # as pc.divide_checked(int, int) -> int
        if pa.types.is_integer(arrow_array.type) and pa.types.is_integer(
            pa_object.type
        ):
            return arrow_array.cast(pa.float64())
        return arrow_array

    def floordiv_compat(
        left: pa.ChunkedArray | pa.Array | pa.Scalar,
        right: pa.ChunkedArray | pa.Array | pa.Scalar,
    ) -> pa.ChunkedArray:
        # Ensure int // int -> int mirroring Python/Numpy behavior
        # as pc.floor(pc.divide_checked(int, int)) -> float
        result = pc.floor(pc.divide_checked(left, right))
        if pa.types.is_integer(left.type) and pa.types.is_integer(right.type):
            result = result.cast(left.type)
        return result

    ARROW_ARITHMETIC_FUNCS = {
        "add": pc.add_checked,
        "radd": lambda x, y: pc.add_checked(y, x),
        "sub": pc.subtract_checked,
        "rsub": lambda x, y: pc.subtract_checked(y, x),
        "mul": pc.multiply_checked,
        "rmul": lambda x, y: pc.multiply_checked(y, x),
        "truediv": lambda x, y: pc.divide_checked(cast_for_truediv(x, y), y),
        "rtruediv": lambda x, y: pc.divide_checked(y, cast_for_truediv(x, y)),
        "floordiv": lambda x, y: floordiv_compat(x, y),
        "rfloordiv": lambda x, y: floordiv_compat(y, x),
        "mod": NotImplemented,
        "rmod": NotImplemented,
        "divmod": NotImplemented,
        "rdivmod": NotImplemented,
        "pow": pc.power_checked,
        "rpow": lambda x, y: pc.power_checked(y, x),
    }

if TYPE_CHECKING:
    from pandas._typing import (
        NumpySorter,
        NumpyValueArrayLike,
    )

    from pandas import Series

ArrowExtensionArrayT = TypeVar("ArrowExtensionArrayT", bound="ArrowExtensionArray")


def get_unit_from_pa_dtype(pa_dtype):
    # https://github.com/pandas-dev/pandas/pull/50998#discussion_r1100344804
    if pa_version_under11p0:
        unit = str(pa_dtype).split("[", 1)[-1][:-1]
        if unit not in ["s", "ms", "us", "ns"]:
            raise ValueError(pa_dtype)
        return unit
    return pa_dtype.unit


def to_pyarrow_type(
    dtype: ArrowDtype | pa.DataType | Dtype | None,
) -> pa.DataType | None:
    """
    Convert dtype to a pyarrow type instance.
    """
    if isinstance(dtype, ArrowDtype):
        return dtype.pyarrow_dtype
    elif isinstance(dtype, pa.DataType):
        return dtype
    elif dtype:
        try:
            # Accepts python types too
            # Doesn't handle all numpy types
            return pa.from_numpy_dtype(dtype)
        except pa.ArrowNotImplementedError:
            pass
    return None


class ArrowExtensionArray(OpsMixin, ExtensionArray):
    """
    Pandas ExtensionArray backed by a PyArrow ChunkedArray.

    .. warning::

       ArrowExtensionArray is considered experimental. The implementation and
       parts of the API may change without warning.

    Parameters
    ----------
    values : pyarrow.Array or pyarrow.ChunkedArray

    Attributes
    ----------
    None

    Methods
    -------
    None

    Returns
    -------
    ArrowExtensionArray

    Notes
    -----
    Most methods are implemented using `pyarrow compute functions. <https://arrow.apache.org/docs/python/api/compute.html>`__
    Some methods may either raise an exception or raise a ``PerformanceWarning`` if an
    associated compute function is not available based on the installed version of PyArrow.

    Please install the latest version of PyArrow to enable the best functionality and avoid
    potential bugs in prior versions of PyArrow.

    Examples
    --------
    Create an ArrowExtensionArray with :func:`pandas.array`:

    >>> pd.array([1, 1, None], dtype="int64[pyarrow]")
    <ArrowExtensionArray>
    [1, 1, <NA>]
    Length: 3, dtype: int64[pyarrow]
    """  # noqa: E501 (http link too long)

    _data: pa.ChunkedArray
    _dtype: ArrowDtype

    def __init__(self, values: pa.Array | pa.ChunkedArray) -> None:
        if pa_version_under7p0:
            msg = "pyarrow>=7.0.0 is required for PyArrow backed ArrowExtensionArray."
            raise ImportError(msg)
        if isinstance(values, pa.Array):
            self._pa_array = pa.chunked_array([values])
        elif isinstance(values, pa.ChunkedArray):
            self._pa_array = values
        else:
            raise ValueError(
                f"Unsupported type '{type(values)}' for ArrowExtensionArray"
            )
        self._dtype = ArrowDtype(self._pa_array.type)

    @classmethod
    def _from_sequence(cls, scalars, *, dtype: Dtype | None = None, copy: bool = False):
        """
        Construct a new ExtensionArray from a sequence of scalars.
        """
        pa_dtype = to_pyarrow_type(dtype)
        if isinstance(scalars, cls):
            scalars = scalars._pa_array
        elif not isinstance(scalars, (pa.Array, pa.ChunkedArray)):
            if copy and is_array_like(scalars):
                # pa array should not get updated when numpy array is updated
                scalars = deepcopy(scalars)
            try:
                scalars = pa.array(scalars, type=pa_dtype, from_pandas=True)
            except pa.ArrowInvalid:
                # GH50430: let pyarrow infer type, then cast
                scalars = pa.array(scalars, from_pandas=True)
        if pa_dtype:
            scalars = scalars.cast(pa_dtype)
        return cls(scalars)

    @classmethod
    def _from_sequence_of_strings(
        cls, strings, *, dtype: Dtype | None = None, copy: bool = False
    ):
        """
        Construct a new ExtensionArray from a sequence of strings.
        """
        pa_type = to_pyarrow_type(dtype)
        if (
            pa_type is None
            or pa.types.is_binary(pa_type)
            or pa.types.is_string(pa_type)
        ):
            # pa_type is None: Let pa.array infer
            # pa_type is string/binary: scalars already correct type
            scalars = strings
        elif pa.types.is_timestamp(pa_type):
            from pandas.core.tools.datetimes import to_datetime

            scalars = to_datetime(strings, errors="raise")
        elif pa.types.is_date(pa_type):
            from pandas.core.tools.datetimes import to_datetime

            scalars = to_datetime(strings, errors="raise").date
        elif pa.types.is_duration(pa_type):
            from pandas.core.tools.timedeltas import to_timedelta

            scalars = to_timedelta(strings, errors="raise")
        elif pa.types.is_time(pa_type):
            from pandas.core.tools.times import to_time

            # "coerce" to allow "null times" (None) to not raise
            scalars = to_time(strings, errors="coerce")
        elif pa.types.is_boolean(pa_type):
            from pandas.core.arrays import BooleanArray

            scalars = BooleanArray._from_sequence_of_strings(strings).to_numpy()
        elif (
            pa.types.is_integer(pa_type)
            or pa.types.is_floating(pa_type)
            or pa.types.is_decimal(pa_type)
        ):
            from pandas.core.tools.numeric import to_numeric

            scalars = to_numeric(strings, errors="raise")
        else:
            raise NotImplementedError(
                f"Converting strings to {pa_type} is not implemented."
            )
        return cls._from_sequence(scalars, dtype=pa_type, copy=copy)

    def __getitem__(self, item: PositionalIndexer):
        """Select a subset of self.

        Parameters
        ----------
        item : int, slice, or ndarray
            * int: The position in 'self' to get.
            * slice: A slice object, where 'start', 'stop', and 'step' are
              integers or None
            * ndarray: A 1-d boolean NumPy ndarray the same length as 'self'

        Returns
        -------
        item : scalar or ExtensionArray

        Notes
        -----
        For scalar ``item``, return a scalar value suitable for the array's
        type. This should be an instance of ``self.dtype.type``.
        For slice ``key``, return an instance of ``ExtensionArray``, even
        if the slice is length 0 or 1.
        For a boolean mask, return an instance of ``ExtensionArray``, filtered
        to the values where ``item`` is True.
        """
        item = check_array_indexer(self, item)

        if isinstance(item, np.ndarray):
            if not len(item):
                # Removable once we migrate StringDtype[pyarrow] to ArrowDtype[string]
                if self._dtype.name == "string" and self._dtype.storage == "pyarrow":
                    pa_dtype = pa.string()
                else:
                    pa_dtype = self._dtype.pyarrow_dtype
                return type(self)(pa.chunked_array([], type=pa_dtype))
            elif is_integer_dtype(item.dtype):
                return self.take(item)
            elif is_bool_dtype(item.dtype):
                return type(self)(self._pa_array.filter(item))
            else:
                raise IndexError(
                    "Only integers, slices and integer or "
                    "boolean arrays are valid indices."
                )
        elif isinstance(item, tuple):
            item = unpack_tuple_and_ellipses(item)

        if item is Ellipsis:
            # TODO: should be handled by pyarrow?
            item = slice(None)

        if is_scalar(item) and not is_integer(item):
            # e.g. "foo" or 2.5
            # exception message copied from numpy
            raise IndexError(
                r"only integers, slices (`:`), ellipsis (`...`), numpy.newaxis "
                r"(`None`) and integer or boolean arrays are valid indices"
            )
        # We are not an array indexer, so maybe e.g. a slice or integer
        # indexer. We dispatch to pyarrow.
        value = self._pa_array[item]
        if isinstance(value, pa.ChunkedArray):
            return type(self)(value)
        else:
            scalar = value.as_py()
            if scalar is None:
                return self._dtype.na_value
            else:
                return scalar

    def __iter__(self) -> Iterator[Any]:
        """
        Iterate over elements of the array.
        """
        na_value = self._dtype.na_value
        for value in self._pa_array:
            val = value.as_py()
            if val is None:
                yield na_value
            else:
                yield val

    def __arrow_array__(self, type=None):
        """Convert myself to a pyarrow ChunkedArray."""
        return self._pa_array

    def __array__(self, dtype: NpDtype | None = None) -> np.ndarray:
        """Correctly construct numpy arrays when passed to `np.asarray()`."""
        return self.to_numpy(dtype=dtype)

    def __invert__(self: ArrowExtensionArrayT) -> ArrowExtensionArrayT:
        return type(self)(pc.invert(self._pa_array))

    def __neg__(self: ArrowExtensionArrayT) -> ArrowExtensionArrayT:
        return type(self)(pc.negate_checked(self._pa_array))

    def __pos__(self: ArrowExtensionArrayT) -> ArrowExtensionArrayT:
        return type(self)(self._pa_array)

    def __abs__(self: ArrowExtensionArrayT) -> ArrowExtensionArrayT:
        return type(self)(pc.abs_checked(self._pa_array))

    # GH 42600: __getstate__/__setstate__ not necessary once
    # https://issues.apache.org/jira/browse/ARROW-10739 is addressed
    def __getstate__(self):
        state = self.__dict__.copy()
        state["_data"] = self._pa_array.combine_chunks()
        return state

    def __setstate__(self, state) -> None:
        state["_data"] = pa.chunked_array(state["_data"])
        self.__dict__.update(state)

    def _cmp_method(self, other, op):
        from pandas.arrays import BooleanArray

        pc_func = ARROW_CMP_FUNCS[op.__name__]
        if isinstance(other, ArrowExtensionArray):
            result = pc_func(self._pa_array, other._pa_array)
        elif isinstance(other, (np.ndarray, list)):
            result = pc_func(self._pa_array, other)
        elif is_scalar(other):
            try:
                result = pc_func(self._pa_array, pa.scalar(other))
            except (pa.lib.ArrowNotImplementedError, pa.lib.ArrowInvalid):
                mask = isna(self) | isna(other)
                valid = ~mask
                result = np.zeros(len(self), dtype="bool")
                result[valid] = op(np.array(self)[valid], other)
                return BooleanArray(result, mask)
        else:
            raise NotImplementedError(
                f"{op.__name__} not implemented for {type(other)}"
            )

        if result.null_count > 0:
            # GH50524: avoid conversion to object for better perf
            values = pc.fill_null(result, False).to_numpy()
            mask = result.is_null().to_numpy()
        else:
            values = result.to_numpy()
            mask = np.zeros(len(values), dtype=np.bool_)
        return BooleanArray(values, mask)

    def _evaluate_op_method(self, other, op, arrow_funcs):
        pc_func = arrow_funcs[op.__name__]
        if pc_func is NotImplemented:
            raise NotImplementedError(f"{op.__name__} not implemented.")
        if isinstance(other, ArrowExtensionArray):
            result = pc_func(self._pa_array, other._pa_array)
        elif isinstance(other, (np.ndarray, list)):
            result = pc_func(self._pa_array, pa.array(other, from_pandas=True))
        elif is_scalar(other):
            result = pc_func(self._pa_array, pa.scalar(other))
        else:
            raise NotImplementedError(
                f"{op.__name__} not implemented for {type(other)}"
            )
        return type(self)(result)

    def _logical_method(self, other, op):
        return self._evaluate_op_method(other, op, ARROW_LOGICAL_FUNCS)

    def _arith_method(self, other, op):
        return self._evaluate_op_method(other, op, ARROW_ARITHMETIC_FUNCS)

    def equals(self, other) -> bool:
        if not isinstance(other, ArrowExtensionArray):
            return False
        # I'm told that pyarrow makes __eq__ behave like pandas' equals;
        #  TODO: is this documented somewhere?
        return self._pa_array == other._pa_array

    @property
    def dtype(self) -> ArrowDtype:
        """
        An instance of 'ExtensionDtype'.
        """
        return self._dtype

    @property
    def nbytes(self) -> int:
        """
        The number of bytes needed to store this object in memory.
        """
        return self._pa_array.nbytes

    def __len__(self) -> int:
        """
        Length of this array.

        Returns
        -------
        length : int
        """
        return len(self._pa_array)

    @property
    def _hasna(self) -> bool:
        return self._pa_array.null_count > 0

    def isna(self) -> npt.NDArray[np.bool_]:
        """
        Boolean NumPy array indicating if each value is missing.

        This should return a 1-D array the same length as 'self'.
        """
        return self._pa_array.is_null().to_numpy()

    def argsort(
        self,
        *,
        ascending: bool = True,
        kind: SortKind = "quicksort",
        na_position: str = "last",
        **kwargs,
    ) -> np.ndarray:
        order = "ascending" if ascending else "descending"
        null_placement = {"last": "at_end", "first": "at_start"}.get(na_position, None)
        if null_placement is None or pa_version_under7p0:
            # Although pc.array_sort_indices exists in version 6
            # there's a bug that affects the pa.ChunkedArray backing
            # https://issues.apache.org/jira/browse/ARROW-12042
            fallback_performancewarning("7")
            return super().argsort(
                ascending=ascending, kind=kind, na_position=na_position
            )

        result = pc.array_sort_indices(
            self._pa_array, order=order, null_placement=null_placement
        )
        np_result = result.to_numpy()
        return np_result.astype(np.intp, copy=False)

    def _argmin_max(self, skipna: bool, method: str) -> int:
        if self._pa_array.length() in (0, self._pa_array.null_count) or (
            self._hasna and not skipna
        ):
            # For empty or all null, pyarrow returns -1 but pandas expects TypeError
            # For skipna=False and data w/ null, pandas expects NotImplementedError
            # let ExtensionArray.arg{max|min} raise
            return getattr(super(), f"arg{method}")(skipna=skipna)

        data = self._pa_array
        if pa.types.is_duration(data.type):
            data = data.cast(pa.int64())

        value = getattr(pc, method)(data, skip_nulls=skipna)
        return pc.index(data, value).as_py()

    def argmin(self, skipna: bool = True) -> int:
        return self._argmin_max(skipna, "min")

    def argmax(self, skipna: bool = True) -> int:
        return self._argmin_max(skipna, "max")

    def copy(self: ArrowExtensionArrayT) -> ArrowExtensionArrayT:
        """
        Return a shallow copy of the array.

        Underlying ChunkedArray is immutable, so a deep copy is unnecessary.

        Returns
        -------
        type(self)
        """
        return type(self)(self._pa_array)

    def dropna(self: ArrowExtensionArrayT) -> ArrowExtensionArrayT:
        """
        Return ArrowExtensionArray without NA values.

        Returns
        -------
        ArrowExtensionArray
        """
        return type(self)(pc.drop_null(self._pa_array))

    @doc(ExtensionArray.fillna)
    def fillna(
        self: ArrowExtensionArrayT,
        value: object | ArrayLike | None = None,
        method: FillnaOptions | None = None,
        limit: int | None = None,
    ) -> ArrowExtensionArrayT:

        value, method = validate_fillna_kwargs(value, method)

        if limit is not None:
            return super().fillna(value=value, method=method, limit=limit)

        if method is not None and pa_version_under7p0:
            # fill_null_{forward|backward} added in pyarrow 7.0
            fallback_performancewarning(version="7")
            return super().fillna(value=value, method=method, limit=limit)

        if is_array_like(value):
            value = cast(ArrayLike, value)
            if len(value) != len(self):
                raise ValueError(
                    f"Length of 'value' does not match. Got ({len(value)}) "
                    f" expected {len(self)}"
                )

        def convert_fill_value(value, pa_type, dtype):
            if value is None:
                return value
            if isinstance(value, (pa.Scalar, pa.Array, pa.ChunkedArray)):
                return value
            if is_array_like(value):
                pa_box = pa.array
            else:
                pa_box = pa.scalar
            try:
                value = pa_box(value, type=pa_type, from_pandas=True)
            except pa.ArrowTypeError as err:
                msg = f"Invalid value '{str(value)}' for dtype {dtype}"
                raise TypeError(msg) from err
            return value

        fill_value = convert_fill_value(value, self._pa_array.type, self.dtype)

        try:
            if method is None:
                return type(self)(pc.fill_null(self._pa_array, fill_value=fill_value))
            elif method == "pad":
                return type(self)(pc.fill_null_forward(self._pa_array))
            elif method == "backfill":
                return type(self)(pc.fill_null_backward(self._pa_array))
        except pa.ArrowNotImplementedError:
            # ArrowNotImplementedError: Function 'coalesce' has no kernel
            #   matching input types (duration[ns], duration[ns])
            # TODO: remove try/except wrapper if/when pyarrow implements
            #   a kernel for duration types.
            pass

        return super().fillna(value=value, method=method, limit=limit)

    def isin(self, values) -> npt.NDArray[np.bool_]:
        # short-circuit to return all False array.
        if not len(values):
            return np.zeros(len(self), dtype=bool)

        result = pc.is_in(self._pa_array, value_set=pa.array(values, from_pandas=True))
        # pyarrow 2.0.0 returned nulls, so we explicitly specify dtype to convert nulls
        # to False
        return np.array(result, dtype=np.bool_)

    def _values_for_factorize(self) -> tuple[np.ndarray, Any]:
        """
        Return an array and missing value suitable for factorization.

        Returns
        -------
        values : ndarray
        na_value : pd.NA

        Notes
        -----
        The values returned by this method are also used in
        :func:`pandas.util.hash_pandas_object`.
        """
        values = self._pa_array.to_numpy()
        return values, self.dtype.na_value

    @doc(ExtensionArray.factorize)
    def factorize(
        self,
        use_na_sentinel: bool = True,
    ) -> tuple[np.ndarray, ExtensionArray]:
        null_encoding = "mask" if use_na_sentinel else "encode"

        pa_type = self._pa_array.type
        if pa.types.is_duration(pa_type):
            # https://github.com/apache/arrow/issues/15226#issuecomment-1376578323
            data = self._pa_array.cast(pa.int64())
        else:
            data = self._pa_array

        encoded = data.dictionary_encode(null_encoding=null_encoding)
        if encoded.length() == 0:
            indices = np.array([], dtype=np.intp)
            uniques = type(self)(pa.chunked_array([], type=encoded.type.value_type))
        else:
            pa_indices = encoded.combine_chunks().indices
            if pa_indices.null_count > 0:
                pa_indices = pc.fill_null(pa_indices, -1)
            indices = pa_indices.to_numpy(zero_copy_only=False, writable=True).astype(
                np.intp, copy=False
            )
            uniques = type(self)(encoded.chunk(0).dictionary)

        if pa.types.is_duration(pa_type):
            uniques = cast(ArrowExtensionArray, uniques.astype(self.dtype))
        return indices, uniques

    def reshape(self, *args, **kwargs):
        raise NotImplementedError(
            f"{type(self)} does not support reshape "
            f"as backed by a 1D pyarrow.ChunkedArray."
        )

    def round(
        self: ArrowExtensionArrayT, decimals: int = 0, *args, **kwargs
    ) -> ArrowExtensionArrayT:
        """
        Round each value in the array a to the given number of decimals.

        Parameters
        ----------
        decimals : int, default 0
            Number of decimal places to round to. If decimals is negative,
            it specifies the number of positions to the left of the decimal point.
        *args, **kwargs
            Additional arguments and keywords have no effect.

        Returns
        -------
        ArrowExtensionArray
            Rounded values of the ArrowExtensionArray.

        See Also
        --------
        DataFrame.round : Round values of a DataFrame.
        Series.round : Round values of a Series.
        """
        return type(self)(pc.round(self._pa_array, ndigits=decimals))

    @doc(ExtensionArray.searchsorted)
    def searchsorted(
        self,
        value: NumpyValueArrayLike | ExtensionArray,
        side: Literal["left", "right"] = "left",
        sorter: NumpySorter = None,
    ) -> npt.NDArray[np.intp] | np.intp:
        if self._hasna:
            raise ValueError(
                "searchsorted requires array to be sorted, which is impossible "
                "with NAs present."
            )
        if isinstance(value, ExtensionArray):
            value = value.astype(object)
        # Base class searchsorted would cast to object, which is *much* slower.
        return self.to_numpy().searchsorted(value, side=side, sorter=sorter)

    def take(
        self,
        indices: TakeIndexer,
        allow_fill: bool = False,
        fill_value: Any = None,
    ) -> ArrowExtensionArray:
        """
        Take elements from an array.

        Parameters
        ----------
        indices : sequence of int or one-dimensional np.ndarray of int
            Indices to be taken.
        allow_fill : bool, default False
            How to handle negative values in `indices`.

            * False: negative values in `indices` indicate positional indices
              from the right (the default). This is similar to
              :func:`numpy.take`.

            * True: negative values in `indices` indicate
              missing values. These values are set to `fill_value`. Any other
              other negative values raise a ``ValueError``.

        fill_value : any, optional
            Fill value to use for NA-indices when `allow_fill` is True.
            This may be ``None``, in which case the default NA value for
            the type, ``self.dtype.na_value``, is used.

            For many ExtensionArrays, there will be two representations of
            `fill_value`: a user-facing "boxed" scalar, and a low-level
            physical NA value. `fill_value` should be the user-facing version,
            and the implementation should handle translating that to the
            physical version for processing the take if necessary.

        Returns
        -------
        ExtensionArray

        Raises
        ------
        IndexError
            When the indices are out of bounds for the array.
        ValueError
            When `indices` contains negative values other than ``-1``
            and `allow_fill` is True.

        See Also
        --------
        numpy.take
        api.extensions.take

        Notes
        -----
        ExtensionArray.take is called by ``Series.__getitem__``, ``.loc``,
        ``iloc``, when `indices` is a sequence of values. Additionally,
        it's called by :meth:`Series.reindex`, or any other method
        that causes realignment, with a `fill_value`.
        """
        # TODO: Remove once we got rid of the (indices < 0) check
        if not is_array_like(indices):
            indices_array = np.asanyarray(indices)
        else:
            # error: Incompatible types in assignment (expression has type
            # "Sequence[int]", variable has type "ndarray")
            indices_array = indices  # type: ignore[assignment]

        if len(self._pa_array) == 0 and (indices_array >= 0).any():
            raise IndexError("cannot do a non-empty take")
        if indices_array.size > 0 and indices_array.max() >= len(self._pa_array):
            raise IndexError("out of bounds value in 'indices'.")

        if allow_fill:
            fill_mask = indices_array < 0
            if fill_mask.any():
                validate_indices(indices_array, len(self._pa_array))
                # TODO(ARROW-9433): Treat negative indices as NULL
                indices_array = pa.array(indices_array, mask=fill_mask)
                result = self._pa_array.take(indices_array)
                if isna(fill_value):
                    return type(self)(result)
                # TODO: ArrowNotImplementedError: Function fill_null has no
                # kernel matching input types (array[string], scalar[string])
                result = type(self)(result)
                result[fill_mask] = fill_value
                return result
                # return type(self)(pc.fill_null(result, pa.scalar(fill_value)))
            else:
                # Nothing to fill
                return type(self)(self._pa_array.take(indices))
        else:  # allow_fill=False
            # TODO(ARROW-9432): Treat negative indices as indices from the right.
            if (indices_array < 0).any():
                # Don't modify in-place
                indices_array = np.copy(indices_array)
                indices_array[indices_array < 0] += len(self._pa_array)
            return type(self)(self._pa_array.take(indices_array))

    @doc(ExtensionArray.to_numpy)
    def to_numpy(
        self,
        dtype: npt.DTypeLike | None = None,
        copy: bool = False,
        na_value: object = lib.no_default,
    ) -> np.ndarray:
        if dtype is None and self._hasna:
            dtype = object
        if na_value is lib.no_default:
            na_value = self.dtype.na_value

<<<<<<< HEAD
        pa_type = self._pa_array.type
        if pa.types.is_timestamp(pa_type) or pa.types.is_duration(pa_type):
            result = np.array(list(self), dtype=dtype)
        elif is_object_dtype(dtype) and self._hasna:
            result = np.empty(len(self), dtype=object)
            mask = ~self.isna()
            result[mask] = np.asarray(self[mask]._pa_array)
=======
        pa_type = self._data.type
        if (
            is_object_dtype(dtype)
            or pa.types.is_timestamp(pa_type)
            or pa.types.is_duration(pa_type)
        ):
            result = np.array(list(self), dtype=dtype)
>>>>>>> 8661548d
        else:
            result = np.asarray(self._pa_array, dtype=dtype)
            if copy or self._hasna:
                result = result.copy()
        if self._hasna:
            result[self.isna()] = na_value
        return result

    def unique(self: ArrowExtensionArrayT) -> ArrowExtensionArrayT:
        """
        Compute the ArrowExtensionArray of unique values.

        Returns
        -------
        ArrowExtensionArray
        """
        pa_type = self._pa_array.type

        if pa.types.is_duration(pa_type):
            # https://github.com/apache/arrow/issues/15226#issuecomment-1376578323
            data = self._pa_array.cast(pa.int64())
        else:
            data = self._pa_array

        pa_result = pc.unique(data)

        if pa.types.is_duration(pa_type):
            pa_result = pa_result.cast(pa_type)

        return type(self)(pa_result)

    def value_counts(self, dropna: bool = True) -> Series:
        """
        Return a Series containing counts of each unique value.

        Parameters
        ----------
        dropna : bool, default True
            Don't include counts of missing values.

        Returns
        -------
        counts : Series

        See Also
        --------
        Series.value_counts
        """
        pa_type = self._pa_array.type
        if pa.types.is_duration(pa_type):
            # https://github.com/apache/arrow/issues/15226#issuecomment-1376578323
            data = self._pa_array.cast(pa.int64())
        else:
            data = self._pa_array

        from pandas import (
            Index,
            Series,
        )

        vc = data.value_counts()

        values = vc.field(0)
        counts = vc.field(1)
        if dropna and data.null_count > 0:
            mask = values.is_valid()
            values = values.filter(mask)
            counts = counts.filter(mask)

        if pa.types.is_duration(pa_type):
            values = values.cast(pa_type)

        # No missing values so we can adhere to the interface and return a numpy array.
        counts = np.array(counts)

        index = Index(type(self)(values))

        return Series(counts, index=index, name="count").astype("Int64")

    @classmethod
    def _concat_same_type(
        cls: type[ArrowExtensionArrayT], to_concat
    ) -> ArrowExtensionArrayT:
        """
        Concatenate multiple ArrowExtensionArrays.

        Parameters
        ----------
        to_concat : sequence of ArrowExtensionArrays

        Returns
        -------
        ArrowExtensionArray
        """
        chunks = [array for ea in to_concat for array in ea._pa_array.iterchunks()]
        arr = pa.chunked_array(chunks)
        return cls(arr)

    def _accumulate(
        self, name: str, *, skipna: bool = True, **kwargs
    ) -> ArrowExtensionArray | ExtensionArray:
        """
        Return an ExtensionArray performing an accumulation operation.

        The underlying data type might change.

        Parameters
        ----------
        name : str
            Name of the function, supported values are:
            - cummin
            - cummax
            - cumsum
            - cumprod
        skipna : bool, default True
            If True, skip NA values.
        **kwargs
            Additional keyword arguments passed to the accumulation function.
            Currently, there is no supported kwarg.

        Returns
        -------
        array

        Raises
        ------
        NotImplementedError : subclass does not define accumulations
        """
        pyarrow_name = {
            "cumsum": "cumulative_sum_checked",
        }.get(name, name)
        pyarrow_meth = getattr(pc, pyarrow_name, None)
        if pyarrow_meth is None:
            return super()._accumulate(name, skipna=skipna, **kwargs)

        data_to_accum = self._pa_array

        pa_dtype = data_to_accum.type
        if pa.types.is_duration(pa_dtype):
            data_to_accum = data_to_accum.cast(pa.int64())

        result = pyarrow_meth(data_to_accum, skip_nulls=skipna, **kwargs)

        if pa.types.is_duration(pa_dtype):
            result = result.cast(pa_dtype)

        return type(self)(result)

    def _reduce(self, name: str, *, skipna: bool = True, **kwargs):
        """
        Return a scalar result of performing the reduction operation.

        Parameters
        ----------
        name : str
            Name of the function, supported values are:
            { any, all, min, max, sum, mean, median, prod,
            std, var, sem, kurt, skew }.
        skipna : bool, default True
            If True, skip NaN values.
        **kwargs
            Additional keyword arguments passed to the reduction function.
            Currently, `ddof` is the only supported kwarg.

        Returns
        -------
        scalar

        Raises
        ------
        TypeError : subclass does not define reductions
        """
        pa_type = self._pa_array.type

        data_to_reduce = self._pa_array

        if name in ["any", "all"] and (
            pa.types.is_integer(pa_type)
            or pa.types.is_floating(pa_type)
            or pa.types.is_duration(pa_type)
        ):
            # pyarrow only supports any/all for boolean dtype, we allow
            #  for other dtypes, matching our non-pyarrow behavior

            if pa.types.is_duration(pa_type):
                data_to_cmp = self._pa_array.cast(pa.int64())
            else:
                data_to_cmp = self._pa_array

            not_eq = pc.not_equal(data_to_cmp, 0)
            data_to_reduce = not_eq

        elif name in ["min", "max", "sum"] and pa.types.is_duration(pa_type):
            data_to_reduce = self._pa_array.cast(pa.int64())

        elif name in ["median", "mean", "std", "sem"] and pa.types.is_temporal(pa_type):
            nbits = pa_type.bit_width
            if nbits == 32:
                data_to_reduce = self._pa_array.cast(pa.int32())
            else:
                data_to_reduce = self._pa_array.cast(pa.int64())

        if name == "sem":

            def pyarrow_meth(data, skip_nulls, **kwargs):
                numerator = pc.stddev(data, skip_nulls=skip_nulls, **kwargs)
                denominator = pc.sqrt_checked(pc.count(self._pa_array))
                return pc.divide_checked(numerator, denominator)

        else:
            pyarrow_name = {
                "median": "approximate_median",
                "prod": "product",
                "std": "stddev",
                "var": "variance",
            }.get(name, name)
            # error: Incompatible types in assignment
            # (expression has type "Optional[Any]", variable has type
            # "Callable[[Any, Any, KwArg(Any)], Any]")
            pyarrow_meth = getattr(pc, pyarrow_name, None)  # type: ignore[assignment]
            if pyarrow_meth is None:
                # Let ExtensionArray._reduce raise the TypeError
                return super()._reduce(name, skipna=skipna, **kwargs)

        try:
            result = pyarrow_meth(data_to_reduce, skip_nulls=skipna, **kwargs)
        except (AttributeError, NotImplementedError, TypeError) as err:
            msg = (
                f"'{type(self).__name__}' with dtype {self.dtype} "
                f"does not support reduction '{name}' with pyarrow "
                f"version {pa.__version__}. '{name}' may be supported by "
                f"upgrading pyarrow."
            )
            raise TypeError(msg) from err
        if pc.is_null(result).as_py():
            return self.dtype.na_value

        if name in ["min", "max", "sum"] and pa.types.is_duration(pa_type):
            result = result.cast(pa_type)
        if name in ["median", "mean"] and pa.types.is_temporal(pa_type):
            result = result.cast(pa_type)
        if name in ["std", "sem"] and pa.types.is_temporal(pa_type):
            result = result.cast(pa.int64())
            if pa.types.is_duration(pa_type):
                result = result.cast(pa_type)
            elif pa.types.is_time(pa_type):
                unit = get_unit_from_pa_dtype(pa_type)
                result = result.cast(pa.duration(unit))
            elif pa.types.is_date(pa_type):
                # go with closest available unit, i.e. "s"
                result = result.cast(pa.duration("s"))
            else:
                # i.e. timestamp
                result = result.cast(pa.duration(pa_type.unit))

        return result.as_py()

    def __setitem__(self, key, value) -> None:
        """Set one or more values inplace.

        Parameters
        ----------
        key : int, ndarray, or slice
            When called from, e.g. ``Series.__setitem__``, ``key`` will be
            one of

            * scalar int
            * ndarray of integers.
            * boolean ndarray
            * slice object

        value : ExtensionDtype.type, Sequence[ExtensionDtype.type], or object
            value or values to be set of ``key``.

        Returns
        -------
        None
        """
        # GH50085: unwrap 1D indexers
        if isinstance(key, tuple) and len(key) == 1:
            key = key[0]

        key = check_array_indexer(self, key)
        value = self._maybe_convert_setitem_value(value)

        if com.is_null_slice(key):
            # fast path (GH50248)
            data = self._if_else(True, value, self._pa_array)

        elif is_integer(key):
            # fast path
            key = cast(int, key)
            n = len(self)
            if key < 0:
                key += n
            if not 0 <= key < n:
                raise IndexError(
                    f"index {key} is out of bounds for axis 0 with size {n}"
                )
            if is_list_like(value):
                raise ValueError("Length of indexer and values mismatch")
            elif isinstance(value, pa.Scalar):
                value = value.as_py()
            chunks = [
                *self._pa_array[:key].chunks,
                pa.array([value], type=self._pa_array.type, from_pandas=True),
                *self._pa_array[key + 1 :].chunks,
            ]
            data = pa.chunked_array(chunks).combine_chunks()

        elif is_bool_dtype(key):
            key = np.asarray(key, dtype=np.bool_)
            data = self._replace_with_mask(self._pa_array, key, value)

        elif is_scalar(value) or isinstance(value, pa.Scalar):
            mask = np.zeros(len(self), dtype=np.bool_)
            mask[key] = True
            data = self._if_else(mask, value, self._pa_array)

        else:
            indices = np.arange(len(self))[key]
            if len(indices) != len(value):
                raise ValueError("Length of indexer and values mismatch")
            if len(indices) == 0:
                return
            argsort = np.argsort(indices)
            indices = indices[argsort]
            value = value.take(argsort)
            mask = np.zeros(len(self), dtype=np.bool_)
            mask[indices] = True
            data = self._replace_with_mask(self._pa_array, mask, value)

        if isinstance(data, pa.Array):
            data = pa.chunked_array([data])
        self._pa_array = data

    def _rank(
        self,
        *,
        axis: AxisInt = 0,
        method: str = "average",
        na_option: str = "keep",
        ascending: bool = True,
        pct: bool = False,
    ):
        """
        See Series.rank.__doc__.
        """
        if pa_version_under9p0 or axis != 0:
            ranked = super()._rank(
                axis=axis,
                method=method,
                na_option=na_option,
                ascending=ascending,
                pct=pct,
            )
            # keep dtypes consistent with the implementation below
            if method == "average" or pct:
                pa_type = pa.float64()
            else:
                pa_type = pa.uint64()
            result = pa.array(ranked, type=pa_type, from_pandas=True)
            return type(self)(result)

        data = self._pa_array.combine_chunks()
        sort_keys = "ascending" if ascending else "descending"
        null_placement = "at_start" if na_option == "top" else "at_end"
        tiebreaker = "min" if method == "average" else method

        result = pc.rank(
            data,
            sort_keys=sort_keys,
            null_placement=null_placement,
            tiebreaker=tiebreaker,
        )

        if na_option == "keep":
            mask = pc.is_null(self._pa_array)
            null = pa.scalar(None, type=result.type)
            result = pc.if_else(mask, null, result)

        if method == "average":
            result_max = pc.rank(
                data,
                sort_keys=sort_keys,
                null_placement=null_placement,
                tiebreaker="max",
            )
            result_max = result_max.cast(pa.float64())
            result_min = result.cast(pa.float64())
            result = pc.divide(pc.add(result_min, result_max), 2)

        if pct:
            if not pa.types.is_floating(result.type):
                result = result.cast(pa.float64())
            if method == "dense":
                divisor = pc.max(result)
            else:
                divisor = pc.count(result)
            result = pc.divide(result, divisor)

        return type(self)(result)

    def _quantile(
        self: ArrowExtensionArrayT, qs: npt.NDArray[np.float64], interpolation: str
    ) -> ArrowExtensionArrayT:
        """
        Compute the quantiles of self for each quantile in `qs`.

        Parameters
        ----------
        qs : np.ndarray[float64]
        interpolation: str

        Returns
        -------
        same type as self
        """
        pa_dtype = self._pa_array.type

        data = self._pa_array
        if pa.types.is_temporal(pa_dtype):
            # https://github.com/apache/arrow/issues/33769 in these cases
            #  we can cast to ints and back
            nbits = pa_dtype.bit_width
            if nbits == 32:
                data = data.cast(pa.int32())
            else:
                data = data.cast(pa.int64())

        result = pc.quantile(data, q=qs, interpolation=interpolation)

        if pa.types.is_temporal(pa_dtype):
            nbits = pa_dtype.bit_width
            if nbits == 32:
                result = result.cast(pa.int32())
            else:
                result = result.cast(pa.int64())
            result = result.cast(pa_dtype)

        return type(self)(result)

    def _mode(self: ArrowExtensionArrayT, dropna: bool = True) -> ArrowExtensionArrayT:
        """
        Returns the mode(s) of the ExtensionArray.

        Always returns `ExtensionArray` even if only one value.

        Parameters
        ----------
        dropna : bool, default True
            Don't consider counts of NA values.
            Not implemented by pyarrow.

        Returns
        -------
        same type as self
            Sorted, if possible.
        """
        pa_type = self._pa_array.type
        if pa.types.is_temporal(pa_type):
            nbits = pa_type.bit_width
            if nbits == 32:
                data = self._pa_array.cast(pa.int32())
            elif nbits == 64:
                data = self._pa_array.cast(pa.int64())
            else:
                raise NotImplementedError(pa_type)
        else:
            data = self._pa_array

        modes = pc.mode(data, pc.count_distinct(data).as_py())
        values = modes.field(0)
        counts = modes.field(1)
        # counts sorted descending i.e counts[0] = max
        mask = pc.equal(counts, counts[0])
        most_common = values.filter(mask)

        if pa.types.is_temporal(pa_type):
            most_common = most_common.cast(pa_type)

        return type(self)(most_common)

    def _maybe_convert_setitem_value(self, value):
        """Maybe convert value to be pyarrow compatible."""
        if value is None:
            return value
        if isinstance(value, (pa.Scalar, pa.Array, pa.ChunkedArray)):
            return value
        if is_list_like(value):
            pa_box = pa.array
        else:
            pa_box = pa.scalar
        try:
            value = pa_box(value, type=self._pa_array.type, from_pandas=True)
        except pa.ArrowTypeError as err:
            msg = f"Invalid value '{str(value)}' for dtype {self.dtype}"
            raise TypeError(msg) from err
        return value

    @classmethod
    def _if_else(
        cls,
        cond: npt.NDArray[np.bool_] | bool,
        left: ArrayLike | Scalar,
        right: ArrayLike | Scalar,
    ):
        """
        Choose values based on a condition.

        Analogous to pyarrow.compute.if_else, with logic
        to fallback to numpy for unsupported types.

        Parameters
        ----------
        cond : npt.NDArray[np.bool_] or bool
        left : ArrayLike | Scalar
        right : ArrayLike | Scalar

        Returns
        -------
        pa.Array
        """
        try:
            return pc.if_else(cond, left, right)
        except pa.ArrowNotImplementedError:
            pass

        def _to_numpy_and_type(value) -> tuple[np.ndarray, pa.DataType | None]:
            if isinstance(value, (pa.Array, pa.ChunkedArray)):
                pa_type = value.type
            elif isinstance(value, pa.Scalar):
                pa_type = value.type
                value = value.as_py()
            else:
                pa_type = None
            return np.array(value, dtype=object), pa_type

        left, left_type = _to_numpy_and_type(left)
        right, right_type = _to_numpy_and_type(right)
        pa_type = left_type or right_type
        result = np.where(cond, left, right)
        return pa.array(result, type=pa_type, from_pandas=True)

    @classmethod
    def _replace_with_mask(
        cls,
        values: pa.Array | pa.ChunkedArray,
        mask: npt.NDArray[np.bool_] | bool,
        replacements: ArrayLike | Scalar,
    ):
        """
        Replace items selected with a mask.

        Analogous to pyarrow.compute.replace_with_mask, with logic
        to fallback to numpy for unsupported types.

        Parameters
        ----------
        values : pa.Array or pa.ChunkedArray
        mask : npt.NDArray[np.bool_] or bool
        replacements : ArrayLike or Scalar
            Replacement value(s)

        Returns
        -------
        pa.Array or pa.ChunkedArray
        """
        if isinstance(replacements, pa.ChunkedArray):
            # replacements must be array or scalar, not ChunkedArray
            replacements = replacements.combine_chunks()
        if pa_version_under8p0:
            # pc.replace_with_mask seems to be a bit unreliable for versions < 8.0:
            #  version <= 7: segfaults with various types
            #  version <= 6: fails to replace nulls
            if isinstance(replacements, pa.Array):
                indices = np.full(len(values), None)
                indices[mask] = np.arange(len(replacements))
                indices = pa.array(indices, type=pa.int64())
                replacements = replacements.take(indices)
            return cls._if_else(mask, replacements, values)
        try:
            return pc.replace_with_mask(values, mask, replacements)
        except pa.ArrowNotImplementedError:
            pass
        if isinstance(replacements, pa.Array):
            replacements = np.array(replacements, dtype=object)
        elif isinstance(replacements, pa.Scalar):
            replacements = replacements.as_py()
        result = np.array(values, dtype=object)
        result[mask] = replacements
        return pa.array(result, type=values.type, from_pandas=True)

    @property
    def _dt_day(self):
        return type(self)(pc.day(self._pa_array))

    @property
    def _dt_day_of_week(self):
        return type(self)(pc.day_of_week(self._pa_array))

    _dt_dayofweek = _dt_day_of_week
    _dt_weekday = _dt_day_of_week

    @property
    def _dt_day_of_year(self):
        return type(self)(pc.day_of_year(self._pa_array))

    _dt_dayofyear = _dt_day_of_year

    @property
    def _dt_hour(self):
        return type(self)(pc.hour(self._pa_array))

    def _dt_isocalendar(self):
        return type(self)(pc.iso_calendar(self._pa_array))

    @property
    def _dt_is_leap_year(self):
        return type(self)(pc.is_leap_year(self._pa_array))

    @property
    def _dt_microsecond(self):
        return type(self)(pc.microsecond(self._pa_array))

    @property
    def _dt_minute(self):
        return type(self)(pc.minute(self._pa_array))

    @property
    def _dt_month(self):
        return type(self)(pc.month(self._pa_array))

    @property
    def _dt_nanosecond(self):
        return type(self)(pc.nanosecond(self._pa_array))

    @property
    def _dt_quarter(self):
        return type(self)(pc.quarter(self._pa_array))

    @property
    def _dt_second(self):
        return type(self)(pc.second(self._pa_array))

    @property
    def _dt_date(self):
        return type(self)(self._pa_array.cast(pa.date64()))

    @property
    def _dt_time(self):
        unit = (
            self.dtype.pyarrow_dtype.unit
            if self.dtype.pyarrow_dtype.unit in {"us", "ns"}
            else "ns"
        )
        return type(self)(self._pa_array.cast(pa.time64(unit)))

    @property
    def _dt_tz(self):
        return self.dtype.pyarrow_dtype.tz

    def _dt_strftime(self, format: str):
        return type(self)(pc.strftime(self._pa_array, format=format))

    def _round_temporally(
        self,
        method: Literal["ceil", "floor", "round"],
        freq,
        ambiguous: TimeAmbiguous = "raise",
        nonexistent: TimeNonexistent = "raise",
    ):
        if ambiguous != "raise":
            raise NotImplementedError("ambiguous is not supported.")
        if nonexistent != "raise":
            raise NotImplementedError("nonexistent is not supported.")
        offset = to_offset(freq)
        if offset is None:
            raise ValueError(f"Must specify a valid frequency: {freq}")
        pa_supported_unit = {
            "A": "year",
            "AS": "year",
            "Q": "quarter",
            "QS": "quarter",
            "M": "month",
            "MS": "month",
            "W": "week",
            "D": "day",
            "H": "hour",
            "T": "minute",
            "S": "second",
            "L": "millisecond",
            "U": "microsecond",
            "N": "nanosecond",
        }
        unit = pa_supported_unit.get(offset._prefix, None)
        if unit is None:
            raise ValueError(f"{freq=} is not supported")
        multiple = offset.n
        rounding_method = getattr(pc, f"{method}_temporal")
        return type(self)(rounding_method(self._pa_array, multiple=multiple, unit=unit))

    def _dt_ceil(
        self,
        freq,
        ambiguous: TimeAmbiguous = "raise",
        nonexistent: TimeNonexistent = "raise",
    ):
        return self._round_temporally("ceil", freq, ambiguous, nonexistent)

    def _dt_floor(
        self,
        freq,
        ambiguous: TimeAmbiguous = "raise",
        nonexistent: TimeNonexistent = "raise",
    ):
        return self._round_temporally("floor", freq, ambiguous, nonexistent)

    def _dt_round(
        self,
        freq,
        ambiguous: TimeAmbiguous = "raise",
        nonexistent: TimeNonexistent = "raise",
    ):
        return self._round_temporally("round", freq, ambiguous, nonexistent)

    def _dt_tz_localize(
        self,
        tz,
        ambiguous: TimeAmbiguous = "raise",
        nonexistent: TimeNonexistent = "raise",
    ):
        if ambiguous != "raise":
            raise NotImplementedError(f"{ambiguous=} is not supported")
        if nonexistent != "raise":
            raise NotImplementedError(f"{nonexistent=} is not supported")
        if tz is None:
            new_type = pa.timestamp(self.dtype.pyarrow_dtype.unit)
            return type(self)(self._pa_array.cast(new_type))
        pa_tz = str(tz)
        return type(self)(
            self._pa_array.cast(pa.timestamp(self.dtype.pyarrow_dtype.unit, pa_tz))
        )<|MERGE_RESOLUTION|>--- conflicted
+++ resolved
@@ -852,23 +852,13 @@
         if na_value is lib.no_default:
             na_value = self.dtype.na_value
 
-<<<<<<< HEAD
         pa_type = self._pa_array.type
-        if pa.types.is_timestamp(pa_type) or pa.types.is_duration(pa_type):
-            result = np.array(list(self), dtype=dtype)
-        elif is_object_dtype(dtype) and self._hasna:
-            result = np.empty(len(self), dtype=object)
-            mask = ~self.isna()
-            result[mask] = np.asarray(self[mask]._pa_array)
-=======
-        pa_type = self._data.type
         if (
             is_object_dtype(dtype)
             or pa.types.is_timestamp(pa_type)
             or pa.types.is_duration(pa_type)
         ):
             result = np.array(list(self), dtype=dtype)
->>>>>>> 8661548d
         else:
             result = np.asarray(self._pa_array, dtype=dtype)
             if copy or self._hasna:
