from __future__ import annotations

import functools
import operator
import re
import textwrap
from typing import (
    TYPE_CHECKING,
    Any,
    Literal,
    cast,
    overload,
)
import unicodedata

import numpy as np

from pandas._libs import lib
from pandas._libs.tslibs import (
    Timedelta,
    Timestamp,
    timezones,
)
from pandas.compat import (
    pa_version_under10p1,
    pa_version_under11p0,
    pa_version_under13p0,
)
from pandas.util._decorators import doc

from pandas.core.dtypes.cast import (
    can_hold_element,
    infer_dtype_from_scalar,
)
from pandas.core.dtypes.common import (
    CategoricalDtype,
    is_array_like,
    is_bool_dtype,
    is_float_dtype,
    is_integer,
    is_list_like,
    is_numeric_dtype,
    is_scalar,
)
from pandas.core.dtypes.dtypes import DatetimeTZDtype
from pandas.core.dtypes.missing import isna

from pandas.core import (
    algorithms as algos,
    missing,
    ops,
    roperator,
)
from pandas.core.algorithms import map_array
from pandas.core.arraylike import OpsMixin
from pandas.core.arrays._arrow_string_mixins import ArrowStringArrayMixin
from pandas.core.arrays._utils import to_numpy_dtype_inference
from pandas.core.arrays.base import (
    ExtensionArray,
    ExtensionArraySupportsAnyAll,
)
from pandas.core.arrays.masked import BaseMaskedArray
from pandas.core.arrays.string_ import StringDtype
import pandas.core.common as com
from pandas.core.indexers import (
    check_array_indexer,
    unpack_tuple_and_ellipses,
    validate_indices,
)
from pandas.core.strings.base import BaseStringArrayMethods

from pandas.io._util import _arrow_dtype_mapping
from pandas.tseries.frequencies import to_offset

if not pa_version_under10p1:
    import pyarrow as pa
    import pyarrow.compute as pc

    from pandas.core.dtypes.dtypes import ArrowDtype

    ARROW_CMP_FUNCS = {
        "eq": pc.equal,
        "ne": pc.not_equal,
        "lt": pc.less,
        "gt": pc.greater,
        "le": pc.less_equal,
        "ge": pc.greater_equal,
    }

    ARROW_LOGICAL_FUNCS = {
        "and_": pc.and_kleene,
        "rand_": lambda x, y: pc.and_kleene(y, x),
        "or_": pc.or_kleene,
        "ror_": lambda x, y: pc.or_kleene(y, x),
        "xor": pc.xor,
        "rxor": lambda x, y: pc.xor(y, x),
    }

    ARROW_BIT_WISE_FUNCS = {
        "and_": pc.bit_wise_and,
        "rand_": lambda x, y: pc.bit_wise_and(y, x),
        "or_": pc.bit_wise_or,
        "ror_": lambda x, y: pc.bit_wise_or(y, x),
        "xor": pc.bit_wise_xor,
        "rxor": lambda x, y: pc.bit_wise_xor(y, x),
    }

    def cast_for_truediv(
        arrow_array: pa.ChunkedArray, pa_object: pa.Array | pa.Scalar
    ) -> tuple[pa.ChunkedArray, pa.Array | pa.Scalar]:
        # Ensure int / int -> float mirroring Python/Numpy behavior
        # as pc.divide_checked(int, int) -> int
        if pa.types.is_integer(arrow_array.type) and pa.types.is_integer(
            pa_object.type
        ):
            # GH: 56645.
            # https://github.com/apache/arrow/issues/35563
            return pc.cast(arrow_array, pa.float64(), safe=False), pc.cast(
                pa_object, pa.float64(), safe=False
            )

        return arrow_array, pa_object

    def floordiv_compat(
        left: pa.ChunkedArray | pa.Array | pa.Scalar,
        right: pa.ChunkedArray | pa.Array | pa.Scalar,
    ) -> pa.ChunkedArray:
        # TODO: Replace with pyarrow floordiv kernel.
        # https://github.com/apache/arrow/issues/39386
        if pa.types.is_integer(left.type) and pa.types.is_integer(right.type):
            divided = pc.divide_checked(left, right)
            if pa.types.is_signed_integer(divided.type):
                # GH 56676
                has_remainder = pc.not_equal(pc.multiply(divided, right), left)
                has_one_negative_operand = pc.less(
                    pc.bit_wise_xor(left, right),
                    pa.scalar(0, type=divided.type),
                )
                result = pc.if_else(
                    pc.and_(
                        has_remainder,
                        has_one_negative_operand,
                    ),
                    # GH: 55561
                    pc.subtract(divided, pa.scalar(1, type=divided.type)),
                    divided,
                )
            else:
                result = divided
            result = result.cast(left.type)
        else:
            divided = pc.divide(left, right)
            result = pc.floor(divided)
        return result

    ARROW_ARITHMETIC_FUNCS = {
        "add": pc.add_checked,
        "radd": lambda x, y: pc.add_checked(y, x),
        "sub": pc.subtract_checked,
        "rsub": lambda x, y: pc.subtract_checked(y, x),
        "mul": pc.multiply_checked,
        "rmul": lambda x, y: pc.multiply_checked(y, x),
        "truediv": lambda x, y: pc.divide(*cast_for_truediv(x, y)),
        "rtruediv": lambda x, y: pc.divide(*cast_for_truediv(y, x)),
        "floordiv": lambda x, y: floordiv_compat(x, y),
        "rfloordiv": lambda x, y: floordiv_compat(y, x),
        "mod": NotImplemented,
        "rmod": NotImplemented,
        "divmod": NotImplemented,
        "rdivmod": NotImplemented,
        "pow": pc.power_checked,
        "rpow": lambda x, y: pc.power_checked(y, x),
    }

if TYPE_CHECKING:
    from collections.abc import (
        Callable,
        Sequence,
    )

    from pandas._libs.missing import NAType
    from pandas._typing import (
        ArrayLike,
        AxisInt,
        Dtype,
        FillnaOptions,
        InterpolateOptions,
        Iterator,
        NpDtype,
        NumpySorter,
        NumpyValueArrayLike,
        PositionalIndexer,
        Scalar,
        Self,
        SortKind,
        TakeIndexer,
        TimeAmbiguous,
        TimeNonexistent,
        npt,
    )

    from pandas.core.dtypes.dtypes import ExtensionDtype

    from pandas import Series
    from pandas.core.arrays.datetimes import DatetimeArray
    from pandas.core.arrays.timedeltas import TimedeltaArray


def get_unit_from_pa_dtype(pa_dtype) -> str:
    # https://github.com/pandas-dev/pandas/pull/50998#discussion_r1100344804
    if pa_version_under11p0:
        unit = str(pa_dtype).split("[", 1)[-1][:-1]
        if unit not in ["s", "ms", "us", "ns"]:
            raise ValueError(pa_dtype)
        return unit
    return pa_dtype.unit


def to_pyarrow_type(
    dtype: ArrowDtype | pa.DataType | Dtype | None,
) -> pa.DataType | None:
    """
    Convert dtype to a pyarrow type instance.
    """
    if isinstance(dtype, ArrowDtype):
        return dtype.pyarrow_dtype
    elif isinstance(dtype, pa.DataType):
        return dtype
    elif isinstance(dtype, DatetimeTZDtype):
        return pa.timestamp(dtype.unit, dtype.tz)
    elif dtype:
        try:
            # Accepts python types too
            # Doesn't handle all numpy types
            return pa.from_numpy_dtype(dtype)
        except pa.ArrowNotImplementedError:
            pass
    return None


class ArrowExtensionArray(
    OpsMixin,
    ExtensionArraySupportsAnyAll,
    ArrowStringArrayMixin,
    BaseStringArrayMethods,
):
    """
    Pandas ExtensionArray backed by a PyArrow ChunkedArray.

    .. warning::

       ArrowExtensionArray is considered experimental. The implementation and
       parts of the API may change without warning.

    Parameters
    ----------
    values : pyarrow.Array or pyarrow.ChunkedArray

    Attributes
    ----------
    None

    Methods
    -------
    None

    Returns
    -------
    ArrowExtensionArray

    Notes
    -----
    Most methods are implemented using `pyarrow compute functions. <https://arrow.apache.org/docs/python/api/compute.html>`__
    Some methods may either raise an exception or raise a ``PerformanceWarning`` if an
    associated compute function is not available based on the installed version of PyArrow.

    Please install the latest version of PyArrow to enable the best functionality and avoid
    potential bugs in prior versions of PyArrow.

    Examples
    --------
    Create an ArrowExtensionArray with :func:`pandas.array`:

    >>> pd.array([1, 1, None], dtype="int64[pyarrow]")
    <ArrowExtensionArray>
    [1, 1, <NA>]
    Length: 3, dtype: int64[pyarrow]
    """  # noqa: E501 (http link too long)

    _pa_array: pa.ChunkedArray
    _dtype: ArrowDtype

    def __init__(self, values: pa.Array | pa.ChunkedArray) -> None:
        if pa_version_under10p1:
            msg = "pyarrow>=10.0.1 is required for PyArrow backed ArrowExtensionArray."
            raise ImportError(msg)
        if isinstance(values, pa.Array):
            self._pa_array = pa.chunked_array([values])
        elif isinstance(values, pa.ChunkedArray):
            self._pa_array = values
        else:
            raise ValueError(
                f"Unsupported type '{type(values)}' for ArrowExtensionArray"
            )
        self._dtype = ArrowDtype(self._pa_array.type)

    @classmethod
    def _from_sequence(
        cls, scalars, *, dtype: Dtype | None = None, copy: bool = False
    ) -> Self:
        """
        Construct a new ExtensionArray from a sequence of scalars.
        """
        pa_type = to_pyarrow_type(dtype)
        pa_array = cls._box_pa_array(scalars, pa_type=pa_type, copy=copy)
        arr = cls(pa_array)
        return arr

    @classmethod
    def _from_sequence_of_strings(
        cls, strings, *, dtype: ExtensionDtype, copy: bool = False
    ) -> Self:
        """
        Construct a new ExtensionArray from a sequence of strings.
        """
        pa_type = to_pyarrow_type(dtype)
        if (
            pa_type is None
            or pa.types.is_binary(pa_type)
            or pa.types.is_string(pa_type)
            or pa.types.is_large_string(pa_type)
        ):
            # pa_type is None: Let pa.array infer
            # pa_type is string/binary: scalars already correct type
            scalars = strings
        elif pa.types.is_timestamp(pa_type):
            from pandas.core.tools.datetimes import to_datetime

            scalars = to_datetime(strings, errors="raise")
        elif pa.types.is_date(pa_type):
            from pandas.core.tools.datetimes import to_datetime

            scalars = to_datetime(strings, errors="raise").date
        elif pa.types.is_duration(pa_type):
            from pandas.core.tools.timedeltas import to_timedelta

            scalars = to_timedelta(strings, errors="raise")
            if pa_type.unit != "ns":
                # GH51175: test_from_sequence_of_strings_pa_array
                # attempt to parse as int64 reflecting pyarrow's
                # duration to string casting behavior
                mask = isna(scalars)
                if not isinstance(strings, (pa.Array, pa.ChunkedArray)):
                    strings = pa.array(strings, type=pa.string(), from_pandas=True)
                strings = pc.if_else(mask, None, strings)
                try:
                    scalars = strings.cast(pa.int64())
                except pa.ArrowInvalid:
                    pass
        elif pa.types.is_time(pa_type):
            from pandas.core.tools.times import to_time

            # "coerce" to allow "null times" (None) to not raise
            scalars = to_time(strings, errors="coerce")
        elif pa.types.is_boolean(pa_type):
            # pyarrow string->bool casting is case-insensitive:
            #   "true" or "1" -> True
            #   "false" or "0" -> False
            # Note: BooleanArray was previously used to parse these strings
            #   and allows "1.0" and "0.0". Pyarrow casting does not support
            #   this, but we allow it here.
            if isinstance(strings, (pa.Array, pa.ChunkedArray)):
                scalars = strings
            else:
                scalars = pa.array(strings, type=pa.string(), from_pandas=True)
            scalars = pc.if_else(pc.equal(scalars, "1.0"), "1", scalars)
            scalars = pc.if_else(pc.equal(scalars, "0.0"), "0", scalars)
            scalars = scalars.cast(pa.bool_())
        elif (
            pa.types.is_integer(pa_type)
            or pa.types.is_floating(pa_type)
            or pa.types.is_decimal(pa_type)
        ):
            from pandas.core.tools.numeric import to_numeric

            scalars = to_numeric(strings, errors="raise")
        else:
            raise NotImplementedError(
                f"Converting strings to {pa_type} is not implemented."
            )
        return cls._from_sequence(scalars, dtype=pa_type, copy=copy)

    @classmethod
    def _box_pa(
        cls, value, pa_type: pa.DataType | None = None
    ) -> pa.Array | pa.ChunkedArray | pa.Scalar:
        """
        Box value into a pyarrow Array, ChunkedArray or Scalar.

        Parameters
        ----------
        value : any
        pa_type : pa.DataType | None

        Returns
        -------
        pa.Array or pa.ChunkedArray or pa.Scalar
        """
        if isinstance(value, pa.Scalar) or not is_list_like(value):
            return cls._box_pa_scalar(value, pa_type)
        return cls._box_pa_array(value, pa_type)

    @classmethod
    def _box_pa_scalar(cls, value, pa_type: pa.DataType | None = None) -> pa.Scalar:
        """
        Box value into a pyarrow Scalar.

        Parameters
        ----------
        value : any
        pa_type : pa.DataType | None

        Returns
        -------
        pa.Scalar
        """
        if isinstance(value, pa.Scalar):
            pa_scalar = value
        elif isna(value):
            pa_scalar = pa.scalar(None, type=pa_type)
        else:
            # Workaround https://github.com/apache/arrow/issues/37291
            if isinstance(value, Timedelta):
                if pa_type is None:
                    pa_type = pa.duration(value.unit)
                elif value.unit != pa_type.unit:
                    value = value.as_unit(pa_type.unit)
                value = value._value
            elif isinstance(value, Timestamp):
                if pa_type is None:
                    pa_type = pa.timestamp(value.unit, tz=value.tz)
                elif value.unit != pa_type.unit:
                    value = value.as_unit(pa_type.unit)
                value = value._value

            pa_scalar = pa.scalar(value, type=pa_type, from_pandas=True)

        if pa_type is not None and pa_scalar.type != pa_type:
            pa_scalar = pa_scalar.cast(pa_type)

        return pa_scalar

    @classmethod
    def _box_pa_array(
        cls, value, pa_type: pa.DataType | None = None, copy: bool = False
    ) -> pa.Array | pa.ChunkedArray:
        """
        Box value into a pyarrow Array or ChunkedArray.

        Parameters
        ----------
        value : Sequence
        pa_type : pa.DataType | None

        Returns
        -------
        pa.Array or pa.ChunkedArray
        """
        if isinstance(value, cls):
            pa_array = value._pa_array
        elif isinstance(value, (pa.Array, pa.ChunkedArray)):
            pa_array = value
        elif isinstance(value, BaseMaskedArray):
            # GH 52625
            if copy:
                value = value.copy()
            pa_array = value.__arrow_array__()
        else:
            if (
                isinstance(value, np.ndarray)
                and pa_type is not None
                and (
                    pa.types.is_large_binary(pa_type)
                    or pa.types.is_large_string(pa_type)
                )
            ):
                # See https://github.com/apache/arrow/issues/35289
                value = value.tolist()
            elif copy and is_array_like(value):
                # pa array should not get updated when numpy array is updated
                value = value.copy()

            if (
                pa_type is not None
                and pa.types.is_duration(pa_type)
                and (not isinstance(value, np.ndarray) or value.dtype.kind not in "mi")
            ):
                # Workaround https://github.com/apache/arrow/issues/37291
                from pandas.core.tools.timedeltas import to_timedelta

                value = to_timedelta(value, unit=pa_type.unit).as_unit(pa_type.unit)
                value = value.to_numpy()

            try:
                pa_array = pa.array(value, type=pa_type, from_pandas=True)
            except (pa.ArrowInvalid, pa.ArrowTypeError):
                # GH50430: let pyarrow infer type, then cast
                pa_array = pa.array(value, from_pandas=True)

            if pa_type is None and pa.types.is_duration(pa_array.type):
                # Workaround https://github.com/apache/arrow/issues/37291
                from pandas.core.tools.timedeltas import to_timedelta

                value = to_timedelta(value)
                value = value.to_numpy()
                pa_array = pa.array(value, type=pa_type, from_pandas=True)

            if pa.types.is_duration(pa_array.type) and pa_array.null_count > 0:
                # GH52843: upstream bug for duration types when originally
                # constructed with data containing numpy NaT.
                # https://github.com/apache/arrow/issues/35088
                arr = cls(pa_array)
                arr = arr.fillna(arr.dtype.na_value)
                pa_array = arr._pa_array

        if pa_type is not None and pa_array.type != pa_type:
            if pa.types.is_dictionary(pa_type):
                pa_array = pa_array.dictionary_encode()
                if pa_array.type != pa_type:
                    pa_array = pa_array.cast(pa_type)
            else:
                try:
                    pa_array = pa_array.cast(pa_type)
                except (pa.ArrowNotImplementedError, pa.ArrowTypeError):
                    if pa.types.is_string(pa_array.type) or pa.types.is_large_string(
                        pa_array.type
                    ):
                        # TODO: Move logic in _from_sequence_of_strings into
                        # _box_pa_array
                        dtype = ArrowDtype(pa_type)
                        return cls._from_sequence_of_strings(
                            value, dtype=dtype
                        )._pa_array
                    else:
                        raise

        return pa_array

    def __getitem__(self, item: PositionalIndexer):
        """Select a subset of self.

        Parameters
        ----------
        item : int, slice, or ndarray
            * int: The position in 'self' to get.
            * slice: A slice object, where 'start', 'stop', and 'step' are
              integers or None
            * ndarray: A 1-d boolean NumPy ndarray the same length as 'self'

        Returns
        -------
        item : scalar or ExtensionArray

        Notes
        -----
        For scalar ``item``, return a scalar value suitable for the array's
        type. This should be an instance of ``self.dtype.type``.
        For slice ``key``, return an instance of ``ExtensionArray``, even
        if the slice is length 0 or 1.
        For a boolean mask, return an instance of ``ExtensionArray``, filtered
        to the values where ``item`` is True.
        """
        item = check_array_indexer(self, item)

        if isinstance(item, np.ndarray):
            if not len(item):
                # Removable once we migrate StringDtype[pyarrow] to ArrowDtype[string]
                if (
                    isinstance(self._dtype, StringDtype)
                    and self._dtype.storage == "pyarrow"
                ):
                    # TODO(infer_string) should this be large_string?
                    pa_dtype = pa.string()
                else:
                    pa_dtype = self._dtype.pyarrow_dtype
                return type(self)(pa.chunked_array([], type=pa_dtype))
            elif item.dtype.kind in "iu":
                return self.take(item)
            elif item.dtype.kind == "b":
                return type(self)(self._pa_array.filter(item))
            else:
                raise IndexError(
                    "Only integers, slices and integer or "
                    "boolean arrays are valid indices."
                )
        elif isinstance(item, tuple):
            item = unpack_tuple_and_ellipses(item)

        if item is Ellipsis:
            # TODO: should be handled by pyarrow?
            item = slice(None)

        if is_scalar(item) and not is_integer(item):
            # e.g. "foo" or 2.5
            # exception message copied from numpy
            raise IndexError(
                r"only integers, slices (`:`), ellipsis (`...`), numpy.newaxis "
                r"(`None`) and integer or boolean arrays are valid indices"
            )
        # We are not an array indexer, so maybe e.g. a slice or integer
        # indexer. We dispatch to pyarrow.
        if isinstance(item, slice):
            # Arrow bug https://github.com/apache/arrow/issues/38768
            if item.start == item.stop:
                pass
            elif (
                item.stop is not None
                and item.stop < -len(self)
                and item.step is not None
                and item.step < 0
            ):
                item = slice(item.start, None, item.step)

        value = self._pa_array[item]
        if isinstance(value, pa.ChunkedArray):
            return type(self)(value)
        else:
            pa_type = self._pa_array.type
            scalar = value.as_py()
            if scalar is None:
                return self._dtype.na_value
            elif pa.types.is_timestamp(pa_type) and pa_type.unit != "ns":
                # GH 53326
                return Timestamp(scalar).as_unit(pa_type.unit)
            elif pa.types.is_duration(pa_type) and pa_type.unit != "ns":
                # GH 53326
                return Timedelta(scalar).as_unit(pa_type.unit)
            else:
                return scalar

    def __iter__(self) -> Iterator[Any]:
        """
        Iterate over elements of the array.
        """
        na_value = self._dtype.na_value
        # GH 53326
        pa_type = self._pa_array.type
        box_timestamp = pa.types.is_timestamp(pa_type) and pa_type.unit != "ns"
        box_timedelta = pa.types.is_duration(pa_type) and pa_type.unit != "ns"
        for value in self._pa_array:
            val = value.as_py()
            if val is None:
                yield na_value
            elif box_timestamp:
                yield Timestamp(val).as_unit(pa_type.unit)
            elif box_timedelta:
                yield Timedelta(val).as_unit(pa_type.unit)
            else:
                yield val

    def __arrow_array__(self, type=None):
        """Convert myself to a pyarrow ChunkedArray."""
        return self._pa_array

    def __array__(
        self, dtype: NpDtype | None = None, copy: bool | None = None
    ) -> np.ndarray:
        """Correctly construct numpy arrays when passed to `np.asarray()`."""
        return self.to_numpy(dtype=dtype)

    def __invert__(self) -> Self:
        # This is a bit wise op for integer types
        if pa.types.is_integer(self._pa_array.type):
            return type(self)(pc.bit_wise_not(self._pa_array))
        elif pa.types.is_string(self._pa_array.type) or pa.types.is_large_string(
            self._pa_array.type
        ):
            # Raise TypeError instead of pa.ArrowNotImplementedError
            raise TypeError("__invert__ is not supported for string dtypes")
        else:
            return type(self)(pc.invert(self._pa_array))

    def __neg__(self) -> Self:
        try:
            return type(self)(pc.negate_checked(self._pa_array))
        except pa.ArrowNotImplementedError as err:
            raise TypeError(
                f"unary '-' not supported for dtype '{self.dtype}'"
            ) from err

    def __pos__(self) -> Self:
        return type(self)(self._pa_array)

    def __abs__(self) -> Self:
        return type(self)(pc.abs_checked(self._pa_array))

    # GH 42600: __getstate__/__setstate__ not necessary once
    # https://issues.apache.org/jira/browse/ARROW-10739 is addressed
    def __getstate__(self):
        state = self.__dict__.copy()
        state["_pa_array"] = self._pa_array.combine_chunks()
        return state

    def __setstate__(self, state) -> None:
        if "_data" in state:
            data = state.pop("_data")
        else:
            data = state["_pa_array"]
        state["_pa_array"] = pa.chunked_array(data)
        self.__dict__.update(state)

    def _cmp_method(self, other, op) -> ArrowExtensionArray:
        pc_func = ARROW_CMP_FUNCS[op.__name__]
        if isinstance(
            other, (ArrowExtensionArray, np.ndarray, list, BaseMaskedArray)
        ) or isinstance(getattr(other, "dtype", None), CategoricalDtype):
            try:
                result = pc_func(self._pa_array, self._box_pa(other))
            except pa.ArrowNotImplementedError:
                # TODO: could this be wrong if other is object dtype?
                #  in which case we need to operate pointwise?
                result = ops.invalid_comparison(self, other, op)
                result = pa.array(result, type=pa.bool_())
        elif is_scalar(other):
            try:
                result = pc_func(self._pa_array, self._box_pa(other))
            except (pa.lib.ArrowNotImplementedError, pa.lib.ArrowInvalid):
                mask = isna(self) | isna(other)
                valid = ~mask
                result = np.zeros(len(self), dtype="bool")
                np_array = np.array(self)
                try:
                    result[valid] = op(np_array[valid], other)
                except TypeError:
                    result = ops.invalid_comparison(np_array, other, op)
                result = pa.array(result, type=pa.bool_())
                result = pc.if_else(valid, result, None)
        else:
            raise NotImplementedError(
                f"{op.__name__} not implemented for {type(other)}"
            )
        return ArrowExtensionArray(result)

    def _op_method_error_message(self, other, op) -> str:
        if hasattr(other, "dtype"):
            other_type = f"dtype '{other.dtype}'"
        else:
            other_type = f"object of type {type(other)}"
        return (
            f"operation '{op.__name__}' not supported for "
            f"dtype '{self.dtype}' with {other_type}"
        )

    def _evaluate_op_method(self, other, op, arrow_funcs) -> Self:
        pa_type = self._pa_array.type
        other_original = other
        other = self._box_pa(other)

        if (
            pa.types.is_string(pa_type)
            or pa.types.is_large_string(pa_type)
            or pa.types.is_binary(pa_type)
        ):
            if op in [operator.add, roperator.radd]:
                sep = pa.scalar("", type=pa_type)
                try:
                    if op is operator.add:
                        result = pc.binary_join_element_wise(self._pa_array, other, sep)
                    elif op is roperator.radd:
                        result = pc.binary_join_element_wise(other, self._pa_array, sep)
                except pa.ArrowNotImplementedError as err:
                    raise TypeError(
                        self._op_method_error_message(other_original, op)
                    ) from err
                return type(self)(result)
            elif op in [operator.mul, roperator.rmul]:
                binary = self._pa_array
                integral = other
                if not pa.types.is_integer(integral.type):
                    raise TypeError("Can only string multiply by an integer.")
                pa_integral = pc.if_else(pc.less(integral, 0), 0, integral)
                result = pc.binary_repeat(binary, pa_integral)
                return type(self)(result)
        elif (
            pa.types.is_string(other.type)
            or pa.types.is_binary(other.type)
            or pa.types.is_large_string(other.type)
        ) and op in [operator.mul, roperator.rmul]:
            binary = other
            integral = self._pa_array
            if not pa.types.is_integer(integral.type):
                raise TypeError("Can only string multiply by an integer.")
            pa_integral = pc.if_else(pc.less(integral, 0), 0, integral)
            result = pc.binary_repeat(binary, pa_integral)
            return type(self)(result)
        if (
            isinstance(other, pa.Scalar)
            and pc.is_null(other).as_py()
            and op.__name__ in ARROW_LOGICAL_FUNCS
        ):
            # pyarrow kleene ops require null to be typed
            other = other.cast(pa_type)

        pc_func = arrow_funcs[op.__name__]
        if pc_func is NotImplemented:
            if pa.types.is_string(pa_type) or pa.types.is_large_string(pa_type):
                raise TypeError(self._op_method_error_message(other_original, op))
            raise NotImplementedError(f"{op.__name__} not implemented.")

        try:
            result = pc_func(self._pa_array, other)
        except pa.ArrowNotImplementedError as err:
            raise TypeError(self._op_method_error_message(other_original, op)) from err
        return type(self)(result)

    def _logical_method(self, other, op) -> Self:
        # For integer types `^`, `|`, `&` are bitwise operators and return
        # integer types. Otherwise these are boolean ops.
        if pa.types.is_integer(self._pa_array.type):
            return self._evaluate_op_method(other, op, ARROW_BIT_WISE_FUNCS)
        else:
            return self._evaluate_op_method(other, op, ARROW_LOGICAL_FUNCS)

    def _arith_method(self, other, op) -> Self:
        return self._evaluate_op_method(other, op, ARROW_ARITHMETIC_FUNCS)

    def equals(self, other) -> bool:
        if not isinstance(other, ArrowExtensionArray):
            return False
        # I'm told that pyarrow makes __eq__ behave like pandas' equals;
        #  TODO: is this documented somewhere?
        return self._pa_array == other._pa_array

    @property
    def dtype(self) -> ArrowDtype:
        """
        An instance of 'ExtensionDtype'.
        """
        return self._dtype

    @property
    def nbytes(self) -> int:
        """
        The number of bytes needed to store this object in memory.
        """
        return self._pa_array.nbytes

    def __len__(self) -> int:
        """
        Length of this array.

        Returns
        -------
        length : int
        """
        return len(self._pa_array)

    def __contains__(self, key) -> bool:
        # https://github.com/pandas-dev/pandas/pull/51307#issuecomment-1426372604
        if isna(key) and key is not self.dtype.na_value:
            if self.dtype.kind == "f" and lib.is_float(key):
                return pc.any(pc.is_nan(self._pa_array)).as_py()

            # e.g. date or timestamp types we do not allow None here to match pd.NA
            return False
            # TODO: maybe complex? object?

        return bool(super().__contains__(key))

    @property
    def _hasna(self) -> bool:
        return self._pa_array.null_count > 0

    def isna(self) -> npt.NDArray[np.bool_]:
        """
        Boolean NumPy array indicating if each value is missing.

        This should return a 1-D array the same length as 'self'.
        """
        # GH51630: fast paths
        null_count = self._pa_array.null_count
        if null_count == 0:
            return np.zeros(len(self), dtype=np.bool_)
        elif null_count == len(self):
            return np.ones(len(self), dtype=np.bool_)

        return self._pa_array.is_null().to_numpy()

    @overload
    def any(self, *, skipna: Literal[True] = ..., **kwargs) -> bool: ...

    @overload
    def any(self, *, skipna: bool, **kwargs) -> bool | NAType: ...

    def any(self, *, skipna: bool = True, **kwargs) -> bool | NAType:
        """
        Return whether any element is truthy.

        Returns False unless there is at least one element that is truthy.
        By default, NAs are skipped. If ``skipna=False`` is specified and
        missing values are present, similar :ref:`Kleene logic <boolean.kleene>`
        is used as for logical operations.

        Parameters
        ----------
        skipna : bool, default True
            Exclude NA values. If the entire array is NA and `skipna` is
            True, then the result will be False, as for an empty array.
            If `skipna` is False, the result will still be True if there is
            at least one element that is truthy, otherwise NA will be returned
            if there are NA's present.

        Returns
        -------
        bool or :attr:`pandas.NA`

        See Also
        --------
        ArrowExtensionArray.all : Return whether all elements are truthy.

        Examples
        --------
        The result indicates whether any element is truthy (and by default
        skips NAs):

        >>> pd.array([True, False, True], dtype="boolean[pyarrow]").any()
        True
        >>> pd.array([True, False, pd.NA], dtype="boolean[pyarrow]").any()
        True
        >>> pd.array([False, False, pd.NA], dtype="boolean[pyarrow]").any()
        False
        >>> pd.array([], dtype="boolean[pyarrow]").any()
        False
        >>> pd.array([pd.NA], dtype="boolean[pyarrow]").any()
        False
        >>> pd.array([pd.NA], dtype="float64[pyarrow]").any()
        False

        With ``skipna=False``, the result can be NA if this is logically
        required (whether ``pd.NA`` is True or False influences the result):

        >>> pd.array([True, False, pd.NA], dtype="boolean[pyarrow]").any(skipna=False)
        True
        >>> pd.array([1, 0, pd.NA], dtype="boolean[pyarrow]").any(skipna=False)
        True
        >>> pd.array([False, False, pd.NA], dtype="boolean[pyarrow]").any(skipna=False)
        <NA>
        >>> pd.array([0, 0, pd.NA], dtype="boolean[pyarrow]").any(skipna=False)
        <NA>
        """
        return self._reduce("any", skipna=skipna, **kwargs)

    @overload
    def all(self, *, skipna: Literal[True] = ..., **kwargs) -> bool: ...

    @overload
    def all(self, *, skipna: bool, **kwargs) -> bool | NAType: ...

    def all(self, *, skipna: bool = True, **kwargs) -> bool | NAType:
        """
        Return whether all elements are truthy.

        Returns True unless there is at least one element that is falsey.
        By default, NAs are skipped. If ``skipna=False`` is specified and
        missing values are present, similar :ref:`Kleene logic <boolean.kleene>`
        is used as for logical operations.

        Parameters
        ----------
        skipna : bool, default True
            Exclude NA values. If the entire array is NA and `skipna` is
            True, then the result will be True, as for an empty array.
            If `skipna` is False, the result will still be False if there is
            at least one element that is falsey, otherwise NA will be returned
            if there are NA's present.

        Returns
        -------
        bool or :attr:`pandas.NA`

        See Also
        --------
        ArrowExtensionArray.any : Return whether any element is truthy.

        Examples
        --------
        The result indicates whether all elements are truthy (and by default
        skips NAs):

        >>> pd.array([True, True, pd.NA], dtype="boolean[pyarrow]").all()
        True
        >>> pd.array([1, 1, pd.NA], dtype="boolean[pyarrow]").all()
        True
        >>> pd.array([True, False, pd.NA], dtype="boolean[pyarrow]").all()
        False
        >>> pd.array([], dtype="boolean[pyarrow]").all()
        True
        >>> pd.array([pd.NA], dtype="boolean[pyarrow]").all()
        True
        >>> pd.array([pd.NA], dtype="float64[pyarrow]").all()
        True

        With ``skipna=False``, the result can be NA if this is logically
        required (whether ``pd.NA`` is True or False influences the result):

        >>> pd.array([True, True, pd.NA], dtype="boolean[pyarrow]").all(skipna=False)
        <NA>
        >>> pd.array([1, 1, pd.NA], dtype="boolean[pyarrow]").all(skipna=False)
        <NA>
        >>> pd.array([True, False, pd.NA], dtype="boolean[pyarrow]").all(skipna=False)
        False
        >>> pd.array([1, 0, pd.NA], dtype="boolean[pyarrow]").all(skipna=False)
        False
        """
        return self._reduce("all", skipna=skipna, **kwargs)

    def argsort(
        self,
        *,
        ascending: bool = True,
        kind: SortKind = "quicksort",
        na_position: str = "last",
        **kwargs,
    ) -> np.ndarray:
        order = "ascending" if ascending else "descending"
        null_placement = {"last": "at_end", "first": "at_start"}.get(na_position, None)
        if null_placement is None:
            raise ValueError(f"invalid na_position: {na_position}")

        result = pc.array_sort_indices(
            self._pa_array, order=order, null_placement=null_placement
        )
        np_result = result.to_numpy()
        return np_result.astype(np.intp, copy=False)

    def _argmin_max(self, skipna: bool, method: str) -> int:
        if self._pa_array.length() in (0, self._pa_array.null_count) or (
            self._hasna and not skipna
        ):
            # For empty or all null, pyarrow returns -1 but pandas expects TypeError
            # For skipna=False and data w/ null, pandas expects NotImplementedError
            # let ExtensionArray.arg{max|min} raise
            return getattr(super(), f"arg{method}")(skipna=skipna)

        data = self._pa_array
        if pa.types.is_duration(data.type):
            data = data.cast(pa.int64())

        value = getattr(pc, method)(data, skip_nulls=skipna)
        return pc.index(data, value).as_py()

    def argmin(self, skipna: bool = True) -> int:
        return self._argmin_max(skipna, "min")

    def argmax(self, skipna: bool = True) -> int:
        return self._argmin_max(skipna, "max")

    def copy(self) -> Self:
        """
        Return a shallow copy of the array.

        Underlying ChunkedArray is immutable, so a deep copy is unnecessary.

        Returns
        -------
        type(self)
        """
        return type(self)(self._pa_array)

    def dropna(self) -> Self:
        """
        Return ArrowExtensionArray without NA values.

        Returns
        -------
        ArrowExtensionArray
        """
        return type(self)(pc.drop_null(self._pa_array))

    def _pad_or_backfill(
        self,
        *,
        method: FillnaOptions,
        limit: int | None = None,
        limit_area: Literal["inside", "outside"] | None = None,
        copy: bool = True,
    ) -> Self:
        if not self._hasna:
            return self

        if limit is None and limit_area is None:
            method = missing.clean_fill_method(method)
            try:
                if method == "pad":
                    return type(self)(pc.fill_null_forward(self._pa_array))
                elif method == "backfill":
                    return type(self)(pc.fill_null_backward(self._pa_array))
            except pa.ArrowNotImplementedError:
                # ArrowNotImplementedError: Function 'coalesce' has no kernel
                #   matching input types (duration[ns], duration[ns])
                # TODO: remove try/except wrapper if/when pyarrow implements
                #   a kernel for duration types.
                pass

        # TODO: Why do we no longer need the above cases?
        # TODO(3.0): after EA.fillna 'method' deprecation is enforced, we can remove
        #  this method entirely.
        return super()._pad_or_backfill(
            method=method, limit=limit, limit_area=limit_area, copy=copy
        )

    @doc(ExtensionArray.fillna)
    def fillna(
        self,
        value: object | ArrayLike,
        limit: int | None = None,
        copy: bool = True,
    ) -> Self:
        if not self._hasna:
            return self.copy()

        if limit is not None:
            return super().fillna(value=value, limit=limit, copy=copy)

        if isinstance(value, (np.ndarray, ExtensionArray)):
            # Similar to check_value_size, but we do not mask here since we may
            #  end up passing it to the super() method.
            if len(value) != len(self):
                raise ValueError(
                    f"Length of 'value' does not match. Got ({len(value)}) "
                    f" expected {len(self)}"
                )

        try:
            fill_value = self._box_pa(value, pa_type=self._pa_array.type)
        except pa.ArrowTypeError as err:
            msg = f"Invalid value '{value!s}' for dtype {self.dtype}"
            raise TypeError(msg) from err

        try:
            return type(self)(pc.fill_null(self._pa_array, fill_value=fill_value))
        except pa.ArrowNotImplementedError:
            # ArrowNotImplementedError: Function 'coalesce' has no kernel
            #   matching input types (duration[ns], duration[ns])
            # TODO: remove try/except wrapper if/when pyarrow implements
            #   a kernel for duration types.
            pass

        return super().fillna(value=value, limit=limit, copy=copy)

    def isin(self, values: ArrayLike) -> npt.NDArray[np.bool_]:
        # short-circuit to return all False array.
        if not len(values):
            return np.zeros(len(self), dtype=bool)

        result = pc.is_in(self._pa_array, value_set=pa.array(values, from_pandas=True))
        # pyarrow 2.0.0 returned nulls, so we explicitly specify dtype to convert nulls
        # to False
        return np.array(result, dtype=np.bool_)

    def _values_for_factorize(self) -> tuple[np.ndarray, Any]:
        """
        Return an array and missing value suitable for factorization.

        Returns
        -------
        values : ndarray
        na_value : pd.NA

        Notes
        -----
        The values returned by this method are also used in
        :func:`pandas.util.hash_pandas_object`.
        """
        values = self._pa_array.to_numpy()
        return values, self.dtype.na_value

    @doc(ExtensionArray.factorize)
    def factorize(
        self,
        use_na_sentinel: bool = True,
    ) -> tuple[np.ndarray, ExtensionArray]:
        null_encoding = "mask" if use_na_sentinel else "encode"

        data = self._pa_array
        pa_type = data.type
        if pa_version_under11p0 and pa.types.is_duration(pa_type):
            # https://github.com/apache/arrow/issues/15226#issuecomment-1376578323
            data = data.cast(pa.int64())

        if pa.types.is_dictionary(data.type):
            encoded = data
        else:
            encoded = data.dictionary_encode(null_encoding=null_encoding)
        if encoded.length() == 0:
            indices = np.array([], dtype=np.intp)
            uniques = type(self)(pa.chunked_array([], type=encoded.type.value_type))
        else:
            # GH 54844
            combined = encoded.combine_chunks()
            pa_indices = combined.indices
            if pa_indices.null_count > 0:
                pa_indices = pc.fill_null(pa_indices, -1)
            indices = pa_indices.to_numpy(zero_copy_only=False, writable=True).astype(
                np.intp, copy=False
            )
            uniques = type(self)(combined.dictionary)

        if pa_version_under11p0 and pa.types.is_duration(pa_type):
            uniques = cast(ArrowExtensionArray, uniques.astype(self.dtype))
        return indices, uniques

    def reshape(self, *args, **kwargs):
        raise NotImplementedError(
            f"{type(self)} does not support reshape "
            f"as backed by a 1D pyarrow.ChunkedArray."
        )

    def round(self, decimals: int = 0, *args, **kwargs) -> Self:
        """
        Round each value in the array a to the given number of decimals.

        Parameters
        ----------
        decimals : int, default 0
            Number of decimal places to round to. If decimals is negative,
            it specifies the number of positions to the left of the decimal point.
        *args, **kwargs
            Additional arguments and keywords have no effect.

        Returns
        -------
        ArrowExtensionArray
            Rounded values of the ArrowExtensionArray.

        See Also
        --------
        DataFrame.round : Round values of a DataFrame.
        Series.round : Round values of a Series.
        """
        return type(self)(pc.round(self._pa_array, ndigits=decimals))

    @doc(ExtensionArray.searchsorted)
    def searchsorted(
        self,
        value: NumpyValueArrayLike | ExtensionArray,
        side: Literal["left", "right"] = "left",
        sorter: NumpySorter | None = None,
    ) -> npt.NDArray[np.intp] | np.intp:
        if self._hasna:
            raise ValueError(
                "searchsorted requires array to be sorted, which is impossible "
                "with NAs present."
            )
        if isinstance(value, ExtensionArray):
            value = value.astype(object)
        # Base class searchsorted would cast to object, which is *much* slower.
        dtype = None
        if isinstance(self.dtype, ArrowDtype):
            pa_dtype = self.dtype.pyarrow_dtype
            if (
                pa.types.is_timestamp(pa_dtype) or pa.types.is_duration(pa_dtype)
            ) and pa_dtype.unit == "ns":
                # np.array[datetime/timedelta].searchsorted(datetime/timedelta)
                # erroneously fails when numpy type resolution is nanoseconds
                dtype = object
        return self.to_numpy(dtype=dtype).searchsorted(value, side=side, sorter=sorter)

    def take(
        self,
        indices: TakeIndexer,
        allow_fill: bool = False,
        fill_value: Any = None,
    ) -> ArrowExtensionArray:
        """
        Take elements from an array.

        Parameters
        ----------
        indices : sequence of int or one-dimensional np.ndarray of int
            Indices to be taken.
        allow_fill : bool, default False
            How to handle negative values in `indices`.

            * False: negative values in `indices` indicate positional indices
              from the right (the default). This is similar to
              :func:`numpy.take`.

            * True: negative values in `indices` indicate
              missing values. These values are set to `fill_value`. Any other
              other negative values raise a ``ValueError``.

        fill_value : any, optional
            Fill value to use for NA-indices when `allow_fill` is True.
            This may be ``None``, in which case the default NA value for
            the type, ``self.dtype.na_value``, is used.

            For many ExtensionArrays, there will be two representations of
            `fill_value`: a user-facing "boxed" scalar, and a low-level
            physical NA value. `fill_value` should be the user-facing version,
            and the implementation should handle translating that to the
            physical version for processing the take if necessary.

        Returns
        -------
        ExtensionArray

        Raises
        ------
        IndexError
            When the indices are out of bounds for the array.
        ValueError
            When `indices` contains negative values other than ``-1``
            and `allow_fill` is True.

        See Also
        --------
        numpy.take
        api.extensions.take

        Notes
        -----
        ExtensionArray.take is called by ``Series.__getitem__``, ``.loc``,
        ``iloc``, when `indices` is a sequence of values. Additionally,
        it's called by :meth:`Series.reindex`, or any other method
        that causes realignment, with a `fill_value`.
        """
        indices_array = np.asanyarray(indices)

        if len(self._pa_array) == 0 and (indices_array >= 0).any():
            raise IndexError("cannot do a non-empty take")
        if indices_array.size > 0 and indices_array.max() >= len(self._pa_array):
            raise IndexError("out of bounds value in 'indices'.")

        if allow_fill:
            fill_mask = indices_array < 0
            if fill_mask.any():
                validate_indices(indices_array, len(self._pa_array))
                # TODO(ARROW-9433): Treat negative indices as NULL
                indices_array = pa.array(indices_array, mask=fill_mask)
                result = self._pa_array.take(indices_array)
                if isna(fill_value):
                    return type(self)(result)
                # TODO: ArrowNotImplementedError: Function fill_null has no
                # kernel matching input types (array[string], scalar[string])
                result = type(self)(result)
                result[fill_mask] = fill_value
                return result
                # return type(self)(pc.fill_null(result, pa.scalar(fill_value)))
            else:
                # Nothing to fill
                return type(self)(self._pa_array.take(indices))
        else:  # allow_fill=False
            # TODO(ARROW-9432): Treat negative indices as indices from the right.
            if (indices_array < 0).any():
                # Don't modify in-place
                indices_array = np.copy(indices_array)
                indices_array[indices_array < 0] += len(self._pa_array)
            return type(self)(self._pa_array.take(indices_array))

    def _maybe_convert_datelike_array(self):
        """Maybe convert to a datelike array."""
        pa_type = self._pa_array.type
        if pa.types.is_timestamp(pa_type):
            return self._to_datetimearray()
        elif pa.types.is_duration(pa_type):
            return self._to_timedeltaarray()
        return self

    def _to_datetimearray(self) -> DatetimeArray:
        """Convert a pyarrow timestamp typed array to a DatetimeArray."""
        from pandas.core.arrays.datetimes import (
            DatetimeArray,
            tz_to_dtype,
        )

        pa_type = self._pa_array.type
        assert pa.types.is_timestamp(pa_type)
        np_dtype = np.dtype(f"M8[{pa_type.unit}]")
        dtype = tz_to_dtype(pa_type.tz, pa_type.unit)
        np_array = self._pa_array.to_numpy()
        np_array = np_array.astype(np_dtype)
        return DatetimeArray._simple_new(np_array, dtype=dtype)

    def _to_timedeltaarray(self) -> TimedeltaArray:
        """Convert a pyarrow duration typed array to a TimedeltaArray."""
        from pandas.core.arrays.timedeltas import TimedeltaArray

        pa_type = self._pa_array.type
        assert pa.types.is_duration(pa_type)
        np_dtype = np.dtype(f"m8[{pa_type.unit}]")
        np_array = self._pa_array.to_numpy()
        np_array = np_array.astype(np_dtype)
        return TimedeltaArray._simple_new(np_array, dtype=np_dtype)

    def _values_for_json(self) -> np.ndarray:
        if is_numeric_dtype(self.dtype):
            return np.asarray(self, dtype=object)
        return super()._values_for_json()

    @doc(ExtensionArray.to_numpy)
    def to_numpy(
        self,
        dtype: npt.DTypeLike | None = None,
        copy: bool = False,
        na_value: object = lib.no_default,
    ) -> np.ndarray:
        original_na_value = na_value
        dtype, na_value = to_numpy_dtype_inference(self, dtype, na_value, self._hasna)
        pa_type = self._pa_array.type
        if not self._hasna or isna(na_value) or pa.types.is_null(pa_type):
            data = self
        else:
            data = self.fillna(na_value)
            copy = False

        if pa.types.is_timestamp(pa_type) or pa.types.is_duration(pa_type):
            # GH 55997
            if dtype != object and na_value is self.dtype.na_value:
                na_value = lib.no_default
            result = data._maybe_convert_datelike_array().to_numpy(
                dtype=dtype, na_value=na_value
            )
        elif pa.types.is_time(pa_type) or pa.types.is_date(pa_type):
            # convert to list of python datetime.time objects before
            # wrapping in ndarray
            result = np.array(list(data), dtype=dtype)
            if data._hasna:
                result[data.isna()] = na_value
        elif pa.types.is_null(pa_type):
            if dtype is not None and isna(na_value):
                na_value = None
            result = np.full(len(data), fill_value=na_value, dtype=dtype)
        elif not data._hasna or (
            pa.types.is_floating(pa_type)
            and (
                na_value is np.nan
                or original_na_value is lib.no_default
                and is_float_dtype(dtype)
            )
        ):
            result = data._pa_array.to_numpy()
            if dtype is not None:
                result = result.astype(dtype, copy=False)
            if copy:
                result = result.copy()
        else:
            if dtype is None:
                empty = pa.array([], type=pa_type).to_numpy(zero_copy_only=False)
                if can_hold_element(empty, na_value):
                    dtype = empty.dtype
                else:
                    dtype = np.object_
            result = np.empty(len(data), dtype=dtype)
            mask = data.isna()
            result[mask] = na_value
            result[~mask] = data[~mask]._pa_array.to_numpy()
        return result

    def map(self, mapper, na_action: Literal["ignore"] | None = None):
        if is_numeric_dtype(self.dtype):
            return map_array(self.to_numpy(), mapper, na_action=na_action)
        else:
            return super().map(mapper, na_action)

    @doc(ExtensionArray.duplicated)
    def duplicated(
        self, keep: Literal["first", "last", False] = "first"
    ) -> npt.NDArray[np.bool_]:
        pa_type = self._pa_array.type
        if pa.types.is_floating(pa_type) or pa.types.is_integer(pa_type):
            values = self.to_numpy(na_value=0)
        elif pa.types.is_boolean(pa_type):
            values = self.to_numpy(na_value=False)
        elif pa.types.is_temporal(pa_type):
            if pa_type.bit_width == 32:
                pa_type = pa.int32()
            else:
                pa_type = pa.int64()
            arr = self.astype(ArrowDtype(pa_type))
            values = arr.to_numpy(na_value=0)
        else:
            # factorize the values to avoid the performance penalty of
            # converting to object dtype
            values = self.factorize()[0]

        mask = self.isna() if self._hasna else None
        return algos.duplicated(values, keep=keep, mask=mask)

    def unique(self) -> Self:
        """
        Compute the ArrowExtensionArray of unique values.

        Returns
        -------
        ArrowExtensionArray
        """
        pa_type = self._pa_array.type

        if pa_version_under11p0 and pa.types.is_duration(pa_type):
            # https://github.com/apache/arrow/issues/15226#issuecomment-1376578323
            data = self._pa_array.cast(pa.int64())
        else:
            data = self._pa_array

        pa_result = pc.unique(data)

        if pa_version_under11p0 and pa.types.is_duration(pa_type):
            pa_result = pa_result.cast(pa_type)

        return type(self)(pa_result)

    def value_counts(self, dropna: bool = True) -> Series:
        """
        Return a Series containing counts of each unique value.

        Parameters
        ----------
        dropna : bool, default True
            Don't include counts of missing values.

        Returns
        -------
        counts : Series

        See Also
        --------
        Series.value_counts
        """
        pa_type = self._pa_array.type
        if pa_version_under11p0 and pa.types.is_duration(pa_type):
            # https://github.com/apache/arrow/issues/15226#issuecomment-1376578323
            data = self._pa_array.cast(pa.int64())
        else:
            data = self._pa_array

        from pandas import (
            Index,
            Series,
        )

        vc = data.value_counts()

        values = vc.field(0)
        counts = vc.field(1)
        if dropna and data.null_count > 0:
            mask = values.is_valid()
            values = values.filter(mask)
            counts = counts.filter(mask)

        if pa_version_under11p0 and pa.types.is_duration(pa_type):
            values = values.cast(pa_type)

        counts = ArrowExtensionArray(counts)

        index = Index(type(self)(values))

        return Series(counts, index=index, name="count", copy=False)

    @classmethod
    def _concat_same_type(cls, to_concat) -> Self:
        """
        Concatenate multiple ArrowExtensionArrays.

        Parameters
        ----------
        to_concat : sequence of ArrowExtensionArrays

        Returns
        -------
        ArrowExtensionArray
        """
        chunks = [array for ea in to_concat for array in ea._pa_array.iterchunks()]
        if to_concat[0].dtype == "string":
            # StringDtype has no attribute pyarrow_dtype
            pa_dtype = pa.large_string()
        else:
            pa_dtype = to_concat[0].dtype.pyarrow_dtype
        arr = pa.chunked_array(chunks, type=pa_dtype)
        return cls(arr)

    def _accumulate(
        self, name: str, *, skipna: bool = True, **kwargs
    ) -> ArrowExtensionArray | ExtensionArray:
        """
        Return an ExtensionArray performing an accumulation operation.

        The underlying data type might change.

        Parameters
        ----------
        name : str
            Name of the function, supported values are:
            - cummin
            - cummax
            - cumsum
            - cumprod
        skipna : bool, default True
            If True, skip NA values.
        **kwargs
            Additional keyword arguments passed to the accumulation function.
            Currently, there is no supported kwarg.

        Returns
        -------
        array

        Raises
        ------
        NotImplementedError : subclass does not define accumulations
        """
        pyarrow_name = {
            "cummax": "cumulative_max",
            "cummin": "cumulative_min",
            "cumprod": "cumulative_prod_checked",
            "cumsum": "cumulative_sum_checked",
        }.get(name, name)
        pyarrow_meth = getattr(pc, pyarrow_name, None)
        if pyarrow_meth is None:
            return super()._accumulate(name, skipna=skipna, **kwargs)

        data_to_accum = self._pa_array

        pa_dtype = data_to_accum.type

        convert_to_int = (
            pa.types.is_temporal(pa_dtype) and name in ["cummax", "cummin"]
        ) or (pa.types.is_duration(pa_dtype) and name == "cumsum")

        if convert_to_int:
            if pa_dtype.bit_width == 32:
                data_to_accum = data_to_accum.cast(pa.int32())
            else:
                data_to_accum = data_to_accum.cast(pa.int64())

        result = pyarrow_meth(data_to_accum, skip_nulls=skipna, **kwargs)

        if convert_to_int:
            result = result.cast(pa_dtype)

        return type(self)(result)

    def _reduce_pyarrow(self, name: str, *, skipna: bool = True, **kwargs) -> pa.Scalar:
        """
        Return a pyarrow scalar result of performing the reduction operation.

        Parameters
        ----------
        name : str
            Name of the function, supported values are:
            { any, all, min, max, sum, mean, median, prod,
            std, var, sem, kurt, skew }.
        skipna : bool, default True
            If True, skip NaN values.
        **kwargs
            Additional keyword arguments passed to the reduction function.
            Currently, `ddof` is the only supported kwarg.

        Returns
        -------
        pyarrow scalar

        Raises
        ------
        TypeError : subclass does not define reductions
        """
        pa_type = self._pa_array.type

        data_to_reduce = self._pa_array

        cast_kwargs = {} if pa_version_under13p0 else {"safe": False}

        if name in ["any", "all"] and (
            pa.types.is_integer(pa_type)
            or pa.types.is_floating(pa_type)
            or pa.types.is_duration(pa_type)
            or pa.types.is_decimal(pa_type)
        ):
            # pyarrow only supports any/all for boolean dtype, we allow
            #  for other dtypes, matching our non-pyarrow behavior

            if pa.types.is_duration(pa_type):
                data_to_cmp = self._pa_array.cast(pa.int64())
            else:
                data_to_cmp = self._pa_array

            not_eq = pc.not_equal(data_to_cmp, 0)
            data_to_reduce = not_eq

        elif name in ["min", "max", "sum"] and pa.types.is_duration(pa_type):
            data_to_reduce = self._pa_array.cast(pa.int64())

        elif name in ["median", "mean", "std", "sem"] and pa.types.is_temporal(pa_type):
            nbits = pa_type.bit_width
            if nbits == 32:
                data_to_reduce = self._pa_array.cast(pa.int32())
            else:
                data_to_reduce = self._pa_array.cast(pa.int64())

        if name == "sem":

            def pyarrow_meth(data, skip_nulls, **kwargs):
                numerator = pc.stddev(data, skip_nulls=skip_nulls, **kwargs)
                denominator = pc.sqrt_checked(pc.count(self._pa_array))
                return pc.divide_checked(numerator, denominator)

        else:
            pyarrow_name = {
                "median": "quantile",
                "prod": "product",
                "std": "stddev",
                "var": "variance",
            }.get(name, name)
            # error: Incompatible types in assignment
            # (expression has type "Optional[Any]", variable has type
            # "Callable[[Any, Any, KwArg(Any)], Any]")
            pyarrow_meth = getattr(pc, pyarrow_name, None)  # type: ignore[assignment]
            if pyarrow_meth is None:
                # Let ExtensionArray._reduce raise the TypeError
                return super()._reduce(name, skipna=skipna, **kwargs)

        # GH51624: pyarrow defaults to min_count=1, pandas behavior is min_count=0
        if name in ["any", "all"] and "min_count" not in kwargs:
            kwargs["min_count"] = 0
        elif name == "median":
            # GH 52679: Use quantile instead of approximate_median
            kwargs["q"] = 0.5

        try:
            result = pyarrow_meth(data_to_reduce, skip_nulls=skipna, **kwargs)
        except (AttributeError, NotImplementedError, TypeError) as err:
            msg = (
                f"'{type(self).__name__}' with dtype {self.dtype} "
                f"does not support operation '{name}' with pyarrow "
                f"version {pa.__version__}. '{name}' may be supported by "
                f"upgrading pyarrow."
            )
            raise TypeError(msg) from err
        if name == "median":
            # GH 52679: Use quantile instead of approximate_median; returns array
            result = result[0]

        if name in ["min", "max", "sum"] and pa.types.is_duration(pa_type):
            result = result.cast(pa_type)
        if name in ["median", "mean"] and pa.types.is_temporal(pa_type):
            if not pa_version_under13p0:
                nbits = pa_type.bit_width
                if nbits == 32:
                    result = result.cast(pa.int32(), **cast_kwargs)
                else:
                    result = result.cast(pa.int64(), **cast_kwargs)
            result = result.cast(pa_type)
        if name in ["std", "sem"] and pa.types.is_temporal(pa_type):
            result = result.cast(pa.int64(), **cast_kwargs)
            if pa.types.is_duration(pa_type):
                result = result.cast(pa_type)
            elif pa.types.is_time(pa_type):
                unit = get_unit_from_pa_dtype(pa_type)
                result = result.cast(pa.duration(unit))
            elif pa.types.is_date(pa_type):
                # go with closest available unit, i.e. "s"
                result = result.cast(pa.duration("s"))
            else:
                # i.e. timestamp
                result = result.cast(pa.duration(pa_type.unit))

        return result

    def _reduce(
        self, name: str, *, skipna: bool = True, keepdims: bool = False, **kwargs
    ):
        """
        Return a scalar result of performing the reduction operation.

        Parameters
        ----------
        name : str
            Name of the function, supported values are:
            { any, all, min, max, sum, mean, median, prod,
            std, var, sem, kurt, skew }.
        skipna : bool, default True
            If True, skip NaN values.
        **kwargs
            Additional keyword arguments passed to the reduction function.
            Currently, `ddof` is the only supported kwarg.

        Returns
        -------
        scalar

        Raises
        ------
        TypeError : subclass does not define reductions
        """
        result = self._reduce_calc(name, skipna=skipna, keepdims=keepdims, **kwargs)
        if isinstance(result, pa.Array):
            return type(self)(result)
        else:
            return result

    def _reduce_calc(
        self, name: str, *, skipna: bool = True, keepdims: bool = False, **kwargs
    ):
        pa_result = self._reduce_pyarrow(name, skipna=skipna, **kwargs)

        if keepdims:
            if isinstance(pa_result, pa.Scalar):
                result = pa.array([pa_result.as_py()], type=pa_result.type)
            else:
                result = pa.array(
                    [pa_result],
                    type=to_pyarrow_type(infer_dtype_from_scalar(pa_result)[0]),
                )
            return result

        if pc.is_null(pa_result).as_py():
            return self.dtype.na_value
        elif isinstance(pa_result, pa.Scalar):
            return pa_result.as_py()
        else:
            return pa_result

    def _explode(self):
        """
        See Series.explode.__doc__.
        """
        # child class explode method supports only list types; return
        # default implementation for non list types.
        if not pa.types.is_list(self.dtype.pyarrow_dtype):
            return super()._explode()
        values = self
        counts = pa.compute.list_value_length(values._pa_array)
        counts = counts.fill_null(1).to_numpy()
        fill_value = pa.scalar([None], type=self._pa_array.type)
        mask = counts == 0
        if mask.any():
            values = values.copy()
            values[mask] = fill_value
            counts = counts.copy()
            counts[mask] = 1
        values = values.fillna(fill_value)
        values = type(self)(pa.compute.list_flatten(values._pa_array))
        return values, counts

    def __setitem__(self, key, value) -> None:
        """Set one or more values inplace.

        Parameters
        ----------
        key : int, ndarray, or slice
            When called from, e.g. ``Series.__setitem__``, ``key`` will be
            one of

            * scalar int
            * ndarray of integers.
            * boolean ndarray
            * slice object

        value : ExtensionDtype.type, Sequence[ExtensionDtype.type], or object
            value or values to be set of ``key``.

        Returns
        -------
        None
        """
        # GH50085: unwrap 1D indexers
        if isinstance(key, tuple) and len(key) == 1:
            key = key[0]

        key = check_array_indexer(self, key)
        value = self._maybe_convert_setitem_value(value)

        if com.is_null_slice(key):
            # fast path (GH50248)
            data = self._if_else(True, value, self._pa_array)

        elif is_integer(key):
            # fast path
            key = cast(int, key)
            n = len(self)
            if key < 0:
                key += n
            if not 0 <= key < n:
                raise IndexError(
                    f"index {key} is out of bounds for axis 0 with size {n}"
                )
            if isinstance(value, pa.Scalar):
                value = value.as_py()
            elif is_list_like(value):
                raise ValueError("Length of indexer and values mismatch")
            chunks = [
                *self._pa_array[:key].chunks,
                pa.array([value], type=self._pa_array.type, from_pandas=True),
                *self._pa_array[key + 1 :].chunks,
            ]
            data = pa.chunked_array(chunks).combine_chunks()

        elif is_bool_dtype(key):
            key = np.asarray(key, dtype=np.bool_)
            data = self._replace_with_mask(self._pa_array, key, value)

        elif is_scalar(value) or isinstance(value, pa.Scalar):
            mask = np.zeros(len(self), dtype=np.bool_)
            mask[key] = True
            data = self._if_else(mask, value, self._pa_array)

        else:
            indices = np.arange(len(self))[key]
            if len(indices) != len(value):
                raise ValueError("Length of indexer and values mismatch")
            if len(indices) == 0:
                return
            # GH#58530 wrong item assignment by repeated key
            _, argsort = np.unique(indices, return_index=True)
            indices = indices[argsort]
            value = value.take(argsort)
            mask = np.zeros(len(self), dtype=np.bool_)
            mask[indices] = True
            data = self._replace_with_mask(self._pa_array, mask, value)

        if isinstance(data, pa.Array):
            data = pa.chunked_array([data])
        self._pa_array = data

    def _rank_calc(
        self,
        *,
        axis: AxisInt = 0,
        method: str = "average",
        na_option: str = "keep",
        ascending: bool = True,
        pct: bool = False,
    ):
        if axis != 0:
            ranked = super()._rank(
                axis=axis,
                method=method,
                na_option=na_option,
                ascending=ascending,
                pct=pct,
            )
            # keep dtypes consistent with the implementation below
            if method == "average" or pct:
                pa_type = pa.float64()
            else:
                pa_type = pa.uint64()
            result = pa.array(ranked, type=pa_type, from_pandas=True)
            return result

        data = self._pa_array.combine_chunks()
        sort_keys = "ascending" if ascending else "descending"
        null_placement = "at_start" if na_option == "top" else "at_end"
        tiebreaker = "min" if method == "average" else method

        result = pc.rank(
            data,
            sort_keys=sort_keys,
            null_placement=null_placement,
            tiebreaker=tiebreaker,
        )

        if na_option == "keep":
            mask = pc.is_null(self._pa_array)
            null = pa.scalar(None, type=result.type)
            result = pc.if_else(mask, null, result)

        if method == "average":
            result_max = pc.rank(
                data,
                sort_keys=sort_keys,
                null_placement=null_placement,
                tiebreaker="max",
            )
            result_max = result_max.cast(pa.float64())
            result_min = result.cast(pa.float64())
            result = pc.divide(pc.add(result_min, result_max), 2)

        if pct:
            if not pa.types.is_floating(result.type):
                result = result.cast(pa.float64())
            if method == "dense":
                divisor = pc.max(result)
            else:
                divisor = pc.count(result)
            result = pc.divide(result, divisor)

        return result

    def _rank(
        self,
        *,
        axis: AxisInt = 0,
        method: str = "average",
        na_option: str = "keep",
        ascending: bool = True,
        pct: bool = False,
    ) -> Self:
        """
        See Series.rank.__doc__.
        """
        return type(self)(
            self._rank_calc(
                axis=axis,
                method=method,
                na_option=na_option,
                ascending=ascending,
                pct=pct,
            )
        )

    def _quantile(self, qs: npt.NDArray[np.float64], interpolation: str) -> Self:
        """
        Compute the quantiles of self for each quantile in `qs`.

        Parameters
        ----------
        qs : np.ndarray[float64]
        interpolation: str

        Returns
        -------
        same type as self
        """
        pa_dtype = self._pa_array.type

        data = self._pa_array
        if pa.types.is_temporal(pa_dtype):
            # https://github.com/apache/arrow/issues/33769 in these cases
            #  we can cast to ints and back
            nbits = pa_dtype.bit_width
            if nbits == 32:
                data = data.cast(pa.int32())
            else:
                data = data.cast(pa.int64())

        result = pc.quantile(data, q=qs, interpolation=interpolation)

        if pa.types.is_temporal(pa_dtype):
            if pa.types.is_floating(result.type):
                result = pc.floor(result)
            nbits = pa_dtype.bit_width
            if nbits == 32:
                result = result.cast(pa.int32())
            else:
                result = result.cast(pa.int64())
            result = result.cast(pa_dtype)

        return type(self)(result)

    def _mode(self, dropna: bool = True) -> Self:
        """
        Returns the mode(s) of the ExtensionArray.

        Always returns `ExtensionArray` even if only one value.

        Parameters
        ----------
        dropna : bool, default True
            Don't consider counts of NA values.

        Returns
        -------
        same type as self
            Sorted, if possible.
        """
        pa_type = self._pa_array.type
        if pa.types.is_temporal(pa_type):
            nbits = pa_type.bit_width
            if nbits == 32:
                data = self._pa_array.cast(pa.int32())
            elif nbits == 64:
                data = self._pa_array.cast(pa.int64())
            else:
                raise NotImplementedError(pa_type)
        else:
            data = self._pa_array

        if dropna:
            data = data.drop_null()

        res = pc.value_counts(data)
        most_common = res.field("values").filter(
            pc.equal(res.field("counts"), pc.max(res.field("counts")))
        )

        if pa.types.is_temporal(pa_type):
            most_common = most_common.cast(pa_type)

        most_common = most_common.take(pc.array_sort_indices(most_common))
        return type(self)(most_common)

    def _maybe_convert_setitem_value(self, value):
        """Maybe convert value to be pyarrow compatible."""
        try:
            value = self._box_pa(value, self._pa_array.type)
        except pa.ArrowTypeError as err:
            msg = f"Invalid value '{value!s}' for dtype {self.dtype}"
            raise TypeError(msg) from err
        return value

    def interpolate(
        self,
        *,
        method: InterpolateOptions,
        axis: int,
        index,
        limit,
        limit_direction,
        limit_area,
        copy: bool,
        **kwargs,
    ) -> Self:
        """
        See NDFrame.interpolate.__doc__.
        """
        # NB: we return type(self) even if copy=False
        if not self.dtype._is_numeric:
            raise ValueError("Values must be numeric.")

        if (
            not pa_version_under13p0
            and method == "linear"
            and limit_area is None
            and limit is None
            and limit_direction == "forward"
        ):
            values = self._pa_array.combine_chunks()
            na_value = pa.array([None], type=values.type)
            y_diff_2 = pc.fill_null_backward(pc.pairwise_diff_checked(values, period=2))
            prev_values = pa.concat_arrays([na_value, values[:-2], na_value])
            interps = pc.add_checked(prev_values, pc.divide_checked(y_diff_2, 2))
            return type(self)(pc.coalesce(self._pa_array, interps))

        mask = self.isna()
        if self.dtype.kind == "f":
            data = self._pa_array.to_numpy()
        elif self.dtype.kind in "iu":
            data = self.to_numpy(dtype="f8", na_value=0.0)
        else:
            raise NotImplementedError(
                f"interpolate is not implemented for dtype={self.dtype}"
            )

        missing.interpolate_2d_inplace(
            data,
            method=method,
            axis=0,
            index=index,
            limit=limit,
            limit_direction=limit_direction,
            limit_area=limit_area,
            mask=mask,
            **kwargs,
        )
        return type(self)(self._box_pa_array(pa.array(data, mask=mask)))

    @classmethod
    def _if_else(
        cls,
        cond: npt.NDArray[np.bool_] | bool,
        left: ArrayLike | Scalar,
        right: ArrayLike | Scalar,
    ) -> pa.Array:
        """
        Choose values based on a condition.

        Analogous to pyarrow.compute.if_else, with logic
        to fallback to numpy for unsupported types.

        Parameters
        ----------
        cond : npt.NDArray[np.bool_] or bool
        left : ArrayLike | Scalar
        right : ArrayLike | Scalar

        Returns
        -------
        pa.Array
        """
        try:
            return pc.if_else(cond, left, right)
        except pa.ArrowNotImplementedError:
            pass

        def _to_numpy_and_type(value) -> tuple[np.ndarray, pa.DataType | None]:
            if isinstance(value, (pa.Array, pa.ChunkedArray)):
                pa_type = value.type
            elif isinstance(value, pa.Scalar):
                pa_type = value.type
                value = value.as_py()
            else:
                pa_type = None
            return np.array(value, dtype=object), pa_type

        left, left_type = _to_numpy_and_type(left)
        right, right_type = _to_numpy_and_type(right)
        pa_type = left_type or right_type
        result = np.where(cond, left, right)
        return pa.array(result, type=pa_type, from_pandas=True)

    @classmethod
    def _replace_with_mask(
        cls,
        values: pa.Array | pa.ChunkedArray,
        mask: npt.NDArray[np.bool_] | bool,
        replacements: ArrayLike | Scalar,
    ) -> pa.Array | pa.ChunkedArray:
        """
        Replace items selected with a mask.

        Analogous to pyarrow.compute.replace_with_mask, with logic
        to fallback to numpy for unsupported types.

        Parameters
        ----------
        values : pa.Array or pa.ChunkedArray
        mask : npt.NDArray[np.bool_] or bool
        replacements : ArrayLike or Scalar
            Replacement value(s)

        Returns
        -------
        pa.Array or pa.ChunkedArray
        """
        if isinstance(replacements, pa.ChunkedArray):
            # replacements must be array or scalar, not ChunkedArray
            replacements = replacements.combine_chunks()
        if isinstance(values, pa.ChunkedArray) and pa.types.is_boolean(values.type):
            # GH#52059 replace_with_mask segfaults for chunked array
            # https://github.com/apache/arrow/issues/34634
            values = values.combine_chunks()
        try:
            return pc.replace_with_mask(values, mask, replacements)
        except pa.ArrowNotImplementedError:
            pass
        if isinstance(replacements, pa.Array):
            replacements = np.array(replacements, dtype=object)
        elif isinstance(replacements, pa.Scalar):
            replacements = replacements.as_py()
        result = np.array(values, dtype=object)
        result[mask] = replacements
        return pa.array(result, type=values.type, from_pandas=True)

    # ------------------------------------------------------------------
    # GroupBy Methods

    def _to_masked(self):
        pa_dtype = self._pa_array.type

        if pa.types.is_floating(pa_dtype) or pa.types.is_integer(pa_dtype):
            na_value = 1
        elif pa.types.is_boolean(pa_dtype):
            na_value = True
        else:
            raise NotImplementedError

        dtype = _arrow_dtype_mapping()[pa_dtype]
        mask = self.isna()
        arr = self.to_numpy(dtype=dtype.numpy_dtype, na_value=na_value)
        return dtype.construct_array_type()(arr, mask)

    def _groupby_op(
        self,
        *,
        how: str,
        has_dropped_na: bool,
        min_count: int,
        ngroups: int,
        ids: npt.NDArray[np.intp],
        **kwargs,
    ):
        if isinstance(self.dtype, StringDtype):
            return super()._groupby_op(
                how=how,
                has_dropped_na=has_dropped_na,
                min_count=min_count,
                ngroups=ngroups,
                ids=ids,
                **kwargs,
            )

        # maybe convert to a compatible dtype optimized for groupby
        values: ExtensionArray
        pa_type = self._pa_array.type
        if pa.types.is_timestamp(pa_type):
            values = self._to_datetimearray()
        elif pa.types.is_duration(pa_type):
            values = self._to_timedeltaarray()
        else:
            values = self._to_masked()

        result = values._groupby_op(
            how=how,
            has_dropped_na=has_dropped_na,
            min_count=min_count,
            ngroups=ngroups,
            ids=ids,
            **kwargs,
        )
        if isinstance(result, np.ndarray):
            return result
        return type(self)._from_sequence(result, copy=False)

    def _apply_elementwise(self, func: Callable) -> list[list[Any]]:
        """Apply a callable to each element while maintaining the chunking structure."""
        return [
            [
                None if val is None else func(val)
                for val in chunk.to_numpy(zero_copy_only=False)
            ]
            for chunk in self._pa_array.iterchunks()
        ]

    def _convert_bool_result(self, result):
        return type(self)(result)

    def _convert_int_result(self, result):
        return type(self)(result)

    def _str_count(self, pat: str, flags: int = 0) -> Self:
        if flags:
            raise NotImplementedError(f"count not implemented with {flags=}")
        return type(self)(pc.count_substring_regex(self._pa_array, pat))

    def _str_contains(
        self,
        pat,
        case: bool = True,
        flags: int = 0,
        na=lib.no_default,
        regex: bool = True,
    ) -> Self:
        if flags:
            raise NotImplementedError(f"contains not implemented with {flags=}")

        if regex:
            pa_contains = pc.match_substring_regex
        else:
            pa_contains = pc.match_substring
        result = pa_contains(self._pa_array, pat, ignore_case=not case)
        if na is not lib.no_default and not isna(na):
            result = result.fill_null(na)
        return type(self)(result)

<<<<<<< HEAD
    def _str_startswith(self, pat: str | tuple[str, ...], na=lib.no_default) -> Self:
        if isinstance(pat, str):
            result = pc.starts_with(self._pa_array, pattern=pat)
        else:
            if len(pat) == 0:
                # For empty tuple, pd.StringDtype() returns null for missing values
                # and false for valid values.
                result = pc.if_else(pc.is_null(self._pa_array), None, False)
            else:
                result = pc.starts_with(self._pa_array, pattern=pat[0])

                for p in pat[1:]:
                    result = pc.or_(result, pc.starts_with(self._pa_array, pattern=p))
        if na is not lib.no_default and not isna(na):
            result = result.fill_null(na)
        return type(self)(result)

    def _str_endswith(self, pat: str | tuple[str, ...], na=lib.no_default) -> Self:
        if isinstance(pat, str):
            result = pc.ends_with(self._pa_array, pattern=pat)
        else:
            if len(pat) == 0:
                # For empty tuple, pd.StringDtype() returns null for missing values
                # and false for valid values.
                result = pc.if_else(pc.is_null(self._pa_array), None, False)
            else:
                result = pc.ends_with(self._pa_array, pattern=pat[0])

                for p in pat[1:]:
                    result = pc.or_(result, pc.ends_with(self._pa_array, pattern=p))
        if na is not lib.no_default and not isna(na):
            result = result.fill_null(na)
=======
    def _result_converter(self, result):
>>>>>>> 078e11fb
        return type(self)(result)

    def _str_replace(
        self,
        pat: str | re.Pattern,
        repl: str | Callable,
        n: int = -1,
        case: bool = True,
        flags: int = 0,
        regex: bool = True,
    ) -> Self:
        if isinstance(pat, re.Pattern) or callable(repl) or not case or flags:
            raise NotImplementedError(
                "replace is not supported with a re.Pattern, callable repl, "
                "case=False, or flags!=0"
            )

        func = pc.replace_substring_regex if regex else pc.replace_substring
        # https://github.com/apache/arrow/issues/39149
        # GH 56404, unexpected behavior with negative max_replacements with pyarrow.
        pa_max_replacements = None if n < 0 else n
        result = func(
            self._pa_array,
            pattern=pat,
            replacement=repl,
            max_replacements=pa_max_replacements,
        )
        return type(self)(result)

    def _str_repeat(self, repeats: int | Sequence[int]) -> Self:
        if not isinstance(repeats, int):
            raise NotImplementedError(
                f"repeat is not implemented when repeats is {type(repeats).__name__}"
            )
        return type(self)(pc.binary_repeat(self._pa_array, repeats))

    def _str_match(
        self,
        pat: str,
        case: bool = True,
        flags: int = 0,
        na: Scalar | lib.NoDefault = lib.no_default,
    ) -> Self:
        if not pat.startswith("^"):
            pat = f"^{pat}"
        return self._str_contains(pat, case, flags, na, regex=True)

    def _str_fullmatch(
        self,
        pat,
        case: bool = True,
        flags: int = 0,
        na: Scalar | lib.NoDefault = lib.no_default,
    ) -> Self:
        if not pat.endswith("$") or pat.endswith("\\$"):
            pat = f"{pat}$"
        return self._str_match(pat, case, flags, na)

    def _str_find(self, sub: str, start: int = 0, end: int | None = None) -> Self:
        if (start == 0 or start is None) and end is None:
            result = pc.find_substring(self._pa_array, sub)
        else:
            if sub == "":
                # GH 56792
                result = self._apply_elementwise(lambda val: val.find(sub, start, end))
                return type(self)(pa.chunked_array(result))
            if start is None:
                start_offset = 0
                start = 0
            elif start < 0:
                start_offset = pc.add(start, pc.utf8_length(self._pa_array))
                start_offset = pc.if_else(pc.less(start_offset, 0), 0, start_offset)
            else:
                start_offset = start
            slices = pc.utf8_slice_codeunits(self._pa_array, start, stop=end)
            result = pc.find_substring(slices, sub)
            found = pc.not_equal(result, pa.scalar(-1, type=result.type))
            offset_result = pc.add(result, start_offset)
            result = pc.if_else(found, offset_result, -1)
        return type(self)(result)

    def _str_join(self, sep: str) -> Self:
        if pa.types.is_string(self._pa_array.type) or pa.types.is_large_string(
            self._pa_array.type
        ):
            result = self._apply_elementwise(list)
            result = pa.chunked_array(result, type=pa.list_(pa.string()))
        else:
            result = self._pa_array
        return type(self)(pc.binary_join(result, sep))

    def _str_partition(self, sep: str, expand: bool) -> Self:
        predicate = lambda val: val.partition(sep)
        result = self._apply_elementwise(predicate)
        return type(self)(pa.chunked_array(result))

    def _str_rpartition(self, sep: str, expand: bool) -> Self:
        predicate = lambda val: val.rpartition(sep)
        result = self._apply_elementwise(predicate)
        return type(self)(pa.chunked_array(result))

    def _str_slice(
        self, start: int | None = None, stop: int | None = None, step: int | None = None
    ) -> Self:
        if start is None:
            start = 0
        if step is None:
            step = 1
        return type(self)(
            pc.utf8_slice_codeunits(self._pa_array, start=start, stop=stop, step=step)
        )

    def _str_isalnum(self) -> Self:
        return type(self)(pc.utf8_is_alnum(self._pa_array))

    def _str_isalpha(self) -> Self:
        return type(self)(pc.utf8_is_alpha(self._pa_array))

    def _str_isdecimal(self) -> Self:
        return type(self)(pc.utf8_is_decimal(self._pa_array))

    def _str_isdigit(self) -> Self:
        return type(self)(pc.utf8_is_digit(self._pa_array))

    def _str_islower(self) -> Self:
        return type(self)(pc.utf8_is_lower(self._pa_array))

    def _str_isnumeric(self) -> Self:
        return type(self)(pc.utf8_is_numeric(self._pa_array))

    def _str_isspace(self) -> Self:
        return type(self)(pc.utf8_is_space(self._pa_array))

    def _str_istitle(self) -> Self:
        return type(self)(pc.utf8_is_title(self._pa_array))

    def _str_isupper(self) -> Self:
        return type(self)(pc.utf8_is_upper(self._pa_array))

    def _str_len(self) -> Self:
        return type(self)(pc.utf8_length(self._pa_array))

    def _str_lower(self) -> Self:
        return type(self)(pc.utf8_lower(self._pa_array))

    def _str_upper(self) -> Self:
        return type(self)(pc.utf8_upper(self._pa_array))

    def _str_strip(self, to_strip=None) -> Self:
        if to_strip is None:
            result = pc.utf8_trim_whitespace(self._pa_array)
        else:
            result = pc.utf8_trim(self._pa_array, characters=to_strip)
        return type(self)(result)

    def _str_lstrip(self, to_strip=None) -> Self:
        if to_strip is None:
            result = pc.utf8_ltrim_whitespace(self._pa_array)
        else:
            result = pc.utf8_ltrim(self._pa_array, characters=to_strip)
        return type(self)(result)

    def _str_rstrip(self, to_strip=None) -> Self:
        if to_strip is None:
            result = pc.utf8_rtrim_whitespace(self._pa_array)
        else:
            result = pc.utf8_rtrim(self._pa_array, characters=to_strip)
        return type(self)(result)

    def _str_removeprefix(self, prefix: str):
        if not pa_version_under13p0:
            starts_with = pc.starts_with(self._pa_array, pattern=prefix)
            removed = pc.utf8_slice_codeunits(self._pa_array, len(prefix))
            result = pc.if_else(starts_with, removed, self._pa_array)
            return type(self)(result)
        predicate = lambda val: val.removeprefix(prefix)
        result = self._apply_elementwise(predicate)
        return type(self)(pa.chunked_array(result))

    def _str_casefold(self) -> Self:
        predicate = lambda val: val.casefold()
        result = self._apply_elementwise(predicate)
        return type(self)(pa.chunked_array(result))

    def _str_encode(self, encoding: str, errors: str = "strict") -> Self:
        predicate = lambda val: val.encode(encoding, errors)
        result = self._apply_elementwise(predicate)
        return type(self)(pa.chunked_array(result))

    def _str_extract(self, pat: str, flags: int = 0, expand: bool = True):
        if flags:
            raise NotImplementedError("Only flags=0 is implemented.")
        groups = re.compile(pat).groupindex.keys()
        if len(groups) == 0:
            raise ValueError(f"{pat=} must contain a symbolic group name.")
        result = pc.extract_regex(self._pa_array, pat)
        if expand:
            return {
                col: type(self)(pc.struct_field(result, [i]))
                for col, i in zip(groups, range(result.type.num_fields))
            }
        else:
            return type(self)(pc.struct_field(result, [0]))

    def _str_findall(self, pat: str, flags: int = 0) -> Self:
        regex = re.compile(pat, flags=flags)
        predicate = lambda val: regex.findall(val)
        result = self._apply_elementwise(predicate)
        return type(self)(pa.chunked_array(result))

    def _str_get_dummies(self, sep: str = "|"):
        split = pc.split_pattern(self._pa_array, sep)
        flattened_values = pc.list_flatten(split)
        uniques = flattened_values.unique()
        uniques_sorted = uniques.take(pa.compute.array_sort_indices(uniques))
        lengths = pc.list_value_length(split).fill_null(0).to_numpy()
        n_rows = len(self)
        n_cols = len(uniques)
        indices = pc.index_in(flattened_values, uniques_sorted).to_numpy()
        indices = indices + np.arange(n_rows).repeat(lengths) * n_cols
        dummies = np.zeros(n_rows * n_cols, dtype=np.bool_)
        dummies[indices] = True
        dummies = dummies.reshape((n_rows, n_cols))
        result = type(self)(pa.array(list(dummies)))
        return result, uniques_sorted.to_pylist()

    def _str_index(self, sub: str, start: int = 0, end: int | None = None) -> Self:
        predicate = lambda val: val.index(sub, start, end)
        result = self._apply_elementwise(predicate)
        return type(self)(pa.chunked_array(result))

    def _str_rindex(self, sub: str, start: int = 0, end: int | None = None) -> Self:
        predicate = lambda val: val.rindex(sub, start, end)
        result = self._apply_elementwise(predicate)
        return type(self)(pa.chunked_array(result))

    def _str_normalize(self, form: str) -> Self:
        predicate = lambda val: unicodedata.normalize(form, val)
        result = self._apply_elementwise(predicate)
        return type(self)(pa.chunked_array(result))

    def _str_rfind(self, sub: str, start: int = 0, end=None) -> Self:
        predicate = lambda val: val.rfind(sub, start, end)
        result = self._apply_elementwise(predicate)
        return type(self)(pa.chunked_array(result))

    def _str_split(
        self,
        pat: str | None = None,
        n: int | None = -1,
        expand: bool = False,
        regex: bool | None = None,
    ) -> Self:
        if n in {-1, 0}:
            n = None
        if pat is None:
            split_func = pc.utf8_split_whitespace
        elif regex:
            split_func = functools.partial(pc.split_pattern_regex, pattern=pat)
        else:
            split_func = functools.partial(pc.split_pattern, pattern=pat)
        return type(self)(split_func(self._pa_array, max_splits=n))

    def _str_rsplit(self, pat: str | None = None, n: int | None = -1) -> Self:
        if n in {-1, 0}:
            n = None
        if pat is None:
            return type(self)(
                pc.utf8_split_whitespace(self._pa_array, max_splits=n, reverse=True)
            )
        return type(self)(
            pc.split_pattern(self._pa_array, pat, max_splits=n, reverse=True)
        )

    def _str_translate(self, table: dict[int, str]) -> Self:
        predicate = lambda val: val.translate(table)
        result = self._apply_elementwise(predicate)
        return type(self)(pa.chunked_array(result))

    def _str_wrap(self, width: int, **kwargs) -> Self:
        kwargs["width"] = width
        tw = textwrap.TextWrapper(**kwargs)
        predicate = lambda val: "\n".join(tw.wrap(val))
        result = self._apply_elementwise(predicate)
        return type(self)(pa.chunked_array(result))

    @property
    def _dt_days(self) -> Self:
        return type(self)(
            pa.array(
                self._to_timedeltaarray().components.days,
                from_pandas=True,
                type=pa.int32(),
            )
        )

    @property
    def _dt_hours(self) -> Self:
        return type(self)(
            pa.array(
                self._to_timedeltaarray().components.hours,
                from_pandas=True,
                type=pa.int32(),
            )
        )

    @property
    def _dt_minutes(self) -> Self:
        return type(self)(
            pa.array(
                self._to_timedeltaarray().components.minutes,
                from_pandas=True,
                type=pa.int32(),
            )
        )

    @property
    def _dt_seconds(self) -> Self:
        return type(self)(
            pa.array(
                self._to_timedeltaarray().components.seconds,
                from_pandas=True,
                type=pa.int32(),
            )
        )

    @property
    def _dt_milliseconds(self) -> Self:
        return type(self)(
            pa.array(
                self._to_timedeltaarray().components.milliseconds,
                from_pandas=True,
                type=pa.int32(),
            )
        )

    @property
    def _dt_microseconds(self) -> Self:
        return type(self)(
            pa.array(
                self._to_timedeltaarray().components.microseconds,
                from_pandas=True,
                type=pa.int32(),
            )
        )

    @property
    def _dt_nanoseconds(self) -> Self:
        return type(self)(
            pa.array(
                self._to_timedeltaarray().components.nanoseconds,
                from_pandas=True,
                type=pa.int32(),
            )
        )

    def _dt_to_pytimedelta(self) -> np.ndarray:
        data = self._pa_array.to_pylist()
        if self._dtype.pyarrow_dtype.unit == "ns":
            data = [None if ts is None else ts.to_pytimedelta() for ts in data]
        return np.array(data, dtype=object)

    def _dt_total_seconds(self) -> Self:
        return type(self)(
            pa.array(self._to_timedeltaarray().total_seconds(), from_pandas=True)
        )

    def _dt_as_unit(self, unit: str) -> Self:
        if pa.types.is_date(self.dtype.pyarrow_dtype):
            raise NotImplementedError("as_unit not implemented for date types")
        pd_array = self._maybe_convert_datelike_array()
        # Don't just cast _pa_array in order to follow pandas unit conversion rules
        return type(self)(pa.array(pd_array.as_unit(unit), from_pandas=True))

    @property
    def _dt_year(self) -> Self:
        return type(self)(pc.year(self._pa_array))

    @property
    def _dt_day(self) -> Self:
        return type(self)(pc.day(self._pa_array))

    @property
    def _dt_day_of_week(self) -> Self:
        return type(self)(pc.day_of_week(self._pa_array))

    _dt_dayofweek = _dt_day_of_week
    _dt_weekday = _dt_day_of_week

    @property
    def _dt_day_of_year(self) -> Self:
        return type(self)(pc.day_of_year(self._pa_array))

    _dt_dayofyear = _dt_day_of_year

    @property
    def _dt_hour(self) -> Self:
        return type(self)(pc.hour(self._pa_array))

    def _dt_isocalendar(self) -> Self:
        return type(self)(pc.iso_calendar(self._pa_array))

    @property
    def _dt_is_leap_year(self) -> Self:
        return type(self)(pc.is_leap_year(self._pa_array))

    @property
    def _dt_is_month_start(self) -> Self:
        return type(self)(pc.equal(pc.day(self._pa_array), 1))

    @property
    def _dt_is_month_end(self) -> Self:
        result = pc.equal(
            pc.days_between(
                pc.floor_temporal(self._pa_array, unit="day"),
                pc.ceil_temporal(self._pa_array, unit="month"),
            ),
            1,
        )
        return type(self)(result)

    @property
    def _dt_is_year_start(self) -> Self:
        return type(self)(
            pc.and_(
                pc.equal(pc.month(self._pa_array), 1),
                pc.equal(pc.day(self._pa_array), 1),
            )
        )

    @property
    def _dt_is_year_end(self) -> Self:
        return type(self)(
            pc.and_(
                pc.equal(pc.month(self._pa_array), 12),
                pc.equal(pc.day(self._pa_array), 31),
            )
        )

    @property
    def _dt_is_quarter_start(self) -> Self:
        result = pc.equal(
            pc.floor_temporal(self._pa_array, unit="quarter"),
            pc.floor_temporal(self._pa_array, unit="day"),
        )
        return type(self)(result)

    @property
    def _dt_is_quarter_end(self) -> Self:
        result = pc.equal(
            pc.days_between(
                pc.floor_temporal(self._pa_array, unit="day"),
                pc.ceil_temporal(self._pa_array, unit="quarter"),
            ),
            1,
        )
        return type(self)(result)

    @property
    def _dt_days_in_month(self) -> Self:
        result = pc.days_between(
            pc.floor_temporal(self._pa_array, unit="month"),
            pc.ceil_temporal(self._pa_array, unit="month"),
        )
        return type(self)(result)

    _dt_daysinmonth = _dt_days_in_month

    @property
    def _dt_microsecond(self) -> Self:
        # GH 59154
        us = pc.microsecond(self._pa_array)
        ms_to_us = pc.multiply(pc.millisecond(self._pa_array), 1000)
        return type(self)(pc.add(us, ms_to_us))

    @property
    def _dt_minute(self) -> Self:
        return type(self)(pc.minute(self._pa_array))

    @property
    def _dt_month(self) -> Self:
        return type(self)(pc.month(self._pa_array))

    @property
    def _dt_nanosecond(self) -> Self:
        return type(self)(pc.nanosecond(self._pa_array))

    @property
    def _dt_quarter(self) -> Self:
        return type(self)(pc.quarter(self._pa_array))

    @property
    def _dt_second(self) -> Self:
        return type(self)(pc.second(self._pa_array))

    @property
    def _dt_date(self) -> Self:
        return type(self)(self._pa_array.cast(pa.date32()))

    @property
    def _dt_time(self) -> Self:
        unit = (
            self.dtype.pyarrow_dtype.unit
            if self.dtype.pyarrow_dtype.unit in {"us", "ns"}
            else "ns"
        )
        return type(self)(self._pa_array.cast(pa.time64(unit)))

    @property
    def _dt_tz(self):
        return timezones.maybe_get_tz(self.dtype.pyarrow_dtype.tz)

    @property
    def _dt_unit(self):
        return self.dtype.pyarrow_dtype.unit

    def _dt_normalize(self) -> Self:
        return type(self)(pc.floor_temporal(self._pa_array, 1, "day"))

    def _dt_strftime(self, format: str) -> Self:
        return type(self)(pc.strftime(self._pa_array, format=format))

    def _round_temporally(
        self,
        method: Literal["ceil", "floor", "round"],
        freq,
        ambiguous: TimeAmbiguous = "raise",
        nonexistent: TimeNonexistent = "raise",
    ) -> Self:
        if ambiguous != "raise":
            raise NotImplementedError("ambiguous is not supported.")
        if nonexistent != "raise":
            raise NotImplementedError("nonexistent is not supported.")
        offset = to_offset(freq)
        if offset is None:
            raise ValueError(f"Must specify a valid frequency: {freq}")
        pa_supported_unit = {
            "Y": "year",
            "YS": "year",
            "Q": "quarter",
            "QS": "quarter",
            "M": "month",
            "MS": "month",
            "W": "week",
            "D": "day",
            "h": "hour",
            "min": "minute",
            "s": "second",
            "ms": "millisecond",
            "us": "microsecond",
            "ns": "nanosecond",
        }
        unit = pa_supported_unit.get(offset._prefix, None)
        if unit is None:
            raise ValueError(f"{freq=} is not supported")
        multiple = offset.n
        rounding_method = getattr(pc, f"{method}_temporal")
        return type(self)(rounding_method(self._pa_array, multiple=multiple, unit=unit))

    def _dt_ceil(
        self,
        freq,
        ambiguous: TimeAmbiguous = "raise",
        nonexistent: TimeNonexistent = "raise",
    ) -> Self:
        return self._round_temporally("ceil", freq, ambiguous, nonexistent)

    def _dt_floor(
        self,
        freq,
        ambiguous: TimeAmbiguous = "raise",
        nonexistent: TimeNonexistent = "raise",
    ) -> Self:
        return self._round_temporally("floor", freq, ambiguous, nonexistent)

    def _dt_round(
        self,
        freq,
        ambiguous: TimeAmbiguous = "raise",
        nonexistent: TimeNonexistent = "raise",
    ) -> Self:
        return self._round_temporally("round", freq, ambiguous, nonexistent)

    def _dt_day_name(self, locale: str | None = None) -> Self:
        if locale is None:
            locale = "C"
        return type(self)(pc.strftime(self._pa_array, format="%A", locale=locale))

    def _dt_month_name(self, locale: str | None = None) -> Self:
        if locale is None:
            locale = "C"
        return type(self)(pc.strftime(self._pa_array, format="%B", locale=locale))

    def _dt_to_pydatetime(self) -> Series:
        from pandas import Series

        if pa.types.is_date(self.dtype.pyarrow_dtype):
            raise ValueError(
                f"to_pydatetime cannot be called with {self.dtype.pyarrow_dtype} type. "
                "Convert to pyarrow timestamp type."
            )
        data = self._pa_array.to_pylist()
        if self._dtype.pyarrow_dtype.unit == "ns":
            data = [None if ts is None else ts.to_pydatetime(warn=False) for ts in data]
        return Series(data, dtype=object)

    def _dt_tz_localize(
        self,
        tz,
        ambiguous: TimeAmbiguous = "raise",
        nonexistent: TimeNonexistent = "raise",
    ) -> Self:
        if ambiguous != "raise":
            raise NotImplementedError(f"{ambiguous=} is not supported")
        nonexistent_pa = {
            "raise": "raise",
            "shift_backward": "earliest",
            "shift_forward": "latest",
        }.get(
            nonexistent,  # type: ignore[arg-type]
            None,
        )
        if nonexistent_pa is None:
            raise NotImplementedError(f"{nonexistent=} is not supported")
        if tz is None:
            result = self._pa_array.cast(pa.timestamp(self.dtype.pyarrow_dtype.unit))
        else:
            result = pc.assume_timezone(
                self._pa_array, str(tz), ambiguous=ambiguous, nonexistent=nonexistent_pa
            )
        return type(self)(result)

    def _dt_tz_convert(self, tz) -> Self:
        if self.dtype.pyarrow_dtype.tz is None:
            raise TypeError(
                "Cannot convert tz-naive timestamps, use tz_localize to localize"
            )
        current_unit = self.dtype.pyarrow_dtype.unit
        result = self._pa_array.cast(pa.timestamp(current_unit, tz))
        return type(self)(result)


def transpose_homogeneous_pyarrow(
    arrays: Sequence[ArrowExtensionArray],
) -> list[ArrowExtensionArray]:
    """Transpose arrow extension arrays in a list, but faster.

    Input should be a list of arrays of equal length and all have the same
    dtype. The caller is responsible for ensuring validity of input data.
    """
    arrays = list(arrays)
    nrows, ncols = len(arrays[0]), len(arrays)
    indices = np.arange(nrows * ncols).reshape(ncols, nrows).T.reshape(-1)
    arr = pa.chunked_array([chunk for arr in arrays for chunk in arr._pa_array.chunks])
    arr = arr.take(indices)
    return [ArrowExtensionArray(arr.slice(i * ncols, ncols)) for i in range(nrows)]<|MERGE_RESOLUTION|>--- conflicted
+++ resolved
@@ -2311,7 +2311,7 @@
             for chunk in self._pa_array.iterchunks()
         ]
 
-    def _convert_bool_result(self, result):
+    def _convert_bool_result(self, result, na=lib.no_default):
         return type(self)(result)
 
     def _convert_int_result(self, result):
@@ -2342,42 +2342,7 @@
             result = result.fill_null(na)
         return type(self)(result)
 
-<<<<<<< HEAD
-    def _str_startswith(self, pat: str | tuple[str, ...], na=lib.no_default) -> Self:
-        if isinstance(pat, str):
-            result = pc.starts_with(self._pa_array, pattern=pat)
-        else:
-            if len(pat) == 0:
-                # For empty tuple, pd.StringDtype() returns null for missing values
-                # and false for valid values.
-                result = pc.if_else(pc.is_null(self._pa_array), None, False)
-            else:
-                result = pc.starts_with(self._pa_array, pattern=pat[0])
-
-                for p in pat[1:]:
-                    result = pc.or_(result, pc.starts_with(self._pa_array, pattern=p))
-        if na is not lib.no_default and not isna(na):
-            result = result.fill_null(na)
-        return type(self)(result)
-
-    def _str_endswith(self, pat: str | tuple[str, ...], na=lib.no_default) -> Self:
-        if isinstance(pat, str):
-            result = pc.ends_with(self._pa_array, pattern=pat)
-        else:
-            if len(pat) == 0:
-                # For empty tuple, pd.StringDtype() returns null for missing values
-                # and false for valid values.
-                result = pc.if_else(pc.is_null(self._pa_array), None, False)
-            else:
-                result = pc.ends_with(self._pa_array, pattern=pat[0])
-
-                for p in pat[1:]:
-                    result = pc.or_(result, pc.ends_with(self._pa_array, pattern=p))
-        if na is not lib.no_default and not isna(na):
-            result = result.fill_null(na)
-=======
     def _result_converter(self, result):
->>>>>>> 078e11fb
         return type(self)(result)
 
     def _str_replace(
