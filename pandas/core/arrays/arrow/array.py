--- conflicted
+++ resolved
@@ -554,13 +554,6 @@
         # We are not an array indexer, so maybe e.g. a slice or integer
         # indexer. We dispatch to pyarrow.
         if isinstance(item, slice):
-<<<<<<< HEAD
-            if item.start == item.stop:
-                pass
-            elif item.start is not None and item.start < -len(self):
-                item = slice(None, item.stop, item.step)
-            elif item.stop is not None and item.stop < -len(self):
-=======
             # Arrow bug https://github.com/apache/arrow/issues/38768
             if item.start == item.stop:
                 pass
@@ -570,7 +563,6 @@
                 and item.step is not None
                 and item.step < 0
             ):
->>>>>>> 06b4f890
                 item = slice(item.start, None, item.step)
 
         value = self._pa_array[item]
