--- conflicted
+++ resolved
@@ -2322,29 +2322,6 @@
             raise NotImplementedError(f"count not implemented with {flags=}")
         return type(self)(pc.count_substring_regex(self._pa_array, pat))
 
-<<<<<<< HEAD
-    def _str_contains(
-        self,
-        pat,
-        case: bool = True,
-        flags: int = 0,
-        na=lib.no_default,
-        regex: bool = True,
-    ) -> Self:
-        if flags:
-            raise NotImplementedError(f"contains not implemented with {flags=}")
-
-        if regex:
-            pa_contains = pc.match_substring_regex
-        else:
-            pa_contains = pc.match_substring
-        result = pa_contains(self._pa_array, pat, ignore_case=not case)
-        if na is not lib.no_default and not isna(na):
-            result = result.fill_null(na)
-        return type(self)(result)
-
-=======
->>>>>>> 3f8d3e49
     def _result_converter(self, result):
         return type(self)(result)
 
