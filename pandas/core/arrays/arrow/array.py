--- conflicted
+++ resolved
@@ -13,14 +13,10 @@
 
 import numpy as np
 
-<<<<<<< HEAD
 from pandas._libs import (
     lib,
     missing as libmissing,
 )
-=======
-from pandas._libs import lib
->>>>>>> e1dd15b4
 from pandas._typing import (
     ArrayLike,
     Dtype,
@@ -1182,7 +1178,9 @@
         mask = self.isna()
         arr = np.asarray(self)
 
-        np_result = lib.map_infer_mask(arr, f, mask.view("uint8"), convert=False, na_value=na_value)
+        np_result = lib.map_infer_mask(
+            arr, f, mask.view("uint8"), convert=False, na_value=na_value
+        )
         try:
             return type(self)(pa.array(np_result, mask=mask, from_pandas=True))
         except pa.ArrowInvalid:
@@ -1329,7 +1327,11 @@
             stop = i - 1
             step = -1
         not_out_of_bounds = pc.invert(out_of_bounds.fill_null(True).combine_chunks())
-        selected = pc.utf8_slice_codeunits(self._data, start, stop=stop, step=step).combine_chunks().drop_null()
+        selected = (
+            pc.utf8_slice_codeunits(self._data, start, stop=stop, step=step)
+            .combine_chunks()
+            .drop_null()
+        )
         result = pa.array([None] * self._data.length(), type=self._data.type)
         result = pc.replace_with_mask(result, not_out_of_bounds, selected)
         return type(self)(result)
@@ -1351,7 +1353,9 @@
             pc.utf8_slice_codeunits(self._data, start, stop=stop, step=step)
         )
 
-    def _str_slice_replace(self, start: int | None = None, stop: int | None = None, repl: str | None = None):
+    def _str_slice_replace(
+        self, start: int | None = None, stop: int | None = None, repl: str | None = None
+    ):
         if repl is None:
             repl = ""
         return type(self)(pc.utf8_replace_slice(self._data, start, stop, repl))
