--- conflicted
+++ resolved
@@ -858,18 +858,9 @@
         # ExtensionArray.factorize -> Tuple[EA, EA]
         # Given that we have to return a dense array of codes, why bother
         # implementing an efficient factorize?
-<<<<<<< HEAD
-        resolved_na_sentinel = com.resolve_na_sentinel(na_sentinel, use_na_sentinel)
-        if resolved_na_sentinel is None:
-            raise NotImplementedError("Encoding NaN values is not yet implemented")
-        else:
-            na_sentinel = resolved_na_sentinel
-        codes, uniques = algos.factorize(np.asarray(self), na_sentinel=na_sentinel)
-=======
         codes, uniques = algos.factorize(
             np.asarray(self), na_sentinel=na_sentinel, use_na_sentinel=use_na_sentinel
         )
->>>>>>> 46e7a8d3
         uniques_sp = SparseArray(uniques, dtype=self.dtype)
         return codes, uniques_sp
 
