--- conflicted
+++ resolved
@@ -4,11 +4,7 @@
 from collections import abc
 import numbers
 import operator
-<<<<<<< HEAD
-from typing import Any, Callable, List, Type, TypeVar
-=======
-from typing import Any, Callable, Union
->>>>>>> 7d9c2007
+from typing import Any, Callable, List, Type, TypeVar, Union
 import warnings
 
 import numpy as np
@@ -807,11 +803,7 @@
             val = com.maybe_box_datetimelike(val, self.sp_values.dtype)
             return val
 
-<<<<<<< HEAD
-    def take(self, indices, allow_fill: bool = False, fill_value=None):
-=======
-    def take(self, indices, allow_fill=False, fill_value=None) -> "SparseArray":
->>>>>>> 7d9c2007
+    def take(self, indices, allow_fill: bool = False, fill_value=None) -> "SparseArray":
         if is_scalar(indices):
             raise ValueError(f"'indices' must be an array, not a scalar '{indices}'.")
         indices = np.asarray(indices, dtype=np.int32)
