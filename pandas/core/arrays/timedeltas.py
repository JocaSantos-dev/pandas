# -*- coding: utf-8 -*-
from __future__ import division

from datetime import timedelta
import operator
import warnings

import numpy as np

from pandas._libs import tslibs
from pandas._libs.tslibs import NaT, Timedelta, Timestamp, iNaT
from pandas._libs.tslibs.fields import get_timedelta_field
from pandas._libs.tslibs.timedeltas import (
    array_to_timedelta64, parse_timedelta_unit)
import pandas.compat as compat
from pandas.util._decorators import Appender

from pandas.core.dtypes.common import (
<<<<<<< HEAD
    _TD_DTYPE,
    is_object_dtype,
    is_string_dtype,
    is_float_dtype,
    is_integer_dtype,
    is_timedelta64_dtype,
    is_datetime64_dtype,
    is_list_like,
    ensure_int64)
from pandas.core.dtypes.generic import (
    ABCDataFrame, ABCSeries, ABCTimedeltaIndex, ABCIndexClass)
=======
    _TD_DTYPE, ensure_int64, is_datetime64_dtype, is_float_dtype,
    is_integer_dtype, is_list_like, is_object_dtype, is_string_dtype,
    is_timedelta64_dtype)
from pandas.core.dtypes.generic import ABCSeries, ABCTimedeltaIndex
>>>>>>> 2af56d4e
from pandas.core.dtypes.missing import isna

from pandas.core.algorithms import checked_add_with_arr
<<<<<<< HEAD
from pandas.core import ops
=======
import pandas.core.common as com
>>>>>>> 2af56d4e

from pandas.tseries.frequencies import to_offset
from pandas.tseries.offsets import Tick

from . import datetimelike as dtl


def _to_m8(key):
    """
    Timedelta-like => dt64
    """
    if not isinstance(key, Timedelta):
        # this also converts strings
        key = Timedelta(key)

    # return an type that can be compared
    return np.int64(key.value).view(_TD_DTYPE)


def _is_convertible_to_td(key):
    return isinstance(key, (Tick, timedelta,
                            np.timedelta64, compat.string_types))


def _field_accessor(name, alias, docstring=None):
    def f(self):
        values = self.asi8
        result = get_timedelta_field(values, alias)
        if self.hasnans:
            result = self._maybe_mask_results(result, fill_value=None,
                                              convert='float64')

        return result

    f.__name__ = name
    f.__doc__ = docstring
    return property(f)


def _td_array_cmp(cls, op):
    """
    Wrap comparison operations to convert timedelta-like to timedelta64
    """
    opname = '__{name}__'.format(name=op.__name__)
    nat_result = True if opname == '__ne__' else False

    def wrapper(self, other):
        msg = "cannot compare a {cls} with type {typ}"
        meth = getattr(dtl.DatetimeLikeArrayMixin, opname)
        if _is_convertible_to_td(other) or other is NaT:
            try:
                other = _to_m8(other)
            except ValueError:
                # failed to parse as timedelta
                raise TypeError(msg.format(cls=type(self).__name__,
                                           typ=type(other).__name__))
            result = meth(self, other)
            if isna(other):
                result.fill(nat_result)

        elif not is_list_like(other):
            raise TypeError(msg.format(cls=type(self).__name__,
                                       typ=type(other).__name__))
        else:
            other = type(self)(other)._data
            result = meth(self, other)
            result = com.values_from_object(result)

            o_mask = np.array(isna(other))
            if o_mask.any():
                result[o_mask] = nat_result

        if self.hasnans:
            result[self._isnan] = nat_result

        return result

    return compat.set_function_name(wrapper, opname, cls)


def _wrap_tdi_op(op):
    """
    Instead of re-implementing multiplication/division etc operations
    in the Array class, for now we dispatch to the TimedeltaIndex
    implementations.
    """
    # TODO: implement directly here and wrap in TimedeltaIndex, instead of
    #  the other way around
    def method(self, other):
        if isinstance(other, (ABCSeries, ABCDataFrame, ABCIndexClass)):
            return NotImplemented

        from pandas import TimedeltaIndex
        obj = TimedeltaIndex(self)
        result = op(obj, other)
        if is_timedelta64_dtype(result):
            return type(self)(result)
        return np.array(result)

    method.__name__ = '__{name}__'.format(name=op.__name__)
    return method


class TimedeltaArrayMixin(dtl.DatetimeLikeArrayMixin):
    _typ = "timedeltaarray"
    __array_priority__ = 1000

    @property
    def _box_func(self):
        return lambda x: Timedelta(x, unit='ns')

    @property
    def dtype(self):
        return _TD_DTYPE

    # ----------------------------------------------------------------
    # Constructors
    _attributes = ["freq"]

    @classmethod
    def _simple_new(cls, values, freq=None, dtype=_TD_DTYPE):
        # `dtype` is passed by _shallow_copy in corner cases, should always
        #  be timedelta64[ns] if present
        assert dtype == _TD_DTYPE
        assert isinstance(values, np.ndarray), type(values)

        if values.dtype == 'i8':
            values = values.view('m8[ns]')

        assert values.dtype == 'm8[ns]'

        result = object.__new__(cls)
        result._data = values
        result._freq = freq
        return result

    def __new__(cls, values, freq=None, dtype=_TD_DTYPE):

        freq, freq_infer = dtl.maybe_infer_freq(freq)

        values = np.array(values, copy=False)
        if values.dtype == np.object_:
            values = array_to_timedelta64(values)

        result = cls._simple_new(values, freq=freq)
        if freq_infer:
            result.freq = to_offset(result.inferred_freq)

        return result

    @classmethod
    def _generate_range(cls, start, end, periods, freq, closed=None):

        periods = dtl.validate_periods(periods)
        if freq is None and any(x is None for x in [periods, start, end]):
            raise ValueError('Must provide freq argument if no data is '
                             'supplied')

        if com.count_not_none(start, end, periods, freq) != 3:
            raise ValueError('Of the four parameters: start, end, periods, '
                             'and freq, exactly three must be specified')

        if start is not None:
            start = Timedelta(start)

        if end is not None:
            end = Timedelta(end)

        if start is None and end is None:
            if closed is not None:
                raise ValueError("Closed has to be None if not both of start"
                                 "and end are defined")

        left_closed, right_closed = dtl.validate_endpoints(closed)

        if freq is not None:
            index = _generate_regular_range(start, end, periods, freq)
        else:
            index = np.linspace(start.value, end.value, periods).astype('i8')

        if not left_closed:
            index = index[1:]
        if not right_closed:
            index = index[:-1]

        return cls._simple_new(index, freq=freq)

    # ----------------------------------------------------------------
    # Array-Like / EA-Interface Methods

    @Appender(dtl.DatetimeLikeArrayMixin._validate_fill_value.__doc__)
    def _validate_fill_value(self, fill_value):
        if isna(fill_value):
            fill_value = iNaT
        elif isinstance(fill_value, (timedelta, np.timedelta64, Tick)):
            fill_value = Timedelta(fill_value).value
        else:
            raise ValueError("'fill_value' should be a Timedelta. "
                             "Got '{got}'.".format(got=fill_value))
        return fill_value

    # ----------------------------------------------------------------
    # Arithmetic Methods

    _create_comparison_method = classmethod(_td_array_cmp)

    def _add_offset(self, other):
        assert not isinstance(other, Tick)
        raise TypeError("cannot add the type {typ} to a {cls}"
                        .format(typ=type(other).__name__,
                                cls=type(self).__name__))

    def _add_delta(self, delta):
        """
        Add a timedelta-like, Tick, or TimedeltaIndex-like object
        to self, yielding a new TimedeltaArray

        Parameters
        ----------
        other : {timedelta, np.timedelta64, Tick,
                 TimedeltaIndex, ndarray[timedelta64]}

        Returns
        -------
        result : TimedeltaArray
        """
        new_values = dtl.DatetimeLikeArrayMixin._add_delta(self, delta)
        return type(self)(new_values, freq='infer')

    def _add_datetime_arraylike(self, other):
        """Add DatetimeArray/Index or ndarray[datetime64] to TimedeltaArray"""
        if isinstance(other, np.ndarray):
            # At this point we have already checked that dtype is datetime64
            from pandas.core.arrays import DatetimeArrayMixin
            other = DatetimeArrayMixin(other)

        # defer to implementation in DatetimeArray
        return other + self

    def _add_datetimelike_scalar(self, other):
        # adding a timedeltaindex to a datetimelike
        from pandas.core.arrays import DatetimeArrayMixin

        assert other is not NaT
        other = Timestamp(other)
        if other is NaT:
            # In this case we specifically interpret NaT as a datetime, not
            # the timedelta interpretation we would get by returning self + NaT
            result = self.asi8.view('m8[ms]') + NaT.to_datetime64()
            return DatetimeArrayMixin(result)

        i8 = self.asi8
        result = checked_add_with_arr(i8, other.value,
                                      arr_mask=self._isnan)
        result = self._maybe_mask_results(result)
        return DatetimeArrayMixin(result, tz=other.tz)

    def _addsub_offset_array(self, other, op):
        # Add or subtract Array-like of DateOffset objects
        try:
            # TimedeltaIndex can only operate with a subset of DateOffset
            # subclasses.  Incompatible classes will raise AttributeError,
            # which we re-raise as TypeError
            return dtl.DatetimeLikeArrayMixin._addsub_offset_array(self, other,
                                                                   op)
        except AttributeError:
            raise TypeError("Cannot add/subtract non-tick DateOffset to {cls}"
                            .format(cls=type(self).__name__))

    def _evaluate_with_timedelta_like(self, other, op):
        if isinstance(other, ABCSeries):
            # GH#19042
            return NotImplemented

        opstr = '__{opname}__'.format(opname=op.__name__).replace('__r', '__')
        # allow division by a timedelta
        if opstr in ['__div__', '__truediv__', '__floordiv__']:
            if _is_convertible_to_td(other):
                other = Timedelta(other)
                if isna(other):
                    raise NotImplementedError(
                        "division by pd.NaT not implemented")

                i8 = self.asi8
                left, right = i8, other.value

                if opstr in ['__floordiv__']:
                    result = op(left, right)
                else:
                    result = op(left, np.float64(right))
                result = self._maybe_mask_results(result, fill_value=None,
                                                  convert='float64')
                return result

        return NotImplemented

    __mul__ = _wrap_tdi_op(operator.mul)
    __rmul__ = __mul__
    __truediv__ = _wrap_tdi_op(operator.truediv)
    __floordiv__ = _wrap_tdi_op(operator.floordiv)
    __rfloordiv__ = _wrap_tdi_op(ops.rfloordiv)

    if compat.PY2:
        __div__ = __truediv__

    # Note: TimedeltaIndex overrides this in call to cls._add_numeric_methods
    def __neg__(self):
        if self.freq is not None:
            return type(self)(-self._data, freq=-self.freq)
        return type(self)(-self._data)

    def __abs__(self):
        # Note: freq is not preserved
        return type(self)(np.abs(self._data))

    # ----------------------------------------------------------------
    # Conversion Methods - Vectorized analogues of Timedelta methods

    def total_seconds(self):
        """
        Return total duration of each element expressed in seconds.

        This method is available directly on TimedeltaArray, TimedeltaIndex
        and on Series containing timedelta values under the ``.dt`` namespace.

        Returns
        -------
        seconds : [ndarray, Float64Index, Series]
            When the calling object is a TimedeltaArray, the return type
            is ndarray.  When the calling object is a TimedeltaIndex,
            the return type is a Float64Index. When the calling object
            is a Series, the return type is Series of type `float64` whose
            index is the same as the original.

        See Also
        --------
        datetime.timedelta.total_seconds : Standard library version
            of this method.
        TimedeltaIndex.components : Return a DataFrame with components of
            each Timedelta.

        Examples
        --------
        **Series**

        >>> s = pd.Series(pd.to_timedelta(np.arange(5), unit='d'))
        >>> s
        0   0 days
        1   1 days
        2   2 days
        3   3 days
        4   4 days
        dtype: timedelta64[ns]

        >>> s.dt.total_seconds()
        0         0.0
        1     86400.0
        2    172800.0
        3    259200.0
        4    345600.0
        dtype: float64

        **TimedeltaIndex**

        >>> idx = pd.to_timedelta(np.arange(5), unit='d')
        >>> idx
        TimedeltaIndex(['0 days', '1 days', '2 days', '3 days', '4 days'],
                       dtype='timedelta64[ns]', freq=None)

        >>> idx.total_seconds()
        Float64Index([0.0, 86400.0, 172800.0, 259200.00000000003, 345600.0],
                     dtype='float64')
        """
        return self._maybe_mask_results(1e-9 * self.asi8, fill_value=None)

    def to_pytimedelta(self):
        """
        Return Timedelta Array/Index as object ndarray of datetime.timedelta
        objects

        Returns
        -------
        datetimes : ndarray
        """
        return tslibs.ints_to_pytimedelta(self.asi8)

    days = _field_accessor("days", "days",
                           " Number of days for each element. ")
    seconds = _field_accessor("seconds", "seconds",
                              " Number of seconds (>= 0 and less than 1 day) "
                              "for each element. ")
    microseconds = _field_accessor("microseconds", "microseconds",
                                   "\nNumber of microseconds (>= 0 and less "
                                   "than 1 second) for each\nelement. ")
    nanoseconds = _field_accessor("nanoseconds", "nanoseconds",
                                  "\nNumber of nanoseconds (>= 0 and less "
                                  "than 1 microsecond) for each\nelement.\n")

    @property
    def components(self):
        """
        Return a dataframe of the components (days, hours, minutes,
        seconds, milliseconds, microseconds, nanoseconds) of the Timedeltas.

        Returns
        -------
        a DataFrame
        """
        from pandas import DataFrame

        columns = ['days', 'hours', 'minutes', 'seconds',
                   'milliseconds', 'microseconds', 'nanoseconds']
        hasnans = self.hasnans
        if hasnans:
            def f(x):
                if isna(x):
                    return [np.nan] * len(columns)
                return x.components
        else:
            def f(x):
                return x.components

        result = DataFrame([f(x) for x in self], columns=columns)
        if not hasnans:
            result = result.astype('int64')
        return result


TimedeltaArrayMixin._add_comparison_ops()
TimedeltaArrayMixin._add_datetimelike_methods()


# ---------------------------------------------------------------------
# Constructor Helpers

def sequence_to_td64ns(data, copy=False, unit="ns", errors="raise"):
    """
    Parameters
    ----------
    array : list-like
    copy : bool, default False
    unit : str, default "ns"
        The timedelta unit to treat integers as multiples of.
    errors : {"raise", "coerce", "ignore"}, default "raise"
        How to handle elements that cannot be converted to timedelta64[ns].
        See ``pandas.to_timedelta`` for details.

    Returns
    -------
    converted : numpy.ndarray
        The sequence converted to a numpy array with dtype ``timedelta64[ns]``.
    inferred_freq : Tick or None
        The inferred frequency of the sequence.

    Raises
    ------
    ValueError : Data cannot be converted to timedelta64[ns].

    Notes
    -----
    Unlike `pandas.to_timedelta`, if setting ``errors=ignore`` will not cause
    errors to be ignored; they are caught and subsequently ignored at a
    higher level.
    """
    inferred_freq = None
    unit = parse_timedelta_unit(unit)

    # Unwrap whatever we have into a np.ndarray
    if not hasattr(data, 'dtype'):
        # e.g. list, tuple
        if np.ndim(data) == 0:
            # i.e. generator
            data = list(data)
        data = np.array(data, copy=False)
    elif isinstance(data, ABCSeries):
        data = data._values
    elif isinstance(data, (ABCTimedeltaIndex, TimedeltaArrayMixin)):
        inferred_freq = data.freq
        data = data._data

    # Convert whatever we have into timedelta64[ns] dtype
    if is_object_dtype(data) or is_string_dtype(data):
        # no need to make a copy, need to convert if string-dtyped
        data = objects_to_td64ns(data, unit=unit, errors=errors)
        copy = False

    elif is_integer_dtype(data):
        # treat as multiples of the given unit
        data, copy_made = ints_to_td64ns(data, unit=unit)
        copy = copy and not copy_made

    elif is_float_dtype(data):
        # treat as multiples of the given unit.  If after converting to nanos,
        #  there are fractional components left, these are truncated
        #  (i.e. NOT rounded)
        mask = np.isnan(data)
        coeff = np.timedelta64(1, unit) / np.timedelta64(1, 'ns')
        data = (coeff * data).astype(np.int64).view('timedelta64[ns]')
        data[mask] = iNaT
        copy = False

    elif is_timedelta64_dtype(data):
        if data.dtype != _TD_DTYPE:
            # non-nano unit
            # TODO: watch out for overflows
            data = data.astype(_TD_DTYPE)
            copy = False

    elif is_datetime64_dtype(data):
        # GH#23539
        warnings.warn("Passing datetime64-dtype data to TimedeltaIndex is "
                      "deprecated, will raise a TypeError in a future "
                      "version",
                      FutureWarning, stacklevel=3)
        data = ensure_int64(data).view(_TD_DTYPE)

    else:
        raise TypeError("dtype {dtype} cannot be converted to timedelta64[ns]"
                        .format(dtype=data.dtype))

    data = np.array(data, copy=copy)
    assert data.dtype == 'm8[ns]', data
    return data, inferred_freq


def ints_to_td64ns(data, unit="ns"):
    """
    Convert an ndarray with integer-dtype to timedelta64[ns] dtype, treating
    the integers as multiples of the given timedelta unit.

    Parameters
    ----------
    data : numpy.ndarray with integer-dtype
    unit : str, default "ns"
        The timedelta unit to treat integers as multiples of.

    Returns
    -------
    numpy.ndarray : timedelta64[ns] array converted from data
    bool : whether a copy was made
    """
    copy_made = False
    unit = unit if unit is not None else "ns"

    if data.dtype != np.int64:
        # converting to int64 makes a copy, so we can avoid
        # re-copying later
        data = data.astype(np.int64)
        copy_made = True

    if unit != "ns":
        dtype_str = "timedelta64[{unit}]".format(unit=unit)
        data = data.view(dtype_str)

        # TODO: watch out for overflows when converting from lower-resolution
        data = data.astype("timedelta64[ns]")
        # the astype conversion makes a copy, so we can avoid re-copying later
        copy_made = True

    else:
        data = data.view("timedelta64[ns]")

    return data, copy_made


def objects_to_td64ns(data, unit="ns", errors="raise"):
    """
    Convert a object-dtyped or string-dtyped array into an
    timedelta64[ns]-dtyped array.

    Parameters
    ----------
    data : ndarray or Index
    unit : str, default "ns"
        The timedelta unit to treat integers as multiples of.
    errors : {"raise", "coerce", "ignore"}, default "raise"
        How to handle elements that cannot be converted to timedelta64[ns].
        See ``pandas.to_timedelta`` for details.

    Returns
    -------
    numpy.ndarray : timedelta64[ns] array converted from data

    Raises
    ------
    ValueError : Data cannot be converted to timedelta64[ns].

    Notes
    -----
    Unlike `pandas.to_timedelta`, if setting `errors=ignore` will not cause
    errors to be ignored; they are caught and subsequently ignored at a
    higher level.
    """
    # coerce Index to np.ndarray, converting string-dtype if necessary
    values = np.array(data, dtype=np.object_, copy=False)

    result = array_to_timedelta64(values,
                                  unit=unit, errors=errors)
    return result.view('timedelta64[ns]')


def _generate_regular_range(start, end, periods, offset):
    stride = offset.nanos
    if periods is None:
        b = Timedelta(start).value
        e = Timedelta(end).value
        e += stride - e % stride
    elif start is not None:
        b = Timedelta(start).value
        e = b + periods * stride
    elif end is not None:
        e = Timedelta(end).value + stride
        b = e - periods * stride
    else:
        raise ValueError("at least 'start' or 'end' should be specified "
                         "if a 'period' is given.")

    data = np.arange(b, e, stride, dtype=np.int64)
    return data<|MERGE_RESOLUTION|>--- conflicted
+++ resolved
@@ -16,32 +16,16 @@
 from pandas.util._decorators import Appender
 
 from pandas.core.dtypes.common import (
-<<<<<<< HEAD
-    _TD_DTYPE,
-    is_object_dtype,
-    is_string_dtype,
-    is_float_dtype,
-    is_integer_dtype,
-    is_timedelta64_dtype,
-    is_datetime64_dtype,
-    is_list_like,
-    ensure_int64)
-from pandas.core.dtypes.generic import (
-    ABCDataFrame, ABCSeries, ABCTimedeltaIndex, ABCIndexClass)
-=======
     _TD_DTYPE, ensure_int64, is_datetime64_dtype, is_float_dtype,
     is_integer_dtype, is_list_like, is_object_dtype, is_string_dtype,
     is_timedelta64_dtype)
-from pandas.core.dtypes.generic import ABCSeries, ABCTimedeltaIndex
->>>>>>> 2af56d4e
+from pandas.core.dtypes.generic import (
+    ABCDataFrame, ABCIndexClass, ABCSeries, ABCTimedeltaIndex)
 from pandas.core.dtypes.missing import isna
 
+from pandas.core import ops
 from pandas.core.algorithms import checked_add_with_arr
-<<<<<<< HEAD
-from pandas.core import ops
-=======
 import pandas.core.common as com
->>>>>>> 2af56d4e
 
 from pandas.tseries.frequencies import to_offset
 from pandas.tseries.offsets import Tick
