--- conflicted
+++ resolved
@@ -123,18 +123,14 @@
             str_arr = PythonStringArray._from_sequence(np.array(arr))
             results.append(str_arr)
 
-<<<<<<< HEAD
-        return PythonStringArray._concat_same_type(results)
+        if results:
+            return PythonStringArray._concat_same_type(results)
+        else:
+            return PythonStringArray(np.array([], dtype="object"))
 
 
 StringArrayT = TypeVar("StringArrayT", bound="StringArray")
 
-=======
-        if results:
-            return StringArray._concat_same_type(results)
-        else:
-            return StringArray(np.array([], dtype="object"))
->>>>>>> b1e62a10
 
 class StringArray(ExtensionArray):
     pass
