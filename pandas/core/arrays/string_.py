--- conflicted
+++ resolved
@@ -3,11 +3,7 @@
 import operator
 from typing import (
     TYPE_CHECKING,
-<<<<<<< HEAD
-=======
     Any,
-    ClassVar,
->>>>>>> 1272cb13
     Literal,
     cast,
 )
@@ -143,16 +139,11 @@
     ) -> None:
         # infer defaults
         if storage is None:
-<<<<<<< HEAD
             if na_value is not libmissing.NA:
-                storage = "pyarrow"
-=======
-            if using_string_dtype() and na_value is not libmissing.NA:
                 if HAS_PYARROW:
                     storage = "pyarrow"
                 else:
                     storage = "python"
->>>>>>> 1272cb13
             else:
                 storage = get_option("mode.string_storage")
 
