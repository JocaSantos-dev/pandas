import copy
import sys
import warnings

import numpy as np

from pandas._libs import lib
from pandas.compat import range, set_function_name, string_types, u
from pandas.util._decorators import cache_readonly
<<<<<<< HEAD
from pandas.compat import range, string_types
from pandas.compat import set_function_name
=======
>>>>>>> 6fad5a0f

from pandas.core.dtypes.base import ExtensionDtype
from pandas.core.dtypes.cast import astype_nansafe
from pandas.core.dtypes.common import (
    is_bool_dtype, is_float, is_float_dtype, is_integer, is_integer_dtype,
    is_list_like, is_object_dtype, is_scalar)
from pandas.core.dtypes.dtypes import register_extension_dtype
from pandas.core.dtypes.generic import ABCIndexClass, ABCSeries
from pandas.core.dtypes.missing import isna, notna

<<<<<<< HEAD
=======
from pandas.core import nanops
from pandas.core.arrays import ExtensionArray, ExtensionOpsMixin

from pandas.io.formats.printing import (
    default_pprint, format_object_attrs, format_object_summary)

>>>>>>> 6fad5a0f

class _IntegerDtype(ExtensionDtype):
    """
    An ExtensionDtype to hold a single size & kind of integer dtype.

    These specific implementations are subclasses of the non-public
    _IntegerDtype. For example we have Int8Dtype to represnt signed int 8s.

    The attributes name & type are set when these subclasses are created.
    """
    name = None
    type = None
    na_value = np.nan

    @cache_readonly
    def is_signed_integer(self):
        return self.kind == 'i'

    @cache_readonly
    def is_unsigned_integer(self):
        return self.kind == 'u'

    @property
    def _is_numeric(self):
        return True

    @cache_readonly
    def numpy_dtype(self):
        """ Return an instance of our numpy dtype """
        return np.dtype(self.type)

    @cache_readonly
    def kind(self):
        return self.numpy_dtype.kind

    @classmethod
    def construct_array_type(cls):
        """Return the array type associated with this dtype

        Returns
        -------
        type
        """
        return IntegerArray

    @classmethod
    def construct_from_string(cls, string):
        """
        Construction from a string, raise a TypeError if not
        possible
        """
        if string == cls.name:
            return cls()
        raise TypeError("Cannot construct a '{}' from "
                        "'{}'".format(cls, string))


def integer_array(values, dtype=None, copy=False):
    """
    Infer and return an integer array of the values.

    Parameters
    ----------
    values : 1D list-like
    dtype : dtype, optional
        dtype to coerce
    copy : boolean, default False

    Returns
    -------
    IntegerArray

    Raises
    ------
    TypeError if incompatible types
    """
    values, mask = coerce_to_array(values, dtype=dtype, copy=copy)
    return IntegerArray(values, mask)


def safe_cast(values, dtype, copy):
    """
    Safely cast the values to the dtype if they
    are equivalent, meaning floats must be equivalent to the
    ints.

    """

    try:
        return values.astype(dtype, casting='safe', copy=copy)
    except TypeError:

        casted = values.astype(dtype, copy=copy)
        if (casted == values).all():
            return casted

        raise TypeError("cannot safely cast non-equivalent {} to {}".format(
            values.dtype, np.dtype(dtype)))


def coerce_to_array(values, dtype, mask=None, copy=False):
    """
    Coerce the input values array to numpy arrays with a mask

    Parameters
    ----------
    values : 1D list-like
    dtype : integer dtype
    mask : boolean 1D array, optional
    copy : boolean, default False
        if True, copy the input

    Returns
    -------
    tuple of (values, mask)
    """
    # if values is integer numpy array, preserve it's dtype
    if dtype is None and hasattr(values, 'dtype'):
        if is_integer_dtype(values.dtype):
            dtype = values.dtype

    if dtype is not None:
        if (isinstance(dtype, string_types) and
                (dtype.startswith("Int") or dtype.startswith("UInt"))):
            # Avoid DeprecationWarning from NumPy about np.dtype("Int64")
            # https://github.com/numpy/numpy/pull/7476
            dtype = dtype.lower()
        if not issubclass(type(dtype), _IntegerDtype):
            try:
                dtype = _dtypes[str(np.dtype(dtype))]
            except KeyError:
                raise ValueError("invalid dtype specified {}".format(dtype))

    if isinstance(values, IntegerArray):
        values, mask = values._data, values._mask
        if dtype is not None:
            values = values.astype(dtype.numpy_dtype, copy=False)

        if copy:
            values = values.copy()
            mask = mask.copy()
        return values, mask

    values = np.array(values, copy=copy)
    if is_object_dtype(values):
        inferred_type = lib.infer_dtype(values)
        if inferred_type is 'mixed' and isna(values).all():
            values = np.empty(len(values))
            values.fill(np.nan)
        elif inferred_type not in ['floating', 'integer',
                                   'mixed-integer', 'mixed-integer-float']:
            raise TypeError("{} cannot be converted to an IntegerDtype".format(
                values.dtype))

    elif not (is_integer_dtype(values) or is_float_dtype(values)):
        raise TypeError("{} cannot be converted to an IntegerDtype".format(
            values.dtype))

    if mask is None:
        mask = isna(values)
    else:
        assert len(mask) == len(values)

    if not values.ndim == 1:
        raise TypeError("values must be a 1D list-like")
    if not mask.ndim == 1:
        raise TypeError("mask must be a 1D list-like")

    # infer dtype if needed
    if dtype is None:
        dtype = np.dtype('int64')
    else:
        dtype = dtype.type

    # if we are float, let's make sure that we can
    # safely cast

    # we copy as need to coerce here
    if mask.any():
        values = values.copy()
        values[mask] = 1
        values = safe_cast(values, dtype, copy=False)
    else:
        values = safe_cast(values, dtype, copy=False)

    return values, mask


class IntegerArray(ExtensionArray, ExtensionOpsMixin):
    """
    Array of integer (optional missing) values.

    We represent an IntegerArray with 2 numpy arrays:

    - data: contains a numpy integer array of the appropriate dtype
    - mask: a boolean array holding a mask on the data, True is missing

    To construct an IntegerArray from generic array-like input, use
    ``integer_array`` function instead.

    Parameters
    ----------
    values : integer 1D numpy array
    mask : boolean 1D numpy array
    copy : bool, default False

    Returns
    -------
    IntegerArray

    """

    @cache_readonly
    def dtype(self):
        return _dtypes[str(self._data.dtype)]

    def __init__(self, values, mask, copy=False):
        if not (isinstance(values, np.ndarray)
                and is_integer_dtype(values.dtype)):
            raise TypeError("values should be integer numpy array. Use "
                            "the 'integer_array' function instead")
        if not (isinstance(mask, np.ndarray) and is_bool_dtype(mask.dtype)):
            raise TypeError("mask should be boolean numpy array. Use "
                            "the 'integer_array' function instead")

        if copy:
            values = values.copy()
            mask = mask.copy()

        self._data = values
        self._mask = mask

    @classmethod
    def _from_sequence(cls, scalars, dtype=None, copy=False):
        return integer_array(scalars, dtype=dtype, copy=copy)

    @classmethod
    def _from_factorized(cls, values, original):
        return integer_array(values, dtype=original.dtype)

    def _formatter(self, boxed=False):
        def fmt(x):
            if isna(x):
                return 'NaN'
            return str(x)
        return fmt

    def __getitem__(self, item):
        if is_integer(item):
            if self._mask[item]:
                return self.dtype.na_value
            return self._data[item]
        return type(self)(self._data[item], self._mask[item])

    def _coerce_to_ndarray(self):
        """
        coerce to an ndarary of object dtype
        """

        # TODO(jreback) make this better
        data = self._data.astype(object)
        data[self._mask] = self._na_value
        return data

    __array_priority__ = 1000  # higher than ndarray so ops dispatch to us

    def __array__(self, dtype=None):
        """
        the array interface, return my values
        We return an object array here to preserve our scalar values
        """
        return self._coerce_to_ndarray()

    def __iter__(self):
        for i in range(len(self)):
            if self._mask[i]:
                yield self.dtype.na_value
            else:
                yield self._data[i]

    def take(self, indexer, allow_fill=False, fill_value=None):
        from pandas.api.extensions import take

        # we always fill with 1 internally
        # to avoid upcasting
        data_fill_value = 1 if isna(fill_value) else fill_value
        result = take(self._data, indexer, fill_value=data_fill_value,
                      allow_fill=allow_fill)

        mask = take(self._mask, indexer, fill_value=True,
                    allow_fill=allow_fill)

        # if we are filling
        # we only fill where the indexer is null
        # not existing missing values
        # TODO(jreback) what if we have a non-na float as a fill value?
        if allow_fill and notna(fill_value):
            fill_mask = np.asarray(indexer) == -1
            result[fill_mask] = fill_value
            mask = mask ^ fill_mask

        return type(self)(result, mask, copy=False)

    def copy(self, deep=False):
        data, mask = self._data, self._mask
        if deep:
            data = copy.deepcopy(data)
            mask = copy.deepcopy(mask)
        else:
            data = data.copy()
            mask = mask.copy()
        return type(self)(data, mask, copy=False)

    def __setitem__(self, key, value):
        _is_scalar = is_scalar(value)
        if _is_scalar:
            value = [value]
        value, mask = coerce_to_array(value, dtype=self.dtype)

        if _is_scalar:
            value = value[0]
            mask = mask[0]

        self._data[key] = value
        self._mask[key] = mask

    def __len__(self):
        return len(self._data)

    @property
    def nbytes(self):
        return self._data.nbytes + self._mask.nbytes

    def isna(self):
        return self._mask

    @property
    def _na_value(self):
        return np.nan

    @classmethod
    def _concat_same_type(cls, to_concat):
        data = np.concatenate([x._data for x in to_concat])
        mask = np.concatenate([x._mask for x in to_concat])
        return cls(data, mask)

    def astype(self, dtype, copy=True):
        """Cast to a NumPy array or IntegerArray with 'dtype'.

        Parameters
        ----------
        dtype : str or dtype
            Typecode or data-type to which the array is cast.
        copy : bool, default True
            Whether to copy the data, even if not necessary. If False,
            a copy is made only if the old dtype does not match the
            new dtype.

        Returns
        -------
        array : ndarray or IntegerArray
            NumPy ndarray or IntergerArray with 'dtype' for its dtype.

        Raises
        ------
        TypeError
            if incompatible type with an IntegerDtype, equivalent of same_kind
            casting
        """

        # if we are astyping to an existing IntegerDtype we can fastpath
        if isinstance(dtype, _IntegerDtype):
            result = self._data.astype(dtype.numpy_dtype, copy=False)
            return type(self)(result, mask=self._mask, copy=False)

        # coerce
        data = self._coerce_to_ndarray()
        return astype_nansafe(data, dtype, copy=None)

    @property
    def _ndarray_values(self):
        # type: () -> np.ndarray
        """Internal pandas method for lossy conversion to a NumPy ndarray.

        This method is not part of the pandas interface.

        The expectation is that this is cheap to compute, and is primarily
        used for interacting with our indexers.
        """
        return self._data

    def value_counts(self, dropna=True):
        """
        Returns a Series containing counts of each category.

        Every category will have an entry, even those with a count of 0.

        Parameters
        ----------
        dropna : boolean, default True
            Don't include counts of NaN.

        Returns
        -------
        counts : Series

        See Also
        --------
        Series.value_counts

        """

        from pandas import Index, Series

        # compute counts on the data with no nans
        data = self._data[~self._mask]
        value_counts = Index(data).value_counts()
        array = value_counts.values

        # TODO(extension)
        # if we have allow Index to hold an ExtensionArray
        # this is easier
        index = value_counts.index.astype(object)

        # if we want nans, count the mask
        if not dropna:

            # TODO(extension)
            # appending to an Index *always* infers
            # w/o passing the dtype
            array = np.append(array, [self._mask.sum()])
            index = Index(np.concatenate(
                [index.values,
                 np.array([np.nan], dtype=object)]), dtype=object)

        return Series(array, index=index)

    def _values_for_argsort(self):
        # type: () -> ndarray
        """Return values for sorting.

        Returns
        -------
        ndarray
            The transformed values should maintain the ordering between values
            within the array.

        See Also
        --------
        ExtensionArray.argsort
        """
        data = self._data.copy()
        data[self._mask] = data.min() - 1
        return data

    @classmethod
    def _create_comparison_method(cls, op):
        def cmp_method(self, other):

            op_name = op.__name__
            mask = None

            if isinstance(other, (ABCSeries, ABCIndexClass)):
                # Rely on pandas to unbox and dispatch to us.
                return NotImplemented

            if isinstance(other, IntegerArray):
                other, mask = other._data, other._mask

            elif is_list_like(other):
                other = np.asarray(other)
                if other.ndim > 0 and len(self) != len(other):
                    raise ValueError('Lengths must match to compare')

            other = lib.item_from_zerodim(other)

            # numpy will show a DeprecationWarning on invalid elementwise
            # comparisons, this will raise in the future
            with warnings.catch_warnings():
                warnings.filterwarnings("ignore", "elementwise", FutureWarning)
                with np.errstate(all='ignore'):
                    result = op(self._data, other)

            # nans propagate
            if mask is None:
                mask = self._mask
            else:
                mask = self._mask | mask

            result[mask] = True if op_name == 'ne' else False
            return result

        name = '__{name}__'.format(name=op.__name__)
        return set_function_name(cmp_method, name, cls)

    def _reduce(self, name, skipna=True, **kwargs):
        data = self._data
        mask = self._mask

        # coerce to a nan-aware float if needed
        if mask.any():
            data = self._data.astype('float64')
            data[mask] = self._na_value

        op = getattr(nanops, 'nan' + name)
        result = op(data, axis=0, skipna=skipna, mask=mask)

        # if we have a boolean op, don't coerce
        if name in ['any', 'all']:
            pass

        # if we have a preservable numeric op,
        # provide coercion back to an integer type if possible
        elif name in ['sum', 'min', 'max', 'prod'] and notna(result):
            int_result = int(result)
            if int_result == result:
                result = int_result

        return result

    def _maybe_mask_result(self, result, mask, other, op_name):
        """
        Parameters
        ----------
        result : array-like
        mask : array-like bool
        other : scalar or array-like
        op_name : str
        """

        # may need to fill infs
        # and mask wraparound
        if is_float_dtype(result):
            mask |= (result == np.inf) | (result == -np.inf)

        # if we have a float operand we are by-definition
        # a float result
        # or our op is a divide
        if ((is_float_dtype(other) or is_float(other)) or
                (op_name in ['rtruediv', 'truediv', 'rdiv', 'div'])):
            result[mask] = np.nan
            return result

        return type(self)(result, mask, copy=False)

    @classmethod
    def _create_arithmetic_method(cls, op):
        def integer_arithmetic_method(self, other):

            op_name = op.__name__
            mask = None

            if isinstance(other, (ABCSeries, ABCIndexClass)):
                # Rely on pandas to unbox and dispatch to us.
                return NotImplemented

            if getattr(other, 'ndim', 0) > 1:
                raise NotImplementedError(
                    "can only perform ops with 1-d structures")

            if isinstance(other, IntegerArray):
                other, mask = other._data, other._mask

            elif getattr(other, 'ndim', None) == 0:
                other = other.item()

            elif is_list_like(other):
                other = np.asarray(other)
                if not other.ndim:
                    other = other.item()
                elif other.ndim == 1:
                    if not (is_float_dtype(other) or is_integer_dtype(other)):
                        raise TypeError(
                            "can only perform ops with numeric values")
            else:
                if not (is_float(other) or is_integer(other)):
                    raise TypeError("can only perform ops with numeric values")

            # nans propagate
            if mask is None:
                mask = self._mask
            else:
                mask = self._mask | mask

            # 1 ** np.nan is 1. So we have to unmask those.
            if op_name == 'pow':
                mask = np.where(self == 1, False, mask)

            elif op_name == 'rpow':
                mask = np.where(other == 1, False, mask)

            with np.errstate(all='ignore'):
                result = op(self._data, other)

            # divmod returns a tuple
            if op_name == 'divmod':
                div, mod = result
                return (self._maybe_mask_result(div, mask, other, 'floordiv'),
                        self._maybe_mask_result(mod, mask, other, 'mod'))

            return self._maybe_mask_result(result, mask, other, op_name)

        name = '__{name}__'.format(name=op.__name__)
        return set_function_name(integer_arithmetic_method, name, cls)


IntegerArray._add_arithmetic_ops()
IntegerArray._add_comparison_ops()


module = sys.modules[__name__]


# create the Dtype
_dtypes = {}
for dtype in ['int8', 'int16', 'int32', 'int64',
              'uint8', 'uint16', 'uint32', 'uint64']:

    if dtype.startswith('u'):
        name = "U{}".format(dtype[1:].capitalize())
    else:
        name = dtype.capitalize()
    classname = "{}Dtype".format(name)
    attributes_dict = {'type': getattr(np, dtype),
                       'name': name}
    dtype_type = register_extension_dtype(
        type(classname, (_IntegerDtype, ), attributes_dict)
    )
    setattr(module, classname, dtype_type)

    _dtypes[dtype] = dtype_type()<|MERGE_RESOLUTION|>--- conflicted
+++ resolved
@@ -5,13 +5,8 @@
 import numpy as np
 
 from pandas._libs import lib
-from pandas.compat import range, set_function_name, string_types, u
+from pandas.compat import range, set_function_name, string_types
 from pandas.util._decorators import cache_readonly
-<<<<<<< HEAD
-from pandas.compat import range, string_types
-from pandas.compat import set_function_name
-=======
->>>>>>> 6fad5a0f
 
 from pandas.core.dtypes.base import ExtensionDtype
 from pandas.core.dtypes.cast import astype_nansafe
@@ -22,15 +17,9 @@
 from pandas.core.dtypes.generic import ABCIndexClass, ABCSeries
 from pandas.core.dtypes.missing import isna, notna
 
-<<<<<<< HEAD
-=======
 from pandas.core import nanops
 from pandas.core.arrays import ExtensionArray, ExtensionOpsMixin
 
-from pandas.io.formats.printing import (
-    default_pprint, format_object_attrs, format_object_summary)
-
->>>>>>> 6fad5a0f
 
 class _IntegerDtype(ExtensionDtype):
     """
