--- conflicted
+++ resolved
@@ -855,12 +855,8 @@
         mask = notna(sp_vals)
         return sp_vals[mask]
 
-<<<<<<< HEAD
     @property
     def size(self) -> int:
-=======
-    def __len__(self) -> int:
->>>>>>> be6c3690
         return self.sp_index.length
 
     @property
