--- conflicted
+++ resolved
@@ -1739,17 +1739,8 @@
     def _create_arithmetic_method(cls, op):
         op_name = op.__name__
 
-<<<<<<< HEAD
         @unpack_and_defer(op_name)
         def sparse_arithmetic_method(self, other):
-=======
-        def sparse_arithmetic_method(self, other):
-            if isinstance(other, (ABCDataFrame, ABCSeries, ABCIndexClass)):
-                # Rely on pandas to dispatch to us.
-                return NotImplemented
->>>>>>> a4b0132d
-
-            other = lib.item_from_zerodim(other)
 
             if isinstance(other, SparseArray):
                 return _sparse_array_op(self, other, op, op_name)
