--- conflicted
+++ resolved
@@ -1349,7 +1349,6 @@
     # ------------------------------------------------------------------------
     # Non-Optimized Default Methods
 
-<<<<<<< HEAD
     def putmask(self, mask: np.ndarray, value) -> None:
         """
         Analogue to np.putmask(self, mask, value)
@@ -1368,7 +1367,7 @@
             self[mask] = value
         else:
             self[mask] = value[mask]
-=======
+
     def tolist(self) -> list:
         """
         Return a list of the values.
@@ -1384,7 +1383,6 @@
         if self.ndim > 1:
             return [x.tolist() for x in self]
         return list(self)
->>>>>>> 9f2cb732
 
     def delete(self: ExtensionArrayT, loc: PositionalIndexer) -> ExtensionArrayT:
         indexer = np.delete(np.arange(len(self)), loc)
