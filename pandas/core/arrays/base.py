"""An interface for extending pandas with custom arrays.

.. warning::

   This is an experimental API and subject to breaking changes
   without warning.
"""
import operator
from typing import Any, Callable, Optional, Sequence, Tuple, Union

import numpy as np

from pandas.compat import PY3, set_function_name
from pandas.compat.numpy import function as nv
from pandas.errors import AbstractMethodError
from pandas.util._decorators import Appender, Substitution

from pandas.core.dtypes.common import is_list_like
from pandas.core.dtypes.dtypes import ExtensionDtype
from pandas.core.dtypes.generic import ABCIndexClass, ABCExtensionArray, ABCSeries
from pandas.core.dtypes.missing import isna

from pandas.core import ops

_not_implemented_message = "{} does not implement {}."

_extension_array_shared_docs = dict()


class ExtensionArray(object):
    """
    Abstract base class for custom 1-D array types.

    pandas will recognize instances of this class as proper arrays
    with a custom type and will not attempt to coerce them to objects. They
    may be stored directly inside a :class:`DataFrame` or :class:`Series`.

    .. versionadded:: 0.23.0

    Notes
    -----
    The interface includes the following abstract methods that must be
    implemented by subclasses:

    * _from_sequence
    * _from_factorized
    * __getitem__
    * __len__
    * dtype
    * nbytes
    * isna
    * take
    * copy
    * _concat_same_type

    A default repr displaying the type, (truncated) data, length,
    and dtype is provided. It can be customized or replaced by
    by overriding:

    * __repr__ : A default repr for the ExtensionArray.
    * _formatter : Print scalars inside a Series or DataFrame.

    Some methods require casting the ExtensionArray to an ndarray of Python
    objects with ``self.astype(object)``, which may be expensive. When
    performance is a concern, we highly recommend overriding the following
    methods:

    * fillna
    * dropna
    * unique
    * factorize / _values_for_factorize
    * argsort / _values_for_argsort
    * searchsorted

    The remaining methods implemented on this class should be performant,
    as they only compose abstract methods. Still, a more efficient
    implementation may be available, and these methods can be overridden.

    One can implement methods to handle array reductions.

    * _reduce

    One can implement methods to handle parsing from strings that will be used
    in methods such as ``pandas.io.parsers.read_csv``.

    * _from_sequence_of_strings

    This class does not inherit from 'abc.ABCMeta' for performance reasons.
    Methods and properties required by the interface raise
    ``pandas.errors.AbstractMethodError`` and no ``register`` method is
    provided for registering virtual subclasses.

    ExtensionArrays are limited to 1 dimension.

    They may be backed by none, one, or many NumPy arrays. For example,
    ``pandas.Categorical`` is an extension array backed by two arrays,
    one for codes and one for categories. An array of IPv6 address may
    be backed by a NumPy structured array with two fields, one for the
    lower 64 bits and one for the upper 64 bits. Or they may be backed
    by some other storage type, like Python lists. Pandas makes no
    assumptions on how the data are stored, just that it can be converted
    to a NumPy array.
    The ExtensionArray interface does not impose any rules on how this data
    is stored. However, currently, the backing data cannot be stored in
    attributes called ``.values`` or ``._values`` to ensure full compatibility
    with pandas internals. But other names as ``.data``, ``._data``,
    ``._items``, ... can be freely used.
    """
    # '_typ' is for pandas.core.dtypes.generic.ABCExtensionArray.
    # Don't override this.
    _typ = 'extension'

    # ------------------------------------------------------------------------
    # Constructors
    # ------------------------------------------------------------------------
    @classmethod
    def _from_sequence(cls, scalars, dtype=None, copy=False):
        """
        Construct a new ExtensionArray from a sequence of scalars.

        Parameters
        ----------
        scalars : Sequence
            Each element will be an instance of the scalar type for this
            array, ``cls.dtype.type``.
        dtype : dtype, optional
            Construct for this particular dtype. This should be a Dtype
            compatible with the ExtensionArray.
        copy : boolean, default False
            If True, copy the underlying data.

        Returns
        -------
        ExtensionArray
        """
        raise AbstractMethodError(cls)

    @classmethod
    def _from_sequence_of_strings(cls, strings, dtype=None, copy=False):
        """Construct a new ExtensionArray from a sequence of strings.

        .. versionadded:: 0.24.0

        Parameters
        ----------
        strings : Sequence
            Each element will be an instance of the scalar type for this
            array, ``cls.dtype.type``.
        dtype : dtype, optional
            Construct for this particular dtype. This should be a Dtype
            compatible with the ExtensionArray.
        copy : boolean, default False
            If True, copy the underlying data.

        Returns
        -------
        ExtensionArray

        """
        raise AbstractMethodError(cls)

    @classmethod
    def _from_factorized(cls, values, original):
        """
        Reconstruct an ExtensionArray after factorization.

        Parameters
        ----------
        values : ndarray
            An integer ndarray with the factorized values.
        original : ExtensionArray
            The original ExtensionArray that factorize was called on.

        See Also
        --------
        pandas.factorize
        ExtensionArray.factorize
        """
        raise AbstractMethodError(cls)

    # ------------------------------------------------------------------------
    # Must be a Sequence
    # ------------------------------------------------------------------------

    def __getitem__(self, item):
        # type (Any) -> Any
        """
        Select a subset of self.

        Parameters
        ----------
        item : int, slice, or ndarray
            * int: The position in 'self' to get.

            * slice: A slice object, where 'start', 'stop', and 'step' are
              integers or None

            * ndarray: A 1-d boolean NumPy ndarray the same length as 'self'

        Returns
        -------
        item : scalar or ExtensionArray

        Notes
        -----
        For scalar ``item``, return a scalar value suitable for the array's
        type. This should be an instance of ``self.dtype.type``.

        For slice ``key``, return an instance of ``ExtensionArray``, even
        if the slice is length 0 or 1.

        For a boolean mask, return an instance of ``ExtensionArray``, filtered
        to the values where ``item`` is True.
        """
        raise AbstractMethodError(self)

    def __setitem__(self, key: Union[int, np.ndarray], value: Any) -> None:
        """
        Set one or more values inplace.

        This method is not required to satisfy the pandas extension array
        interface.

        Parameters
        ----------
        key : int, ndarray, or slice
            When called from, e.g. ``Series.__setitem__``, ``key`` will be
            one of

            * scalar int
            * ndarray of integers.
            * boolean ndarray
            * slice object

        value : ExtensionDtype.type, Sequence[ExtensionDtype.type], or object
            value or values to be set of ``key``.

        Returns
        -------
        None
        """
        # Some notes to the ExtensionArray implementor who may have ended up
        # here. While this method is not required for the interface, if you
        # *do* choose to implement __setitem__, then some semantics should be
        # observed:
        #
        # * Setting multiple values : ExtensionArrays should support setting
        #   multiple values at once, 'key' will be a sequence of integers and
        #  'value' will be a same-length sequence.
        #
        # * Broadcasting : For a sequence 'key' and a scalar 'value',
        #   each position in 'key' should be set to 'value'.
        #
        # * Coercion : Most users will expect basic coercion to work. For
        #   example, a string like '2018-01-01' is coerced to a datetime
        #   when setting on a datetime64ns array. In general, if the
        #   __init__ method coerces that value, then so should __setitem__
        # Note, also, that Series/DataFrame.where internally use __setitem__
        # on a copy of the data.
        raise NotImplementedError(_not_implemented_message.format(
            type(self), '__setitem__')
        )

    def __len__(self) -> int:
        """
        Length of this array

        Returns
        -------
        length : int
        """
        raise AbstractMethodError(self)

    def __iter__(self):
        """
        Iterate over elements of the array.
        """
        # This needs to be implemented so that pandas recognizes extension
        # arrays as list-like. The default implementation makes successive
        # calls to ``__getitem__``, which may be slower than necessary.
        for i in range(len(self)):
            yield self[i]

    # ------------------------------------------------------------------------
    # Required attributes
    # ------------------------------------------------------------------------
    @property
    def dtype(self) -> ExtensionDtype:
        """
        An instance of 'ExtensionDtype'.
        """
        raise AbstractMethodError(self)

    @property
    def shape(self) -> Tuple[int, ...]:
        """
        Return a tuple of the array dimensions.
        """
        return (len(self),)

    @property
    def ndim(self) -> int:
        """
        Extension Arrays are only allowed to be 1-dimensional.
        """
        return 1

    @property
    def nbytes(self) -> int:
        """
        The number of bytes needed to store this object in memory.
        """
        # If this is expensive to compute, return an approximate lower bound
        # on the number of bytes needed.
        raise AbstractMethodError(self)

    # ------------------------------------------------------------------------
    # Additional Methods
    # ------------------------------------------------------------------------
    def astype(self, dtype, copy=True):
        """
        Cast to a NumPy array with 'dtype'.

        Parameters
        ----------
        dtype : str or dtype
            Typecode or data-type to which the array is cast.
        copy : bool, default True
            Whether to copy the data, even if not necessary. If False,
            a copy is made only if the old dtype does not match the
            new dtype.

        Returns
        -------
        array : ndarray
            NumPy ndarray with 'dtype' for its dtype.
        """
        return np.array(self, dtype=dtype, copy=copy)

<<<<<<< HEAD
    def isna(self) -> Union['ExtensionArray', np.ndarray]:
=======
    def isna(self) -> Union[ABCExtensionArray, np.ndarray]:
>>>>>>> 50db8102
        """
        A 1-D array indicating if each value is missing.

        Returns
        -------
        na_values : Union[np.ndarray, ExtensionArray]
            In most cases, this should return a NumPy ndarray. For
            exceptional cases like ``SparseArray``, where returning
            an ndarray would be expensive, an ExtensionArray may be
            returned.

        Notes
        -----
        If returning an ExtensionArray, then

        * ``na_values._is_boolean`` should be True
        * `na_values` should implement :func:`ExtensionArray._reduce`
        * ``na_values.any`` and ``na_values.all`` should be implemented
        """
        raise AbstractMethodError(self)

    def _values_for_argsort(self) -> np.ndarray:
        """
        Return values for sorting.

        Returns
        -------
        ndarray
            The transformed values should maintain the ordering between values
            within the array.

        See Also
        --------
        ExtensionArray.argsort
        """
        # Note: this is used in `ExtensionArray.argsort`.
        return np.array(self)

    def argsort(self, ascending=True, kind='quicksort', *args, **kwargs):
        """
        Return the indices that would sort this array.

        Parameters
        ----------
        ascending : bool, default True
            Whether the indices should result in an ascending
            or descending sort.
        kind : {'quicksort', 'mergesort', 'heapsort'}, optional
            Sorting algorithm.
        *args, **kwargs:
            passed through to :func:`numpy.argsort`.

        Returns
        -------
        index_array : ndarray
            Array of indices that sort ``self``.

        See Also
        --------
        numpy.argsort : Sorting implementation used internally.
        """
        # Implementor note: You have two places to override the behavior of
        # argsort.
        # 1. _values_for_argsort : construct the values passed to np.argsort
        # 2. argsort : total control over sorting.
        ascending = nv.validate_argsort_with_ascending(ascending, args, kwargs)
        values = self._values_for_argsort()
        result = np.argsort(values, kind=kind, **kwargs)
        if not ascending:
            result = result[::-1]
        return result

    def fillna(self, value=None, method=None, limit=None):
        """
        Fill NA/NaN values using the specified method.

        Parameters
        ----------
        value : scalar, array-like
            If a scalar value is passed it is used to fill all missing values.
            Alternatively, an array-like 'value' can be given. It's expected
            that the array-like have the same length as 'self'.
        method : {'backfill', 'bfill', 'pad', 'ffill', None}, default None
            Method to use for filling holes in reindexed Series
            pad / ffill: propagate last valid observation forward to next valid
            backfill / bfill: use NEXT valid observation to fill gap
        limit : int, default None
            If method is specified, this is the maximum number of consecutive
            NaN values to forward/backward fill. In other words, if there is
            a gap with more than this number of consecutive NaNs, it will only
            be partially filled. If method is not specified, this is the
            maximum number of entries along the entire axis where NaNs will be
            filled.

        Returns
        -------
        filled : ExtensionArray with NA/NaN filled
        """
        from pandas.api.types import is_array_like
        from pandas.util._validators import validate_fillna_kwargs
        from pandas.core.missing import pad_1d, backfill_1d

        value, method = validate_fillna_kwargs(value, method)

        mask = self.isna()

        if is_array_like(value):
            if len(value) != len(self):
                raise ValueError("Length of 'value' does not match. Got ({}) "
                                 " expected {}".format(len(value), len(self)))
            value = value[mask]

        if mask.any():
            if method is not None:
                func = pad_1d if method == 'pad' else backfill_1d
                new_values = func(self.astype(object), limit=limit,
                                  mask=mask)
                new_values = self._from_sequence(new_values, dtype=self.dtype)
            else:
                # fill with value
                new_values = self.copy()
                new_values[mask] = value
        else:
            new_values = self.copy()
        return new_values

    def dropna(self):
        """
        Return ExtensionArray without NA values

        Returns
        -------
        valid : ExtensionArray
        """
        return self[~self.isna()]

    def shift(
            self,
            periods: int = 1,
            fill_value: object = None,
    ) -> 'ExtensionArray':
        """
        Shift values by desired number.

        Newly introduced missing values are filled with
        ``self.dtype.na_value``.

        .. versionadded:: 0.24.0

        Parameters
        ----------
        periods : int, default 1
            The number of periods to shift. Negative values are allowed
            for shifting backwards.

        fill_value : object, optional
            The scalar value to use for newly introduced missing values.
            The default is ``self.dtype.na_value``

            .. versionadded:: 0.24.0

        Returns
        -------
        shifted : ExtensionArray

        Notes
        -----
        If ``self`` is empty or ``periods`` is 0, a copy of ``self`` is
        returned.

        If ``periods > len(self)``, then an array of size
        len(self) is returned, with all values filled with
        ``self.dtype.na_value``.
        """
        # Note: this implementation assumes that `self.dtype.na_value` can be
        # stored in an instance of your ExtensionArray with `self.dtype`.
        if not len(self) or periods == 0:
            return self.copy()

        if isna(fill_value):
            fill_value = self.dtype.na_value

        empty = self._from_sequence(
            [fill_value] * min(abs(periods), len(self)),
            dtype=self.dtype
        )
        if periods > 0:
            a = empty
            b = self[:-periods]
        else:
            a = self[abs(periods):]
            b = empty
        return self._concat_same_type([a, b])

    def unique(self):
        """
        Compute the ExtensionArray of unique values.

        Returns
        -------
        uniques : ExtensionArray
        """
        from pandas import unique

        uniques = unique(self.astype(object))
        return self._from_sequence(uniques, dtype=self.dtype)

    def searchsorted(self, value, side="left", sorter=None):
        """
        Find indices where elements should be inserted to maintain order.

        .. versionadded:: 0.24.0

        Find the indices into a sorted array `self` (a) such that, if the
        corresponding elements in `value` were inserted before the indices,
        the order of `self` would be preserved.

        Assuming that `self` is sorted:

        ======  ================================
        `side`  returned index `i` satisfies
        ======  ================================
        left    ``self[i-1] < value <= self[i]``
        right   ``self[i-1] <= value < self[i]``
        ======  ================================

        Parameters
        ----------
        value : array_like
            Values to insert into `self`.
        side : {'left', 'right'}, optional
            If 'left', the index of the first suitable location found is given.
            If 'right', return the last such index.  If there is no suitable
            index, return either 0 or N (where N is the length of `self`).
        sorter : 1-D array_like, optional
            Optional array of integer indices that sort array a into ascending
            order. They are typically the result of argsort.

        Returns
        -------
        array of ints
            Array of insertion points with the same shape as `value`.

        See Also
        --------
        numpy.searchsorted : Similar method from NumPy.
        """
        # Note: the base tests provided by pandas only test the basics.
        # We do not test
        # 1. Values outside the range of the `data_for_sorting` fixture
        # 2. Values between the values in the `data_for_sorting` fixture
        # 3. Missing values.
        arr = self.astype(object)
        return arr.searchsorted(value, side=side, sorter=sorter)

    def _values_for_factorize(self) -> Tuple[np.ndarray, Any]:
        """
        Return an array and missing value suitable for factorization.

        Returns
        -------
        values : ndarray

            An array suitable for factorization. This should maintain order
            and be a supported dtype (Float64, Int64, UInt64, String, Object).
            By default, the extension array is cast to object dtype.
        na_value : object
            The value in `values` to consider missing. This will be treated
            as NA in the factorization routines, so it will be coded as
            `na_sentinal` and not included in `uniques`. By default,
            ``np.nan`` is used.

        Notes
        -----
        The values returned by this method are also used in
        :func:`pandas.util.hash_pandas_object`.
        """
        return self.astype(object), np.nan

    def factorize(
            self,
            na_sentinel: int = -1,
    ) -> Tuple[np.ndarray, 'ExtensionArray']:
        """
        Encode the extension array as an enumerated type.

        Parameters
        ----------
        na_sentinel : int, default -1
            Value to use in the `labels` array to indicate missing values.

        Returns
        -------
        labels : ndarray
            An integer NumPy array that's an indexer into the original
            ExtensionArray.
        uniques : ExtensionArray
            An ExtensionArray containing the unique values of `self`.

            .. note::

               uniques will *not* contain an entry for the NA value of
               the ExtensionArray if there are any missing values present
               in `self`.

        See Also
        --------
        pandas.factorize : Top-level factorize method that dispatches here.

        Notes
        -----
        :meth:`pandas.factorize` offers a `sort` keyword as well.
        """
        # Impelmentor note: There are two ways to override the behavior of
        # pandas.factorize
        # 1. _values_for_factorize and _from_factorize.
        #    Specify the values passed to pandas' internal factorization
        #    routines, and how to convert from those values back to the
        #    original ExtensionArray.
        # 2. ExtensionArray.factorize.
        #    Complete control over factorization.
        from pandas.core.algorithms import _factorize_array

        arr, na_value = self._values_for_factorize()

        labels, uniques = _factorize_array(arr, na_sentinel=na_sentinel,
                                           na_value=na_value)

        uniques = self._from_factorized(uniques, self)
        return labels, uniques

    _extension_array_shared_docs['repeat'] = """
        Repeat elements of a %(klass)s.

        Returns a new %(klass)s where each element of the current %(klass)s
        is repeated consecutively a given number of times.

        Parameters
        ----------
        repeats : int or array of ints
            The number of repetitions for each element. This should be a
            non-negative integer. Repeating 0 times will return an empty
            %(klass)s.
        axis : None
            Must be ``None``. Has no effect but is accepted for compatibility
            with numpy.

        Returns
        -------
        repeated_array : %(klass)s
            Newly created %(klass)s with repeated elements.

        See Also
        --------
        Series.repeat : Equivalent function for Series.
        Index.repeat : Equivalent function for Index.
        numpy.repeat : Similar method for :class:`numpy.ndarray`.
        ExtensionArray.take : Take arbitrary positions.

        Examples
        --------
        >>> cat = pd.Categorical(['a', 'b', 'c'])
        >>> cat
        [a, b, c]
        Categories (3, object): [a, b, c]
        >>> cat.repeat(2)
        [a, a, b, b, c, c]
        Categories (3, object): [a, b, c]
        >>> cat.repeat([1, 2, 3])
        [a, b, b, c, c, c]
        Categories (3, object): [a, b, c]
        """

    @Substitution(klass='ExtensionArray')
    @Appender(_extension_array_shared_docs['repeat'])
    def repeat(self, repeats, axis=None):
        nv.validate_repeat(tuple(), dict(axis=axis))
        ind = np.arange(len(self)).repeat(repeats)
        return self.take(ind)

    # ------------------------------------------------------------------------
    # Indexing methods
    # ------------------------------------------------------------------------

    def take(
            self,
            indices: Sequence[int],
            allow_fill: bool = False,
            fill_value: Any = None
    ) -> 'ExtensionArray':
        """
        Take elements from an array.

        Parameters
        ----------
        indices : sequence of integers
            Indices to be taken.
        allow_fill : bool, default False
            How to handle negative values in `indices`.

            * False: negative values in `indices` indicate positional indices
              from the right (the default). This is similar to
              :func:`numpy.take`.

            * True: negative values in `indices` indicate
              missing values. These values are set to `fill_value`. Any other
              other negative values raise a ``ValueError``.

        fill_value : any, optional
            Fill value to use for NA-indices when `allow_fill` is True.
            This may be ``None``, in which case the default NA value for
            the type, ``self.dtype.na_value``, is used.

            For many ExtensionArrays, there will be two representations of
            `fill_value`: a user-facing "boxed" scalar, and a low-level
            physical NA value. `fill_value` should be the user-facing version,
            and the implementation should handle translating that to the
            physical version for processing the take if necessary.

        Returns
        -------
        ExtensionArray

        Raises
        ------
        IndexError
            When the indices are out of bounds for the array.
        ValueError
            When `indices` contains negative values other than ``-1``
            and `allow_fill` is True.

        Notes
        -----
        ExtensionArray.take is called by ``Series.__getitem__``, ``.loc``,
        ``iloc``, when `indices` is a sequence of values. Additionally,
        it's called by :meth:`Series.reindex`, or any other method
        that causes realignment, with a `fill_value`.

        See Also
        --------
        numpy.take
        pandas.api.extensions.take

        Examples
        --------
        Here's an example implementation, which relies on casting the
        extension array to object dtype. This uses the helper method
        :func:`pandas.api.extensions.take`.

        .. code-block:: python

           def take(self, indices, allow_fill=False, fill_value=None):
               from pandas.core.algorithms import take

               # If the ExtensionArray is backed by an ndarray, then
               # just pass that here instead of coercing to object.
               data = self.astype(object)

               if allow_fill and fill_value is None:
                   fill_value = self.dtype.na_value

               # fill value should always be translated from the scalar
               # type for the array, to the physical storage type for
               # the data, before passing to take.

               result = take(data, indices, fill_value=fill_value,
                             allow_fill=allow_fill)
               return self._from_sequence(result, dtype=self.dtype)
        """
        # Implementer note: The `fill_value` parameter should be a user-facing
        # value, an instance of self.dtype.type. When passed `fill_value=None`,
        # the default of `self.dtype.na_value` should be used.
        # This may differ from the physical storage type your ExtensionArray
        # uses. In this case, your implementation is responsible for casting
        # the user-facing type to the storage type, before using
        # pandas.api.extensions.take
        raise AbstractMethodError(self)

    def copy(self, deep: bool = False) -> 'ExtensionArray':
        """
        Return a copy of the array.

        Parameters
        ----------
        deep : bool, default False
            Also copy the underlying data backing this array.

        Returns
        -------
        ExtensionArray
        """
        raise AbstractMethodError(self)

    # ------------------------------------------------------------------------
    # Printing
    # ------------------------------------------------------------------------
    def __repr__(self):
        from pandas.io.formats.printing import format_object_summary

        template = (
            '{class_name}'
            '{data}\n'
            'Length: {length}, dtype: {dtype}'
        )
        # the short repr has no trailing newline, while the truncated
        # repr does. So we include a newline in our template, and strip
        # any trailing newlines from format_object_summary
        data = format_object_summary(self, self._formatter(),
                                     indent_for_name=False).rstrip(', \n')
        class_name = '<{}>\n'.format(self.__class__.__name__)
        return template.format(class_name=class_name, data=data,
                               length=len(self),
                               dtype=self.dtype)

    def _formatter(
            self,
            boxed: bool = False,
    ) -> Callable[[Any], Optional[str]]:
        """Formatting function for scalar values.

        This is used in the default '__repr__'. The returned formatting
        function receives instances of your scalar type.

        Parameters
        ----------
        boxed: bool, default False
            An indicated for whether or not your array is being printed
            within a Series, DataFrame, or Index (True), or just by
            itself (False). This may be useful if you want scalar values
            to appear differently within a Series versus on its own (e.g.
            quoted or not).

        Returns
        -------
        Callable[[Any], str]
            A callable that gets instances of the scalar type and
            returns a string. By default, :func:`repr` is used
            when ``boxed=False`` and :func:`str` is used when
            ``boxed=True``.
        """
        if boxed:
            return str
        return repr

    def _formatting_values(self) -> np.ndarray:
        # At the moment, this has to be an array since we use result.dtype
        """
        An array of values to be printed in, e.g. the Series repr

        .. deprecated:: 0.24.0

           Use :meth:`ExtensionArray._formatter` instead.
        """
        return np.array(self)

    # ------------------------------------------------------------------------
    # Reshaping
    # ------------------------------------------------------------------------

    @classmethod
    def _concat_same_type(
            cls,
            to_concat: Sequence['ExtensionArray']
    ) -> 'ExtensionArray':
        """
        Concatenate multiple array

        Parameters
        ----------
        to_concat : sequence of this type

        Returns
        -------
        ExtensionArray
        """
        raise AbstractMethodError(cls)

    # The _can_hold_na attribute is set to True so that pandas internals
    # will use the ExtensionDtype.na_value as the NA value in operations
    # such as take(), reindex(), shift(), etc.  In addition, those results
    # will then be of the ExtensionArray subclass rather than an array
    # of objects
    _can_hold_na = True

    @property
    def _ndarray_values(self) -> np.ndarray:
        """
        Internal pandas method for lossy conversion to a NumPy ndarray.

        This method is not part of the pandas interface.

        The expectation is that this is cheap to compute, and is primarily
        used for interacting with our indexers.
        """
        return np.array(self)

    def _reduce(self, name, skipna=True, **kwargs):
        """
        Return a scalar result of performing the reduction operation.

        Parameters
        ----------
        name : str
            Name of the function, supported values are:
            { any, all, min, max, sum, mean, median, prod,
            std, var, sem, kurt, skew }.
        skipna : bool, default True
            If True, skip NaN values.
        **kwargs
            Additional keyword arguments passed to the reduction function.
            Currently, `ddof` is the only supported kwarg.

        Returns
        -------
        scalar

        Raises
        ------
        TypeError : subclass does not define reductions
        """
        raise TypeError("cannot perform {name} with type {dtype}".format(
            name=name, dtype=self.dtype))


class ExtensionOpsMixin(object):
    """
    A base class for linking the operators to their dunder names.

    .. note::

       You may want to set ``__array_priority__`` if you want your
       implementation to be called when involved in binary operations
       with NumPy arrays.
    """

    @classmethod
    def _add_arithmetic_ops(cls):
        cls.__add__ = cls._create_arithmetic_method(operator.add)
        cls.__radd__ = cls._create_arithmetic_method(ops.radd)
        cls.__sub__ = cls._create_arithmetic_method(operator.sub)
        cls.__rsub__ = cls._create_arithmetic_method(ops.rsub)
        cls.__mul__ = cls._create_arithmetic_method(operator.mul)
        cls.__rmul__ = cls._create_arithmetic_method(ops.rmul)
        cls.__pow__ = cls._create_arithmetic_method(operator.pow)
        cls.__rpow__ = cls._create_arithmetic_method(ops.rpow)
        cls.__mod__ = cls._create_arithmetic_method(operator.mod)
        cls.__rmod__ = cls._create_arithmetic_method(ops.rmod)
        cls.__floordiv__ = cls._create_arithmetic_method(operator.floordiv)
        cls.__rfloordiv__ = cls._create_arithmetic_method(ops.rfloordiv)
        cls.__truediv__ = cls._create_arithmetic_method(operator.truediv)
        cls.__rtruediv__ = cls._create_arithmetic_method(ops.rtruediv)
        if not PY3:
            cls.__div__ = cls._create_arithmetic_method(operator.div)
            cls.__rdiv__ = cls._create_arithmetic_method(ops.rdiv)

        cls.__divmod__ = cls._create_arithmetic_method(divmod)
        cls.__rdivmod__ = cls._create_arithmetic_method(ops.rdivmod)

    @classmethod
    def _add_comparison_ops(cls):
        cls.__eq__ = cls._create_comparison_method(operator.eq)
        cls.__ne__ = cls._create_comparison_method(operator.ne)
        cls.__lt__ = cls._create_comparison_method(operator.lt)
        cls.__gt__ = cls._create_comparison_method(operator.gt)
        cls.__le__ = cls._create_comparison_method(operator.le)
        cls.__ge__ = cls._create_comparison_method(operator.ge)


class ExtensionScalarOpsMixin(ExtensionOpsMixin):
    """
    A mixin for defining  ops on an ExtensionArray.

    It is assumed that the underlying scalar objects have the operators
    already defined.

    Notes
    -----
    If you have defined a subclass MyExtensionArray(ExtensionArray), then
    use MyExtensionArray(ExtensionArray, ExtensionScalarOpsMixin) to
    get the arithmetic operators.  After the definition of MyExtensionArray,
    insert the lines

    MyExtensionArray._add_arithmetic_ops()
    MyExtensionArray._add_comparison_ops()

    to link the operators to your class.

    .. note::

       You may want to set ``__array_priority__`` if you want your
       implementation to be called when involved in binary operations
       with NumPy arrays.
    """

    @classmethod
    def _create_method(cls, op, coerce_to_dtype=True):
        """
        A class method that returns a method that will correspond to an
        operator for an ExtensionArray subclass, by dispatching to the
        relevant operator defined on the individual elements of the
        ExtensionArray.

        Parameters
        ----------
        op : function
            An operator that takes arguments op(a, b)
        coerce_to_dtype :  bool, default True
            boolean indicating whether to attempt to convert
            the result to the underlying ExtensionArray dtype.
            If it's not possible to create a new ExtensionArray with the
            values, an ndarray is returned instead.

        Returns
        -------
        Callable[[Any, Any], Union[ndarray, ExtensionArray]]
            A method that can be bound to a class. When used, the method
            receives the two arguments, one of which is the instance of
            this class, and should return an ExtensionArray or an ndarray.

            Returning an ndarray may be necessary when the result of the
            `op` cannot be stored in the ExtensionArray. The dtype of the
            ndarray uses NumPy's normal inference rules.

        Example
        -------
        Given an ExtensionArray subclass called MyExtensionArray, use

        >>> __add__ = cls._create_method(operator.add)

        in the class definition of MyExtensionArray to create the operator
        for addition, that will be based on the operator implementation
        of the underlying elements of the ExtensionArray
        """

        def _binop(self, other):
            def convert_values(param):
                if isinstance(param, ExtensionArray) or is_list_like(param):
                    ovalues = param
                else:  # Assume its an object
                    ovalues = [param] * len(self)
                return ovalues

            if isinstance(other, (ABCSeries, ABCIndexClass)):
                # rely on pandas to unbox and dispatch to us
                return NotImplemented

            lvalues = self
            rvalues = convert_values(other)

            # If the operator is not defined for the underlying objects,
            # a TypeError should be raised
            res = [op(a, b) for (a, b) in zip(lvalues, rvalues)]

            def _maybe_convert(arr):
                if coerce_to_dtype:
                    # https://github.com/pandas-dev/pandas/issues/22850
                    # We catch all regular exceptions here, and fall back
                    # to an ndarray.
                    try:
                        res = self._from_sequence(arr)
                    except Exception:
                        res = np.asarray(arr)
                else:
                    res = np.asarray(arr)
                return res

            if op.__name__ in {'divmod', 'rdivmod'}:
                a, b = zip(*res)
                res = _maybe_convert(a), _maybe_convert(b)
            else:
                res = _maybe_convert(res)
            return res

        op_name = ops._get_op_name(op, True)
        return set_function_name(_binop, op_name, cls)

    @classmethod
    def _create_arithmetic_method(cls, op):
        return cls._create_method(op)

    @classmethod
    def _create_comparison_method(cls, op):
        return cls._create_method(op, coerce_to_dtype=False)<|MERGE_RESOLUTION|>--- conflicted
+++ resolved
@@ -17,7 +17,8 @@
 
 from pandas.core.dtypes.common import is_list_like
 from pandas.core.dtypes.dtypes import ExtensionDtype
-from pandas.core.dtypes.generic import ABCIndexClass, ABCExtensionArray, ABCSeries
+from pandas.core.dtypes.generic import (
+    ABCExtensionArray, ABCIndexClass, ABCSeries)
 from pandas.core.dtypes.missing import isna
 
 from pandas.core import ops
@@ -337,11 +338,7 @@
         """
         return np.array(self, dtype=dtype, copy=copy)
 
-<<<<<<< HEAD
-    def isna(self) -> Union['ExtensionArray', np.ndarray]:
-=======
     def isna(self) -> Union[ABCExtensionArray, np.ndarray]:
->>>>>>> 50db8102
         """
         A 1-D array indicating if each value is missing.
 
