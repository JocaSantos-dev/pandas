--- conflicted
+++ resolved
@@ -832,11 +832,7 @@
 
         Parameters
         ----------
-<<<<<<< HEAD
-        value : array_like or a single value
-=======
-        value : array-like
->>>>>>> 5675cd8a
+        value : array-like or a single value
             Values to insert into `self`.
         side : {'left', 'right'}, optional
             If 'left', the index of the first suitable location found is given.
