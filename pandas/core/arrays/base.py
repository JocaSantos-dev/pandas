--- conflicted
+++ resolved
@@ -13,12 +13,7 @@
     TYPE_CHECKING,
     Any,
     Callable,
-<<<<<<< HEAD
-    Dict,
     Iterator,
-    Optional,
-=======
->>>>>>> 6a2f528b
     Sequence,
     TypeVar,
     cast,
@@ -30,11 +25,8 @@
 from pandas._typing import (
     ArrayLike,
     Dtype,
-<<<<<<< HEAD
     NpDtype,
-=======
     PositionalIndexer,
->>>>>>> 6a2f528b
     Shape,
 )
 from pandas.compat import set_function_name
@@ -396,11 +388,7 @@
         for i in range(len(self)):
             yield self[i]
 
-<<<<<<< HEAD
-    def __contains__(self, item: Any) -> Union[bool, np.bool_]:
-=======
     def __contains__(self, item) -> bool | np.bool_:
->>>>>>> 6a2f528b
         """
         Return for `item in self`.
         """
@@ -439,13 +427,9 @@
 
     def to_numpy(
         self,
-<<<<<<< HEAD
-        dtype: Optional[NpDtype] = None,
-=======
-        dtype: Dtype | None = None,
->>>>>>> 6a2f528b
+        dtype: NpDtype | None = None,
         copy: bool = False,
-        na_value: Optional[Any] = lib.no_default,
+        na_value: Any | None = lib.no_default,
     ) -> np.ndarray:
         """
         Convert to a NumPy ndarray.
@@ -698,9 +682,9 @@
 
     def fillna(
         self,
-        value: Optional[Union[Any, ArrayLike]] = None,
-        method: Optional[Literal["backfill", "bfill", "ffill", "pad"]] = None,
-        limit: Optional[int] = None,
+        value: Any | ArrayLike | None = None,
+        method: Literal["backfill", "bfill", "ffill", "pad"] | None = None,
+        limit: int | None = None,
     ) -> ExtensionArray:
         """
         Fill NA/NaN values using the specified method.
@@ -833,7 +817,7 @@
         self,
         value: Sequence[Any],
         side: Literal["left", "right"] = "left",
-        sorter: Optional[Sequence[Any]] = None,
+        sorter: Sequence[Any] | None = None,
     ) -> np.ndarray:
         """
         Find indices where elements should be inserted to maintain order.
@@ -1057,7 +1041,7 @@
     @Appender(_extension_array_shared_docs["repeat"])
     def repeat(
         self,
-        repeats: Union[int, Sequence[int]],
+        repeats: int | Sequence[int],
         axis: Literal[None, 0] = None,
     ) -> ExtensionArray:
         nv.validate_repeat((), {"axis": axis})
@@ -1256,9 +1240,7 @@
     def T(self) -> ExtensionArray:
         return self.transpose()
 
-    def ravel(
-        self, order: Optional[Literal["C", "F", "A", "K"]] = "C"
-    ) -> ExtensionArray:
+    def ravel(self, order: Literal["C", "F", "A", "K"] | None = "C") -> ExtensionArray:
         """
         Return a flattened view on this array.
 
@@ -1338,7 +1320,7 @@
     # ------------------------------------------------------------------------
     # Non-Optimized Default Methods
 
-    def delete(self, loc: Union[int, Sequence[int]]) -> ExtensionArray:
+    def delete(self, loc: int | Sequence[int]) -> ExtensionArray:
         indexer = np.delete(np.arange(len(self)), loc)
         return self.take(indexer)
 
