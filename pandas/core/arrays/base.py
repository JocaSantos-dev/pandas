--- conflicted
+++ resolved
@@ -38,13 +38,8 @@
     * copy
     * _concat_same_type
 
-<<<<<<< HEAD
     An additional method and attribute is available to satisfy pandas'
     internal, private block API.
-=======
-    Some additional methods are available to satisfy pandas' internal, private
-    block API:
->>>>>>> add3fbfb
 
     * _formatting_values
     * _can_hold_na
@@ -408,11 +403,8 @@
         Returns
         -------
         values : ndarray
-<<<<<<< HEAD
+
             An array suitable for factorization. This should maintain order
-=======
-            An array suitable for factoraization. This should maintain order
->>>>>>> add3fbfb
             and be a supported dtype (Float64, Int64, UInt64, String, Object).
             By default, the extension array is cast to object dtype.
         na_value : object
@@ -435,11 +427,7 @@
         Returns
         -------
         labels : ndarray
-<<<<<<< HEAD
             An integer NumPy array that's an indexer into the original
-=======
-            An interger NumPy array that's an indexer into the original
->>>>>>> add3fbfb
             ExtensionArray.
         uniques : ExtensionArray
             An ExtensionArray containing the unique values of `self`.
