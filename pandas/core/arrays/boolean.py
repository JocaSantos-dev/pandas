import numbers
from typing import TYPE_CHECKING, List, Optional, Tuple, Type, Union
import warnings

import numpy as np

from pandas._libs import lib, missing as libmissing
from pandas._typing import ArrayLike, Dtype
from pandas.compat.numpy import function as nv

from pandas.core.dtypes.common import (
    is_bool_dtype,
    is_float,
    is_float_dtype,
    is_integer_dtype,
    is_list_like,
    is_numeric_dtype,
    pandas_dtype,
)
from pandas.core.dtypes.dtypes import ExtensionDtype, register_extension_dtype
from pandas.core.dtypes.missing import isna

from pandas.core import ops

from .masked import BaseMaskedArray, BaseMaskedDtype

if TYPE_CHECKING:
    import pyarrow


@register_extension_dtype
class BooleanDtype(BaseMaskedDtype):
    """
    Extension dtype for boolean data.

    .. versionadded:: 1.0.0

    .. warning::

       BooleanDtype is considered experimental. The implementation and
       parts of the API may change without warning.

    Attributes
    ----------
    None

    Methods
    -------
    None

    Examples
    --------
    >>> pd.BooleanDtype()
    BooleanDtype
    """

    name = "boolean"

    # mypy: https://github.com/python/mypy/issues/4125
    @property
    def type(self) -> Type:  # type: ignore[override]
        return np.bool_

    @property
    def kind(self) -> str:
        return "b"

    @property
    def numpy_dtype(self) -> np.dtype:
        return np.dtype("bool")

    @classmethod
    def construct_array_type(cls) -> Type["BooleanArray"]:
        """
        Return the array type associated with this dtype.

        Returns
        -------
        type
        """
        return BooleanArray

    def __repr__(self) -> str:
        return "BooleanDtype"

    @property
    def _is_boolean(self) -> bool:
        return True

    @property
    def _is_numeric(self) -> bool:
        return True

    def __from_arrow__(
        self, array: Union["pyarrow.Array", "pyarrow.ChunkedArray"]
    ) -> "BooleanArray":
        """
        Construct BooleanArray from pyarrow Array/ChunkedArray.
        """
        import pyarrow

        if isinstance(array, pyarrow.Array):
            chunks = [array]
        else:
            # pyarrow.ChunkedArray
            chunks = array.chunks

        results = []
        for arr in chunks:
            # TODO should optimize this without going through object array
            bool_arr = BooleanArray._from_sequence(np.array(arr))
            results.append(bool_arr)

        return BooleanArray._concat_same_type(results)


def coerce_to_array(
    values, mask=None, copy: bool = False
) -> Tuple[np.ndarray, np.ndarray]:
    """
    Coerce the input values array to numpy arrays with a mask.

    Parameters
    ----------
    values : 1D list-like
    mask : bool 1D array, optional
    copy : bool, default False
        if True, copy the input

    Returns
    -------
    tuple of (values, mask)
    """
    if isinstance(values, BooleanArray):
        if mask is not None:
            raise ValueError("cannot pass mask for BooleanArray input")
        values, mask = values._data, values._mask
        if copy:
            values = values.copy()
            mask = mask.copy()
        return values, mask

    mask_values = None
    if isinstance(values, np.ndarray) and values.dtype == np.bool_:
        if copy:
            values = values.copy()
    elif isinstance(values, np.ndarray) and is_numeric_dtype(values.dtype):
        mask_values = isna(values)

        values_bool = np.zeros(len(values), dtype=bool)
        values_bool[~mask_values] = values[~mask_values].astype(bool)

        if not np.all(
            values_bool[~mask_values].astype(values.dtype) == values[~mask_values]
        ):
            raise TypeError("Need to pass bool-like values")

        values = values_bool
    else:
        values_object = np.asarray(values, dtype=object)

        inferred_dtype = lib.infer_dtype(values_object, skipna=True)
        integer_like = ("floating", "integer", "mixed-integer-float")
        if inferred_dtype not in ("boolean", "empty") + integer_like:
            raise TypeError("Need to pass bool-like values")

        mask_values = isna(values_object)
        values = np.zeros(len(values), dtype=bool)
        values[~mask_values] = values_object[~mask_values].astype(bool)

        # if the values were integer-like, validate it were actually 0/1's
        if (inferred_dtype in integer_like) and not (
            np.all(
                values[~mask_values].astype(float)
                == values_object[~mask_values].astype(float)
            )
        ):
            raise TypeError("Need to pass bool-like values")

    if mask is None and mask_values is None:
        mask = np.zeros(len(values), dtype=bool)
    elif mask is None:
        mask = mask_values
    else:
        if isinstance(mask, np.ndarray) and mask.dtype == np.bool_:
            if mask_values is not None:
                mask = mask | mask_values
            else:
                if copy:
                    mask = mask.copy()
        else:
            mask = np.array(mask, dtype=bool)
            if mask_values is not None:
                mask = mask | mask_values

    if values.ndim != 1:
        raise ValueError("values must be a 1D list-like")
    if mask.ndim != 1:
        raise ValueError("mask must be a 1D list-like")

    return values, mask


class BooleanArray(BaseMaskedArray):
    """
    Array of boolean (True/False) data with missing values.

    This is a pandas Extension array for boolean data, under the hood
    represented by 2 numpy arrays: a boolean array with the data and
    a boolean array with the mask (True indicating missing).

    BooleanArray implements Kleene logic (sometimes called three-value
    logic) for logical operations. See :ref:`boolean.kleene` for more.

    To construct an BooleanArray from generic array-like input, use
    :func:`pandas.array` specifying ``dtype="boolean"`` (see examples
    below).

    .. versionadded:: 1.0.0

    .. warning::

       BooleanArray is considered experimental. The implementation and
       parts of the API may change without warning.

    Parameters
    ----------
    values : numpy.ndarray
        A 1-d boolean-dtype array with the data.
    mask : numpy.ndarray
        A 1-d boolean-dtype array indicating missing values (True
        indicates missing).
    copy : bool, default False
        Whether to copy the `values` and `mask` arrays.

    Attributes
    ----------
    None

    Methods
    -------
    None

    Returns
    -------
    BooleanArray

    Examples
    --------
    Create an BooleanArray with :func:`pandas.array`:

    >>> pd.array([True, False, None], dtype="boolean")
    <BooleanArray>
    [True, False, <NA>]
    Length: 3, dtype: boolean
    """

    # The value used to fill '_data' to avoid upcasting
    _internal_fill_value = False

    def __init__(self, values: np.ndarray, mask: np.ndarray, copy: bool = False):
        if not (isinstance(values, np.ndarray) and values.dtype == np.bool_):
            raise TypeError(
                "values should be boolean numpy array. Use "
                "the 'pd.array' function instead"
            )
        self._dtype = BooleanDtype()
        super().__init__(values, mask, copy=copy)

    @property
    def dtype(self) -> BooleanDtype:
        return self._dtype

    @classmethod
    def _from_sequence(
        cls, scalars, *, dtype: Optional[Dtype] = None, copy: bool = False
    ) -> "BooleanArray":
        if dtype:
            assert dtype == "boolean"
        values, mask = coerce_to_array(scalars, copy=copy)
        return BooleanArray(values, mask)

    @classmethod
    def _from_sequence_of_strings(
        cls, strings: List[str], *, dtype: Optional[Dtype] = None, copy: bool = False
    ) -> "BooleanArray":
        def map_string(s):
            if isna(s):
                return s
            elif s in ["True", "TRUE", "true", "1", "1.0"]:
                return True
            elif s in ["False", "FALSE", "false", "0", "0.0"]:
                return False
            else:
                raise ValueError(f"{s} cannot be cast to bool")

        scalars = [map_string(x) for x in strings]
        return cls._from_sequence(scalars, dtype=dtype, copy=copy)

    _HANDLED_TYPES = (np.ndarray, numbers.Number, bool, np.bool_)

    def __array_ufunc__(self, ufunc, method: str, *inputs, **kwargs):
        # For BooleanArray inputs, we apply the ufunc to ._data
        # and mask the result.
        if method == "reduce":
            # Not clear how to handle missing values in reductions. Raise.
            raise NotImplementedError("The 'reduce' method is not supported.")
        out = kwargs.get("out", ())

        for x in inputs + out:
            if not isinstance(x, self._HANDLED_TYPES + (BooleanArray,)):
                return NotImplemented

        # for binary ops, use our custom dunder methods
        result = ops.maybe_dispatch_ufunc_to_dunder_op(
            self, ufunc, method, *inputs, **kwargs
        )
        if result is not NotImplemented:
            return result

        mask = np.zeros(len(self), dtype=bool)
        inputs2 = []
        for x in inputs:
            if isinstance(x, BooleanArray):
                mask |= x._mask
                inputs2.append(x._data)
            else:
                inputs2.append(x)

        def reconstruct(x):
            # we don't worry about scalar `x` here, since we
            # raise for reduce up above.

            if is_bool_dtype(x.dtype):
                m = mask.copy()
                return BooleanArray(x, m)
            else:
                x[mask] = np.nan
            return x

        result = getattr(ufunc, method)(*inputs2, **kwargs)
        if isinstance(result, tuple):
            tuple(reconstruct(x) for x in result)
        else:
            return reconstruct(result)

    def _coerce_to_array(self, value) -> Tuple[np.ndarray, np.ndarray]:
        return coerce_to_array(value)

    def astype(self, dtype, copy: bool = True) -> ArrayLike:
        """
        Cast to a NumPy array or ExtensionArray with 'dtype'.

        Parameters
        ----------
        dtype : str or dtype
            Typecode or data-type to which the array is cast.
        copy : bool, default True
            Whether to copy the data, even if not necessary. If False,
            a copy is made only if the old dtype does not match the
            new dtype.

        Returns
        -------
        ndarray or ExtensionArray
            NumPy ndarray, BooleanArray or IntegerArray with 'dtype' for its dtype.

        Raises
        ------
        TypeError
            if incompatible type with an BooleanDtype, equivalent of same_kind
            casting
        """
        dtype = pandas_dtype(dtype)

<<<<<<< HEAD
        if isinstance(dtype, BooleanDtype):
            values, mask = coerce_to_array(self, copy=copy)
            if not copy:
                # error: Incompatible return value type (got "BooleanArray",
                # expected "ndarray")
                return self  # type: ignore[return-value]
            else:
                # error: Incompatible return value type (got "BooleanArray",
                # expected "ndarray")
                return BooleanArray(  # type: ignore[return-value]
                    values, mask, copy=False
                )
        elif isinstance(dtype, StringDtype):
            return dtype.construct_array_type()._from_sequence(self, copy=False)
=======
        if isinstance(dtype, ExtensionDtype):
            return super().astype(dtype, copy)
>>>>>>> a3b651ae

        if is_bool_dtype(dtype):
            # astype_nansafe converts np.nan to True
            if self._hasna:
                raise ValueError("cannot convert float NaN to bool")
            else:
<<<<<<< HEAD
                # error: Incompatible return value type (got "ndarray",
                # expected "ExtensionArray")
                return self._data.astype(dtype, copy=copy)  # type: ignore[return-value]
        if is_extension_array_dtype(dtype) and is_integer_dtype(dtype):
            from pandas.core.arrays import IntegerArray

            # error: Incompatible return value type (got "IntegerArray",
            # expected "ndarray")
            return IntegerArray(  # type: ignore[return-value]
                self._data.astype(dtype.numpy_dtype), self._mask.copy(), copy=False
            )
=======
                return self._data.astype(dtype, copy=copy)

>>>>>>> a3b651ae
        # for integer, error if there are missing values
        if is_integer_dtype(dtype) and self._hasna:
            raise ValueError("cannot convert NA to integer")

        # for float dtype, ensure we use np.nan before casting (numpy cannot
        # deal with pd.NA)
        na_value = self._na_value
        if is_float_dtype(dtype):
            na_value = np.nan
        # coerce

        # error: Incompatible return value type (got "ndarray", expected
        # "ExtensionArray")
        return self.to_numpy(  # type: ignore[return-value]
            dtype=dtype, na_value=na_value, copy=False
        )

    def _values_for_argsort(self) -> np.ndarray:
        """
        Return values for sorting.

        Returns
        -------
        ndarray
            The transformed values should maintain the ordering between values
            within the array.

        See Also
        --------
        ExtensionArray.argsort : Return the indices that would sort this array.
        """
        data = self._data.copy()
        data[self._mask] = -1
        return data

    def any(self, *, skipna: bool = True, **kwargs):
        """
        Return whether any element is True.

        Returns False unless there is at least one element that is True.
        By default, NAs are skipped. If ``skipna=False`` is specified and
        missing values are present, similar :ref:`Kleene logic <boolean.kleene>`
        is used as for logical operations.

        Parameters
        ----------
        skipna : bool, default True
            Exclude NA values. If the entire array is NA and `skipna` is
            True, then the result will be False, as for an empty array.
            If `skipna` is False, the result will still be True if there is
            at least one element that is True, otherwise NA will be returned
            if there are NA's present.
        **kwargs : any, default None
            Additional keywords have no effect but might be accepted for
            compatibility with NumPy.

        Returns
        -------
        bool or :attr:`pandas.NA`

        See Also
        --------
        numpy.any : Numpy version of this method.
        BooleanArray.all : Return whether all elements are True.

        Examples
        --------
        The result indicates whether any element is True (and by default
        skips NAs):

        >>> pd.array([True, False, True]).any()
        True
        >>> pd.array([True, False, pd.NA]).any()
        True
        >>> pd.array([False, False, pd.NA]).any()
        False
        >>> pd.array([], dtype="boolean").any()
        False
        >>> pd.array([pd.NA], dtype="boolean").any()
        False

        With ``skipna=False``, the result can be NA if this is logically
        required (whether ``pd.NA`` is True or False influences the result):

        >>> pd.array([True, False, pd.NA]).any(skipna=False)
        True
        >>> pd.array([False, False, pd.NA]).any(skipna=False)
        <NA>
        """
        kwargs.pop("axis", None)
        nv.validate_any((), kwargs)

        values = self._data.copy()
        np.putmask(values, self._mask, False)
        result = values.any()
        if skipna:
            return result
        else:
            if result or len(self) == 0 or not self._mask.any():
                return result
            else:
                return self.dtype.na_value

    def all(self, *, skipna: bool = True, **kwargs):
        """
        Return whether all elements are True.

        Returns True unless there is at least one element that is False.
        By default, NAs are skipped. If ``skipna=False`` is specified and
        missing values are present, similar :ref:`Kleene logic <boolean.kleene>`
        is used as for logical operations.

        Parameters
        ----------
        skipna : bool, default True
            Exclude NA values. If the entire array is NA and `skipna` is
            True, then the result will be True, as for an empty array.
            If `skipna` is False, the result will still be False if there is
            at least one element that is False, otherwise NA will be returned
            if there are NA's present.
        **kwargs : any, default None
            Additional keywords have no effect but might be accepted for
            compatibility with NumPy.

        Returns
        -------
        bool or :attr:`pandas.NA`

        See Also
        --------
        numpy.all : Numpy version of this method.
        BooleanArray.any : Return whether any element is True.

        Examples
        --------
        The result indicates whether any element is True (and by default
        skips NAs):

        >>> pd.array([True, True, pd.NA]).all()
        True
        >>> pd.array([True, False, pd.NA]).all()
        False
        >>> pd.array([], dtype="boolean").all()
        True
        >>> pd.array([pd.NA], dtype="boolean").all()
        True

        With ``skipna=False``, the result can be NA if this is logically
        required (whether ``pd.NA`` is True or False influences the result):

        >>> pd.array([True, True, pd.NA]).all(skipna=False)
        <NA>
        >>> pd.array([True, False, pd.NA]).all(skipna=False)
        False
        """
        kwargs.pop("axis", None)
        nv.validate_all((), kwargs)

        values = self._data.copy()
        np.putmask(values, self._mask, True)
        result = values.all()

        if skipna:
            return result
        else:
            if not result or len(self) == 0 or not self._mask.any():
                return result
            else:
                return self.dtype.na_value

    def _logical_method(self, other, op):

        assert op.__name__ in {"or_", "ror_", "and_", "rand_", "xor", "rxor"}
        other_is_booleanarray = isinstance(other, BooleanArray)
        other_is_scalar = lib.is_scalar(other)
        mask = None

        if other_is_booleanarray:
            other, mask = other._data, other._mask
        elif is_list_like(other):
            other = np.asarray(other, dtype="bool")
            if other.ndim > 1:
                raise NotImplementedError("can only perform ops with 1-d structures")
            other, mask = coerce_to_array(other, copy=False)
        elif isinstance(other, np.bool_):
            other = other.item()

        if other_is_scalar and other is not libmissing.NA and not lib.is_bool(other):
            raise TypeError(
                "'other' should be pandas.NA or a bool. "
                f"Got {type(other).__name__} instead."
            )

        if not other_is_scalar and len(self) != len(other):
            raise ValueError("Lengths must match to compare")

        if op.__name__ in {"or_", "ror_"}:
            result, mask = ops.kleene_or(self._data, other, self._mask, mask)
        elif op.__name__ in {"and_", "rand_"}:
            result, mask = ops.kleene_and(self._data, other, self._mask, mask)
        elif op.__name__ in {"xor", "rxor"}:
            result, mask = ops.kleene_xor(self._data, other, self._mask, mask)

        # pandas\core\arrays\boolean.py:610: error: Argument 2 to
        # "BooleanArray" has incompatible type "Optional[Any]"; expected
        # "ndarray"  [arg-type]
        return BooleanArray(result, mask)  # type: ignore[arg-type]

    def _cmp_method(self, other, op):
        from pandas.arrays import FloatingArray, IntegerArray

        if isinstance(other, (IntegerArray, FloatingArray)):
            return NotImplemented

        mask = None

        if isinstance(other, BooleanArray):
            other, mask = other._data, other._mask

        elif is_list_like(other):
            other = np.asarray(other)
            if other.ndim > 1:
                raise NotImplementedError("can only perform ops with 1-d structures")
            if len(self) != len(other):
                raise ValueError("Lengths must match to compare")

        if other is libmissing.NA:
            # numpy does not handle pd.NA well as "other" scalar (it returns
            # a scalar False instead of an array)
            result = np.zeros_like(self._data)
            mask = np.ones_like(self._data)
        else:
            # numpy will show a DeprecationWarning on invalid elementwise
            # comparisons, this will raise in the future
            with warnings.catch_warnings():
                warnings.filterwarnings("ignore", "elementwise", FutureWarning)
                with np.errstate(all="ignore"):
                    result = op(self._data, other)

            # nans propagate
            if mask is None:
                mask = self._mask.copy()
            else:
                mask = self._mask | mask

        return BooleanArray(result, mask, copy=False)

    def _arith_method(self, other, op):
        mask = None
        op_name = op.__name__

        if isinstance(other, BooleanArray):
            other, mask = other._data, other._mask

        elif is_list_like(other):
            other = np.asarray(other)
            if other.ndim > 1:
                raise NotImplementedError("can only perform ops with 1-d structures")
            if len(self) != len(other):
                raise ValueError("Lengths must match")

        # nans propagate
        if mask is None:
            mask = self._mask
            if other is libmissing.NA:
                mask |= True
        else:
            mask = self._mask | mask

        if other is libmissing.NA:
            # if other is NA, the result will be all NA and we can't run the
            # actual op, so we need to choose the resulting dtype manually
            if op_name in {"floordiv", "rfloordiv", "mod", "rmod", "pow", "rpow"}:
                dtype = "int8"
            else:
                dtype = "bool"
            result = np.zeros(len(self._data), dtype=dtype)
        else:
            if op_name in {"pow", "rpow"} and isinstance(other, np.bool_):
                # Avoid DeprecationWarning: In future, it will be an error
                #  for 'np.bool_' scalars to be interpreted as an index
                other = bool(other)

            with np.errstate(all="ignore"):
                result = op(self._data, other)

        # divmod returns a tuple
        if op_name == "divmod":
            div, mod = result
            return (
                self._maybe_mask_result(div, mask, other, "floordiv"),
                self._maybe_mask_result(mod, mask, other, "mod"),
            )

        return self._maybe_mask_result(result, mask, other, op_name)

    def _reduce(self, name: str, *, skipna: bool = True, **kwargs):

        if name in {"any", "all"}:
            return getattr(self, name)(skipna=skipna, **kwargs)

        return super()._reduce(name, skipna=skipna, **kwargs)

    def _maybe_mask_result(self, result, mask, other, op_name: str):
        """
        Parameters
        ----------
        result : array-like
        mask : array-like bool
        other : scalar or array-like
        op_name : str
        """
        # if we have a float operand we are by-definition
        # a float result
        # or our op is a divide
        if (is_float_dtype(other) or is_float(other)) or (
            op_name in ["rtruediv", "truediv"]
        ):
            from pandas.core.arrays import FloatingArray

            return FloatingArray(result, mask, copy=False)

        elif is_bool_dtype(result):
            return BooleanArray(result, mask, copy=False)

        elif is_integer_dtype(result):
            from pandas.core.arrays import IntegerArray

            return IntegerArray(result, mask, copy=False)
        else:
            result[mask] = np.nan
            return result<|MERGE_RESOLUTION|>--- conflicted
+++ resolved
@@ -373,47 +373,16 @@
         """
         dtype = pandas_dtype(dtype)
 
-<<<<<<< HEAD
-        if isinstance(dtype, BooleanDtype):
-            values, mask = coerce_to_array(self, copy=copy)
-            if not copy:
-                # error: Incompatible return value type (got "BooleanArray",
-                # expected "ndarray")
-                return self  # type: ignore[return-value]
-            else:
-                # error: Incompatible return value type (got "BooleanArray",
-                # expected "ndarray")
-                return BooleanArray(  # type: ignore[return-value]
-                    values, mask, copy=False
-                )
-        elif isinstance(dtype, StringDtype):
-            return dtype.construct_array_type()._from_sequence(self, copy=False)
-=======
         if isinstance(dtype, ExtensionDtype):
             return super().astype(dtype, copy)
->>>>>>> a3b651ae
 
         if is_bool_dtype(dtype):
             # astype_nansafe converts np.nan to True
             if self._hasna:
                 raise ValueError("cannot convert float NaN to bool")
             else:
-<<<<<<< HEAD
-                # error: Incompatible return value type (got "ndarray",
-                # expected "ExtensionArray")
-                return self._data.astype(dtype, copy=copy)  # type: ignore[return-value]
-        if is_extension_array_dtype(dtype) and is_integer_dtype(dtype):
-            from pandas.core.arrays import IntegerArray
-
-            # error: Incompatible return value type (got "IntegerArray",
-            # expected "ndarray")
-            return IntegerArray(  # type: ignore[return-value]
-                self._data.astype(dtype.numpy_dtype), self._mask.copy(), copy=False
-            )
-=======
                 return self._data.astype(dtype, copy=copy)
 
->>>>>>> a3b651ae
         # for integer, error if there are missing values
         if is_integer_dtype(dtype) and self._hasna:
             raise ValueError("cannot convert NA to integer")
