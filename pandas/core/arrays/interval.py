--- conflicted
+++ resolved
@@ -464,26 +464,6 @@
             # ensure that empty data keeps input dtype
             left = right = data
 
-<<<<<<< HEAD
-=======
-        for d in data:
-            if isna(d):
-                lhs = rhs = np.nan
-            else:
-                name = cls.__name__
-                try:
-                    # need list of length 2 tuples, e.g. [(0, 1), (1, 2), ...]
-                    lhs, rhs = d
-                except ValueError:
-                    msg = f"{name}.from_tuples requires tuples of length 2, got {d}"
-                    raise ValueError(msg)
-                except TypeError:
-                    msg = f"{name}.from_tuples received an invalid item, {d}"
-                    raise TypeError(msg)
-            left.append(lhs)
-            right.append(rhs)
-
->>>>>>> 1d36851f
         return cls.from_arrays(left, right, closed, copy=False, dtype=dtype)
 
     def _validate(self):
