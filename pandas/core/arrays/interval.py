from operator import le, lt
import textwrap

import numpy as np

from pandas._config import get_option

from pandas._libs.interval import (
    VALID_CLOSED,
    Interval,
    IntervalMixin,
    intervals_to_interval_bounds,
)
from pandas.compat.numpy import function as nv
from pandas.util._decorators import Appender

from pandas.core.dtypes.cast import maybe_convert_platform
from pandas.core.dtypes.common import (
    is_categorical_dtype,
    is_datetime64_any_dtype,
    is_float_dtype,
    is_integer_dtype,
    is_interval_dtype,
    is_list_like,
    is_object_dtype,
    is_scalar,
    is_string_dtype,
    is_timedelta64_dtype,
    pandas_dtype,
)
from pandas.core.dtypes.dtypes import IntervalDtype
from pandas.core.dtypes.generic import (
    ABCDatetimeIndex,
    ABCIntervalIndex,
    ABCPeriodIndex,
    ABCSeries,
)
from pandas.core.dtypes.missing import is_valid_nat_for_dtype, isna, notna

from pandas.core.algorithms import take, value_counts
from pandas.core.arrays.base import ExtensionArray, _extension_array_shared_docs
from pandas.core.arrays.categorical import Categorical
import pandas.core.common as com
from pandas.core.construction import array, extract_array
from pandas.core.indexers import check_array_indexer
from pandas.core.indexes.base import ensure_index

_interval_shared_docs = {}

_shared_docs_kwargs = dict(
    klass="IntervalArray", qualname="arrays.IntervalArray", name=""
)


_interval_shared_docs[
    "class"
] = """
%(summary)s

.. versionadded:: %(versionadded)s

Parameters
----------
data : array-like (1-dimensional)
    Array-like containing Interval objects from which to build the
    %(klass)s.
closed : {'left', 'right', 'both', 'neither'}, default 'right'
    Whether the intervals are closed on the left-side, right-side, both or
    neither.
dtype : dtype or None, default None
    If None, dtype will be inferred.
copy : bool, default False
    Copy the input data.
%(name)s\
verify_integrity : bool, default True
    Verify that the %(klass)s is valid.

Attributes
----------
left
right
closed
mid
length
is_empty
is_non_overlapping_monotonic
%(extra_attributes)s\

Methods
-------
from_arrays
from_tuples
from_breaks
contains
overlaps
set_closed
to_tuples
%(extra_methods)s\

See Also
--------
Index : The base pandas Index type.
Interval : A bounded slice-like interval; the elements of an %(klass)s.
interval_range : Function to create a fixed frequency IntervalIndex.
cut : Bin values into discrete Intervals.
qcut : Bin values into equal-sized Intervals based on rank or sample quantiles.

Notes
-----
See the `user guide
<https://pandas.pydata.org/pandas-docs/stable/user_guide/advanced.html#intervalindex>`_
for more.

%(examples)s\
"""


@Appender(
    _interval_shared_docs["class"]
    % dict(
        klass="IntervalArray",
        summary="Pandas array for interval data that are closed on the same side.",
        versionadded="0.24.0",
        name="",
        extra_attributes="",
        extra_methods="",
        examples=textwrap.dedent(
            """\
    Examples
    --------
    A new ``IntervalArray`` can be constructed directly from an array-like of
    ``Interval`` objects:

    >>> pd.arrays.IntervalArray([pd.Interval(0, 1), pd.Interval(1, 5)])
    <IntervalArray>
    [(0, 1], (1, 5]]
    Length: 2, closed: right, dtype: interval[int64]

    It may also be constructed using one of the constructor
    methods: :meth:`IntervalArray.from_arrays`,
    :meth:`IntervalArray.from_breaks`, and :meth:`IntervalArray.from_tuples`.
    """
        ),
    )
)
class IntervalArray(IntervalMixin, ExtensionArray):
    ndim = 1
    can_hold_na = True
    _na_value = _fill_value = np.nan

    # ---------------------------------------------------------------------
    # Constructors

    def __new__(
        cls,
        data,
        closed=None,
        dtype=None,
        copy: bool = False,
        verify_integrity: bool = True,
    ):

        if isinstance(data, (ABCSeries, ABCIntervalIndex)) and is_interval_dtype(
            data.dtype
        ):
            data = data._values  # TODO: extract_array?

        if isinstance(data, cls):
            left = data._left
            right = data._right
            closed = closed or data.closed
        else:

            # don't allow scalars
            if is_scalar(data):
                msg = (
                    f"{cls.__name__}(...) must be called with a collection "
                    f"of some kind, {data} was passed"
                )
                raise TypeError(msg)

            # might need to convert empty or purely na data
            data = maybe_convert_platform_interval(data)
            left, right, infer_closed = intervals_to_interval_bounds(
                data, validate_closed=closed is None
            )
            closed = closed or infer_closed

        return cls._simple_new(
            left,
            right,
            closed,
            copy=copy,
            dtype=dtype,
            verify_integrity=verify_integrity,
        )

    @classmethod
    def _simple_new(
        cls, left, right, closed=None, copy=False, dtype=None, verify_integrity=True
    ):
        result = IntervalMixin.__new__(cls)

        closed = closed or "right"
        left = ensure_index(left, copy=copy)
        right = ensure_index(right, copy=copy)

        if dtype is not None:
            # GH 19262: dtype must be an IntervalDtype to override inferred
            dtype = pandas_dtype(dtype)
            if not is_interval_dtype(dtype):
                msg = f"dtype must be an IntervalDtype, got {dtype}"
                raise TypeError(msg)
            elif dtype.subtype is not None:
                left = left.astype(dtype.subtype)
                right = right.astype(dtype.subtype)

        # coerce dtypes to match if needed
        if is_float_dtype(left) and is_integer_dtype(right):
            right = right.astype(left.dtype)
        elif is_float_dtype(right) and is_integer_dtype(left):
            left = left.astype(right.dtype)

        if type(left) != type(right):
            msg = (
                f"must not have differing left [{type(left).__name__}] and "
                f"right [{type(right).__name__}] types"
            )
            raise ValueError(msg)
        elif is_categorical_dtype(left.dtype) or is_string_dtype(left.dtype):
            # GH 19016
            msg = (
                "category, object, and string subtypes are not supported "
                "for IntervalArray"
            )
            raise TypeError(msg)
        elif isinstance(left, ABCPeriodIndex):
            msg = "Period dtypes are not supported, use a PeriodIndex instead"
            raise ValueError(msg)
        elif isinstance(left, ABCDatetimeIndex) and str(left.tz) != str(right.tz):
            msg = (
                "left and right must have the same time zone, got "
                f"'{left.tz}' and '{right.tz}'"
            )
            raise ValueError(msg)

        from pandas.core.ops.array_ops import maybe_upcast_datetimelike_array

        left = maybe_upcast_datetimelike_array(left)
        right = extract_array(right, extract_numpy=True)
        left = extract_array(left, extract_numpy=True)
        right = maybe_upcast_datetimelike_array(right)

        lbase = getattr(left, "_ndarray", left).base
        rbase = getattr(right, "_ndarray", right).base
        if lbase is not None and lbase is rbase:
            # If these share data, then setitem could corrupt our IA
            right = right.copy()

        result._left = left
        result._right = right
        result._closed = closed
        if verify_integrity:
            result._validate()
        return result

    @classmethod
    def _from_sequence(cls, scalars, dtype=None, copy=False):
        return cls(scalars, dtype=dtype, copy=copy)

    @classmethod
    def _from_factorized(cls, values, original):
        if len(values) == 0:
            # An empty array returns object-dtype here. We can't create
            # a new IA from an (empty) object-dtype array, so turn it into the
            # correct dtype.
            values = values.astype(original.dtype.subtype)
        return cls(values, closed=original.closed)

    _interval_shared_docs["from_breaks"] = textwrap.dedent(
        """
        Construct an %(klass)s from an array of splits.

        Parameters
        ----------
        breaks : array-like (1-dimensional)
            Left and right bounds for each interval.
        closed : {'left', 'right', 'both', 'neither'}, default 'right'
            Whether the intervals are closed on the left-side, right-side, both
            or neither.
        copy : bool, default False
            Copy the data.
        dtype : dtype or None, default None
            If None, dtype will be inferred.

        Returns
        -------
        %(klass)s

        See Also
        --------
        interval_range : Function to create a fixed frequency IntervalIndex.
        %(klass)s.from_arrays : Construct from a left and right array.
        %(klass)s.from_tuples : Construct from a sequence of tuples.

        %(examples)s\
        """
    )

    @classmethod
    @Appender(
        _interval_shared_docs["from_breaks"]
        % dict(
            klass="IntervalArray",
            examples=textwrap.dedent(
                """\
        Examples
        --------
        >>> pd.arrays.IntervalArray.from_breaks([0, 1, 2, 3])
        <IntervalArray>
        [(0, 1], (1, 2], (2, 3]]
        Length: 3, closed: right, dtype: interval[int64]
        """
            ),
        )
    )
    def from_breaks(cls, breaks, closed="right", copy=False, dtype=None):
        breaks = maybe_convert_platform_interval(breaks)

        return cls.from_arrays(breaks[:-1], breaks[1:], closed, copy=copy, dtype=dtype)

    _interval_shared_docs["from_arrays"] = textwrap.dedent(
        """
        Construct from two arrays defining the left and right bounds.

        Parameters
        ----------
        left : array-like (1-dimensional)
            Left bounds for each interval.
        right : array-like (1-dimensional)
            Right bounds for each interval.
        closed : {'left', 'right', 'both', 'neither'}, default 'right'
            Whether the intervals are closed on the left-side, right-side, both
            or neither.
        copy : bool, default False
            Copy the data.
        dtype : dtype, optional
            If None, dtype will be inferred.

        Returns
        -------
        %(klass)s

        Raises
        ------
        ValueError
            When a value is missing in only one of `left` or `right`.
            When a value in `left` is greater than the corresponding value
            in `right`.

        See Also
        --------
        interval_range : Function to create a fixed frequency IntervalIndex.
        %(klass)s.from_breaks : Construct an %(klass)s from an array of
            splits.
        %(klass)s.from_tuples : Construct an %(klass)s from an
            array-like of tuples.

        Notes
        -----
        Each element of `left` must be less than or equal to the `right`
        element at the same position. If an element is missing, it must be
        missing in both `left` and `right`. A TypeError is raised when
        using an unsupported type for `left` or `right`. At the moment,
        'category', 'object', and 'string' subtypes are not supported.

        %(examples)s\
        """
    )

    @classmethod
    @Appender(
        _interval_shared_docs["from_arrays"]
        % dict(
            klass="IntervalArray",
            examples=textwrap.dedent(
                """\
        >>> pd.arrays.IntervalArray.from_arrays([0, 1, 2], [1, 2, 3])
        <IntervalArray>
        [(0, 1], (1, 2], (2, 3]]
        Length: 3, closed: right, dtype: interval[int64]
        """
            ),
        )
    )
    def from_arrays(cls, left, right, closed="right", copy=False, dtype=None):
        left = maybe_convert_platform_interval(left)
        right = maybe_convert_platform_interval(right)

        return cls._simple_new(
            left, right, closed, copy=copy, dtype=dtype, verify_integrity=True
        )

    _interval_shared_docs["from_tuples"] = textwrap.dedent(
        """
        Construct an %(klass)s from an array-like of tuples.

        Parameters
        ----------
        data : array-like (1-dimensional)
            Array of tuples.
        closed : {'left', 'right', 'both', 'neither'}, default 'right'
            Whether the intervals are closed on the left-side, right-side, both
            or neither.
        copy : bool, default False
            By-default copy the data, this is compat only and ignored.
        dtype : dtype or None, default None
            If None, dtype will be inferred.

        Returns
        -------
        %(klass)s

        See Also
        --------
        interval_range : Function to create a fixed frequency IntervalIndex.
        %(klass)s.from_arrays : Construct an %(klass)s from a left and
                                    right array.
        %(klass)s.from_breaks : Construct an %(klass)s from an array of
                                    splits.

        %(examples)s\
        """
    )

    @classmethod
    @Appender(
        _interval_shared_docs["from_tuples"]
        % dict(
            klass="IntervalArray",
            examples=textwrap.dedent(
                """\
        Examples
        --------
        >>> pd.arrays.IntervalArray.from_tuples([(0, 1), (1, 2)])
        <IntervalArray>
        [(0, 1], (1, 2]]
        Length: 2, closed: right, dtype: interval[int64]
        """
            ),
        )
    )
    def from_tuples(cls, data, closed="right", copy=False, dtype=None):
        if len(data):
            left, right = [], []
        else:
            # ensure that empty data keeps input dtype
            left = right = data

        for d in data:
            if isna(d):
                lhs = rhs = np.nan
            else:
                name = cls.__name__
                try:
                    # need list of length 2 tuples, e.g. [(0, 1), (1, 2), ...]
                    lhs, rhs = d
                except ValueError as err:
                    msg = f"{name}.from_tuples requires tuples of length 2, got {d}"
                    raise ValueError(msg) from err
                except TypeError as err:
                    msg = f"{name}.from_tuples received an invalid item, {d}"
                    raise TypeError(msg) from err
            left.append(lhs)
            right.append(rhs)

        return cls.from_arrays(left, right, closed, copy=False, dtype=dtype)

    def _validate(self):
        """
        Verify that the IntervalArray is valid.

        Checks that

        * closed is valid
        * left and right match lengths
        * left and right have the same missing values
        * left is always below right
        """
        if self.closed not in VALID_CLOSED:
            msg = f"invalid option for 'closed': {self.closed}"
            raise ValueError(msg)
        if len(self._left) != len(self._right):
            msg = "left and right must have the same length"
            raise ValueError(msg)
        left_mask = notna(self._left)
        right_mask = notna(self._right)
        if not (left_mask == right_mask).all():
            msg = (
                "missing values must be missing in the same "
                "location both left and right sides"
            )
            raise ValueError(msg)
        if not (self._left[left_mask] <= self._right[left_mask]).all():
            msg = "left side of interval must be <= right side"
            raise ValueError(msg)

    def _shallow_copy(self, left, right):
        """
        Return a new IntervalArray with the replacement attributes

        Parameters
        ----------
        left : Index
            Values to be used for the left-side of the intervals.
        right : Index
            Values to be used for the right-side of the intervals.
        """
        return self._simple_new(left, right, closed=self.closed, verify_integrity=False)

    # ---------------------------------------------------------------------
    # Descriptive

    @property
    def dtype(self):
        return IntervalDtype(self.left.dtype)

    @property
    def nbytes(self) -> int:
        return self.left.nbytes + self.right.nbytes

    @property
    def size(self) -> int:
        # Avoid materializing self.values
        return self.left.size

    # ---------------------------------------------------------------------
    # EA Interface

    def __iter__(self):
        return iter(np.asarray(self))

    def __len__(self) -> int:
        return len(self._left)

    def __getitem__(self, value):
        value = check_array_indexer(self, value)
        left = self._left[value]
        right = self._right[value]

        if not isinstance(left, (np.ndarray, ExtensionArray)):
            # scalar
            if is_scalar(left) and isna(left):
                return self._fill_value
            return Interval(left, right, self.closed)
        if np.ndim(left) > 1:
            # GH#30588 multi-dimensional indexer disallowed
            raise ValueError("multi-dimensional indexing not allowed")
        return self._shallow_copy(left, right)

    def __setitem__(self, key, value):
<<<<<<< HEAD
        # na value: need special casing to set directly on numpy arrays
        needs_float_conversion = False
        if is_scalar(value) and isna(value):
            if is_integer_dtype(self.dtype.subtype):
                # can't set NaN on a numpy integer array
                needs_float_conversion = True
            elif is_datetime64_any_dtype(self.dtype.subtype):
                # need proper NaT to set directly on the numpy array
                value = np.datetime64("NaT")
            elif is_timedelta64_dtype(self.dtype.subtype):
                # need proper NaT to set directly on the numpy array
                value = np.timedelta64("NaT")
            value_left, value_right = value, value

        # scalar interval
        elif is_interval_dtype(value) or isinstance(value, Interval):
            self._check_closed_matches(value, name="value")
            value_left, value_right = value.left, value.right

        else:
            # list-like of intervals
            try:
                array = IntervalArray(value)
                value_left, value_right = array._left, array.right
            except TypeError as err:
                # wrong type: not interval or NA
                msg = f"'value' should be an interval type, got {type(value)} instead."
                raise TypeError(msg) from err

        if needs_float_conversion:
            raise ValueError("Cannot set float NaN to integer-backed IntervalArray")

=======
        value_left, value_right = self._validate_setitem_value(value)
>>>>>>> 15539fa6
        key = check_array_indexer(self, key)

        self._left[key] = value_left
        self._right[key] = value_right  # TODO: needs tests for not breaking views

    def __eq__(self, other):
        # ensure pandas array for list-like and eliminate non-interval scalars
        if is_list_like(other):
            if len(self) != len(other):
                raise ValueError("Lengths must match to compare")
            other = array(other)
        elif not isinstance(other, Interval):
            # non-interval scalar -> no matches
            return np.zeros(len(self), dtype=bool)

        # determine the dtype of the elements we want to compare
        if isinstance(other, Interval):
            other_dtype = pandas_dtype("interval")
        elif not is_categorical_dtype(other.dtype):
            other_dtype = other.dtype
        else:
            # for categorical defer to categories for dtype
            other_dtype = other.categories.dtype

            # extract intervals if we have interval categories with matching closed
            if is_interval_dtype(other_dtype):
                if self.closed != other.categories.closed:
                    return np.zeros(len(self), dtype=bool)
                other = other.categories.take(other.codes)

        # interval-like -> need same closed and matching endpoints
        if is_interval_dtype(other_dtype):
            if self.closed != other.closed:
                return np.zeros(len(self), dtype=bool)
            return (self._left == other.left) & (self._right == other.right)

        # non-interval/non-object dtype -> no matches
        if not is_object_dtype(other_dtype):
            return np.zeros(len(self), dtype=bool)

        # object dtype -> iteratively check for intervals
        result = np.zeros(len(self), dtype=bool)
        for i, obj in enumerate(other):
            # need object to be an Interval with same closed and endpoints
            if (
                isinstance(obj, Interval)
                and self.closed == obj.closed
                and self._left[i] == obj.left
                and self._right[i] == obj.right
            ):
                result[i] = True

        return result

    def fillna(self, value=None, method=None, limit=None):
        """
        Fill NA/NaN values using the specified method.

        Parameters
        ----------
        value : scalar, dict, Series
            If a scalar value is passed it is used to fill all missing values.
            Alternatively, a Series or dict can be used to fill in different
            values for each index. The value should not be a list. The
            value(s) passed should be either Interval objects or NA/NaN.
        method : {'backfill', 'bfill', 'pad', 'ffill', None}, default None
            (Not implemented yet for IntervalArray)
            Method to use for filling holes in reindexed Series
        limit : int, default None
            (Not implemented yet for IntervalArray)
            If method is specified, this is the maximum number of consecutive
            NaN values to forward/backward fill. In other words, if there is
            a gap with more than this number of consecutive NaNs, it will only
            be partially filled. If method is not specified, this is the
            maximum number of entries along the entire axis where NaNs will be
            filled.

        Returns
        -------
        filled : IntervalArray with NA/NaN filled
        """
        if method is not None:
            raise TypeError("Filling by method is not supported for IntervalArray.")
        if limit is not None:
            raise TypeError("limit is not supported for IntervalArray.")

        value_left, value_right = self._validate_fillna_value(value)

        left = self.left.fillna(value=value_left)
        right = self.right.fillna(value=value_right)
        return self._shallow_copy(left, right)

    def astype(self, dtype, copy=True):
        """
        Cast to an ExtensionArray or NumPy array with dtype 'dtype'.

        Parameters
        ----------
        dtype : str or dtype
            Typecode or data-type to which the array is cast.

        copy : bool, default True
            Whether to copy the data, even if not necessary. If False,
            a copy is made only if the old dtype does not match the
            new dtype.

        Returns
        -------
        array : ExtensionArray or ndarray
            ExtensionArray or NumPy ndarray with 'dtype' for its dtype.
        """
        from pandas import Index
        from pandas.core.arrays.string_ import StringDtype

        if dtype is not None:
            dtype = pandas_dtype(dtype)

        if is_interval_dtype(dtype):
            if dtype == self.dtype:
                return self.copy() if copy else self

            # need to cast to different subtype
            try:
                # We need to use Index rules for astype to prevent casting
                #  np.nan entries to int subtypes
                new_left = Index(self._left).astype(dtype.subtype)
                new_right = Index(self._right).astype(dtype.subtype)
            except TypeError as err:
                msg = (
                    f"Cannot convert {self.dtype} to {dtype}; subtypes are incompatible"
                )
                raise TypeError(msg) from err
            return self._shallow_copy(new_left, new_right)
        elif is_categorical_dtype(dtype):
            return Categorical(np.asarray(self))
        elif isinstance(dtype, StringDtype):
            return dtype.construct_array_type()._from_sequence(self, copy=False)

        # TODO: This try/except will be repeated.
        try:
            return np.asarray(self).astype(dtype, copy=copy)
        except (TypeError, ValueError) as err:
            msg = f"Cannot cast {type(self).__name__} to dtype {dtype}"
            raise TypeError(msg) from err

    @classmethod
    def _concat_same_type(cls, to_concat):
        """
        Concatenate multiple IntervalArray

        Parameters
        ----------
        to_concat : sequence of IntervalArray

        Returns
        -------
        IntervalArray
        """
        closed = {interval.closed for interval in to_concat}
        if len(closed) != 1:
            raise ValueError("Intervals must all be closed on the same side.")
        closed = closed.pop()

        left = np.concatenate([interval.left for interval in to_concat])
        right = np.concatenate([interval.right for interval in to_concat])
        return cls._simple_new(left, right, closed=closed, copy=False)

    def copy(self):
        """
        Return a copy of the array.

        Returns
        -------
        IntervalArray
        """
        left = self._left.copy()
        right = self._right.copy()
        closed = self.closed
        # TODO: Could skip verify_integrity here.
        return type(self).from_arrays(left, right, closed=closed)

    def isna(self) -> np.ndarray:
        return isna(self._left)

    def shift(self, periods: int = 1, fill_value: object = None) -> "IntervalArray":
        if not len(self) or periods == 0:
            return self.copy()

        if isna(fill_value):
            fill_value = self.dtype.na_value

        # ExtensionArray.shift doesn't work for two reasons
        # 1. IntervalArray.dtype.na_value may not be correct for the dtype.
        # 2. IntervalArray._from_sequence only accepts NaN for missing values,
        #    not other values like NaT

        empty_len = min(abs(periods), len(self))
        if isna(fill_value):
            from pandas import Index

            fill_value = Index(self._left)._na_value
            empty = IntervalArray.from_breaks([fill_value] * (empty_len + 1))
        else:
            empty = self._from_sequence([fill_value] * empty_len)

        if periods > 0:
            a = empty
            b = self[:-periods]
        else:
            a = self[abs(periods) :]
            b = empty
        return self._concat_same_type([a, b])

    def take(self, indices, allow_fill=False, fill_value=None, axis=None, **kwargs):
        """
        Take elements from the IntervalArray.

        Parameters
        ----------
        indices : sequence of integers
            Indices to be taken.

        allow_fill : bool, default False
            How to handle negative values in `indices`.

            * False: negative values in `indices` indicate positional indices
              from the right (the default). This is similar to
              :func:`numpy.take`.

            * True: negative values in `indices` indicate
              missing values. These values are set to `fill_value`. Any other
              other negative values raise a ``ValueError``.

        fill_value : Interval or NA, optional
            Fill value to use for NA-indices when `allow_fill` is True.
            This may be ``None``, in which case the default NA value for
            the type, ``self.dtype.na_value``, is used.

            For many ExtensionArrays, there will be two representations of
            `fill_value`: a user-facing "boxed" scalar, and a low-level
            physical NA value. `fill_value` should be the user-facing version,
            and the implementation should handle translating that to the
            physical version for processing the take if necessary.

        axis : any, default None
            Present for compat with IntervalIndex; does nothing.

        Returns
        -------
        IntervalArray

        Raises
        ------
        IndexError
            When the indices are out of bounds for the array.
        ValueError
            When `indices` contains negative values other than ``-1``
            and `allow_fill` is True.
        """
        nv.validate_take(tuple(), kwargs)

        fill_left = fill_right = fill_value
        if allow_fill:
            if (np.asarray(indices) == -1).any():
                # We have excel tests that pass fill_value=True, xref GH#36466
                fill_left, fill_right = self._validate_fill_value(fill_value)

        left_take = take(
            self._left, indices, allow_fill=allow_fill, fill_value=fill_left
        )
        right_take = take(
            self._right, indices, allow_fill=allow_fill, fill_value=fill_right
        )

        return self._shallow_copy(left_take, right_take)

    def _validate_listlike(self, value):
        # list-like of intervals
        try:
            array = IntervalArray(value)
            # TODO: self._check_closed_matches(array, name="value")
            value_left, value_right = array.left, array.right
        except TypeError as err:
            # wrong type: not interval or NA
            msg = f"'value' should be an interval type, got {type(value)} instead."
            raise TypeError(msg) from err
        return value_left, value_right

    def _validate_scalar(self, value):
        if isinstance(value, Interval):
            self._check_closed_matches(value, name="value")
            left, right = value.left, value.right
        elif is_valid_nat_for_dtype(value, self.left.dtype):
            # GH#18295
            left = right = value
        else:
            raise ValueError(
                "can only insert Interval objects and NA into an IntervalArray"
            )
        return left, right

    def _validate_fill_value(self, value):
        return self._validate_scalar(value)

    def _validate_fillna_value(self, value):
        if not isinstance(value, Interval):
            msg = (
                "'IntervalArray.fillna' only supports filling with a "
                f"scalar 'pandas.Interval'. Got a '{type(value).__name__}' instead."
            )
            raise TypeError(msg)

        self._check_closed_matches(value, name="value")
        return value.left, value.right

    def _validate_insert_value(self, value):
        return self._validate_scalar(value)

    def _validate_setitem_value(self, value):
        needs_float_conversion = False

        if is_valid_nat_for_dtype(value, self.left.dtype):
            # na value: need special casing to set directly on numpy arrays
            if is_integer_dtype(self.dtype.subtype):
                # can't set NaN on a numpy integer array
                needs_float_conversion = True
            elif is_datetime64_any_dtype(self.dtype.subtype):
                # need proper NaT to set directly on the numpy array
                value = np.datetime64("NaT")
            elif is_timedelta64_dtype(self.dtype.subtype):
                # need proper NaT to set directly on the numpy array
                value = np.timedelta64("NaT")
            value_left, value_right = value, value

        elif is_interval_dtype(value) or isinstance(value, Interval):
            # scalar interval
            self._check_closed_matches(value, name="value")
            value_left, value_right = value.left, value.right

        else:
            try:
                # list-like of intervals
                array = IntervalArray(value)
                value_left, value_right = array.left, array.right
            except TypeError as err:
                # wrong type: not interval or NA
                msg = f"'value' should be an interval type, got {type(value)} instead."
                raise TypeError(msg) from err

        if needs_float_conversion:
            raise ValueError("Cannot set float NaN to integer-backed IntervalArray")
        return value_left, value_right

    def value_counts(self, dropna=True):
        """
        Returns a Series containing counts of each interval.

        Parameters
        ----------
        dropna : bool, default True
            Don't include counts of NaN.

        Returns
        -------
        counts : Series

        See Also
        --------
        Series.value_counts
        """
        # TODO: implement this is a non-naive way!
        return value_counts(np.asarray(self), dropna=dropna)

    # ---------------------------------------------------------------------
    # Rendering Methods

    def _format_data(self):

        # TODO: integrate with categorical and make generic
        # name argument is unused here; just for compat with base / categorical
        n = len(self)
        max_seq_items = min((get_option("display.max_seq_items") or n) // 10, 10)

        formatter = str

        if n == 0:
            summary = "[]"
        elif n == 1:
            first = formatter(self[0])
            summary = f"[{first}]"
        elif n == 2:
            first = formatter(self[0])
            last = formatter(self[-1])
            summary = f"[{first}, {last}]"
        else:

            if n > max_seq_items:
                n = min(max_seq_items // 2, 10)
                head = [formatter(x) for x in self[:n]]
                tail = [formatter(x) for x in self[-n:]]
                head_str = ", ".join(head)
                tail_str = ", ".join(tail)
                summary = f"[{head_str} ... {tail_str}]"
            else:
                tail = [formatter(x) for x in self]
                tail_str = ", ".join(tail)
                summary = f"[{tail_str}]"

        return summary

    def __repr__(self) -> str:
        # the short repr has no trailing newline, while the truncated
        # repr does. So we include a newline in our template, and strip
        # any trailing newlines from format_object_summary
        data = self._format_data()
        class_name = f"<{type(self).__name__}>\n"

        template = (
            f"{class_name}"
            f"{data}\n"
            f"Length: {len(self)}, closed: {self.closed}, dtype: {self.dtype}"
        )
        return template

    def _format_space(self):
        space = " " * (len(type(self).__name__) + 1)
        return f"\n{space}"

    # ---------------------------------------------------------------------
    # Vectorized Interval Properties/Attributes

    @property
    def left(self):
        """
        Return the left endpoints of each Interval in the IntervalArray as
        an Index.
        """
        from pandas import Index

        return Index(self._left)

    @property
    def right(self):
        """
        Return the right endpoints of each Interval in the IntervalArray as
        an Index.
        """
        from pandas import Index

        return Index(self._right)

    @property
    def length(self):
        """
        Return an Index with entries denoting the length of each Interval in
        the IntervalArray.
        """
        try:
            return self.right - self.left
        except TypeError as err:
            # length not defined for some types, e.g. string
            msg = (
                "IntervalArray contains Intervals without defined length, "
                "e.g. Intervals with string endpoints"
            )
            raise TypeError(msg) from err

    @property
    def mid(self):
        """
        Return the midpoint of each Interval in the IntervalArray as an Index.
        """
        try:
            return 0.5 * (self.left + self.right)
        except TypeError:
            # datetime safe version
            return self.left + 0.5 * self.length

    _interval_shared_docs["overlaps"] = textwrap.dedent(
        """
        Check elementwise if an Interval overlaps the values in the %(klass)s.

        Two intervals overlap if they share a common point, including closed
        endpoints. Intervals that only have an open endpoint in common do not
        overlap.

        .. versionadded:: 0.24.0

        Parameters
        ----------
        other : %(klass)s
            Interval to check against for an overlap.

        Returns
        -------
        ndarray
            Boolean array positionally indicating where an overlap occurs.

        See Also
        --------
        Interval.overlaps : Check whether two Interval objects overlap.

        Examples
        --------
        %(examples)s
        >>> intervals.overlaps(pd.Interval(0.5, 1.5))
        array([ True,  True, False])

        Intervals that share closed endpoints overlap:

        >>> intervals.overlaps(pd.Interval(1, 3, closed='left'))
        array([ True,  True, True])

        Intervals that only have an open endpoint in common do not overlap:

        >>> intervals.overlaps(pd.Interval(1, 2, closed='right'))
        array([False,  True, False])
        """
    )

    @Appender(
        _interval_shared_docs["overlaps"]
        % dict(
            klass="IntervalArray",
            examples=textwrap.dedent(
                """\
        >>> data = [(0, 1), (1, 3), (2, 4)]
        >>> intervals = pd.arrays.IntervalArray.from_tuples(data)
        >>> intervals
        <IntervalArray>
        [(0, 1], (1, 3], (2, 4]]
        Length: 3, closed: right, dtype: interval[int64]
        """
            ),
        )
    )
    def overlaps(self, other):
        if isinstance(other, (IntervalArray, ABCIntervalIndex)):
            raise NotImplementedError
        elif not isinstance(other, Interval):
            msg = f"`other` must be Interval-like, got {type(other).__name__}"
            raise TypeError(msg)

        # equality is okay if both endpoints are closed (overlap at a point)
        op1 = le if (self.closed_left and other.closed_right) else lt
        op2 = le if (other.closed_left and self.closed_right) else lt

        # overlaps is equivalent negation of two interval being disjoint:
        # disjoint = (A.left > B.right) or (B.left > A.right)
        # (simplifying the negation allows this to be done in less operations)
        return op1(self.left, other.right) & op2(other.left, self.right)

    # ---------------------------------------------------------------------

    @property
    def closed(self):
        """
        Whether the intervals are closed on the left-side, right-side, both or
        neither.
        """
        return self._closed

    _interval_shared_docs["set_closed"] = textwrap.dedent(
        """
        Return an %(klass)s identical to the current one, but closed on the
        specified side.

        .. versionadded:: 0.24.0

        Parameters
        ----------
        closed : {'left', 'right', 'both', 'neither'}
            Whether the intervals are closed on the left-side, right-side, both
            or neither.

        Returns
        -------
        new_index : %(klass)s

        %(examples)s\
        """
    )

    @Appender(
        _interval_shared_docs["set_closed"]
        % dict(
            klass="IntervalArray",
            examples=textwrap.dedent(
                """\
        Examples
        --------
        >>> index = pd.arrays.IntervalArray.from_breaks(range(4))
        >>> index
        <IntervalArray>
        [(0, 1], (1, 2], (2, 3]]
        Length: 3, closed: right, dtype: interval[int64]
        >>> index.set_closed('both')
        <IntervalArray>
        [[0, 1], [1, 2], [2, 3]]
        Length: 3, closed: both, dtype: interval[int64]
        """
            ),
        )
    )
    def set_closed(self, closed):
        if closed not in VALID_CLOSED:
            msg = f"invalid option for 'closed': {closed}"
            raise ValueError(msg)

        return type(self)._simple_new(
            left=self._left, right=self._right, closed=closed, verify_integrity=False
        )

    _interval_shared_docs[
        "is_non_overlapping_monotonic"
    ] = """
        Return True if the %(klass)s is non-overlapping (no Intervals share
        points) and is either monotonic increasing or monotonic decreasing,
        else False.
        """

    # https://github.com/python/mypy/issues/1362
    # Mypy does not support decorated properties
    @property  # type: ignore[misc]
    @Appender(
        _interval_shared_docs["is_non_overlapping_monotonic"] % _shared_docs_kwargs
    )
    def is_non_overlapping_monotonic(self):
        # must be increasing  (e.g., [0, 1), [1, 2), [2, 3), ... )
        # or decreasing (e.g., [-1, 0), [-2, -1), [-3, -2), ...)
        # we already require left <= right

        # strict inequality for closed == 'both'; equality implies overlapping
        # at a point when both sides of intervals are included
        if self.closed == "both":
            return bool(
                (self._right[:-1] < self._left[1:]).all()
                or (self._left[:-1] > self._right[1:]).all()
            )

        # non-strict inequality when closed != 'both'; at least one side is
        # not included in the intervals, so equality does not imply overlapping
        return bool(
            (self._right[:-1] <= self._left[1:]).all()
            or (self._left[:-1] >= self._right[1:]).all()
        )

    # ---------------------------------------------------------------------
    # Conversion

    def __array__(self, dtype=None) -> np.ndarray:
        """
        Return the IntervalArray's data as a numpy array of Interval
        objects (with dtype='object')
        """
        left = self._left
        right = self._right
        mask = self.isna()
        closed = self._closed

        result = np.empty(len(left), dtype=object)
        for i in range(len(left)):
            if mask[i]:
                result[i] = np.nan
            else:
                result[i] = Interval(left[i], right[i], closed)
        return result

    def __arrow_array__(self, type=None):
        """
        Convert myself into a pyarrow Array.
        """
        import pyarrow

        from pandas.core.arrays._arrow_utils import ArrowIntervalType

        try:
            subtype = pyarrow.from_numpy_dtype(self.dtype.subtype)
        except TypeError as err:
            raise TypeError(
                f"Conversion to arrow with subtype '{self.dtype.subtype}' "
                "is not supported"
            ) from err
        interval_type = ArrowIntervalType(subtype, self.closed)
        storage_array = pyarrow.StructArray.from_arrays(
            [
                pyarrow.array(self._left, type=subtype, from_pandas=True),
                pyarrow.array(self._right, type=subtype, from_pandas=True),
            ],
            names=["left", "right"],
        )
        mask = self.isna()
        if mask.any():
            # if there are missing values, set validity bitmap also on the array level
            null_bitmap = pyarrow.array(~mask).buffers()[1]
            storage_array = pyarrow.StructArray.from_buffers(
                storage_array.type,
                len(storage_array),
                [null_bitmap],
                children=[storage_array.field(0), storage_array.field(1)],
            )

        if type is not None:
            if type.equals(interval_type.storage_type):
                return storage_array
            elif isinstance(type, ArrowIntervalType):
                # ensure we have the same subtype and closed attributes
                if not type.equals(interval_type):
                    raise TypeError(
                        "Not supported to convert IntervalArray to type with "
                        f"different 'subtype' ({self.dtype.subtype} vs {type.subtype}) "
                        f"and 'closed' ({self.closed} vs {type.closed}) attributes"
                    )
            else:
                raise TypeError(
                    f"Not supported to convert IntervalArray to '{type}' type"
                )

        return pyarrow.ExtensionArray.from_storage(interval_type, storage_array)

    _interval_shared_docs[
        "to_tuples"
    ] = """
        Return an %(return_type)s of tuples of the form (left, right).

        Parameters
        ----------
        na_tuple : bool, default True
            Returns NA as a tuple if True, ``(nan, nan)``, or just as the NA
            value itself if False, ``nan``.

        Returns
        -------
        tuples: %(return_type)s
        %(examples)s\
        """

    @Appender(
        _interval_shared_docs["to_tuples"] % dict(return_type="ndarray", examples="")
    )
    def to_tuples(self, na_tuple=True):
        tuples = com.asarray_tuplesafe(zip(self._left, self._right))
        if not na_tuple:
            # GH 18756
            tuples = np.where(~self.isna(), tuples, np.nan)
        return tuples

    # ---------------------------------------------------------------------

    @Appender(_extension_array_shared_docs["repeat"] % _shared_docs_kwargs)
    def repeat(self, repeats, axis=None):
        nv.validate_repeat(tuple(), dict(axis=axis))
        left_repeat = self.left.repeat(repeats)
        right_repeat = self.right.repeat(repeats)
        return self._shallow_copy(left=left_repeat, right=right_repeat)

    _interval_shared_docs["contains"] = textwrap.dedent(
        """
        Check elementwise if the Intervals contain the value.

        Return a boolean mask whether the value is contained in the Intervals
        of the %(klass)s.

        .. versionadded:: 0.25.0

        Parameters
        ----------
        other : scalar
            The value to check whether it is contained in the Intervals.

        Returns
        -------
        boolean array

        See Also
        --------
        Interval.contains : Check whether Interval object contains value.
        %(klass)s.overlaps : Check if an Interval overlaps the values in the
            %(klass)s.

        Examples
        --------
        %(examples)s
        >>> intervals.contains(0.5)
        array([ True, False, False])
    """
    )

    @Appender(
        _interval_shared_docs["contains"]
        % dict(
            klass="IntervalArray",
            examples=textwrap.dedent(
                """\
        >>> intervals = pd.arrays.IntervalArray.from_tuples([(0, 1), (1, 3), (2, 4)])
        >>> intervals
        <IntervalArray>
        [(0, 1], (1, 3], (2, 4]]
        Length: 3, closed: right, dtype: interval[int64]
        """
            ),
        )
    )
    def contains(self, other):
        if isinstance(other, Interval):
            raise NotImplementedError("contains not implemented for two intervals")

        return (self._left < other if self.open_left else self._left <= other) & (
            other < self._right if self.open_right else other <= self._right
        )


def maybe_convert_platform_interval(values):
    """
    Try to do platform conversion, with special casing for IntervalArray.
    Wrapper around maybe_convert_platform that alters the default return
    dtype in certain cases to be compatible with IntervalArray.  For example,
    empty lists return with integer dtype instead of object dtype, which is
    prohibited for IntervalArray.

    Parameters
    ----------
    values : array-like

    Returns
    -------
    array
    """
    if isinstance(values, (list, tuple)) and len(values) == 0:
        # GH 19016
        # empty lists/tuples get object dtype by default, but this is
        # prohibited for IntervalArray, so coerce to integer instead
        return np.array([], dtype=np.int64)
    elif is_categorical_dtype(values):
        values = np.asarray(values)

    return maybe_convert_platform(values)<|MERGE_RESOLUTION|>--- conflicted
+++ resolved
@@ -244,12 +244,13 @@
             )
             raise ValueError(msg)
 
+        # For dt64/td64 we want DatetimeArray/TimedeltaArray instead of ndarray
         from pandas.core.ops.array_ops import maybe_upcast_datetimelike_array
 
         left = maybe_upcast_datetimelike_array(left)
-        right = extract_array(right, extract_numpy=True)
         left = extract_array(left, extract_numpy=True)
         right = maybe_upcast_datetimelike_array(right)
+        right = extract_array(right, extract_numpy=True)
 
         lbase = getattr(left, "_ndarray", left).base
         rbase = getattr(right, "_ndarray", right).base
@@ -559,42 +560,7 @@
         return self._shallow_copy(left, right)
 
     def __setitem__(self, key, value):
-<<<<<<< HEAD
-        # na value: need special casing to set directly on numpy arrays
-        needs_float_conversion = False
-        if is_scalar(value) and isna(value):
-            if is_integer_dtype(self.dtype.subtype):
-                # can't set NaN on a numpy integer array
-                needs_float_conversion = True
-            elif is_datetime64_any_dtype(self.dtype.subtype):
-                # need proper NaT to set directly on the numpy array
-                value = np.datetime64("NaT")
-            elif is_timedelta64_dtype(self.dtype.subtype):
-                # need proper NaT to set directly on the numpy array
-                value = np.timedelta64("NaT")
-            value_left, value_right = value, value
-
-        # scalar interval
-        elif is_interval_dtype(value) or isinstance(value, Interval):
-            self._check_closed_matches(value, name="value")
-            value_left, value_right = value.left, value.right
-
-        else:
-            # list-like of intervals
-            try:
-                array = IntervalArray(value)
-                value_left, value_right = array._left, array.right
-            except TypeError as err:
-                # wrong type: not interval or NA
-                msg = f"'value' should be an interval type, got {type(value)} instead."
-                raise TypeError(msg) from err
-
-        if needs_float_conversion:
-            raise ValueError("Cannot set float NaN to integer-backed IntervalArray")
-
-=======
         value_left, value_right = self._validate_setitem_value(value)
->>>>>>> 15539fa6
         key = check_array_indexer(self, key)
 
         self._left[key] = value_left
@@ -720,8 +686,8 @@
             try:
                 # We need to use Index rules for astype to prevent casting
                 #  np.nan entries to int subtypes
-                new_left = Index(self._left).astype(dtype.subtype)
-                new_right = Index(self._right).astype(dtype.subtype)
+                new_left = Index(self._left, copy=False).astype(dtype.subtype)
+                new_right = Index(self._right, copy=False).astype(dtype.subtype)
             except TypeError as err:
                 msg = (
                     f"Cannot convert {self.dtype} to {dtype}; subtypes are incompatible"
@@ -795,7 +761,7 @@
         if isna(fill_value):
             from pandas import Index
 
-            fill_value = Index(self._left)._na_value
+            fill_value = Index(self._left, copy=False)._na_value
             empty = IntervalArray.from_breaks([fill_value] * (empty_len + 1))
         else:
             empty = self._from_sequence([fill_value] * empty_len)
@@ -1034,7 +1000,7 @@
         """
         from pandas import Index
 
-        return Index(self._left)
+        return Index(self._left, copy=False)
 
     @property
     def right(self):
@@ -1044,7 +1010,7 @@
         """
         from pandas import Index
 
-        return Index(self._right)
+        return Index(self._right, copy=False)
 
     @property
     def length(self):
