from operator import le, lt
import textwrap

import numpy as np

from pandas._config import get_option

from pandas._libs.interval import Interval, IntervalMixin, intervals_to_interval_bounds
from pandas.compat.numpy import function as nv
from pandas.util._decorators import Appender

from pandas.core.dtypes.cast import maybe_convert_platform
from pandas.core.dtypes.common import (
    is_categorical_dtype,
    is_datetime64_any_dtype,
    is_float_dtype,
    is_integer_dtype,
    is_interval,
    is_interval_dtype,
    is_scalar,
    is_string_dtype,
    is_timedelta64_dtype,
    pandas_dtype,
)
from pandas.core.dtypes.dtypes import IntervalDtype
from pandas.core.dtypes.generic import (
    ABCDatetimeIndex,
    ABCIndexClass,
    ABCInterval,
    ABCIntervalIndex,
    ABCPeriodIndex,
    ABCSeries,
)
from pandas.core.dtypes.missing import isna, notna

from pandas.core.algorithms import take, value_counts
from pandas.core.arrays.base import ExtensionArray, _extension_array_shared_docs
from pandas.core.arrays.categorical import Categorical
import pandas.core.common as com
from pandas.core.indexes.base import ensure_index

_VALID_CLOSED = {"left", "right", "both", "neither"}
_interval_shared_docs = {}

_shared_docs_kwargs = dict(
    klass="IntervalArray", qualname="arrays.IntervalArray", name=""
)


_interval_shared_docs[
    "class"
] = """
%(summary)s

.. versionadded:: %(versionadded)s

Parameters
----------
data : array-like (1-dimensional)
    Array-like containing Interval objects from which to build the
    %(klass)s.
closed : {'left', 'right', 'both', 'neither'}, default 'right'
    Whether the intervals are closed on the left-side, right-side, both or
    neither.
dtype : dtype or None, default None
    If None, dtype will be inferred.

    .. versionadded:: 0.23.0
copy : bool, default False
    Copy the input data.
%(name)s\
verify_integrity : bool, default True
    Verify that the %(klass)s is valid.

Attributes
----------
left
right
closed
mid
length
is_empty
is_non_overlapping_monotonic
%(extra_attributes)s\

Methods
-------
from_arrays
from_tuples
from_breaks
contains
overlaps
set_closed
to_tuples
%(extra_methods)s\

See Also
--------
Index : The base pandas Index type.
Interval : A bounded slice-like interval; the elements of an %(klass)s.
interval_range : Function to create a fixed frequency IntervalIndex.
cut : Bin values into discrete Intervals.
qcut : Bin values into equal-sized Intervals based on rank or sample quantiles.

Notes
-----
See the `user guide
<http://pandas.pydata.org/pandas-docs/stable/user_guide/advanced.html#intervalindex>`_
for more.

%(examples)s\
"""


@Appender(
    _interval_shared_docs["class"]
    % dict(
        klass="IntervalArray",
        summary="Pandas array for interval data that are closed on the same side.",
        versionadded="0.24.0",
        name="",
        extra_attributes="",
        extra_methods="",
        examples=textwrap.dedent(
            """\
    Examples
    --------
    A new ``IntervalArray`` can be constructed directly from an array-like of
    ``Interval`` objects:

    >>> pd.arrays.IntervalArray([pd.Interval(0, 1), pd.Interval(1, 5)])
    <IntervalArray>
    [(0, 1], (1, 5]]
    Length: 2, closed: right, dtype: interval[int64]

    It may also be constructed using one of the constructor
    methods: :meth:`IntervalArray.from_arrays`,
    :meth:`IntervalArray.from_breaks`, and :meth:`IntervalArray.from_tuples`.
    """
        ),
    )
)
class IntervalArray(IntervalMixin, ExtensionArray):
    ndim = 1
    can_hold_na = True
    _na_value = _fill_value = np.nan

    def __new__(cls, data, closed=None, dtype=None, copy=False, verify_integrity=True):

        if isinstance(data, ABCSeries) and is_interval_dtype(data):
            data = data.values

        if isinstance(data, (cls, ABCIntervalIndex)):
            left = data.left
            right = data.right
            closed = closed or data.closed
        else:

            # don't allow scalars
            if is_scalar(data):
                msg = (
                    "{}(...) must be called with a collection of some kind,"
                    " {} was passed"
                )
                raise TypeError(msg.format(cls.__name__, data))

            # might need to convert empty or purely na data
            data = maybe_convert_platform_interval(data)
            left, right, infer_closed = intervals_to_interval_bounds(
                data, validate_closed=closed is None
            )
            closed = closed or infer_closed

        return cls._simple_new(
            left,
            right,
            closed,
            copy=copy,
            dtype=dtype,
            verify_integrity=verify_integrity,
        )

    @classmethod
    def _simple_new(
        cls, left, right, closed=None, copy=False, dtype=None, verify_integrity=True
    ):
        result = IntervalMixin.__new__(cls)

        closed = closed or "right"
        left = ensure_index(left, copy=copy)
        right = ensure_index(right, copy=copy)

        if dtype is not None:
            # GH 19262: dtype must be an IntervalDtype to override inferred
            dtype = pandas_dtype(dtype)
            if not is_interval_dtype(dtype):
                msg = "dtype must be an IntervalDtype, got {dtype}"
                raise TypeError(msg.format(dtype=dtype))
            elif dtype.subtype is not None:
                left = left.astype(dtype.subtype)
                right = right.astype(dtype.subtype)

        # coerce dtypes to match if needed
        if is_float_dtype(left) and is_integer_dtype(right):
            right = right.astype(left.dtype)
        elif is_float_dtype(right) and is_integer_dtype(left):
            left = left.astype(right.dtype)

        if type(left) != type(right):
            msg = "must not have differing left [{ltype}] and right [{rtype}] types"
            raise ValueError(
                msg.format(ltype=type(left).__name__, rtype=type(right).__name__)
            )
        elif is_categorical_dtype(left.dtype) or is_string_dtype(left.dtype):
            # GH 19016
            msg = (
                "category, object, and string subtypes are not supported "
                "for IntervalArray"
            )
            raise TypeError(msg)
        elif isinstance(left, ABCPeriodIndex):
            msg = "Period dtypes are not supported, use a PeriodIndex instead"
            raise ValueError(msg)
        elif isinstance(left, ABCDatetimeIndex) and str(left.tz) != str(right.tz):
            msg = (
                "left and right must have the same time zone, got "
                "'{left_tz}' and '{right_tz}'"
            )
            raise ValueError(msg.format(left_tz=left.tz, right_tz=right.tz))

        result._left = left
        result._right = right
        result._closed = closed
        if verify_integrity:
            result._validate()
        return result

    @classmethod
    def _from_sequence(cls, scalars, dtype=None, copy=False):
        return cls(scalars, dtype=dtype, copy=copy)

    @classmethod
    def _from_factorized(cls, values, original):
        if len(values) == 0:
            # An empty array returns object-dtype here. We can't create
            # a new IA from an (empty) object-dtype array, so turn it into the
            # correct dtype.
            values = values.astype(original.dtype.subtype)
        return cls(values, closed=original.closed)

    _interval_shared_docs["from_breaks"] = textwrap.dedent(
        """
    Construct an %(klass)s from an array of splits.

    Parameters
    ----------
    breaks : array-like (1-dimensional)
        Left and right bounds for each interval.
    closed : {'left', 'right', 'both', 'neither'}, default 'right'
        Whether the intervals are closed on the left-side, right-side, both
        or neither.
    copy : boolean, default False
        copy the data
    dtype : dtype or None, default None
        If None, dtype will be inferred

        .. versionadded:: 0.23.0

    Returns
    -------
    %(klass)s

    See Also
    --------
    interval_range : Function to create a fixed frequency IntervalIndex.
    %(klass)s.from_arrays : Construct from a left and right array.
    %(klass)s.from_tuples : Construct from a sequence of tuples.

    %(examples)s\
    """
    )

    @classmethod
    @Appender(
        _interval_shared_docs["from_breaks"]
        % dict(
            klass="IntervalArray",
            examples=textwrap.dedent(
                """\
        Examples
        --------
        >>> pd.arrays.IntervalArray.from_breaks([0, 1, 2, 3])
        <IntervalArray>
        [(0, 1], (1, 2], (2, 3]]
        Length: 3, closed: right, dtype: interval[int64]
        """
            ),
        )
    )
    def from_breaks(cls, breaks, closed="right", copy=False, dtype=None):
        breaks = maybe_convert_platform_interval(breaks)

        return cls.from_arrays(breaks[:-1], breaks[1:], closed, copy=copy, dtype=dtype)

    _interval_shared_docs["from_arrays"] = textwrap.dedent(
        """
        Construct from two arrays defining the left and right bounds.

        Parameters
        ----------
        left : array-like (1-dimensional)
            Left bounds for each interval.
        right : array-like (1-dimensional)
            Right bounds for each interval.
        closed : {'left', 'right', 'both', 'neither'}, default 'right'
            Whether the intervals are closed on the left-side, right-side, both
            or neither.
        copy : boolean, default False
            Copy the data.
        dtype : dtype, optional
            If None, dtype will be inferred.

            .. versionadded:: 0.23.0

        Returns
        -------
        %(klass)s

        Raises
        ------
        ValueError
            When a value is missing in only one of `left` or `right`.
            When a value in `left` is greater than the corresponding value
            in `right`.

        See Also
        --------
        interval_range : Function to create a fixed frequency IntervalIndex.
        %(klass)s.from_breaks : Construct an %(klass)s from an array of
            splits.
        %(klass)s.from_tuples : Construct an %(klass)s from an
            array-like of tuples.

        Notes
        -----
        Each element of `left` must be less than or equal to the `right`
        element at the same position. If an element is missing, it must be
        missing in both `left` and `right`. A TypeError is raised when
        using an unsupported type for `left` or `right`. At the moment,
        'category', 'object', and 'string' subtypes are not supported.

        %(examples)s\
        """
    )

    @classmethod
    @Appender(
        _interval_shared_docs["from_arrays"]
        % dict(
            klass="IntervalArray",
            examples=textwrap.dedent(
                """\
        >>> pd.arrays.IntervalArray.from_arrays([0, 1, 2], [1, 2, 3])
        <IntervalArray>
        [(0, 1], (1, 2], (2, 3]]
        Length: 3, closed: right, dtype: interval[int64]
        """
            ),
        )
    )
    def from_arrays(cls, left, right, closed="right", copy=False, dtype=None):
        left = maybe_convert_platform_interval(left)
        right = maybe_convert_platform_interval(right)

        return cls._simple_new(
            left, right, closed, copy=copy, dtype=dtype, verify_integrity=True
        )

    _interval_shared_docs[
<<<<<<< HEAD
        "from_intervals"
    ] = """
    Construct an %(klass)s from a 1d array of Interval objects

    .. deprecated:: 0.23.0

    Parameters
    ----------
    data : array-like (1-dimensional)
        Array of Interval objects. All intervals must be closed on the same
        sides.
    copy : boolean, default False
        by-default copy the data, this is compat only and ignored
    dtype : dtype or None, default None
        If None, dtype will be inferred

        ..versionadded:: 0.23.0

    See Also
    --------
    interval_range : Function to create a fixed frequency IntervalIndex.
    %(klass)s.from_arrays : Construct an %(klass)s from a left and
                                right array.
    %(klass)s.from_breaks : Construct an %(klass)s from an array of
                                splits.
    %(klass)s.from_tuples : Construct an %(klass)s from an
                                array-like of tuples.

    Examples
    --------
    >>> pd.%(qualname)s.from_intervals([pd.Interval(0, 1),
    ...                                  pd.Interval(1, 2)])
    %(klass)s([(0, 1], (1, 2]],
                  closed='right', dtype='interval[int64]')

    The generic Index constructor work identically when it infers an array
    of all intervals:

    >>> pd.Index([pd.Interval(0, 1), pd.Interval(1, 2)])
    %(klass)s([(0, 1], (1, 2]],
                  closed='right', dtype='interval[int64]')
    """

    _interval_shared_docs["from_tuples"] = textwrap.dedent(
        """
=======
        "from_tuples"
    ] = """
>>>>>>> 5b0a2a6e
    Construct an %(klass)s from an array-like of tuples

    Parameters
    ----------
    data : array-like (1-dimensional)
        Array of tuples
    closed : {'left', 'right', 'both', 'neither'}, default 'right'
        Whether the intervals are closed on the left-side, right-side, both
        or neither.
    copy : boolean, default False
        by-default copy the data, this is compat only and ignored
    dtype : dtype or None, default None
        If None, dtype will be inferred

        ..versionadded:: 0.23.0

    Returns
    -------
    %(klass)s

    See Also
    --------
    interval_range : Function to create a fixed frequency IntervalIndex.
    %(klass)s.from_arrays : Construct an %(klass)s from a left and
                                right array.
    %(klass)s.from_breaks : Construct an %(klass)s from an array of
                                splits.

    %(examples)s\
    """
    )

    @classmethod
    @Appender(
        _interval_shared_docs["from_tuples"]
        % dict(
            klass="IntervalArray",
            examples=textwrap.dedent(
                """\
        Examples
        --------
        >>> pd.arrays.IntervalArray.from_tuples([(0, 1), (1, 2)])
        <IntervalArray>
        [(0, 1], (1, 2]]
        Length: 2, closed: right, dtype: interval[int64]
        """
            ),
        )
    )
    def from_tuples(cls, data, closed="right", copy=False, dtype=None):
        if len(data):
            left, right = [], []
        else:
            # ensure that empty data keeps input dtype
            left = right = data

        for d in data:
            if isna(d):
                lhs = rhs = np.nan
            else:
                name = cls.__name__
                try:
                    # need list of length 2 tuples, e.g. [(0, 1), (1, 2), ...]
                    lhs, rhs = d
                except ValueError:
                    msg = (
                        "{name}.from_tuples requires tuples of length 2, got {tpl}"
                    ).format(name=name, tpl=d)
                    raise ValueError(msg)
                except TypeError:
                    msg = ("{name}.from_tuples received an invalid item, {tpl}").format(
                        name=name, tpl=d
                    )
                    raise TypeError(msg)
            left.append(lhs)
            right.append(rhs)

        return cls.from_arrays(left, right, closed, copy=False, dtype=dtype)

    def _validate(self):
        """Verify that the IntervalArray is valid.

        Checks that

        * closed is valid
        * left and right match lengths
        * left and right have the same missing values
        * left is always below right
        """
        if self.closed not in _VALID_CLOSED:
            raise ValueError(
                "invalid option for 'closed': {closed}".format(closed=self.closed)
            )
        if len(self.left) != len(self.right):
            raise ValueError("left and right must have the same length")
        left_mask = notna(self.left)
        right_mask = notna(self.right)
        if not (left_mask == right_mask).all():
            raise ValueError(
                "missing values must be missing in the same "
                "location both left and right sides"
            )
        if not (self.left[left_mask] <= self.right[left_mask]).all():
            raise ValueError("left side of interval must be <= right side")

    # ---------
    # Interface
    # ---------
    def __iter__(self):
        return iter(np.asarray(self))

    def __len__(self):
        return len(self.left)

    def __getitem__(self, value):
        left = self.left[value]
        right = self.right[value]

        # scalar
        if not isinstance(left, ABCIndexClass):
            if isna(left):
                return self._fill_value
            return Interval(left, right, self.closed)

        return self._shallow_copy(left, right)

    def __setitem__(self, key, value):
        # na value: need special casing to set directly on numpy arrays
        needs_float_conversion = False
        if is_scalar(value) and isna(value):
            if is_integer_dtype(self.dtype.subtype):
                # can't set NaN on a numpy integer array
                needs_float_conversion = True
            elif is_datetime64_any_dtype(self.dtype.subtype):
                # need proper NaT to set directly on the numpy array
                value = np.datetime64("NaT")
            elif is_timedelta64_dtype(self.dtype.subtype):
                # need proper NaT to set directly on the numpy array
                value = np.timedelta64("NaT")
            value_left, value_right = value, value

        # scalar interval
        elif is_interval_dtype(value) or isinstance(value, ABCInterval):
            self._check_closed_matches(value, name="value")
            value_left, value_right = value.left, value.right

        else:
            # list-like of intervals
            try:
                array = IntervalArray(value)
                value_left, value_right = array.left, array.right
            except TypeError:
                # wrong type: not interval or NA
                msg = "'value' should be an interval type, got {} instead."
                raise TypeError(msg.format(type(value)))

        # Need to ensure that left and right are updated atomically, so we're
        # forced to copy, update the copy, and swap in the new values.
        left = self.left.copy(deep=True)
        if needs_float_conversion:
            left = left.astype("float")
        left.values[key] = value_left
        self._left = left

        right = self.right.copy(deep=True)
        if needs_float_conversion:
            right = right.astype("float")
        right.values[key] = value_right
        self._right = right

    def fillna(self, value=None, method=None, limit=None):
        """
        Fill NA/NaN values using the specified method.

        Parameters
        ----------
        value : scalar, dict, Series
            If a scalar value is passed it is used to fill all missing values.
            Alternatively, a Series or dict can be used to fill in different
            values for each index. The value should not be a list. The
            value(s) passed should be either Interval objects or NA/NaN.
        method : {'backfill', 'bfill', 'pad', 'ffill', None}, default None
            (Not implemented yet for IntervalArray)
            Method to use for filling holes in reindexed Series
        limit : int, default None
            (Not implemented yet for IntervalArray)
            If method is specified, this is the maximum number of consecutive
            NaN values to forward/backward fill. In other words, if there is
            a gap with more than this number of consecutive NaNs, it will only
            be partially filled. If method is not specified, this is the
            maximum number of entries along the entire axis where NaNs will be
            filled.

        Returns
        -------
        filled : IntervalArray with NA/NaN filled
        """
        if method is not None:
            raise TypeError("Filling by method is not supported for IntervalArray.")
        if limit is not None:
            raise TypeError("limit is not supported for IntervalArray.")

        if not isinstance(value, ABCInterval):
            msg = (
                "'IntervalArray.fillna' only supports filling with a "
                "scalar 'pandas.Interval'. Got a '{}' instead.".format(
                    type(value).__name__
                )
            )
            raise TypeError(msg)

        value = getattr(value, "_values", value)
        self._check_closed_matches(value, name="value")

        left = self.left.fillna(value=value.left)
        right = self.right.fillna(value=value.right)
        return self._shallow_copy(left, right)

    @property
    def dtype(self):
        return IntervalDtype(self.left.dtype)

    def astype(self, dtype, copy=True):
        """
        Cast to an ExtensionArray or NumPy array with dtype 'dtype'.

        Parameters
        ----------
        dtype : str or dtype
            Typecode or data-type to which the array is cast.

        copy : bool, default True
            Whether to copy the data, even if not necessary. If False,
            a copy is made only if the old dtype does not match the
            new dtype.

        Returns
        -------
        array : ExtensionArray or ndarray
            ExtensionArray or NumPy ndarray with 'dtype' for its dtype.
        """
        dtype = pandas_dtype(dtype)
        if is_interval_dtype(dtype):
            if dtype == self.dtype:
                return self.copy() if copy else self

            # need to cast to different subtype
            try:
                new_left = self.left.astype(dtype.subtype)
                new_right = self.right.astype(dtype.subtype)
            except TypeError:
                msg = (
                    "Cannot convert {dtype} to {new_dtype}; subtypes are "
                    "incompatible"
                )
                raise TypeError(msg.format(dtype=self.dtype, new_dtype=dtype))
            return self._shallow_copy(new_left, new_right)
        elif is_categorical_dtype(dtype):
            return Categorical(np.asarray(self))
        # TODO: This try/except will be repeated.
        try:
            return np.asarray(self).astype(dtype, copy=copy)
        except (TypeError, ValueError):
            msg = "Cannot cast {name} to dtype {dtype}"
            raise TypeError(msg.format(name=type(self).__name__, dtype=dtype))

    @classmethod
    def _concat_same_type(cls, to_concat):
        """
        Concatenate multiple IntervalArray

        Parameters
        ----------
        to_concat : sequence of IntervalArray

        Returns
        -------
        IntervalArray
        """
        closed = {interval.closed for interval in to_concat}
        if len(closed) != 1:
            raise ValueError("Intervals must all be closed on the same side.")
        closed = closed.pop()

        left = np.concatenate([interval.left for interval in to_concat])
        right = np.concatenate([interval.right for interval in to_concat])
        return cls._simple_new(left, right, closed=closed, copy=False)

    def _shallow_copy(self, left=None, right=None, closed=None):
        """
        Return a new IntervalArray with the replacement attributes

        Parameters
        ----------
        left : array-like
            Values to be used for the left-side of the the intervals.
            If None, the existing left and right values will be used.

        right : array-like
            Values to be used for the right-side of the the intervals.
            If None and left is IntervalArray-like, the left and right
            of the IntervalArray-like will be used.

        closed : {'left', 'right', 'both', 'neither'}, optional
            Whether the intervals are closed on the left-side, right-side, both
            or neither.  If None, the existing closed will be used.
        """
        if left is None:

            # no values passed
            left, right = self.left, self.right

        elif right is None:

            # only single value passed, could be an IntervalArray
            # or array of Intervals
            if not isinstance(left, (type(self), ABCIntervalIndex)):
                left = type(self)(left)

            left, right = left.left, left.right
        else:

            # both left and right are values
            pass

        closed = closed or self.closed
        return self._simple_new(left, right, closed=closed, verify_integrity=False)

    def copy(self):
        """
        Return a copy of the array.

        Returns
        -------
        IntervalArray
        """
        left = self.left.copy(deep=True)
        right = self.right.copy(deep=True)
        closed = self.closed
        # TODO: Could skip verify_integrity here.
        return type(self).from_arrays(left, right, closed=closed)

    def isna(self):
        return isna(self.left)

    @property
    def nbytes(self) -> int:
        return self.left.nbytes + self.right.nbytes

    @property
    def size(self) -> int:
        # Avoid materializing self.values
        return self.left.size

    def take(self, indices, allow_fill=False, fill_value=None, axis=None, **kwargs):
        """
        Take elements from the IntervalArray.

        Parameters
        ----------
        indices : sequence of integers
            Indices to be taken.

        allow_fill : bool, default False
            How to handle negative values in `indices`.

            * False: negative values in `indices` indicate positional indices
              from the right (the default). This is similar to
              :func:`numpy.take`.

            * True: negative values in `indices` indicate
              missing values. These values are set to `fill_value`. Any other
              other negative values raise a ``ValueError``.

        fill_value : Interval or NA, optional
            Fill value to use for NA-indices when `allow_fill` is True.
            This may be ``None``, in which case the default NA value for
            the type, ``self.dtype.na_value``, is used.

            For many ExtensionArrays, there will be two representations of
            `fill_value`: a user-facing "boxed" scalar, and a low-level
            physical NA value. `fill_value` should be the user-facing version,
            and the implementation should handle translating that to the
            physical version for processing the take if necessary.

        axis : any, default None
            Present for compat with IntervalIndex; does nothing.

        Returns
        -------
        IntervalArray

        Raises
        ------
        IndexError
            When the indices are out of bounds for the array.
        ValueError
            When `indices` contains negative values other than ``-1``
            and `allow_fill` is True.
        """
        nv.validate_take(tuple(), kwargs)

        fill_left = fill_right = fill_value
        if allow_fill:
            if fill_value is None:
                fill_left = fill_right = self.left._na_value
            elif is_interval(fill_value):
                self._check_closed_matches(fill_value, name="fill_value")
                fill_left, fill_right = fill_value.left, fill_value.right
            elif not is_scalar(fill_value) and notna(fill_value):
                msg = (
                    "'IntervalArray.fillna' only supports filling with a "
                    "'scalar pandas.Interval or NA'. Got a '{}' instead.".format(
                        type(fill_value).__name__
                    )
                )
                raise ValueError(msg)

        left_take = take(
            self.left, indices, allow_fill=allow_fill, fill_value=fill_left
        )
        right_take = take(
            self.right, indices, allow_fill=allow_fill, fill_value=fill_right
        )

        return self._shallow_copy(left_take, right_take)

    def value_counts(self, dropna=True):
        """
        Returns a Series containing counts of each interval.

        Parameters
        ----------
        dropna : boolean, default True
            Don't include counts of NaN.

        Returns
        -------
        counts : Series

        See Also
        --------
        Series.value_counts
        """
        # TODO: implement this is a non-naive way!
        return value_counts(np.asarray(self), dropna=dropna)

    # Formatting

    def _format_data(self):

        # TODO: integrate with categorical and make generic
        # name argument is unused here; just for compat with base / categorical
        n = len(self)
        max_seq_items = min((get_option("display.max_seq_items") or n) // 10, 10)

        formatter = str

        if n == 0:
            summary = "[]"
        elif n == 1:
            first = formatter(self[0])
            summary = "[{first}]".format(first=first)
        elif n == 2:
            first = formatter(self[0])
            last = formatter(self[-1])
            summary = "[{first}, {last}]".format(first=first, last=last)
        else:

            if n > max_seq_items:
                n = min(max_seq_items // 2, 10)
                head = [formatter(x) for x in self[:n]]
                tail = [formatter(x) for x in self[-n:]]
                summary = "[{head} ... {tail}]".format(
                    head=", ".join(head), tail=", ".join(tail)
                )
            else:
                tail = [formatter(x) for x in self]
                summary = "[{tail}]".format(tail=", ".join(tail))

        return summary

    def __repr__(self):
        template = (
            "{class_name}"
            "{data}\n"
            "Length: {length}, closed: {closed}, dtype: {dtype}"
        )
        # the short repr has no trailing newline, while the truncated
        # repr does. So we include a newline in our template, and strip
        # any trailing newlines from format_object_summary
        data = self._format_data()
        class_name = "<{}>\n".format(self.__class__.__name__)
        return template.format(
            class_name=class_name,
            data=data,
            length=len(self),
            closed=self.closed,
            dtype=self.dtype,
        )

    def _format_space(self):
        space = " " * (len(self.__class__.__name__) + 1)
        return "\n{space}".format(space=space)

    @property
    def left(self):
        """
        Return the left endpoints of each Interval in the IntervalArray as
        an Index
        """
        return self._left

    @property
    def right(self):
        """
        Return the right endpoints of each Interval in the IntervalArray as
        an Index
        """
        return self._right

    @property
    def closed(self):
        """
        Whether the intervals are closed on the left-side, right-side, both or
        neither
        """
        return self._closed

    _interval_shared_docs["set_closed"] = textwrap.dedent(
        """
        Return an %(klass)s identical to the current one, but closed on the
        specified side

        .. versionadded:: 0.24.0

        Parameters
        ----------
        closed : {'left', 'right', 'both', 'neither'}
            Whether the intervals are closed on the left-side, right-side, both
            or neither.

        Returns
        -------
        new_index : %(klass)s

        %(examples)s\
        """
    )

    @Appender(
        _interval_shared_docs["set_closed"]
        % dict(
            klass="IntervalArray",
            examples=textwrap.dedent(
                """\
        Examples
        --------
        >>> index = pd.arrays.IntervalArray.from_breaks(range(4))
        >>> index
        <IntervalArray>
        [(0, 1], (1, 2], (2, 3]]
        Length: 3, closed: right, dtype: interval[int64]
        >>> index.set_closed('both')
        <IntervalArray>
        [[0, 1], [1, 2], [2, 3]]
        Length: 3, closed: both, dtype: interval[int64]
        """
            ),
        )
    )
    def set_closed(self, closed):
        if closed not in _VALID_CLOSED:
            msg = "invalid option for 'closed': {closed}"
            raise ValueError(msg.format(closed=closed))

        return self._shallow_copy(closed=closed)

    @property
    def length(self):
        """
        Return an Index with entries denoting the length of each Interval in
        the IntervalArray
        """
        try:
            return self.right - self.left
        except TypeError:
            # length not defined for some types, e.g. string
            msg = (
                "IntervalArray contains Intervals without defined length, "
                "e.g. Intervals with string endpoints"
            )
            raise TypeError(msg)

    @property
    def mid(self):
        """
        Return the midpoint of each Interval in the IntervalArray as an Index
        """
        try:
            return 0.5 * (self.left + self.right)
        except TypeError:
            # datetime safe version
            return self.left + 0.5 * self.length

    _interval_shared_docs[
        "is_non_overlapping_monotonic"
    ] = """
        Return True if the %(klass)s is non-overlapping (no Intervals share
        points) and is either monotonic increasing or monotonic decreasing,
        else False
        """
    # https://github.com/python/mypy/issues/1362
    # Mypy does not support decorated properties
    @property  # type: ignore
    @Appender(
        _interval_shared_docs["is_non_overlapping_monotonic"] % _shared_docs_kwargs
    )
    def is_non_overlapping_monotonic(self):
        # must be increasing  (e.g., [0, 1), [1, 2), [2, 3), ... )
        # or decreasing (e.g., [-1, 0), [-2, -1), [-3, -2), ...)
        # we already require left <= right

        # strict inequality for closed == 'both'; equality implies overlapping
        # at a point when both sides of intervals are included
        if self.closed == "both":
            return bool(
                (self.right[:-1] < self.left[1:]).all()
                or (self.left[:-1] > self.right[1:]).all()
            )

        # non-strict inequality when closed != 'both'; at least one side is
        # not included in the intervals, so equality does not imply overlapping
        return bool(
            (self.right[:-1] <= self.left[1:]).all()
            or (self.left[:-1] >= self.right[1:]).all()
        )

    # Conversion
    def __array__(self, dtype=None):
        """
        Return the IntervalArray's data as a numpy array of Interval
        objects (with dtype='object')
        """
        left = self.left
        right = self.right
        mask = self.isna()
        closed = self._closed

        result = np.empty(len(left), dtype=object)
        for i in range(len(left)):
            if mask[i]:
                result[i] = np.nan
            else:
                result[i] = Interval(left[i], right[i], closed)
        return result

    _interval_shared_docs[
        "to_tuples"
    ] = """
        Return an %(return_type)s of tuples of the form (left, right)

        Parameters
        ----------
        na_tuple : boolean, default True
            Returns NA as a tuple if True, ``(nan, nan)``, or just as the NA
            value itself if False, ``nan``.

            .. versionadded:: 0.23.0

        Returns
        -------
        tuples: %(return_type)s
        %(examples)s\
        """

    @Appender(
        _interval_shared_docs["to_tuples"] % dict(return_type="ndarray", examples="")
    )
    def to_tuples(self, na_tuple=True):
        tuples = com.asarray_tuplesafe(zip(self.left, self.right))
        if not na_tuple:
            # GH 18756
            tuples = np.where(~self.isna(), tuples, np.nan)
        return tuples

    @Appender(_extension_array_shared_docs["repeat"] % _shared_docs_kwargs)
    def repeat(self, repeats, axis=None):
        nv.validate_repeat(tuple(), dict(axis=axis))
        left_repeat = self.left.repeat(repeats)
        right_repeat = self.right.repeat(repeats)
        return self._shallow_copy(left=left_repeat, right=right_repeat)

    _interval_shared_docs["contains"] = textwrap.dedent(
        """
        Check elementwise if the Intervals contain the value.

        Return a boolean mask whether the value is contained in the Intervals
        of the %(klass)s.

        .. versionadded:: 0.25.0

        Parameters
        ----------
        other : scalar
            The value to check whether it is contained in the Intervals.

        Returns
        -------
        boolean array

        See Also
        --------
        Interval.contains : Check whether Interval object contains value.
        %(klass)s.overlaps : Check if an Interval overlaps the values in the
            %(klass)s.

        Examples
        --------
        %(examples)s
        >>> intervals.contains(0.5)
        array([ True, False, False])
    """
    )

    @Appender(
        _interval_shared_docs["contains"]
        % dict(
            klass="IntervalArray",
            examples=textwrap.dedent(
                """\
        >>> intervals = pd.arrays.IntervalArray.from_tuples([(0, 1), (1, 3), (2, 4)])
        >>> intervals
        <IntervalArray>
        [(0, 1], (1, 3], (2, 4]]
        Length: 3, closed: right, dtype: interval[int64]
        """
            ),
        )
    )
    def contains(self, other):
        if isinstance(other, Interval):
            raise NotImplementedError("contains not implemented for two intervals")

        return (self.left < other if self.open_left else self.left <= other) & (
            other < self.right if self.open_right else other <= self.right
        )

    _interval_shared_docs["overlaps"] = textwrap.dedent(
        """
        Check elementwise if an Interval overlaps the values in the %(klass)s.

        Two intervals overlap if they share a common point, including closed
        endpoints. Intervals that only have an open endpoint in common do not
        overlap.

        .. versionadded:: 0.24.0

        Parameters
        ----------
        other : %(klass)s
            Interval to check against for an overlap.

        Returns
        -------
        ndarray
            Boolean array positionally indicating where an overlap occurs.

        See Also
        --------
        Interval.overlaps : Check whether two Interval objects overlap.

        Examples
        --------
        %(examples)s
        >>> intervals.overlaps(pd.Interval(0.5, 1.5))
        array([ True,  True, False])

        Intervals that share closed endpoints overlap:

        >>> intervals.overlaps(pd.Interval(1, 3, closed='left'))
        array([ True,  True, True])

        Intervals that only have an open endpoint in common do not overlap:

        >>> intervals.overlaps(pd.Interval(1, 2, closed='right'))
        array([False,  True, False])
        """
    )

    @Appender(
        _interval_shared_docs["overlaps"]
        % dict(
            klass="IntervalArray",
            examples=textwrap.dedent(
                """\
        >>> data = [(0, 1), (1, 3), (2, 4)]
        >>> intervals = pd.arrays.IntervalArray.from_tuples(data)
        >>> intervals
        <IntervalArray>
        [(0, 1], (1, 3], (2, 4]]
        Length: 3, closed: right, dtype: interval[int64]
        """
            ),
        )
    )
    def overlaps(self, other):
        if isinstance(other, (IntervalArray, ABCIntervalIndex)):
            raise NotImplementedError
        elif not isinstance(other, Interval):
            msg = "`other` must be Interval-like, got {other}"
            raise TypeError(msg.format(other=type(other).__name__))

        # equality is okay if both endpoints are closed (overlap at a point)
        op1 = le if (self.closed_left and other.closed_right) else lt
        op2 = le if (other.closed_left and self.closed_right) else lt

        # overlaps is equivalent negation of two interval being disjoint:
        # disjoint = (A.left > B.right) or (B.left > A.right)
        # (simplifying the negation allows this to be done in less operations)
        return op1(self.left, other.right) & op2(other.left, self.right)


def maybe_convert_platform_interval(values):
    """
    Try to do platform conversion, with special casing for IntervalArray.
    Wrapper around maybe_convert_platform that alters the default return
    dtype in certain cases to be compatible with IntervalArray.  For example,
    empty lists return with integer dtype instead of object dtype, which is
    prohibited for IntervalArray.

    Parameters
    ----------
    values : array-like

    Returns
    -------
    array
    """
    if isinstance(values, (list, tuple)) and len(values) == 0:
        # GH 19016
        # empty lists/tuples get object dtype by default, but this is
        # prohibited for IntervalArray, so coerce to integer instead
        return np.array([], dtype=np.int64)
    elif is_categorical_dtype(values):
        values = np.asarray(values)

    return maybe_convert_platform(values)<|MERGE_RESOLUTION|>--- conflicted
+++ resolved
@@ -377,56 +377,8 @@
         )
 
     _interval_shared_docs[
-<<<<<<< HEAD
-        "from_intervals"
-    ] = """
-    Construct an %(klass)s from a 1d array of Interval objects
-
-    .. deprecated:: 0.23.0
-
-    Parameters
-    ----------
-    data : array-like (1-dimensional)
-        Array of Interval objects. All intervals must be closed on the same
-        sides.
-    copy : boolean, default False
-        by-default copy the data, this is compat only and ignored
-    dtype : dtype or None, default None
-        If None, dtype will be inferred
-
-        ..versionadded:: 0.23.0
-
-    See Also
-    --------
-    interval_range : Function to create a fixed frequency IntervalIndex.
-    %(klass)s.from_arrays : Construct an %(klass)s from a left and
-                                right array.
-    %(klass)s.from_breaks : Construct an %(klass)s from an array of
-                                splits.
-    %(klass)s.from_tuples : Construct an %(klass)s from an
-                                array-like of tuples.
-
-    Examples
-    --------
-    >>> pd.%(qualname)s.from_intervals([pd.Interval(0, 1),
-    ...                                  pd.Interval(1, 2)])
-    %(klass)s([(0, 1], (1, 2]],
-                  closed='right', dtype='interval[int64]')
-
-    The generic Index constructor work identically when it infers an array
-    of all intervals:
-
-    >>> pd.Index([pd.Interval(0, 1), pd.Interval(1, 2)])
-    %(klass)s([(0, 1], (1, 2]],
-                  closed='right', dtype='interval[int64]')
-    """
-
-    _interval_shared_docs["from_tuples"] = textwrap.dedent(
-        """
-=======
         "from_tuples"
     ] = """
->>>>>>> 5b0a2a6e
     Construct an %(klass)s from an array-like of tuples
 
     Parameters
@@ -457,7 +409,6 @@
 
     %(examples)s\
     """
-    )
 
     @classmethod
     @Appender(
