from operator import le, lt
import textwrap

import numpy as np

from pandas._config import get_option

from pandas._libs.interval import Interval, IntervalMixin, intervals_to_interval_bounds
from pandas.compat.numpy import function as nv
from pandas.util._decorators import Appender

from pandas.core.dtypes.cast import maybe_convert_platform
from pandas.core.dtypes.common import (
    is_categorical_dtype,
    is_datetime64_any_dtype,
    is_float_dtype,
    is_integer_dtype,
    is_interval,
    is_interval_dtype,
    is_scalar,
    is_string_dtype,
    is_timedelta64_dtype,
    pandas_dtype,
)
from pandas.core.dtypes.dtypes import IntervalDtype
from pandas.core.dtypes.generic import (
    ABCDatetimeIndex,
    ABCInterval,
    ABCIntervalIndex,
    ABCPeriodIndex,
    ABCSeries,
)
from pandas.core.dtypes.missing import isna, notna

<<<<<<< HEAD
from pandas.core.arrays._reshaping import implement_2d
from pandas.core.arrays.base import (
    ExtensionArray, _extension_array_shared_docs)
=======
from pandas.core.arrays.base import ExtensionArray, _extension_array_shared_docs
>>>>>>> 55f06666
from pandas.core.arrays.categorical import Categorical
import pandas.core.common as com
from pandas.core.indexes.base import Index, ensure_index

_VALID_CLOSED = {"left", "right", "both", "neither"}
_interval_shared_docs = {}

_shared_docs_kwargs = dict(
    klass="IntervalArray", qualname="arrays.IntervalArray", name=""
)


_interval_shared_docs[
    "class"
] = """
%(summary)s

.. versionadded:: %(versionadded)s

Parameters
----------
data : array-like (1-dimensional)
    Array-like containing Interval objects from which to build the
    %(klass)s.
closed : {'left', 'right', 'both', 'neither'}, default 'right'
    Whether the intervals are closed on the left-side, right-side, both or
    neither.
dtype : dtype or None, default None
    If None, dtype will be inferred.

    .. versionadded:: 0.23.0
copy : bool, default False
    Copy the input data.
%(name)s\
verify_integrity : bool, default True
    Verify that the %(klass)s is valid.

Attributes
----------
left
right
closed
mid
length
is_empty
is_non_overlapping_monotonic
%(extra_attributes)s\

Methods
-------
from_arrays
from_tuples
from_breaks
contains
overlaps
set_closed
to_tuples
%(extra_methods)s\

See Also
--------
Index : The base pandas Index type.
Interval : A bounded slice-like interval; the elements of an %(klass)s.
interval_range : Function to create a fixed frequency IntervalIndex.
cut : Bin values into discrete Intervals.
qcut : Bin values into equal-sized Intervals based on rank or sample quantiles.

Notes
-----
See the `user guide
<http://pandas.pydata.org/pandas-docs/stable/user_guide/advanced.html#intervalindex>`_
for more.

%(examples)s\
"""


@Appender(
    _interval_shared_docs["class"]
    % dict(
        klass="IntervalArray",
        summary="Pandas array for interval data that are closed on the same side.",
        versionadded="0.24.0",
        name="",
        extra_attributes="",
        extra_methods="",
        examples=textwrap.dedent(
            """\
    Examples
    --------
    A new ``IntervalArray`` can be constructed directly from an array-like of
    ``Interval`` objects:

    >>> pd.arrays.IntervalArray([pd.Interval(0, 1), pd.Interval(1, 5)])
    IntervalArray([(0, 1], (1, 5]],
                  closed='right',
                  dtype='interval[int64]')

    It may also be constructed using one of the constructor
    methods: :meth:`IntervalArray.from_arrays`,
    :meth:`IntervalArray.from_breaks`, and :meth:`IntervalArray.from_tuples`.
<<<<<<< HEAD
    """),
))
@implement_2d
=======
    """
        ),
    )
)
>>>>>>> 55f06666
class IntervalArray(IntervalMixin, ExtensionArray):
    dtype = IntervalDtype()
    ndim = 1
    can_hold_na = True
    _na_value = _fill_value = np.nan

    def __new__(cls, data, closed=None, dtype=None, copy=False, verify_integrity=True):

        if isinstance(data, ABCSeries) and is_interval_dtype(data):
            data = data.values

        if isinstance(data, (cls, ABCIntervalIndex)):
            left = data.left
            right = data.right
            closed = closed or data.closed
        else:

            # don't allow scalars
            if is_scalar(data):
                msg = (
                    "{}(...) must be called with a collection of some kind,"
                    " {} was passed"
                )
                raise TypeError(msg.format(cls.__name__, data))

            # might need to convert empty or purely na data
            data = maybe_convert_platform_interval(data)
            left, right, infer_closed = intervals_to_interval_bounds(
                data, validate_closed=closed is None
            )
            closed = closed or infer_closed

        return cls._simple_new(
            left,
            right,
            closed,
            copy=copy,
            dtype=dtype,
            verify_integrity=verify_integrity,
        )

    @classmethod
    def _simple_new(
        cls, left, right, closed=None, copy=False, dtype=None, verify_integrity=True
    ):
        result = IntervalMixin.__new__(cls)

        closed = closed or "right"
        left = ensure_index(left, copy=copy)
        right = ensure_index(right, copy=copy)

        if dtype is not None:
            # GH 19262: dtype must be an IntervalDtype to override inferred
            dtype = pandas_dtype(dtype)
            if not is_interval_dtype(dtype):
                msg = "dtype must be an IntervalDtype, got {dtype}"
                raise TypeError(msg.format(dtype=dtype))
            elif dtype.subtype is not None:
                left = left.astype(dtype.subtype)
                right = right.astype(dtype.subtype)

        # coerce dtypes to match if needed
        if is_float_dtype(left) and is_integer_dtype(right):
            right = right.astype(left.dtype)
        elif is_float_dtype(right) and is_integer_dtype(left):
            left = left.astype(right.dtype)

        if type(left) != type(right):
            msg = "must not have differing left [{ltype}] and right " "[{rtype}] types"
            raise ValueError(
                msg.format(ltype=type(left).__name__, rtype=type(right).__name__)
            )
        elif is_categorical_dtype(left.dtype) or is_string_dtype(left.dtype):
            # GH 19016
            msg = (
                "category, object, and string subtypes are not supported "
                "for IntervalArray"
            )
            raise TypeError(msg)
        elif isinstance(left, ABCPeriodIndex):
            msg = "Period dtypes are not supported, use a PeriodIndex instead"
            raise ValueError(msg)
        elif isinstance(left, ABCDatetimeIndex) and str(left.tz) != str(right.tz):
            msg = (
                "left and right must have the same time zone, got "
                "'{left_tz}' and '{right_tz}'"
            )
            raise ValueError(msg.format(left_tz=left.tz, right_tz=right.tz))

        result._left = left
        result._right = right
        result._closed = closed
        if verify_integrity:
            result._validate()
        return result

    @classmethod
    def _from_sequence(cls, scalars, dtype=None, copy=False):
        return cls(scalars, dtype=dtype, copy=copy)

    @classmethod
    def _from_factorized(cls, values, original):
        if len(values) == 0:
            # An empty array returns object-dtype here. We can't create
            # a new IA from an (empty) object-dtype array, so turn it into the
            # correct dtype.
            values = values.astype(original.dtype.subtype)
        return cls(values, closed=original.closed)

    _interval_shared_docs[
        "from_breaks"
    ] = """
    Construct an %(klass)s from an array of splits.

    Parameters
    ----------
    breaks : array-like (1-dimensional)
        Left and right bounds for each interval.
    closed : {'left', 'right', 'both', 'neither'}, default 'right'
        Whether the intervals are closed on the left-side, right-side, both
        or neither.
    copy : boolean, default False
        copy the data
    dtype : dtype or None, default None
        If None, dtype will be inferred

        .. versionadded:: 0.23.0

    Returns
    -------
    %(klass)s

    See Also
    --------
    interval_range : Function to create a fixed frequency IntervalIndex.
    %(klass)s.from_arrays : Construct from a left and right array.
    %(klass)s.from_tuples : Construct from a sequence of tuples.

    Examples
    --------
    >>> pd.%(qualname)s.from_breaks([0, 1, 2, 3])
    %(klass)s([(0, 1], (1, 2], (2, 3]],
                  closed='right',
                  dtype='interval[int64]')
    """

    @classmethod
    @Appender(_interval_shared_docs["from_breaks"] % _shared_docs_kwargs)
    def from_breaks(cls, breaks, closed="right", copy=False, dtype=None):
        breaks = maybe_convert_platform_interval(breaks)

        return cls.from_arrays(breaks[:-1], breaks[1:], closed, copy=copy, dtype=dtype)

    _interval_shared_docs[
        "from_arrays"
    ] = """
        Construct from two arrays defining the left and right bounds.

        Parameters
        ----------
        left : array-like (1-dimensional)
            Left bounds for each interval.
        right : array-like (1-dimensional)
            Right bounds for each interval.
        closed : {'left', 'right', 'both', 'neither'}, default 'right'
            Whether the intervals are closed on the left-side, right-side, both
            or neither.
        copy : boolean, default False
            Copy the data.
        dtype : dtype, optional
            If None, dtype will be inferred.

            .. versionadded:: 0.23.0

        Returns
        -------
        %(klass)s

        Raises
        ------
        ValueError
            When a value is missing in only one of `left` or `right`.
            When a value in `left` is greater than the corresponding value
            in `right`.

        See Also
        --------
        interval_range : Function to create a fixed frequency IntervalIndex.
        %(klass)s.from_breaks : Construct an %(klass)s from an array of
            splits.
        %(klass)s.from_tuples : Construct an %(klass)s from an
            array-like of tuples.

        Notes
        -----
        Each element of `left` must be less than or equal to the `right`
        element at the same position. If an element is missing, it must be
        missing in both `left` and `right`. A TypeError is raised when
        using an unsupported type for `left` or `right`. At the moment,
        'category', 'object', and 'string' subtypes are not supported.

        Examples
        --------
        >>> %(klass)s.from_arrays([0, 1, 2], [1, 2, 3])
        %(klass)s([(0, 1], (1, 2], (2, 3]],
                     closed='right',
                     dtype='interval[int64]')
        """

    @classmethod
    @Appender(_interval_shared_docs["from_arrays"] % _shared_docs_kwargs)
    def from_arrays(cls, left, right, closed="right", copy=False, dtype=None):
        left = maybe_convert_platform_interval(left)
        right = maybe_convert_platform_interval(right)

        return cls._simple_new(
            left, right, closed, copy=copy, dtype=dtype, verify_integrity=True
        )

    _interval_shared_docs[
        "from_intervals"
    ] = """
    Construct an %(klass)s from a 1d array of Interval objects

    .. deprecated:: 0.23.0

    Parameters
    ----------
    data : array-like (1-dimensional)
        Array of Interval objects. All intervals must be closed on the same
        sides.
    copy : boolean, default False
        by-default copy the data, this is compat only and ignored
    dtype : dtype or None, default None
        If None, dtype will be inferred

        ..versionadded:: 0.23.0

    See Also
    --------
    interval_range : Function to create a fixed frequency IntervalIndex.
    %(klass)s.from_arrays : Construct an %(klass)s from a left and
                                right array.
    %(klass)s.from_breaks : Construct an %(klass)s from an array of
                                splits.
    %(klass)s.from_tuples : Construct an %(klass)s from an
                                array-like of tuples.

    Examples
    --------
    >>> pd.%(qualname)s.from_intervals([pd.Interval(0, 1),
    ...                                  pd.Interval(1, 2)])
    %(klass)s([(0, 1], (1, 2]],
                  closed='right', dtype='interval[int64]')

    The generic Index constructor work identically when it infers an array
    of all intervals:

    >>> pd.Index([pd.Interval(0, 1), pd.Interval(1, 2)])
    %(klass)s([(0, 1], (1, 2]],
                  closed='right', dtype='interval[int64]')
    """

    _interval_shared_docs[
        "from_tuples"
    ] = """
    Construct an %(klass)s from an array-like of tuples

    Parameters
    ----------
    data : array-like (1-dimensional)
        Array of tuples
    closed : {'left', 'right', 'both', 'neither'}, default 'right'
        Whether the intervals are closed on the left-side, right-side, both
        or neither.
    copy : boolean, default False
        by-default copy the data, this is compat only and ignored
    dtype : dtype or None, default None
        If None, dtype will be inferred

        ..versionadded:: 0.23.0

    Returns
    -------
    %(klass)s

    See Also
    --------
    interval_range : Function to create a fixed frequency IntervalIndex.
    %(klass)s.from_arrays : Construct an %(klass)s from a left and
                                right array.
    %(klass)s.from_breaks : Construct an %(klass)s from an array of
                                splits.

    Examples
    --------
    >>> pd.%(qualname)s.from_tuples([(0, 1), (1, 2)])
    %(klass)s([(0, 1], (1, 2]],
                closed='right', dtype='interval[int64]')
    """

    @classmethod
    @Appender(_interval_shared_docs["from_tuples"] % _shared_docs_kwargs)
    def from_tuples(cls, data, closed="right", copy=False, dtype=None):
        if len(data):
            left, right = [], []
        else:
            # ensure that empty data keeps input dtype
            left = right = data

        for d in data:
            if isna(d):
                lhs = rhs = np.nan
            else:
                name = cls.__name__
                try:
                    # need list of length 2 tuples, e.g. [(0, 1), (1, 2), ...]
                    lhs, rhs = d
                except ValueError:
                    msg = (
                        "{name}.from_tuples requires tuples of " "length 2, got {tpl}"
                    ).format(name=name, tpl=d)
                    raise ValueError(msg)
                except TypeError:
                    msg = (
                        "{name}.from_tuples received an invalid " "item, {tpl}"
                    ).format(name=name, tpl=d)
                    raise TypeError(msg)
            left.append(lhs)
            right.append(rhs)

        return cls.from_arrays(left, right, closed, copy=False, dtype=dtype)

    def _validate(self):
        """Verify that the IntervalArray is valid.

        Checks that

        * closed is valid
        * left and right match lengths
        * left and right have the same missing values
        * left is always below right
        """
        if self.closed not in _VALID_CLOSED:
            raise ValueError(
                "invalid option for 'closed': {closed}".format(closed=self.closed)
            )
        if len(self.left) != len(self.right):
            raise ValueError("left and right must have the same length")
        left_mask = notna(self.left)
        right_mask = notna(self.right)
        if not (left_mask == right_mask).all():
            raise ValueError(
                "missing values must be missing in the same "
                "location both left and right sides"
            )
        if not (self.left[left_mask] <= self.right[left_mask]).all():
            raise ValueError("left side of interval must be <= right side")

    # ---------
    # Interface
    # ---------
    def __iter__(self):
        return iter(np.asarray(self))

    @property
    def size(self) -> int:
        return self.left.size

    def __getitem__(self, value):
        left = self.left[value]
        right = self.right[value]

        # scalar
        if not isinstance(left, Index):
            if isna(left):
                return self._fill_value
            return Interval(left, right, self.closed)

        return self._shallow_copy(left, right)

    def __setitem__(self, key, value):
        # na value: need special casing to set directly on numpy arrays
        needs_float_conversion = False
        if is_scalar(value) and isna(value):
            if is_integer_dtype(self.dtype.subtype):
                # can't set NaN on a numpy integer array
                needs_float_conversion = True
            elif is_datetime64_any_dtype(self.dtype.subtype):
                # need proper NaT to set directly on the numpy array
                value = np.datetime64("NaT")
            elif is_timedelta64_dtype(self.dtype.subtype):
                # need proper NaT to set directly on the numpy array
                value = np.timedelta64("NaT")
            value_left, value_right = value, value

        # scalar interval
        elif is_interval_dtype(value) or isinstance(value, ABCInterval):
            self._check_closed_matches(value, name="value")
            value_left, value_right = value.left, value.right

        else:
            # list-like of intervals
            try:
                array = IntervalArray(value)
                value_left, value_right = array.left, array.right
            except TypeError:
                # wrong type: not interval or NA
                msg = "'value' should be an interval type, got {} instead."
                raise TypeError(msg.format(type(value)))

        # Need to ensure that left and right are updated atomically, so we're
        # forced to copy, update the copy, and swap in the new values.
        left = self.left.copy(deep=True)
        if needs_float_conversion:
            left = left.astype("float")
        left.values[key] = value_left
        self._left = left

        right = self.right.copy(deep=True)
        if needs_float_conversion:
            right = right.astype("float")
        right.values[key] = value_right
        self._right = right

    def fillna(self, value=None, method=None, limit=None):
        """
        Fill NA/NaN values using the specified method.

        Parameters
        ----------
        value : scalar, dict, Series
            If a scalar value is passed it is used to fill all missing values.
            Alternatively, a Series or dict can be used to fill in different
            values for each index. The value should not be a list. The
            value(s) passed should be either Interval objects or NA/NaN.
        method : {'backfill', 'bfill', 'pad', 'ffill', None}, default None
            (Not implemented yet for IntervalArray)
            Method to use for filling holes in reindexed Series
        limit : int, default None
            (Not implemented yet for IntervalArray)
            If method is specified, this is the maximum number of consecutive
            NaN values to forward/backward fill. In other words, if there is
            a gap with more than this number of consecutive NaNs, it will only
            be partially filled. If method is not specified, this is the
            maximum number of entries along the entire axis where NaNs will be
            filled.

        Returns
        -------
        filled : IntervalArray with NA/NaN filled
        """
        if method is not None:
            raise TypeError("Filling by method is not supported for " "IntervalArray.")
        if limit is not None:
            raise TypeError("limit is not supported for IntervalArray.")

        if not isinstance(value, ABCInterval):
            msg = (
                "'IntervalArray.fillna' only supports filling with a "
                "scalar 'pandas.Interval'. Got a '{}' instead.".format(
                    type(value).__name__
                )
            )
            raise TypeError(msg)

        value = getattr(value, "_values", value)
        self._check_closed_matches(value, name="value")

        left = self.left.fillna(value=value.left)
        right = self.right.fillna(value=value.right)
        return self._shallow_copy(left, right)

    @property
    def dtype(self):
        return IntervalDtype(self.left.dtype)

    def astype(self, dtype, copy=True):
        """
        Cast to an ExtensionArray or NumPy array with dtype 'dtype'.

        Parameters
        ----------
        dtype : str or dtype
            Typecode or data-type to which the array is cast.

        copy : bool, default True
            Whether to copy the data, even if not necessary. If False,
            a copy is made only if the old dtype does not match the
            new dtype.

        Returns
        -------
        array : ExtensionArray or ndarray
            ExtensionArray or NumPy ndarray with 'dtype' for its dtype.
        """
        dtype = pandas_dtype(dtype)
        if is_interval_dtype(dtype):
            if dtype == self.dtype:
                return self.copy() if copy else self

            # need to cast to different subtype
            try:
                new_left = self.left.astype(dtype.subtype)
                new_right = self.right.astype(dtype.subtype)
            except TypeError:
                msg = (
                    "Cannot convert {dtype} to {new_dtype}; subtypes are "
                    "incompatible"
                )
                raise TypeError(msg.format(dtype=self.dtype, new_dtype=dtype))
            return self._shallow_copy(new_left, new_right)
        elif is_categorical_dtype(dtype):
            return Categorical(np.asarray(self))
        # TODO: This try/except will be repeated.
        try:
            return np.asarray(self).astype(dtype, copy=copy)
        except (TypeError, ValueError):
            msg = "Cannot cast {name} to dtype {dtype}"
            raise TypeError(msg.format(name=type(self).__name__, dtype=dtype))

    @classmethod
    def _concat_same_type(cls, to_concat):
        """
        Concatenate multiple IntervalArray

        Parameters
        ----------
        to_concat : sequence of IntervalArray

        Returns
        -------
        IntervalArray
        """
        closed = {interval.closed for interval in to_concat}
        if len(closed) != 1:
            raise ValueError("Intervals must all be closed on the same side.")
        closed = closed.pop()

        left = np.concatenate([interval.left for interval in to_concat])
        right = np.concatenate([interval.right for interval in to_concat])
        return cls._simple_new(left, right, closed=closed, copy=False)

    def _shallow_copy(self, left=None, right=None, closed=None):
        """
        Return a new IntervalArray with the replacement attributes

        Parameters
        ----------
        left : array-like
            Values to be used for the left-side of the the intervals.
            If None, the existing left and right values will be used.

        right : array-like
            Values to be used for the right-side of the the intervals.
            If None and left is IntervalArray-like, the left and right
            of the IntervalArray-like will be used.

        closed : {'left', 'right', 'both', 'neither'}, optional
            Whether the intervals are closed on the left-side, right-side, both
            or neither.  If None, the existing closed will be used.
        """
        if left is None:

            # no values passed
            left, right = self.left, self.right

        elif right is None:

            # only single value passed, could be an IntervalArray
            # or array of Intervals
            if not isinstance(left, (type(self), ABCIntervalIndex)):
                left = type(self)(left)

            left, right = left.left, left.right
        else:

            # both left and right are values
            pass

        closed = closed or self.closed
        return self._simple_new(left, right, closed=closed, verify_integrity=False)

    def copy(self):
        """
        Return a copy of the array.

        Returns
        -------
        IntervalArray
        """
        left = self.left.copy(deep=True)
        right = self.right.copy(deep=True)
        closed = self.closed
        # TODO: Could skip verify_integrity here.
        return type(self).from_arrays(left, right, closed=closed)

    def view(self, dtype=None):
        if dtype is not None:
            raise NotImplementedError
        return type(self)._simple_new(self._left, self._right, self.closed,
                                      copy=False, dtype=None,
                                      verify_integrity=False)

    def isna(self):
        return isna(self.left)

    @property
    def nbytes(self):
        return self.left.nbytes + self.right.nbytes

<<<<<<< HEAD
    def take(self, indices, allow_fill=False, fill_value=None, axis=None,
             **kwargs):
=======
    @property
    def size(self):
        # Avoid materializing self.values
        return self.left.size

    @property
    def shape(self):
        return self.left.shape

    def take(self, indices, allow_fill=False, fill_value=None, axis=None, **kwargs):
>>>>>>> 55f06666
        """
        Take elements from the IntervalArray.

        Parameters
        ----------
        indices : sequence of integers
            Indices to be taken.

        allow_fill : bool, default False
            How to handle negative values in `indices`.

            * False: negative values in `indices` indicate positional indices
              from the right (the default). This is similar to
              :func:`numpy.take`.

            * True: negative values in `indices` indicate
              missing values. These values are set to `fill_value`. Any other
              other negative values raise a ``ValueError``.

        fill_value : Interval or NA, optional
            Fill value to use for NA-indices when `allow_fill` is True.
            This may be ``None``, in which case the default NA value for
            the type, ``self.dtype.na_value``, is used.

            For many ExtensionArrays, there will be two representations of
            `fill_value`: a user-facing "boxed" scalar, and a low-level
            physical NA value. `fill_value` should be the user-facing version,
            and the implementation should handle translating that to the
            physical version for processing the take if necessary.

        axis : any, default None
            Present for compat with IntervalIndex; does nothing.

        Returns
        -------
        IntervalArray

        Raises
        ------
        IndexError
            When the indices are out of bounds for the array.
        ValueError
            When `indices` contains negative values other than ``-1``
            and `allow_fill` is True.
        """
        from pandas.core.algorithms import take

        nv.validate_take(tuple(), kwargs)

        fill_left = fill_right = fill_value
        if allow_fill:
            if fill_value is None:
                fill_left = fill_right = self.left._na_value
            elif is_interval(fill_value):
                self._check_closed_matches(fill_value, name="fill_value")
                fill_left, fill_right = fill_value.left, fill_value.right
            elif not is_scalar(fill_value) and notna(fill_value):
                msg = (
                    "'IntervalArray.fillna' only supports filling with a "
                    "'scalar pandas.Interval or NA'. Got a '{}' instead.".format(
                        type(fill_value).__name__
                    )
                )
                raise ValueError(msg)

        left_take = take(
            self.left, indices, allow_fill=allow_fill, fill_value=fill_left
        )
        right_take = take(
            self.right, indices, allow_fill=allow_fill, fill_value=fill_right
        )

        return self._shallow_copy(left_take, right_take)

    def value_counts(self, dropna=True):
        """
        Returns a Series containing counts of each interval.

        Parameters
        ----------
        dropna : boolean, default True
            Don't include counts of NaN.

        Returns
        -------
        counts : Series

        See Also
        --------
        Series.value_counts
        """
        # TODO: implement this is a non-naive way!
        from pandas.core.algorithms import value_counts

        return value_counts(np.asarray(self), dropna=dropna)

    # Formatting

    def _format_data(self):

        # TODO: integrate with categorical and make generic
        # name argument is unused here; just for compat with base / categorical
        n = len(self)
        max_seq_items = min((get_option("display.max_seq_items") or n) // 10, 10)

        formatter = str

        if n == 0:
            summary = "[]"
        elif n == 1:
            first = formatter(self[0])
            summary = "[{first}]".format(first=first)
        elif n == 2:
            first = formatter(self[0])
            last = formatter(self[-1])
            summary = "[{first}, {last}]".format(first=first, last=last)
        else:

            if n > max_seq_items:
                n = min(max_seq_items // 2, 10)
                head = [formatter(x) for x in self[:n]]
                tail = [formatter(x) for x in self[-n:]]
                summary = "[{head} ... {tail}]".format(
                    head=", ".join(head), tail=", ".join(tail)
                )
            else:
                tail = [formatter(x) for x in self]
                summary = "[{tail}]".format(tail=", ".join(tail))

        return summary

    def __repr__(self):
        tpl = textwrap.dedent(
            """\
        {cls}({data},
        {lead}closed='{closed}',
        {lead}dtype='{dtype}')"""
        )
        return tpl.format(
            cls=self.__class__.__name__,
            data=self._format_data(),
            lead=" " * len(self.__class__.__name__) + " ",
            closed=self.closed,
            dtype=self.dtype,
        )

    def _format_space(self):
        space = " " * (len(self.__class__.__name__) + 1)
        return "\n{space}".format(space=space)

    @property
    def left(self):
        """
        Return the left endpoints of each Interval in the IntervalArray as
        an Index
        """
        return self._left

    @property
    def right(self):
        """
        Return the right endpoints of each Interval in the IntervalArray as
        an Index
        """
        return self._right

    @property
    def closed(self):
        """
        Whether the intervals are closed on the left-side, right-side, both or
        neither
        """
        return self._closed

    _interval_shared_docs[
        "set_closed"
    ] = """
        Return an %(klass)s identical to the current one, but closed on the
        specified side

        .. versionadded:: 0.24.0

        Parameters
        ----------
        closed : {'left', 'right', 'both', 'neither'}
            Whether the intervals are closed on the left-side, right-side, both
            or neither.

        Returns
        -------
        new_index : %(klass)s

        Examples
        --------
        >>> index = pd.interval_range(0, 3)
        >>> index
        IntervalIndex([(0, 1], (1, 2], (2, 3]],
              closed='right',
              dtype='interval[int64]')
        >>> index.set_closed('both')
        IntervalIndex([[0, 1], [1, 2], [2, 3]],
              closed='both',
              dtype='interval[int64]')
        """

    @Appender(_interval_shared_docs["set_closed"] % _shared_docs_kwargs)
    def set_closed(self, closed):
        if closed not in _VALID_CLOSED:
            msg = "invalid option for 'closed': {closed}"
            raise ValueError(msg.format(closed=closed))

        return self._shallow_copy(closed=closed)

    @property
    def length(self):
        """
        Return an Index with entries denoting the length of each Interval in
        the IntervalArray
        """
        try:
            return self.right - self.left
        except TypeError:
            # length not defined for some types, e.g. string
            msg = (
                "IntervalArray contains Intervals without defined length, "
                "e.g. Intervals with string endpoints"
            )
            raise TypeError(msg)

    @property
    def mid(self):
        """
        Return the midpoint of each Interval in the IntervalArray as an Index
        """
        try:
            return 0.5 * (self.left + self.right)
        except TypeError:
            # datetime safe version
            return self.left + 0.5 * self.length

    _interval_shared_docs[
        "is_non_overlapping_monotonic"
    ] = """
        Return True if the %(klass)s is non-overlapping (no Intervals share
        points) and is either monotonic increasing or monotonic decreasing,
        else False
        """
    # https://github.com/python/mypy/issues/1362
    # Mypy does not support decorated properties
    @property  # type: ignore
    @Appender(
        _interval_shared_docs["is_non_overlapping_monotonic"] % _shared_docs_kwargs
    )
    def is_non_overlapping_monotonic(self):
        # must be increasing  (e.g., [0, 1), [1, 2), [2, 3), ... )
        # or decreasing (e.g., [-1, 0), [-2, -1), [-3, -2), ...)
        # we already require left <= right

        # strict inequality for closed == 'both'; equality implies overlapping
        # at a point when both sides of intervals are included
        if self.closed == "both":
            return bool(
                (self.right[:-1] < self.left[1:]).all()
                or (self.left[:-1] > self.right[1:]).all()
            )

        # non-strict inequality when closed != 'both'; at least one side is
        # not included in the intervals, so equality does not imply overlapping
        return bool(
            (self.right[:-1] <= self.left[1:]).all()
            or (self.left[:-1] >= self.right[1:]).all()
        )

    # Conversion
    def __array__(self, dtype=None):
        """
        Return the IntervalArray's data as a numpy array of Interval
        objects (with dtype='object')
        """
        left = self.left
        right = self.right
        mask = self.isna()
        closed = self._closed

        result = np.empty(len(left), dtype=object)
        for i in range(len(left)):
            if mask[i]:
                result[i] = np.nan
            else:
                result[i] = Interval(left[i], right[i], closed)
        return result

    _interval_shared_docs[
        "to_tuples"
    ] = """
        Return an %(return_type)s of tuples of the form (left, right)

        Parameters
        ----------
        na_tuple : boolean, default True
            Returns NA as a tuple if True, ``(nan, nan)``, or just as the NA
            value itself if False, ``nan``.

            .. versionadded:: 0.23.0

        Returns
        -------
        tuples: %(return_type)s
        %(examples)s\
        """

    @Appender(
        _interval_shared_docs["to_tuples"] % dict(return_type="ndarray", examples="")
    )
    def to_tuples(self, na_tuple=True):
        tuples = com.asarray_tuplesafe(zip(self.left, self.right))
        if not na_tuple:
            # GH 18756
            tuples = np.where(~self.isna(), tuples, np.nan)
        return tuples

    @Appender(_extension_array_shared_docs["repeat"] % _shared_docs_kwargs)
    def repeat(self, repeats, axis=None):
        nv.validate_repeat(tuple(), dict(axis=axis))
        left_repeat = self.left.repeat(repeats)
        right_repeat = self.right.repeat(repeats)
        return self._shallow_copy(left=left_repeat, right=right_repeat)

    _interval_shared_docs[
        "contains"
    ] = """
        Check elementwise if the Intervals contain the value.

        Return a boolean mask whether the value is contained in the Intervals
        of the %(klass)s.

        .. versionadded:: 0.25.0

        Parameters
        ----------
        other : scalar
            The value to check whether it is contained in the Intervals.

        Returns
        -------
        boolean array

        See Also
        --------
        Interval.contains : Check whether Interval object contains value.
        %(klass)s.overlaps : Check if an Interval overlaps the values in the
            %(klass)s.

        Examples
        --------
        >>> intervals = pd.%(qualname)s.from_tuples([(0, 1), (1, 3), (2, 4)])
        >>> intervals
        %(klass)s([(0, 1], (1, 3], (2, 4]],
              closed='right',
              dtype='interval[int64]')
        >>> intervals.contains(0.5)
        array([ True, False, False])
    """

    @Appender(_interval_shared_docs["contains"] % _shared_docs_kwargs)
    def contains(self, other):
        if isinstance(other, Interval):
            raise NotImplementedError("contains not implemented for two intervals")

        return (self.left < other if self.open_left else self.left <= other) & (
            other < self.right if self.open_right else other <= self.right
        )

    _interval_shared_docs[
        "overlaps"
    ] = """
        Check elementwise if an Interval overlaps the values in the %(klass)s.

        Two intervals overlap if they share a common point, including closed
        endpoints. Intervals that only have an open endpoint in common do not
        overlap.

        .. versionadded:: 0.24.0

        Parameters
        ----------
        other : Interval
            Interval to check against for an overlap.

        Returns
        -------
        ndarray
            Boolean array positionally indicating where an overlap occurs.

        See Also
        --------
        Interval.overlaps : Check whether two Interval objects overlap.

        Examples
        --------
        >>> intervals = pd.%(qualname)s.from_tuples([(0, 1), (1, 3), (2, 4)])
        >>> intervals
        %(klass)s([(0, 1], (1, 3], (2, 4]],
              closed='right',
              dtype='interval[int64]')
        >>> intervals.overlaps(pd.Interval(0.5, 1.5))
        array([ True,  True, False])

        Intervals that share closed endpoints overlap:

        >>> intervals.overlaps(pd.Interval(1, 3, closed='left'))
        array([ True,  True, True])

        Intervals that only have an open endpoint in common do not overlap:

        >>> intervals.overlaps(pd.Interval(1, 2, closed='right'))
        array([False,  True, False])
    """

    @Appender(_interval_shared_docs["overlaps"] % _shared_docs_kwargs)
    def overlaps(self, other):
        if isinstance(other, (IntervalArray, ABCIntervalIndex)):
            raise NotImplementedError
        elif not isinstance(other, Interval):
            msg = "`other` must be Interval-like, got {other}"
            raise TypeError(msg.format(other=type(other).__name__))

        # equality is okay if both endpoints are closed (overlap at a point)
        op1 = le if (self.closed_left and other.closed_right) else lt
        op2 = le if (other.closed_left and self.closed_right) else lt

        # overlaps is equivalent negation of two interval being disjoint:
        # disjoint = (A.left > B.right) or (B.left > A.right)
        # (simplifying the negation allows this to be done in less operations)
        return op1(self.left, other.right) & op2(other.left, self.right)


def maybe_convert_platform_interval(values):
    """
    Try to do platform conversion, with special casing for IntervalArray.
    Wrapper around maybe_convert_platform that alters the default return
    dtype in certain cases to be compatible with IntervalArray.  For example,
    empty lists return with integer dtype instead of object dtype, which is
    prohibited for IntervalArray.

    Parameters
    ----------
    values : array-like

    Returns
    -------
    array
    """
    if isinstance(values, (list, tuple)) and len(values) == 0:
        # GH 19016
        # empty lists/tuples get object dtype by default, but this is not
        # prohibited for IntervalArray, so coerce to integer instead
        return np.array([], dtype=np.int64)
    elif is_categorical_dtype(values):
        values = np.asarray(values)

    return maybe_convert_platform(values)<|MERGE_RESOLUTION|>--- conflicted
+++ resolved
@@ -32,13 +32,8 @@
 )
 from pandas.core.dtypes.missing import isna, notna
 
-<<<<<<< HEAD
 from pandas.core.arrays._reshaping import implement_2d
-from pandas.core.arrays.base import (
-    ExtensionArray, _extension_array_shared_docs)
-=======
 from pandas.core.arrays.base import ExtensionArray, _extension_array_shared_docs
->>>>>>> 55f06666
 from pandas.core.arrays.categorical import Categorical
 import pandas.core.common as com
 from pandas.core.indexes.base import Index, ensure_index
@@ -140,16 +135,11 @@
     It may also be constructed using one of the constructor
     methods: :meth:`IntervalArray.from_arrays`,
     :meth:`IntervalArray.from_breaks`, and :meth:`IntervalArray.from_tuples`.
-<<<<<<< HEAD
-    """),
-))
-@implement_2d
-=======
     """
         ),
     )
 )
->>>>>>> 55f06666
+@implement_2d
 class IntervalArray(IntervalMixin, ExtensionArray):
     dtype = IntervalDtype()
     ndim = 1
@@ -515,10 +505,6 @@
     def __iter__(self):
         return iter(np.asarray(self))
 
-    @property
-    def size(self) -> int:
-        return self.left.size
-
     def __getitem__(self, value):
         left = self.left[value]
         right = self.right[value]
@@ -758,15 +744,11 @@
         return isna(self.left)
 
     @property
-    def nbytes(self):
+    def nbytes(self) -> int:
         return self.left.nbytes + self.right.nbytes
 
-<<<<<<< HEAD
-    def take(self, indices, allow_fill=False, fill_value=None, axis=None,
-             **kwargs):
-=======
     @property
-    def size(self):
+    def size(self) -> int:
         # Avoid materializing self.values
         return self.left.size
 
@@ -775,7 +757,6 @@
         return self.left.shape
 
     def take(self, indices, allow_fill=False, fill_value=None, axis=None, **kwargs):
->>>>>>> 55f06666
         """
         Take elements from the IntervalArray.
 
