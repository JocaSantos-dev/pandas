--- conflicted
+++ resolved
@@ -545,15 +545,7 @@
                 msg = f"Cannot cast {self.categories.dtype} dtype to {dtype}"
                 raise ValueError(msg)
 
-<<<<<<< HEAD
             result = take_nd(new_cats, ensure_platform_int(self._codes))
-=======
-            # error: Incompatible types in assignment (expression has type "ndarray",
-            # variable has type "Categorical")
-            result = take_nd(  # type: ignore[assignment]
-                new_cats, libalgos.ensure_platform_int(self._codes)
-            )
->>>>>>> 082d4373
 
         # error: Incompatible return value type (got "Categorical", expected "ndarray")
         return result  # type: ignore[return-value]
