from shutil import get_terminal_size
import textwrap
from typing import Type, Union, cast
from warnings import warn

import numpy as np

from pandas._config import get_option

from pandas._libs import algos as libalgos, hashtable as htable, lib
from pandas.compat.numpy import function as nv
from pandas.util._decorators import (
    Appender,
    Substitution,
    cache_readonly,
    deprecate_kwarg,
)
from pandas.util._validators import validate_bool_kwarg, validate_fillna_kwargs

from pandas.core.dtypes.cast import coerce_indexer_dtype, maybe_infer_to_datetimelike
from pandas.core.dtypes.common import (
    ensure_int64,
    ensure_object,
    ensure_platform_int,
    is_categorical,
    is_categorical_dtype,
    is_datetime64_dtype,
    is_datetimelike,
    is_dict_like,
    is_dtype_equal,
    is_extension_array_dtype,
    is_float_dtype,
    is_integer_dtype,
    is_iterator,
    is_list_like,
    is_object_dtype,
    is_scalar,
    is_sequence,
    is_timedelta64_dtype,
)
from pandas.core.dtypes.dtypes import CategoricalDtype
from pandas.core.dtypes.generic import ABCDataFrame, ABCIndexClass, ABCSeries
from pandas.core.dtypes.inference import is_hashable
from pandas.core.dtypes.missing import isna, notna

from pandas._typing import ArrayLike, Dtype, Ordered
from pandas.core import ops
from pandas.core.accessor import PandasDelegate, delegate_names
import pandas.core.algorithms as algorithms
from pandas.core.algorithms import (
    _get_data_algo,
    _hashtables,
    factorize,
    take,
    take_1d,
    unique1d,
)
from pandas.core.base import NoNewAttributesMixin, PandasObject, _shared_docs
import pandas.core.common as com
from pandas.core.construction import extract_array, sanitize_array
from pandas.core.missing import interpolate_2d
from pandas.core.sorting import nargsort

from pandas.io.formats import console

from ._reshaping import implement_2d
from .base import ExtensionArray, _extension_array_shared_docs

_take_msg = textwrap.dedent(
    """\
    Interpreting negative values in 'indexer' as missing values.
    In the future, this will change to meaning positional indices
    from the right.

    Use 'allow_fill=True' to retain the previous behavior and silence this
    warning.

    Use 'allow_fill=False' to accept the new behavior."""
)


def _cat_compare_op(op):
    def f(self, other):
        # On python2, you can usually compare any type to any type, and
        # Categoricals can be seen as a custom type, but having different
        # results depending whether categories are the same or not is kind of
        # insane, so be a bit stricter here and use the python3 idea of
        # comparing only things of equal type.
        if isinstance(other, (ABCDataFrame, ABCSeries, ABCIndexClass)):
            return NotImplemented

        other = lib.item_from_zerodim(other)

        if not self.ordered:
            if op in ["__lt__", "__gt__", "__le__", "__ge__"]:
                raise TypeError(
                    "Unordered Categoricals can only compare " "equality or not"
                )
        if isinstance(other, Categorical):
            # Two Categoricals can only be be compared if the categories are
            # the same (maybe up to ordering, depending on ordered)

            msg = "Categoricals can only be compared if " "'categories' are the same."
            if len(self.categories) != len(other.categories):
                raise TypeError(msg + " Categories are different lengths")
            elif self.ordered and not (self.categories == other.categories).all():
                raise TypeError(msg)
            elif not set(self.categories) == set(other.categories):
                raise TypeError(msg)

            if not (self.ordered == other.ordered):
                raise TypeError(
                    "Categoricals can only be compared if " "'ordered' is the same"
                )
            if not self.ordered and not self.categories.equals(other.categories):
                # both unordered and different order
                other_codes = _get_codes_for_values(other, self.categories)
            else:
                other_codes = other._codes

            mask = (self._codes == -1) | (other_codes == -1)
            f = getattr(self._codes, op)
            ret = f(other_codes)
            if mask.any():
                # In other series, the leads to False, so do that here too
                ret[mask] = False
            return ret

        if is_scalar(other):
            if other in self.categories:
                i = self.categories.get_loc(other)
                ret = getattr(self._codes, op)(i)

                # check for NaN in self
                mask = self._codes == -1
                ret[mask] = False
                return ret
            else:
                if op == "__eq__":
                    return np.repeat(False, len(self))
                elif op == "__ne__":
                    return np.repeat(True, len(self))
                else:
                    msg = (
                        "Cannot compare a Categorical for op {op} with a "
                        "scalar, which is not a category."
                    )
                    raise TypeError(msg.format(op=op))
        else:

            # allow categorical vs object dtype array comparisons for equality
            # these are only positional comparisons
            if op in ["__eq__", "__ne__"]:
                return getattr(np.array(self), op)(np.array(other))

            msg = (
                "Cannot compare a Categorical for op {op} with type {typ}."
                "\nIf you want to compare values, use 'np.asarray(cat) "
                "<op> other'."
            )
            raise TypeError(msg.format(op=op, typ=type(other)))

    f.__name__ = op

    return f


def contains(cat, key, container):
    """
    Helper for membership check for ``key`` in ``cat``.

    This is a helper method for :method:`__contains__`
    and :class:`CategoricalIndex.__contains__`.

    Returns True if ``key`` is in ``cat.categories`` and the
    location of ``key`` in ``categories`` is in ``container``.

    Parameters
    ----------
    cat : :class:`Categorical`or :class:`categoricalIndex`
    key : a hashable object
        The key to check membership for.
    container : Container (e.g. list-like or mapping)
        The container to check for membership in.

    Returns
    -------
    is_in : bool
        True if ``key`` is in ``self.categories`` and location of
        ``key`` in ``categories`` is in ``container``, else False.

    Notes
    -----
    This method does not check for NaN values. Do that separately
    before calling this method.
    """
    hash(key)

    # get location of key in categories.
    # If a KeyError, the key isn't in categories, so logically
    #  can't be in container either.
    try:
        loc = cat.categories.get_loc(key)
    except (KeyError, TypeError):
        return False

    # loc is the location of key in categories, but also the *value*
    # for key in container. So, `key` may be in categories,
    # but still not in `container`. Example ('b' in categories,
    # but not in values):
    # 'b' in Categorical(['a'], categories=['a', 'b'])  # False
    if is_scalar(loc):
        return loc in container
    else:
        # if categories is an IntervalIndex, loc is an array.
        return any(loc_ in container for loc_ in loc)


_codes_doc = """
The category codes of this categorical.

Level codes are an array if integer which are the positions of the real
values in the categories array.

There is not setter, use the other categorical methods and the normal item
setter to change values in the categorical.
"""


@implement_2d
class Categorical(ExtensionArray, PandasObject):
    """
    Represent a categorical variable in classic R / S-plus fashion.

    `Categoricals` can only take on only a limited, and usually fixed, number
    of possible values (`categories`). In contrast to statistical categorical
    variables, a `Categorical` might have an order, but numerical operations
    (additions, divisions, ...) are not possible.

    All values of the `Categorical` are either in `categories` or `np.nan`.
    Assigning values outside of `categories` will raise a `ValueError`. Order
    is defined by the order of the `categories`, not lexical order of the
    values.

    Parameters
    ----------
    values : list-like
        The values of the categorical. If categories are given, values not in
        categories will be replaced with NaN.
    categories : Index-like (unique), optional
        The unique categories for this categorical. If not given, the
        categories are assumed to be the unique values of `values` (sorted, if
        possible, otherwise in the order in which they appear).
    ordered : bool, default False
        Whether or not this categorical is treated as a ordered categorical.
        If True, the resulting categorical will be ordered.
        An ordered categorical respects, when sorted, the order of its
        `categories` attribute (which in turn is the `categories` argument, if
        provided).
    dtype : CategoricalDtype
        An instance of ``CategoricalDtype`` to use for this categorical

        .. versionadded:: 0.21.0

    Attributes
    ----------
    categories : Index
        The categories of this categorical
    codes : ndarray
        The codes (integer positions, which point to the categories) of this
        categorical, read only.
    ordered : bool
        Whether or not this Categorical is ordered.
    dtype : CategoricalDtype
        The instance of ``CategoricalDtype`` storing the ``categories``
        and ``ordered``.

        .. versionadded:: 0.21.0

    Methods
    -------
    from_codes
    __array__

    Raises
    ------
    ValueError
        If the categories do not validate.
    TypeError
        If an explicit ``ordered=True`` is given but no `categories` and the
        `values` are not sortable.

    See Also
    --------
    api.types.CategoricalDtype : Type for categorical data.
    CategoricalIndex : An Index with an underlying ``Categorical``.

    Notes
    -----
    See the `user guide
    <http://pandas.pydata.org/pandas-docs/stable/user_guide/categorical.html>`_
    for more.

    Examples
    --------
    >>> pd.Categorical([1, 2, 3, 1, 2, 3])
    [1, 2, 3, 1, 2, 3]
    Categories (3, int64): [1, 2, 3]

    >>> pd.Categorical(['a', 'b', 'c', 'a', 'b', 'c'])
    [a, b, c, a, b, c]
    Categories (3, object): [a, b, c]

    Ordered `Categoricals` can be sorted according to the custom order
    of the categories and can have a min and max value.

    >>> c = pd.Categorical(['a', 'b', 'c', 'a', 'b', 'c'], ordered=True,
    ...                    categories=['c', 'b', 'a'])
    >>> c
    [a, b, c, a, b, c]
    Categories (3, object): [c < b < a]
    >>> c.min()
    'c'
    """

    # For comparisons, so that numpy uses our implementation if the compare
    # ops, which raise
    __array_priority__ = 1000
    _dtype = CategoricalDtype(ordered=False)
    # tolist is not actually deprecated, just suppressed in the __dir__
    _deprecations = frozenset(["labels", "tolist"])
    _typ = "categorical"

    def __init__(
        self, values, categories=None, ordered=None, dtype=None, fastpath=False
    ):

        dtype = CategoricalDtype._from_values_or_dtype(
            values, categories, ordered, dtype
        )
        # At this point, dtype is always a CategoricalDtype, but
        # we may have dtype.categories be None, and we need to
        # infer categories in a factorization step futher below

        if fastpath:
            self._codes = coerce_indexer_dtype(values, dtype.categories)
            self._dtype = self._dtype.update_dtype(dtype)
            return

        # null_mask indicates missing values we want to exclude from inference.
        # This means: only missing values in list-likes (not arrays/ndframes).
        null_mask = np.array(False)

        # sanitize input
        if is_categorical_dtype(values):
            if dtype.categories is None:
                dtype = CategoricalDtype(values.categories, dtype._ordered)
        elif not isinstance(values, (ABCIndexClass, ABCSeries)):
            # sanitize_array coerces np.nan to a string under certain versions
            # of numpy
            values = maybe_infer_to_datetimelike(values, convert_dates=True)
            if not isinstance(values, np.ndarray):
                values = _convert_to_list_like(values)

                # By convention, empty lists result in object dtype:
                if len(values) == 0:
                    sanitize_dtype = "object"
                else:
                    sanitize_dtype = None
                null_mask = isna(values)
                if null_mask.any():
                    values = [values[idx] for idx in np.where(~null_mask)[0]]
                values = sanitize_array(values, None, dtype=sanitize_dtype)

        if dtype.categories is None:
            try:
                codes, categories = factorize(values, sort=True)
            except TypeError:
                codes, categories = factorize(values, sort=False)
                if dtype._ordered:
                    # raise, as we don't have a sortable data structure and so
                    # the user should give us one by specifying categories
                    raise TypeError(
                        "'values' is not ordered, please "
                        "explicitly specify the categories order "
                        "by passing in a categories argument."
                    )
            except ValueError:

                # FIXME
                raise NotImplementedError(
                    "> 1 ndim Categorical are not " "supported at this time"
                )

            # we're inferring from values
            dtype = CategoricalDtype(categories, dtype._ordered)

        elif is_categorical_dtype(values):
            old_codes = (
                values._values.codes if isinstance(values, ABCSeries) else values.codes
            )
            codes = _recode_for_categories(
                old_codes, values.dtype.categories, dtype.categories
            )

        else:
            codes = _get_codes_for_values(values, dtype.categories)

        if null_mask.any():
            # Reinsert -1 placeholders for previously removed missing values
            full_codes = -np.ones(null_mask.shape, dtype=codes.dtype)
            full_codes[~null_mask] = codes
            codes = full_codes

        self._dtype = self._dtype.update_dtype(dtype)
        self._codes = coerce_indexer_dtype(codes, dtype.categories)

    @property
    def categories(self):
        """
        The categories of this categorical.

        Setting assigns new values to each category (effectively a rename of
        each individual category).

        The assigned value has to be a list-like object. All items must be
        unique and the number of items in the new categories must be the same
        as the number of items in the old categories.

        Assigning to `categories` is a inplace operation!

        Raises
        ------
        ValueError
            If the new categories do not validate as categories or if the
            number of new categories is unequal the number of old categories

        See Also
        --------
        rename_categories
        reorder_categories
        add_categories
        remove_categories
        remove_unused_categories
        set_categories
        """
        return self.dtype.categories

    @categories.setter
    def categories(self, categories):
        new_dtype = CategoricalDtype(categories, ordered=self.ordered)
        if self.dtype.categories is not None and len(self.dtype.categories) != len(
            new_dtype.categories
        ):
            raise ValueError(
                "new categories need to have the same number of "
                "items as the old categories!"
            )
        self._dtype = new_dtype

    @property
    def ordered(self) -> Ordered:
        """
        Whether the categories have an ordered relationship.
        """
        return self.dtype._ordered

    @property
    def dtype(self) -> CategoricalDtype:
        """
        The :class:`~pandas.api.types.CategoricalDtype` for this instance
        """
        return self._dtype

    @property
    def _ndarray_values(self) -> np.ndarray:
        return self.codes

    @property
    def _constructor(self) -> Type["Categorical"]:
        return Categorical

    @classmethod
    def _from_sequence(cls, scalars, dtype=None, copy=False):
        return Categorical(scalars, dtype=dtype)

    def _formatter(self, boxed=False):
        # Defer to CategoricalFormatter's formatter.
        return None

    def copy(self) -> "Categorical":
        """
        Copy constructor.
        """
        return self._constructor(
            values=self._codes.copy(), dtype=self.dtype, fastpath=True
        )

    def astype(self, dtype: Dtype, copy: bool = True) -> ArrayLike:
        """
        Coerce this type to another dtype

        Parameters
        ----------
        dtype : numpy dtype or pandas type
        copy : bool, default True
            By default, astype always returns a newly allocated object.
            If copy is set to False and dtype is categorical, the original
            object is returned.
        """
        if is_categorical_dtype(dtype):
            dtype = cast(Union[str, CategoricalDtype], dtype)

            # GH 10696/18593
            dtype = self.dtype.update_dtype(dtype)
            self = self.copy() if copy else self
            if dtype == self.dtype:
                return self
            return self._set_dtype(dtype)
        return np.array(self, dtype=dtype, copy=copy)

    @cache_readonly
<<<<<<< HEAD
    def itemsize(self):
=======
    def ndim(self) -> int:
        """
        Number of dimensions of the Categorical
        """
        return self._codes.ndim

    @cache_readonly
    def size(self) -> int:
        """
        return the len of myself
        """
        return len(self)

    @cache_readonly
    def itemsize(self) -> int:
>>>>>>> 61362be9
        """
        return the size of a single category
        """
        return self.categories.itemsize

    def tolist(self) -> list:
        """
        Return a list of the values.

        These are each a scalar type, which is a Python scalar
        (for str, int, float) or a pandas scalar
        (for Timestamp/Timedelta/Interval/Period)
        """
        return list(self)

    to_list = tolist

    @property
    def base(self) -> None:
        """
        compat, we are always our own object
        """
        return None

    @classmethod
    def _from_inferred_categories(
        cls, inferred_categories, inferred_codes, dtype, true_values=None
    ):
        """
        Construct a Categorical from inferred values.

        For inferred categories (`dtype` is None) the categories are sorted.
        For explicit `dtype`, the `inferred_categories` are cast to the
        appropriate type.

        Parameters
        ----------
        inferred_categories : Index
        inferred_codes : Index
        dtype : CategoricalDtype or 'category'
        true_values : list, optional
            If none are provided, the default ones are
            "True", "TRUE", and "true."

        Returns
        -------
        Categorical
        """
        from pandas import Index, to_numeric, to_datetime, to_timedelta

        cats = Index(inferred_categories)
        known_categories = (
            isinstance(dtype, CategoricalDtype) and dtype.categories is not None
        )

        if known_categories:
            # Convert to a specialized type with `dtype` if specified.
            if dtype.categories.is_numeric():
                cats = to_numeric(inferred_categories, errors="coerce")
            elif is_datetime64_dtype(dtype.categories):
                cats = to_datetime(inferred_categories, errors="coerce")
            elif is_timedelta64_dtype(dtype.categories):
                cats = to_timedelta(inferred_categories, errors="coerce")
            elif dtype.categories.is_boolean():
                if true_values is None:
                    true_values = ["True", "TRUE", "true"]

                cats = cats.isin(true_values)

        if known_categories:
            # Recode from observation order to dtype.categories order.
            categories = dtype.categories
            codes = _recode_for_categories(inferred_codes, cats, categories)
        elif not cats.is_monotonic_increasing:
            # Sort categories and recode for unknown categories.
            unsorted = cats.copy()
            categories = cats.sort_values()

            codes = _recode_for_categories(inferred_codes, unsorted, categories)
            dtype = CategoricalDtype(categories, ordered=False)
        else:
            dtype = CategoricalDtype(cats, ordered=False)
            codes = inferred_codes

        return cls(codes, dtype=dtype, fastpath=True)

    @classmethod
    def from_codes(cls, codes, categories=None, ordered=None, dtype=None):
        """
        Make a Categorical type from codes and categories or dtype.

        This constructor is useful if you already have codes and
        categories/dtype and so do not need the (computation intensive)
        factorization step, which is usually done on the constructor.

        If your data does not follow this convention, please use the normal
        constructor.

        Parameters
        ----------
        codes : array-like, integers
            An integer array, where each integer points to a category in
            categories or dtype.categories, or else is -1 for NaN.
        categories : index-like, optional
            The categories for the categorical. Items need to be unique.
            If the categories are not given here, then they must be provided
            in `dtype`.
        ordered : bool, optional
            Whether or not this categorical is treated as an ordered
            categorical. If not given here or in `dtype`, the resulting
            categorical will be unordered.
        dtype : CategoricalDtype or the string "category", optional
            If :class:`CategoricalDtype`, cannot be used together with
            `categories` or `ordered`.

            .. versionadded:: 0.24.0

               When `dtype` is provided, neither `categories` nor `ordered`
               should be provided.

        Returns
        -------
        Categorical

        Examples
        --------
        >>> dtype = pd.CategoricalDtype(['a', 'b'], ordered=True)
        >>> pd.Categorical.from_codes(codes=[0, 1, 0, 1], dtype=dtype)
        [a, b, a, b]
        Categories (2, object): [a < b]
        """
        dtype = CategoricalDtype._from_values_or_dtype(
            categories=categories, ordered=ordered, dtype=dtype
        )
        if dtype.categories is None:
            msg = (
                "The categories must be provided in 'categories' or "
                "'dtype'. Both were None."
            )
            raise ValueError(msg)

        codes = np.asarray(codes)  # #21767
        if not is_integer_dtype(codes):
            msg = "codes need to be array-like integers"
            if is_float_dtype(codes):
                icodes = codes.astype("i8")
                if (icodes == codes).all():
                    msg = None
                    codes = icodes
                    warn(
                        (
                            "float codes will be disallowed in the future and "
                            "raise a ValueError"
                        ),
                        FutureWarning,
                        stacklevel=2,
                    )
            if msg:
                raise ValueError(msg)

        if len(codes) and (codes.max() >= len(dtype.categories) or codes.min() < -1):
            raise ValueError("codes need to be between -1 and " "len(categories)-1")

        return cls(codes, dtype=dtype, fastpath=True)

    def _get_codes(self):
        """
        Get the codes.

        Returns
        -------
        codes : integer array view
            A non writable view of the `codes` array.
        """
        v = self._codes.view()
        v.flags.writeable = False
        return v

    def _set_codes(self, codes):
        """
        Not settable by the user directly
        """
        raise ValueError("cannot set Categorical codes directly")

    codes = property(fget=_get_codes, fset=_set_codes, doc=_codes_doc)

    def _set_categories(self, categories, fastpath=False):
        """
        Sets new categories inplace

        Parameters
        ----------
        fastpath : bool, default False
           Don't perform validation of the categories for uniqueness or nulls

        Examples
        --------
        >>> c = pd.Categorical(['a', 'b'])
        >>> c
        [a, b]
        Categories (2, object): [a, b]

        >>> c._set_categories(pd.Index(['a', 'c']))
        >>> c
        [a, c]
        Categories (2, object): [a, c]
        """

        if fastpath:
            new_dtype = CategoricalDtype._from_fastpath(categories, self.ordered)
        else:
            new_dtype = CategoricalDtype(categories, ordered=self.ordered)
        if (
            not fastpath
            and self.dtype.categories is not None
            and len(new_dtype.categories) != len(self.dtype.categories)
        ):
            raise ValueError(
                "new categories need to have the same number of "
                "items than the old categories!"
            )

        self._dtype = new_dtype

    def _set_dtype(self, dtype: CategoricalDtype) -> "Categorical":
        """
        Internal method for directly updating the CategoricalDtype

        Parameters
        ----------
        dtype : CategoricalDtype

        Notes
        -----
        We don't do any validation here. It's assumed that the dtype is
        a (valid) instance of `CategoricalDtype`.
        """
        codes = _recode_for_categories(self.codes, self.categories, dtype.categories)
        return type(self)(codes, dtype=dtype, fastpath=True)

    def set_ordered(self, value, inplace=False):
        """
        Set the ordered attribute to the boolean value.

        Parameters
        ----------
        value : bool
           Set whether this categorical is ordered (True) or not (False).
        inplace : bool, default False
           Whether or not to set the ordered attribute in-place or return
           a copy of this categorical with ordered set to the value.
        """
        inplace = validate_bool_kwarg(inplace, "inplace")
        new_dtype = CategoricalDtype(self.categories, ordered=value)
        cat = self if inplace else self.copy()
        cat._dtype = new_dtype
        if not inplace:
            return cat

    def as_ordered(self, inplace=False):
        """
        Set the Categorical to be ordered.

        Parameters
        ----------
        inplace : bool, default False
           Whether or not to set the ordered attribute in-place or return
           a copy of this categorical with ordered set to True.

        Returns
        -------
        Categorical
            Ordered Categorical.
        """
        inplace = validate_bool_kwarg(inplace, "inplace")
        return self.set_ordered(True, inplace=inplace)

    def as_unordered(self, inplace=False):
        """
        Set the Categorical to be unordered.

        Parameters
        ----------
        inplace : bool, default False
           Whether or not to set the ordered attribute in-place or return
           a copy of this categorical with ordered set to False.

        Returns
        -------
        Categorical
            Unordered Categorical.
        """
        inplace = validate_bool_kwarg(inplace, "inplace")
        return self.set_ordered(False, inplace=inplace)

    def set_categories(self, new_categories, ordered=None, rename=False, inplace=False):
        """
        Set the categories to the specified new_categories.

        `new_categories` can include new categories (which will result in
        unused categories) or remove old categories (which results in values
        set to NaN). If `rename==True`, the categories will simple be renamed
        (less or more items than in old categories will result in values set to
        NaN or in unused categories respectively).

        This method can be used to perform more than one action of adding,
        removing, and reordering simultaneously and is therefore faster than
        performing the individual steps via the more specialised methods.

        On the other hand this methods does not do checks (e.g., whether the
        old categories are included in the new categories on a reorder), which
        can result in surprising changes, for example when using special string
        dtypes on python3, which does not considers a S1 string equal to a
        single char python string.

        Parameters
        ----------
        new_categories : Index-like
           The categories in new order.
        ordered : bool, default False
           Whether or not the categorical is treated as a ordered categorical.
           If not given, do not change the ordered information.
        rename : bool, default False
           Whether or not the new_categories should be considered as a rename
           of the old categories or as reordered categories.
        inplace : bool, default False
           Whether or not to reorder the categories in-place or return a copy
           of this categorical with reordered categories.

        Returns
        -------
        Categorical with reordered categories or None if inplace.

        Raises
        ------
        ValueError
            If new_categories does not validate as categories

        See Also
        --------
        rename_categories
        reorder_categories
        add_categories
        remove_categories
        remove_unused_categories
        """
        inplace = validate_bool_kwarg(inplace, "inplace")
        if ordered is None:
            ordered = self.dtype._ordered
        new_dtype = CategoricalDtype(new_categories, ordered=ordered)

        cat = self if inplace else self.copy()
        if rename:
            if cat.dtype.categories is not None and len(new_dtype.categories) < len(
                cat.dtype.categories
            ):
                # remove all _codes which are larger and set to -1/NaN
                cat._codes[cat._codes >= len(new_dtype.categories)] = -1
        else:
            codes = _recode_for_categories(
                cat.codes, cat.categories, new_dtype.categories
            )
            cat._codes = codes
        cat._dtype = new_dtype

        if not inplace:
            return cat

    def rename_categories(self, new_categories, inplace=False):
        """
        Rename categories.

        Parameters
        ----------
        new_categories : list-like, dict-like or callable

           * list-like: all items must be unique and the number of items in
             the new categories must match the existing number of categories.

           * dict-like: specifies a mapping from
             old categories to new. Categories not contained in the mapping
             are passed through and extra categories in the mapping are
             ignored.

             .. versionadded:: 0.21.0

           * callable : a callable that is called on all items in the old
             categories and whose return values comprise the new categories.

             .. versionadded:: 0.23.0

        inplace : bool, default False
           Whether or not to rename the categories inplace or return a copy of
           this categorical with renamed categories.

        Returns
        -------
        cat : Categorical or None
           With ``inplace=False``, the new categorical is returned.
           With ``inplace=True``, there is no return value.

        Raises
        ------
        ValueError
            If new categories are list-like and do not have the same number of
            items than the current categories or do not validate as categories

        See Also
        --------
        reorder_categories
        add_categories
        remove_categories
        remove_unused_categories
        set_categories

        Examples
        --------
        >>> c = pd.Categorical(['a', 'a', 'b'])
        >>> c.rename_categories([0, 1])
        [0, 0, 1]
        Categories (2, int64): [0, 1]

        For dict-like ``new_categories``, extra keys are ignored and
        categories not in the dictionary are passed through

        >>> c.rename_categories({'a': 'A', 'c': 'C'})
        [A, A, b]
        Categories (2, object): [A, b]

        You may also provide a callable to create the new categories

        >>> c.rename_categories(lambda x: x.upper())
        [A, A, B]
        Categories (2, object): [A, B]
        """
        inplace = validate_bool_kwarg(inplace, "inplace")
        cat = self if inplace else self.copy()

        if is_dict_like(new_categories):
            cat.categories = [new_categories.get(item, item) for item in cat.categories]
        elif callable(new_categories):
            cat.categories = [new_categories(item) for item in cat.categories]
        else:
            cat.categories = new_categories
        if not inplace:
            return cat

    def reorder_categories(self, new_categories, ordered=None, inplace=False):
        """
        Reorder categories as specified in new_categories.

        `new_categories` need to include all old categories and no new category
        items.

        Parameters
        ----------
        new_categories : Index-like
           The categories in new order.
        ordered : bool, optional
           Whether or not the categorical is treated as a ordered categorical.
           If not given, do not change the ordered information.
        inplace : bool, default False
           Whether or not to reorder the categories inplace or return a copy of
           this categorical with reordered categories.

        Returns
        -------
        cat : Categorical with reordered categories or None if inplace.

        Raises
        ------
        ValueError
            If the new categories do not contain all old category items or any
            new ones

        See Also
        --------
        rename_categories
        add_categories
        remove_categories
        remove_unused_categories
        set_categories
        """
        inplace = validate_bool_kwarg(inplace, "inplace")
        if set(self.dtype.categories) != set(new_categories):
            raise ValueError(
                "items in new_categories are not the same as in " "old categories"
            )
        return self.set_categories(new_categories, ordered=ordered, inplace=inplace)

    def add_categories(self, new_categories, inplace=False):
        """
        Add new categories.

        `new_categories` will be included at the last/highest place in the
        categories and will be unused directly after this call.

        Parameters
        ----------
        new_categories : category or list-like of category
           The new categories to be included.
        inplace : bool, default False
           Whether or not to add the categories inplace or return a copy of
           this categorical with added categories.

        Returns
        -------
        cat : Categorical with new categories added or None if inplace.

        Raises
        ------
        ValueError
            If the new categories include old categories or do not validate as
            categories

        See Also
        --------
        rename_categories
        reorder_categories
        remove_categories
        remove_unused_categories
        set_categories
        """
        inplace = validate_bool_kwarg(inplace, "inplace")
        if not is_list_like(new_categories):
            new_categories = [new_categories]
        already_included = set(new_categories) & set(self.dtype.categories)
        if len(already_included) != 0:
            msg = (
                "new categories must not include old categories: "
                "{already_included!s}"
            )
            raise ValueError(msg.format(already_included=already_included))
        new_categories = list(self.dtype.categories) + list(new_categories)
        new_dtype = CategoricalDtype(new_categories, self.ordered)

        cat = self if inplace else self.copy()
        cat._dtype = new_dtype
        cat._codes = coerce_indexer_dtype(cat._codes, new_dtype.categories)
        if not inplace:
            return cat

    def remove_categories(self, removals, inplace=False):
        """
        Remove the specified categories.

        `removals` must be included in the old categories. Values which were in
        the removed categories will be set to NaN

        Parameters
        ----------
        removals : category or list of categories
           The categories which should be removed.
        inplace : bool, default False
           Whether or not to remove the categories inplace or return a copy of
           this categorical with removed categories.

        Returns
        -------
        cat : Categorical with removed categories or None if inplace.

        Raises
        ------
        ValueError
            If the removals are not contained in the categories

        See Also
        --------
        rename_categories
        reorder_categories
        add_categories
        remove_unused_categories
        set_categories
        """
        inplace = validate_bool_kwarg(inplace, "inplace")
        if not is_list_like(removals):
            removals = [removals]

        removal_set = set(list(removals))
        not_included = removal_set - set(self.dtype.categories)
        new_categories = [c for c in self.dtype.categories if c not in removal_set]

        # GH 10156
        if any(isna(removals)):
            not_included = [x for x in not_included if notna(x)]
            new_categories = [x for x in new_categories if notna(x)]

        if len(not_included) != 0:
            msg = "removals must all be in old categories: {not_included!s}"
            raise ValueError(msg.format(not_included=not_included))

        return self.set_categories(
            new_categories, ordered=self.ordered, rename=False, inplace=inplace
        )

    def remove_unused_categories(self, inplace=False):
        """
        Remove categories which are not used.

        Parameters
        ----------
        inplace : bool, default False
           Whether or not to drop unused categories inplace or return a copy of
           this categorical with unused categories dropped.

        Returns
        -------
        cat : Categorical with unused categories dropped or None if inplace.

        See Also
        --------
        rename_categories
        reorder_categories
        add_categories
        remove_categories
        set_categories
        """
        inplace = validate_bool_kwarg(inplace, "inplace")
        cat = self if inplace else self.copy()
        idx, inv = np.unique(cat._codes, return_inverse=True)

        if idx.size != 0 and idx[0] == -1:  # na sentinel
            idx, inv = idx[1:], inv - 1

        new_categories = cat.dtype.categories.take(idx)
        new_dtype = CategoricalDtype._from_fastpath(
            new_categories, ordered=self.ordered
        )
        cat._dtype = new_dtype
        cat._codes = coerce_indexer_dtype(inv, new_dtype.categories)

        if not inplace:
            return cat

    def map(self, mapper):
        """
        Map categories using input correspondence (dict, Series, or function).

        Maps the categories to new categories. If the mapping correspondence is
        one-to-one the result is a :class:`~pandas.Categorical` which has the
        same order property as the original, otherwise a :class:`~pandas.Index`
        is returned. NaN values are unaffected.

        If a `dict` or :class:`~pandas.Series` is used any unmapped category is
        mapped to `NaN`. Note that if this happens an :class:`~pandas.Index`
        will be returned.

        Parameters
        ----------
        mapper : function, dict, or Series
            Mapping correspondence.

        Returns
        -------
        pandas.Categorical or pandas.Index
            Mapped categorical.

        See Also
        --------
        CategoricalIndex.map : Apply a mapping correspondence on a
            :class:`~pandas.CategoricalIndex`.
        Index.map : Apply a mapping correspondence on an
            :class:`~pandas.Index`.
        Series.map : Apply a mapping correspondence on a
            :class:`~pandas.Series`.
        Series.apply : Apply more complex functions on a
            :class:`~pandas.Series`.

        Examples
        --------
        >>> cat = pd.Categorical(['a', 'b', 'c'])
        >>> cat
        [a, b, c]
        Categories (3, object): [a, b, c]
        >>> cat.map(lambda x: x.upper())
        [A, B, C]
        Categories (3, object): [A, B, C]
        >>> cat.map({'a': 'first', 'b': 'second', 'c': 'third'})
        [first, second, third]
        Categories (3, object): [first, second, third]

        If the mapping is one-to-one the ordering of the categories is
        preserved:

        >>> cat = pd.Categorical(['a', 'b', 'c'], ordered=True)
        >>> cat
        [a, b, c]
        Categories (3, object): [a < b < c]
        >>> cat.map({'a': 3, 'b': 2, 'c': 1})
        [3, 2, 1]
        Categories (3, int64): [3 < 2 < 1]

        If the mapping is not one-to-one an :class:`~pandas.Index` is returned:

        >>> cat.map({'a': 'first', 'b': 'second', 'c': 'first'})
        Index(['first', 'second', 'first'], dtype='object')

        If a `dict` is used, all unmapped categories are mapped to `NaN` and
        the result is an :class:`~pandas.Index`:

        >>> cat.map({'a': 'first', 'b': 'second'})
        Index(['first', 'second', nan], dtype='object')
        """
        new_categories = self.categories.map(mapper)
        try:
            return self.from_codes(
                self._codes.copy(), categories=new_categories, ordered=self.ordered
            )
        except ValueError:
            # NA values are represented in self._codes with -1
            # np.take causes NA values to take final element in new_categories
            if np.any(self._codes == -1):
                new_categories = new_categories.insert(len(new_categories), np.nan)
            return np.take(new_categories, self._codes)

    __eq__ = _cat_compare_op("__eq__")
    __ne__ = _cat_compare_op("__ne__")
    __lt__ = _cat_compare_op("__lt__")
    __gt__ = _cat_compare_op("__gt__")
    __le__ = _cat_compare_op("__le__")
    __ge__ = _cat_compare_op("__ge__")

    # for Series/ndarray like compat
    @property
    def size(self) -> int:
        return self._codes.size

    def shift(self, periods, fill_value=None):
        """
        Shift Categorical by desired number of periods.

        Parameters
        ----------
        periods : int
            Number of periods to move, can be positive or negative
        fill_value : object, optional
            The scalar value to use for newly introduced missing values.

            .. versionadded:: 0.24.0

        Returns
        -------
        shifted : Categorical
        """
        # since categoricals always have ndim == 1, an axis parameter
        # doesn't make any sense here.
        codes = self.codes
        if codes.ndim > 1:
            raise NotImplementedError("Categorical with ndim > 1.")
        if np.prod(codes.shape) and (periods != 0):
            codes = np.roll(codes, ensure_platform_int(periods), axis=0)
            if isna(fill_value):
                fill_value = -1
            elif fill_value in self.categories:
                fill_value = self.categories.get_loc(fill_value)
            else:
                raise ValueError(
                    "'fill_value={}' is not present "
                    "in this Categorical's "
                    "categories".format(fill_value)
                )
            if periods > 0:
                codes[:periods] = fill_value
            else:
                codes[periods:] = fill_value

        return self.from_codes(codes, dtype=self.dtype)

    def __array__(self, dtype=None):
        """
        The numpy array interface.

        Returns
        -------
        numpy.array
            A numpy array of either the specified dtype or,
            if dtype==None (default), the same dtype as
            categorical.categories.dtype.
        """
        ret = take_1d(self.categories.values, self._codes)
        if dtype and not is_dtype_equal(dtype, self.categories.dtype):
            return np.asarray(ret, dtype)
        if is_extension_array_dtype(ret):
            # When we're a Categorical[ExtensionArray], like Interval,
            # we need to ensure __array__ get's all the way to an
            # ndarray.
            ret = np.asarray(ret)
        return ret

    def __array_ufunc__(self, ufunc, method, *inputs, **kwargs):
        # for binary ops, use our custom dunder methods
        result = ops.maybe_dispatch_ufunc_to_dunder_op(
            self, ufunc, method, *inputs, **kwargs
        )
        if result is not NotImplemented:
            return result

        # for all other cases, raise for now (similarly as what happens in
        # Series.__array_prepare__)
        raise TypeError(
            "Object with dtype {dtype} cannot perform "
            "the numpy op {op}".format(dtype=self.dtype, op=ufunc.__name__)
        )

    def __setstate__(self, state):
        """Necessary for making this object picklable"""
        if not isinstance(state, dict):
            raise Exception("invalid pickle state")

        # Provide compatibility with pre-0.15.0 Categoricals.
        if "_categories" not in state and "_levels" in state:
            state["_categories"] = self.dtype.validate_categories(state.pop("_levels"))
        if "_codes" not in state and "labels" in state:
            state["_codes"] = coerce_indexer_dtype(
                state.pop("labels"), state["_categories"]
            )

        # 0.16.0 ordered change
        if "_ordered" not in state:

            # >=15.0 < 0.16.0
            if "ordered" in state:
                state["_ordered"] = state.pop("ordered")
            else:
                state["_ordered"] = False

        # 0.21.0 CategoricalDtype change
        if "_dtype" not in state:
            state["_dtype"] = CategoricalDtype(state["_categories"], state["_ordered"])

        for k, v in state.items():
            setattr(self, k, v)

    @property
    def T(self):
        """
        Return transposed numpy array.
        """
        return self

    @property
    def nbytes(self):
        return self._codes.nbytes + self.dtype.categories.values.nbytes

    def memory_usage(self, deep=False):
        """
        Memory usage of my values

        Parameters
        ----------
        deep : bool
            Introspect the data deeply, interrogate
            `object` dtypes for system-level memory consumption

        Returns
        -------
        bytes used

        Notes
        -----
        Memory usage does not include memory consumed by elements that
        are not components of the array if deep=False

        See Also
        --------
        numpy.ndarray.nbytes
        """
        return self._codes.nbytes + self.dtype.categories.memory_usage(deep=deep)

    @Substitution(klass="Categorical")
    @Appender(_shared_docs["searchsorted"])
    def searchsorted(self, value, side="left", sorter=None):
        if not self.ordered:
            raise ValueError(
                "Categorical not ordered\nyou can use "
                ".as_ordered() to change the Categorical to an "
                "ordered one"
            )

        from pandas.core.series import Series

        codes = _get_codes_for_values(Series(value).values, self.categories)
        if -1 in codes:
            raise KeyError("Value(s) to be inserted must be in categories.")

        codes = codes[0] if is_scalar(value) else codes

        return self.codes.searchsorted(codes, side=side, sorter=sorter)

    def isna(self):
        """
        Detect missing values

        Missing values (-1 in .codes) are detected.

        Returns
        -------
        a boolean array of whether my values are null

        See Also
        --------
        isna : Top-level isna.
        isnull : Alias of isna.
        Categorical.notna : Boolean inverse of Categorical.isna.

        """

        ret = self._codes == -1
        return ret

    isnull = isna

    def notna(self):
        """
        Inverse of isna

        Both missing values (-1 in .codes) and NA as a category are detected as
        null.

        Returns
        -------
        a boolean array of whether my values are not null

        See Also
        --------
        notna : Top-level notna.
        notnull : Alias of notna.
        Categorical.isna : Boolean inverse of Categorical.notna.

        """
        return ~self.isna()

    notnull = notna

    def put(self, *args, **kwargs):
        """
        Replace specific elements in the Categorical with given values.
        """
        raise NotImplementedError(("'put' is not yet implemented " "for Categorical"))

    def dropna(self):
        """
        Return the Categorical without null values.

        Missing values (-1 in .codes) are detected.

        Returns
        -------
        valid : Categorical
        """
        result = self[self.notna()]

        return result

    def value_counts(self, dropna=True):
        """
        Return a Series containing counts of each category.

        Every category will have an entry, even those with a count of 0.

        Parameters
        ----------
        dropna : bool, default True
            Don't include counts of NaN.

        Returns
        -------
        counts : Series

        See Also
        --------
        Series.value_counts
        """
        from pandas import Series, CategoricalIndex

        code, cat = self._codes, self.categories
        ncat, mask = len(cat), 0 <= code
        ix, clean = np.arange(ncat), mask.all()

        if dropna or clean:
            obs = code if clean else code[mask]
            count = np.bincount(obs, minlength=ncat or 0)
        else:
            count = np.bincount(np.where(mask, code, ncat))
            ix = np.append(ix, -1)

        ix = self._constructor(ix, dtype=self.dtype, fastpath=True)

        return Series(count, index=CategoricalIndex(ix), dtype="int64")

    def get_values(self):
        """
        Return the values.

        .. deprecated:: 0.25.0

        For internal compatibility with pandas formatting.

        Returns
        -------
        numpy.array
            A numpy array of the same dtype as categorical.categories.dtype or
            Index if datetime / periods.
        """
        warn(
            "The 'get_values' method is deprecated and will be removed in a "
            "future version",
            FutureWarning,
            stacklevel=2,
        )
        return self._internal_get_values()

    def _internal_get_values(self):
        # if we are a datetime and period index, return Index to keep metadata
        if is_datetimelike(self.categories):
            return self.categories.take(self._codes, fill_value=np.nan)
        elif is_integer_dtype(self.categories) and -1 in self._codes:
            return self.categories.astype("object").take(self._codes, fill_value=np.nan)
        return np.array(self)

    def check_for_ordered(self, op):
        """ assert that we are ordered """
        if not self.ordered:
            raise TypeError(
                "Categorical is not ordered for operation {op}\n"
                "you can use .as_ordered() to change the "
                "Categorical to an ordered one\n".format(op=op)
            )

    def _values_for_argsort(self):
        return self._codes.copy()

    def argsort(self, ascending=True, kind="quicksort", *args, **kwargs):
        """
        Return the indices that would sort the Categorical.

        .. versionchanged:: 0.25.0

           Changed to sort missing values at the end.

        Parameters
        ----------
        ascending : bool, default True
            Whether the indices should result in an ascending
            or descending sort.
        kind : {'quicksort', 'mergesort', 'heapsort'}, optional
            Sorting algorithm.
        *args, **kwargs:
            passed through to :func:`numpy.argsort`.

        Returns
        -------
        numpy.array

        See Also
        --------
        numpy.ndarray.argsort

        Notes
        -----
        While an ordering is applied to the category values, arg-sorting
        in this context refers more to organizing and grouping together
        based on matching category values. Thus, this function can be
        called on an unordered Categorical instance unlike the functions
        'Categorical.min' and 'Categorical.max'.

        Examples
        --------
        >>> pd.Categorical(['b', 'b', 'a', 'c']).argsort()
        array([2, 0, 1, 3])

        >>> cat = pd.Categorical(['b', 'b', 'a', 'c'],
        ...                      categories=['c', 'b', 'a'],
        ...                      ordered=True)
        >>> cat.argsort()
        array([3, 0, 1, 2])

        Missing values are placed at the end

        >>> cat = pd.Categorical([2, None, 1])
        >>> cat.argsort()
        array([2, 0, 1])
        """
        return super().argsort(ascending=ascending, kind=kind, *args, **kwargs)

    def sort_values(self, inplace=False, ascending=True, na_position="last"):
        """
        Sort the Categorical by category value returning a new
        Categorical by default.

        While an ordering is applied to the category values, sorting in this
        context refers more to organizing and grouping together based on
        matching category values. Thus, this function can be called on an
        unordered Categorical instance unlike the functions 'Categorical.min'
        and 'Categorical.max'.

        Parameters
        ----------
        inplace : bool, default False
            Do operation in place.
        ascending : bool, default True
            Order ascending. Passing False orders descending. The
            ordering parameter provides the method by which the
            category values are organized.
        na_position : {'first', 'last'} (optional, default='last')
            'first' puts NaNs at the beginning
            'last' puts NaNs at the end

        Returns
        -------
        Categorical or None

        See Also
        --------
        Categorical.sort
        Series.sort_values

        Examples
        --------
        >>> c = pd.Categorical([1, 2, 2, 1, 5])
        >>> c
        [1, 2, 2, 1, 5]
        Categories (3, int64): [1, 2, 5]
        >>> c.sort_values()
        [1, 1, 2, 2, 5]
        Categories (3, int64): [1, 2, 5]
        >>> c.sort_values(ascending=False)
        [5, 2, 2, 1, 1]
        Categories (3, int64): [1, 2, 5]

        Inplace sorting can be done as well:

        >>> c.sort_values(inplace=True)
        >>> c
        [1, 1, 2, 2, 5]
        Categories (3, int64): [1, 2, 5]
        >>>
        >>> c = pd.Categorical([1, 2, 2, 1, 5])

        'sort_values' behaviour with NaNs. Note that 'na_position'
        is independent of the 'ascending' parameter:

        >>> c = pd.Categorical([np.nan, 2, 2, np.nan, 5])
        >>> c
        [NaN, 2.0, 2.0, NaN, 5.0]
        Categories (2, int64): [2, 5]
        >>> c.sort_values()
        [2.0, 2.0, 5.0, NaN, NaN]
        Categories (2, int64): [2, 5]
        >>> c.sort_values(ascending=False)
        [5.0, 2.0, 2.0, NaN, NaN]
        Categories (2, int64): [2, 5]
        >>> c.sort_values(na_position='first')
        [NaN, NaN, 2.0, 2.0, 5.0]
        Categories (2, int64): [2, 5]
        >>> c.sort_values(ascending=False, na_position='first')
        [NaN, NaN, 5.0, 2.0, 2.0]
        Categories (2, int64): [2, 5]
        """
        inplace = validate_bool_kwarg(inplace, "inplace")
        if na_position not in ["last", "first"]:
            msg = "invalid na_position: {na_position!r}"
            raise ValueError(msg.format(na_position=na_position))

        sorted_idx = nargsort(self, ascending=ascending, na_position=na_position)

        if inplace:
            self._codes = self._codes[sorted_idx]
        else:
            return self._constructor(
                values=self._codes[sorted_idx], dtype=self.dtype, fastpath=True
            )

    def _values_for_rank(self):
        """
        For correctly ranking ordered categorical data. See GH#15420

        Ordered categorical data should be ranked on the basis of
        codes with -1 translated to NaN.

        Returns
        -------
        numpy.array

        """
        from pandas import Series

        if self.ordered:
            values = self.codes
            mask = values == -1
            if mask.any():
                values = values.astype("float64")
                values[mask] = np.nan
        elif self.categories.is_numeric():
            values = np.array(self)
        else:
            #  reorder the categories (so rank can use the float codes)
            #  instead of passing an object array to rank
            values = np.array(
                self.rename_categories(Series(self.categories).rank().values)
            )
        return values

    def ravel(self, order="C"):
        """
        Return a flattened (numpy) array.

        For internal compatibility with numpy arrays.

        Returns
        -------
        numpy.array
        """
        warn(
            "Categorical.ravel will return a Categorical object instead "
            "of an ndarray in a future version.",
            FutureWarning,
            stacklevel=2,
        )
        return np.array(self)

    def view(self, dtype=None):
        """
        Return a view of myself.

        Returns
        -------
        view : Categorical
        """
        if dtype is not None:
            return NotImplementedError(dtype)
        return self._constructor(values=self._codes, dtype=self.dtype, fastpath=True)

    def to_dense(self):
        """
        Return my 'dense' representation

        For internal compatibility with numpy arrays.

        Returns
        -------
        dense : array
        """
        return np.asarray(self)

    @deprecate_kwarg(old_arg_name="fill_value", new_arg_name="value")
    def fillna(self, value=None, method=None, limit=None):
        """
        Fill NA/NaN values using the specified method.

        Parameters
        ----------
        value : scalar, dict, Series
            If a scalar value is passed it is used to fill all missing values.
            Alternatively, a Series or dict can be used to fill in different
            values for each index. The value should not be a list. The
            value(s) passed should either be in the categories or should be
            NaN.
        method : {'backfill', 'bfill', 'pad', 'ffill', None}, default None
            Method to use for filling holes in reindexed Series
            pad / ffill: propagate last valid observation forward to next valid
            backfill / bfill: use NEXT valid observation to fill gap
        limit : int, default None
            (Not implemented yet for Categorical!)
            If method is specified, this is the maximum number of consecutive
            NaN values to forward/backward fill. In other words, if there is
            a gap with more than this number of consecutive NaNs, it will only
            be partially filled. If method is not specified, this is the
            maximum number of entries along the entire axis where NaNs will be
            filled.

        Returns
        -------
        filled : Categorical with NA/NaN filled
        """
        value, method = validate_fillna_kwargs(
            value, method, validate_scalar_dict_value=False
        )

        if value is None:
            value = np.nan
        if limit is not None:
            raise NotImplementedError(
                "specifying a limit for fillna has not " "been implemented yet"
            )

        codes = self._codes

        # pad / bfill
        if method is not None:

            values = self.to_dense().reshape(-1, len(self))
            values = interpolate_2d(values, method, 0, None, value).astype(
                self.categories.dtype
            )[0]
            codes = _get_codes_for_values(values, self.categories)

        else:

            # If value is a dict or a Series (a dict value has already
            # been converted to a Series)
            if isinstance(value, ABCSeries):
                if not value[~value.isin(self.categories)].isna().all():
                    raise ValueError("fill value must be in categories")

                values_codes = _get_codes_for_values(value, self.categories)
                indexer = np.where(values_codes != -1)
                codes[indexer] = values_codes[values_codes != -1]

            # If value is not a dict or Series it should be a scalar
            elif is_hashable(value):
                if not isna(value) and value not in self.categories:
                    raise ValueError("fill value must be in categories")

                mask = codes == -1
                if mask.any():
                    codes = codes.copy()
                    if isna(value):
                        codes[mask] = -1
                    else:
                        codes[mask] = self.categories.get_loc(value)

            else:
                raise TypeError(
                    '"value" parameter must be a scalar, dict '
                    "or Series, but you passed a "
                    '"{0}"'.format(type(value).__name__)
                )

        return self._constructor(codes, dtype=self.dtype, fastpath=True)

    def take_nd(self, indexer, allow_fill=None, fill_value=None):
        """
        Take elements from the Categorical.

        Parameters
        ----------
        indexer : sequence of int
            The indices in `self` to take. The meaning of negative values in
            `indexer` depends on the value of `allow_fill`.
        allow_fill : bool, default None
            How to handle negative values in `indexer`.

            * False: negative values in `indices` indicate positional indices
              from the right. This is similar to
              :func:`numpy.take`.

            * True: negative values in `indices` indicate missing values
              (the default). These values are set to `fill_value`. Any other
              other negative values raise a ``ValueError``.

            .. versionchanged:: 0.23.0

               Deprecated the default value of `allow_fill`. The deprecated
               default is ``True``. In the future, this will change to
               ``False``.

        fill_value : object
            The value to use for `indices` that are missing (-1), when
            ``allow_fill=True``. This should be the category, i.e. a value
            in ``self.categories``, not a code.

        Returns
        -------
        Categorical
            This Categorical will have the same categories and ordered as
            `self`.

        See Also
        --------
        Series.take : Similar method for Series.
        numpy.ndarray.take : Similar method for NumPy arrays.

        Examples
        --------
        >>> cat = pd.Categorical(['a', 'a', 'b'])
        >>> cat
        [a, a, b]
        Categories (2, object): [a, b]

        Specify ``allow_fill==False`` to have negative indices mean indexing
        from the right.

        >>> cat.take([0, -1, -2], allow_fill=False)
        [a, b, a]
        Categories (2, object): [a, b]

        With ``allow_fill=True``, indices equal to ``-1`` mean "missing"
        values that should be filled with the `fill_value`, which is
        ``np.nan`` by default.

        >>> cat.take([0, -1, -1], allow_fill=True)
        [a, NaN, NaN]
        Categories (2, object): [a, b]

        The fill value can be specified.

        >>> cat.take([0, -1, -1], allow_fill=True, fill_value='a')
        [a, a, a]
        Categories (3, object): [a, b]

        Specifying a fill value that's not in ``self.categories``
        will raise a ``TypeError``.
        """
        indexer = np.asarray(indexer, dtype=np.intp)
        if allow_fill is None:
            if (indexer < 0).any():
                warn(_take_msg, FutureWarning, stacklevel=3)
                allow_fill = True

        dtype = self.dtype

        if isna(fill_value):
            fill_value = -1
        elif allow_fill:
            # convert user-provided `fill_value` to codes
            if fill_value in self.categories:
                fill_value = self.categories.get_loc(fill_value)
            else:
                msg = "'fill_value' ('{}') is not in this Categorical's categories."
                raise TypeError(msg.format(fill_value))

        codes = take(self._codes, indexer, allow_fill=allow_fill, fill_value=fill_value)
        result = type(self).from_codes(codes, dtype=dtype)
        return result

    take = take_nd

<<<<<<< HEAD
    def _slice(self, slicer):
        """
        Return a slice of myself.

        For internal compatibility with numpy arrays.
        """

        # only allow 1 dimensional slicing, but can
        # in a 2-d case be passd (slice(None),....)
        if isinstance(slicer, tuple) and len(slicer) == 2:
            if not com.is_null_slice(slicer[0]):
                raise AssertionError("invalid slicing for a 1-ndim " "categorical")
            slicer = slicer[1]

        codes = self._codes[slicer]
        return self._constructor(values=codes, dtype=self.dtype, fastpath=True)
=======
    def __len__(self):
        """
        The length of this Categorical.
        """
        return len(self._codes)
>>>>>>> 61362be9

    def __iter__(self):
        """
        Returns an Iterator over the values of this Categorical.
        """
        return iter(self._internal_get_values().tolist())

    def __contains__(self, key):
        """
        Returns True if `key` is in this Categorical.
        """
        # if key is a NaN, check if any NaN is in self.
        if is_scalar(key) and isna(key):
            return self.isna().any()

        return contains(self, key, container=self._codes)

    def _tidy_repr(self, max_vals=10, footer=True):
        """ a short repr displaying only max_vals and an optional (but default
        footer)
        """
        num = max_vals // 2
        head = self[:num]._get_repr(length=False, footer=False)
        tail = self[-(max_vals - num) :]._get_repr(length=False, footer=False)

        result = "{head}, ..., {tail}".format(head=head[:-1], tail=tail[1:])
        if footer:
            result = "{result}\n{footer}".format(
                result=result, footer=self._repr_footer()
            )

        return str(result)

    def _repr_categories(self):
        """
        return the base repr for the categories
        """
        max_categories = (
            10
            if get_option("display.max_categories") == 0
            else get_option("display.max_categories")
        )
        from pandas.io.formats import format as fmt

        if len(self.categories) > max_categories:
            num = max_categories // 2
            head = fmt.format_array(self.categories[:num], None)
            tail = fmt.format_array(self.categories[-num:], None)
            category_strs = head + ["..."] + tail
        else:
            category_strs = fmt.format_array(self.categories, None)

        # Strip all leading spaces, which format_array adds for columns...
        category_strs = [x.strip() for x in category_strs]
        return category_strs

    def _repr_categories_info(self):
        """
        Returns a string representation of the footer.
        """

        category_strs = self._repr_categories()
        dtype = str(self.categories.dtype)
        levheader = "Categories ({length}, {dtype}): ".format(
            length=len(self.categories), dtype=dtype
        )
        width, height = get_terminal_size()
        max_width = get_option("display.width") or width
        if console.in_ipython_frontend():
            # 0 = no breaks
            max_width = 0
        levstring = ""
        start = True
        cur_col_len = len(levheader)  # header
        sep_len, sep = (3, " < ") if self.ordered else (2, ", ")
        linesep = sep.rstrip() + "\n"  # remove whitespace
        for val in category_strs:
            if max_width != 0 and cur_col_len + sep_len + len(val) > max_width:
                levstring += linesep + (" " * (len(levheader) + 1))
                cur_col_len = len(levheader) + 1  # header + a whitespace
            elif not start:
                levstring += sep
                cur_col_len += len(val)
            levstring += val
            start = False
        # replace to simple save space by
        return levheader + "[" + levstring.replace(" < ... < ", " ... ") + "]"

    def _repr_footer(self):

        return "Length: {length}\n{info}".format(
            length=len(self), info=self._repr_categories_info()
        )

    def _get_repr(self, length=True, na_rep="NaN", footer=True):
        from pandas.io.formats import format as fmt

        formatter = fmt.CategoricalFormatter(
            self, length=length, na_rep=na_rep, footer=footer
        )
        result = formatter.to_string()
        return str(result)

    def __repr__(self):
        """
        String representation.
        """
        _maxlen = 10
        if len(self._codes) > _maxlen:
            result = self._tidy_repr(_maxlen)
        elif len(self._codes) > 0:
            result = self._get_repr(length=len(self) > _maxlen)
        else:
            msg = self._get_repr(length=False, footer=True).replace("\n", ", ")
            result = "[], {repr_msg}".format(repr_msg=msg)

        return result

    def _maybe_coerce_indexer(self, indexer):
        """
        return an indexer coerced to the codes dtype
        """
        if isinstance(indexer, np.ndarray) and indexer.dtype.kind == "i":
            indexer = indexer.astype(self._codes.dtype)
        return indexer

    def __getitem__(self, key):
        """
        Return an item.
        """
        if isinstance(key, (int, np.integer)):
            i = self._codes[key]
            if i == -1:
                return np.nan
            else:
                return self.categories[i]
        else:
            return self._constructor(
                values=self._codes[key], dtype=self.dtype, fastpath=True
            )

    def __setitem__(self, key, value):
        """
        Item assignment.


        Raises
        ------
        ValueError
            If (one or more) Value is not in categories or if a assigned
            `Categorical` does not have the same categories
        """
        value = extract_array(value, extract_numpy=True)

        # require identical categories set
        if isinstance(value, Categorical):
            if not is_dtype_equal(self, value):
                raise ValueError(
                    "Cannot set a Categorical with another, "
                    "without identical categories"
                )
            if not self.categories.equals(value.categories):
                new_codes = _recode_for_categories(
                    value.codes, value.categories, self.categories
                )
                value = Categorical.from_codes(new_codes, dtype=self.dtype)

        rvalue = value if is_list_like(value) else [value]

        from pandas import Index

        to_add = Index(rvalue).difference(self.categories)

        # no assignments of values not in categories, but it's always ok to set
        # something to np.nan
        if len(to_add) and not isna(to_add).all():
            raise ValueError(
                "Cannot setitem on a Categorical with a new "
                "category, set the categories first"
            )

        # set by position
        if isinstance(key, (int, np.integer)):
            pass

        # tuple of indexers (dataframe)
        elif isinstance(key, tuple):
            # only allow 1 dimensional slicing, but can
            # in a 2-d case be passd (slice(None),....)
            if len(key) == 2:
                if not com.is_null_slice(key[0]):
                    raise AssertionError("invalid slicing for a 1-ndim " "categorical")
                key = key[1]
            elif len(key) == 1:
                key = key[0]
            else:
                raise AssertionError("invalid slicing for a 1-ndim " "categorical")

        # slicing in Series or Categorical
        elif isinstance(key, slice):
            pass

        # else: array of True/False in Series or Categorical

        lindexer = self.categories.get_indexer(rvalue)
        lindexer = self._maybe_coerce_indexer(lindexer)
        self._codes[key] = lindexer

    def _reverse_indexer(self):
        """
        Compute the inverse of a categorical, returning
        a dict of categories -> indexers.

        *This is an internal function*

        Returns
        -------
        dict of categories -> indexers

        Examples
        --------
        >>> c = pd.Categorical(list('aabca'))
        >>> c
        [a, a, b, c, a]
        Categories (3, object): [a, b, c]
        >>> c.categories
        Index(['a', 'b', 'c'], dtype='object')
        >>> c.codes
        array([0, 0, 1, 2, 0], dtype=int8)
        >>> c._reverse_indexer()
        {'a': array([0, 1, 4]), 'b': array([2]), 'c': array([3])}

        """
        categories = self.categories
        r, counts = libalgos.groupsort_indexer(
            self.codes.astype("int64"), categories.size
        )
        counts = counts.cumsum()
        result = (r[start:end] for start, end in zip(counts, counts[1:]))
        result = dict(zip(categories, result))
        return result

    # reduction ops #
    def _reduce(self, name, axis=0, **kwargs):
        func = getattr(self, name, None)
        if func is None:
            msg = "Categorical cannot perform the operation {op}"
            raise TypeError(msg.format(op=name))
        return func(**kwargs)

    def min(self, numeric_only=None, **kwargs):
        """
        The minimum value of the object.

        Only ordered `Categoricals` have a minimum!

        Raises
        ------
        TypeError
            If the `Categorical` is not `ordered`.

        Returns
        -------
        min : the minimum of this `Categorical`
        """
        self.check_for_ordered("min")
        if numeric_only:
            good = self._codes != -1
            pointer = self._codes[good].min(**kwargs)
        else:
            pointer = self._codes.min(**kwargs)
        if pointer == -1:
            return np.nan
        else:
            return self.categories[pointer]

    def max(self, numeric_only=None, **kwargs):
        """
        The maximum value of the object.

        Only ordered `Categoricals` have a maximum!

        Raises
        ------
        TypeError
            If the `Categorical` is not `ordered`.

        Returns
        -------
        max : the maximum of this `Categorical`
        """
        self.check_for_ordered("max")
        if numeric_only:
            good = self._codes != -1
            pointer = self._codes[good].max(**kwargs)
        else:
            pointer = self._codes.max(**kwargs)
        if pointer == -1:
            return np.nan
        else:
            return self.categories[pointer]

    def mode(self, dropna=True):
        """
        Returns the mode(s) of the Categorical.

        Always returns `Categorical` even if only one value.

        Parameters
        ----------
        dropna : bool, default True
            Don't consider counts of NaN/NaT.

            .. versionadded:: 0.24.0

        Returns
        -------
        modes : `Categorical` (sorted)
        """
        codes = self._codes
        if dropna:
            good = self._codes != -1
            codes = self._codes[good]
        codes = sorted(htable.mode_int64(ensure_int64(codes), dropna))
        return self._constructor(values=codes, dtype=self.dtype, fastpath=True)

    def unique(self):
        """
        Return the ``Categorical`` which ``categories`` and ``codes`` are
        unique. Unused categories are NOT returned.

        - unordered category: values and categories are sorted by appearance
          order.
        - ordered category: values are sorted by appearance order, categories
          keeps existing order.

        Returns
        -------
        unique values : ``Categorical``

        Examples
        --------
        An unordered Categorical will return categories in the
        order of appearance.

        >>> pd.Categorical(list('baabc'))
        [b, a, c]
        Categories (3, object): [b, a, c]

        >>> pd.Categorical(list('baabc'), categories=list('abc'))
        [b, a, c]
        Categories (3, object): [b, a, c]

        An ordered Categorical preserves the category ordering.

        >>> pd.Categorical(list('baabc'),
        ...                categories=list('abc'),
        ...                ordered=True)
        [b, a, c]
        Categories (3, object): [a < b < c]

        See Also
        --------
        unique
        CategoricalIndex.unique
        Series.unique

        """

        # unlike np.unique, unique1d does not sort
        unique_codes = unique1d(self.codes)
        cat = self.copy()

        # keep nan in codes
        cat._codes = unique_codes

        # exclude nan from indexer for categories
        take_codes = unique_codes[unique_codes != -1]
        if self.ordered:
            take_codes = np.sort(take_codes)
        return cat.set_categories(cat.categories.take(take_codes))

    def _values_for_factorize(self):
        codes = self.codes.astype("int64")
        return codes, -1

    @classmethod
    def _from_factorized(cls, uniques, original):
        return original._constructor(
            original.categories.take(uniques), dtype=original.dtype
        )

    def equals(self, other):
        """
        Returns True if categorical arrays are equal.

        Parameters
        ----------
        other : `Categorical`

        Returns
        -------
        bool
        """
        if self.is_dtype_equal(other):
            if self.categories.equals(other.categories):
                # fastpath to avoid re-coding
                other_codes = other._codes
            else:
                other_codes = _recode_for_categories(
                    other.codes, other.categories, self.categories
                )
            return np.array_equal(self._codes, other_codes)
        return False

    def is_dtype_equal(self, other):
        """
        Returns True if categoricals are the same dtype
          same categories, and same ordered

        Parameters
        ----------
        other : Categorical

        Returns
        -------
        bool
        """

        try:
            return hash(self.dtype) == hash(other.dtype)
        except (AttributeError, TypeError):
            return False

    def describe(self):
        """
        Describes this Categorical

        Returns
        -------
        description: `DataFrame`
            A dataframe with frequency and counts by category.
        """
        counts = self.value_counts(dropna=False)
        freqs = counts / float(counts.sum())

        from pandas.core.reshape.concat import concat

        result = concat([counts, freqs], axis=1)
        result.columns = ["counts", "freqs"]
        result.index.name = "categories"

        return result

    @Substitution(klass="Categorical")
    @Appender(_extension_array_shared_docs["repeat"])
    def repeat(self, repeats, axis=None):
        nv.validate_repeat(tuple(), dict(axis=axis))
        codes = self._codes.repeat(repeats)
        return self._constructor(values=codes, dtype=self.dtype, fastpath=True)

    # Implement the ExtensionArray interface
    @property
    def _can_hold_na(self):
        return True

    @classmethod
    def _concat_same_type(self, to_concat):
        from pandas.core.dtypes.concat import concat_categorical

        return concat_categorical(to_concat)

    def isin(self, values):
        """
        Check whether `values` are contained in Categorical.

        Return a boolean NumPy Array showing whether each element in
        the Categorical matches an element in the passed sequence of
        `values` exactly.

        Parameters
        ----------
        values : set or list-like
            The sequence of values to test. Passing in a single string will
            raise a ``TypeError``. Instead, turn a single string into a
            list of one element.

        Returns
        -------
        isin : numpy.ndarray (bool dtype)

        Raises
        ------
        TypeError
          * If `values` is not a set or list-like

        See Also
        --------
        pandas.Series.isin : Equivalent method on Series.

        Examples
        --------

        >>> s = pd.Categorical(['lama', 'cow', 'lama', 'beetle', 'lama',
        ...                'hippo'])
        >>> s.isin(['cow', 'lama'])
        array([ True,  True,  True, False,  True, False])

        Passing a single string as ``s.isin('lama')`` will raise an error. Use
        a list of one element instead:

        >>> s.isin(['lama'])
        array([ True, False,  True, False,  True, False])
        """
        if not is_list_like(values):
            raise TypeError(
                "only list-like objects are allowed to be passed"
                " to isin(), you passed a [{values_type}]".format(
                    values_type=type(values).__name__
                )
            )
        values = sanitize_array(values, None, None)
        null_mask = np.asarray(isna(values))
        code_values = self.categories.get_indexer(values)
        code_values = code_values[null_mask | (code_values >= 0)]
        return algorithms.isin(self.codes, code_values)


# The Series.cat accessor


@delegate_names(
    delegate=Categorical, accessors=["categories", "ordered"], typ="property"
)
@delegate_names(
    delegate=Categorical,
    accessors=[
        "rename_categories",
        "reorder_categories",
        "add_categories",
        "remove_categories",
        "remove_unused_categories",
        "set_categories",
        "as_ordered",
        "as_unordered",
    ],
    typ="method",
)
class CategoricalAccessor(PandasDelegate, PandasObject, NoNewAttributesMixin):
    """
    Accessor object for categorical properties of the Series values.

    Be aware that assigning to `categories` is a inplace operation, while all
    methods return new categorical data per default (but can be called with
    `inplace=True`).

    Parameters
    ----------
    data : Series or CategoricalIndex

    Examples
    --------
    >>> s.cat.categories
    >>> s.cat.categories = list('abc')
    >>> s.cat.rename_categories(list('cab'))
    >>> s.cat.reorder_categories(list('cab'))
    >>> s.cat.add_categories(['d','e'])
    >>> s.cat.remove_categories(['d'])
    >>> s.cat.remove_unused_categories()
    >>> s.cat.set_categories(list('abcde'))
    >>> s.cat.as_ordered()
    >>> s.cat.as_unordered()
    """

    def __init__(self, data):
        self._validate(data)
        self._parent = data.values
        self._index = data.index
        self._name = data.name
        self._freeze()

    @staticmethod
    def _validate(data):
        if not is_categorical_dtype(data.dtype):
            raise AttributeError(
                "Can only use .cat accessor with a " "'category' dtype"
            )

    def _delegate_property_get(self, name):
        return getattr(self._parent, name)

    def _delegate_property_set(self, name, new_values):
        return setattr(self._parent, name, new_values)

    @property
    def codes(self):
        """
        Return Series of codes as well as the index.
        """
        from pandas import Series

        return Series(self._parent.codes, index=self._index)

    def _delegate_method(self, name, *args, **kwargs):
        from pandas import Series

        method = getattr(self._parent, name)
        res = method(*args, **kwargs)
        if res is not None:
            return Series(res, index=self._index, name=self._name)

    @property
    def categorical(self):
        # Note: Upon deprecation, `test_tab_completion_with_categorical` will
        # need to be updated. `categorical` will need to be removed from
        # `ok_for_cat`.
        warn(
            "`Series.cat.categorical` has been deprecated. Use the "
            "attributes on 'Series.cat' directly instead.",
            FutureWarning,
            stacklevel=2,
        )
        return self._parent

    @property
    def name(self):
        # Note: Upon deprecation, `test_tab_completion_with_categorical` will
        # need to be updated. `name` will need to be removed from
        # `ok_for_cat`.
        warn(
            "`Series.cat.name` has been deprecated. Use `Series.name` " "instead.",
            FutureWarning,
            stacklevel=2,
        )
        return self._name

    @property
    def index(self):
        # Note: Upon deprecation, `test_tab_completion_with_categorical` will
        # need to be updated. `index` will need to be removed from
        # ok_for_cat`.
        warn(
            "`Series.cat.index` has been deprecated. Use `Series.index` " "instead.",
            FutureWarning,
            stacklevel=2,
        )
        return self._index


# utility routines


def _get_codes_for_values(values, categories):
    """
    utility routine to turn values into codes given the specified categories
    """
    dtype_equal = is_dtype_equal(values.dtype, categories.dtype)

    if dtype_equal:
        # To prevent erroneous dtype coercion in _get_data_algo, retrieve
        # the underlying numpy array. gh-22702
        values = getattr(values, "_ndarray_values", values)
        categories = getattr(categories, "_ndarray_values", categories)
    elif is_extension_array_dtype(categories.dtype) and is_object_dtype(values):
        # Support inferring the correct extension dtype from an array of
        # scalar objects. e.g.
        # Categorical(array[Period, Period], categories=PeriodIndex(...))
        try:
            values = categories.dtype.construct_array_type()._from_sequence(values)
        except Exception:
            # but that may fail for any reason, so fall back to object
            values = ensure_object(values)
            categories = ensure_object(categories)
    else:
        values = ensure_object(values)
        categories = ensure_object(categories)

    (hash_klass, vec_klass), vals = _get_data_algo(values, _hashtables)
    (_, _), cats = _get_data_algo(categories, _hashtables)
    t = hash_klass(len(cats))
    t.map_locations(cats)
    return coerce_indexer_dtype(t.lookup(vals), cats)


def _recode_for_categories(codes, old_categories, new_categories):
    """
    Convert a set of codes for to a new set of categories

    Parameters
    ----------
    codes : array
    old_categories, new_categories : Index

    Returns
    -------
    new_codes : array

    Examples
    --------
    >>> old_cat = pd.Index(['b', 'a', 'c'])
    >>> new_cat = pd.Index(['a', 'b'])
    >>> codes = np.array([0, 1, 1, 2])
    >>> _recode_for_categories(codes, old_cat, new_cat)
    array([ 1,  0,  0, -1])
    """
    if len(old_categories) == 0:
        # All null anyway, so just retain the nulls
        return codes.copy()
    elif new_categories.equals(old_categories):
        # Same categories, so no need to actually recode
        return codes.copy()
    indexer = coerce_indexer_dtype(
        new_categories.get_indexer(old_categories), new_categories
    )
    new_codes = take_1d(indexer, codes.copy(), fill_value=-1)
    return new_codes


def _convert_to_list_like(list_like):
    if hasattr(list_like, "dtype"):
        return list_like
    if isinstance(list_like, list):
        return list_like
    if is_sequence(list_like) or isinstance(list_like, tuple) or is_iterator(list_like):
        return list(list_like)
    elif is_scalar(list_like):
        return [list_like]
    else:
        # is this reached?
        return [list_like]


def _factorize_from_iterable(values):
    """
    Factorize an input `values` into `categories` and `codes`. Preserves
    categorical dtype in `categories`.

    *This is an internal function*

    Parameters
    ----------
    values : list-like

    Returns
    -------
    codes : ndarray
    categories : Index
        If `values` has a categorical dtype, then `categories` is
        a CategoricalIndex keeping the categories and order of `values`.
    """
    from pandas.core.indexes.category import CategoricalIndex

    if not is_list_like(values):
        raise TypeError("Input must be list-like")

    if is_categorical(values):
        values = CategoricalIndex(values)
        # The CategoricalIndex level we want to build has the same categories
        # as values but its codes are by def [0, ..., len(n_categories) - 1]
        cat_codes = np.arange(len(values.categories), dtype=values.codes.dtype)
        categories = values._create_from_codes(cat_codes)
        codes = values.codes
    else:
        # The value of ordered is irrelevant since we don't use cat as such,
        # but only the resulting categories, the order of which is independent
        # from ordered. Set ordered to False as default. See GH #15457
        cat = Categorical(values, ordered=False)
        categories = cat.categories
        codes = cat.codes
    return codes, categories


def _factorize_from_iterables(iterables):
    """
    A higher-level wrapper over `_factorize_from_iterable`.

    *This is an internal function*

    Parameters
    ----------
    iterables : list-like of list-likes

    Returns
    -------
    codes_list : list of ndarrays
    categories_list : list of Indexes

    Notes
    -----
    See `_factorize_from_iterable` for more info.
    """
    if len(iterables) == 0:
        # For consistency, it should return a list of 2 lists.
        return [[], []]
    return map(list, zip(*(_factorize_from_iterable(it) for it in iterables)))<|MERGE_RESOLUTION|>--- conflicted
+++ resolved
@@ -520,25 +520,7 @@
         return np.array(self, dtype=dtype, copy=copy)
 
     @cache_readonly
-<<<<<<< HEAD
-    def itemsize(self):
-=======
-    def ndim(self) -> int:
-        """
-        Number of dimensions of the Categorical
-        """
-        return self._codes.ndim
-
-    @cache_readonly
-    def size(self) -> int:
-        """
-        return the len of myself
-        """
-        return len(self)
-
-    @cache_readonly
     def itemsize(self) -> int:
->>>>>>> 61362be9
         """
         return the size of a single category
         """
@@ -1967,7 +1949,6 @@
 
     take = take_nd
 
-<<<<<<< HEAD
     def _slice(self, slicer):
         """
         Return a slice of myself.
@@ -1984,13 +1965,12 @@
 
         codes = self._codes[slicer]
         return self._constructor(values=codes, dtype=self.dtype, fastpath=True)
-=======
+
     def __len__(self):
         """
         The length of this Categorical.
         """
         return len(self._codes)
->>>>>>> 61362be9
 
     def __iter__(self):
         """
