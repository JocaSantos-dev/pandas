from __future__ import annotations

from csv import QUOTE_NONNUMERIC
from functools import partial
import operator
from shutil import get_terminal_size
from typing import (
    TYPE_CHECKING,
    Dict,
    Hashable,
    List,
    Optional,
    Sequence,
    Type,
    TypeVar,
    Union,
    cast,
)
from warnings import warn

import numpy as np

from pandas._config import get_option

from pandas._libs import NaT, algos as libalgos, hashtable as htable
from pandas._libs.lib import no_default
from pandas._typing import ArrayLike, Dtype, NpDtype, Ordered, Scalar
from pandas.compat.numpy import function as nv
from pandas.util._decorators import cache_readonly, deprecate_kwarg
from pandas.util._validators import validate_bool_kwarg, validate_fillna_kwargs

from pandas.core.dtypes.cast import (
    coerce_indexer_dtype,
    maybe_cast_to_extension_array,
    maybe_infer_to_datetimelike,
    sanitize_to_nanoseconds,
)
from pandas.core.dtypes.common import (
    ensure_int64,
    ensure_object,
    is_categorical_dtype,
    is_datetime64_dtype,
    is_dict_like,
    is_dtype_equal,
    is_extension_array_dtype,
    is_hashable,
    is_integer_dtype,
    is_list_like,
    is_object_dtype,
    is_scalar,
    is_timedelta64_dtype,
    needs_i8_conversion,
    pandas_dtype,
)
from pandas.core.dtypes.dtypes import CategoricalDtype
from pandas.core.dtypes.generic import ABCIndex, ABCSeries
from pandas.core.dtypes.missing import is_valid_nat_for_dtype, isna, notna

from pandas.core import ops
from pandas.core.accessor import PandasDelegate, delegate_names
import pandas.core.algorithms as algorithms
from pandas.core.algorithms import factorize, get_data_algo, take_1d, unique1d
from pandas.core.arrays._mixins import NDArrayBackedExtensionArray
from pandas.core.base import ExtensionArray, NoNewAttributesMixin, PandasObject
import pandas.core.common as com
from pandas.core.construction import array, extract_array, sanitize_array
from pandas.core.indexers import deprecate_ndim_indexing
from pandas.core.missing import interpolate_2d
from pandas.core.ops.common import unpack_zerodim_and_defer
from pandas.core.sorting import nargsort
from pandas.core.strings.object_array import ObjectStringArrayMixin

from pandas.io.formats import console

if TYPE_CHECKING:
    from pandas import Index


CategoricalT = TypeVar("CategoricalT", bound="Categorical")


def _cat_compare_op(op):
    opname = f"__{op.__name__}__"
    fill_value = True if op is operator.ne else False

    @unpack_zerodim_and_defer(opname)
    def func(self, other):
        hashable = is_hashable(other)
        if is_list_like(other) and len(other) != len(self) and not hashable:
            # in hashable case we may have a tuple that is itself a category
            raise ValueError("Lengths must match.")

        if not self.ordered:
            if opname in ["__lt__", "__gt__", "__le__", "__ge__"]:
                raise TypeError(
                    "Unordered Categoricals can only compare equality or not"
                )
        if isinstance(other, Categorical):
            # Two Categoricals can only be compared if the categories are
            # the same (maybe up to ordering, depending on ordered)

            msg = "Categoricals can only be compared if 'categories' are the same."
            if not self._categories_match_up_to_permutation(other):
                raise TypeError(msg)

            if not self.ordered and not self.categories.equals(other.categories):
                # both unordered and different order
                other_codes = recode_for_categories(
                    other.codes, other.categories, self.categories, copy=False
                )
            else:
                other_codes = other._codes

            ret = op(self._codes, other_codes)
            mask = (self._codes == -1) | (other_codes == -1)
            if mask.any():
                ret[mask] = fill_value
            return ret

        if hashable:
            if other in self.categories:
                i = self._unbox_scalar(other)
                ret = op(self._codes, i)

                if opname not in {"__eq__", "__ge__", "__gt__"}:
                    # GH#29820 performance trick; get_loc will always give i>=0,
                    #  so in the cases (__ne__, __le__, __lt__) the setting
                    #  here is a no-op, so can be skipped.
                    mask = self._codes == -1
                    ret[mask] = fill_value
                return ret
            else:
                return ops.invalid_comparison(self, other, op)
        else:
            # allow categorical vs object dtype array comparisons for equality
            # these are only positional comparisons
            if opname not in ["__eq__", "__ne__"]:
                raise TypeError(
                    f"Cannot compare a Categorical for op {opname} with "
                    f"type {type(other)}.\nIf you want to compare values, "
                    "use 'np.asarray(cat) <op> other'."
                )

            if isinstance(other, ExtensionArray) and needs_i8_conversion(other.dtype):
                # We would return NotImplemented here, but that messes up
                #  ExtensionIndex's wrapped methods
                return op(other, self)
            return getattr(np.array(self), opname)(np.array(other))

    func.__name__ = opname

    return func


def contains(cat, key, container):
    """
    Helper for membership check for ``key`` in ``cat``.

    This is a helper method for :method:`__contains__`
    and :class:`CategoricalIndex.__contains__`.

    Returns True if ``key`` is in ``cat.categories`` and the
    location of ``key`` in ``categories`` is in ``container``.

    Parameters
    ----------
    cat : :class:`Categorical`or :class:`categoricalIndex`
    key : a hashable object
        The key to check membership for.
    container : Container (e.g. list-like or mapping)
        The container to check for membership in.

    Returns
    -------
    is_in : bool
        True if ``key`` is in ``self.categories`` and location of
        ``key`` in ``categories`` is in ``container``, else False.

    Notes
    -----
    This method does not check for NaN values. Do that separately
    before calling this method.
    """
    hash(key)

    # get location of key in categories.
    # If a KeyError, the key isn't in categories, so logically
    #  can't be in container either.
    try:
        loc = cat.categories.get_loc(key)
    except (KeyError, TypeError):
        return False

    # loc is the location of key in categories, but also the *value*
    # for key in container. So, `key` may be in categories,
    # but still not in `container`. Example ('b' in categories,
    # but not in values):
    # 'b' in Categorical(['a'], categories=['a', 'b'])  # False
    if is_scalar(loc):
        return loc in container
    else:
        # if categories is an IntervalIndex, loc is an array.
        return any(loc_ in container for loc_ in loc)


class Categorical(NDArrayBackedExtensionArray, PandasObject, ObjectStringArrayMixin):
    """
    Represent a categorical variable in classic R / S-plus fashion.

    `Categoricals` can only take on only a limited, and usually fixed, number
    of possible values (`categories`). In contrast to statistical categorical
    variables, a `Categorical` might have an order, but numerical operations
    (additions, divisions, ...) are not possible.

    All values of the `Categorical` are either in `categories` or `np.nan`.
    Assigning values outside of `categories` will raise a `ValueError`. Order
    is defined by the order of the `categories`, not lexical order of the
    values.

    Parameters
    ----------
    values : list-like
        The values of the categorical. If categories are given, values not in
        categories will be replaced with NaN.
    categories : Index-like (unique), optional
        The unique categories for this categorical. If not given, the
        categories are assumed to be the unique values of `values` (sorted, if
        possible, otherwise in the order in which they appear).
    ordered : bool, default False
        Whether or not this categorical is treated as a ordered categorical.
        If True, the resulting categorical will be ordered.
        An ordered categorical respects, when sorted, the order of its
        `categories` attribute (which in turn is the `categories` argument, if
        provided).
    dtype : CategoricalDtype
        An instance of ``CategoricalDtype`` to use for this categorical.

    Attributes
    ----------
    categories : Index
        The categories of this categorical
    codes : ndarray
        The codes (integer positions, which point to the categories) of this
        categorical, read only.
    ordered : bool
        Whether or not this Categorical is ordered.
    dtype : CategoricalDtype
        The instance of ``CategoricalDtype`` storing the ``categories``
        and ``ordered``.

    Methods
    -------
    from_codes
    __array__

    Raises
    ------
    ValueError
        If the categories do not validate.
    TypeError
        If an explicit ``ordered=True`` is given but no `categories` and the
        `values` are not sortable.

    See Also
    --------
    CategoricalDtype : Type for categorical data.
    CategoricalIndex : An Index with an underlying ``Categorical``.

    Notes
    -----
    See the `user guide
    <https://pandas.pydata.org/pandas-docs/stable/user_guide/categorical.html>`_
    for more.

    Examples
    --------
    >>> pd.Categorical([1, 2, 3, 1, 2, 3])
    [1, 2, 3, 1, 2, 3]
    Categories (3, int64): [1, 2, 3]

    >>> pd.Categorical(['a', 'b', 'c', 'a', 'b', 'c'])
    ['a', 'b', 'c', 'a', 'b', 'c']
    Categories (3, object): ['a', 'b', 'c']

    Missing values are not included as a category.

    >>> c = pd.Categorical([1, 2, 3, 1, 2, 3, np.nan])
    >>> c
    [1, 2, 3, 1, 2, 3, NaN]
    Categories (3, int64): [1, 2, 3]

    However, their presence is indicated in the `codes` attribute
    by code `-1`.

    >>> c.codes
    array([ 0,  1,  2,  0,  1,  2, -1], dtype=int8)

    Ordered `Categoricals` can be sorted according to the custom order
    of the categories and can have a min and max value.

    >>> c = pd.Categorical(['a', 'b', 'c', 'a', 'b', 'c'], ordered=True,
    ...                    categories=['c', 'b', 'a'])
    >>> c
    ['a', 'b', 'c', 'a', 'b', 'c']
    Categories (3, object): ['c' < 'b' < 'a']
    >>> c.min()
    'c'
    """

    # For comparisons, so that numpy uses our implementation if the compare
    # ops, which raise
    __array_priority__ = 1000
    _dtype = CategoricalDtype(ordered=False)
    # tolist is not actually deprecated, just suppressed in the __dir__
    _hidden_attrs = PandasObject._hidden_attrs | frozenset(["tolist"])
    _typ = "categorical"
    _can_hold_na = True

    def __init__(
        self,
        values,
        categories=None,
        ordered=None,
        dtype: Optional[Dtype] = None,
        fastpath=False,
        copy: bool = True,
    ):

        dtype = CategoricalDtype._from_values_or_dtype(
            values, categories, ordered, dtype
        )
        # At this point, dtype is always a CategoricalDtype, but
        # we may have dtype.categories be None, and we need to
        # infer categories in a factorization step further below

        if fastpath:
            self._codes = coerce_indexer_dtype(values, dtype.categories)
            self._dtype = self._dtype.update_dtype(dtype)
            return

        if not is_list_like(values):
            # GH#38433
            warn(
                "Allowing scalars in the Categorical constructor is deprecated "
                "and will raise in a future version.  Use `[value]` instead",
                FutureWarning,
                stacklevel=2,
            )
            values = [values]

        # null_mask indicates missing values we want to exclude from inference.
        # This means: only missing values in list-likes (not arrays/ndframes).
        null_mask = np.array(False)

        # sanitize input
        if is_categorical_dtype(values):
            if dtype.categories is None:
                dtype = CategoricalDtype(values.categories, dtype.ordered)
        elif not isinstance(values, (ABCIndex, ABCSeries, ExtensionArray)):
            # sanitize_array coerces np.nan to a string under certain versions
            # of numpy
            values = maybe_infer_to_datetimelike(values)
            if not isinstance(values, (np.ndarray, ExtensionArray)):
                values = com.convert_to_list_like(values)

                # By convention, empty lists result in object dtype:
                sanitize_dtype = np.dtype("O") if len(values) == 0 else None
                null_mask = isna(values)
                if null_mask.any():
                    values = [values[idx] for idx in np.where(~null_mask)[0]]
                values = sanitize_array(values, None, dtype=sanitize_dtype)

            else:
                values = sanitize_to_nanoseconds(values)

        if dtype.categories is None:
            try:
                codes, categories = factorize(values, sort=True)
            except TypeError as err:
                codes, categories = factorize(values, sort=False)
                if dtype.ordered:
                    # raise, as we don't have a sortable data structure and so
                    # the user should give us one by specifying categories
                    raise TypeError(
                        "'values' is not ordered, please "
                        "explicitly specify the categories order "
                        "by passing in a categories argument."
                    ) from err
            except ValueError as err:

                # TODO(EA2D)
                raise NotImplementedError(
                    "> 1 ndim Categorical are not supported at this time"
                ) from err

            # we're inferring from values
            dtype = CategoricalDtype(categories, dtype.ordered)

        elif is_categorical_dtype(values.dtype):
            old_codes = extract_array(values)._codes
            codes = recode_for_categories(
                old_codes, values.dtype.categories, dtype.categories, copy=copy
            )

        else:
            codes = _get_codes_for_values(values, dtype.categories)

        if null_mask.any():
            # Reinsert -1 placeholders for previously removed missing values
            full_codes = -np.ones(null_mask.shape, dtype=codes.dtype)
            full_codes[~null_mask] = codes
            codes = full_codes

        self._dtype = self._dtype.update_dtype(dtype)
        self._codes = coerce_indexer_dtype(codes, dtype.categories)

    @property
    def dtype(self) -> CategoricalDtype:
        """
        The :class:`~pandas.api.types.CategoricalDtype` for this instance.
        """
        return self._dtype

    @property
    def _constructor(self) -> Type[Categorical]:
        return Categorical

    @classmethod
<<<<<<< HEAD
    def _from_scalars(cls, data, dtype):
        # if not all(
        #     isinstance(v, dtype.categories.dtype.type) or isna(v) for v in data
        # ):
        #     raise TypeError("Requires dtype scalars")
        return cls._from_sequence(data, dtype=dtype)

    @classmethod
    def _from_sequence(cls, scalars, *, dtype=None, copy=False):
        return Categorical(scalars, dtype=dtype)
=======
    def _from_sequence(cls, scalars, *, dtype: Optional[Dtype] = None, copy=False):
        return Categorical(scalars, dtype=dtype, copy=copy)
>>>>>>> 097ff0c3

    def astype(self, dtype: Dtype, copy: bool = True) -> ArrayLike:
        """
        Coerce this type to another dtype

        Parameters
        ----------
        dtype : numpy dtype or pandas type
        copy : bool, default True
            By default, astype always returns a newly allocated object.
            If copy is set to False and dtype is categorical, the original
            object is returned.
        """
        dtype = pandas_dtype(dtype)
        if self.dtype is dtype:
            result = self.copy() if copy else self

        elif is_categorical_dtype(dtype):
            dtype = cast(Union[str, CategoricalDtype], dtype)

            # GH 10696/18593/18630
            dtype = self.dtype.update_dtype(dtype)
            self = self.copy() if copy else self
            result = self._set_dtype(dtype)

        # TODO: consolidate with ndarray case?
        elif is_extension_array_dtype(dtype):
            result = array(self, dtype=dtype, copy=copy)

        elif is_integer_dtype(dtype) and self.isna().any():
            raise ValueError("Cannot convert float NaN to integer")

        elif len(self.codes) == 0 or len(self.categories) == 0:
            result = np.array(self, dtype=dtype, copy=copy)

        else:
            # GH8628 (PERF): astype category codes instead of astyping array
            try:
                astyped_cats = self.categories.astype(dtype=dtype, copy=copy)
            except (
                TypeError,  # downstream error msg for CategoricalIndex is misleading
                ValueError,
            ):
                msg = f"Cannot cast {self.categories.dtype} dtype to {dtype}"
                raise ValueError(msg)

            astyped_cats = extract_array(astyped_cats, extract_numpy=True)
            result = take_1d(astyped_cats, libalgos.ensure_platform_int(self._codes))

        return result

    @cache_readonly
    def itemsize(self) -> int:
        """
        return the size of a single category
        """
        return self.categories.itemsize

    def tolist(self) -> List[Scalar]:
        """
        Return a list of the values.

        These are each a scalar type, which is a Python scalar
        (for str, int, float) or a pandas scalar
        (for Timestamp/Timedelta/Interval/Period)
        """
        return list(self)

    to_list = tolist

    @classmethod
    def _from_inferred_categories(
        cls, inferred_categories, inferred_codes, dtype, true_values=None
    ):
        """
        Construct a Categorical from inferred values.

        For inferred categories (`dtype` is None) the categories are sorted.
        For explicit `dtype`, the `inferred_categories` are cast to the
        appropriate type.

        Parameters
        ----------
        inferred_categories : Index
        inferred_codes : Index
        dtype : CategoricalDtype or 'category'
        true_values : list, optional
            If none are provided, the default ones are
            "True", "TRUE", and "true."

        Returns
        -------
        Categorical
        """
        from pandas import Index, to_datetime, to_numeric, to_timedelta

        cats = Index(inferred_categories)
        known_categories = (
            isinstance(dtype, CategoricalDtype) and dtype.categories is not None
        )

        if known_categories:
            # Convert to a specialized type with `dtype` if specified.
            if dtype.categories.is_numeric():
                cats = to_numeric(inferred_categories, errors="coerce")
            elif is_datetime64_dtype(dtype.categories):
                cats = to_datetime(inferred_categories, errors="coerce")
            elif is_timedelta64_dtype(dtype.categories):
                cats = to_timedelta(inferred_categories, errors="coerce")
            elif dtype.categories.is_boolean():
                if true_values is None:
                    true_values = ["True", "TRUE", "true"]

                cats = cats.isin(true_values)

        if known_categories:
            # Recode from observation order to dtype.categories order.
            categories = dtype.categories
            codes = recode_for_categories(inferred_codes, cats, categories)
        elif not cats.is_monotonic_increasing:
            # Sort categories and recode for unknown categories.
            unsorted = cats.copy()
            categories = cats.sort_values()

            codes = recode_for_categories(inferred_codes, unsorted, categories)
            dtype = CategoricalDtype(categories, ordered=False)
        else:
            dtype = CategoricalDtype(cats, ordered=False)
            codes = inferred_codes

        return cls(codes, dtype=dtype, fastpath=True)

    @classmethod
    def from_codes(
        cls, codes, categories=None, ordered=None, dtype: Optional[Dtype] = None
    ):
        """
        Make a Categorical type from codes and categories or dtype.

        This constructor is useful if you already have codes and
        categories/dtype and so do not need the (computation intensive)
        factorization step, which is usually done on the constructor.

        If your data does not follow this convention, please use the normal
        constructor.

        Parameters
        ----------
        codes : array-like of int
            An integer array, where each integer points to a category in
            categories or dtype.categories, or else is -1 for NaN.
        categories : index-like, optional
            The categories for the categorical. Items need to be unique.
            If the categories are not given here, then they must be provided
            in `dtype`.
        ordered : bool, optional
            Whether or not this categorical is treated as an ordered
            categorical. If not given here or in `dtype`, the resulting
            categorical will be unordered.
        dtype : CategoricalDtype or "category", optional
            If :class:`CategoricalDtype`, cannot be used together with
            `categories` or `ordered`.

            .. versionadded:: 0.24.0

               When `dtype` is provided, neither `categories` nor `ordered`
               should be provided.

        Returns
        -------
        Categorical

        Examples
        --------
        >>> dtype = pd.CategoricalDtype(['a', 'b'], ordered=True)
        >>> pd.Categorical.from_codes(codes=[0, 1, 0, 1], dtype=dtype)
        ['a', 'b', 'a', 'b']
        Categories (2, object): ['a' < 'b']
        """
        dtype = CategoricalDtype._from_values_or_dtype(
            categories=categories, ordered=ordered, dtype=dtype
        )
        if dtype.categories is None:
            msg = (
                "The categories must be provided in 'categories' or "
                "'dtype'. Both were None."
            )
            raise ValueError(msg)

        if is_extension_array_dtype(codes) and is_integer_dtype(codes):
            # Avoid the implicit conversion of Int to object
            if isna(codes).any():
                raise ValueError("codes cannot contain NA values")
            codes = codes.to_numpy(dtype=np.int64)
        else:
            codes = np.asarray(codes)
        if len(codes) and not is_integer_dtype(codes):
            raise ValueError("codes need to be array-like integers")

        if len(codes) and (codes.max() >= len(dtype.categories) or codes.min() < -1):
            raise ValueError("codes need to be between -1 and len(categories)-1")

        return cls(codes, dtype=dtype, fastpath=True)

    # ------------------------------------------------------------------
    # Categories/Codes/Ordered

    @property
    def categories(self):
        """
        The categories of this categorical.

        Setting assigns new values to each category (effectively a rename of
        each individual category).

        The assigned value has to be a list-like object. All items must be
        unique and the number of items in the new categories must be the same
        as the number of items in the old categories.

        Assigning to `categories` is a inplace operation!

        Raises
        ------
        ValueError
            If the new categories do not validate as categories or if the
            number of new categories is unequal the number of old categories

        See Also
        --------
        rename_categories : Rename categories.
        reorder_categories : Reorder categories.
        add_categories : Add new categories.
        remove_categories : Remove the specified categories.
        remove_unused_categories : Remove categories which are not used.
        set_categories : Set the categories to the specified ones.
        """
        return self.dtype.categories

    @categories.setter
    def categories(self, categories):
        new_dtype = CategoricalDtype(categories, ordered=self.ordered)
        if self.dtype.categories is not None and len(self.dtype.categories) != len(
            new_dtype.categories
        ):
            raise ValueError(
                "new categories need to have the same number of "
                "items as the old categories!"
            )
        self._dtype = new_dtype

    @property
    def ordered(self) -> Ordered:
        """
        Whether the categories have an ordered relationship.
        """
        return self.dtype.ordered

    @property
    def codes(self) -> np.ndarray:
        """
        The category codes of this categorical.

        Codes are an array of integers which are the positions of the actual
        values in the categories array.

        There is no setter, use the other categorical methods and the normal item
        setter to change values in the categorical.

        Returns
        -------
        ndarray[int]
            A non-writable view of the `codes` array.
        """
        v = self._codes.view()
        v.flags.writeable = False
        return v

    def _set_categories(self, categories, fastpath=False):
        """
        Sets new categories inplace

        Parameters
        ----------
        fastpath : bool, default False
           Don't perform validation of the categories for uniqueness or nulls

        Examples
        --------
        >>> c = pd.Categorical(['a', 'b'])
        >>> c
        ['a', 'b']
        Categories (2, object): ['a', 'b']

        >>> c._set_categories(pd.Index(['a', 'c']))
        >>> c
        ['a', 'c']
        Categories (2, object): ['a', 'c']
        """
        if fastpath:
            new_dtype = CategoricalDtype._from_fastpath(categories, self.ordered)
        else:
            new_dtype = CategoricalDtype(categories, ordered=self.ordered)
        if (
            not fastpath
            and self.dtype.categories is not None
            and len(new_dtype.categories) != len(self.dtype.categories)
        ):
            raise ValueError(
                "new categories need to have the same number of "
                "items than the old categories!"
            )

        self._dtype = new_dtype

    def _set_dtype(self, dtype: CategoricalDtype) -> Categorical:
        """
        Internal method for directly updating the CategoricalDtype

        Parameters
        ----------
        dtype : CategoricalDtype

        Notes
        -----
        We don't do any validation here. It's assumed that the dtype is
        a (valid) instance of `CategoricalDtype`.
        """
        codes = recode_for_categories(self.codes, self.categories, dtype.categories)
        return type(self)(codes, dtype=dtype, fastpath=True)

    def set_ordered(self, value, inplace=False):
        """
        Set the ordered attribute to the boolean value.

        Parameters
        ----------
        value : bool
           Set whether this categorical is ordered (True) or not (False).
        inplace : bool, default False
           Whether or not to set the ordered attribute in-place or return
           a copy of this categorical with ordered set to the value.
        """
        inplace = validate_bool_kwarg(inplace, "inplace")
        new_dtype = CategoricalDtype(self.categories, ordered=value)
        cat = self if inplace else self.copy()
        cat._dtype = new_dtype
        if not inplace:
            return cat

    def as_ordered(self, inplace=False):
        """
        Set the Categorical to be ordered.

        Parameters
        ----------
        inplace : bool, default False
           Whether or not to set the ordered attribute in-place or return
           a copy of this categorical with ordered set to True.

        Returns
        -------
        Categorical or None
            Ordered Categorical or None if ``inplace=True``.
        """
        inplace = validate_bool_kwarg(inplace, "inplace")
        return self.set_ordered(True, inplace=inplace)

    def as_unordered(self, inplace=False):
        """
        Set the Categorical to be unordered.

        Parameters
        ----------
        inplace : bool, default False
           Whether or not to set the ordered attribute in-place or return
           a copy of this categorical with ordered set to False.

        Returns
        -------
        Categorical or None
            Unordered Categorical or None if ``inplace=True``.
        """
        inplace = validate_bool_kwarg(inplace, "inplace")
        return self.set_ordered(False, inplace=inplace)

    def set_categories(self, new_categories, ordered=None, rename=False, inplace=False):
        """
        Set the categories to the specified new_categories.

        `new_categories` can include new categories (which will result in
        unused categories) or remove old categories (which results in values
        set to NaN). If `rename==True`, the categories will simple be renamed
        (less or more items than in old categories will result in values set to
        NaN or in unused categories respectively).

        This method can be used to perform more than one action of adding,
        removing, and reordering simultaneously and is therefore faster than
        performing the individual steps via the more specialised methods.

        On the other hand this methods does not do checks (e.g., whether the
        old categories are included in the new categories on a reorder), which
        can result in surprising changes, for example when using special string
        dtypes, which does not considers a S1 string equal to a single char
        python string.

        Parameters
        ----------
        new_categories : Index-like
           The categories in new order.
        ordered : bool, default False
           Whether or not the categorical is treated as a ordered categorical.
           If not given, do not change the ordered information.
        rename : bool, default False
           Whether or not the new_categories should be considered as a rename
           of the old categories or as reordered categories.
        inplace : bool, default False
           Whether or not to reorder the categories in-place or return a copy
           of this categorical with reordered categories.

        Returns
        -------
        Categorical with reordered categories or None if inplace.

        Raises
        ------
        ValueError
            If new_categories does not validate as categories

        See Also
        --------
        rename_categories : Rename categories.
        reorder_categories : Reorder categories.
        add_categories : Add new categories.
        remove_categories : Remove the specified categories.
        remove_unused_categories : Remove categories which are not used.
        """
        inplace = validate_bool_kwarg(inplace, "inplace")
        if ordered is None:
            ordered = self.dtype.ordered
        new_dtype = CategoricalDtype(new_categories, ordered=ordered)

        cat = self if inplace else self.copy()
        if rename:
            if cat.dtype.categories is not None and len(new_dtype.categories) < len(
                cat.dtype.categories
            ):
                # remove all _codes which are larger and set to -1/NaN
                cat._codes[cat._codes >= len(new_dtype.categories)] = -1
        else:
            codes = recode_for_categories(
                cat.codes, cat.categories, new_dtype.categories
            )
            cat._codes = codes
        cat._dtype = new_dtype

        if not inplace:
            return cat

    def rename_categories(self, new_categories, inplace=False):
        """
        Rename categories.

        Parameters
        ----------
        new_categories : list-like, dict-like or callable

            New categories which will replace old categories.

            * list-like: all items must be unique and the number of items in
              the new categories must match the existing number of categories.

            * dict-like: specifies a mapping from
              old categories to new. Categories not contained in the mapping
              are passed through and extra categories in the mapping are
              ignored.

            * callable : a callable that is called on all items in the old
              categories and whose return values comprise the new categories.

        inplace : bool, default False
            Whether or not to rename the categories inplace or return a copy of
            this categorical with renamed categories.

        Returns
        -------
        cat : Categorical or None
            Categorical with removed categories or None if ``inplace=True``.

        Raises
        ------
        ValueError
            If new categories are list-like and do not have the same number of
            items than the current categories or do not validate as categories

        See Also
        --------
        reorder_categories : Reorder categories.
        add_categories : Add new categories.
        remove_categories : Remove the specified categories.
        remove_unused_categories : Remove categories which are not used.
        set_categories : Set the categories to the specified ones.

        Examples
        --------
        >>> c = pd.Categorical(['a', 'a', 'b'])
        >>> c.rename_categories([0, 1])
        [0, 0, 1]
        Categories (2, int64): [0, 1]

        For dict-like ``new_categories``, extra keys are ignored and
        categories not in the dictionary are passed through

        >>> c.rename_categories({'a': 'A', 'c': 'C'})
        ['A', 'A', 'b']
        Categories (2, object): ['A', 'b']

        You may also provide a callable to create the new categories

        >>> c.rename_categories(lambda x: x.upper())
        ['A', 'A', 'B']
        Categories (2, object): ['A', 'B']
        """
        inplace = validate_bool_kwarg(inplace, "inplace")
        cat = self if inplace else self.copy()

        if is_dict_like(new_categories):
            cat.categories = [new_categories.get(item, item) for item in cat.categories]
        elif callable(new_categories):
            cat.categories = [new_categories(item) for item in cat.categories]
        else:
            cat.categories = new_categories
        if not inplace:
            return cat

    def reorder_categories(self, new_categories, ordered=None, inplace=False):
        """
        Reorder categories as specified in new_categories.

        `new_categories` need to include all old categories and no new category
        items.

        Parameters
        ----------
        new_categories : Index-like
           The categories in new order.
        ordered : bool, optional
           Whether or not the categorical is treated as a ordered categorical.
           If not given, do not change the ordered information.
        inplace : bool, default False
           Whether or not to reorder the categories inplace or return a copy of
           this categorical with reordered categories.

        Returns
        -------
        cat : Categorical or None
            Categorical with removed categories or None if ``inplace=True``.

        Raises
        ------
        ValueError
            If the new categories do not contain all old category items or any
            new ones

        See Also
        --------
        rename_categories : Rename categories.
        add_categories : Add new categories.
        remove_categories : Remove the specified categories.
        remove_unused_categories : Remove categories which are not used.
        set_categories : Set the categories to the specified ones.
        """
        inplace = validate_bool_kwarg(inplace, "inplace")
        if set(self.dtype.categories) != set(new_categories):
            raise ValueError(
                "items in new_categories are not the same as in old categories"
            )
        return self.set_categories(new_categories, ordered=ordered, inplace=inplace)

    def add_categories(self, new_categories, inplace=False):
        """
        Add new categories.

        `new_categories` will be included at the last/highest place in the
        categories and will be unused directly after this call.

        Parameters
        ----------
        new_categories : category or list-like of category
           The new categories to be included.
        inplace : bool, default False
           Whether or not to add the categories inplace or return a copy of
           this categorical with added categories.

        Returns
        -------
        cat : Categorical or None
            Categorical with new categories added or None if ``inplace=True``.

        Raises
        ------
        ValueError
            If the new categories include old categories or do not validate as
            categories

        See Also
        --------
        rename_categories : Rename categories.
        reorder_categories : Reorder categories.
        remove_categories : Remove the specified categories.
        remove_unused_categories : Remove categories which are not used.
        set_categories : Set the categories to the specified ones.
        """
        inplace = validate_bool_kwarg(inplace, "inplace")
        if not is_list_like(new_categories):
            new_categories = [new_categories]
        already_included = set(new_categories) & set(self.dtype.categories)
        if len(already_included) != 0:
            raise ValueError(
                f"new categories must not include old categories: {already_included}"
            )
        new_categories = list(self.dtype.categories) + list(new_categories)
        new_dtype = CategoricalDtype(new_categories, self.ordered)

        cat = self if inplace else self.copy()
        cat._dtype = new_dtype
        cat._codes = coerce_indexer_dtype(cat._codes, new_dtype.categories)
        if not inplace:
            return cat

    def remove_categories(self, removals, inplace=False):
        """
        Remove the specified categories.

        `removals` must be included in the old categories. Values which were in
        the removed categories will be set to NaN

        Parameters
        ----------
        removals : category or list of categories
           The categories which should be removed.
        inplace : bool, default False
           Whether or not to remove the categories inplace or return a copy of
           this categorical with removed categories.

        Returns
        -------
        cat : Categorical or None
            Categorical with removed categories or None if ``inplace=True``.

        Raises
        ------
        ValueError
            If the removals are not contained in the categories

        See Also
        --------
        rename_categories : Rename categories.
        reorder_categories : Reorder categories.
        add_categories : Add new categories.
        remove_unused_categories : Remove categories which are not used.
        set_categories : Set the categories to the specified ones.
        """
        inplace = validate_bool_kwarg(inplace, "inplace")
        if not is_list_like(removals):
            removals = [removals]

        removal_set = set(removals)
        not_included = removal_set - set(self.dtype.categories)
        new_categories = [c for c in self.dtype.categories if c not in removal_set]

        # GH 10156
        if any(isna(removals)):
            not_included = {x for x in not_included if notna(x)}
            new_categories = [x for x in new_categories if notna(x)]

        if len(not_included) != 0:
            raise ValueError(f"removals must all be in old categories: {not_included}")

        return self.set_categories(
            new_categories, ordered=self.ordered, rename=False, inplace=inplace
        )

    def remove_unused_categories(self, inplace=no_default):
        """
        Remove categories which are not used.

        Parameters
        ----------
        inplace : bool, default False
           Whether or not to drop unused categories inplace or return a copy of
           this categorical with unused categories dropped.

           .. deprecated:: 1.2.0

        Returns
        -------
        cat : Categorical or None
            Categorical with unused categories dropped or None if ``inplace=True``.

        See Also
        --------
        rename_categories : Rename categories.
        reorder_categories : Reorder categories.
        add_categories : Add new categories.
        remove_categories : Remove the specified categories.
        set_categories : Set the categories to the specified ones.
        """
        if inplace is not no_default:
            warn(
                "The `inplace` parameter in pandas.Categorical."
                "remove_unused_categories is deprecated and "
                "will be removed in a future version.",
                FutureWarning,
                stacklevel=2,
            )
        else:
            inplace = False

        inplace = validate_bool_kwarg(inplace, "inplace")
        cat = self if inplace else self.copy()
        idx, inv = np.unique(cat._codes, return_inverse=True)

        if idx.size != 0 and idx[0] == -1:  # na sentinel
            idx, inv = idx[1:], inv - 1

        new_categories = cat.dtype.categories.take(idx)
        new_dtype = CategoricalDtype._from_fastpath(
            new_categories, ordered=self.ordered
        )
        cat._dtype = new_dtype
        cat._codes = coerce_indexer_dtype(inv, new_dtype.categories)

        if not inplace:
            return cat

    # ------------------------------------------------------------------

    def map(self, mapper):
        """
        Map categories using input correspondence (dict, Series, or function).

        Maps the categories to new categories. If the mapping correspondence is
        one-to-one the result is a :class:`~pandas.Categorical` which has the
        same order property as the original, otherwise a :class:`~pandas.Index`
        is returned. NaN values are unaffected.

        If a `dict` or :class:`~pandas.Series` is used any unmapped category is
        mapped to `NaN`. Note that if this happens an :class:`~pandas.Index`
        will be returned.

        Parameters
        ----------
        mapper : function, dict, or Series
            Mapping correspondence.

        Returns
        -------
        pandas.Categorical or pandas.Index
            Mapped categorical.

        See Also
        --------
        CategoricalIndex.map : Apply a mapping correspondence on a
            :class:`~pandas.CategoricalIndex`.
        Index.map : Apply a mapping correspondence on an
            :class:`~pandas.Index`.
        Series.map : Apply a mapping correspondence on a
            :class:`~pandas.Series`.
        Series.apply : Apply more complex functions on a
            :class:`~pandas.Series`.

        Examples
        --------
        >>> cat = pd.Categorical(['a', 'b', 'c'])
        >>> cat
        ['a', 'b', 'c']
        Categories (3, object): ['a', 'b', 'c']
        >>> cat.map(lambda x: x.upper())
        ['A', 'B', 'C']
        Categories (3, object): ['A', 'B', 'C']
        >>> cat.map({'a': 'first', 'b': 'second', 'c': 'third'})
        ['first', 'second', 'third']
        Categories (3, object): ['first', 'second', 'third']

        If the mapping is one-to-one the ordering of the categories is
        preserved:

        >>> cat = pd.Categorical(['a', 'b', 'c'], ordered=True)
        >>> cat
        ['a', 'b', 'c']
        Categories (3, object): ['a' < 'b' < 'c']
        >>> cat.map({'a': 3, 'b': 2, 'c': 1})
        [3, 2, 1]
        Categories (3, int64): [3 < 2 < 1]

        If the mapping is not one-to-one an :class:`~pandas.Index` is returned:

        >>> cat.map({'a': 'first', 'b': 'second', 'c': 'first'})
        Index(['first', 'second', 'first'], dtype='object')

        If a `dict` is used, all unmapped categories are mapped to `NaN` and
        the result is an :class:`~pandas.Index`:

        >>> cat.map({'a': 'first', 'b': 'second'})
        Index(['first', 'second', nan], dtype='object')
        """
        new_categories = self.categories.map(mapper)
        try:
            return self.from_codes(
                self._codes.copy(), categories=new_categories, ordered=self.ordered
            )
        except ValueError:
            # NA values are represented in self._codes with -1
            # np.take causes NA values to take final element in new_categories
            if np.any(self._codes == -1):
                new_categories = new_categories.insert(len(new_categories), np.nan)
            return np.take(new_categories, self._codes)

    __eq__ = _cat_compare_op(operator.eq)
    __ne__ = _cat_compare_op(operator.ne)
    __lt__ = _cat_compare_op(operator.lt)
    __gt__ = _cat_compare_op(operator.gt)
    __le__ = _cat_compare_op(operator.le)
    __ge__ = _cat_compare_op(operator.ge)

    # -------------------------------------------------------------
    # Validators; ideally these can be de-duplicated

    def _validate_searchsorted_value(self, value):
        # searchsorted is very performance sensitive. By converting codes
        # to same dtype as self.codes, we get much faster performance.
        if is_scalar(value):
            codes = self._unbox_scalar(value)
        else:
            locs = [self.categories.get_loc(x) for x in value]
            codes = np.array(locs, dtype=self.codes.dtype)
        return codes

    def _validate_fill_value(self, fill_value):
        """
        Convert a user-facing fill_value to a representation to use with our
        underlying ndarray, raising TypeError if this is not possible.

        Parameters
        ----------
        fill_value : object

        Returns
        -------
        fill_value : int

        Raises
        ------
        TypeError
        """

        if is_valid_nat_for_dtype(fill_value, self.categories.dtype):
            fill_value = -1
        elif fill_value in self.categories:
            fill_value = self._unbox_scalar(fill_value)
        else:
            raise TypeError(
                f"'fill_value={fill_value}' is not present "
                "in this Categorical's categories"
            )
        return fill_value

    _validate_scalar = _validate_fill_value

    # -------------------------------------------------------------

    def __array__(self, dtype: Optional[NpDtype] = None) -> np.ndarray:
        """
        The numpy array interface.

        Returns
        -------
        numpy.array
            A numpy array of either the specified dtype or,
            if dtype==None (default), the same dtype as
            categorical.categories.dtype.
        """
        ret = take_1d(self.categories._values, self._codes)
        if dtype and not is_dtype_equal(dtype, self.categories.dtype):
            return np.asarray(ret, dtype)
        # When we're a Categorical[ExtensionArray], like Interval,
        # we need to ensure __array__ gets all the way to an
        # ndarray.
        return np.asarray(ret)

    def __array_ufunc__(self, ufunc, method, *inputs, **kwargs):
        # for binary ops, use our custom dunder methods
        result = ops.maybe_dispatch_ufunc_to_dunder_op(
            self, ufunc, method, *inputs, **kwargs
        )
        if result is not NotImplemented:
            return result

        # for all other cases, raise for now (similarly as what happens in
        # Series.__array_prepare__)
        raise TypeError(
            f"Object with dtype {self.dtype} cannot perform "
            f"the numpy op {ufunc.__name__}"
        )

    def __setstate__(self, state):
        """Necessary for making this object picklable"""
        if not isinstance(state, dict):
            raise Exception("invalid pickle state")

        if "_dtype" not in state:
            state["_dtype"] = CategoricalDtype(state["_categories"], state["_ordered"])

        for k, v in state.items():
            setattr(self, k, v)

    @property
    def nbytes(self) -> int:
        return self._codes.nbytes + self.dtype.categories.values.nbytes

    def memory_usage(self, deep: bool = False) -> int:
        """
        Memory usage of my values

        Parameters
        ----------
        deep : bool
            Introspect the data deeply, interrogate
            `object` dtypes for system-level memory consumption

        Returns
        -------
        bytes used

        Notes
        -----
        Memory usage does not include memory consumed by elements that
        are not components of the array if deep=False

        See Also
        --------
        numpy.ndarray.nbytes
        """
        return self._codes.nbytes + self.dtype.categories.memory_usage(deep=deep)

    def isna(self):
        """
        Detect missing values

        Missing values (-1 in .codes) are detected.

        Returns
        -------
        a boolean array of whether my values are null

        See Also
        --------
        isna : Top-level isna.
        isnull : Alias of isna.
        Categorical.notna : Boolean inverse of Categorical.isna.

        """
        return self._codes == -1

    isnull = isna

    def notna(self):
        """
        Inverse of isna

        Both missing values (-1 in .codes) and NA as a category are detected as
        null.

        Returns
        -------
        a boolean array of whether my values are not null

        See Also
        --------
        notna : Top-level notna.
        notnull : Alias of notna.
        Categorical.isna : Boolean inverse of Categorical.notna.

        """
        return ~self.isna()

    notnull = notna

    def value_counts(self, dropna=True):
        """
        Return a Series containing counts of each category.

        Every category will have an entry, even those with a count of 0.

        Parameters
        ----------
        dropna : bool, default True
            Don't include counts of NaN.

        Returns
        -------
        counts : Series

        See Also
        --------
        Series.value_counts
        """
        from pandas import CategoricalIndex, Series

        code, cat = self._codes, self.categories
        ncat, mask = (len(cat), code >= 0)
        ix, clean = np.arange(ncat), mask.all()

        if dropna or clean:
            obs = code if clean else code[mask]
            count = np.bincount(obs, minlength=ncat or 0)
        else:
            count = np.bincount(np.where(mask, code, ncat))
            ix = np.append(ix, -1)

        ix = self._from_backing_data(ix)

        return Series(count, index=CategoricalIndex(ix), dtype="int64")

    def _internal_get_values(self):
        """
        Return the values.

        For internal compatibility with pandas formatting.

        Returns
        -------
        np.ndarray or Index
            A numpy array of the same dtype as categorical.categories.dtype or
            Index if datetime / periods.
        """
        # if we are a datetime and period index, return Index to keep metadata
        if needs_i8_conversion(self.categories.dtype):
            return self.categories.take(self._codes, fill_value=NaT)
        elif is_integer_dtype(self.categories) and -1 in self._codes:
            return self.categories.astype("object").take(self._codes, fill_value=np.nan)
        return np.array(self)

    def check_for_ordered(self, op):
        """ assert that we are ordered """
        if not self.ordered:
            raise TypeError(
                f"Categorical is not ordered for operation {op}\n"
                "you can use .as_ordered() to change the "
                "Categorical to an ordered one\n"
            )

    def argsort(self, ascending=True, kind="quicksort", **kwargs):
        """
        Return the indices that would sort the Categorical.

        .. versionchanged:: 0.25.0

           Changed to sort missing values at the end.

        Parameters
        ----------
        ascending : bool, default True
            Whether the indices should result in an ascending
            or descending sort.
        kind : {'quicksort', 'mergesort', 'heapsort', 'stable'}, optional
            Sorting algorithm.
        **kwargs:
            passed through to :func:`numpy.argsort`.

        Returns
        -------
        numpy.array

        See Also
        --------
        numpy.ndarray.argsort

        Notes
        -----
        While an ordering is applied to the category values, arg-sorting
        in this context refers more to organizing and grouping together
        based on matching category values. Thus, this function can be
        called on an unordered Categorical instance unlike the functions
        'Categorical.min' and 'Categorical.max'.

        Examples
        --------
        >>> pd.Categorical(['b', 'b', 'a', 'c']).argsort()
        array([2, 0, 1, 3])

        >>> cat = pd.Categorical(['b', 'b', 'a', 'c'],
        ...                      categories=['c', 'b', 'a'],
        ...                      ordered=True)
        >>> cat.argsort()
        array([3, 0, 1, 2])

        Missing values are placed at the end

        >>> cat = pd.Categorical([2, None, 1])
        >>> cat.argsort()
        array([2, 0, 1])
        """
        return super().argsort(ascending=ascending, kind=kind, **kwargs)

    def sort_values(
        self, inplace: bool = False, ascending: bool = True, na_position: str = "last"
    ):
        """
        Sort the Categorical by category value returning a new
        Categorical by default.

        While an ordering is applied to the category values, sorting in this
        context refers more to organizing and grouping together based on
        matching category values. Thus, this function can be called on an
        unordered Categorical instance unlike the functions 'Categorical.min'
        and 'Categorical.max'.

        Parameters
        ----------
        inplace : bool, default False
            Do operation in place.
        ascending : bool, default True
            Order ascending. Passing False orders descending. The
            ordering parameter provides the method by which the
            category values are organized.
        na_position : {'first', 'last'} (optional, default='last')
            'first' puts NaNs at the beginning
            'last' puts NaNs at the end

        Returns
        -------
        Categorical or None

        See Also
        --------
        Categorical.sort
        Series.sort_values

        Examples
        --------
        >>> c = pd.Categorical([1, 2, 2, 1, 5])
        >>> c
        [1, 2, 2, 1, 5]
        Categories (3, int64): [1, 2, 5]
        >>> c.sort_values()
        [1, 1, 2, 2, 5]
        Categories (3, int64): [1, 2, 5]
        >>> c.sort_values(ascending=False)
        [5, 2, 2, 1, 1]
        Categories (3, int64): [1, 2, 5]

        Inplace sorting can be done as well:

        >>> c.sort_values(inplace=True)
        >>> c
        [1, 1, 2, 2, 5]
        Categories (3, int64): [1, 2, 5]
        >>>
        >>> c = pd.Categorical([1, 2, 2, 1, 5])

        'sort_values' behaviour with NaNs. Note that 'na_position'
        is independent of the 'ascending' parameter:

        >>> c = pd.Categorical([np.nan, 2, 2, np.nan, 5])
        >>> c
        [NaN, 2, 2, NaN, 5]
        Categories (2, int64): [2, 5]
        >>> c.sort_values()
        [2, 2, 5, NaN, NaN]
        Categories (2, int64): [2, 5]
        >>> c.sort_values(ascending=False)
        [5, 2, 2, NaN, NaN]
        Categories (2, int64): [2, 5]
        >>> c.sort_values(na_position='first')
        [NaN, NaN, 2, 2, 5]
        Categories (2, int64): [2, 5]
        >>> c.sort_values(ascending=False, na_position='first')
        [NaN, NaN, 5, 2, 2]
        Categories (2, int64): [2, 5]
        """
        inplace = validate_bool_kwarg(inplace, "inplace")
        if na_position not in ["last", "first"]:
            raise ValueError(f"invalid na_position: {repr(na_position)}")

        sorted_idx = nargsort(self, ascending=ascending, na_position=na_position)

        if inplace:
            self._codes[:] = self._codes[sorted_idx]
        else:
            codes = self._codes[sorted_idx]
            return self._from_backing_data(codes)

    def _values_for_rank(self):
        """
        For correctly ranking ordered categorical data. See GH#15420

        Ordered categorical data should be ranked on the basis of
        codes with -1 translated to NaN.

        Returns
        -------
        numpy.array

        """
        from pandas import Series

        if self.ordered:
            values = self.codes
            mask = values == -1
            if mask.any():
                values = values.astype("float64")
                values[mask] = np.nan
        elif self.categories.is_numeric():
            values = np.array(self)
        else:
            #  reorder the categories (so rank can use the float codes)
            #  instead of passing an object array to rank
            values = np.array(
                self.rename_categories(Series(self.categories).rank().values)
            )
        return values

    def view(self, dtype=None):
        if dtype is not None:
            raise NotImplementedError(dtype)
        return self._from_backing_data(self._ndarray)

    def to_dense(self):
        """
        Return my 'dense' representation

        For internal compatibility with numpy arrays.

        Returns
        -------
        dense : array
        """
        warn(
            "Categorical.to_dense is deprecated and will be removed in "
            "a future version.  Use np.asarray(cat) instead.",
            FutureWarning,
            stacklevel=2,
        )
        return np.asarray(self)

    def fillna(self, value=None, method=None, limit=None):
        """
        Fill NA/NaN values using the specified method.

        Parameters
        ----------
        value : scalar, dict, Series
            If a scalar value is passed it is used to fill all missing values.
            Alternatively, a Series or dict can be used to fill in different
            values for each index. The value should not be a list. The
            value(s) passed should either be in the categories or should be
            NaN.
        method : {'backfill', 'bfill', 'pad', 'ffill', None}, default None
            Method to use for filling holes in reindexed Series
            pad / ffill: propagate last valid observation forward to next valid
            backfill / bfill: use NEXT valid observation to fill gap
        limit : int, default None
            (Not implemented yet for Categorical!)
            If method is specified, this is the maximum number of consecutive
            NaN values to forward/backward fill. In other words, if there is
            a gap with more than this number of consecutive NaNs, it will only
            be partially filled. If method is not specified, this is the
            maximum number of entries along the entire axis where NaNs will be
            filled.

        Returns
        -------
        filled : Categorical with NA/NaN filled
        """
        value, method = validate_fillna_kwargs(
            value, method, validate_scalar_dict_value=False
        )
        value = extract_array(value, extract_numpy=True)

        if value is None:
            value = np.nan
        if limit is not None:
            raise NotImplementedError(
                "specifying a limit for fillna has not been implemented yet"
            )

        if method is not None:
            # pad / bfill

            # TODO: dispatch when self.categories is EA-dtype
            values = np.asarray(self).reshape(-1, len(self))
            values = interpolate_2d(values, method, 0, None).astype(
                self.categories.dtype
            )[0]
            codes = _get_codes_for_values(values, self.categories)

        else:
            # We copy even if there is nothing to fill
            codes = self._ndarray.copy()
            mask = self.isna()

            new_codes = self._validate_setitem_value(value)
            np.putmask(codes, mask, new_codes)

        return self._from_backing_data(codes)

    # ------------------------------------------------------------------
    # NDArrayBackedExtensionArray compat

    @property
    def _ndarray(self) -> np.ndarray:
        return self._codes

    def _from_backing_data(self, arr: np.ndarray) -> Categorical:
        return self._constructor(arr, dtype=self.dtype, fastpath=True)

    def _box_func(self, i: int):
        if i == -1:
            return np.NaN
        return self.categories[i]

    def _unbox_scalar(self, key) -> int:
        # searchsorted is very performance sensitive. By converting codes
        # to same dtype as self.codes, we get much faster performance.
        code = self.categories.get_loc(key)
        code = self._codes.dtype.type(code)
        return code

    # ------------------------------------------------------------------

    def take_nd(self, indexer, allow_fill: bool = False, fill_value=None):
        # GH#27745 deprecate alias that other EAs dont have
        warn(
            "Categorical.take_nd is deprecated, use Categorical.take instead",
            FutureWarning,
            stacklevel=2,
        )
        return self.take(indexer, allow_fill=allow_fill, fill_value=fill_value)

    def __iter__(self):
        """
        Returns an Iterator over the values of this Categorical.
        """
        return iter(self._internal_get_values().tolist())

    def __contains__(self, key) -> bool:
        """
        Returns True if `key` is in this Categorical.
        """
        # if key is a NaN, check if any NaN is in self.
        if is_valid_nat_for_dtype(key, self.categories.dtype):
            return self.isna().any()

        return contains(self, key, container=self._codes)

    # ------------------------------------------------------------------
    # Rendering Methods

    def _formatter(self, boxed=False):
        # Defer to CategoricalFormatter's formatter.
        return None

    def _tidy_repr(self, max_vals=10, footer=True) -> str:
        """
        a short repr displaying only max_vals and an optional (but default
        footer)
        """
        num = max_vals // 2
        head = self[:num]._get_repr(length=False, footer=False)
        tail = self[-(max_vals - num) :]._get_repr(length=False, footer=False)

        result = f"{head[:-1]}, ..., {tail[1:]}"
        if footer:
            result = f"{result}\n{self._repr_footer()}"

        return str(result)

    def _repr_categories(self):
        """
        return the base repr for the categories
        """
        max_categories = (
            10
            if get_option("display.max_categories") == 0
            else get_option("display.max_categories")
        )
        from pandas.io.formats import format as fmt

        format_array = partial(
            fmt.format_array, formatter=None, quoting=QUOTE_NONNUMERIC
        )
        if len(self.categories) > max_categories:
            num = max_categories // 2
            head = format_array(self.categories[:num])
            tail = format_array(self.categories[-num:])
            category_strs = head + ["..."] + tail
        else:
            category_strs = format_array(self.categories)

        # Strip all leading spaces, which format_array adds for columns...
        category_strs = [x.strip() for x in category_strs]
        return category_strs

    def _repr_categories_info(self) -> str:
        """
        Returns a string representation of the footer.
        """
        category_strs = self._repr_categories()
        dtype = str(self.categories.dtype)
        levheader = f"Categories ({len(self.categories)}, {dtype}): "
        width, height = get_terminal_size()
        max_width = get_option("display.width") or width
        if console.in_ipython_frontend():
            # 0 = no breaks
            max_width = 0
        levstring = ""
        start = True
        cur_col_len = len(levheader)  # header
        sep_len, sep = (3, " < ") if self.ordered else (2, ", ")
        linesep = sep.rstrip() + "\n"  # remove whitespace
        for val in category_strs:
            if max_width != 0 and cur_col_len + sep_len + len(val) > max_width:
                levstring += linesep + (" " * (len(levheader) + 1))
                cur_col_len = len(levheader) + 1  # header + a whitespace
            elif not start:
                levstring += sep
                cur_col_len += len(val)
            levstring += val
            start = False
        # replace to simple save space by
        return levheader + "[" + levstring.replace(" < ... < ", " ... ") + "]"

    def _repr_footer(self) -> str:
        info = self._repr_categories_info()
        return f"Length: {len(self)}\n{info}"

    def _get_repr(self, length=True, na_rep="NaN", footer=True) -> str:
        from pandas.io.formats import format as fmt

        formatter = fmt.CategoricalFormatter(
            self, length=length, na_rep=na_rep, footer=footer
        )
        result = formatter.to_string()
        return str(result)

    def __repr__(self) -> str:
        """
        String representation.
        """
        _maxlen = 10
        if len(self._codes) > _maxlen:
            result = self._tidy_repr(_maxlen)
        elif len(self._codes) > 0:
            result = self._get_repr(length=len(self) > _maxlen)
        else:
            msg = self._get_repr(length=False, footer=True).replace("\n", ", ")
            result = f"[], {msg}"

        return result

    # ------------------------------------------------------------------

    def __getitem__(self, key):
        """
        Return an item.
        """
        result = super().__getitem__(key)
        if getattr(result, "ndim", 0) > 1:
            result = result._ndarray
            deprecate_ndim_indexing(result)
        return result

    def _validate_setitem_value(self, value):
        value = extract_array(value, extract_numpy=True)

        # require identical categories set
        if isinstance(value, Categorical):
            if not is_dtype_equal(self.dtype, value.dtype):
                raise ValueError(
                    "Cannot set a Categorical with another, "
                    "without identical categories"
                )
            # is_dtype_equal implies categories_match_up_to_permutation
            value = self._encode_with_my_categories(value)
            return value._codes

        # wrap scalars and hashable-listlikes in list
        rvalue = value if not is_hashable(value) else [value]

        from pandas import Index

        to_add = Index(rvalue).difference(self.categories)

        # no assignments of values not in categories, but it's always ok to set
        # something to np.nan
        if len(to_add) and not isna(to_add).all():
            raise ValueError(
                "Cannot setitem on a Categorical with a new "
                "category, set the categories first"
            )

        codes = self.categories.get_indexer(rvalue)
        return codes.astype(self._ndarray.dtype, copy=False)

    def _reverse_indexer(self) -> Dict[Hashable, np.ndarray]:
        """
        Compute the inverse of a categorical, returning
        a dict of categories -> indexers.

        *This is an internal function*

        Returns
        -------
        dict of categories -> indexers

        Examples
        --------
        >>> c = pd.Categorical(list('aabca'))
        >>> c
        ['a', 'a', 'b', 'c', 'a']
        Categories (3, object): ['a', 'b', 'c']
        >>> c.categories
        Index(['a', 'b', 'c'], dtype='object')
        >>> c.codes
        array([0, 0, 1, 2, 0], dtype=int8)
        >>> c._reverse_indexer()
        {'a': array([0, 1, 4]), 'b': array([2]), 'c': array([3])}

        """
        categories = self.categories
        r, counts = libalgos.groupsort_indexer(
            self.codes.astype("int64"), categories.size
        )
        counts = counts.cumsum()
        _result = (r[start:end] for start, end in zip(counts, counts[1:]))
        return dict(zip(categories, _result))

    # ------------------------------------------------------------------
    # Reductions

    @deprecate_kwarg(old_arg_name="numeric_only", new_arg_name="skipna")
    def min(self, *, skipna=True, **kwargs):
        """
        The minimum value of the object.

        Only ordered `Categoricals` have a minimum!

        .. versionchanged:: 1.0.0

           Returns an NA value on empty arrays

        Raises
        ------
        TypeError
            If the `Categorical` is not `ordered`.

        Returns
        -------
        min : the minimum of this `Categorical`
        """
        nv.validate_minmax_axis(kwargs.get("axis", 0))
        nv.validate_min((), kwargs)
        self.check_for_ordered("min")

        if not len(self._codes):
            return self.dtype.na_value

        good = self._codes != -1
        if not good.all():
            if skipna and good.any():
                pointer = self._codes[good].min()
            else:
                return np.nan
        else:
            pointer = self._codes.min()
        return self._wrap_reduction_result(None, pointer)

    @deprecate_kwarg(old_arg_name="numeric_only", new_arg_name="skipna")
    def max(self, *, skipna=True, **kwargs):
        """
        The maximum value of the object.

        Only ordered `Categoricals` have a maximum!

        .. versionchanged:: 1.0.0

           Returns an NA value on empty arrays

        Raises
        ------
        TypeError
            If the `Categorical` is not `ordered`.

        Returns
        -------
        max : the maximum of this `Categorical`
        """
        nv.validate_minmax_axis(kwargs.get("axis", 0))
        nv.validate_max((), kwargs)
        self.check_for_ordered("max")

        if not len(self._codes):
            return self.dtype.na_value

        good = self._codes != -1
        if not good.all():
            if skipna and good.any():
                pointer = self._codes[good].max()
            else:
                return np.nan
        else:
            pointer = self._codes.max()
        return self._wrap_reduction_result(None, pointer)

    def mode(self, dropna=True):
        """
        Returns the mode(s) of the Categorical.

        Always returns `Categorical` even if only one value.

        Parameters
        ----------
        dropna : bool, default True
            Don't consider counts of NaN/NaT.

            .. versionadded:: 0.24.0

        Returns
        -------
        modes : `Categorical` (sorted)
        """
        codes = self._codes
        if dropna:
            good = self._codes != -1
            codes = self._codes[good]
        codes = sorted(htable.mode_int64(ensure_int64(codes), dropna))
        return self._from_backing_data(codes)

    # ------------------------------------------------------------------
    # ExtensionArray Interface

    def unique(self):
        """
        Return the ``Categorical`` which ``categories`` and ``codes`` are
        unique. Unused categories are NOT returned.

        - unordered category: values and categories are sorted by appearance
          order.
        - ordered category: values are sorted by appearance order, categories
          keeps existing order.

        Returns
        -------
        unique values : ``Categorical``

        See Also
        --------
        pandas.unique
        CategoricalIndex.unique
        Series.unique : Return unique values of Series object.

        Examples
        --------
        An unordered Categorical will return categories in the
        order of appearance.

        >>> pd.Categorical(list("baabc")).unique()
        ['b', 'a', 'c']
        Categories (3, object): ['b', 'a', 'c']

        >>> pd.Categorical(list("baabc"), categories=list("abc")).unique()
        ['b', 'a', 'c']
        Categories (3, object): ['b', 'a', 'c']

        An ordered Categorical preserves the category ordering.

        >>> pd.Categorical(
        ...     list("baabc"), categories=list("abc"), ordered=True
        ... ).unique()
        ['b', 'a', 'c']
        Categories (3, object): ['a' < 'b' < 'c']
        """
        # unlike np.unique, unique1d does not sort
        unique_codes = unique1d(self.codes)
        cat = self.copy()

        # keep nan in codes
        cat._codes = unique_codes

        # exclude nan from indexer for categories
        take_codes = unique_codes[unique_codes != -1]
        if self.ordered:
            take_codes = np.sort(take_codes)
        return cat.set_categories(cat.categories.take(take_codes))

    def _values_for_factorize(self):
        return self._ndarray, -1

    @classmethod
    def _from_factorized(cls, uniques, original):
        return original._constructor(
            original.categories.take(uniques), dtype=original.dtype
        )

    def equals(self, other: object) -> bool:
        """
        Returns True if categorical arrays are equal.

        Parameters
        ----------
        other : `Categorical`

        Returns
        -------
        bool
        """
        if not isinstance(other, Categorical):
            return False
        elif self._categories_match_up_to_permutation(other):
            other = self._encode_with_my_categories(other)
            return np.array_equal(self._codes, other._codes)
        return False

    @classmethod
    def _concat_same_type(
        cls: Type[CategoricalT], to_concat: Sequence[CategoricalT], axis: int = 0
    ) -> CategoricalT:
        from pandas.core.dtypes.concat import union_categoricals

        return union_categoricals(to_concat)

    # ------------------------------------------------------------------

    def _encode_with_my_categories(self, other: Categorical) -> Categorical:
        """
        Re-encode another categorical using this Categorical's categories.

        Notes
        -----
        This assumes we have already checked
        self._categories_match_up_to_permutation(other).
        """
        # Indexing on codes is more efficient if categories are the same,
        #  so we can apply some optimizations based on the degree of
        #  dtype-matching.
        codes = recode_for_categories(
            other.codes, other.categories, self.categories, copy=False
        )
        return self._from_backing_data(codes)

    def _categories_match_up_to_permutation(self, other: Categorical) -> bool:
        """
        Returns True if categoricals are the same dtype
          same categories, and same ordered

        Parameters
        ----------
        other : Categorical

        Returns
        -------
        bool
        """
        return hash(self.dtype) == hash(other.dtype)

    def is_dtype_equal(self, other) -> bool:
        warn(
            "Categorical.is_dtype_equal is deprecated and will be removed "
            "in a future version",
            FutureWarning,
            stacklevel=2,
        )
        try:
            return self._categories_match_up_to_permutation(other)
        except (AttributeError, TypeError):
            return False

    def describe(self):
        """
        Describes this Categorical

        Returns
        -------
        description: `DataFrame`
            A dataframe with frequency and counts by category.
        """
        counts = self.value_counts(dropna=False)
        freqs = counts / counts.sum()

        from pandas.core.reshape.concat import concat

        result = concat([counts, freqs], axis=1)
        result.columns = ["counts", "freqs"]
        result.index.name = "categories"

        return result

    def isin(self, values) -> np.ndarray:
        """
        Check whether `values` are contained in Categorical.

        Return a boolean NumPy Array showing whether each element in
        the Categorical matches an element in the passed sequence of
        `values` exactly.

        Parameters
        ----------
        values : set or list-like
            The sequence of values to test. Passing in a single string will
            raise a ``TypeError``. Instead, turn a single string into a
            list of one element.

        Returns
        -------
        isin : numpy.ndarray (bool dtype)

        Raises
        ------
        TypeError
          * If `values` is not a set or list-like

        See Also
        --------
        pandas.Series.isin : Equivalent method on Series.

        Examples
        --------
        >>> s = pd.Categorical(['lama', 'cow', 'lama', 'beetle', 'lama',
        ...                'hippo'])
        >>> s.isin(['cow', 'lama'])
        array([ True,  True,  True, False,  True, False])

        Passing a single string as ``s.isin('lama')`` will raise an error. Use
        a list of one element instead:

        >>> s.isin(['lama'])
        array([ True, False,  True, False,  True, False])
        """
        if not is_list_like(values):
            values_type = type(values).__name__
            raise TypeError(
                "only list-like objects are allowed to be passed "
                f"to isin(), you passed a [{values_type}]"
            )
        values = sanitize_array(values, None, None)
        null_mask = np.asarray(isna(values))
        code_values = self.categories.get_indexer(values)
        code_values = code_values[null_mask | (code_values >= 0)]
        return algorithms.isin(self.codes, code_values)

    def replace(self, to_replace, value, inplace: bool = False):
        """
        Replaces all instances of one value with another

        Parameters
        ----------
        to_replace: object
            The value to be replaced

        value: object
            The value to replace it with

        inplace: bool
            Whether the operation is done in-place

        Returns
        -------
        None if inplace is True, otherwise the new Categorical after replacement


        Examples
        --------
        >>> s = pd.Categorical([1, 2, 1, 3])
        >>> s.replace(1, 3)
        [3, 2, 3, 3]
        Categories (2, int64): [2, 3]
        """
        inplace = validate_bool_kwarg(inplace, "inplace")
        cat = self if inplace else self.copy()

        # build a dict of (to replace -> value) pairs
        if is_list_like(to_replace):
            # if to_replace is list-like and value is scalar
            replace_dict = {replace_value: value for replace_value in to_replace}
        else:
            # if both to_replace and value are scalar
            replace_dict = {to_replace: value}

        # other cases, like if both to_replace and value are list-like or if
        # to_replace is a dict, are handled separately in NDFrame
        for replace_value, new_value in replace_dict.items():
            if new_value == replace_value:
                continue
            if replace_value in cat.categories:
                if isna(new_value):
                    cat.remove_categories(replace_value, inplace=True)
                    continue
                categories = cat.categories.tolist()
                index = categories.index(replace_value)
                if new_value in cat.categories:
                    value_index = categories.index(new_value)
                    cat._codes[cat._codes == index] = value_index
                    cat.remove_categories(replace_value, inplace=True)
                else:
                    categories[index] = new_value
                    cat.rename_categories(categories, inplace=True)
        if not inplace:
            return cat

    # ------------------------------------------------------------------------
    # String methods interface
    def _str_map(self, f, na_value=np.nan, dtype=np.dtype(object)):
        # Optimization to apply the callable `f` to the categories once
        # and rebuild the result by `take`ing from the result with the codes.
        # Returns the same type as the object-dtype implementation though.
        from pandas.core.arrays import PandasArray

        categories = self.categories
        codes = self.codes
        result = PandasArray(categories.to_numpy())._str_map(f, na_value, dtype)
        return take_1d(result, codes, fill_value=na_value)

    def _str_get_dummies(self, sep="|"):
        # sep may not be in categories. Just bail on this.
        from pandas.core.arrays import PandasArray

        return PandasArray(self.astype(str))._str_get_dummies(sep)


# The Series.cat accessor


@delegate_names(
    delegate=Categorical, accessors=["categories", "ordered"], typ="property"
)
@delegate_names(
    delegate=Categorical,
    accessors=[
        "rename_categories",
        "reorder_categories",
        "add_categories",
        "remove_categories",
        "remove_unused_categories",
        "set_categories",
        "as_ordered",
        "as_unordered",
    ],
    typ="method",
)
class CategoricalAccessor(PandasDelegate, PandasObject, NoNewAttributesMixin):
    """
    Accessor object for categorical properties of the Series values.

    Be aware that assigning to `categories` is a inplace operation, while all
    methods return new categorical data per default (but can be called with
    `inplace=True`).

    Parameters
    ----------
    data : Series or CategoricalIndex

    Examples
    --------
    >>> s = pd.Series(list("abbccc")).astype("category")
    >>> s
    0    a
    1    b
    2    b
    3    c
    4    c
    5    c
    dtype: category
    Categories (3, object): ['a', 'b', 'c']

    >>> s.cat.categories
    Index(['a', 'b', 'c'], dtype='object')

    >>> s.cat.rename_categories(list("cba"))
    0    c
    1    b
    2    b
    3    a
    4    a
    5    a
    dtype: category
    Categories (3, object): ['c', 'b', 'a']

    >>> s.cat.reorder_categories(list("cba"))
    0    a
    1    b
    2    b
    3    c
    4    c
    5    c
    dtype: category
    Categories (3, object): ['c', 'b', 'a']

    >>> s.cat.add_categories(["d", "e"])
    0    a
    1    b
    2    b
    3    c
    4    c
    5    c
    dtype: category
    Categories (5, object): ['a', 'b', 'c', 'd', 'e']

    >>> s.cat.remove_categories(["a", "c"])
    0    NaN
    1      b
    2      b
    3    NaN
    4    NaN
    5    NaN
    dtype: category
    Categories (1, object): ['b']

    >>> s1 = s.cat.add_categories(["d", "e"])
    >>> s1.cat.remove_unused_categories()
    0    a
    1    b
    2    b
    3    c
    4    c
    5    c
    dtype: category
    Categories (3, object): ['a', 'b', 'c']

    >>> s.cat.set_categories(list("abcde"))
    0    a
    1    b
    2    b
    3    c
    4    c
    5    c
    dtype: category
    Categories (5, object): ['a', 'b', 'c', 'd', 'e']

    >>> s.cat.as_ordered()
    0    a
    1    b
    2    b
    3    c
    4    c
    5    c
    dtype: category
    Categories (3, object): ['a' < 'b' < 'c']

    >>> s.cat.as_unordered()
    0    a
    1    b
    2    b
    3    c
    4    c
    5    c
    dtype: category
    Categories (3, object): ['a', 'b', 'c']
    """

    def __init__(self, data):
        self._validate(data)
        self._parent = data.values
        self._index = data.index
        self._name = data.name
        self._freeze()

    @staticmethod
    def _validate(data):
        if not is_categorical_dtype(data.dtype):
            raise AttributeError("Can only use .cat accessor with a 'category' dtype")

    def _delegate_property_get(self, name):
        return getattr(self._parent, name)

    def _delegate_property_set(self, name, new_values):
        return setattr(self._parent, name, new_values)

    @property
    def codes(self):
        """
        Return Series of codes as well as the index.
        """
        from pandas import Series

        return Series(self._parent.codes, index=self._index)

    def _delegate_method(self, name, *args, **kwargs):
        from pandas import Series

        method = getattr(self._parent, name)
        res = method(*args, **kwargs)
        if res is not None:
            return Series(res, index=self._index, name=self._name)


# utility routines


def _get_codes_for_values(values, categories: Index) -> np.ndarray:
    """
    utility routine to turn values into codes given the specified categories

    If `values` is known to be a Categorical, use recode_for_categories instead.
    """
    dtype_equal = is_dtype_equal(values.dtype, categories.dtype)

    if is_extension_array_dtype(categories.dtype) and is_object_dtype(values):
        # Support inferring the correct extension dtype from an array of
        # scalar objects. e.g.
        # Categorical(array[Period, Period], categories=PeriodIndex(...))
        cls = categories.dtype.construct_array_type()
        values = maybe_cast_to_extension_array(cls, values)
        if not isinstance(values, cls):
            # exception raised in _from_sequence
            values = ensure_object(values)
            categories = ensure_object(categories)
    elif not dtype_equal:
        values = ensure_object(values)
        categories = ensure_object(categories)

    if isinstance(categories, ABCIndex):
        return coerce_indexer_dtype(categories.get_indexer_for(values), categories)

    # Only hit here when we've already coerced to object dtypee.

    hash_klass, vals = get_data_algo(values)
    _, cats = get_data_algo(categories)
    t = hash_klass(len(cats))
    t.map_locations(cats)
    return coerce_indexer_dtype(t.lookup(vals), cats)


def recode_for_categories(
    codes: np.ndarray, old_categories, new_categories, copy: bool = True
) -> np.ndarray:
    """
    Convert a set of codes for to a new set of categories

    Parameters
    ----------
    codes : np.ndarray
    old_categories, new_categories : Index
    copy: bool, default True
        Whether to copy if the codes are unchanged.

    Returns
    -------
    new_codes : np.ndarray[np.int64]

    Examples
    --------
    >>> old_cat = pd.Index(['b', 'a', 'c'])
    >>> new_cat = pd.Index(['a', 'b'])
    >>> codes = np.array([0, 1, 1, 2])
    >>> recode_for_categories(codes, old_cat, new_cat)
    array([ 1,  0,  0, -1], dtype=int8)
    """
    if len(old_categories) == 0:
        # All null anyway, so just retain the nulls
        if copy:
            return codes.copy()
        return codes
    elif new_categories.equals(old_categories):
        # Same categories, so no need to actually recode
        if copy:
            return codes.copy()
        return codes

    indexer = coerce_indexer_dtype(
        new_categories.get_indexer(old_categories), new_categories
    )
    new_codes = take_1d(indexer, codes, fill_value=-1)
    return new_codes


def factorize_from_iterable(values):
    """
    Factorize an input `values` into `categories` and `codes`. Preserves
    categorical dtype in `categories`.

    *This is an internal function*

    Parameters
    ----------
    values : list-like

    Returns
    -------
    codes : ndarray
    categories : Index
        If `values` has a categorical dtype, then `categories` is
        a CategoricalIndex keeping the categories and order of `values`.
    """
    if not is_list_like(values):
        raise TypeError("Input must be list-like")

    if is_categorical_dtype(values):
        values = extract_array(values)
        # The Categorical we want to build has the same categories
        # as values but its codes are by def [0, ..., len(n_categories) - 1]
        cat_codes = np.arange(len(values.categories), dtype=values.codes.dtype)
        categories = Categorical.from_codes(cat_codes, dtype=values.dtype)
        codes = values.codes
    else:
        # The value of ordered is irrelevant since we don't use cat as such,
        # but only the resulting categories, the order of which is independent
        # from ordered. Set ordered to False as default. See GH #15457
        cat = Categorical(values, ordered=False)
        categories = cat.categories
        codes = cat.codes
    return codes, categories


def factorize_from_iterables(iterables):
    """
    A higher-level wrapper over `factorize_from_iterable`.

    *This is an internal function*

    Parameters
    ----------
    iterables : list-like of list-likes

    Returns
    -------
    codes_list : list of ndarrays
    categories_list : list of Indexes

    Notes
    -----
    See `factorize_from_iterable` for more info.
    """
    if len(iterables) == 0:
        # For consistency, it should return a list of 2 lists.
        return [[], []]
    return map(list, zip(*(factorize_from_iterable(it) for it in iterables)))<|MERGE_RESOLUTION|>--- conflicted
+++ resolved
@@ -426,7 +426,6 @@
         return Categorical
 
     @classmethod
-<<<<<<< HEAD
     def _from_scalars(cls, data, dtype):
         # if not all(
         #     isinstance(v, dtype.categories.dtype.type) or isna(v) for v in data
@@ -434,13 +433,8 @@
         #     raise TypeError("Requires dtype scalars")
         return cls._from_sequence(data, dtype=dtype)
 
-    @classmethod
-    def _from_sequence(cls, scalars, *, dtype=None, copy=False):
-        return Categorical(scalars, dtype=dtype)
-=======
     def _from_sequence(cls, scalars, *, dtype: Optional[Dtype] = None, copy=False):
         return Categorical(scalars, dtype=dtype, copy=copy)
->>>>>>> 097ff0c3
 
     def astype(self, dtype: Dtype, copy: bool = True) -> ArrayLike:
         """
