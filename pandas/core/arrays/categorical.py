--- conflicted
+++ resolved
@@ -38,11 +38,6 @@
     ensure_platform_int,
     is_any_real_numeric_dtype,
     is_bool_dtype,
-<<<<<<< HEAD
-    is_categorical_dtype,
-=======
-    is_datetime64_dtype,
->>>>>>> 32ea575a
     is_dict_like,
     is_dtype_equal,
     is_extension_array_dtype,
