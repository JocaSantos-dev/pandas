# pylint: disable=E1101,W0232

import numpy as np
from warnings import warn
import textwrap

from pandas import compat
from pandas.compat import u, lzip
from pandas._libs import lib, algos as libalgos

from pandas.core.dtypes.generic import (
    ABCSeries, ABCIndexClass, ABCCategoricalIndex)
from pandas.core.dtypes.missing import isna, notna
from pandas.core.dtypes.inference import is_hashable
from pandas.core.dtypes.cast import (
    maybe_infer_to_datetimelike,
    coerce_indexer_dtype)
from pandas.core.dtypes.dtypes import CategoricalDtype
from pandas.core.dtypes.common import (
<<<<<<< HEAD
    ensure_int64,
    ensure_object,
    ensure_platform_int,
=======
    _ensure_int64,
    _ensure_object,
    _ensure_platform_int,
    is_extension_array_dtype,
>>>>>>> 2b51c968
    is_dtype_equal,
    is_datetimelike,
    is_datetime64_dtype,
    is_timedelta64_dtype,
    is_categorical,
    is_categorical_dtype,
    is_list_like, is_sequence,
    is_scalar, is_iterator,
    is_dict_like)

from pandas.core.algorithms import factorize, take_1d, unique1d, take
from pandas.core.accessor import PandasDelegate
from pandas.core.base import (PandasObject,
                              NoNewAttributesMixin, _shared_docs)
import pandas.core.common as com
from pandas.core.missing import interpolate_2d
from pandas.compat.numpy import function as nv
from pandas.util._decorators import (
    Appender, cache_readonly, deprecate_kwarg, Substitution)

import pandas.core.algorithms as algorithms

from pandas.io.formats.terminal import get_terminal_size
from pandas.util._validators import validate_bool_kwarg, validate_fillna_kwargs
from pandas.core.config import get_option

from .base import ExtensionArray


_take_msg = textwrap.dedent("""\
    Interpreting negative values in 'indexer' as missing values.
    In the future, this will change to meaning positional indices
    from the right.

    Use 'allow_fill=True' to retain the previous behavior and silence this
    warning.

    Use 'allow_fill=False' to accept the new behavior.""")


def _cat_compare_op(op):
    def f(self, other):
        # On python2, you can usually compare any type to any type, and
        # Categoricals can be seen as a custom type, but having different
        # results depending whether categories are the same or not is kind of
        # insane, so be a bit stricter here and use the python3 idea of
        # comparing only things of equal type.
        if isinstance(other, ABCSeries):
            return NotImplemented

        if not self.ordered:
            if op in ['__lt__', '__gt__', '__le__', '__ge__']:
                raise TypeError("Unordered Categoricals can only compare "
                                "equality or not")
        if isinstance(other, Categorical):
            # Two Categoricals can only be be compared if the categories are
            # the same (maybe up to ordering, depending on ordered)

            msg = ("Categoricals can only be compared if "
                   "'categories' are the same.")
            if len(self.categories) != len(other.categories):
                raise TypeError(msg + " Categories are different lengths")
            elif (self.ordered and not (self.categories ==
                                        other.categories).all()):
                raise TypeError(msg)
            elif not set(self.categories) == set(other.categories):
                raise TypeError(msg)

            if not (self.ordered == other.ordered):
                raise TypeError("Categoricals can only be compared if "
                                "'ordered' is the same")
            if not self.ordered and not self.categories.equals(
                    other.categories):
                # both unordered and different order
                other_codes = _get_codes_for_values(other, self.categories)
            else:
                other_codes = other._codes

            na_mask = (self._codes == -1) | (other_codes == -1)
            f = getattr(self._codes, op)
            ret = f(other_codes)
            if na_mask.any():
                # In other series, the leads to False, so do that here too
                ret[na_mask] = False
            return ret

        # Numpy-1.9 and earlier may convert a scalar to a zerodim array during
        # comparison operation when second arg has higher priority, e.g.
        #
        #     cat[0] < cat
        #
        # With cat[0], for example, being ``np.int64(1)`` by the time it gets
        # into this function would become ``np.array(1)``.
        other = lib.item_from_zerodim(other)
        if is_scalar(other):
            if other in self.categories:
                i = self.categories.get_loc(other)
                return getattr(self._codes, op)(i)
            else:
                if op == '__eq__':
                    return np.repeat(False, len(self))
                elif op == '__ne__':
                    return np.repeat(True, len(self))
                else:
                    msg = ("Cannot compare a Categorical for op {op} with a "
                           "scalar, which is not a category.")
                    raise TypeError(msg.format(op=op))
        else:

            # allow categorical vs object dtype array comparisons for equality
            # these are only positional comparisons
            if op in ['__eq__', '__ne__']:
                return getattr(np.array(self), op)(np.array(other))

            msg = ("Cannot compare a Categorical for op {op} with type {typ}."
                   "\nIf you want to compare values, use 'np.asarray(cat) "
                   "<op> other'.")
            raise TypeError(msg.format(op=op, typ=type(other)))

    f.__name__ = op

    return f


def _maybe_to_categorical(array):
    """
    Coerce to a categorical if a series is given.

    Internal use ONLY.
    """
    if isinstance(array, (ABCSeries, ABCCategoricalIndex)):
        return array._values
    elif isinstance(array, np.ndarray):
        return Categorical(array)
    return array


def contains(cat, key, container):
    """
    Helper for membership check for ``key`` in ``cat``.

    This is a helper method for :method:`__contains__`
    and :class:`CategoricalIndex.__contains__`.

    Returns True if ``key`` is in ``cat.categories`` and the
    location of ``key`` in ``categories`` is in ``container``.

    Parameters
    ----------
    cat : :class:`Categorical`or :class:`categoricalIndex`
    key : a hashable object
        The key to check membership for.
    container : Container (e.g. list-like or mapping)
        The container to check for membership in.

    Returns
    -------
    is_in : bool
        True if ``key`` is in ``self.categories`` and location of
        ``key`` in ``categories`` is in ``container``, else False.

    Notes
    -----
    This method does not check for NaN values. Do that separately
    before calling this method.
    """
    hash(key)

    # get location of key in categories.
    # If a KeyError, the key isn't in categories, so logically
    #  can't be in container either.
    try:
        loc = cat.categories.get_loc(key)
    except KeyError:
        return False

    # loc is the location of key in categories, but also the *value*
    # for key in container. So, `key` may be in categories,
    # but still not in `container`. Example ('b' in categories,
    # but not in values):
    # 'b' in Categorical(['a'], categories=['a', 'b'])  # False
    if is_scalar(loc):
        return loc in container
    else:
        # if categories is an IntervalIndex, loc is an array.
        return any(loc_ in container for loc_ in loc)


_codes_doc = """The category codes of this categorical.

Level codes are an array if integer which are the positions of the real
values in the categories array.

There is not setter, use the other categorical methods and the normal item
setter to change values in the categorical.
"""


class Categorical(ExtensionArray, PandasObject):
    """
    Represents a categorical variable in classic R / S-plus fashion

    `Categoricals` can only take on only a limited, and usually fixed, number
    of possible values (`categories`). In contrast to statistical categorical
    variables, a `Categorical` might have an order, but numerical operations
    (additions, divisions, ...) are not possible.

    All values of the `Categorical` are either in `categories` or `np.nan`.
    Assigning values outside of `categories` will raise a `ValueError`. Order
    is defined by the order of the `categories`, not lexical order of the
    values.

    Parameters
    ----------
    values : list-like
        The values of the categorical. If categories are given, values not in
        categories will be replaced with NaN.
    categories : Index-like (unique), optional
        The unique categories for this categorical. If not given, the
        categories are assumed to be the unique values of values.
    ordered : boolean, (default False)
        Whether or not this categorical is treated as a ordered categorical.
        If not given, the resulting categorical will not be ordered.
    dtype : CategoricalDtype
        An instance of ``CategoricalDtype`` to use for this categorical

        .. versionadded:: 0.21.0

    Attributes
    ----------
    categories : Index
        The categories of this categorical
    codes : ndarray
        The codes (integer positions, which point to the categories) of this
        categorical, read only.
    ordered : boolean
        Whether or not this Categorical is ordered.
    dtype : CategoricalDtype
        The instance of ``CategoricalDtype`` storing the ``categories``
        and ``ordered``.

        .. versionadded:: 0.21.0

    Methods
    -------
    from_codes
    __array__

    Raises
    ------
    ValueError
        If the categories do not validate.
    TypeError
        If an explicit ``ordered=True`` is given but no `categories` and the
        `values` are not sortable.

    Examples
    --------
    >>> pd.Categorical([1, 2, 3, 1, 2, 3])
    [1, 2, 3, 1, 2, 3]
    Categories (3, int64): [1, 2, 3]

    >>> pd.Categorical(['a', 'b', 'c', 'a', 'b', 'c'])
    [a, b, c, a, b, c]
    Categories (3, object): [a, b, c]

    Ordered `Categoricals` can be sorted according to the custom order
    of the categories and can have a min and max value.

    >>> c = pd.Categorical(['a','b','c','a','b','c'], ordered=True,
    ...                    categories=['c', 'b', 'a'])
    >>> c
    [a, b, c, a, b, c]
    Categories (3, object): [c < b < a]
    >>> c.min()
    'c'

    Notes
    -----
    See the `user guide
    <http://pandas.pydata.org/pandas-docs/stable/categorical.html>`_ for more.

    See also
    --------
    pandas.api.types.CategoricalDtype : Type for categorical data
    CategoricalIndex : An Index with an underlying ``Categorical``
    """

    # For comparisons, so that numpy uses our implementation if the compare
    # ops, which raise
    __array_priority__ = 1000
    _dtype = CategoricalDtype(ordered=False)
    _deprecations = frozenset(['labels'])
    _typ = 'categorical'

    def __init__(self, values, categories=None, ordered=None, dtype=None,
                 fastpath=False):

        # Ways of specifying the dtype (prioritized ordered)
        # 1. dtype is a CategoricalDtype
        #    a.) with known categories, use dtype.categories
        #    b.) else with Categorical values, use values.dtype
        #    c.) else, infer from values
        #    d.) specifying dtype=CategoricalDtype and categories is an error
        # 2. dtype is a string 'category'
        #    a.) use categories, ordered
        #    b.) use values.dtype
        #    c.) infer from values
        # 3. dtype is None
        #    a.) use categories, ordered
        #    b.) use values.dtype
        #    c.) infer from values

        if dtype is not None:
            # The dtype argument takes precedence over values.dtype (if any)
            if isinstance(dtype, compat.string_types):
                if dtype == 'category':
                    dtype = CategoricalDtype(categories, ordered)
                else:
                    msg = "Unknown `dtype` {dtype}"
                    raise ValueError(msg.format(dtype=dtype))
            elif categories is not None or ordered is not None:
                raise ValueError("Cannot specify both `dtype` and `categories`"
                                 " or `ordered`.")

            categories = dtype.categories
            ordered = dtype.ordered

        elif is_categorical(values):
            # If no "dtype" was passed, use the one from "values", but honor
            # the "ordered" and "categories" arguments
            dtype = values.dtype._from_categorical_dtype(values.dtype,
                                                         categories, ordered)
        else:
            # If dtype=None and values is not categorical, create a new dtype
            dtype = CategoricalDtype(categories, ordered)

        # At this point, dtype is always a CategoricalDtype
        # if dtype.categories is None, we are inferring

        if fastpath:
            self._codes = coerce_indexer_dtype(values, categories)
            self._dtype = self._dtype.update_dtype(dtype)
            return

        # null_mask indicates missing values we want to exclude from inference.
        # This means: only missing values in list-likes (not arrays/ndframes).
        null_mask = np.array(False)

        # sanitize input
        if is_categorical_dtype(values):
            if dtype.categories is None:
                dtype = CategoricalDtype(values.categories, dtype.ordered)

        elif not isinstance(values, (ABCIndexClass, ABCSeries)):
            # _sanitize_array coerces np.nan to a string under certain versions
            # of numpy
            values = maybe_infer_to_datetimelike(values, convert_dates=True)
            if not isinstance(values, np.ndarray):
                values = _convert_to_list_like(values)
                from pandas.core.series import _sanitize_array
                # By convention, empty lists result in object dtype:
                if len(values) == 0:
                    sanitize_dtype = 'object'
                else:
                    sanitize_dtype = None
                null_mask = isna(values)
                if null_mask.any():
                    values = [values[idx] for idx in np.where(~null_mask)[0]]
                values = _sanitize_array(values, None, dtype=sanitize_dtype)

        if dtype.categories is None:
            try:
                codes, categories = factorize(values, sort=True)
            except TypeError:
                codes, categories = factorize(values, sort=False)
                if dtype.ordered:
                    # raise, as we don't have a sortable data structure and so
                    # the user should give us one by specifying categories
                    raise TypeError("'values' is not ordered, please "
                                    "explicitly specify the categories order "
                                    "by passing in a categories argument.")
            except ValueError:

                # FIXME
                raise NotImplementedError("> 1 ndim Categorical are not "
                                          "supported at this time")

            # we're inferring from values
            dtype = CategoricalDtype(categories, dtype.ordered)

        elif is_categorical_dtype(values):
            old_codes = (values.cat.codes if isinstance(values, ABCSeries)
                         else values.codes)
            codes = _recode_for_categories(old_codes, values.dtype.categories,
                                           dtype.categories)

        else:
            codes = _get_codes_for_values(values, dtype.categories)

        if null_mask.any():
            # Reinsert -1 placeholders for previously removed missing values
            full_codes = - np.ones(null_mask.shape, dtype=codes.dtype)
            full_codes[~null_mask] = codes
            codes = full_codes

        self._dtype = self._dtype.update_dtype(dtype)
        self._codes = coerce_indexer_dtype(codes, dtype.categories)

    @property
    def categories(self):
        """The categories of this categorical.

        Setting assigns new values to each category (effectively a rename of
        each individual category).

        The assigned value has to be a list-like object. All items must be
        unique and the number of items in the new categories must be the same
        as the number of items in the old categories.

        Assigning to `categories` is a inplace operation!

        Raises
        ------
        ValueError
            If the new categories do not validate as categories or if the
            number of new categories is unequal the number of old categories

        See also
        --------
        rename_categories
        reorder_categories
        add_categories
        remove_categories
        remove_unused_categories
        set_categories
        """
        return self.dtype.categories

    @categories.setter
    def categories(self, categories):
        new_dtype = CategoricalDtype(categories, ordered=self.ordered)
        if (self.dtype.categories is not None and
                len(self.dtype.categories) != len(new_dtype.categories)):
            raise ValueError("new categories need to have the same number of "
                             "items as the old categories!")
        self._dtype = new_dtype

    @property
    def ordered(self):
        """Whether the categories have an ordered relationship"""
        return self.dtype.ordered

    @property
    def dtype(self):
        """The :class:`~pandas.api.types.CategoricalDtype` for this instance"""
        return self._dtype

    @property
    def _ndarray_values(self):
        return self.codes

    @property
    def _constructor(self):
        return Categorical

    @classmethod
    def _from_sequence(cls, scalars):
        return Categorical(scalars)

    def copy(self):
        """ Copy constructor. """
        return self._constructor(values=self._codes.copy(),
                                 categories=self.categories,
                                 ordered=self.ordered,
                                 fastpath=True)

    def astype(self, dtype, copy=True):
        """
        Coerce this type to another dtype

        Parameters
        ----------
        dtype : numpy dtype or pandas type
        copy : bool, default True
            By default, astype always returns a newly allocated object.
            If copy is set to False and dtype is categorical, the original
            object is returned.

            .. versionadded:: 0.19.0

        """
        if is_categorical_dtype(dtype):
            # GH 10696/18593
            dtype = self.dtype.update_dtype(dtype)
            self = self.copy() if copy else self
            if dtype == self.dtype:
                return self
            return self._set_dtype(dtype)
        return np.array(self, dtype=dtype, copy=copy)

    @cache_readonly
    def ndim(self):
        """Number of dimensions of the Categorical """
        return self._codes.ndim

    @cache_readonly
    def size(self):
        """ return the len of myself """
        return len(self)

    @cache_readonly
    def itemsize(self):
        """ return the size of a single category """
        return self.categories.itemsize

    def tolist(self):
        """
        Return a list of the values.

        These are each a scalar type, which is a Python scalar
        (for str, int, float) or a pandas scalar
        (for Timestamp/Timedelta/Interval/Period)
        """
        return list(self)

    @property
    def base(self):
        """ compat, we are always our own object """
        return None

    @classmethod
    def _from_inferred_categories(cls, inferred_categories, inferred_codes,
                                  dtype):
        """Construct a Categorical from inferred values

        For inferred categories (`dtype` is None) the categories are sorted.
        For explicit `dtype`, the `inferred_categories` are cast to the
        appropriate type.

        Parameters
        ----------

        inferred_categories : Index
        inferred_codes : Index
        dtype : CategoricalDtype or 'category'

        Returns
        -------
        Categorical
        """
        from pandas import Index, to_numeric, to_datetime, to_timedelta

        cats = Index(inferred_categories)

        known_categories = (isinstance(dtype, CategoricalDtype) and
                            dtype.categories is not None)

        if known_categories:
            # Convert to a specialzed type with `dtype` if specified
            if dtype.categories.is_numeric():
                cats = to_numeric(inferred_categories, errors='coerce')
            elif is_datetime64_dtype(dtype.categories):
                cats = to_datetime(inferred_categories, errors='coerce')
            elif is_timedelta64_dtype(dtype.categories):
                cats = to_timedelta(inferred_categories, errors='coerce')

        if known_categories:
            # recode from observation order to dtype.categories order
            categories = dtype.categories
            codes = _recode_for_categories(inferred_codes, cats, categories)
        elif not cats.is_monotonic_increasing:
            # sort categories and recode for unknown categories
            unsorted = cats.copy()
            categories = cats.sort_values()
            codes = _recode_for_categories(inferred_codes, unsorted,
                                           categories)
            dtype = CategoricalDtype(categories, ordered=False)
        else:
            dtype = CategoricalDtype(cats, ordered=False)
            codes = inferred_codes

        return cls(codes, dtype=dtype, fastpath=True)

    @classmethod
    def from_codes(cls, codes, categories, ordered=False):
        """
        Make a Categorical type from codes and categories arrays.

        This constructor is useful if you already have codes and categories and
        so do not need the (computation intensive) factorization step, which is
        usually done on the constructor.

        If your data does not follow this convention, please use the normal
        constructor.

        Parameters
        ----------
        codes : array-like, integers
            An integer array, where each integer points to a category in
            categories or -1 for NaN
        categories : index-like
            The categories for the categorical. Items need to be unique.
        ordered : boolean, (default False)
            Whether or not this categorical is treated as a ordered
            categorical. If not given, the resulting categorical will be
            unordered.
        """
        try:
            codes = coerce_indexer_dtype(np.asarray(codes), categories)
        except (ValueError, TypeError):
            raise ValueError(
                "codes need to be convertible to an arrays of integers")

        categories = CategoricalDtype.validate_categories(categories)

        if len(codes) and (codes.max() >= len(categories) or codes.min() < -1):
            raise ValueError("codes need to be between -1 and "
                             "len(categories)-1")

        return cls(codes, categories=categories, ordered=ordered,
                   fastpath=True)

    _codes = None

    def _get_codes(self):
        """ Get the codes.

        Returns
        -------
        codes : integer array view
            A non writable view of the `codes` array.
        """
        v = self._codes.view()
        v.flags.writeable = False
        return v

    def _set_codes(self, codes):
        """
        Not settable by the user directly
        """
        raise ValueError("cannot set Categorical codes directly")

    codes = property(fget=_get_codes, fset=_set_codes, doc=_codes_doc)

    def _set_categories(self, categories, fastpath=False):
        """ Sets new categories inplace

        Parameters
        ----------
        fastpath : boolean (default: False)
           Don't perform validation of the categories for uniqueness or nulls

        Examples
        --------
        >>> c = pd.Categorical(['a', 'b'])
        >>> c
        [a, b]
        Categories (2, object): [a, b]

        >>> c._set_categories(pd.Index(['a', 'c']))
        >>> c
        [a, c]
        Categories (2, object): [a, c]
        """

        if fastpath:
            new_dtype = CategoricalDtype._from_fastpath(categories,
                                                        self.ordered)
        else:
            new_dtype = CategoricalDtype(categories, ordered=self.ordered)
        if (not fastpath and self.dtype.categories is not None and
                len(new_dtype.categories) != len(self.dtype.categories)):
            raise ValueError("new categories need to have the same number of "
                             "items than the old categories!")

        self._dtype = new_dtype

    def _set_dtype(self, dtype):
        """Internal method for directly updating the CategoricalDtype

        Parameters
        ----------
        dtype : CategoricalDtype

        Notes
        -----
        We don't do any validation here. It's assumed that the dtype is
        a (valid) instance of `CategoricalDtype`.
        """
        codes = _recode_for_categories(self.codes, self.categories,
                                       dtype.categories)
        return type(self)(codes, dtype=dtype, fastpath=True)

    def set_ordered(self, value, inplace=False):
        """
        Sets the ordered attribute to the boolean value

        Parameters
        ----------
        value : boolean to set whether this categorical is ordered (True) or
           not (False)
        inplace : boolean (default: False)
           Whether or not to set the ordered attribute inplace or return a copy
           of this categorical with ordered set to the value
        """
        inplace = validate_bool_kwarg(inplace, 'inplace')
        new_dtype = CategoricalDtype(self.categories, ordered=value)
        cat = self if inplace else self.copy()
        cat._dtype = new_dtype
        if not inplace:
            return cat

    def as_ordered(self, inplace=False):
        """
        Sets the Categorical to be ordered

        Parameters
        ----------
        inplace : boolean (default: False)
           Whether or not to set the ordered attribute inplace or return a copy
           of this categorical with ordered set to True
        """
        inplace = validate_bool_kwarg(inplace, 'inplace')
        return self.set_ordered(True, inplace=inplace)

    def as_unordered(self, inplace=False):
        """
        Sets the Categorical to be unordered

        Parameters
        ----------
        inplace : boolean (default: False)
           Whether or not to set the ordered attribute inplace or return a copy
           of this categorical with ordered set to False
        """
        inplace = validate_bool_kwarg(inplace, 'inplace')
        return self.set_ordered(False, inplace=inplace)

    def set_categories(self, new_categories, ordered=None, rename=False,
                       inplace=False):
        """ Sets the categories to the specified new_categories.

        `new_categories` can include new categories (which will result in
        unused categories) or remove old categories (which results in values
        set to NaN). If `rename==True`, the categories will simple be renamed
        (less or more items than in old categories will result in values set to
        NaN or in unused categories respectively).

        This method can be used to perform more than one action of adding,
        removing, and reordering simultaneously and is therefore faster than
        performing the individual steps via the more specialised methods.

        On the other hand this methods does not do checks (e.g., whether the
        old categories are included in the new categories on a reorder), which
        can result in surprising changes, for example when using special string
        dtypes on python3, which does not considers a S1 string equal to a
        single char python string.

        Raises
        ------
        ValueError
            If new_categories does not validate as categories

        Parameters
        ----------
        new_categories : Index-like
           The categories in new order.
        ordered : boolean, (default: False)
           Whether or not the categorical is treated as a ordered categorical.
           If not given, do not change the ordered information.
        rename : boolean (default: False)
           Whether or not the new_categories should be considered as a rename
           of the old categories or as reordered categories.
        inplace : boolean (default: False)
           Whether or not to reorder the categories inplace or return a copy of
           this categorical with reordered categories.

        Returns
        -------
        cat : Categorical with reordered categories or None if inplace.

        See also
        --------
        rename_categories
        reorder_categories
        add_categories
        remove_categories
        remove_unused_categories
        """
        inplace = validate_bool_kwarg(inplace, 'inplace')
        if ordered is None:
            ordered = self.dtype.ordered
        new_dtype = CategoricalDtype(new_categories, ordered=ordered)

        cat = self if inplace else self.copy()
        if rename:
            if (cat.dtype.categories is not None and
                    len(new_dtype.categories) < len(cat.dtype.categories)):
                # remove all _codes which are larger and set to -1/NaN
                self._codes[self._codes >= len(new_dtype.categories)] = -1
        else:
            codes = _recode_for_categories(self.codes, self.categories,
                                           new_dtype.categories)
            cat._codes = codes
        cat._dtype = new_dtype

        if not inplace:
            return cat

    def rename_categories(self, new_categories, inplace=False):
        """ Renames categories.

        Raises
        ------
        ValueError
            If new categories are list-like and do not have the same number of
            items than the current categories or do not validate as categories

        Parameters
        ----------
        new_categories : list-like, dict-like or callable

           * list-like: all items must be unique and the number of items in
             the new categories must match the existing number of categories.

           * dict-like: specifies a mapping from
             old categories to new. Categories not contained in the mapping
             are passed through and extra categories in the mapping are
             ignored.

             .. versionadded:: 0.21.0

           * callable : a callable that is called on all items in the old
             categories and whose return values comprise the new categories.

             .. versionadded:: 0.23.0

           .. warning::

              Currently, Series are considered list like. In a future version
              of pandas they'll be considered dict-like.

        inplace : boolean (default: False)
           Whether or not to rename the categories inplace or return a copy of
           this categorical with renamed categories.

        Returns
        -------
        cat : Categorical or None
           With ``inplace=False``, the new categorical is returned.
           With ``inplace=True``, there is no return value.

        See also
        --------
        reorder_categories
        add_categories
        remove_categories
        remove_unused_categories
        set_categories

        Examples
        --------
        >>> c = pd.Categorical(['a', 'a', 'b'])
        >>> c.rename_categories([0, 1])
        [0, 0, 1]
        Categories (2, int64): [0, 1]

        For dict-like ``new_categories``, extra keys are ignored and
        categories not in the dictionary are passed through

        >>> c.rename_categories({'a': 'A', 'c': 'C'})
        [A, A, b]
        Categories (2, object): [A, b]

        You may also provide a callable to create the new categories

        >>> c.rename_categories(lambda x: x.upper())
        [A, A, B]
        Categories (2, object): [A, B]
        """
        inplace = validate_bool_kwarg(inplace, 'inplace')
        cat = self if inplace else self.copy()

        if isinstance(new_categories, ABCSeries):
            msg = ("Treating Series 'new_categories' as a list-like and using "
                   "the values. In a future version, 'rename_categories' will "
                   "treat Series like a dictionary.\n"
                   "For dict-like, use 'new_categories.to_dict()'\n"
                   "For list-like, use 'new_categories.values'.")
            warn(msg, FutureWarning, stacklevel=2)
            new_categories = list(new_categories)

        if is_dict_like(new_categories):
            cat.categories = [new_categories.get(item, item)
                              for item in cat.categories]
        elif callable(new_categories):
            cat.categories = [new_categories(item) for item in cat.categories]
        else:
            cat.categories = new_categories
        if not inplace:
            return cat

    def reorder_categories(self, new_categories, ordered=None, inplace=False):
        """ Reorders categories as specified in new_categories.

        `new_categories` need to include all old categories and no new category
        items.

        Raises
        ------
        ValueError
            If the new categories do not contain all old category items or any
            new ones

        Parameters
        ----------
        new_categories : Index-like
           The categories in new order.
        ordered : boolean, optional
           Whether or not the categorical is treated as a ordered categorical.
           If not given, do not change the ordered information.
        inplace : boolean (default: False)
           Whether or not to reorder the categories inplace or return a copy of
           this categorical with reordered categories.

        Returns
        -------
        cat : Categorical with reordered categories or None if inplace.

        See also
        --------
        rename_categories
        add_categories
        remove_categories
        remove_unused_categories
        set_categories
        """
        inplace = validate_bool_kwarg(inplace, 'inplace')
        if set(self.dtype.categories) != set(new_categories):
            raise ValueError("items in new_categories are not the same as in "
                             "old categories")
        return self.set_categories(new_categories, ordered=ordered,
                                   inplace=inplace)

    def add_categories(self, new_categories, inplace=False):
        """ Add new categories.

        `new_categories` will be included at the last/highest place in the
        categories and will be unused directly after this call.

        Raises
        ------
        ValueError
            If the new categories include old categories or do not validate as
            categories

        Parameters
        ----------
        new_categories : category or list-like of category
           The new categories to be included.
        inplace : boolean (default: False)
           Whether or not to add the categories inplace or return a copy of
           this categorical with added categories.

        Returns
        -------
        cat : Categorical with new categories added or None if inplace.

        See also
        --------
        rename_categories
        reorder_categories
        remove_categories
        remove_unused_categories
        set_categories
        """
        inplace = validate_bool_kwarg(inplace, 'inplace')
        if not is_list_like(new_categories):
            new_categories = [new_categories]
        already_included = set(new_categories) & set(self.dtype.categories)
        if len(already_included) != 0:
            msg = ("new categories must not include old categories: "
                   "{already_included!s}")
            raise ValueError(msg.format(already_included=already_included))
        new_categories = list(self.dtype.categories) + list(new_categories)
        new_dtype = CategoricalDtype(new_categories, self.ordered)

        cat = self if inplace else self.copy()
        cat._dtype = new_dtype
        cat._codes = coerce_indexer_dtype(cat._codes, new_dtype.categories)
        if not inplace:
            return cat

    def remove_categories(self, removals, inplace=False):
        """ Removes the specified categories.

        `removals` must be included in the old categories. Values which were in
        the removed categories will be set to NaN

        Raises
        ------
        ValueError
            If the removals are not contained in the categories

        Parameters
        ----------
        removals : category or list of categories
           The categories which should be removed.
        inplace : boolean (default: False)
           Whether or not to remove the categories inplace or return a copy of
           this categorical with removed categories.

        Returns
        -------
        cat : Categorical with removed categories or None if inplace.

        See also
        --------
        rename_categories
        reorder_categories
        add_categories
        remove_unused_categories
        set_categories
        """
        inplace = validate_bool_kwarg(inplace, 'inplace')
        if not is_list_like(removals):
            removals = [removals]

        removal_set = set(list(removals))
        not_included = removal_set - set(self.dtype.categories)
        new_categories = [c for c in self.dtype.categories
                          if c not in removal_set]

        # GH 10156
        if any(isna(removals)):
            not_included = [x for x in not_included if notna(x)]
            new_categories = [x for x in new_categories if notna(x)]

        if len(not_included) != 0:
            msg = "removals must all be in old categories: {not_included!s}"
            raise ValueError(msg.format(not_included=not_included))

        return self.set_categories(new_categories, ordered=self.ordered,
                                   rename=False, inplace=inplace)

    def remove_unused_categories(self, inplace=False):
        """ Removes categories which are not used.

        Parameters
        ----------
        inplace : boolean (default: False)
           Whether or not to drop unused categories inplace or return a copy of
           this categorical with unused categories dropped.

        Returns
        -------
        cat : Categorical with unused categories dropped or None if inplace.

        See also
        --------
        rename_categories
        reorder_categories
        add_categories
        remove_categories
        set_categories
        """
        inplace = validate_bool_kwarg(inplace, 'inplace')
        cat = self if inplace else self.copy()
        idx, inv = np.unique(cat._codes, return_inverse=True)

        if idx.size != 0 and idx[0] == -1:  # na sentinel
            idx, inv = idx[1:], inv - 1

        new_categories = cat.dtype.categories.take(idx)
        new_dtype = CategoricalDtype._from_fastpath(new_categories,
                                                    ordered=self.ordered)
        cat._dtype = new_dtype
        cat._codes = coerce_indexer_dtype(inv, new_dtype.categories)

        if not inplace:
            return cat

    def map(self, mapper):
        """
        Map categories using input correspondence (dict, Series, or function).

        Maps the categories to new categories. If the mapping correspondence is
        one-to-one the result is a :class:`~pandas.Categorical` which has the
        same order property as the original, otherwise a :class:`~pandas.Index`
        is returned.

        If a `dict` or :class:`~pandas.Series` is used any unmapped category is
        mapped to `NaN`. Note that if this happens an :class:`~pandas.Index`
        will be returned.

        Parameters
        ----------
        mapper : function, dict, or Series
            Mapping correspondence.

        Returns
        -------
        pandas.Categorical or pandas.Index
            Mapped categorical.

        See Also
        --------
        CategoricalIndex.map : Apply a mapping correspondence on a
            :class:`~pandas.CategoricalIndex`.
        Index.map : Apply a mapping correspondence on an
            :class:`~pandas.Index`.
        Series.map : Apply a mapping correspondence on a
            :class:`~pandas.Series`.
        Series.apply : Apply more complex functions on a
            :class:`~pandas.Series`.

        Examples
        --------
        >>> cat = pd.Categorical(['a', 'b', 'c'])
        >>> cat
        [a, b, c]
        Categories (3, object): [a, b, c]
        >>> cat.map(lambda x: x.upper())
        [A, B, C]
        Categories (3, object): [A, B, C]
        >>> cat.map({'a': 'first', 'b': 'second', 'c': 'third'})
        [first, second, third]
        Categories (3, object): [first, second, third]

        If the mapping is one-to-one the ordering of the categories is
        preserved:

        >>> cat = pd.Categorical(['a', 'b', 'c'], ordered=True)
        >>> cat
        [a, b, c]
        Categories (3, object): [a < b < c]
        >>> cat.map({'a': 3, 'b': 2, 'c': 1})
        [3, 2, 1]
        Categories (3, int64): [3 < 2 < 1]

        If the mapping is not one-to-one an :class:`~pandas.Index` is returned:

        >>> cat.map({'a': 'first', 'b': 'second', 'c': 'first'})
        Index(['first', 'second', 'first'], dtype='object')

        If a `dict` is used, all unmapped categories are mapped to `NaN` and
        the result is an :class:`~pandas.Index`:

        >>> cat.map({'a': 'first', 'b': 'second'})
        Index(['first', 'second', nan], dtype='object')
        """
        new_categories = self.categories.map(mapper)
        try:
            return self.from_codes(self._codes.copy(),
                                   categories=new_categories,
                                   ordered=self.ordered)
        except ValueError:
            return np.take(new_categories, self._codes)

    __eq__ = _cat_compare_op('__eq__')
    __ne__ = _cat_compare_op('__ne__')
    __lt__ = _cat_compare_op('__lt__')
    __gt__ = _cat_compare_op('__gt__')
    __le__ = _cat_compare_op('__le__')
    __ge__ = _cat_compare_op('__ge__')

    # for Series/ndarray like compat
    @property
    def shape(self):
        """ Shape of the Categorical.

        For internal compatibility with numpy arrays.

        Returns
        -------
        shape : tuple
        """

        return tuple([len(self._codes)])

    def shift(self, periods):
        """
        Shift Categorical by desired number of periods.

        Parameters
        ----------
        periods : int
            Number of periods to move, can be positive or negative

        Returns
        -------
        shifted : Categorical
        """
        # since categoricals always have ndim == 1, an axis parameter
        # doesn't make any sense here.
        codes = self.codes
        if codes.ndim > 1:
            raise NotImplementedError("Categorical with ndim > 1.")
        if np.prod(codes.shape) and (periods != 0):
            codes = np.roll(codes, ensure_platform_int(periods), axis=0)
            if periods > 0:
                codes[:periods] = -1
            else:
                codes[periods:] = -1

        return self.from_codes(codes, categories=self.categories,
                               ordered=self.ordered)

    def __array__(self, dtype=None):
        """
        The numpy array interface.

        Returns
        -------
        values : numpy array
            A numpy array of either the specified dtype or,
            if dtype==None (default), the same dtype as
            categorical.categories.dtype
        """
        ret = take_1d(self.categories.values, self._codes)
        if dtype and not is_dtype_equal(dtype, self.categories.dtype):
            return np.asarray(ret, dtype)
        if is_extension_array_dtype(ret):
            # When we're a Categorical[ExtensionArray], like Interval,
            # we need to ensure __array__ get's all the way to an
            # ndarray.
            ret = np.asarray(ret)
        return ret

    def __setstate__(self, state):
        """Necessary for making this object picklable"""
        if not isinstance(state, dict):
            raise Exception('invalid pickle state')

        # Provide compatibility with pre-0.15.0 Categoricals.
        if '_categories' not in state and '_levels' in state:
            state['_categories'] = self.dtype.validate_categories(state.pop(
                '_levels'))
        if '_codes' not in state and 'labels' in state:
            state['_codes'] = coerce_indexer_dtype(
                state.pop('labels'), state['_categories'])

        # 0.16.0 ordered change
        if '_ordered' not in state:

            # >=15.0 < 0.16.0
            if 'ordered' in state:
                state['_ordered'] = state.pop('ordered')
            else:
                state['_ordered'] = False

        # 0.21.0 CategoricalDtype change
        if '_dtype' not in state:
            state['_dtype'] = CategoricalDtype(state['_categories'],
                                               state['_ordered'])

        for k, v in compat.iteritems(state):
            setattr(self, k, v)

    @property
    def T(self):
        return self

    @property
    def nbytes(self):
        return self._codes.nbytes + self.dtype.categories.values.nbytes

    def memory_usage(self, deep=False):
        """
        Memory usage of my values

        Parameters
        ----------
        deep : bool
            Introspect the data deeply, interrogate
            `object` dtypes for system-level memory consumption

        Returns
        -------
        bytes used

        Notes
        -----
        Memory usage does not include memory consumed by elements that
        are not components of the array if deep=False

        See Also
        --------
        numpy.ndarray.nbytes
        """
        return self._codes.nbytes + self.dtype.categories.memory_usage(
            deep=deep)

    @Substitution(klass='Categorical')
    @Appender(_shared_docs['searchsorted'])
    @deprecate_kwarg(old_arg_name='v', new_arg_name='value')
    def searchsorted(self, value, side='left', sorter=None):
        if not self.ordered:
            raise ValueError("Categorical not ordered\nyou can use "
                             ".as_ordered() to change the Categorical to an "
                             "ordered one")

        from pandas.core.series import Series

        values_as_codes = _get_codes_for_values(Series(value).values,
                                                self.categories)

        if -1 in values_as_codes:
            raise ValueError("Value(s) to be inserted must be in categories.")

        return self.codes.searchsorted(values_as_codes, side=side,
                                       sorter=sorter)

    def isna(self):
        """
        Detect missing values

        Missing values (-1 in .codes) are detected.

        Returns
        -------
        a boolean array of whether my values are null

        See also
        --------
        isna : top-level isna
        isnull : alias of isna
        Categorical.notna : boolean inverse of Categorical.isna

        """

        ret = self._codes == -1
        return ret
    isnull = isna

    def notna(self):
        """
        Inverse of isna

        Both missing values (-1 in .codes) and NA as a category are detected as
        null.

        Returns
        -------
        a boolean array of whether my values are not null

        See also
        --------
        notna : top-level notna
        notnull : alias of notna
        Categorical.isna : boolean inverse of Categorical.notna

        """
        return ~self.isna()
    notnull = notna

    def put(self, *args, **kwargs):
        """
        Replace specific elements in the Categorical with given values.
        """
        raise NotImplementedError(("'put' is not yet implemented "
                                   "for Categorical"))

    def dropna(self):
        """
        Return the Categorical without null values.

        Missing values (-1 in .codes) are detected.

        Returns
        -------
        valid : Categorical
        """
        result = self[self.notna()]

        return result

    def value_counts(self, dropna=True):
        """
        Returns a Series containing counts of each category.

        Every category will have an entry, even those with a count of 0.

        Parameters
        ----------
        dropna : boolean, default True
            Don't include counts of NaN.

        Returns
        -------
        counts : Series

        See Also
        --------
        Series.value_counts

        """
        from numpy import bincount
        from pandas import Series, CategoricalIndex

        code, cat = self._codes, self.categories
        ncat, mask = len(cat), 0 <= code
        ix, clean = np.arange(ncat), mask.all()

        if dropna or clean:
            obs = code if clean else code[mask]
            count = bincount(obs, minlength=ncat or None)
        else:
            count = bincount(np.where(mask, code, ncat))
            ix = np.append(ix, -1)

        ix = self._constructor(ix, dtype=self.dtype,
                               fastpath=True)

        return Series(count, index=CategoricalIndex(ix), dtype='int64')

    def get_values(self):
        """ Return the values.

        For internal compatibility with pandas formatting.

        Returns
        -------
        values : numpy array
            A numpy array of the same dtype as categorical.categories.dtype or
            Index if datetime / periods
        """
        # if we are a datetime and period index, return Index to keep metadata
        if is_datetimelike(self.categories):
            return self.categories.take(self._codes, fill_value=np.nan)
        return np.array(self)

    def check_for_ordered(self, op):
        """ assert that we are ordered """
        if not self.ordered:
            raise TypeError("Categorical is not ordered for operation {op}\n"
                            "you can use .as_ordered() to change the "
                            "Categorical to an ordered one\n".format(op=op))

    def _values_for_argsort(self):
        return self._codes.copy()

    def argsort(self, *args, **kwargs):
        # TODO(PY2): use correct signature
        # We have to do *args, **kwargs to avoid a a py2-only signature
        # issue since np.argsort differs from argsort.
        """Return the indices that would sort the Categorical.

        Parameters
        ----------
        ascending : bool, default True
            Whether the indices should result in an ascending
            or descending sort.
        kind : {'quicksort', 'mergesort', 'heapsort'}, optional
            Sorting algorithm.
        *args, **kwargs:
            passed through to :func:`numpy.argsort`.

        Returns
        -------
        argsorted : numpy array

        See also
        --------
        numpy.ndarray.argsort

        Notes
        -----
        While an ordering is applied to the category values, arg-sorting
        in this context refers more to organizing and grouping together
        based on matching category values. Thus, this function can be
        called on an unordered Categorical instance unlike the functions
        'Categorical.min' and 'Categorical.max'.

        Examples
        --------
        >>> pd.Categorical(['b', 'b', 'a', 'c']).argsort()
        array([2, 0, 1, 3])

        >>> cat = pd.Categorical(['b', 'b', 'a', 'c'],
        ...                      categories=['c', 'b', 'a'],
        ...                      ordered=True)
        >>> cat.argsort()
        array([3, 0, 1, 2])
        """
        # Keep the implementation here just for the docstring.
        return super(Categorical, self).argsort(*args, **kwargs)

    def sort_values(self, inplace=False, ascending=True, na_position='last'):
        """ Sorts the Categorical by category value returning a new
        Categorical by default.

        While an ordering is applied to the category values, sorting in this
        context refers more to organizing and grouping together based on
        matching category values. Thus, this function can be called on an
        unordered Categorical instance unlike the functions 'Categorical.min'
        and 'Categorical.max'.

        Parameters
        ----------
        inplace : boolean, default False
            Do operation in place.
        ascending : boolean, default True
            Order ascending. Passing False orders descending. The
            ordering parameter provides the method by which the
            category values are organized.
        na_position : {'first', 'last'} (optional, default='last')
            'first' puts NaNs at the beginning
            'last' puts NaNs at the end

        Returns
        -------
        y : Categorical or None

        See Also
        --------
        Categorical.sort
        Series.sort_values

        Examples
        --------
        >>> c = pd.Categorical([1, 2, 2, 1, 5])
        >>> c
        [1, 2, 2, 1, 5]
        Categories (3, int64): [1, 2, 5]
        >>> c.sort_values()
        [1, 1, 2, 2, 5]
        Categories (3, int64): [1, 2, 5]
        >>> c.sort_values(ascending=False)
        [5, 2, 2, 1, 1]
        Categories (3, int64): [1, 2, 5]

        Inplace sorting can be done as well:

        >>> c.sort_values(inplace=True)
        >>> c
        [1, 1, 2, 2, 5]
        Categories (3, int64): [1, 2, 5]
        >>>
        >>> c = pd.Categorical([1, 2, 2, 1, 5])

        'sort_values' behaviour with NaNs. Note that 'na_position'
        is independent of the 'ascending' parameter:

        >>> c = pd.Categorical([np.nan, 2, 2, np.nan, 5])
        >>> c
        [NaN, 2.0, 2.0, NaN, 5.0]
        Categories (2, int64): [2, 5]
        >>> c.sort_values()
        [2.0, 2.0, 5.0, NaN, NaN]
        Categories (2, int64): [2, 5]
        >>> c.sort_values(ascending=False)
        [5.0, 2.0, 2.0, NaN, NaN]
        Categories (2, int64): [2, 5]
        >>> c.sort_values(na_position='first')
        [NaN, NaN, 2.0, 2.0, 5.0]
        Categories (2, int64): [2, 5]
        >>> c.sort_values(ascending=False, na_position='first')
        [NaN, NaN, 5.0, 2.0, 2.0]
        Categories (2, int64): [2, 5]
        """
        inplace = validate_bool_kwarg(inplace, 'inplace')
        if na_position not in ['last', 'first']:
            msg = 'invalid na_position: {na_position!r}'
            raise ValueError(msg.format(na_position=na_position))

        codes = np.sort(self._codes)
        if not ascending:
            codes = codes[::-1]

        # NaN handling
        na_mask = (codes == -1)
        if na_mask.any():
            n_nans = len(codes[na_mask])
            if na_position == "first":
                # in this case sort to the front
                new_codes = codes.copy()
                new_codes[0:n_nans] = -1
                new_codes[n_nans:] = codes[~na_mask]
                codes = new_codes
            elif na_position == "last":
                # ... and to the end
                new_codes = codes.copy()
                pos = len(codes) - n_nans
                new_codes[0:pos] = codes[~na_mask]
                new_codes[pos:] = -1
                codes = new_codes
        if inplace:
            self._codes = codes
            return
        else:
            return self._constructor(values=codes, categories=self.categories,
                                     ordered=self.ordered, fastpath=True)

    def _values_for_rank(self):
        """
        For correctly ranking ordered categorical data. See GH#15420

        Ordered categorical data should be ranked on the basis of
        codes with -1 translated to NaN.

        Returns
        -------
        numpy array

        """
        from pandas import Series
        if self.ordered:
            values = self.codes
            mask = values == -1
            if mask.any():
                values = values.astype('float64')
                values[mask] = np.nan
        elif self.categories.is_numeric():
            values = np.array(self)
        else:
            #  reorder the categories (so rank can use the float codes)
            #  instead of passing an object array to rank
            values = np.array(
                self.rename_categories(Series(self.categories).rank().values)
            )
        return values

    def ravel(self, order='C'):
        """ Return a flattened (numpy) array.

        For internal compatibility with numpy arrays.

        Returns
        -------
        raveled : numpy array
        """
        return np.array(self)

    def view(self):
        """Return a view of myself.

        For internal compatibility with numpy arrays.

        Returns
        -------
        view : Categorical
           Returns `self`!
        """
        return self

    def to_dense(self):
        """Return my 'dense' representation

        For internal compatibility with numpy arrays.

        Returns
        -------
        dense : array
        """
        return np.asarray(self)

    @deprecate_kwarg(old_arg_name='fill_value', new_arg_name='value')
    def fillna(self, value=None, method=None, limit=None):
        """ Fill NA/NaN values using the specified method.

        Parameters
        ----------
        value : scalar, dict, Series
            If a scalar value is passed it is used to fill all missing values.
            Alternatively, a Series or dict can be used to fill in different
            values for each index. The value should not be a list. The
            value(s) passed should either be in the categories or should be
            NaN.
        method : {'backfill', 'bfill', 'pad', 'ffill', None}, default None
            Method to use for filling holes in reindexed Series
            pad / ffill: propagate last valid observation forward to next valid
            backfill / bfill: use NEXT valid observation to fill gap
        limit : int, default None
            (Not implemented yet for Categorical!)
            If method is specified, this is the maximum number of consecutive
            NaN values to forward/backward fill. In other words, if there is
            a gap with more than this number of consecutive NaNs, it will only
            be partially filled. If method is not specified, this is the
            maximum number of entries along the entire axis where NaNs will be
            filled.

        Returns
        -------
        filled : Categorical with NA/NaN filled
        """
        value, method = validate_fillna_kwargs(
            value, method, validate_scalar_dict_value=False
        )

        if value is None:
            value = np.nan
        if limit is not None:
            raise NotImplementedError("specifying a limit for fillna has not "
                                      "been implemented yet")

        values = self._codes

        # pad / bfill
        if method is not None:

            values = self.to_dense().reshape(-1, len(self))
            values = interpolate_2d(values, method, 0, None,
                                    value).astype(self.categories.dtype)[0]
            values = _get_codes_for_values(values, self.categories)

        else:

            # If value is a dict or a Series (a dict value has already
            # been converted to a Series)
            if isinstance(value, ABCSeries):
                if not value[~value.isin(self.categories)].isna().all():
                    raise ValueError("fill value must be in categories")

                values_codes = _get_codes_for_values(value, self.categories)
                indexer = np.where(values_codes != -1)
                values[indexer] = values_codes[values_codes != -1]

            # If value is not a dict or Series it should be a scalar
            elif is_hashable(value):
                if not isna(value) and value not in self.categories:
                    raise ValueError("fill value must be in categories")

                mask = values == -1
                if mask.any():
                    values = values.copy()
                    if isna(value):
                        values[mask] = -1
                    else:
                        values[mask] = self.categories.get_loc(value)

            else:
                raise TypeError('"value" parameter must be a scalar, dict '
                                'or Series, but you passed a '
                                '"{0}"'.format(type(value).__name__))

        return self._constructor(values, categories=self.categories,
                                 ordered=self.ordered, fastpath=True)

    def take_nd(self, indexer, allow_fill=None, fill_value=None):
        """
        Take elements from the Categorical.

        Parameters
        ----------
        indexer : sequence of integers
        allow_fill : bool, default None.
            How to handle negative values in `indexer`.

            * False: negative values in `indices` indicate positional indices
              from the right. This is similar to
              :func:`numpy.take`.

            * True: negative values in `indices` indicate missing values
              (the default). These values are set to `fill_value`. Any other
              other negative values raise a ``ValueError``.

            .. versionchanged:: 0.23.0

               Deprecated the default value of `allow_fill`. The deprecated
               default is ``True``. In the future, this will change to
               ``False``.

        Returns
        -------
        Categorical
            This Categorical will have the same categories and ordered as
            `self`.
        """
        indexer = np.asarray(indexer, dtype=np.intp)
        if allow_fill is None:
            if (indexer < 0).any():
                warn(_take_msg, FutureWarning, stacklevel=2)
                allow_fill = True

        if isna(fill_value):
            # For categorical, any NA value is considered a user-facing
            # NA value. Our storage NA value is -1.
            fill_value = -1

        codes = take(self._codes, indexer, allow_fill=allow_fill,
                     fill_value=fill_value)
        result = self._constructor(codes, categories=self.categories,
                                   ordered=self.ordered, fastpath=True)
        return result

    take = take_nd

    def _slice(self, slicer):
        """ Return a slice of myself.

        For internal compatibility with numpy arrays.
        """

        # only allow 1 dimensional slicing, but can
        # in a 2-d case be passd (slice(None),....)
        if isinstance(slicer, tuple) and len(slicer) == 2:
            if not com.is_null_slice(slicer[0]):
                raise AssertionError("invalid slicing for a 1-ndim "
                                     "categorical")
            slicer = slicer[1]

        _codes = self._codes[slicer]
        return self._constructor(values=_codes, categories=self.categories,
                                 ordered=self.ordered, fastpath=True)

    def __len__(self):
        """The length of this Categorical."""
        return len(self._codes)

    def __iter__(self):
        """Returns an Iterator over the values of this Categorical."""
        return iter(self.get_values().tolist())

    def __contains__(self, key):
        """Returns True if `key` is in this Categorical."""
        # if key is a NaN, check if any NaN is in self.
        if isna(key):
            return self.isna().any()

        return contains(self, key, container=self._codes)

    def _tidy_repr(self, max_vals=10, footer=True):
        """ a short repr displaying only max_vals and an optional (but default
        footer)
        """
        num = max_vals // 2
        head = self[:num]._get_repr(length=False, footer=False)
        tail = self[-(max_vals - num):]._get_repr(length=False, footer=False)

        result = u('{head}, ..., {tail}').format(head=head[:-1], tail=tail[1:])
        if footer:
            result = u('{result}\n{footer}').format(result=result,
                                                    footer=self._repr_footer())

        return compat.text_type(result)

    def _repr_categories(self):
        """ return the base repr for the categories """
        max_categories = (10 if get_option("display.max_categories") == 0 else
                          get_option("display.max_categories"))
        from pandas.io.formats import format as fmt
        if len(self.categories) > max_categories:
            num = max_categories // 2
            head = fmt.format_array(self.categories[:num], None)
            tail = fmt.format_array(self.categories[-num:], None)
            category_strs = head + ["..."] + tail
        else:
            category_strs = fmt.format_array(self.categories, None)

        # Strip all leading spaces, which format_array adds for columns...
        category_strs = [x.strip() for x in category_strs]
        return category_strs

    def _repr_categories_info(self):
        """ Returns a string representation of the footer."""

        category_strs = self._repr_categories()
        dtype = getattr(self.categories, 'dtype_str',
                        str(self.categories.dtype))

        levheader = "Categories ({length}, {dtype}): ".format(
            length=len(self.categories), dtype=dtype)
        width, height = get_terminal_size()
        max_width = get_option("display.width") or width
        if com.in_ipython_frontend():
            # 0 = no breaks
            max_width = 0
        levstring = ""
        start = True
        cur_col_len = len(levheader)  # header
        sep_len, sep = (3, " < ") if self.ordered else (2, ", ")
        linesep = sep.rstrip() + "\n"  # remove whitespace
        for val in category_strs:
            if max_width != 0 and cur_col_len + sep_len + len(val) > max_width:
                levstring += linesep + (" " * (len(levheader) + 1))
                cur_col_len = len(levheader) + 1  # header + a whitespace
            elif not start:
                levstring += sep
                cur_col_len += len(val)
            levstring += val
            start = False
        # replace to simple save space by
        return levheader + "[" + levstring.replace(" < ... < ", " ... ") + "]"

    def _repr_footer(self):

        return u('Length: {length}\n{info}').format(
            length=len(self), info=self._repr_categories_info())

    def _get_repr(self, length=True, na_rep='NaN', footer=True):
        from pandas.io.formats import format as fmt
        formatter = fmt.CategoricalFormatter(self, length=length,
                                             na_rep=na_rep, footer=footer)
        result = formatter.to_string()
        return compat.text_type(result)

    def __unicode__(self):
        """ Unicode representation. """
        _maxlen = 10
        if len(self._codes) > _maxlen:
            result = self._tidy_repr(_maxlen)
        elif len(self._codes) > 0:
            result = self._get_repr(length=len(self) > _maxlen)
        else:
            msg = self._get_repr(length=False, footer=True).replace("\n", ", ")
            result = ('[], {repr_msg}'.format(repr_msg=msg))

        return result

    def _maybe_coerce_indexer(self, indexer):
        """ return an indexer coerced to the codes dtype """
        if isinstance(indexer, np.ndarray) and indexer.dtype.kind == 'i':
            indexer = indexer.astype(self._codes.dtype)
        return indexer

    def __getitem__(self, key):
        """ Return an item. """
        if isinstance(key, (int, np.integer)):
            i = self._codes[key]
            if i == -1:
                return np.nan
            else:
                return self.categories[i]
        else:
            return self._constructor(values=self._codes[key],
                                     dtype=self.dtype, fastpath=True)

    def __setitem__(self, key, value):
        """ Item assignment.


        Raises
        ------
        ValueError
            If (one or more) Value is not in categories or if a assigned
            `Categorical` does not have the same categories
        """

        # require identical categories set
        if isinstance(value, Categorical):
            if not value.categories.equals(self.categories):
                raise ValueError("Cannot set a Categorical with another, "
                                 "without identical categories")

        rvalue = value if is_list_like(value) else [value]

        from pandas import Index
        to_add = Index(rvalue).difference(self.categories)

        # no assignments of values not in categories, but it's always ok to set
        # something to np.nan
        if len(to_add) and not isna(to_add).all():
            raise ValueError("Cannot setitem on a Categorical with a new "
                             "category, set the categories first")

        # set by position
        if isinstance(key, (int, np.integer)):
            pass

        # tuple of indexers (dataframe)
        elif isinstance(key, tuple):
            # only allow 1 dimensional slicing, but can
            # in a 2-d case be passd (slice(None),....)
            if len(key) == 2:
                if not com.is_null_slice(key[0]):
                    raise AssertionError("invalid slicing for a 1-ndim "
                                         "categorical")
                key = key[1]
            elif len(key) == 1:
                key = key[0]
            else:
                raise AssertionError("invalid slicing for a 1-ndim "
                                     "categorical")

        # slicing in Series or Categorical
        elif isinstance(key, slice):
            pass

        # Array of True/False in Series or Categorical
        else:
            # There is a bug in numpy, which does not accept a Series as a
            # indexer
            # https://github.com/pandas-dev/pandas/issues/6168
            # https://github.com/numpy/numpy/issues/4240 -> fixed in numpy 1.9
            # FIXME: remove when numpy 1.9 is the lowest numpy version pandas
            # accepts...
            key = np.asarray(key)

        lindexer = self.categories.get_indexer(rvalue)
        lindexer = self._maybe_coerce_indexer(lindexer)
        self._codes[key] = lindexer

    def _reverse_indexer(self):
        """
        Compute the inverse of a categorical, returning
        a dict of categories -> indexers.

        *This is an internal function*

        Returns
        -------
        dict of categories -> indexers

        Example
        -------
        In [1]: c = pd.Categorical(list('aabca'))

        In [2]: c
        Out[2]:
        [a, a, b, c, a]
        Categories (3, object): [a, b, c]

        In [3]: c.categories
        Out[3]: Index([u'a', u'b', u'c'], dtype='object')

        In [4]: c.codes
        Out[4]: array([0, 0, 1, 2, 0], dtype=int8)

        In [5]: c._reverse_indexer()
        Out[5]: {'a': array([0, 1, 4]), 'b': array([2]), 'c': array([3])}

        """
        categories = self.categories
        r, counts = libalgos.groupsort_indexer(self.codes.astype('int64'),
                                               categories.size)
        counts = counts.cumsum()
        result = [r[counts[indexer]:counts[indexer + 1]]
                  for indexer in range(len(counts) - 1)]
        result = dict(zip(categories, result))
        return result

    # reduction ops #
    def _reduce(self, op, name, axis=0, skipna=True, numeric_only=None,
                filter_type=None, **kwds):
        """ perform the reduction type operation """
        func = getattr(self, name, None)
        if func is None:
            msg = 'Categorical cannot perform the operation {op}'
            raise TypeError(msg.format(op=name))
        return func(numeric_only=numeric_only, **kwds)

    def min(self, numeric_only=None, **kwargs):
        """ The minimum value of the object.

        Only ordered `Categoricals` have a minimum!

        Raises
        ------
        TypeError
            If the `Categorical` is not `ordered`.

        Returns
        -------
        min : the minimum of this `Categorical`
        """
        self.check_for_ordered('min')
        if numeric_only:
            good = self._codes != -1
            pointer = self._codes[good].min(**kwargs)
        else:
            pointer = self._codes.min(**kwargs)
        if pointer == -1:
            return np.nan
        else:
            return self.categories[pointer]

    def max(self, numeric_only=None, **kwargs):
        """ The maximum value of the object.

        Only ordered `Categoricals` have a maximum!

        Raises
        ------
        TypeError
            If the `Categorical` is not `ordered`.

        Returns
        -------
        max : the maximum of this `Categorical`
        """
        self.check_for_ordered('max')
        if numeric_only:
            good = self._codes != -1
            pointer = self._codes[good].max(**kwargs)
        else:
            pointer = self._codes.max(**kwargs)
        if pointer == -1:
            return np.nan
        else:
            return self.categories[pointer]

    def mode(self, dropna=True):
        """
        Returns the mode(s) of the Categorical.

        Always returns `Categorical` even if only one value.

        Parameters
        ----------
        dropna : boolean, default True
            Don't consider counts of NaN/NaT.

            .. versionadded:: 0.24.0

        Returns
        -------
        modes : `Categorical` (sorted)
        """

        import pandas._libs.hashtable as htable
        values = self._codes
        if dropna:
            good = self._codes != -1
            values = self._codes[good]
        values = sorted(htable.mode_int64(ensure_int64(values), dropna))
        result = self._constructor(values=values, categories=self.categories,
                                   ordered=self.ordered, fastpath=True)
        return result

    def unique(self):
        """
        Return the ``Categorical`` which ``categories`` and ``codes`` are
        unique. Unused categories are NOT returned.

        - unordered category: values and categories are sorted by appearance
          order.
        - ordered category: values are sorted by appearance order, categories
          keeps existing order.

        Returns
        -------
        unique values : ``Categorical``

        Examples
        --------
        An unordered Categorical will return categories in the
        order of appearance.

        >>> pd.Categorical(list('baabc'))
        [b, a, c]
        Categories (3, object): [b, a, c]

        >>> pd.Categorical(list('baabc'), categories=list('abc'))
        [b, a, c]
        Categories (3, object): [b, a, c]

        An ordered Categorical preserves the category ordering.

        >>> pd.Categorical(list('baabc'),
        ...                categories=list('abc'),
        ...                ordered=True)
        [b, a, c]
        Categories (3, object): [a < b < c]

        See Also
        --------
        unique
        CategoricalIndex.unique
        Series.unique

        """

        # unlike np.unique, unique1d does not sort
        unique_codes = unique1d(self.codes)
        cat = self.copy()

        # keep nan in codes
        cat._codes = unique_codes

        # exclude nan from indexer for categories
        take_codes = unique_codes[unique_codes != -1]
        if self.ordered:
            take_codes = np.sort(take_codes)
        return cat.set_categories(cat.categories.take(take_codes))

    def _values_for_factorize(self):
        codes = self.codes.astype('int64')
        return codes, -1

    @classmethod
    def _from_factorized(cls, uniques, original):
        return original._constructor(original.categories.take(uniques),
                                     categories=original.categories,
                                     ordered=original.ordered)

    def equals(self, other):
        """
        Returns True if categorical arrays are equal.

        Parameters
        ----------
        other : `Categorical`

        Returns
        -------
        are_equal : boolean
        """
        if self.is_dtype_equal(other):
            if self.categories.equals(other.categories):
                # fastpath to avoid re-coding
                other_codes = other._codes
            else:
                other_codes = _recode_for_categories(other.codes,
                                                     other.categories,
                                                     self.categories)
            return np.array_equal(self._codes, other_codes)
        return False

    def is_dtype_equal(self, other):
        """
        Returns True if categoricals are the same dtype
          same categories, and same ordered

        Parameters
        ----------
        other : Categorical

        Returns
        -------
        are_equal : boolean
        """

        try:
            return hash(self.dtype) == hash(other.dtype)
        except (AttributeError, TypeError):
            return False

    def describe(self):
        """ Describes this Categorical

        Returns
        -------
        description: `DataFrame`
            A dataframe with frequency and counts by category.
        """
        counts = self.value_counts(dropna=False)
        freqs = counts / float(counts.sum())

        from pandas.core.reshape.concat import concat
        result = concat([counts, freqs], axis=1)
        result.columns = ['counts', 'freqs']
        result.index.name = 'categories'

        return result

    def repeat(self, repeats, *args, **kwargs):
        """
        Repeat elements of a Categorical.

        See also
        --------
        numpy.ndarray.repeat

        """
        nv.validate_repeat(args, kwargs)
        codes = self._codes.repeat(repeats)
        return self._constructor(values=codes, categories=self.categories,
                                 ordered=self.ordered, fastpath=True)

    # Implement the ExtensionArray interface
    @property
    def _can_hold_na(self):
        return True

    @classmethod
    def _concat_same_type(self, to_concat):
        from pandas.core.dtypes.concat import _concat_categorical

        return _concat_categorical(to_concat)

    def _formatting_values(self):
        return self

    def isin(self, values):
        """
        Check whether `values` are contained in Categorical.

        Return a boolean NumPy Array showing whether each element in
        the Categorical matches an element in the passed sequence of
        `values` exactly.

        Parameters
        ----------
        values : set or list-like
            The sequence of values to test. Passing in a single string will
            raise a ``TypeError``. Instead, turn a single string into a
            list of one element.

        Returns
        -------
        isin : numpy.ndarray (bool dtype)

        Raises
        ------
        TypeError
          * If `values` is not a set or list-like

        See Also
        --------
        pandas.Series.isin : equivalent method on Series

        Examples
        --------

        >>> s = pd.Categorical(['lama', 'cow', 'lama', 'beetle', 'lama',
        ...                'hippo'])
        >>> s.isin(['cow', 'lama'])
        array([ True,  True,  True, False,  True, False])

        Passing a single string as ``s.isin('lama')`` will raise an error. Use
        a list of one element instead:

        >>> s.isin(['lama'])
        array([ True, False,  True, False,  True, False])
        """
        from pandas.core.series import _sanitize_array
        if not is_list_like(values):
            raise TypeError("only list-like objects are allowed to be passed"
                            " to isin(), you passed a [{values_type}]"
                            .format(values_type=type(values).__name__))
        values = _sanitize_array(values, None, None)
        null_mask = np.asarray(isna(values))
        code_values = self.categories.get_indexer(values)
        code_values = code_values[null_mask | (code_values >= 0)]
        return algorithms.isin(self.codes, code_values)


# The Series.cat accessor


class CategoricalAccessor(PandasDelegate, PandasObject, NoNewAttributesMixin):
    """
    Accessor object for categorical properties of the Series values.

    Be aware that assigning to `categories` is a inplace operation, while all
    methods return new categorical data per default (but can be called with
    `inplace=True`).

    Parameters
    ----------
    data : Series or CategoricalIndex

    Examples
    --------
    >>> s.cat.categories
    >>> s.cat.categories = list('abc')
    >>> s.cat.rename_categories(list('cab'))
    >>> s.cat.reorder_categories(list('cab'))
    >>> s.cat.add_categories(['d','e'])
    >>> s.cat.remove_categories(['d'])
    >>> s.cat.remove_unused_categories()
    >>> s.cat.set_categories(list('abcde'))
    >>> s.cat.as_ordered()
    >>> s.cat.as_unordered()

    """

    def __init__(self, data):
        self._validate(data)
        self.categorical = data.values
        self.index = data.index
        self.name = data.name
        self._freeze()

    @staticmethod
    def _validate(data):
        if not is_categorical_dtype(data.dtype):
            raise AttributeError("Can only use .cat accessor with a "
                                 "'category' dtype")

    def _delegate_property_get(self, name):
        return getattr(self.categorical, name)

    def _delegate_property_set(self, name, new_values):
        return setattr(self.categorical, name, new_values)

    @property
    def codes(self):
        from pandas import Series
        return Series(self.categorical.codes, index=self.index)

    def _delegate_method(self, name, *args, **kwargs):
        from pandas import Series
        method = getattr(self.categorical, name)
        res = method(*args, **kwargs)
        if res is not None:
            return Series(res, index=self.index, name=self.name)


CategoricalAccessor._add_delegate_accessors(delegate=Categorical,
                                            accessors=["categories",
                                                       "ordered"],
                                            typ='property')
CategoricalAccessor._add_delegate_accessors(delegate=Categorical, accessors=[
    "rename_categories", "reorder_categories", "add_categories",
    "remove_categories", "remove_unused_categories", "set_categories",
    "as_ordered", "as_unordered"], typ='method')

# utility routines


def _get_codes_for_values(values, categories):
    """
    utility routine to turn values into codes given the specified categories
    """

    from pandas.core.algorithms import _get_data_algo, _hashtables
    if not is_dtype_equal(values.dtype, categories.dtype):
        values = ensure_object(values)
        categories = ensure_object(categories)

    (hash_klass, vec_klass), vals = _get_data_algo(values, _hashtables)
    (_, _), cats = _get_data_algo(categories, _hashtables)
    t = hash_klass(len(cats))
    t.map_locations(cats)
    return coerce_indexer_dtype(t.lookup(vals), cats)


def _recode_for_categories(codes, old_categories, new_categories):
    """
    Convert a set of codes for to a new set of categories

    Parameters
    ----------
    codes : array
    old_categories, new_categories : Index

    Returns
    -------
    new_codes : array

    Examples
    --------
    >>> old_cat = pd.Index(['b', 'a', 'c'])
    >>> new_cat = pd.Index(['a', 'b'])
    >>> codes = np.array([0, 1, 1, 2])
    >>> _recode_for_categories(codes, old_cat, new_cat)
    array([ 1,  0,  0, -1])
    """
    from pandas.core.algorithms import take_1d

    if len(old_categories) == 0:
        # All null anyway, so just retain the nulls
        return codes.copy()
    indexer = coerce_indexer_dtype(new_categories.get_indexer(old_categories),
                                   new_categories)
    new_codes = take_1d(indexer, codes.copy(), fill_value=-1)
    return new_codes


def _convert_to_list_like(list_like):
    if hasattr(list_like, "dtype"):
        return list_like
    if isinstance(list_like, list):
        return list_like
    if (is_sequence(list_like) or isinstance(list_like, tuple) or
            is_iterator(list_like)):
        return list(list_like)
    elif is_scalar(list_like):
        return [list_like]
    else:
        # is this reached?
        return [list_like]


def _factorize_from_iterable(values):
    """
    Factorize an input `values` into `categories` and `codes`. Preserves
    categorical dtype in `categories`.

    *This is an internal function*

    Parameters
    ----------
    values : list-like

    Returns
    -------
    codes : ndarray
    categories : Index
        If `values` has a categorical dtype, then `categories` is
        a CategoricalIndex keeping the categories and order of `values`.
    """
    from pandas.core.indexes.category import CategoricalIndex

    if not is_list_like(values):
        raise TypeError("Input must be list-like")

    if is_categorical(values):
        if isinstance(values, (ABCCategoricalIndex, ABCSeries)):
            values = values._values
        categories = CategoricalIndex(values.categories,
                                      categories=values.categories,
                                      ordered=values.ordered)
        codes = values.codes
    else:
        cat = Categorical(values, ordered=True)
        categories = cat.categories
        codes = cat.codes
    return codes, categories


def _factorize_from_iterables(iterables):
    """
    A higher-level wrapper over `_factorize_from_iterable`.

    *This is an internal function*

    Parameters
    ----------
    iterables : list-like of list-likes

    Returns
    -------
    codes_list : list of ndarrays
    categories_list : list of Indexes

    Notes
    -----
    See `_factorize_from_iterable` for more info.
    """
    if len(iterables) == 0:
        # For consistency, it should return a list of 2 lists.
        return [[], []]
    return map(list, lzip(*[_factorize_from_iterable(it) for it in iterables]))<|MERGE_RESOLUTION|>--- conflicted
+++ resolved
@@ -17,16 +17,10 @@
     coerce_indexer_dtype)
 from pandas.core.dtypes.dtypes import CategoricalDtype
 from pandas.core.dtypes.common import (
-<<<<<<< HEAD
     ensure_int64,
     ensure_object,
     ensure_platform_int,
-=======
-    _ensure_int64,
-    _ensure_object,
-    _ensure_platform_int,
     is_extension_array_dtype,
->>>>>>> 2b51c968
     is_dtype_equal,
     is_datetimelike,
     is_datetime64_dtype,
