from __future__ import annotations

from distutils.version import LooseVersion
import re
from typing import (
    TYPE_CHECKING,
    Any,
    Sequence,
    cast,
)

import numpy as np

from pandas._libs import lib
from pandas._typing import (
    Dtype,
    NpDtype,
    PositionalIndexer,
)
from pandas.util._decorators import doc
from pandas.util._validators import validate_fillna_kwargs

from pandas.core.dtypes.common import (
    is_array_like,
    is_bool_dtype,
    is_integer,
    is_integer_dtype,
    is_object_dtype,
    is_scalar,
    is_string_dtype,
)
from pandas.core.dtypes.missing import isna

from pandas.core import missing
from pandas.core.arraylike import OpsMixin
from pandas.core.arrays.base import ExtensionArray
<<<<<<< HEAD
from pandas.core.arrays.string_ import StringDtype
=======
from pandas.core.arrays.boolean import BooleanDtype
>>>>>>> f33480d7
from pandas.core.indexers import (
    check_array_indexer,
    validate_indices,
)
from pandas.core.strings.object_array import ObjectStringArrayMixin

try:
    import pyarrow as pa
except ImportError:
    pa = None
else:
    # PyArrow backed StringArrays are available starting at 1.0.0, but this
    # file is imported from even if pyarrow is < 1.0.0, before pyarrow.compute
    # and its compute functions existed. GH38801
    if LooseVersion(pa.__version__) >= "1.0.0":
        import pyarrow.compute as pc

        ARROW_CMP_FUNCS = {
            "eq": pc.equal,
            "ne": pc.not_equal,
            "lt": pc.less,
            "gt": pc.greater,
            "le": pc.less_equal,
            "ge": pc.greater_equal,
        }


if TYPE_CHECKING:
    from pandas import Series


# TODO: Inherit directly from BaseStringArrayMethods. Currently we inherit from
# ObjectStringArrayMixin because we want to have the object-dtype based methods as
# fallback for the ones that pyarrow doesn't yet support


class ArrowStringArray(OpsMixin, ExtensionArray, ObjectStringArrayMixin):
    """
    Extension array for string data in a ``pyarrow.ChunkedArray``.

    .. versionadded:: 1.2.0

    .. warning::

       ArrowStringArray is considered experimental. The implementation and
       parts of the API may change without warning.

    Parameters
    ----------
    values : pyarrow.Array or pyarrow.ChunkedArray
        The array of data.

    Attributes
    ----------
    None

    Methods
    -------
    None

    See Also
    --------
    array
        The recommended function for creating a ArrowStringArray.
    Series.str
        The string methods are available on Series backed by
        a ArrowStringArray.

    Notes
    -----
    ArrowStringArray returns a BooleanArray for comparison methods.

    Examples
    --------
    >>> pd.array(['This is', 'some text', None, 'data.'], dtype="string[arrow]")
    <ArrowStringArray>
    ['This is', 'some text', <NA>, 'data.']
    Length: 4, dtype: string[pyarrow]
    """

    _dtype = StringDtype(storage="pyarrow")

    def __init__(self, values):
        self._chk_pyarrow_available()
        if isinstance(values, pa.Array):
            self._data = pa.chunked_array([values])
        elif isinstance(values, pa.ChunkedArray):
            self._data = values
        else:
            raise ValueError(f"Unsupported type '{type(values)}' for ArrowStringArray")

        if not pa.types.is_string(self._data.type):
            raise ValueError(
                "ArrowStringArray requires a PyArrow (chunked) array of string type"
            )

    @classmethod
    def _chk_pyarrow_available(cls) -> None:
        # TODO: maybe update import_optional_dependency to allow a minimum
        # version to be specified rather than use the global minimum
        if pa is None or LooseVersion(pa.__version__) < "1.0.0":
            msg = "pyarrow>=1.0.0 is required for PyArrow backed StringArray."
            raise ImportError(msg)

    @classmethod
    def _from_sequence(cls, scalars, dtype: Dtype | None = None, copy: bool = False):
        from pandas.core.arrays.masked import BaseMaskedArray

        cls._chk_pyarrow_available()
<<<<<<< HEAD
        # convert non-na-likes to str, and nan-likes to StringDtype.na_value
        scalars = lib.ensure_string_array(scalars, copy=False)
        return cls(pa.array(scalars, type=pa.string(), from_pandas=True))
=======

        if isinstance(scalars, BaseMaskedArray):
            # avoid costly conversion to object dtype in ensure_string_array and
            # numerical issues with Float32Dtype
            na_values = scalars._mask
            result = scalars._data
            result = lib.ensure_string_array(result, copy=copy, convert_na_value=False)
            return cls(pa.array(result, mask=na_values, type=pa.string()))

        # convert non-na-likes to str
        result = lib.ensure_string_array(scalars, copy=copy)
        return cls(pa.array(result, type=pa.string(), from_pandas=True))
>>>>>>> f33480d7

    @classmethod
    def _from_sequence_of_strings(
        cls, strings, dtype: Dtype | None = None, copy: bool = False
    ):
        return cls._from_sequence(strings, dtype=dtype, copy=copy)

    @property
    def dtype(self) -> StringDtype:
        """
        An instance of 'string[pyarrow]'.
        """
        return self._dtype

    def __array__(self, dtype: NpDtype | None = None) -> np.ndarray:
        """Correctly construct numpy arrays when passed to `np.asarray()`."""
        return self.to_numpy(dtype=dtype)

    def __arrow_array__(self, type=None):
        """Convert myself to a pyarrow Array or ChunkedArray."""
        return self._data

    # error: Argument 1 of "to_numpy" is incompatible with supertype "ExtensionArray";
    # supertype defines the argument type as "Union[ExtensionDtype, str, dtype[Any],
    # Type[str], Type[float], Type[int], Type[complex], Type[bool], Type[object], None]"
    def to_numpy(  # type: ignore[override]
        self,
        dtype: NpDtype | None = None,
        copy: bool = False,
        na_value=lib.no_default,
    ) -> np.ndarray:
        """
        Convert to a NumPy ndarray.
        """
        # TODO: copy argument is ignored

        if na_value is lib.no_default:
            na_value = self._dtype.na_value
        result = self._data.__array__(dtype=dtype)
        result[isna(result)] = na_value
        return result

    def __len__(self) -> int:
        """
        Length of this array.

        Returns
        -------
        length : int
        """
        return len(self._data)

    @doc(ExtensionArray.factorize)
    def factorize(self, na_sentinel: int = -1) -> tuple[np.ndarray, ExtensionArray]:
        encoded = self._data.dictionary_encode()
        indices = pa.chunked_array(
            [c.indices for c in encoded.chunks], type=encoded.type.index_type
        ).to_pandas()
        if indices.dtype.kind == "f":
            indices[np.isnan(indices)] = na_sentinel
        indices = indices.astype(np.int64, copy=False)

        if encoded.num_chunks:
            uniques = type(self)(encoded.chunk(0).dictionary)
        else:
            uniques = type(self)(pa.array([], type=encoded.type.value_type))

        return indices.values, uniques

    @classmethod
    def _concat_same_type(cls, to_concat) -> ArrowStringArray:
        """
        Concatenate multiple ArrowStringArray.

        Parameters
        ----------
        to_concat : sequence of ArrowStringArray

        Returns
        -------
        ArrowStringArray
        """
        return cls(
            pa.chunked_array(
                [array for ea in to_concat for array in ea._data.iterchunks()]
            )
        )

    def __getitem__(self, item: PositionalIndexer) -> Any:
        """Select a subset of self.

        Parameters
        ----------
        item : int, slice, or ndarray
            * int: The position in 'self' to get.
            * slice: A slice object, where 'start', 'stop', and 'step' are
              integers or None
            * ndarray: A 1-d boolean NumPy ndarray the same length as 'self'

        Returns
        -------
        item : scalar or ExtensionArray

        Notes
        -----
        For scalar ``item``, return a scalar value suitable for the array's
        type. This should be an instance of ``self.dtype.type``.
        For slice ``key``, return an instance of ``ExtensionArray``, even
        if the slice is length 0 or 1.
        For a boolean mask, return an instance of ``ExtensionArray``, filtered
        to the values where ``item`` is True.
        """
        item = check_array_indexer(self, item)

        if isinstance(item, np.ndarray):
            if not len(item):
                return type(self)(pa.chunked_array([], type=pa.string()))
            elif is_integer_dtype(item.dtype):
                # error: Argument 1 to "take" of "ArrowStringArray" has incompatible
                # type "ndarray"; expected "Sequence[int]"
                return self.take(item)  # type: ignore[arg-type]
            elif is_bool_dtype(item.dtype):
                return type(self)(self._data.filter(item))
            else:
                raise IndexError(
                    "Only integers, slices and integer or "
                    "boolean arrays are valid indices."
                )
        elif isinstance(item, tuple):
            # possibly unpack arr[..., n] to arr[n]
            if len(item) == 1:
                item = item[0]
            elif len(item) == 2:
                if item[0] is Ellipsis:
                    item = item[1]
                elif item[1] is Ellipsis:
                    item = item[0]

        # We are not an array indexer, so maybe e.g. a slice or integer
        # indexer. We dispatch to pyarrow.
        value = self._data[item]
        if isinstance(value, pa.ChunkedArray):
            return type(self)(value)
        else:
            return self._as_pandas_scalar(value)

    def _as_pandas_scalar(self, arrow_scalar: pa.Scalar):
        scalar = arrow_scalar.as_py()
        if scalar is None:
            return self._dtype.na_value
        else:
            return scalar

    def fillna(self, value=None, method=None, limit=None):
        """
        Fill NA/NaN values using the specified method.

        Parameters
        ----------
        value : scalar, array-like
            If a scalar value is passed it is used to fill all missing values.
            Alternatively, an array-like 'value' can be given. It's expected
            that the array-like have the same length as 'self'.
        method : {'backfill', 'bfill', 'pad', 'ffill', None}, default None
            Method to use for filling holes in reindexed Series
            pad / ffill: propagate last valid observation forward to next valid
            backfill / bfill: use NEXT valid observation to fill gap.
        limit : int, default None
            If method is specified, this is the maximum number of consecutive
            NaN values to forward/backward fill. In other words, if there is
            a gap with more than this number of consecutive NaNs, it will only
            be partially filled. If method is not specified, this is the
            maximum number of entries along the entire axis where NaNs will be
            filled.

        Returns
        -------
        ExtensionArray
            With NA/NaN filled.
        """
        value, method = validate_fillna_kwargs(value, method)

        mask = self.isna()
        value = missing.check_value_size(value, mask, len(self))

        if mask.any():
            if method is not None:
                func = missing.get_fill_func(method)
                new_values, _ = func(
                    self.to_numpy("object"),
                    limit=limit,
                    mask=mask,
                )
                new_values = self._from_sequence(new_values)
            else:
                # fill with value
                new_values = self.copy()
                new_values[mask] = value
        else:
            new_values = self.copy()
        return new_values

    def _reduce(self, name: str, skipna: bool = True, **kwargs):
        if name in ["min", "max"]:
            return getattr(self, name)(skipna=skipna)

        raise TypeError(f"Cannot perform reduction '{name}' with string dtype")

    @property
    def nbytes(self) -> int:
        """
        The number of bytes needed to store this object in memory.
        """
        return self._data.nbytes

    def isna(self) -> np.ndarray:
        """
        Boolean NumPy array indicating if each value is missing.

        This should return a 1-D array the same length as 'self'.
        """
        # TODO: Implement .to_numpy for ChunkedArray
        return self._data.is_null().to_pandas().values

    def copy(self) -> ArrowStringArray:
        """
        Return a shallow copy of the array.

        Returns
        -------
        ArrowStringArray
        """
        return type(self)(self._data)

    def _cmp_method(self, other, op):
        from pandas.arrays import BooleanArray

        pc_func = ARROW_CMP_FUNCS[op.__name__]
        if isinstance(other, ArrowStringArray):
            result = pc_func(self._data, other._data)
        elif isinstance(other, np.ndarray):
            result = pc_func(self._data, other)
        elif is_scalar(other):
            try:
                result = pc_func(self._data, pa.scalar(other))
            except (pa.lib.ArrowNotImplementedError, pa.lib.ArrowInvalid):
                mask = isna(self) | isna(other)
                valid = ~mask
                result = np.zeros(len(self), dtype="bool")
                result[valid] = op(np.array(self)[valid], other)
                return BooleanArray(result, mask)
        else:
            return NotImplemented

        # TODO(ARROW-9429): Add a .to_numpy() to ChunkedArray
        return BooleanArray._from_sequence(result.to_pandas().values)

    def __setitem__(self, key: int | slice | np.ndarray, value: Any) -> None:
        """Set one or more values inplace.

        Parameters
        ----------
        key : int, ndarray, or slice
            When called from, e.g. ``Series.__setitem__``, ``key`` will be
            one of

            * scalar int
            * ndarray of integers.
            * boolean ndarray
            * slice object

        value : ExtensionDtype.type, Sequence[ExtensionDtype.type], or object
            value or values to be set of ``key``.

        Returns
        -------
        None
        """
        key = check_array_indexer(self, key)

        if is_integer(key):
            key = cast(int, key)

            if not is_scalar(value):
                raise ValueError("Must pass scalars with scalar indexer")
            elif isna(value):
                value = None
            elif not isinstance(value, str):
                raise ValueError("Scalar must be NA or str")

            # Slice data and insert in-between
            new_data = [
                *self._data[0:key].chunks,
                pa.array([value], type=pa.string()),
                *self._data[(key + 1) :].chunks,
            ]
            self._data = pa.chunked_array(new_data)
        else:
            # Convert to integer indices and iteratively assign.
            # TODO: Make a faster variant of this in Arrow upstream.
            #       This is probably extremely slow.

            # Convert all possible input key types to an array of integers
            if isinstance(key, slice):
                key_array = np.array(range(len(self))[key])
            elif is_bool_dtype(key):
                # TODO(ARROW-9430): Directly support setitem(booleans)
                key_array = np.argwhere(key).flatten()
            else:
                # TODO(ARROW-9431): Directly support setitem(integers)
                key_array = np.asanyarray(key)

            if is_scalar(value):
                value = np.broadcast_to(value, len(key_array))
            else:
                value = np.asarray(value)

            if len(key_array) != len(value):
                raise ValueError("Length of indexer and values mismatch")

            for k, v in zip(key_array, value):
                self[k] = v

    def take(
        self, indices: Sequence[int], allow_fill: bool = False, fill_value: Any = None
    ):
        """
        Take elements from an array.

        Parameters
        ----------
        indices : sequence of int
            Indices to be taken.
        allow_fill : bool, default False
            How to handle negative values in `indices`.

            * False: negative values in `indices` indicate positional indices
              from the right (the default). This is similar to
              :func:`numpy.take`.

            * True: negative values in `indices` indicate
              missing values. These values are set to `fill_value`. Any other
              other negative values raise a ``ValueError``.

        fill_value : any, optional
            Fill value to use for NA-indices when `allow_fill` is True.
            This may be ``None``, in which case the default NA value for
            the type, ``self.dtype.na_value``, is used.

            For many ExtensionArrays, there will be two representations of
            `fill_value`: a user-facing "boxed" scalar, and a low-level
            physical NA value. `fill_value` should be the user-facing version,
            and the implementation should handle translating that to the
            physical version for processing the take if necessary.

        Returns
        -------
        ExtensionArray

        Raises
        ------
        IndexError
            When the indices are out of bounds for the array.
        ValueError
            When `indices` contains negative values other than ``-1``
            and `allow_fill` is True.

        See Also
        --------
        numpy.take
        api.extensions.take

        Notes
        -----
        ExtensionArray.take is called by ``Series.__getitem__``, ``.loc``,
        ``iloc``, when `indices` is a sequence of values. Additionally,
        it's called by :meth:`Series.reindex`, or any other method
        that causes realignment, with a `fill_value`.
        """
        # TODO: Remove once we got rid of the (indices < 0) check
        if not is_array_like(indices):
            indices_array = np.asanyarray(indices)
        else:
            # error: Incompatible types in assignment (expression has type
            # "Sequence[int]", variable has type "ndarray")
            indices_array = indices  # type: ignore[assignment]

        if len(self._data) == 0 and (indices_array >= 0).any():
            raise IndexError("cannot do a non-empty take")
        if indices_array.size > 0 and indices_array.max() >= len(self._data):
            raise IndexError("out of bounds value in 'indices'.")

        if allow_fill:
            fill_mask = indices_array < 0
            if fill_mask.any():
                validate_indices(indices_array, len(self._data))
                # TODO(ARROW-9433): Treat negative indices as NULL
                indices_array = pa.array(indices_array, mask=fill_mask)
                result = self._data.take(indices_array)
                if isna(fill_value):
                    return type(self)(result)
                # TODO: ArrowNotImplementedError: Function fill_null has no
                # kernel matching input types (array[string], scalar[string])
                result = type(self)(result)
                result[fill_mask] = fill_value
                return result
                # return type(self)(pc.fill_null(result, pa.scalar(fill_value)))
            else:
                # Nothing to fill
                return type(self)(self._data.take(indices))
        else:  # allow_fill=False
            # TODO(ARROW-9432): Treat negative indices as indices from the right.
            if (indices_array < 0).any():
                # Don't modify in-place
                indices_array = np.copy(indices_array)
                indices_array[indices_array < 0] += len(self._data)
            return type(self)(self._data.take(indices_array))

    def value_counts(self, dropna: bool = True) -> Series:
        """
        Return a Series containing counts of each unique value.

        Parameters
        ----------
        dropna : bool, default True
            Don't include counts of missing values.

        Returns
        -------
        counts : Series

        See Also
        --------
        Series.value_counts
        """
        from pandas import (
            Index,
            Series,
        )

        vc = self._data.value_counts()

        values = vc.field(0)
        counts = vc.field(1)
        if dropna and self._data.null_count > 0:
            mask = values.is_valid()
            values = values.filter(mask)
            counts = counts.filter(mask)

        # No missing values so we can adhere to the interface and return a numpy array.
        counts = np.array(counts)

        # Index cannot hold ExtensionArrays yet
        index = Index(type(self)(values)).astype(object)

        return Series(counts, index=index).astype("Int64")

    # ------------------------------------------------------------------------
    # String methods interface

    _str_na_value = StringDtype.na_value

    def _str_map(self, f, na_value=None, dtype: Dtype | None = None):
        # TODO: de-duplicate with StringArray method. This method is moreless copy and
        # paste.

        from pandas.arrays import (
            BooleanArray,
            IntegerArray,
        )

        if dtype is None:
            dtype = self.dtype
        if na_value is None:
            na_value = self.dtype.na_value

        mask = isna(self)
        arr = np.asarray(self)

        if is_integer_dtype(dtype) or is_bool_dtype(dtype):
            constructor: type[IntegerArray] | type[BooleanArray]
            if is_integer_dtype(dtype):
                constructor = IntegerArray
            else:
                constructor = BooleanArray

            na_value_is_na = isna(na_value)
            if na_value_is_na:
                na_value = 1
            result = lib.map_infer_mask(
                arr,
                f,
                mask.view("uint8"),
                convert=False,
                na_value=na_value,
                # error: Value of type variable "_DTypeScalar" of "dtype" cannot be
                # "object"
                # error: Argument 1 to "dtype" has incompatible type
                # "Union[ExtensionDtype, str, dtype[Any], Type[object]]"; expected
                # "Type[object]"
                dtype=np.dtype(dtype),  # type: ignore[type-var,arg-type]
            )

            if not na_value_is_na:
                mask[:] = False

            return constructor(result, mask)

        elif is_string_dtype(dtype) and not is_object_dtype(dtype):
            # i.e. StringDtype
            result = lib.map_infer_mask(
                arr, f, mask.view("uint8"), convert=False, na_value=na_value
            )
            return self._from_sequence(result)
        else:
            # This is when the result type is object. We reach this when
            # -> We know the result type is truly object (e.g. .encode returns bytes
            #    or .findall returns a list).
            # -> We don't know the result type. E.g. `.get` can return anything.
            return lib.map_infer_mask(arr, f, mask.view("uint8"))

    def _str_contains(self, pat, case=True, flags=0, na=np.nan, regex=True):
        if not regex and case:
            result = pc.match_substring(self._data, pat)
            result = BooleanDtype().__from_arrow__(result)
            if not isna(na):
                result[isna(result)] = bool(na)
            return result
        else:
            return super()._str_contains(pat, case, flags, na, regex)

    def _str_startswith(self, pat, na=None):
        if hasattr(pc, "match_substring_regex"):
            result = pc.match_substring_regex(self._data, "^" + re.escape(pat))
            result = BooleanDtype().__from_arrow__(result)
            if not isna(na):
                result[isna(result)] = bool(na)
            return result
        else:
            return super()._str_startswith(pat, na)

    def _str_endswith(self, pat, na=None):
        if hasattr(pc, "match_substring_regex"):
            result = pc.match_substring_regex(self._data, re.escape(pat) + "$")
            result = BooleanDtype().__from_arrow__(result)
            if not isna(na):
                result[isna(result)] = bool(na)
            return result
        else:
            return super()._str_endswith(pat, na)

    def _str_isalnum(self):
        if hasattr(pc, "utf8_is_alnum"):
            result = pc.utf8_is_alnum(self._data)
            return BooleanDtype().__from_arrow__(result)
        else:
            return super()._str_isalnum()

    def _str_isalpha(self):
        if hasattr(pc, "utf8_is_alpha"):
            result = pc.utf8_is_alpha(self._data)
            return BooleanDtype().__from_arrow__(result)
        else:
            return super()._str_isalpha()

    def _str_isdecimal(self):
        if hasattr(pc, "utf8_is_decimal"):
            result = pc.utf8_is_decimal(self._data)
            return BooleanDtype().__from_arrow__(result)
        else:
            return super()._str_isdecimal()

    def _str_isdigit(self):
        if hasattr(pc, "utf8_is_digit"):
            result = pc.utf8_is_digit(self._data)
            return BooleanDtype().__from_arrow__(result)
        else:
            return super()._str_isdigit()

    def _str_islower(self):
        if hasattr(pc, "utf8_is_lower"):
            result = pc.utf8_is_lower(self._data)
            return BooleanDtype().__from_arrow__(result)
        else:
            return super()._str_islower()

    def _str_isnumeric(self):
        if hasattr(pc, "utf8_is_numeric"):
            result = pc.utf8_is_numeric(self._data)
            return BooleanDtype().__from_arrow__(result)
        else:
            return super()._str_isnumeric()

    def _str_isspace(self):
        if hasattr(pc, "utf8_is_space"):
            result = pc.utf8_is_space(self._data)
            return BooleanDtype().__from_arrow__(result)
        else:
            return super()._str_isspace()

    def _str_istitle(self):
        if hasattr(pc, "utf8_is_title"):
            result = pc.utf8_is_title(self._data)
            return BooleanDtype().__from_arrow__(result)
        else:
            return super()._str_istitle()

    def _str_isupper(self):
        if hasattr(pc, "utf8_is_upper"):
            result = pc.utf8_is_upper(self._data)
            return BooleanDtype().__from_arrow__(result)
        else:
            return super()._str_isupper()

    def _str_lower(self):
        return type(self)(pc.utf8_lower(self._data))

    def _str_upper(self):
        return type(self)(pc.utf8_upper(self._data))

    def _str_strip(self, to_strip=None):
        if to_strip is None:
            if hasattr(pc, "utf8_trim_whitespace"):
                return type(self)(pc.utf8_trim_whitespace(self._data))
        else:
            if hasattr(pc, "utf8_trim"):
                return type(self)(pc.utf8_trim(self._data, characters=to_strip))
        return super()._str_strip(to_strip)

    def _str_lstrip(self, to_strip=None):
        if to_strip is None:
            if hasattr(pc, "utf8_ltrim_whitespace"):
                return type(self)(pc.utf8_ltrim_whitespace(self._data))
        else:
            if hasattr(pc, "utf8_ltrim"):
                return type(self)(pc.utf8_ltrim(self._data, characters=to_strip))
        return super()._str_lstrip(to_strip)

    def _str_rstrip(self, to_strip=None):
        if to_strip is None:
            if hasattr(pc, "utf8_rtrim_whitespace"):
                return type(self)(pc.utf8_rtrim_whitespace(self._data))
        else:
            if hasattr(pc, "utf8_rtrim"):
                return type(self)(pc.utf8_rtrim(self._data, characters=to_strip))
        return super()._str_rstrip(to_strip)<|MERGE_RESOLUTION|>--- conflicted
+++ resolved
@@ -34,11 +34,8 @@
 from pandas.core import missing
 from pandas.core.arraylike import OpsMixin
 from pandas.core.arrays.base import ExtensionArray
-<<<<<<< HEAD
 from pandas.core.arrays.string_ import StringDtype
-=======
 from pandas.core.arrays.boolean import BooleanDtype
->>>>>>> f33480d7
 from pandas.core.indexers import (
     check_array_indexer,
     validate_indices,
@@ -148,11 +145,6 @@
         from pandas.core.arrays.masked import BaseMaskedArray
 
         cls._chk_pyarrow_available()
-<<<<<<< HEAD
-        # convert non-na-likes to str, and nan-likes to StringDtype.na_value
-        scalars = lib.ensure_string_array(scalars, copy=False)
-        return cls(pa.array(scalars, type=pa.string(), from_pandas=True))
-=======
 
         if isinstance(scalars, BaseMaskedArray):
             # avoid costly conversion to object dtype in ensure_string_array and
@@ -165,7 +157,6 @@
         # convert non-na-likes to str
         result = lib.ensure_string_array(scalars, copy=copy)
         return cls(pa.array(result, type=pa.string(), from_pandas=True))
->>>>>>> f33480d7
 
     @classmethod
     def _from_sequence_of_strings(
