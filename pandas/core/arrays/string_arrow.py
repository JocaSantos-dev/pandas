--- conflicted
+++ resolved
@@ -227,11 +227,7 @@
             raise ImportError(msg)
 
     @classmethod
-<<<<<<< HEAD
-    def _from_sequence(cls, scalars, dtype: Optional[DtypeArg] = None, copy=False):
-=======
-    def _from_sequence(cls, scalars, dtype: Dtype | None = None, copy: bool = False):
->>>>>>> 6a2f528b
+    def _from_sequence(cls, scalars, dtype: DtypeArg | None = None, copy: bool = False):
         cls._chk_pyarrow_available()
         # convert non-na-likes to str, and nan-likes to ArrowStringDtype.na_value
         scalars = lib.ensure_string_array(scalars, copy=False)
@@ -239,11 +235,7 @@
 
     @classmethod
     def _from_sequence_of_strings(
-<<<<<<< HEAD
-        cls, strings, dtype: Optional[DtypeArg] = None, copy=False
-=======
-        cls, strings, dtype: Dtype | None = None, copy: bool = False
->>>>>>> 6a2f528b
+        cls, strings, dtype: DtypeArg | None = None, copy: bool = False
     ):
         return cls._from_sequence(strings, dtype=dtype, copy=copy)
 
@@ -701,7 +693,7 @@
 
     _str_na_value = ArrowStringDtype.na_value
 
-    def _str_map(self, f, na_value=None, dtype: Dtype | None = None):
+    def _str_map(self, f, na_value=None, dtype: DtypeArg | None = None):
         # TODO: de-duplicate with StringArray method. This method is moreless copy and
         # paste.
 
