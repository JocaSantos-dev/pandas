--- conflicted
+++ resolved
@@ -184,13 +184,8 @@
             raise TypeError("Scalar must be NA or str")
         return super().insert(loc, item)
 
-<<<<<<< HEAD
-    @staticmethod
-    def _result_converter(values, **kwargs):
-=======
     @classmethod
     def _result_converter(cls, values, na=None):
->>>>>>> 00f79a33
         return BooleanDtype().__from_arrow__(values)
 
     def _maybe_convert_setitem_value(self, value):
@@ -451,28 +446,17 @@
 
 
 class ArrowStringArrayNumpySemantics(ArrowStringArray):
-<<<<<<< HEAD
-    # _result_converter = lambda _, result: result.to_numpy(na_value=np.nan)
-    _storage = "pyarrow_numpy"
-
-    @staticmethod
-    def _result_converter(values, na=None):
-=======
     _storage = "pyarrow_numpy"
 
     @classmethod
     def _result_converter(cls, values, na=None):
->>>>>>> 00f79a33
         if not isna(na):
             values = values.fill_null(bool(na))
         return ArrowExtensionArray(values).to_numpy(na_value=np.nan)
 
     def __getattribute__(self, item):
-<<<<<<< HEAD
-=======
         # ArrowStringArray and we both inherit from ArrowExtensionArray, which
         # creates inheritance problems (Diamond inheritance)
->>>>>>> 00f79a33
         if item in ArrowStringArrayMixin.__dict__ and item != "_pa_array":
             return partial(getattr(ArrowStringArrayMixin, item), self)
         return super().__getattribute__(item)
@@ -561,11 +545,7 @@
 
     def _cmp_method(self, other, op):
         result = super()._cmp_method(other, op)
-<<<<<<< HEAD
-        return result.to_numpy(na_value=False)
-=======
         return result.to_numpy(np.bool_, na_value=False)
->>>>>>> 00f79a33
 
     def value_counts(self, dropna: bool = True):
         from pandas import Series
@@ -573,7 +553,6 @@
         result = super().value_counts(dropna)
         return Series(
             result._values.to_numpy(), index=result.index, name=result.name, copy=False
-<<<<<<< HEAD
         )
 
     def _reduce(
@@ -587,7 +566,4 @@
                 name, skipna=skipna, keepdims=keepdims, **kwargs
             )
         else:
-            return super()._reduce(name, skipna=skipna, keepdims=keepdims, **kwargs)
-=======
-        )
->>>>>>> 00f79a33
+            return super()._reduce(name, skipna=skipna, keepdims=keepdims, **kwargs)