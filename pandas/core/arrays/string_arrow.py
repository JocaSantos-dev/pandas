--- conflicted
+++ resolved
@@ -806,20 +806,18 @@
         if pa_version_under4p0:
             return super()._str_endswith(pat, na)
 
-<<<<<<< HEAD
         result = pc.match_substring_regex(self._data, re.escape(pat) + "$")
         result = BooleanDtype().__from_arrow__(result)
         if not isna(na):
             result[isna(result)] = bool(na)
         return result
-=======
+
     def _str_match(
         self, pat: str, case: bool = True, flags: int = 0, na: Scalar = None
     ):
         if not pat.startswith("^"):
             pat = "^" + pat
         return self._str_contains(pat, case, flags, na, regex=True)
->>>>>>> 9806b751
 
     def _str_isalnum(self):
         result = pc.utf8_is_alnum(self._data)
