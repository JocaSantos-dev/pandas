from __future__ import annotations

from functools import partial
import re
from typing import (
    TYPE_CHECKING,
    Callable,
    Union,
)
import warnings

import numpy as np

from pandas._libs import (
    lib,
    missing as libmissing,
)
from pandas.compat import (
    pa_version_under7p0,
    pa_version_under13p0,
)
from pandas.util._exceptions import find_stack_level

from pandas.core.dtypes.common import (
    is_bool_dtype,
    is_integer_dtype,
    is_object_dtype,
    is_scalar,
    is_string_dtype,
    pandas_dtype,
)
from pandas.core.dtypes.missing import isna

from pandas.core.arrays._arrow_string_mixins import ArrowStringArrayMixin
from pandas.core.arrays.arrow import ArrowExtensionArray
from pandas.core.arrays.boolean import BooleanDtype
from pandas.core.arrays.integer import Int64Dtype
from pandas.core.arrays.numeric import NumericDtype
from pandas.core.arrays.string_ import (
    BaseStringArray,
    StringDtype,
)
from pandas.core.strings.object_array import ObjectStringArrayMixin

if not pa_version_under7p0:
    import pyarrow as pa
    import pyarrow.compute as pc

    from pandas.core.arrays.arrow._arrow_utils import fallback_performancewarning


if TYPE_CHECKING:
    from collections.abc import Sequence

    from pandas._typing import (
        AxisInt,
        Dtype,
        Scalar,
        npt,
    )

    from pandas import Series


ArrowStringScalarOrNAT = Union[str, libmissing.NAType]


def _chk_pyarrow_available() -> None:
    if pa_version_under7p0:
        msg = "pyarrow>=7.0.0 is required for PyArrow backed ArrowExtensionArray."
        raise ImportError(msg)


# TODO: Inherit directly from BaseStringArrayMethods. Currently we inherit from
# ObjectStringArrayMixin because we want to have the object-dtype based methods as
# fallback for the ones that pyarrow doesn't yet support


class ArrowStringArray(ObjectStringArrayMixin, ArrowExtensionArray, BaseStringArray):
    """
    Extension array for string data in a ``pyarrow.ChunkedArray``.

    .. versionadded:: 1.2.0

    .. warning::

       ArrowStringArray is considered experimental. The implementation and
       parts of the API may change without warning.

    Parameters
    ----------
    values : pyarrow.Array or pyarrow.ChunkedArray
        The array of data.

    Attributes
    ----------
    None

    Methods
    -------
    None

    See Also
    --------
    :func:`pandas.array`
        The recommended function for creating a ArrowStringArray.
    Series.str
        The string methods are available on Series backed by
        a ArrowStringArray.

    Notes
    -----
    ArrowStringArray returns a BooleanArray for comparison methods.

    Examples
    --------
    >>> pd.array(['This is', 'some text', None, 'data.'], dtype="string[pyarrow]")
    <ArrowStringArray>
    ['This is', 'some text', <NA>, 'data.']
    Length: 4, dtype: string
    """

    # error: Incompatible types in assignment (expression has type "StringDtype",
    # base class "ArrowExtensionArray" defined the type as "ArrowDtype")
    _dtype: StringDtype  # type: ignore[assignment]
    _storage = "pyarrow"

    def __init__(self, values) -> None:
        super().__init__(values)
        self._dtype = StringDtype(storage=self._storage)

        if not pa.types.is_string(self._pa_array.type) and not (
            pa.types.is_dictionary(self._pa_array.type)
            and pa.types.is_string(self._pa_array.type.value_type)
        ):
            raise ValueError(
                "ArrowStringArray requires a PyArrow (chunked) array of string type"
            )

    def __len__(self) -> int:
        """
        Length of this array.

        Returns
        -------
        length : int
        """
        return len(self._pa_array)

    @classmethod
    def _from_sequence(cls, scalars, dtype: Dtype | None = None, copy: bool = False):
        from pandas.core.arrays.masked import BaseMaskedArray

        _chk_pyarrow_available()

        if dtype and not (isinstance(dtype, str) and dtype == "string"):
            dtype = pandas_dtype(dtype)
            assert isinstance(dtype, StringDtype) and dtype.storage in (
                "pyarrow",
                "pyarrow_numpy",
            )

        if isinstance(scalars, BaseMaskedArray):
            # avoid costly conversion to object dtype in ensure_string_array and
            # numerical issues with Float32Dtype
            na_values = scalars._mask
            result = scalars._data
            result = lib.ensure_string_array(result, copy=copy, convert_na_value=False)
            return cls(pa.array(result, mask=na_values, type=pa.string()))
        elif isinstance(scalars, (pa.Array, pa.ChunkedArray)):
            return cls(pc.cast(scalars, pa.string()))

        # convert non-na-likes to str
        result = lib.ensure_string_array(scalars, copy=copy)
        return cls(pa.array(result, type=pa.string(), from_pandas=True))

    @classmethod
    def _from_sequence_of_strings(
        cls, strings, dtype: Dtype | None = None, copy: bool = False
    ):
        return cls._from_sequence(strings, dtype=dtype, copy=copy)

    @property
    def dtype(self) -> StringDtype:  # type: ignore[override]
        """
        An instance of 'string[pyarrow]'.
        """
        return self._dtype

    def insert(self, loc: int, item) -> ArrowStringArray:
        if not isinstance(item, str) and item is not libmissing.NA:
            raise TypeError("Scalar must be NA or str")
        return super().insert(loc, item)

    @classmethod
    def _result_converter(cls, values, na=None):
        return BooleanDtype().__from_arrow__(values)

    def _maybe_convert_setitem_value(self, value):
        """Maybe convert value to be pyarrow compatible."""
        if is_scalar(value):
            if isna(value):
                value = None
            elif not isinstance(value, str):
                raise TypeError("Scalar must be NA or str")
        else:
            value = np.array(value, dtype=object, copy=True)
            value[isna(value)] = None
            for v in value:
                if not (v is None or isinstance(v, str)):
                    raise TypeError("Scalar must be NA or str")
        return super()._maybe_convert_setitem_value(value)

    def isin(self, values) -> npt.NDArray[np.bool_]:
        value_set = [
            pa_scalar.as_py()
            for pa_scalar in [pa.scalar(value, from_pandas=True) for value in values]
            if pa_scalar.type in (pa.string(), pa.null())
        ]

        # short-circuit to return all False array.
        if not len(value_set):
            return np.zeros(len(self), dtype=bool)

        result = pc.is_in(self._pa_array, value_set=pa.array(value_set))
        # pyarrow 2.0.0 returned nulls, so we explicily specify dtype to convert nulls
        # to False
        return np.array(result, dtype=np.bool_)

    def astype(self, dtype, copy: bool = True):
        dtype = pandas_dtype(dtype)

        if dtype == self.dtype:
            if copy:
                return self.copy()
            return self
        elif isinstance(dtype, NumericDtype):
            data = self._pa_array.cast(pa.from_numpy_dtype(dtype.numpy_dtype))
            return dtype.__from_arrow__(data)
        elif isinstance(dtype, np.dtype) and np.issubdtype(dtype, np.floating):
            return self.to_numpy(dtype=dtype, na_value=np.nan)

        return super().astype(dtype, copy=copy)

    @property
    def _data(self):
        # dask accesses ._data directlys
        warnings.warn(
            f"{type(self).__name__}._data is a deprecated and will be removed "
            "in a future version, use ._pa_array instead",
            FutureWarning,
            stacklevel=find_stack_level(),
        )
        return self._pa_array

    # ------------------------------------------------------------------------
    # String methods interface

    # error: Incompatible types in assignment (expression has type "NAType",
    # base class "ObjectStringArrayMixin" defined the type as "float")
    _str_na_value = libmissing.NA  # type: ignore[assignment]

    def _str_map(
        self, f, na_value=None, dtype: Dtype | None = None, convert: bool = True
    ):
        # TODO: de-duplicate with StringArray method. This method is moreless copy and
        # paste.

        from pandas.arrays import (
            BooleanArray,
            IntegerArray,
        )

        if dtype is None:
            dtype = self.dtype
        if na_value is None:
            na_value = self.dtype.na_value

        mask = isna(self)
        arr = np.asarray(self)

        if is_integer_dtype(dtype) or is_bool_dtype(dtype):
            constructor: type[IntegerArray | BooleanArray]
            if is_integer_dtype(dtype):
                constructor = IntegerArray
            else:
                constructor = BooleanArray

            na_value_is_na = isna(na_value)
            if na_value_is_na:
                na_value = 1
            result = lib.map_infer_mask(
                arr,
                f,
                mask.view("uint8"),
                convert=False,
                na_value=na_value,
                # error: Argument 1 to "dtype" has incompatible type
                # "Union[ExtensionDtype, str, dtype[Any], Type[object]]"; expected
                # "Type[object]"
                dtype=np.dtype(dtype),  # type: ignore[arg-type]
            )

            if not na_value_is_na:
                mask[:] = False

            return constructor(result, mask)

        elif is_string_dtype(dtype) and not is_object_dtype(dtype):
            # i.e. StringDtype
            result = lib.map_infer_mask(
                arr, f, mask.view("uint8"), convert=False, na_value=na_value
            )
            result = pa.array(result, mask=mask, type=pa.string(), from_pandas=True)
            return type(self)(result)
        else:
            # This is when the result type is object. We reach this when
            # -> We know the result type is truly object (e.g. .encode returns bytes
            #    or .findall returns a list).
            # -> We don't know the result type. E.g. `.get` can return anything.
            return lib.map_infer_mask(arr, f, mask.view("uint8"))

    def _str_contains(
        self, pat, case: bool = True, flags: int = 0, na=np.nan, regex: bool = True
    ):
        if flags:
            fallback_performancewarning()
            return super()._str_contains(pat, case, flags, na, regex)

        if regex:
            result = pc.match_substring_regex(self._pa_array, pat, ignore_case=not case)
        else:
            result = pc.match_substring(self._pa_array, pat, ignore_case=not case)
        result = self._result_converter(result, na=na)
        if not isna(na):
            result[isna(result)] = bool(na)
        return result

    def _str_startswith(self, pat: str, na=None):
        result = pc.starts_with(self._pa_array, pattern=pat)
        if not isna(na):
            result = result.fill_null(na)
        return self._result_converter(result)

    def _str_endswith(self, pat: str, na=None):
        result = pc.ends_with(self._pa_array, pattern=pat)
        if not isna(na):
            result = result.fill_null(na)
        return self._result_converter(result)

    def _str_replace(
        self,
        pat: str | re.Pattern,
        repl: str | Callable,
        n: int = -1,
        case: bool = True,
        flags: int = 0,
        regex: bool = True,
    ):
        if isinstance(pat, re.Pattern) or callable(repl) or not case or flags:
            fallback_performancewarning()
            return super()._str_replace(pat, repl, n, case, flags, regex)

        func = pc.replace_substring_regex if regex else pc.replace_substring
        result = func(self._pa_array, pattern=pat, replacement=repl, max_replacements=n)
        return type(self)(result)

    def _str_repeat(self, repeats: int | Sequence[int]):
        if not isinstance(repeats, int):
            return super()._str_repeat(repeats)
        else:
            return type(self)(pc.binary_repeat(self._pa_array, repeats))

    def _str_match(
        self, pat: str, case: bool = True, flags: int = 0, na: Scalar | None = None
    ):
        if not pat.startswith("^"):
            pat = f"^{pat}"
        return self._str_contains(pat, case, flags, na, regex=True)

    def _str_fullmatch(
        self, pat, case: bool = True, flags: int = 0, na: Scalar | None = None
    ):
        if not pat.endswith("$") or pat.endswith("//$"):
            pat = f"{pat}$"
        return self._str_match(pat, case, flags, na)

    def _str_slice(
        self, start: int | None = None, stop: int | None = None, step: int | None = None
    ):
        if stop is None:
            return super()._str_slice(start, stop, step)
        if start is None:
            start = 0
        if step is None:
            step = 1
        return type(self)(
            pc.utf8_slice_codeunits(self._pa_array, start=start, stop=stop, step=step)
        )

    def _str_isalnum(self):
        result = pc.utf8_is_alnum(self._pa_array)
        return self._result_converter(result)

    def _str_isalpha(self):
        result = pc.utf8_is_alpha(self._pa_array)
        return self._result_converter(result)

    def _str_isdecimal(self):
        result = pc.utf8_is_decimal(self._pa_array)
        return self._result_converter(result)

    def _str_isdigit(self):
        result = pc.utf8_is_digit(self._pa_array)
        return self._result_converter(result)

    def _str_islower(self):
        result = pc.utf8_is_lower(self._pa_array)
        return self._result_converter(result)

    def _str_isnumeric(self):
        result = pc.utf8_is_numeric(self._pa_array)
        return self._result_converter(result)

    def _str_isspace(self):
        result = pc.utf8_is_space(self._pa_array)
        return self._result_converter(result)

    def _str_istitle(self):
        result = pc.utf8_is_title(self._pa_array)
        return self._result_converter(result)

    def _str_isupper(self):
        result = pc.utf8_is_upper(self._pa_array)
        return self._result_converter(result)

    def _str_len(self):
        result = pc.utf8_length(self._pa_array)
        return self._convert_int_dtype(result)

    def _str_lower(self):
        return type(self)(pc.utf8_lower(self._pa_array))

    def _str_upper(self):
        return type(self)(pc.utf8_upper(self._pa_array))

    def _str_strip(self, to_strip=None):
        if to_strip is None:
            result = pc.utf8_trim_whitespace(self._pa_array)
        else:
            result = pc.utf8_trim(self._pa_array, characters=to_strip)
        return type(self)(result)

    def _str_lstrip(self, to_strip=None):
        if to_strip is None:
            result = pc.utf8_ltrim_whitespace(self._pa_array)
        else:
            result = pc.utf8_ltrim(self._pa_array, characters=to_strip)
        return type(self)(result)

    def _str_rstrip(self, to_strip=None):
        if to_strip is None:
            result = pc.utf8_rtrim_whitespace(self._pa_array)
        else:
            result = pc.utf8_rtrim(self._pa_array, characters=to_strip)
        return type(self)(result)

    def _str_removeprefix(self, prefix: str):
        if not pa_version_under13p0:
            starts_with = pc.starts_with(self._pa_array, pattern=prefix)
            removed = pc.utf8_slice_codeunits(self._pa_array, len(prefix))
            result = pc.if_else(starts_with, removed, self._pa_array)
            return type(self)(result)
        return super()._str_removeprefix(prefix)

    def _str_removesuffix(self, suffix: str):
        ends_with = pc.ends_with(self._pa_array, pattern=suffix)
        removed = pc.utf8_slice_codeunits(self._pa_array, 0, stop=-len(suffix))
        result = pc.if_else(ends_with, removed, self._pa_array)
        return type(self)(result)

    def _str_count(self, pat: str, flags: int = 0):
        if flags:
            return super()._str_count(pat, flags)
        result = pc.count_substring_regex(self._pa_array, pat)
        return self._convert_int_dtype(result)

    def _str_find(self, sub: str, start: int = 0, end: int | None = None):
        if start != 0 and end is not None:
            slices = pc.utf8_slice_codeunits(self._pa_array, start, stop=end)
            result = pc.find_substring(slices, sub)
            not_found = pc.equal(result, -1)
            offset_result = pc.add(result, end - start)
            result = pc.if_else(not_found, result, offset_result)
        elif start == 0 and end is None:
            slices = self._pa_array
            result = pc.find_substring(slices, sub)
        else:
            return super()._str_find(sub, start, end)
        return self._convert_int_dtype(result)

    def _convert_int_dtype(self, result):
        return Int64Dtype().__from_arrow__(result)

<<<<<<< HEAD
    def _reduce(
        self, name: str, *, skipna: bool = True, keepdims: bool = False, **kwargs
    ):
        result = self._reduce_calc(name, skipna=skipna, keepdims=keepdims, **kwargs)
        if name in ("argmin", "argmax") and isinstance(result, pa.Array):
            return self._convert_int_dtype(result)
        elif isinstance(result, pa.Array):
            return type(self)(result)
        else:
            return result
=======
    def _rank(
        self,
        *,
        axis: AxisInt = 0,
        method: str = "average",
        na_option: str = "keep",
        ascending: bool = True,
        pct: bool = False,
    ):
        """
        See Series.rank.__doc__.
        """
        return self._convert_int_dtype(
            self._rank_calc(
                axis=axis,
                method=method,
                na_option=na_option,
                ascending=ascending,
                pct=pct,
            )
        )
>>>>>>> 364c9cb6


class ArrowStringArrayNumpySemantics(ArrowStringArray):
    _storage = "pyarrow_numpy"

    def __init__(self, values) -> None:
        _chk_pyarrow_available()

        if isinstance(values, (pa.Array, pa.ChunkedArray)) and pa.types.is_large_string(
            values.type
        ):
            values = pc.cast(values, pa.string())
        super().__init__(values)

    @classmethod
    def _result_converter(cls, values, na=None):
        if not isna(na):
            values = values.fill_null(bool(na))
        return ArrowExtensionArray(values).to_numpy(na_value=np.nan)

    def __getattribute__(self, item):
        # ArrowStringArray and we both inherit from ArrowExtensionArray, which
        # creates inheritance problems (Diamond inheritance)
        if item in ArrowStringArrayMixin.__dict__ and item not in (
            "_pa_array",
            "__dict__",
        ):
            return partial(getattr(ArrowStringArrayMixin, item), self)
        return super().__getattribute__(item)

    def _str_map(
        self, f, na_value=None, dtype: Dtype | None = None, convert: bool = True
    ):
        if dtype is None:
            dtype = self.dtype
        if na_value is None:
            na_value = self.dtype.na_value

        mask = isna(self)
        arr = np.asarray(self)

        if is_integer_dtype(dtype) or is_bool_dtype(dtype):
            if is_integer_dtype(dtype):
                na_value = np.nan
            else:
                na_value = False
            try:
                result = lib.map_infer_mask(
                    arr,
                    f,
                    mask.view("uint8"),
                    convert=False,
                    na_value=na_value,
                    dtype=np.dtype(dtype),  # type: ignore[arg-type]
                )
                return result

            except ValueError:
                result = lib.map_infer_mask(
                    arr,
                    f,
                    mask.view("uint8"),
                    convert=False,
                    na_value=na_value,
                )
                if convert and result.dtype == object:
                    result = lib.maybe_convert_objects(result)
                return result

        elif is_string_dtype(dtype) and not is_object_dtype(dtype):
            # i.e. StringDtype
            result = lib.map_infer_mask(
                arr, f, mask.view("uint8"), convert=False, na_value=na_value
            )
            result = pa.array(result, mask=mask, type=pa.string(), from_pandas=True)
            return type(self)(result)
        else:
            # This is when the result type is object. We reach this when
            # -> We know the result type is truly object (e.g. .encode returns bytes
            #    or .findall returns a list).
            # -> We don't know the result type. E.g. `.get` can return anything.
            return lib.map_infer_mask(arr, f, mask.view("uint8"))

    def _convert_int_dtype(self, result):
        if isinstance(result, pa.Array):
            result = result.to_numpy(zero_copy_only=False)
        else:
            result = result.to_numpy()
        if result.dtype == np.int32:
            result = result.astype(np.int64)
        return result

    def _cmp_method(self, other, op):
        result = super()._cmp_method(other, op)
        return result.to_numpy(np.bool_, na_value=False)

    def value_counts(self, dropna: bool = True) -> Series:
        from pandas import Series

        result = super().value_counts(dropna)
        return Series(
            result._values.to_numpy(), index=result.index, name=result.name, copy=False
        )

    def _reduce(
        self, name: str, *, skipna: bool = True, keepdims: bool = False, **kwargs
    ):
        if name in ["any", "all"]:
            if not skipna and name == "all":
                nas = pc.invert(pc.is_null(self._pa_array))
                arr = pc.and_kleene(nas, pc.not_equal(self._pa_array, ""))
            else:
                arr = pc.not_equal(self._pa_array, "")
            return ArrowExtensionArray(arr)._reduce(
                name, skipna=skipna, keepdims=keepdims, **kwargs
            )
        else:
            return super()._reduce(name, skipna=skipna, keepdims=keepdims, **kwargs)

    def insert(self, loc: int, item) -> ArrowStringArrayNumpySemantics:
        if item is np.nan:
            item = libmissing.NA
        return super().insert(loc, item)  # type: ignore[return-value]<|MERGE_RESOLUTION|>--- conflicted
+++ resolved
@@ -502,7 +502,6 @@
     def _convert_int_dtype(self, result):
         return Int64Dtype().__from_arrow__(result)
 
-<<<<<<< HEAD
     def _reduce(
         self, name: str, *, skipna: bool = True, keepdims: bool = False, **kwargs
     ):
@@ -513,7 +512,7 @@
             return type(self)(result)
         else:
             return result
-=======
+
     def _rank(
         self,
         *,
@@ -535,7 +534,6 @@
                 pct=pct,
             )
         )
->>>>>>> 364c9cb6
 
 
 class ArrowStringArrayNumpySemantics(ArrowStringArray):
