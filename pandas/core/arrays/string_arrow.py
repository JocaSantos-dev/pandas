--- conflicted
+++ resolved
@@ -223,11 +223,7 @@
             raise TypeError("Scalar must be NA or str")
         return super().insert(loc, item)
 
-<<<<<<< HEAD
-    def _predicate_result_converter(self, values, na=lib.no_default):
-=======
-    def _convert_bool_result(self, values, na=None):
->>>>>>> 078e11fb
+    def _convert_bool_result(self, values, na=lib.no_default):
         if self.dtype.na_value is np.nan:
             na_value: bool | lib.NoDefault
             if na is lib.no_default:
@@ -314,69 +310,12 @@
             result = pc.match_substring_regex(self._pa_array, pat, ignore_case=not case)
         else:
             result = pc.match_substring(self._pa_array, pat, ignore_case=not case)
-<<<<<<< HEAD
-        result = self._predicate_result_converter(result, na=na)
+        result = self._convert_bool_result(result, na=na)
         if (
             self.dtype.na_value is libmissing.NA
             and na is not lib.no_default
             and not isna(na)
         ):
-            result[isna(result)] = bool(na)
-        return result
-
-    def _str_startswith(
-        self, pat: str | tuple[str, ...], na: Scalar | lib.NoDefault = lib.no_default
-    ):
-        if isinstance(pat, str):
-            result = pc.starts_with(self._pa_array, pattern=pat)
-        else:
-            if len(pat) == 0:
-                # mimic existing behaviour of string extension array
-                # and python string method
-                result = pa.array(
-                    np.zeros(len(self._pa_array), dtype=bool), mask=isna(self._pa_array)
-                )
-            else:
-                result = pc.starts_with(self._pa_array, pattern=pat[0])
-
-                for p in pat[1:]:
-                    result = pc.or_(result, pc.starts_with(self._pa_array, pattern=p))
-        if (
-            self.dtype.na_value is libmissing.NA
-            and na is not lib.no_default
-            and not isna(na)
-        ):
-            result = result.fill_null(na)
-        return self._predicate_result_converter(result, na=na)
-
-    def _str_endswith(
-        self, pat: str | tuple[str, ...], na: Scalar | lib.NoDefault = lib.no_default
-    ):
-        if isinstance(pat, str):
-            result = pc.ends_with(self._pa_array, pattern=pat)
-        else:
-            if len(pat) == 0:
-                # mimic existing behaviour of string extension array
-                # and python string method
-                result = pa.array(
-                    np.zeros(len(self._pa_array), dtype=bool), mask=isna(self._pa_array)
-                )
-            else:
-                result = pc.ends_with(self._pa_array, pattern=pat[0])
-
-                for p in pat[1:]:
-                    result = pc.or_(result, pc.ends_with(self._pa_array, pattern=p))
-        if (
-            self.dtype.na_value is libmissing.NA
-            and na is not lib.no_default
-            and not isna(na)
-        ):
-            result = result.fill_null(na)
-        return self._predicate_result_converter(result, na=na)
-
-=======
-        result = self._convert_bool_result(result, na=na)
-        if not isna(na):
             if not isinstance(na, bool):
                 # GH#59561
                 warnings.warn(
@@ -388,7 +327,6 @@
             result[isna(result)] = bool(na)
         return result
 
->>>>>>> 078e11fb
     def _str_replace(
         self,
         pat: str | re.Pattern,
@@ -448,75 +386,39 @@
 
     def _str_isalnum(self):
         result = pc.utf8_is_alnum(self._pa_array)
-<<<<<<< HEAD
-        return self._predicate_result_converter(result)
+        return self._convert_bool_result(result)
 
     def _str_isalpha(self):
         result = pc.utf8_is_alpha(self._pa_array)
-        return self._predicate_result_converter(result)
+        return self._convert_bool_result(result)
 
     def _str_isdecimal(self):
         result = pc.utf8_is_decimal(self._pa_array)
-        return self._predicate_result_converter(result)
+        return self._convert_bool_result(result)
 
     def _str_isdigit(self):
         result = pc.utf8_is_digit(self._pa_array)
-        return self._predicate_result_converter(result)
+        return self._convert_bool_result(result)
 
     def _str_islower(self):
         result = pc.utf8_is_lower(self._pa_array)
-        return self._predicate_result_converter(result)
+        return self._convert_bool_result(result)
 
     def _str_isnumeric(self):
         result = pc.utf8_is_numeric(self._pa_array)
-        return self._predicate_result_converter(result)
+        return self._convert_bool_result(result)
 
     def _str_isspace(self):
         result = pc.utf8_is_space(self._pa_array)
-        return self._predicate_result_converter(result)
+        return self._convert_bool_result(result)
 
     def _str_istitle(self):
         result = pc.utf8_is_title(self._pa_array)
-        return self._predicate_result_converter(result)
+        return self._convert_bool_result(result)
 
     def _str_isupper(self):
         result = pc.utf8_is_upper(self._pa_array)
-        return self._predicate_result_converter(result)
-=======
-        return self._convert_bool_result(result)
-
-    def _str_isalpha(self):
-        result = pc.utf8_is_alpha(self._pa_array)
-        return self._convert_bool_result(result)
-
-    def _str_isdecimal(self):
-        result = pc.utf8_is_decimal(self._pa_array)
-        return self._convert_bool_result(result)
-
-    def _str_isdigit(self):
-        result = pc.utf8_is_digit(self._pa_array)
-        return self._convert_bool_result(result)
-
-    def _str_islower(self):
-        result = pc.utf8_is_lower(self._pa_array)
-        return self._convert_bool_result(result)
-
-    def _str_isnumeric(self):
-        result = pc.utf8_is_numeric(self._pa_array)
-        return self._convert_bool_result(result)
-
-    def _str_isspace(self):
-        result = pc.utf8_is_space(self._pa_array)
-        return self._convert_bool_result(result)
-
-    def _str_istitle(self):
-        result = pc.utf8_is_title(self._pa_array)
-        return self._convert_bool_result(result)
-
-    def _str_isupper(self):
-        result = pc.utf8_is_upper(self._pa_array)
-        return self._convert_bool_result(result)
->>>>>>> 078e11fb
+        return self._convert_bool_result(result)
 
     def _str_len(self):
         result = pc.utf8_length(self._pa_array)
