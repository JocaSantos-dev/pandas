from __future__ import annotations

from functools import partial
import re
from typing import (
    TYPE_CHECKING,
    Callable,
    Union,
)
import warnings

import numpy as np

from pandas._libs import (
    lib,
    missing as libmissing,
)
from pandas.compat import pa_version_under7p0
from pandas.util._exceptions import find_stack_level

from pandas.core.dtypes.common import (
    is_bool_dtype,
    is_integer_dtype,
    is_object_dtype,
    is_scalar,
    is_string_dtype,
    pandas_dtype,
)
from pandas.core.dtypes.missing import isna

from pandas.core.arrays._arrow_string_mixins import ArrowStringArrayMixin
from pandas.core.arrays.arrow import ArrowExtensionArray
from pandas.core.arrays.boolean import BooleanDtype
from pandas.core.arrays.integer import Int64Dtype
from pandas.core.arrays.numeric import NumericDtype
from pandas.core.arrays.string_ import (
    BaseStringArray,
    StringDtype,
)
from pandas.core.strings.object_array import ObjectStringArrayMixin

if not pa_version_under7p0:
    import pyarrow as pa
    import pyarrow.compute as pc

    from pandas.core.arrays.arrow._arrow_utils import fallback_performancewarning


if TYPE_CHECKING:
    from pandas._typing import (
        Dtype,
        Scalar,
        npt,
    )


ArrowStringScalarOrNAT = Union[str, libmissing.NAType]


def _chk_pyarrow_available() -> None:
    if pa_version_under7p0:
        msg = "pyarrow>=7.0.0 is required for PyArrow backed ArrowExtensionArray."
        raise ImportError(msg)


# TODO: Inherit directly from BaseStringArrayMethods. Currently we inherit from
# ObjectStringArrayMixin because we want to have the object-dtype based methods as
# fallback for the ones that pyarrow doesn't yet support


class ArrowStringArray(ObjectStringArrayMixin, ArrowExtensionArray, BaseStringArray):
    """
    Extension array for string data in a ``pyarrow.ChunkedArray``.

    .. versionadded:: 1.2.0

    .. warning::

       ArrowStringArray is considered experimental. The implementation and
       parts of the API may change without warning.

    Parameters
    ----------
    values : pyarrow.Array or pyarrow.ChunkedArray
        The array of data.

    Attributes
    ----------
    None

    Methods
    -------
    None

    See Also
    --------
    :func:`pandas.array`
        The recommended function for creating a ArrowStringArray.
    Series.str
        The string methods are available on Series backed by
        a ArrowStringArray.

    Notes
    -----
    ArrowStringArray returns a BooleanArray for comparison methods.

    Examples
    --------
    >>> pd.array(['This is', 'some text', None, 'data.'], dtype="string[pyarrow]")
    <ArrowStringArray>
    ['This is', 'some text', <NA>, 'data.']
    Length: 4, dtype: string
    """

    # error: Incompatible types in assignment (expression has type "StringDtype",
    # base class "ArrowExtensionArray" defined the type as "ArrowDtype")
    _dtype: StringDtype  # type: ignore[assignment]
    _storage = "pyarrow"

    def __init__(self, values) -> None:
        super().__init__(values)
        self._dtype = StringDtype(storage=self._storage)

        if not pa.types.is_string(self._pa_array.type) and not (
            pa.types.is_dictionary(self._pa_array.type)
            and pa.types.is_string(self._pa_array.type.value_type)
        ):
            raise ValueError(
                "ArrowStringArray requires a PyArrow (chunked) array of string type"
            )

    def __len__(self) -> int:
        """
        Length of this array.

        Returns
        -------
        length : int
        """
        return len(self._pa_array)

    @classmethod
    def _from_sequence(cls, scalars, dtype: Dtype | None = None, copy: bool = False):
        from pandas.core.arrays.masked import BaseMaskedArray

        _chk_pyarrow_available()

        if dtype and not (isinstance(dtype, str) and dtype == "string"):
            dtype = pandas_dtype(dtype)
            assert isinstance(dtype, StringDtype) and dtype.storage in (
                "pyarrow",
                "pyarrow_numpy",
            )

        if isinstance(scalars, BaseMaskedArray):
            # avoid costly conversion to object dtype in ensure_string_array and
            # numerical issues with Float32Dtype
            na_values = scalars._mask
            result = scalars._data
            result = lib.ensure_string_array(result, copy=copy, convert_na_value=False)
            return cls(pa.array(result, mask=na_values, type=pa.string()))
        elif isinstance(scalars, (pa.Array, pa.ChunkedArray)):
            return cls(pc.cast(scalars, pa.string()))

        # convert non-na-likes to str
        result = lib.ensure_string_array(scalars, copy=copy)
        return cls(pa.array(result, type=pa.string(), from_pandas=True))

    @classmethod
    def _from_sequence_of_strings(
        cls, strings, dtype: Dtype | None = None, copy: bool = False
    ):
        return cls._from_sequence(strings, dtype=dtype, copy=copy)

    @property
    def dtype(self) -> StringDtype:  # type: ignore[override]
        """
        An instance of 'string[pyarrow]'.
        """
        return self._dtype

    def insert(self, loc: int, item) -> ArrowStringArray:
        if not isinstance(item, str) and item is not libmissing.NA:
            raise TypeError("Scalar must be NA or str")
        return super().insert(loc, item)

    @staticmethod
    def _result_converter(values, **kwargs):
        return BooleanDtype().__from_arrow__(values)

    def _maybe_convert_setitem_value(self, value):
        """Maybe convert value to be pyarrow compatible."""
        if is_scalar(value):
            if isna(value):
                value = None
            elif not isinstance(value, str):
                raise TypeError("Scalar must be NA or str")
        else:
            value = np.array(value, dtype=object, copy=True)
            value[isna(value)] = None
            for v in value:
                if not (v is None or isinstance(v, str)):
                    raise TypeError("Scalar must be NA or str")
        return super()._maybe_convert_setitem_value(value)

    def isin(self, values) -> npt.NDArray[np.bool_]:
        value_set = [
            pa_scalar.as_py()
            for pa_scalar in [pa.scalar(value, from_pandas=True) for value in values]
            if pa_scalar.type in (pa.string(), pa.null())
        ]

        # short-circuit to return all False array.
        if not len(value_set):
            return np.zeros(len(self), dtype=bool)

        result = pc.is_in(self._pa_array, value_set=pa.array(value_set))
        # pyarrow 2.0.0 returned nulls, so we explicily specify dtype to convert nulls
        # to False
        return np.array(result, dtype=np.bool_)

    def astype(self, dtype, copy: bool = True):
        dtype = pandas_dtype(dtype)

        if dtype == self.dtype:
            if copy:
                return self.copy()
            return self
        elif isinstance(dtype, NumericDtype):
            data = self._pa_array.cast(pa.from_numpy_dtype(dtype.numpy_dtype))
            return dtype.__from_arrow__(data)
        elif isinstance(dtype, np.dtype) and np.issubdtype(dtype, np.floating):
            return self.to_numpy(dtype=dtype, na_value=np.nan)

        return super().astype(dtype, copy=copy)

    @property
    def _data(self):
        # dask accesses ._data directlys
        warnings.warn(
            f"{type(self).__name__}._data is a deprecated and will be removed "
            "in a future version, use ._pa_array instead",
            FutureWarning,
            stacklevel=find_stack_level(),
        )
        return self._pa_array

    # ------------------------------------------------------------------------
    # String methods interface

    # error: Incompatible types in assignment (expression has type "NAType",
    # base class "ObjectStringArrayMixin" defined the type as "float")
    _str_na_value = libmissing.NA  # type: ignore[assignment]

    def _str_map(
        self, f, na_value=None, dtype: Dtype | None = None, convert: bool = True
    ):
        # TODO: de-duplicate with StringArray method. This method is moreless copy and
        # paste.

        from pandas.arrays import (
            BooleanArray,
            IntegerArray,
        )

        if dtype is None:
            dtype = self.dtype
        if na_value is None:
            na_value = self.dtype.na_value

        mask = isna(self)
        arr = np.asarray(self)

        if is_integer_dtype(dtype) or is_bool_dtype(dtype):
            constructor: type[IntegerArray | BooleanArray]
            if is_integer_dtype(dtype):
                constructor = IntegerArray
            else:
                constructor = BooleanArray

            na_value_is_na = isna(na_value)
            if na_value_is_na:
                na_value = 1
            result = lib.map_infer_mask(
                arr,
                f,
                mask.view("uint8"),
                convert=False,
                na_value=na_value,
                # error: Argument 1 to "dtype" has incompatible type
                # "Union[ExtensionDtype, str, dtype[Any], Type[object]]"; expected
                # "Type[object]"
                dtype=np.dtype(dtype),  # type: ignore[arg-type]
            )

            if not na_value_is_na:
                mask[:] = False

            return constructor(result, mask)

        elif is_string_dtype(dtype) and not is_object_dtype(dtype):
            # i.e. StringDtype
            result = lib.map_infer_mask(
                arr, f, mask.view("uint8"), convert=False, na_value=na_value
            )
            result = pa.array(result, mask=mask, type=pa.string(), from_pandas=True)
            return type(self)(result)
        else:
            # This is when the result type is object. We reach this when
            # -> We know the result type is truly object (e.g. .encode returns bytes
            #    or .findall returns a list).
            # -> We don't know the result type. E.g. `.get` can return anything.
            return lib.map_infer_mask(arr, f, mask.view("uint8"))

    def _str_contains(
        self, pat, case: bool = True, flags: int = 0, na=np.nan, regex: bool = True
    ):
        if flags:
            fallback_performancewarning()
            return super()._str_contains(pat, case, flags, na, regex)

        if regex:
            result = pc.match_substring_regex(self._pa_array, pat, ignore_case=not case)
        else:
            result = pc.match_substring(self._pa_array, pat, ignore_case=not case)
        result = self._result_converter(result, na=na)
        if not isna(na):
            result[isna(result)] = bool(na)
        return result

    def _str_startswith(self, pat: str, na=None):
        result = pc.starts_with(self._pa_array, pattern=pat)
        if not isna(na):
            result = result.fill_null(na)
        result = self._result_converter(result)
        if not isna(na):
            result[isna(result)] = bool(na)
        return result

    def _str_endswith(self, pat: str, na=None):
        result = pc.ends_with(self._pa_array, pattern=pat)
        if not isna(na):
            result = result.fill_null(na)
        result = self._result_converter(result)
        if not isna(na):
            result[isna(result)] = bool(na)
        return result

    def _str_replace(
        self,
        pat: str | re.Pattern,
        repl: str | Callable,
        n: int = -1,
        case: bool = True,
        flags: int = 0,
        regex: bool = True,
    ):
        if isinstance(pat, re.Pattern) or callable(repl) or not case or flags:
            fallback_performancewarning()
            return super()._str_replace(pat, repl, n, case, flags, regex)

        func = pc.replace_substring_regex if regex else pc.replace_substring
        result = func(self._pa_array, pattern=pat, replacement=repl, max_replacements=n)
        return type(self)(result)

    def _str_match(
        self, pat: str, case: bool = True, flags: int = 0, na: Scalar | None = None
    ):
        if not pat.startswith("^"):
            pat = f"^{pat}"
        return self._str_contains(pat, case, flags, na, regex=True)

    def _str_fullmatch(
        self, pat, case: bool = True, flags: int = 0, na: Scalar | None = None
    ):
        if not pat.endswith("$") or pat.endswith("//$"):
            pat = f"{pat}$"
        return self._str_match(pat, case, flags, na)

    def _str_isalnum(self):
        result = pc.utf8_is_alnum(self._pa_array)
        return self._result_converter(result)

    def _str_isalpha(self):
        result = pc.utf8_is_alpha(self._pa_array)
        return self._result_converter(result)

    def _str_isdecimal(self):
        result = pc.utf8_is_decimal(self._pa_array)
        return self._result_converter(result)

    def _str_isdigit(self):
        result = pc.utf8_is_digit(self._pa_array)
        return self._result_converter(result)

    def _str_islower(self):
        result = pc.utf8_is_lower(self._pa_array)
        return self._result_converter(result)

    def _str_isnumeric(self):
        result = pc.utf8_is_numeric(self._pa_array)
        return self._result_converter(result)

    def _str_isspace(self):
        result = pc.utf8_is_space(self._pa_array)
        return self._result_converter(result)

    def _str_istitle(self):
        result = pc.utf8_is_title(self._pa_array)
        return self._result_converter(result)

    def _str_isupper(self):
        result = pc.utf8_is_upper(self._pa_array)
        return self._result_converter(result)

    def _str_len(self):
        result = pc.utf8_length(self._pa_array)
        return Int64Dtype().__from_arrow__(result)

    def _str_lower(self):
        return type(self)(pc.utf8_lower(self._pa_array))

    def _str_upper(self):
        return type(self)(pc.utf8_upper(self._pa_array))

    def _str_strip(self, to_strip=None):
        if to_strip is None:
            result = pc.utf8_trim_whitespace(self._pa_array)
        else:
            result = pc.utf8_trim(self._pa_array, characters=to_strip)
        return type(self)(result)

    def _str_lstrip(self, to_strip=None):
        if to_strip is None:
            result = pc.utf8_ltrim_whitespace(self._pa_array)
        else:
            result = pc.utf8_ltrim(self._pa_array, characters=to_strip)
        return type(self)(result)

    def _str_rstrip(self, to_strip=None):
        if to_strip is None:
            result = pc.utf8_rtrim_whitespace(self._pa_array)
        else:
            result = pc.utf8_rtrim(self._pa_array, characters=to_strip)
        return type(self)(result)


class ArrowStringArrayNumpySemantics(ArrowStringArray):
    # _result_converter = lambda _, result: result.to_numpy(na_value=np.nan)
    _storage = "pyarrow_numpy"

    @staticmethod
    def _result_converter(values, na=None):
        if not isna(na):
            values = values.fill_null(bool(na))
        return ArrowExtensionArray(values).to_numpy(na_value=np.nan)

    def __getattribute__(self, item):
        if item in ArrowStringArrayMixin.__dict__ and item != "_pa_array":
            return partial(getattr(ArrowStringArrayMixin, item), self)
        return super().__getattribute__(item)

    def _str_map(
        self, f, na_value=None, dtype: Dtype | None = None, convert: bool = True
    ):
        if dtype is None:
            dtype = self.dtype
        if na_value is None:
            na_value = self.dtype.na_value

        mask = isna(self)
        arr = np.asarray(self)

        if is_integer_dtype(dtype) or is_bool_dtype(dtype):
            if is_integer_dtype(dtype):
                na_value = np.nan
            else:
                na_value = False
            try:
                result = lib.map_infer_mask(
                    arr,
                    f,
                    mask.view("uint8"),
                    convert=False,
                    na_value=na_value,
<<<<<<< HEAD
                    dtype=np.dtype(dtype),
=======
                    dtype=np.dtype(dtype),  # type: ignore[arg-type]
>>>>>>> 68acc329
                )
                return result

            except ValueError:
                result = lib.map_infer_mask(
                    arr,
                    f,
                    mask.view("uint8"),
                    convert=False,
                    na_value=na_value,
                )
                if convert and result.dtype == object:
                    result = lib.maybe_convert_objects(result)
                return result

        elif is_string_dtype(dtype) and not is_object_dtype(dtype):
            # i.e. StringDtype
            result = lib.map_infer_mask(
                arr, f, mask.view("uint8"), convert=False, na_value=na_value
            )
            result = pa.array(result, mask=mask, type=pa.string(), from_pandas=True)
            return type(self)(result)
        else:
            # This is when the result type is object. We reach this when
            # -> We know the result type is truly object (e.g. .encode returns bytes
            #    or .findall returns a list).
            # -> We don't know the result type. E.g. `.get` can return anything.
            return lib.map_infer_mask(arr, f, mask.view("uint8"))

    def _convert_int_dtype(self, result):
        if result.dtype == np.int32:
            result = result.astype(np.int64)
        return result

    def _str_count(self, pat: str, flags: int = 0):
        if flags:
            return super()._str_count(pat, flags)
        result = pc.count_substring_regex(self._pa_array, pat).to_numpy()
        return self._convert_int_dtype(result)

    def _str_len(self):
        result = pc.utf8_length(self._pa_array).to_numpy()
        return self._convert_int_dtype(result)

    def _str_find(self, sub: str, start: int = 0, end: int | None = None):
        if start != 0 and end is not None:
            slices = pc.utf8_slice_codeunits(self._pa_array, start, stop=end)
            result = pc.find_substring(slices, sub)
            not_found = pc.equal(result, -1)
            offset_result = pc.add(result, end - start)
            result = pc.if_else(not_found, result, offset_result)
        elif start == 0 and end is None:
            slices = self._pa_array
            result = pc.find_substring(slices, sub)
        else:
            return super()._str_find(sub, start, end)
        return self._convert_int_dtype(result.to_numpy())

    def _cmp_method(self, other, op):
        result = super()._cmp_method(other, op)
        return result.to_numpy(na_value=False)

    def value_counts(self, dropna: bool = True):
        from pandas import Series

        result = super().value_counts(dropna)
        return Series(
            result._values.to_numpy(), index=result.index, name=result.name, copy=False
<<<<<<< HEAD
        )

    def _reduce(
        self, name: str, *, skipna: bool = True, keepdims: bool = False, **kwargs
    ):
        if name in ["any", "all"]:
            arr = pc.and_kleene(
                pc.invert(pc.is_null(self._pa_array)), pc.not_equal(self._pa_array, "")
            )
            return ArrowExtensionArray(arr)._reduce(
                name, skipna=skipna, keepdims=keepdims, **kwargs
            )
        else:
            return super()._reduce(name, skipna=skipna, keepdims=keepdims, **kwargs)
=======
        )
>>>>>>> 68acc329
<|MERGE_RESOLUTION|>--- conflicted
+++ resolved
@@ -483,11 +483,7 @@
                     mask.view("uint8"),
                     convert=False,
                     na_value=na_value,
-<<<<<<< HEAD
-                    dtype=np.dtype(dtype),
-=======
                     dtype=np.dtype(dtype),  # type: ignore[arg-type]
->>>>>>> 68acc329
                 )
                 return result
 
@@ -556,7 +552,6 @@
         result = super().value_counts(dropna)
         return Series(
             result._values.to_numpy(), index=result.index, name=result.name, copy=False
-<<<<<<< HEAD
         )
 
     def _reduce(
@@ -570,7 +565,4 @@
                 name, skipna=skipna, keepdims=keepdims, **kwargs
             )
         else:
-            return super()._reduce(name, skipna=skipna, keepdims=keepdims, **kwargs)
-=======
-        )
->>>>>>> 68acc329
+            return super()._reduce(name, skipna=skipna, keepdims=keepdims, **kwargs)