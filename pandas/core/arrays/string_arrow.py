--- conflicted
+++ resolved
@@ -445,7 +445,6 @@
             result = pc.utf8_rtrim(self._pa_array, characters=to_strip)
         return type(self)(result)
 
-<<<<<<< HEAD
     def _reduce(
         self, name: str, *, skipna: bool = True, keepdims: bool = False, **kwargs
     ):
@@ -456,7 +455,7 @@
             return type(self)(result)
         else:
             return result
-=======
+
     def _convert_int_dtype(self, result):
         return Int64Dtype().__from_arrow__(result)
 
@@ -481,7 +480,6 @@
                 pct=pct,
             )
         )
->>>>>>> 5933c60c
 
 
 class ArrowStringArrayNumpySemantics(ArrowStringArray):
