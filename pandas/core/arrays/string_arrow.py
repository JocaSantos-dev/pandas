from __future__ import annotations

import re
from typing import (
    TYPE_CHECKING,
    Union,
)

import numpy as np

from pandas._config.config import get_option

from pandas._libs import (
    lib,
    missing as libmissing,
)
from pandas.compat import (
    pa_version_under10p1,
    pa_version_under13p0,
)

from pandas.core.dtypes.common import (
    is_scalar,
    pandas_dtype,
)
from pandas.core.dtypes.missing import isna

from pandas.core.arrays._arrow_string_mixins import ArrowStringArrayMixin
from pandas.core.arrays.arrow import ArrowExtensionArray
from pandas.core.arrays.boolean import BooleanDtype
from pandas.core.arrays.integer import Int64Dtype
from pandas.core.arrays.numeric import NumericDtype
from pandas.core.arrays.string_ import (
    BaseStringArray,
    StringDtype,
)
from pandas.core.strings.object_array import ObjectStringArrayMixin

if not pa_version_under10p1:
    import pyarrow as pa
    import pyarrow.compute as pc

    from pandas.core.arrays.arrow._arrow_utils import fallback_performancewarning


if TYPE_CHECKING:
    from collections.abc import (
        Callable,
        Sequence,
    )

    from pandas._typing import (
        ArrayLike,
        AxisInt,
        Dtype,
        Scalar,
        Self,
        npt,
    )

    from pandas.core.dtypes.dtypes import ExtensionDtype


ArrowStringScalarOrNAT = Union[str, libmissing.NAType]


def _chk_pyarrow_available() -> None:
    if pa_version_under10p1:
        msg = "pyarrow>=10.0.1 is required for PyArrow backed ArrowExtensionArray."
        raise ImportError(msg)


# TODO: Inherit directly from BaseStringArrayMethods. Currently we inherit from
# ObjectStringArrayMixin because we want to have the object-dtype based methods as
# fallback for the ones that pyarrow doesn't yet support


class ArrowStringArray(ObjectStringArrayMixin, ArrowExtensionArray, BaseStringArray):
    """
    Extension array for string data in a ``pyarrow.ChunkedArray``.

    .. warning::

       ArrowStringArray is considered experimental. The implementation and
       parts of the API may change without warning.

    Parameters
    ----------
    values : pyarrow.Array or pyarrow.ChunkedArray
        The array of data.

    Attributes
    ----------
    None

    Methods
    -------
    None

    See Also
    --------
    :func:`array`
        The recommended function for creating a ArrowStringArray.
    Series.str
        The string methods are available on Series backed by
        a ArrowStringArray.

    Notes
    -----
    ArrowStringArray returns a BooleanArray for comparison methods.

    Examples
    --------
    >>> pd.array(["This is", "some text", None, "data."], dtype="string[pyarrow]")
    <ArrowStringArray>
    ['This is', 'some text', <NA>, 'data.']
    Length: 4, dtype: string
    """

    # error: Incompatible types in assignment (expression has type "StringDtype",
    # base class "ArrowExtensionArray" defined the type as "ArrowDtype")
    _dtype: StringDtype  # type: ignore[assignment]
    _storage = "pyarrow"
    _na_value: libmissing.NAType | float = libmissing.NA

    def __init__(self, values) -> None:
        _chk_pyarrow_available()
        if isinstance(values, (pa.Array, pa.ChunkedArray)) and (
            pa.types.is_string(values.type)
            or (
                pa.types.is_dictionary(values.type)
                and (
                    pa.types.is_string(values.type.value_type)
                    or pa.types.is_large_string(values.type.value_type)
                )
            )
        ):
            values = pc.cast(values, pa.large_string())

        super().__init__(values)
        self._dtype = StringDtype(storage=self._storage, na_value=self._na_value)

        if not pa.types.is_large_string(self._pa_array.type):
            raise ValueError(
                "ArrowStringArray requires a PyArrow (chunked) array of "
                "large_string type"
            )

    @classmethod
    def _box_pa_scalar(cls, value, pa_type: pa.DataType | None = None) -> pa.Scalar:
        pa_scalar = super()._box_pa_scalar(value, pa_type)
        if pa.types.is_string(pa_scalar.type) and pa_type is None:
            pa_scalar = pc.cast(pa_scalar, pa.large_string())
        return pa_scalar

    @classmethod
    def _box_pa_array(
        cls, value, pa_type: pa.DataType | None = None, copy: bool = False
    ) -> pa.Array | pa.ChunkedArray:
        pa_array = super()._box_pa_array(value, pa_type)
        if pa.types.is_string(pa_array.type) and pa_type is None:
            pa_array = pc.cast(pa_array, pa.large_string())
        return pa_array

    def __len__(self) -> int:
        """
        Length of this array.

        Returns
        -------
        length : int
        """
        return len(self._pa_array)

    @classmethod
    def _from_sequence(
        cls, scalars, *, dtype: Dtype | None = None, copy: bool = False
    ) -> Self:
        from pandas.core.arrays.masked import BaseMaskedArray

        _chk_pyarrow_available()

        if dtype and not (isinstance(dtype, str) and dtype == "string"):
            dtype = pandas_dtype(dtype)
            assert isinstance(dtype, StringDtype) and dtype.storage == "pyarrow"

        if isinstance(scalars, BaseMaskedArray):
            # avoid costly conversion to object dtype in ensure_string_array and
            # numerical issues with Float32Dtype
            na_values = scalars._mask
            result = scalars._data
            result = lib.ensure_string_array(result, copy=copy, convert_na_value=False)
            return cls(pa.array(result, mask=na_values, type=pa.large_string()))
        elif isinstance(scalars, (pa.Array, pa.ChunkedArray)):
            return cls(pc.cast(scalars, pa.large_string()))

        # convert non-na-likes to str
        result = lib.ensure_string_array(scalars, copy=copy)
        return cls(pa.array(result, type=pa.large_string(), from_pandas=True))

    @classmethod
    def _from_sequence_of_strings(
        cls, strings, *, dtype: ExtensionDtype, copy: bool = False
    ) -> Self:
        return cls._from_sequence(strings, dtype=dtype, copy=copy)

    @property
    def dtype(self) -> StringDtype:  # type: ignore[override]
        """
        An instance of 'string[pyarrow]'.
        """
        return self._dtype

    def insert(self, loc: int, item) -> ArrowStringArray:
        if self.dtype.na_value is np.nan and item is np.nan:
            item = libmissing.NA
        if not isinstance(item, str) and item is not libmissing.NA:
            raise TypeError("Scalar must be NA or str")
        return super().insert(loc, item)

    def _result_converter(self, values, na=None):
        if self.dtype.na_value is np.nan:
            if not isna(na):
                values = values.fill_null(bool(na))
            return ArrowExtensionArray(values).to_numpy(na_value=np.nan)
        return BooleanDtype().__from_arrow__(values)

    def _maybe_convert_setitem_value(self, value):
        """Maybe convert value to be pyarrow compatible."""
        if is_scalar(value):
            if isna(value):
                value = None
            elif not isinstance(value, str):
                raise TypeError("Scalar must be NA or str")
        else:
            value = np.array(value, dtype=object, copy=True)
            value[isna(value)] = None
            for v in value:
                if not (v is None or isinstance(v, str)):
                    raise TypeError("Scalar must be NA or str")
        return super()._maybe_convert_setitem_value(value)

    def isin(self, values: ArrayLike) -> npt.NDArray[np.bool_]:
        value_set = [
            pa_scalar.as_py()
            for pa_scalar in [pa.scalar(value, from_pandas=True) for value in values]
            if pa_scalar.type in (pa.string(), pa.null(), pa.large_string())
        ]

        # short-circuit to return all False array.
        if not len(value_set):
            return np.zeros(len(self), dtype=bool)

        result = pc.is_in(
            self._pa_array, value_set=pa.array(value_set, type=self._pa_array.type)
        )
        # pyarrow 2.0.0 returned nulls, so we explicily specify dtype to convert nulls
        # to False
        return np.array(result, dtype=np.bool_)

    def astype(self, dtype, copy: bool = True):
        dtype = pandas_dtype(dtype)

        if dtype == self.dtype:
            if copy:
                return self.copy()
            return self
        elif isinstance(dtype, NumericDtype):
            data = self._pa_array.cast(pa.from_numpy_dtype(dtype.numpy_dtype))
            return dtype.__from_arrow__(data)
        elif isinstance(dtype, np.dtype) and np.issubdtype(dtype, np.floating):
            return self.to_numpy(dtype=dtype, na_value=np.nan)

        return super().astype(dtype, copy=copy)

    # ------------------------------------------------------------------------
    # String methods interface

    # error: Incompatible types in assignment (expression has type "NAType",
    # base class "ObjectStringArrayMixin" defined the type as "float")
    _str_na_value = libmissing.NA  # type: ignore[assignment]

    _str_map = BaseStringArray._str_map

    def _str_contains(
        self, pat, case: bool = True, flags: int = 0, na=np.nan, regex: bool = True
    ):
        if flags:
            if get_option("mode.performance_warnings"):
                fallback_performancewarning()
            return super()._str_contains(pat, case, flags, na, regex)

        if regex:
            result = pc.match_substring_regex(self._pa_array, pat, ignore_case=not case)
        else:
            result = pc.match_substring(self._pa_array, pat, ignore_case=not case)
        result = self._result_converter(result, na=na)
        if not isna(na):
            result[isna(result)] = bool(na)
        return result

    def _str_startswith(self, pat: str | tuple[str, ...], na: Scalar | None = None):
        if isinstance(pat, str):
            result = pc.starts_with(self._pa_array, pattern=pat)
        else:
            if len(pat) == 0:
                # mimic existing behaviour of string extension array
                # and python string method
                result = pa.array(
                    np.zeros(len(self._pa_array), dtype=bool), mask=isna(self._pa_array)
                )
            else:
                result = pc.starts_with(self._pa_array, pattern=pat[0])

                for p in pat[1:]:
                    result = pc.or_(result, pc.starts_with(self._pa_array, pattern=p))
        if not isna(na):
            result = result.fill_null(na)
        return self._result_converter(result)

    def _str_endswith(self, pat: str | tuple[str, ...], na: Scalar | None = None):
        if isinstance(pat, str):
            result = pc.ends_with(self._pa_array, pattern=pat)
        else:
            if len(pat) == 0:
                # mimic existing behaviour of string extension array
                # and python string method
                result = pa.array(
                    np.zeros(len(self._pa_array), dtype=bool), mask=isna(self._pa_array)
                )
            else:
                result = pc.ends_with(self._pa_array, pattern=pat[0])

                for p in pat[1:]:
                    result = pc.or_(result, pc.ends_with(self._pa_array, pattern=p))
        if not isna(na):
            result = result.fill_null(na)
        return self._result_converter(result)

    def _str_replace(
        self,
        pat: str | re.Pattern,
        repl: str | Callable,
        n: int = -1,
        case: bool = True,
        flags: int = 0,
        regex: bool = True,
    ):
        if isinstance(pat, re.Pattern) or callable(repl) or not case or flags:
            if get_option("mode.performance_warnings"):
                fallback_performancewarning()
            return super()._str_replace(pat, repl, n, case, flags, regex)

        func = pc.replace_substring_regex if regex else pc.replace_substring
        result = func(self._pa_array, pattern=pat, replacement=repl, max_replacements=n)
        return type(self)(result)

    def _str_repeat(self, repeats: int | Sequence[int]):
        if not isinstance(repeats, int):
            return super()._str_repeat(repeats)
        else:
            return type(self)(pc.binary_repeat(self._pa_array, repeats))

    def _str_match(
        self, pat: str, case: bool = True, flags: int = 0, na: Scalar | None = None
    ):
        if not pat.startswith("^"):
            pat = f"^{pat}"
        return self._str_contains(pat, case, flags, na, regex=True)

    def _str_fullmatch(
        self, pat, case: bool = True, flags: int = 0, na: Scalar | None = None
    ):
        if not pat.endswith("$") or pat.endswith("\\$"):
            pat = f"{pat}$"
        return self._str_match(pat, case, flags, na)

    def _str_slice(
        self, start: int | None = None, stop: int | None = None, step: int | None = None
    ) -> Self:
        if stop is None:
            return super()._str_slice(start, stop, step)
        if start is None:
            start = 0
        if step is None:
            step = 1
        return type(self)(
            pc.utf8_slice_codeunits(self._pa_array, start=start, stop=stop, step=step)
        )

    def _str_isalnum(self):
        result = pc.utf8_is_alnum(self._pa_array)
        return self._result_converter(result)

    def _str_isalpha(self):
        result = pc.utf8_is_alpha(self._pa_array)
        return self._result_converter(result)

    def _str_isdecimal(self):
        result = pc.utf8_is_decimal(self._pa_array)
        return self._result_converter(result)

    def _str_isdigit(self):
        result = pc.utf8_is_digit(self._pa_array)
        return self._result_converter(result)

    def _str_islower(self):
        result = pc.utf8_is_lower(self._pa_array)
        return self._result_converter(result)

    def _str_isnumeric(self):
        result = pc.utf8_is_numeric(self._pa_array)
        return self._result_converter(result)

    def _str_isspace(self):
        result = pc.utf8_is_space(self._pa_array)
        return self._result_converter(result)

    def _str_istitle(self):
        result = pc.utf8_is_title(self._pa_array)
        return self._result_converter(result)

    def _str_isupper(self):
        result = pc.utf8_is_upper(self._pa_array)
        return self._result_converter(result)

    def _str_len(self):
        result = pc.utf8_length(self._pa_array)
        return self._convert_int_dtype(result)

    def _str_lower(self) -> Self:
        return type(self)(pc.utf8_lower(self._pa_array))

    def _str_upper(self) -> Self:
        return type(self)(pc.utf8_upper(self._pa_array))

    def _str_strip(self, to_strip=None) -> Self:
        if to_strip is None:
            result = pc.utf8_trim_whitespace(self._pa_array)
        else:
            result = pc.utf8_trim(self._pa_array, characters=to_strip)
        return type(self)(result)

    def _str_lstrip(self, to_strip=None) -> Self:
        if to_strip is None:
            result = pc.utf8_ltrim_whitespace(self._pa_array)
        else:
            result = pc.utf8_ltrim(self._pa_array, characters=to_strip)
        return type(self)(result)

    def _str_rstrip(self, to_strip=None) -> Self:
        if to_strip is None:
            result = pc.utf8_rtrim_whitespace(self._pa_array)
        else:
            result = pc.utf8_rtrim(self._pa_array, characters=to_strip)
        return type(self)(result)

    def _str_removeprefix(self, prefix: str):
        if not pa_version_under13p0:
            starts_with = pc.starts_with(self._pa_array, pattern=prefix)
            removed = pc.utf8_slice_codeunits(self._pa_array, len(prefix))
            result = pc.if_else(starts_with, removed, self._pa_array)
            return type(self)(result)
        return super()._str_removeprefix(prefix)

    def _str_removesuffix(self, suffix: str):
        ends_with = pc.ends_with(self._pa_array, pattern=suffix)
        removed = pc.utf8_slice_codeunits(self._pa_array, 0, stop=-len(suffix))
        result = pc.if_else(ends_with, removed, self._pa_array)
        return type(self)(result)

    def _str_count(self, pat: str, flags: int = 0):
        if flags:
            return super()._str_count(pat, flags)
        result = pc.count_substring_regex(self._pa_array, pat)
        return self._convert_int_dtype(result)

    def _str_find(self, sub: str, start: int = 0, end: int | None = None):
        if start != 0 and end is not None:
            slices = pc.utf8_slice_codeunits(self._pa_array, start, stop=end)
            result = pc.find_substring(slices, sub)
            not_found = pc.equal(result, -1)
            offset_result = pc.add(result, end - start)
            result = pc.if_else(not_found, result, offset_result)
        elif start == 0 and end is None:
            slices = self._pa_array
            result = pc.find_substring(slices, sub)
        else:
            return super()._str_find(sub, start, end)
        return self._convert_int_dtype(result)

    def _str_get_dummies(self, sep: str = "|"):
        dummies_pa, labels = ArrowExtensionArray(self._pa_array)._str_get_dummies(sep)
        if len(labels) == 0:
            return np.empty(shape=(0, 0), dtype=np.int64), labels
        dummies = np.vstack(dummies_pa.to_numpy())
        return dummies.astype(np.int64, copy=False), labels

    def _convert_int_dtype(self, result):
        if self.dtype.na_value is np.nan:
            if isinstance(result, pa.Array):
                result = result.to_numpy(zero_copy_only=False)
            else:
                result = result.to_numpy()
            if result.dtype == np.int32:
                result = result.astype(np.int64)
            return result

        return Int64Dtype().__from_arrow__(result)

    def _reduce(
        self, name: str, *, skipna: bool = True, keepdims: bool = False, **kwargs
    ):
        if self.dtype.na_value is np.nan and name in ["any", "all"]:
            if not skipna:
                nas = pc.is_null(self._pa_array)
                arr = pc.or_kleene(nas, pc.not_equal(self._pa_array, ""))
            else:
                arr = pc.not_equal(self._pa_array, "")
            return ArrowExtensionArray(arr)._reduce(
                name, skipna=skipna, keepdims=keepdims, **kwargs
            )

        result = self._reduce_calc(name, skipna=skipna, keepdims=keepdims, **kwargs)
        if name in ("argmin", "argmax") and isinstance(result, pa.Array):
            return self._convert_int_dtype(result)
        elif isinstance(result, pa.Array):
            return type(self)(result)
        else:
            return result

    def _rank(
        self,
        *,
        axis: AxisInt = 0,
        method: str = "average",
        na_option: str = "keep",
        ascending: bool = True,
        pct: bool = False,
    ):
        """
        See Series.rank.__doc__.
        """
        return self._convert_int_dtype(
            self._rank_calc(
                axis=axis,
                method=method,
                na_option=na_option,
                ascending=ascending,
                pct=pct,
            )
        )


class ArrowStringArrayNumpySemantics(ArrowStringArray):
    _na_value = np.nan
    _str_get = ArrowStringArrayMixin._str_get
    _str_removesuffix = ArrowStringArrayMixin._str_removesuffix
    _str_capitalize = ArrowStringArrayMixin._str_capitalize
    _str_pad = ArrowStringArrayMixin._str_pad
    _str_title = ArrowStringArrayMixin._str_title
    _str_swapcase = ArrowStringArrayMixin._str_swapcase
    _str_slice_replace = ArrowStringArrayMixin._str_slice_replace

    def _cmp_method(self, other, op):
<<<<<<< HEAD
        try:
            return super()._cmp_method(other, op)
        except pa.ArrowNotImplementedError:
            return invalid_comparison(self, other, op)
=======
        result = super()._cmp_method(other, op)
        if op == operator.ne:
            return result.to_numpy(np.bool_, na_value=True)
        else:
            return result.to_numpy(np.bool_, na_value=False)

    def value_counts(self, dropna: bool = True) -> Series:
        from pandas import Series

        result = super().value_counts(dropna)
        return Series(
            result._values.to_numpy(), index=result.index, name=result.name, copy=False
        )

    def _reduce(
        self, name: str, *, skipna: bool = True, keepdims: bool = False, **kwargs
    ):
        if name in ["any", "all"]:
            if not skipna:
                nas = pc.is_null(self._pa_array)
                arr = pc.or_kleene(nas, pc.not_equal(self._pa_array, ""))
            else:
                arr = pc.not_equal(self._pa_array, "")
            return ArrowExtensionArray(arr)._reduce(
                name, skipna=skipna, keepdims=keepdims, **kwargs
            )
        else:
            return super()._reduce(name, skipna=skipna, keepdims=keepdims, **kwargs)

    def insert(self, loc: int, item) -> ArrowStringArrayNumpySemantics:
        if item is np.nan:
            item = libmissing.NA
        return super().insert(loc, item)  # type: ignore[return-value]
>>>>>>> fb6842df
<|MERGE_RESOLUTION|>--- conflicted
+++ resolved
@@ -560,46 +560,4 @@
     _str_pad = ArrowStringArrayMixin._str_pad
     _str_title = ArrowStringArrayMixin._str_title
     _str_swapcase = ArrowStringArrayMixin._str_swapcase
-    _str_slice_replace = ArrowStringArrayMixin._str_slice_replace
-
-    def _cmp_method(self, other, op):
-<<<<<<< HEAD
-        try:
-            return super()._cmp_method(other, op)
-        except pa.ArrowNotImplementedError:
-            return invalid_comparison(self, other, op)
-=======
-        result = super()._cmp_method(other, op)
-        if op == operator.ne:
-            return result.to_numpy(np.bool_, na_value=True)
-        else:
-            return result.to_numpy(np.bool_, na_value=False)
-
-    def value_counts(self, dropna: bool = True) -> Series:
-        from pandas import Series
-
-        result = super().value_counts(dropna)
-        return Series(
-            result._values.to_numpy(), index=result.index, name=result.name, copy=False
-        )
-
-    def _reduce(
-        self, name: str, *, skipna: bool = True, keepdims: bool = False, **kwargs
-    ):
-        if name in ["any", "all"]:
-            if not skipna:
-                nas = pc.is_null(self._pa_array)
-                arr = pc.or_kleene(nas, pc.not_equal(self._pa_array, ""))
-            else:
-                arr = pc.not_equal(self._pa_array, "")
-            return ArrowExtensionArray(arr)._reduce(
-                name, skipna=skipna, keepdims=keepdims, **kwargs
-            )
-        else:
-            return super()._reduce(name, skipna=skipna, keepdims=keepdims, **kwargs)
-
-    def insert(self, loc: int, item) -> ArrowStringArrayNumpySemantics:
-        if item is np.nan:
-            item = libmissing.NA
-        return super().insert(loc, item)  # type: ignore[return-value]
->>>>>>> fb6842df
+    _str_slice_replace = ArrowStringArrayMixin._str_slice_replace