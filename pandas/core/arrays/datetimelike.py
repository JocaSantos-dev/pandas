# -*- coding: utf-8 -*-
from datetime import datetime, timedelta
import operator
import warnings

import numpy as np

from pandas._libs import NaT, algos, iNaT, lib
from pandas._libs.tslibs.period import (
    DIFFERENT_FREQ, IncompatibleFrequency, Period)
from pandas._libs.tslibs.timedeltas import Timedelta, delta_to_nanoseconds
from pandas._libs.tslibs.timestamps import (
    RoundTo, maybe_integer_op_deprecated, round_nsint64)
import pandas.compat as compat
from pandas.compat.numpy import function as nv
from pandas.errors import (
    AbstractMethodError, NullFrequencyError, PerformanceWarning)
from pandas.util._decorators import Appender, Substitution
from pandas.util._validators import validate_fillna_kwargs

from pandas.core.dtypes.common import (
    is_bool_dtype, is_categorical_dtype, is_datetime64_any_dtype,
    is_datetime64_dtype, is_datetime64tz_dtype, is_datetime_or_timedelta_dtype,
    is_dtype_equal, is_extension_array_dtype, is_float_dtype, is_integer_dtype,
    is_list_like, is_object_dtype, is_offsetlike, is_period_dtype,
    is_string_dtype, is_timedelta64_dtype, is_unsigned_integer_dtype,
    needs_i8_conversion, pandas_dtype)
from pandas.core.dtypes.dtypes import DatetimeTZDtype
from pandas.core.dtypes.generic import ABCDataFrame, ABCIndexClass, ABCSeries
from pandas.core.dtypes.inference import is_array_like
from pandas.core.dtypes.missing import isna

<<<<<<< HEAD
from pandas.core import missing, nanops
from pandas.core.algorithms import (
    checked_add_with_arr, take, unique1d, value_counts)
=======
from pandas.core import nanops
from pandas.core.algorithms import checked_add_with_arr, take, unique1d
>>>>>>> 681e75cf
import pandas.core.common as com

from pandas.tseries import frequencies
from pandas.tseries.offsets import DateOffset, Tick

from .base import ExtensionArray, ExtensionOpsMixin


def _make_comparison_op(cls, op):
    # TODO: share code with indexes.base version?  Main difference is that
    # the block for MultiIndex was removed here.
    def cmp_method(self, other):
        if isinstance(other, ABCDataFrame):
            return NotImplemented

        if isinstance(other, (np.ndarray, ABCIndexClass, ABCSeries, cls)):
            if other.ndim > 0 and len(self) != len(other):
                raise ValueError('Lengths must match to compare')

        if needs_i8_conversion(self) and needs_i8_conversion(other):
            # we may need to directly compare underlying
            # representations
            return self._evaluate_compare(other, op)

        # numpy will show a DeprecationWarning on invalid elementwise
        # comparisons, this will raise in the future
        with warnings.catch_warnings(record=True):
            warnings.filterwarnings("ignore", "elementwise", FutureWarning)
            with np.errstate(all='ignore'):
                result = op(self._data, np.asarray(other))

        return result

    name = '__{name}__'.format(name=op.__name__)
    # TODO: docstring?
    return compat.set_function_name(cmp_method, name, cls)


class AttributesMixin(object):

    @property
    def _attributes(self):
        # Inheriting subclass should implement _attributes as a list of strings
        raise AbstractMethodError(self)

    @classmethod
    def _simple_new(cls, values, **kwargs):
        raise AbstractMethodError(cls)

    def _get_attributes_dict(self):
        """
        return an attributes dict for my class
        """
        return {k: getattr(self, k, None) for k in self._attributes}

    @property
    def _scalar_type(self):
        # type: () -> Union[type, Tuple[type]]
        """The scalar associated with this datelike

        * PeriodArray : Period
        * DatetimeArray : Timestamp
        * TimedeltaArray : Timedelta
        """
        raise AbstractMethodError(self)

    def _scalar_from_string(self, value):
        # type: (str) -> Union[Period, Timestamp, Timedelta, NaTType]
        """
        Construct a scalar type from a string.

        Parameters
        ----------
        value : str

        Returns
        -------
        Period, Timestamp, or Timedelta, or NaT
            Whatever the type of ``self._scalar_type`` is.

        Notes
        -----
        This should call ``self._check_compatible_with`` before
        unboxing the result.
        """
        raise AbstractMethodError(self)

    def _unbox_scalar(self, value):
        # type: (Union[Period, Timestamp, Timedelta, NaTType]) -> int
        """
        Unbox the integer value of a scalar `value`.

        Parameters
        ----------
        value : Union[Period, Timestamp, Timedelta]

        Returns
        -------
        int

        Examples
        --------
        >>> self._unbox_scalar(Timedelta('10s'))  # DOCTEST: +SKIP
        10000000000
        """
        raise AbstractMethodError(self)

    def _check_compatible_with(self, other):
        # type: (Union[Period, Timestamp, Timedelta, NaTType]) -> None
        """
        Verify that `self` and `other` are compatible.

        * DatetimeArray verifies that the timezones (if any) match
        * PeriodArray verifies that the freq matches
        * Timedelta has no verification

        In each case, NaT is considered compatible.

        Parameters
        ----------
        other

        Raises
        ------
        Exception
        """
        raise AbstractMethodError(self)


class DatelikeOps(object):
    """
    Common ops for DatetimeIndex/PeriodIndex, but not TimedeltaIndex.
    """

    @Substitution(URL="https://docs.python.org/3/library/datetime.html"
                      "#strftime-and-strptime-behavior")
    def strftime(self, date_format):
        """
        Convert to Index using specified date_format.

        Return an Index of formatted strings specified by date_format, which
        supports the same string format as the python standard library. Details
        of the string format can be found in `python string format
        doc <%(URL)s>`__

        Parameters
        ----------
        date_format : str
            Date format string (e.g. "%%Y-%%m-%%d").

        Returns
        -------
        Index
            Index of formatted strings

        See Also
        --------
        to_datetime : Convert the given argument to datetime.
        DatetimeIndex.normalize : Return DatetimeIndex with times to midnight.
        DatetimeIndex.round : Round the DatetimeIndex to the specified freq.
        DatetimeIndex.floor : Floor the DatetimeIndex to the specified freq.

        Examples
        --------
        >>> rng = pd.date_range(pd.Timestamp("2018-03-10 09:00"),
        ...                     periods=3, freq='s')
        >>> rng.strftime('%%B %%d, %%Y, %%r')
        Index(['March 10, 2018, 09:00:00 AM', 'March 10, 2018, 09:00:01 AM',
               'March 10, 2018, 09:00:02 AM'],
              dtype='object')
        """
        from pandas import Index
        return Index(self._format_native_types(date_format=date_format))


class TimelikeOps(object):
    """
    Common ops for TimedeltaIndex/DatetimeIndex, but not PeriodIndex.
    """

    _round_doc = (
        """
        Perform {op} operation on the data to the specified `freq`.

        Parameters
        ----------
        freq : str or Offset
            The frequency level to {op} the index to. Must be a fixed
            frequency like 'S' (second) not 'ME' (month end). See
            :ref:`frequency aliases <timeseries.offset_aliases>` for
            a list of possible `freq` values.
        ambiguous : 'infer', bool-ndarray, 'NaT', default 'raise'
            Only relevant for DatetimeIndex:

            - 'infer' will attempt to infer fall dst-transition hours based on
              order
            - bool-ndarray where True signifies a DST time, False designates
              a non-DST time (note that this flag is only applicable for
              ambiguous times)
            - 'NaT' will return NaT where there are ambiguous times
            - 'raise' will raise an AmbiguousTimeError if there are ambiguous
              times

            .. versionadded:: 0.24.0

        nonexistent : 'shift', 'NaT', default 'raise'
            A nonexistent time does not exist in a particular timezone
            where clocks moved forward due to DST.

            - 'shift' will shift the nonexistent time forward to the closest
              existing time
            - 'NaT' will return NaT where there are nonexistent times
            - 'raise' will raise an NonExistentTimeError if there are
              nonexistent times

            .. versionadded:: 0.24.0

        Returns
        -------
        DatetimeIndex, TimedeltaIndex, or Series
            Index of the same type for a DatetimeIndex or TimedeltaIndex,
            or a Series with the same index for a Series.

        Raises
        ------
        ValueError if the `freq` cannot be converted.

        Examples
        --------
        **DatetimeIndex**

        >>> rng = pd.date_range('1/1/2018 11:59:00', periods=3, freq='min')
        >>> rng
        DatetimeIndex(['2018-01-01 11:59:00', '2018-01-01 12:00:00',
                       '2018-01-01 12:01:00'],
                      dtype='datetime64[ns]', freq='T')
        """)

    _round_example = (
        """>>> rng.round('H')
        DatetimeIndex(['2018-01-01 12:00:00', '2018-01-01 12:00:00',
                       '2018-01-01 12:00:00'],
                      dtype='datetime64[ns]', freq=None)

        **Series**

        >>> pd.Series(rng).dt.round("H")
        0   2018-01-01 12:00:00
        1   2018-01-01 12:00:00
        2   2018-01-01 12:00:00
        dtype: datetime64[ns]
        """)

    _floor_example = (
        """>>> rng.floor('H')
        DatetimeIndex(['2018-01-01 11:00:00', '2018-01-01 12:00:00',
                       '2018-01-01 12:00:00'],
                      dtype='datetime64[ns]', freq=None)

        **Series**

        >>> pd.Series(rng).dt.floor("H")
        0   2018-01-01 11:00:00
        1   2018-01-01 12:00:00
        2   2018-01-01 12:00:00
        dtype: datetime64[ns]
        """
    )

    _ceil_example = (
        """>>> rng.ceil('H')
        DatetimeIndex(['2018-01-01 12:00:00', '2018-01-01 12:00:00',
                       '2018-01-01 13:00:00'],
                      dtype='datetime64[ns]', freq=None)

        **Series**

        >>> pd.Series(rng).dt.ceil("H")
        0   2018-01-01 12:00:00
        1   2018-01-01 12:00:00
        2   2018-01-01 13:00:00
        dtype: datetime64[ns]
        """
    )

    def _round(self, freq, mode, ambiguous, nonexistent):
        # round the local times
        values = _ensure_datetimelike_to_i8(self)
        result = round_nsint64(values, mode, freq)
        result = self._maybe_mask_results(result, fill_value=NaT)

        attribs = self._get_attributes_dict()
        attribs['freq'] = None
        if 'tz' in attribs:
            attribs['tz'] = None
        return self._ensure_localized(
            self._simple_new(result, **attribs), ambiguous, nonexistent
        )

    @Appender((_round_doc + _round_example).format(op="round"))
    def round(self, freq, ambiguous='raise', nonexistent='raise'):
        return self._round(
            freq, RoundTo.NEAREST_HALF_EVEN, ambiguous, nonexistent
        )

    @Appender((_round_doc + _floor_example).format(op="floor"))
    def floor(self, freq, ambiguous='raise', nonexistent='raise'):
        return self._round(freq, RoundTo.MINUS_INFTY, ambiguous, nonexistent)

    @Appender((_round_doc + _ceil_example).format(op="ceil"))
    def ceil(self, freq, ambiguous='raise', nonexistent='raise'):
        return self._round(freq, RoundTo.PLUS_INFTY, ambiguous, nonexistent)


class DatetimeLikeArrayMixin(AttributesMixin,
                             ExtensionOpsMixin,
                             ExtensionArray):
    """
    Shared Base/Mixin class for DatetimeArray, TimedeltaArray, PeriodArray

    Assumes that __new__/__init__ defines:
        _data
        _freq

    and that the inheriting class has methods:
        _generate_range
    """

    @property
    def _box_func(self):
        """
        box function to get object from internal representation
        """
        raise AbstractMethodError(self)

    def _box_values(self, values):
        """
        apply box func to passed values
        """
        return lib.map_infer(values, self._box_func)

    def __iter__(self):
        return (self._box_func(v) for v in self.asi8)

    @property
    def asi8(self):
        # type: () -> ndarray
        """
        Integer representation of the values.

        Returns
        -------
        ndarray
            An ndarray with int64 dtype.
        """
        # do not cache or you'll create a memory leak
        return self._data.view('i8')

    @property
    def _ndarray_values(self):
        return self._data

    # ----------------------------------------------------------------
    # Rendering Methods

    def _format_native_types(self, na_rep='NaT', date_format=None):
        """
        Helper method for astype when converting to strings.

        Returns
        -------
        ndarray[str]
        """
        raise AbstractMethodError(self)

    def _formatter(self, boxed=False):
        # TODO: Remove Datetime & DatetimeTZ formatters.
        return "'{}'".format

    # ----------------------------------------------------------------
    # Array-Like / EA-Interface Methods

    @property
    def nbytes(self):
        return self._data.nbytes

    @property
    def shape(self):
        return (len(self),)

    @property
    def size(self):
        # type: () -> int
        """The number of elements in this array."""
        return np.prod(self.shape)

    def __len__(self):
        return len(self._data)

    def __getitem__(self, key):
        """
        This getitem defers to the underlying array, which by-definition can
        only handle list-likes, slices, and integer scalars
        """

        is_int = lib.is_integer(key)
        if lib.is_scalar(key) and not is_int:
            raise IndexError("only integers, slices (`:`), ellipsis (`...`), "
                             "numpy.newaxis (`None`) and integer or boolean "
                             "arrays are valid indices")

        getitem = self._data.__getitem__
        if is_int:
            val = getitem(key)
            return self._box_func(val)

        if com.is_bool_indexer(key):
            key = np.asarray(key, dtype=bool)
            if key.all():
                key = slice(0, None, None)
            else:
                key = lib.maybe_booleans_to_slice(key.view(np.uint8))

        attribs = self._get_attributes_dict()

        is_period = is_period_dtype(self)
        if is_period:
            freq = self.freq
        else:
            freq = None
            if isinstance(key, slice):
                if self.freq is not None and key.step is not None:
                    freq = key.step * self.freq
                else:
                    freq = self.freq
            elif key is Ellipsis:
                # GH#21282 indexing with Ellipsis is similar to a full slice,
                #  should preserve `freq` attribute
                freq = self.freq

        attribs['freq'] = freq

        result = getitem(key)
        if result.ndim > 1:
            # To support MPL which performs slicing with 2 dim
            # even though it only has 1 dim by definition
            if is_period:
                return self._simple_new(result, **attribs)
            return result

        return self._simple_new(result, **attribs)

    def __setitem__(
            self,
            key,    # type: Union[int, Sequence[int], Sequence[bool], slice]
            value,  # type: Union[NaTType, Scalar, Sequence[Scalar]]
    ):
        # type: (...) -> None
        # I'm fudging the types a bit here. The "Scalar" above really depends
        # on type(self). For PeriodArray, it's Period (or stuff coercible
        # to a period in from_sequence). For DatetimeArray, it's Timestamp...
        # I don't know if mypy can do that, possibly with Generics.
        # https://mypy.readthedocs.io/en/latest/generics.html

        if is_list_like(value):
            is_slice = isinstance(key, slice)

            if lib.is_scalar(key):
                raise ValueError("setting an array element with a sequence.")

            if (not is_slice
                    and len(key) != len(value)
                    and not com.is_bool_indexer(key)):
                msg = ("shape mismatch: value array of length '{}' does not "
                       "match indexing result of length '{}'.")
                raise ValueError(msg.format(len(key), len(value)))
            if not is_slice and len(key) == 0:
                return

            value = type(self)._from_sequence(value, dtype=self.dtype)
            self._check_compatible_with(value)
            value = value.asi8
        elif isinstance(value, self._scalar_type):
            self._check_compatible_with(value)
            value = self._unbox_scalar(value)
        elif isna(value) or value == iNaT:
            value = iNaT
        else:
            msg = (
                "'value' should be a '{scalar}', 'NaT', or array of those. "
                "Got '{typ}' instead."
            )
            raise TypeError(msg.format(scalar=self._scalar_type.__name__,
                                       typ=type(value).__name__))
        self._data[key] = value
        self._maybe_clear_freq()

    def _maybe_clear_freq(self):
        # inplace operations like __setitem__ may invalidate the freq of
        # DatetimeArray and TimedeltaArray
        pass

    def astype(self, dtype, copy=True):
        # Some notes on cases we don't have to handle here in the base class:
        #   1. PeriodArray.astype handles period -> period
        #   2. DatetimeArray.astype handles conversion between tz.
        #   3. DatetimeArray.astype handles datetime -> period
        from pandas import Categorical
        dtype = pandas_dtype(dtype)

        if is_object_dtype(dtype):
            return self._box_values(self.asi8)
        elif is_string_dtype(dtype) and not is_categorical_dtype(dtype):
            return self._format_native_types()
        elif is_integer_dtype(dtype):
            # we deliberately ignore int32 vs. int64 here.
            # See https://github.com/pandas-dev/pandas/issues/24381 for more.
            values = self.asi8

            if is_unsigned_integer_dtype(dtype):
                # Again, we ignore int32 vs. int64
                values = values.view("uint64")

            if copy:
                values = values.copy()
            return values
        elif (is_datetime_or_timedelta_dtype(dtype) and
              not is_dtype_equal(self.dtype, dtype)) or is_float_dtype(dtype):
            # disallow conversion between datetime/timedelta,
            # and conversions for any datetimelike to float
            msg = 'Cannot cast {name} to dtype {dtype}'
            raise TypeError(msg.format(name=type(self).__name__, dtype=dtype))
        elif is_categorical_dtype(dtype):
            return Categorical(self, dtype=dtype)
        else:
            return np.asarray(self, dtype=dtype)

    def view(self, dtype=None):
        """
        New view on this array with the same data.

        Parameters
        ----------
        dtype : numpy dtype, optional

        Returns
        -------
        ndarray
            With the specified `dtype`.
        """
        return self._data.view(dtype=dtype)

    # ------------------------------------------------------------------
    # ExtensionArray Interface
    # TODO:
    #   * _from_sequence
    #   * argsort / _values_for_argsort
    #   * _reduce

    def unique(self):
        result = unique1d(self.asi8)
        return type(self)(result, dtype=self.dtype)

    def _validate_fill_value(self, fill_value):
        """
        If a fill_value is passed to `take` convert it to an i8 representation,
        raising ValueError if this is not possible.

        Parameters
        ----------
        fill_value : object

        Returns
        -------
        fill_value : np.int64

        Raises
        ------
        ValueError
        """
        raise AbstractMethodError(self)

    def take(self, indices, allow_fill=False, fill_value=None):
        if allow_fill:
            fill_value = self._validate_fill_value(fill_value)

        new_values = take(self.asi8,
                          indices,
                          allow_fill=allow_fill,
                          fill_value=fill_value)

        return type(self)(new_values, dtype=self.dtype)

    @classmethod
    def _concat_same_type(cls, to_concat):
        dtypes = {x.dtype for x in to_concat}
        assert len(dtypes) == 1
        dtype = list(dtypes)[0]

        values = np.concatenate([x.asi8 for x in to_concat])
        return cls(values, dtype=dtype)

    def copy(self, deep=False):
        values = self.asi8.copy()
        return type(self)(values, dtype=self.dtype, freq=self.freq)

    def _values_for_factorize(self):
        return self.asi8, iNaT

    @classmethod
    def _from_factorized(cls, values, original):
        return cls(values, dtype=original.dtype)

    def _values_for_argsort(self):
        return self._data

    # ------------------------------------------------------------------
    # Additional array methods
    #  These are not part of the EA API, but we implement them because
    #  pandas assumes they're there.

    def searchsorted(self, value, side='left', sorter=None):
        """
        Find indices where elements should be inserted to maintain order.

        Find the indices into a sorted array `self` such that, if the
        corresponding elements in `value` were inserted before the indices,
        the order of `self` would be preserved.

        Parameters
        ----------
        value : array_like
            Values to insert into `self`.
        side : {'left', 'right'}, optional
            If 'left', the index of the first suitable location found is given.
            If 'right', return the last such index.  If there is no suitable
            index, return either 0 or N (where N is the length of `self`).
        sorter : 1-D array_like, optional
            Optional array of integer indices that sort `self` into ascending
            order. They are typically the result of ``np.argsort``.

        Returns
        -------
        indices : array of ints
            Array of insertion points with the same shape as `value`.
        """
        if isinstance(value, compat.string_types):
            value = self._scalar_from_string(value)

        if not (isinstance(value, (self._scalar_type, type(self)))
                or isna(value)):
            raise ValueError("Unexpected type for 'value': {valtype}"
                             .format(valtype=type(value)))

        self._check_compatible_with(value)
        if isinstance(value, type(self)):
            value = value.asi8
        else:
            value = self._unbox_scalar(value)

        return self.asi8.searchsorted(value, side=side, sorter=sorter)

    def repeat(self, repeats, *args, **kwargs):
        """
        Repeat elements of an array.

        See Also
        --------
        numpy.ndarray.repeat
        """
        nv.validate_repeat(args, kwargs)
        values = self._data.repeat(repeats)
        return type(self)(values.view('i8'), dtype=self.dtype)

    def value_counts(self, dropna=False):
        """
        Return a Series containing counts of unique values.

        Parameters
        ----------
        dropna : boolean, default True
            Don't include counts of NaT values.

        Returns
        -------
        Series
        """
        # n.b. moved from PeriodArray.value_counts
        from pandas import Series, Index

        if dropna:
            values = self[~self.isna()]._data
        else:
            values = self._data

        cls = type(self)

        result = value_counts(values, sort=False, dropna=dropna)
        index = Index(cls(result.index, dtype=self.dtype),
                      name=result.index.name)
        return Series(result.values, index=index, name=result.name)

    def map(self, mapper):
        # TODO(GH-23179): Add ExtensionArray.map
        # Need to figure out if we want ExtensionArray.map first.
        # If so, then we can refactor IndexOpsMixin._map_values to
        # a standalone function and call from here..
        # Else, just rewrite _map_infer_values to do the right thing.
        from pandas import Index

        return Index(self).map(mapper).array

    # ------------------------------------------------------------------
    # Null Handling

    def isna(self):
        return self._isnan

    @property  # NB: override with cache_readonly in immutable subclasses
    def _isnan(self):
        """
        return if each value is nan
        """
        return (self.asi8 == iNaT)

    @property  # NB: override with cache_readonly in immutable subclasses
    def _hasnans(self):
        """
        return if I have any nans; enables various perf speedups
        """
        return bool(self._isnan.any())

    def _maybe_mask_results(self, result, fill_value=iNaT, convert=None):
        """
        Parameters
        ----------
        result : a ndarray
        fill_value : object, default iNaT
        convert : string/dtype or None

        Returns
        -------
        result : ndarray with values replace by the fill_value

        mask the result if needed, convert to the provided dtype if its not
        None

        This is an internal routine
        """

        if self._hasnans:
            if convert:
                result = result.astype(convert)
            if fill_value is None:
                fill_value = np.nan
            result[self._isnan] = fill_value
        return result

    def fillna(self, value=None, method=None, limit=None):
        # TODO(GH-20300): remove this
        # Just overriding to ensure that we avoid an astype(object).
        # Either 20300 or a `_values_for_fillna` would avoid this duplication.
        if isinstance(value, ABCSeries):
            value = value.array

        value, method = validate_fillna_kwargs(value, method)

        mask = self.isna()

        if is_array_like(value):
            if len(value) != len(self):
                raise ValueError("Length of 'value' does not match. Got ({}) "
                                 " expected {}".format(len(value), len(self)))
            value = value[mask]

        if mask.any():
            if method is not None:
                if method == 'pad':
                    func = missing.pad_1d
                else:
                    func = missing.backfill_1d

                new_values = func(self._data, limit=limit,
                                  mask=mask)
                new_values = type(self)(new_values, dtype=self.dtype)
            else:
                # fill with value
                new_values = self.copy()
                new_values[mask] = value
        else:
            new_values = self.copy()
        return new_values

    # ------------------------------------------------------------------
    # Frequency Properties/Methods

    @property
    def freq(self):
        """
        Return the frequency object if it is set, otherwise None.
        """
        return self._freq

    @freq.setter
    def freq(self, value):
        if value is not None:
            value = frequencies.to_offset(value)
            self._validate_frequency(self, value)

        self._freq = value

    @property
    def freqstr(self):
        """
        Return the frequency object as a string if its set, otherwise None
        """
        if self.freq is None:
            return None
        return self.freq.freqstr

    @property  # NB: override with cache_readonly in immutable subclasses
    def inferred_freq(self):
        """
        Tryies to return a string representing a frequency guess,
        generated by infer_freq.  Returns None if it can't autodetect the
        frequency.
        """
        try:
            return frequencies.infer_freq(self)
        except ValueError:
            return None

    @property  # NB: override with cache_readonly in immutable subclasses
    def _resolution(self):
        return frequencies.Resolution.get_reso_from_freq(self.freqstr)

    @property  # NB: override with cache_readonly in immutable subclasses
    def resolution(self):
        """
        Returns day, hour, minute, second, millisecond or microsecond
        """
        return frequencies.Resolution.get_str(self._resolution)

    @classmethod
    def _validate_frequency(cls, index, freq, **kwargs):
        """
        Validate that a frequency is compatible with the values of a given
        Datetime Array/Index or Timedelta Array/Index

        Parameters
        ----------
        index : DatetimeIndex or TimedeltaIndex
            The index on which to determine if the given frequency is valid
        freq : DateOffset
            The frequency to validate
        """
        if is_period_dtype(cls):
            # Frequency validation is not meaningful for Period Array/Index
            return None

        inferred = index.inferred_freq
        if index.size == 0 or inferred == freq.freqstr:
            return None

        try:
            on_freq = cls._generate_range(start=index[0], end=None,
                                          periods=len(index), freq=freq,
                                          **kwargs)
            if not np.array_equal(index.asi8, on_freq.asi8):
                raise ValueError
        except ValueError as e:
            if "non-fixed" in str(e):
                # non-fixed frequencies are not meaningful for timedelta64;
                #  we retain that error message
                raise e
            # GH#11587 the main way this is reached is if the `np.array_equal`
            #  check above is False.  This can also be reached if index[0]
            #  is `NaT`, in which case the call to `cls._generate_range` will
            #  raise a ValueError, which we re-raise with a more targeted
            #  message.
            raise ValueError('Inferred frequency {infer} from passed values '
                             'does not conform to passed frequency {passed}'
                             .format(infer=inferred, passed=freq.freqstr))

    # monotonicity/uniqueness properties are called via frequencies.infer_freq,
    #  see GH#23789

    @property
    def _is_monotonic_increasing(self):
        return algos.is_monotonic(self.asi8, timelike=True)[0]

    @property
    def _is_monotonic_decreasing(self):
        return algos.is_monotonic(self.asi8, timelike=True)[1]

    @property
    def _is_unique(self):
        return len(unique1d(self.asi8)) == len(self)

    # ------------------------------------------------------------------
    # Arithmetic Methods

    def _add_datetimelike_scalar(self, other):
        # Overriden by TimedeltaArray
        raise TypeError("cannot add {cls} and {typ}"
                        .format(cls=type(self).__name__,
                                typ=type(other).__name__))

    _add_datetime_arraylike = _add_datetimelike_scalar

    def _sub_datetimelike_scalar(self, other):
        # Overridden by DatetimeArray
        assert other is not NaT
        raise TypeError("cannot subtract a datelike from a {cls}"
                        .format(cls=type(self).__name__))

    _sub_datetime_arraylike = _sub_datetimelike_scalar

    def _sub_period(self, other):
        # Overriden by PeriodArray
        raise TypeError("cannot subtract Period from a {cls}"
                        .format(cls=type(self).__name__))

    def _add_offset(self, offset):
        raise AbstractMethodError(self)

    def _add_delta(self, other):
        """
        Add a timedelta-like, Tick or TimedeltaIndex-like object
        to self, yielding an int64 numpy array

        Parameters
        ----------
        delta : {timedelta, np.timedelta64, Tick,
                 TimedeltaIndex, ndarray[timedelta64]}

        Returns
        -------
        result : ndarray[int64]

        Notes
        -----
        The result's name is set outside of _add_delta by the calling
        method (__add__ or __sub__), if necessary (i.e. for Indexes).
        """
        if isinstance(other, (Tick, timedelta, np.timedelta64)):
            new_values = self._add_timedeltalike_scalar(other)
        elif is_timedelta64_dtype(other):
            # ndarray[timedelta64] or TimedeltaArray/index
            new_values = self._add_delta_tdi(other)

        return new_values

    def _add_timedeltalike_scalar(self, other):
        """
        Add a delta of a timedeltalike
        return the i8 result view
        """
        if isna(other):
            # i.e np.timedelta64("NaT"), not recognized by delta_to_nanoseconds
            new_values = np.empty(len(self), dtype='i8')
            new_values[:] = iNaT
            return new_values

        inc = delta_to_nanoseconds(other)
        new_values = checked_add_with_arr(self.asi8, inc,
                                          arr_mask=self._isnan).view('i8')
        new_values = self._maybe_mask_results(new_values)
        return new_values.view('i8')

    def _add_delta_tdi(self, other):
        """
        Add a delta of a TimedeltaIndex
        return the i8 result view
        """
        if len(self) != len(other):
            raise ValueError("cannot add indices of unequal length")

        if isinstance(other, np.ndarray):
            # ndarray[timedelta64]; wrap in TimedeltaIndex for op
            from pandas import TimedeltaIndex
            other = TimedeltaIndex(other)

        self_i8 = self.asi8
        other_i8 = other.asi8
        new_values = checked_add_with_arr(self_i8, other_i8,
                                          arr_mask=self._isnan,
                                          b_mask=other._isnan)
        if self._hasnans or other._hasnans:
            mask = (self._isnan) | (other._isnan)
            new_values[mask] = iNaT
        return new_values.view('i8')

    def _add_nat(self):
        """
        Add pd.NaT to self
        """
        if is_period_dtype(self):
            raise TypeError('Cannot add {cls} and {typ}'
                            .format(cls=type(self).__name__,
                                    typ=type(NaT).__name__))

        # GH#19124 pd.NaT is treated like a timedelta for both timedelta
        # and datetime dtypes
        result = np.zeros(len(self), dtype=np.int64)
        result.fill(iNaT)
        return type(self)(result, dtype=self.dtype, freq=None)

    def _sub_nat(self):
        """
        Subtract pd.NaT from self
        """
        # GH#19124 Timedelta - datetime is not in general well-defined.
        # We make an exception for pd.NaT, which in this case quacks
        # like a timedelta.
        # For datetime64 dtypes by convention we treat NaT as a datetime, so
        # this subtraction returns a timedelta64 dtype.
        # For period dtype, timedelta64 is a close-enough return dtype.
        result = np.zeros(len(self), dtype=np.int64)
        result.fill(iNaT)
        return result.view('timedelta64[ns]')

    def _sub_period_array(self, other):
        """
        Subtract a Period Array/Index from self.  This is only valid if self
        is itself a Period Array/Index, raises otherwise.  Both objects must
        have the same frequency.

        Parameters
        ----------
        other : PeriodIndex or PeriodArray

        Returns
        -------
        result : np.ndarray[object]
            Array of DateOffset objects; nulls represented by NaT
        """
        if not is_period_dtype(self):
            raise TypeError("cannot subtract {dtype}-dtype from {cls}"
                            .format(dtype=other.dtype,
                                    cls=type(self).__name__))

        if len(self) != len(other):
            raise ValueError("cannot subtract arrays/indices of "
                             "unequal length")
        if self.freq != other.freq:
            msg = DIFFERENT_FREQ.format(cls=type(self).__name__,
                                        own_freq=self.freqstr,
                                        other_freq=other.freqstr)
            raise IncompatibleFrequency(msg)

        new_values = checked_add_with_arr(self.asi8, -other.asi8,
                                          arr_mask=self._isnan,
                                          b_mask=other._isnan)

        new_values = np.array([self.freq.base * x for x in new_values])
        if self._hasnans or other._hasnans:
            mask = (self._isnan) | (other._isnan)
            new_values[mask] = NaT
        return new_values

    def _addsub_int_array(self, other, op):
        """
        Add or subtract array-like of integers equivalent to applying
        `_time_shift` pointwise.

        Parameters
        ----------
        other : Index, ExtensionArray, np.ndarray
            integer-dtype
        op : {operator.add, operator.sub}

        Returns
        -------
        result : same class as self
        """
        # _addsub_int_array is overriden by PeriodArray
        assert not is_period_dtype(self)
        assert op in [operator.add, operator.sub]

        if self.freq is None:
            # GH#19123
            raise NullFrequencyError("Cannot shift with no freq")

        elif isinstance(self.freq, Tick):
            # easy case where we can convert to timedelta64 operation
            td = Timedelta(self.freq)
            return op(self, td * other)

        # We should only get here with DatetimeIndex; dispatch
        # to _addsub_offset_array
        assert not is_timedelta64_dtype(self)
        return op(self, np.array(other) * self.freq)

    def _addsub_offset_array(self, other, op):
        """
        Add or subtract array-like of DateOffset objects

        Parameters
        ----------
        other : Index, np.ndarray
            object-dtype containing pd.DateOffset objects
        op : {operator.add, operator.sub}

        Returns
        -------
        result : same class as self
        """
        assert op in [operator.add, operator.sub]
        if len(other) == 1:
            return op(self, other[0])

        warnings.warn("Adding/subtracting array of DateOffsets to "
                      "{cls} not vectorized"
                      .format(cls=type(self).__name__), PerformanceWarning)

        # For EA self.astype('O') returns a numpy array, not an Index
        left = lib.values_from_object(self.astype('O'))

        res_values = op(left, np.array(other))
        kwargs = {}
        if not is_period_dtype(self):
            kwargs['freq'] = 'infer'
        return self._from_sequence(res_values, **kwargs)

    def _time_shift(self, periods, freq=None):
        """
        Shift each value by `periods`.

        Note this is different from ExtensionArray.shift, which
        shifts the *position* of each element, padding the end with
        missing values.

        Parameters
        ----------
        periods : int
            Number of periods to shift by.
        freq : pandas.DateOffset, pandas.Timedelta, or string
            Frequency increment to shift by.
        """
        if freq is not None and freq != self.freq:
            if isinstance(freq, compat.string_types):
                freq = frequencies.to_offset(freq)
            offset = periods * freq
            result = self + offset
            if getattr(self, 'tz', None):
                result._dtype = DatetimeTZDtype(tz=self.tz)
            return result

        if periods == 0:
            # immutable so OK
            return self.copy()

        if self.freq is None:
            raise NullFrequencyError("Cannot shift with no freq")

        start = self[0] + periods * self.freq
        end = self[-1] + periods * self.freq

        # Note: in the DatetimeTZ case, _generate_range will infer the
        #  appropriate timezone from `start` and `end`, so tz does not need
        #  to be passed explicitly.
        return self._generate_range(start=start, end=end, periods=None,
                                    freq=self.freq)

    def __add__(self, other):
        other = lib.item_from_zerodim(other)
        if isinstance(other, (ABCSeries, ABCDataFrame)):
            return NotImplemented

        # scalar others
        elif other is NaT:
            result = self._add_nat()
        elif isinstance(other, (Tick, timedelta, np.timedelta64)):
            result = self._add_delta(other)
        elif isinstance(other, DateOffset):
            # specifically _not_ a Tick
            result = self._add_offset(other)
        elif isinstance(other, (datetime, np.datetime64)):
            result = self._add_datetimelike_scalar(other)
        elif lib.is_integer(other):
            # This check must come after the check for np.timedelta64
            # as is_integer returns True for these
            if not is_period_dtype(self):
                maybe_integer_op_deprecated(self)
            result = self._time_shift(other)

        # array-like others
        elif is_timedelta64_dtype(other):
            # TimedeltaIndex, ndarray[timedelta64]
            result = self._add_delta(other)
        elif is_offsetlike(other):
            # Array/Index of DateOffset objects
            result = self._addsub_offset_array(other, operator.add)
        elif is_datetime64_dtype(other) or is_datetime64tz_dtype(other):
            # DatetimeIndex, ndarray[datetime64]
            return self._add_datetime_arraylike(other)
        elif is_integer_dtype(other):
            if not is_period_dtype(self):
                maybe_integer_op_deprecated(self)
            result = self._addsub_int_array(other, operator.add)
        elif is_float_dtype(other):
            # Explicitly catch invalid dtypes
            raise TypeError("cannot add {dtype}-dtype to {cls}"
                            .format(dtype=other.dtype,
                                    cls=type(self).__name__))
        elif is_period_dtype(other):
            # if self is a TimedeltaArray and other is a PeriodArray with
            #  a timedelta-like (i.e. Tick) freq, this operation is valid.
            #  Defer to the PeriodArray implementation.
            # In remaining cases, this will end up raising TypeError.
            return NotImplemented
        elif is_extension_array_dtype(other):
            # Categorical op will raise; defer explicitly
            return NotImplemented
        else:  # pragma: no cover
            return NotImplemented

        if is_timedelta64_dtype(result) and isinstance(result, np.ndarray):
            from pandas.core.arrays import TimedeltaArrayMixin
            # TODO: infer freq?
            return TimedeltaArrayMixin(result)
        return result

    def __radd__(self, other):
        # alias for __add__
        return self.__add__(other)

    def __sub__(self, other):
        other = lib.item_from_zerodim(other)
        if isinstance(other, (ABCSeries, ABCDataFrame)):
            return NotImplemented

        # scalar others
        elif other is NaT:
            result = self._sub_nat()
        elif isinstance(other, (Tick, timedelta, np.timedelta64)):
            result = self._add_delta(-other)
        elif isinstance(other, DateOffset):
            # specifically _not_ a Tick
            result = self._add_offset(-other)
        elif isinstance(other, (datetime, np.datetime64)):
            result = self._sub_datetimelike_scalar(other)
        elif lib.is_integer(other):
            # This check must come after the check for np.timedelta64
            # as is_integer returns True for these
            if not is_period_dtype(self):
                maybe_integer_op_deprecated(self)
            result = self._time_shift(-other)

        elif isinstance(other, Period):
            result = self._sub_period(other)

        # array-like others
        elif is_timedelta64_dtype(other):
            # TimedeltaIndex, ndarray[timedelta64]
            result = self._add_delta(-other)
        elif is_offsetlike(other):
            # Array/Index of DateOffset objects
            result = self._addsub_offset_array(other, operator.sub)
        elif is_datetime64_dtype(other) or is_datetime64tz_dtype(other):
            # DatetimeIndex, ndarray[datetime64]
            result = self._sub_datetime_arraylike(other)
        elif is_period_dtype(other):
            # PeriodIndex
            result = self._sub_period_array(other)
        elif is_integer_dtype(other):
            if not is_period_dtype(self):
                maybe_integer_op_deprecated(self)
            result = self._addsub_int_array(other, operator.sub)
        elif isinstance(other, ABCIndexClass):
            raise TypeError("cannot subtract {cls} and {typ}"
                            .format(cls=type(self).__name__,
                                    typ=type(other).__name__))
        elif is_float_dtype(other):
            # Explicitly catch invalid dtypes
            raise TypeError("cannot subtract {dtype}-dtype from {cls}"
                            .format(dtype=other.dtype,
                                    cls=type(self).__name__))
        elif is_extension_array_dtype(other):
            # Categorical op will raise; defer explicitly
            return NotImplemented
        else:  # pragma: no cover
            return NotImplemented

        if is_timedelta64_dtype(result) and isinstance(result, np.ndarray):
            from pandas.core.arrays import TimedeltaArrayMixin
            # TODO: infer freq?
            return TimedeltaArrayMixin(result)
        return result

    def __rsub__(self, other):
        if is_datetime64_dtype(other) and is_timedelta64_dtype(self):
            # ndarray[datetime64] cannot be subtracted from self, so
            # we need to wrap in DatetimeArray/Index and flip the operation
            if not isinstance(other, DatetimeLikeArrayMixin):
                # Avoid down-casting DatetimeIndex
                from pandas.core.arrays import DatetimeArrayMixin
                other = DatetimeArrayMixin(other)
            return other - self
        elif (is_datetime64_any_dtype(self) and hasattr(other, 'dtype') and
              not is_datetime64_any_dtype(other)):
            # GH#19959 datetime - datetime is well-defined as timedelta,
            # but any other type - datetime is not well-defined.
            raise TypeError("cannot subtract {cls} from {typ}"
                            .format(cls=type(self).__name__,
                                    typ=type(other).__name__))
        elif is_period_dtype(self) and is_timedelta64_dtype(other):
            # TODO: Can we simplify/generalize these cases at all?
            raise TypeError("cannot subtract {cls} from {dtype}"
                            .format(cls=type(self).__name__,
                                    dtype=other.dtype))
        return -(self - other)

    # FIXME: DTA/TDA/PA inplace methods should actually be inplace, GH#24115
    def __iadd__(self, other):
        # alias for __add__
        return self.__add__(other)

    def __isub__(self, other):
        # alias for __sub__
        return self.__sub__(other)

    # --------------------------------------------------------------
    # Comparison Methods

    # Called by _add_comparison_methods defined in ExtensionOpsMixin
    _create_comparison_method = classmethod(_make_comparison_op)

    def _evaluate_compare(self, other, op):
        """
        We have been called because a comparison between
        8 aware arrays. numpy will warn about NaT comparisons
        """
        # Called by comparison methods when comparing datetimelike
        # with datetimelike

        if not isinstance(other, type(self)):
            # coerce to a similar object
            if not is_list_like(other):
                # scalar
                other = [other]
            elif lib.is_scalar(lib.item_from_zerodim(other)):
                # ndarray scalar
                other = [other.item()]
            other = type(self)._from_sequence(other)

        # compare
        result = op(self.asi8, other.asi8)

        # technically we could support bool dtyped Index
        # for now just return the indexing array directly
        mask = (self._isnan) | (other._isnan)

        filler = iNaT
        if is_bool_dtype(result):
            filler = False

        result[mask] = filler
        return result

    def _ensure_localized(self, arg, ambiguous='raise', nonexistent='raise',
                          from_utc=False):
        """
        Ensure that we are re-localized.

        This is for compat as we can then call this on all datetimelike
        arrays generally (ignored for Period/Timedelta)

        Parameters
        ----------
        arg : Union[DatetimeLikeArray, DatetimeIndexOpsMixin, ndarray]
        ambiguous : str, bool, or bool-ndarray, default 'raise'
        nonexistent : str, default 'raise'
        from_utc : bool, default False
            If True, localize the i8 ndarray to UTC first before converting to
            the appropriate tz. If False, localize directly to the tz.

        Returns
        -------
        localized array
        """

        # reconvert to local tz
        tz = getattr(self, 'tz', None)
        if tz is not None:
            if not isinstance(arg, type(self)):
                arg = self._simple_new(arg)
            if from_utc:
                arg = arg.tz_localize('UTC').tz_convert(self.tz)
            else:
                arg = arg.tz_localize(
                    self.tz, ambiguous=ambiguous, nonexistent=nonexistent
                )
        return arg

    # --------------------------------------------------------------
    # Reductions

<<<<<<< HEAD
    def _reduce(self, name, skipna=True, **kwargs):
        op = getattr(self, name, None)
        if op:
            return op(skipna=skipna)
        else:
            return super(DatetimeLikeArrayMixin, self)._reduce(
                name, skipna, **kwargs
            )

    def min(self, skipna=True):
=======
    def _reduce(self, name, axis=0, skipna=True, **kwargs):
        op = getattr(self, name, None)
        if op:
            return op(axis=axis, skipna=skipna, **kwargs)
        else:
            raise TypeError("cannot perform {name} with type {dtype}"
                            .format(name=name, dtype=self.dtype))
            # TODO: use super(DatetimeLikeArrayMixin, self)._reduce
            #  after we subclass ExtensionArray

    def min(self, axis=None, skipna=True, *args, **kwargs):
        """
        Return the minimum value of the Array or minimum along
        an axis.

        See Also
        --------
        numpy.ndarray.min
        Index.min : Return the minimum value in an Index.
        Series.min : Return the minimum value in a Series.
        """
        nv.validate_min(args, kwargs)
        nv.validate_minmax_axis(axis)

>>>>>>> 681e75cf
        result = nanops.nanmin(self.asi8, skipna=skipna, mask=self.isna())
        if isna(result):
            # Period._from_ordinal does not handle np.nan gracefully
            return NaT
        return self._box_func(result)

<<<<<<< HEAD
    def max(self, skipna=True):
        # TODO: skipna is broken with max.
        # See https://github.com/pandas-dev/pandas/issues/24265
=======
    def max(self, axis=None, skipna=True, *args, **kwargs):
        """
        Return the maximum value of the Array or maximum along
        an axis.

        See Also
        --------
        numpy.ndarray.max
        Index.max : Return the maximum value in an Index.
        Series.max : Return the maximum value in a Series.
        """
        # TODO: skipna is broken with max.
        # See https://github.com/pandas-dev/pandas/issues/24265
        nv.validate_max(args, kwargs)
        nv.validate_minmax_axis(axis)

>>>>>>> 681e75cf
        mask = self.isna()
        if skipna:
            values = self[~mask].asi8
        elif mask.any():
            return NaT
        else:
            values = self.asi8

        if not len(values):
            # short-circut for empty max / min
            return NaT

        result = nanops.nanmax(values, skipna=skipna)
        # Don't have to worry about NA `result`, since no NA went in.
        return self._box_func(result)


DatetimeLikeArrayMixin._add_comparison_ops()


# -------------------------------------------------------------------
# Shared Constructor Helpers

def validate_periods(periods):
    """
    If a `periods` argument is passed to the Datetime/Timedelta Array/Index
    constructor, cast it to an integer.

    Parameters
    ----------
    periods : None, float, int

    Returns
    -------
    periods : None or int

    Raises
    ------
    TypeError
        if periods is None, float, or int
    """
    if periods is not None:
        if lib.is_float(periods):
            periods = int(periods)
        elif not lib.is_integer(periods):
            raise TypeError('periods must be a number, got {periods}'
                            .format(periods=periods))
    return periods


def validate_endpoints(closed):
    """
    Check that the `closed` argument is among [None, "left", "right"]

    Parameters
    ----------
    closed : {None, "left", "right"}

    Returns
    -------
    left_closed : bool
    right_closed : bool

    Raises
    ------
    ValueError : if argument is not among valid values
    """
    left_closed = False
    right_closed = False

    if closed is None:
        left_closed = True
        right_closed = True
    elif closed == "left":
        left_closed = True
    elif closed == "right":
        right_closed = True
    else:
        raise ValueError("Closed has to be either 'left', 'right' or None")

    return left_closed, right_closed


def validate_inferred_freq(freq, inferred_freq, freq_infer):
    """
    If the user passes a freq and another freq is inferred from passed data,
    require that they match.

    Parameters
    ----------
    freq : DateOffset or None
    inferred_freq : DateOffset or None
    freq_infer : bool

    Returns
    -------
    freq : DateOffset or None
    freq_infer : bool

    Notes
    -----
    We assume at this point that `maybe_infer_freq` has been called, so
    `freq` is either a DateOffset object or None.
    """
    if inferred_freq is not None:
        if freq is not None and freq != inferred_freq:
            raise ValueError('Inferred frequency {inferred} from passed '
                             'values does not conform to passed frequency '
                             '{passed}'
                             .format(inferred=inferred_freq,
                                     passed=freq.freqstr))
        elif freq is None:
            freq = inferred_freq
        freq_infer = False

    return freq, freq_infer


def maybe_infer_freq(freq):
    """
    Comparing a DateOffset to the string "infer" raises, so we need to
    be careful about comparisons.  Make a dummy variable `freq_infer` to
    signify the case where the given freq is "infer" and set freq to None
    to avoid comparison trouble later on.

    Parameters
    ----------
    freq : {DateOffset, None, str}

    Returns
    -------
    freq : {DateOffset, None}
    freq_infer : bool
    """
    freq_infer = False
    if not isinstance(freq, DateOffset):
        # if a passed freq is None, don't infer automatically
        if freq != 'infer':
            freq = frequencies.to_offset(freq)
        else:
            freq_infer = True
            freq = None
    return freq, freq_infer


def _ensure_datetimelike_to_i8(other, to_utc=False):
    """
    Helper for coercing an input scalar or array to i8.

    Parameters
    ----------
    other : 1d array
    to_utc : bool, default False
        If True, convert the values to UTC before extracting the i8 values
        If False, extract the i8 values directly.

    Returns
    -------
    i8 1d array
    """
    from pandas import Index
    from pandas.core.arrays import PeriodArray

    if lib.is_scalar(other) and isna(other):
        return iNaT
    elif isinstance(other, (PeriodArray, ABCIndexClass,
                            DatetimeLikeArrayMixin)):
        # convert tz if needed
        if getattr(other, 'tz', None) is not None:
            if to_utc:
                other = other.tz_convert('UTC')
            else:
                other = other.tz_localize(None)
    else:
        try:
            return np.array(other, copy=False).view('i8')
        except TypeError:
            # period array cannot be coerced to int
            other = Index(other)
    return other.asi8<|MERGE_RESOLUTION|>--- conflicted
+++ resolved
@@ -30,14 +30,9 @@
 from pandas.core.dtypes.inference import is_array_like
 from pandas.core.dtypes.missing import isna
 
-<<<<<<< HEAD
 from pandas.core import missing, nanops
 from pandas.core.algorithms import (
     checked_add_with_arr, take, unique1d, value_counts)
-=======
-from pandas.core import nanops
-from pandas.core.algorithms import checked_add_with_arr, take, unique1d
->>>>>>> 681e75cf
 import pandas.core.common as com
 
 from pandas.tseries import frequencies
@@ -1437,18 +1432,6 @@
     # --------------------------------------------------------------
     # Reductions
 
-<<<<<<< HEAD
-    def _reduce(self, name, skipna=True, **kwargs):
-        op = getattr(self, name, None)
-        if op:
-            return op(skipna=skipna)
-        else:
-            return super(DatetimeLikeArrayMixin, self)._reduce(
-                name, skipna, **kwargs
-            )
-
-    def min(self, skipna=True):
-=======
     def _reduce(self, name, axis=0, skipna=True, **kwargs):
         op = getattr(self, name, None)
         if op:
@@ -1473,18 +1456,12 @@
         nv.validate_min(args, kwargs)
         nv.validate_minmax_axis(axis)
 
->>>>>>> 681e75cf
         result = nanops.nanmin(self.asi8, skipna=skipna, mask=self.isna())
         if isna(result):
             # Period._from_ordinal does not handle np.nan gracefully
             return NaT
         return self._box_func(result)
 
-<<<<<<< HEAD
-    def max(self, skipna=True):
-        # TODO: skipna is broken with max.
-        # See https://github.com/pandas-dev/pandas/issues/24265
-=======
     def max(self, axis=None, skipna=True, *args, **kwargs):
         """
         Return the maximum value of the Array or maximum along
@@ -1501,7 +1478,6 @@
         nv.validate_max(args, kwargs)
         nv.validate_minmax_axis(axis)
 
->>>>>>> 681e75cf
         mask = self.isna()
         if skipna:
             values = self[~mask].asi8
