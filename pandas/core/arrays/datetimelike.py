from datetime import datetime, timedelta
import operator
from typing import Any, Callable, Optional, Sequence, Tuple, Type, TypeVar, Union, cast
import warnings

import numpy as np

<<<<<<< HEAD
from pandas._libs import NaT, NaTType, Period, Timestamp, algos, iNaT, lib
from pandas._libs.tslibs.resolution import Resolution
from pandas._libs.tslibs.timedeltas import delta_to_nanoseconds
=======
from pandas._libs import algos, lib
from pandas._libs.tslibs import (
    NaT,
    NaTType,
    Period,
    Resolution,
    Timestamp,
    delta_to_nanoseconds,
    iNaT,
    to_offset,
)
>>>>>>> 16dfb614
from pandas._libs.tslibs.timestamps import (
    RoundTo,
    integer_op_not_supported,
    round_nsint64,
)
from pandas._typing import DatetimeLikeScalar, DtypeObj
from pandas.compat import set_function_name
from pandas.compat.numpy import function as nv
from pandas.errors import AbstractMethodError, NullFrequencyError, PerformanceWarning
from pandas.util._decorators import Appender, Substitution
from pandas.util._validators import validate_fillna_kwargs

from pandas.core.dtypes.common import (
    is_categorical_dtype,
    is_datetime64_any_dtype,
    is_datetime64_dtype,
    is_datetime64tz_dtype,
    is_datetime_or_timedelta_dtype,
    is_dtype_equal,
    is_extension_array_dtype,
    is_float_dtype,
    is_integer_dtype,
    is_list_like,
    is_object_dtype,
    is_period_dtype,
    is_string_dtype,
    is_timedelta64_dtype,
    is_unsigned_integer_dtype,
    pandas_dtype,
)
from pandas.core.dtypes.generic import ABCSeries
from pandas.core.dtypes.inference import is_array_like
from pandas.core.dtypes.missing import is_valid_nat_for_dtype, isna

from pandas.core import missing, nanops, ops
from pandas.core.algorithms import checked_add_with_arr, unique1d, value_counts
from pandas.core.array_algos.transforms import shift
from pandas.core.arrays._mixins import _T, NDArrayBackedExtensionArray
from pandas.core.arrays.base import ExtensionArray, ExtensionOpsMixin
import pandas.core.common as com
from pandas.core.construction import array, extract_array
from pandas.core.indexers import check_array_indexer
from pandas.core.ops.common import unpack_zerodim_and_defer
from pandas.core.ops.invalid import invalid_comparison, make_invalid_op

from pandas.tseries import frequencies
from pandas.tseries.offsets import DateOffset, Tick

DTScalarOrNaT = Union[DatetimeLikeScalar, NaTType]


def _datetimelike_array_cmp(cls, op):
    """
    Wrap comparison operations to convert Timestamp/Timedelta/Period-like to
    boxed scalars/arrays.
    """
    opname = f"__{op.__name__}__"
    nat_result = opname == "__ne__"

    class InvalidComparison(Exception):
        pass

    def _validate_comparison_value(self, other):
        if isinstance(other, str):
            try:
                # GH#18435 strings get a pass from tzawareness compat
                other = self._scalar_from_string(other)
            except ValueError:
                # failed to parse as Timestamp/Timedelta/Period
                raise InvalidComparison(other)

        if isinstance(other, self._recognized_scalars) or other is NaT:
            other = self._scalar_type(other)
            self._check_compatible_with(other)

        elif not is_list_like(other):
            raise InvalidComparison(other)

        elif len(other) != len(self):
            raise ValueError("Lengths must match")

        else:
            try:
                other = self._validate_listlike(other, opname, allow_object=True)
            except TypeError as err:
                raise InvalidComparison(other) from err

        return other

    @unpack_zerodim_and_defer(opname)
    def wrapper(self, other):
        if self.ndim > 1 and getattr(other, "shape", None) == self.shape:
            # TODO: handle 2D-like listlikes
            return op(self.ravel(), other.ravel()).reshape(self.shape)

        try:
            other = _validate_comparison_value(self, other)
        except InvalidComparison:
            return invalid_comparison(self, other, op)

        dtype = getattr(other, "dtype", None)
        if is_object_dtype(dtype):
            # We have to use comp_method_OBJECT_ARRAY instead of numpy
            #  comparison otherwise it would fail to raise when
            #  comparing tz-aware and tz-naive
            with np.errstate(all="ignore"):
                result = ops.comp_method_OBJECT_ARRAY(op, self.astype(object), other)
            return result

        other_i8 = self._unbox(other)
        result = op(self.asi8, other_i8)

        o_mask = isna(other)
        if self._hasnans | np.any(o_mask):
            result[self._isnan | o_mask] = nat_result

        return result

    return set_function_name(wrapper, opname, cls)


class AttributesMixin:
    _data: np.ndarray

    @classmethod
    def _simple_new(cls, values: np.ndarray, **kwargs):
        raise AbstractMethodError(cls)

    @property
    def _scalar_type(self) -> Type[DatetimeLikeScalar]:
        """
        The scalar associated with this datelike

        * PeriodArray : Period
        * DatetimeArray : Timestamp
        * TimedeltaArray : Timedelta
        """
        raise AbstractMethodError(self)

    def _scalar_from_string(self, value: str) -> DTScalarOrNaT:
        """
        Construct a scalar type from a string.

        Parameters
        ----------
        value : str

        Returns
        -------
        Period, Timestamp, or Timedelta, or NaT
            Whatever the type of ``self._scalar_type`` is.

        Notes
        -----
        This should call ``self._check_compatible_with`` before
        unboxing the result.
        """
        raise AbstractMethodError(self)

    def _unbox_scalar(self, value: DTScalarOrNaT) -> int:
        """
        Unbox the integer value of a scalar `value`.

        Parameters
        ----------
        value : Period, Timestamp, Timedelta, or NaT
            Depending on subclass.

        Returns
        -------
        int

        Examples
        --------
        >>> self._unbox_scalar(Timedelta("10s"))  # doctest: +SKIP
        10000000000
        """
        raise AbstractMethodError(self)

    def _check_compatible_with(
        self, other: DTScalarOrNaT, setitem: bool = False
    ) -> None:
        """
        Verify that `self` and `other` are compatible.

        * DatetimeArray verifies that the timezones (if any) match
        * PeriodArray verifies that the freq matches
        * Timedelta has no verification

        In each case, NaT is considered compatible.

        Parameters
        ----------
        other
        setitem : bool, default False
            For __setitem__ we may have stricter compatibility restrictions than
            for comparisons.

        Raises
        ------
        Exception
        """
        raise AbstractMethodError(self)


class DatelikeOps:
    """
    Common ops for DatetimeIndex/PeriodIndex, but not TimedeltaIndex.
    """

    @Substitution(
        URL="https://docs.python.org/3/library/datetime.html"
        "#strftime-and-strptime-behavior"
    )
    def strftime(self, date_format):
        """
        Convert to Index using specified date_format.

        Return an Index of formatted strings specified by date_format, which
        supports the same string format as the python standard library. Details
        of the string format can be found in `python string format
        doc <%(URL)s>`__.

        Parameters
        ----------
        date_format : str
            Date format string (e.g. "%%Y-%%m-%%d").

        Returns
        -------
        ndarray
            NumPy ndarray of formatted strings.

        See Also
        --------
        to_datetime : Convert the given argument to datetime.
        DatetimeIndex.normalize : Return DatetimeIndex with times to midnight.
        DatetimeIndex.round : Round the DatetimeIndex to the specified freq.
        DatetimeIndex.floor : Floor the DatetimeIndex to the specified freq.

        Examples
        --------
        >>> rng = pd.date_range(pd.Timestamp("2018-03-10 09:00"),
        ...                     periods=3, freq='s')
        >>> rng.strftime('%%B %%d, %%Y, %%r')
        Index(['March 10, 2018, 09:00:00 AM', 'March 10, 2018, 09:00:01 AM',
               'March 10, 2018, 09:00:02 AM'],
              dtype='object')
        """
        result = self._format_native_types(date_format=date_format, na_rep=np.nan)
        return result.astype(object)


class TimelikeOps:
    """
    Common ops for TimedeltaIndex/DatetimeIndex, but not PeriodIndex.
    """

    _round_doc = """
        Perform {op} operation on the data to the specified `freq`.

        Parameters
        ----------
        freq : str or Offset
            The frequency level to {op} the index to. Must be a fixed
            frequency like 'S' (second) not 'ME' (month end). See
            :ref:`frequency aliases <timeseries.offset_aliases>` for
            a list of possible `freq` values.
        ambiguous : 'infer', bool-ndarray, 'NaT', default 'raise'
            Only relevant for DatetimeIndex:

            - 'infer' will attempt to infer fall dst-transition hours based on
              order
            - bool-ndarray where True signifies a DST time, False designates
              a non-DST time (note that this flag is only applicable for
              ambiguous times)
            - 'NaT' will return NaT where there are ambiguous times
            - 'raise' will raise an AmbiguousTimeError if there are ambiguous
              times.

            .. versionadded:: 0.24.0

        nonexistent : 'shift_forward', 'shift_backward', 'NaT', timedelta, \
default 'raise'
            A nonexistent time does not exist in a particular timezone
            where clocks moved forward due to DST.

            - 'shift_forward' will shift the nonexistent time forward to the
              closest existing time
            - 'shift_backward' will shift the nonexistent time backward to the
              closest existing time
            - 'NaT' will return NaT where there are nonexistent times
            - timedelta objects will shift nonexistent times by the timedelta
            - 'raise' will raise an NonExistentTimeError if there are
              nonexistent times.

            .. versionadded:: 0.24.0

        Returns
        -------
        DatetimeIndex, TimedeltaIndex, or Series
            Index of the same type for a DatetimeIndex or TimedeltaIndex,
            or a Series with the same index for a Series.

        Raises
        ------
        ValueError if the `freq` cannot be converted.

        Examples
        --------
        **DatetimeIndex**

        >>> rng = pd.date_range('1/1/2018 11:59:00', periods=3, freq='min')
        >>> rng
        DatetimeIndex(['2018-01-01 11:59:00', '2018-01-01 12:00:00',
                       '2018-01-01 12:01:00'],
                      dtype='datetime64[ns]', freq='T')
        """

    _round_example = """>>> rng.round('H')
        DatetimeIndex(['2018-01-01 12:00:00', '2018-01-01 12:00:00',
                       '2018-01-01 12:00:00'],
                      dtype='datetime64[ns]', freq=None)

        **Series**

        >>> pd.Series(rng).dt.round("H")
        0   2018-01-01 12:00:00
        1   2018-01-01 12:00:00
        2   2018-01-01 12:00:00
        dtype: datetime64[ns]
        """

    _floor_example = """>>> rng.floor('H')
        DatetimeIndex(['2018-01-01 11:00:00', '2018-01-01 12:00:00',
                       '2018-01-01 12:00:00'],
                      dtype='datetime64[ns]', freq=None)

        **Series**

        >>> pd.Series(rng).dt.floor("H")
        0   2018-01-01 11:00:00
        1   2018-01-01 12:00:00
        2   2018-01-01 12:00:00
        dtype: datetime64[ns]
        """

    _ceil_example = """>>> rng.ceil('H')
        DatetimeIndex(['2018-01-01 12:00:00', '2018-01-01 12:00:00',
                       '2018-01-01 13:00:00'],
                      dtype='datetime64[ns]', freq=None)

        **Series**

        >>> pd.Series(rng).dt.ceil("H")
        0   2018-01-01 12:00:00
        1   2018-01-01 12:00:00
        2   2018-01-01 13:00:00
        dtype: datetime64[ns]
        """

    def _round(self, freq, mode, ambiguous, nonexistent):
        # round the local times
        if is_datetime64tz_dtype(self.dtype):
            # operate on naive timestamps, then convert back to aware
            naive = self.tz_localize(None)
            result = naive._round(freq, mode, ambiguous, nonexistent)
            aware = result.tz_localize(
                self.tz, ambiguous=ambiguous, nonexistent=nonexistent
            )
            return aware

        values = self.view("i8")
        result = round_nsint64(values, mode, freq)
        result = self._maybe_mask_results(result, fill_value=NaT)
        return self._simple_new(result, dtype=self.dtype)

    @Appender((_round_doc + _round_example).format(op="round"))
    def round(self, freq, ambiguous="raise", nonexistent="raise"):
        return self._round(freq, RoundTo.NEAREST_HALF_EVEN, ambiguous, nonexistent)

    @Appender((_round_doc + _floor_example).format(op="floor"))
    def floor(self, freq, ambiguous="raise", nonexistent="raise"):
        return self._round(freq, RoundTo.MINUS_INFTY, ambiguous, nonexistent)

    @Appender((_round_doc + _ceil_example).format(op="ceil"))
    def ceil(self, freq, ambiguous="raise", nonexistent="raise"):
        return self._round(freq, RoundTo.PLUS_INFTY, ambiguous, nonexistent)

    def _with_freq(self, freq):
        """
        Helper to get a view on the same data, with a new freq.

        Parameters
        ----------
        freq : DateOffset, None, or "infer"

        Returns
        -------
        Same type as self
        """
        # GH#29843
        if freq is None:
            # Always valid
            pass
        elif len(self) == 0 and isinstance(freq, DateOffset):
            # Always valid.  In the TimedeltaArray case, we assume this
            #  is a Tick offset.
            pass
        else:
            # As an internal method, we can ensure this assertion always holds
            assert freq == "infer"
            freq = to_offset(self.inferred_freq)

        arr = self.view()
        arr._freq = freq
        return arr


DatetimeLikeArrayT = TypeVar("DatetimeLikeArrayT", bound="DatetimeLikeArrayMixin")


class DatetimeLikeArrayMixin(
    ExtensionOpsMixin, AttributesMixin, NDArrayBackedExtensionArray
):
    """
    Shared Base/Mixin class for DatetimeArray, TimedeltaArray, PeriodArray

    Assumes that __new__/__init__ defines:
        _data
        _freq

    and that the inheriting class has methods:
        _generate_range
    """

    _is_recognized_dtype: Callable[[DtypeObj], bool]
    _recognized_scalars: Tuple[Type, ...]

    # ------------------------------------------------------------------
    # NDArrayBackedExtensionArray compat

    # TODO: make this a cache_readonly; need to get around _index_data
    #  kludge in libreduction
    @property
    def _ndarray(self) -> np.ndarray:
        # NB: A bunch of Interval tests fail if we use ._data
        return self.asi8

    def _from_backing_data(self: _T, arr: np.ndarray) -> _T:
        # Note: we do not retain `freq`
        return type(self)(arr, dtype=self.dtype)  # type: ignore

    # ------------------------------------------------------------------

    @property
    def _box_func(self):
        """
        box function to get object from internal representation
        """
        raise AbstractMethodError(self)

    def _box_values(self, values):
        """
        apply box func to passed values
        """
        return lib.map_infer(values, self._box_func)

    def __iter__(self):
        return (self._box_func(v) for v in self.asi8)

    @property
    def asi8(self) -> np.ndarray:
        """
        Integer representation of the values.

        Returns
        -------
        ndarray
            An ndarray with int64 dtype.
        """
        # do not cache or you'll create a memory leak
        return self._data.view("i8")

    # ----------------------------------------------------------------
    # Rendering Methods

    def _format_native_types(self, na_rep="NaT", date_format=None):
        """
        Helper method for astype when converting to strings.

        Returns
        -------
        ndarray[str]
        """
        raise AbstractMethodError(self)

    def _formatter(self, boxed=False):
        # TODO: Remove Datetime & DatetimeTZ formatters.
        return "'{}'".format

    # ----------------------------------------------------------------
    # Array-Like / EA-Interface Methods

    def __array__(self, dtype=None) -> np.ndarray:
        # used for Timedelta/DatetimeArray, overwritten by PeriodArray
        if is_object_dtype(dtype):
            return np.array(list(self), dtype=object)
        return self._data

    def __getitem__(self, key):
        """
        This getitem defers to the underlying array, which by-definition can
        only handle list-likes, slices, and integer scalars
        """

        if lib.is_integer(key):
            # fast-path
            result = self._data[key]
            if self.ndim == 1:
                return self._box_func(result)
            return self._simple_new(result, dtype=self.dtype)

        if com.is_bool_indexer(key):
            # first convert to boolean, because check_array_indexer doesn't
            # allow object dtype
            if is_object_dtype(key):
                key = np.asarray(key, dtype=bool)

            key = check_array_indexer(self, key)
            key = lib.maybe_booleans_to_slice(key.view(np.uint8))
        elif isinstance(key, list) and len(key) == 1 and isinstance(key[0], slice):
            # see https://github.com/pandas-dev/pandas/issues/31299, need to allow
            # this for now (would otherwise raise in check_array_indexer)
            pass
        else:
            key = check_array_indexer(self, key)

        freq = self._get_getitem_freq(key)
        result = self._data[key]
        if lib.is_scalar(result):
            return self._box_func(result)
        return self._simple_new(result, dtype=self.dtype, freq=freq)

    def _get_getitem_freq(self, key):
        """
        Find the `freq` attribute to assign to the result of a __getitem__ lookup.
        """
        is_period = is_period_dtype(self.dtype)
        if is_period:
            freq = self.freq
        else:
            freq = None
            if isinstance(key, slice):
                if self.freq is not None and key.step is not None:
                    freq = key.step * self.freq
                else:
                    freq = self.freq
            elif key is Ellipsis:
                # GH#21282 indexing with Ellipsis is similar to a full slice,
                #  should preserve `freq` attribute
                freq = self.freq
        return freq

    def __setitem__(
        self,
        key: Union[int, Sequence[int], Sequence[bool], slice],
        value: Union[NaTType, Any, Sequence[Any]],
    ) -> None:
        # I'm fudging the types a bit here. "Any" above really depends
        # on type(self). For PeriodArray, it's Period (or stuff coercible
        # to a period in from_sequence). For DatetimeArray, it's Timestamp...
        # I don't know if mypy can do that, possibly with Generics.
        # https://mypy.readthedocs.io/en/latest/generics.html
        if is_list_like(value):
            is_slice = isinstance(key, slice)

            if lib.is_scalar(key):
                raise ValueError("setting an array element with a sequence.")

            if not is_slice:
                key = cast(Sequence, key)
                if len(key) != len(value) and not com.is_bool_indexer(key):
                    msg = (
                        f"shape mismatch: value array of length '{len(key)}' "
                        "does not match indexing result of length "
                        f"'{len(value)}'."
                    )
                    raise ValueError(msg)
                elif not len(key):
                    return

        value = self._validate_setitem_value(value)
        key = check_array_indexer(self, key)
        self._data[key] = value
        self._maybe_clear_freq()

    def _maybe_clear_freq(self):
        # inplace operations like __setitem__ may invalidate the freq of
        # DatetimeArray and TimedeltaArray
        pass

    def astype(self, dtype, copy=True):
        # Some notes on cases we don't have to handle here in the base class:
        #   1. PeriodArray.astype handles period -> period
        #   2. DatetimeArray.astype handles conversion between tz.
        #   3. DatetimeArray.astype handles datetime -> period
        dtype = pandas_dtype(dtype)

        if is_object_dtype(dtype):
            return self._box_values(self.asi8.ravel()).reshape(self.shape)
        elif is_string_dtype(dtype) and not is_categorical_dtype(dtype):
            if is_extension_array_dtype(dtype):
                arr_cls = dtype.construct_array_type()
                return arr_cls._from_sequence(self, dtype=dtype)
            else:
                return self._format_native_types()
        elif is_integer_dtype(dtype):
            # we deliberately ignore int32 vs. int64 here.
            # See https://github.com/pandas-dev/pandas/issues/24381 for more.
            values = self.asi8

            if is_unsigned_integer_dtype(dtype):
                # Again, we ignore int32 vs. int64
                values = values.view("uint64")

            if copy:
                values = values.copy()
            return values
        elif (
            is_datetime_or_timedelta_dtype(dtype)
            and not is_dtype_equal(self.dtype, dtype)
        ) or is_float_dtype(dtype):
            # disallow conversion between datetime/timedelta,
            # and conversions for any datetimelike to float
            msg = f"Cannot cast {type(self).__name__} to dtype {dtype}"
            raise TypeError(msg)
        elif is_categorical_dtype(dtype):
            arr_cls = dtype.construct_array_type()
            return arr_cls(self, dtype=dtype)
        else:
            return np.asarray(self, dtype=dtype)

    def view(self, dtype=None):
        if dtype is None or dtype is self.dtype:
            return type(self)(self._data, dtype=self.dtype)
        return self._data.view(dtype=dtype)

    # ------------------------------------------------------------------
    # ExtensionArray Interface

    @classmethod
    def _concat_same_type(cls, to_concat, axis: int = 0):

        # do not pass tz to set because tzlocal cannot be hashed
        dtypes = {str(x.dtype) for x in to_concat}
        if len(dtypes) != 1:
            raise ValueError("to_concat must have the same dtype (tz)", dtypes)

        obj = to_concat[0]
        dtype = obj.dtype

        i8values = [x.asi8 for x in to_concat]
        values = np.concatenate(i8values, axis=axis)

        new_freq = None
        if is_period_dtype(dtype):
            new_freq = obj.freq
        elif axis == 0:
            # GH 3232: If the concat result is evenly spaced, we can retain the
            # original frequency
            to_concat = [x for x in to_concat if len(x)]

            if obj.freq is not None and all(x.freq == obj.freq for x in to_concat):
                pairs = zip(to_concat[:-1], to_concat[1:])
                if all(pair[0][-1] + obj.freq == pair[1][0] for pair in pairs):
                    new_freq = obj.freq

        return cls._simple_new(values, dtype=dtype, freq=new_freq)

    def copy(self: DatetimeLikeArrayT) -> DatetimeLikeArrayT:
        values = self.asi8.copy()
        return type(self)._simple_new(values, dtype=self.dtype, freq=self.freq)

    def _values_for_factorize(self):
        return self.asi8, iNaT

    @classmethod
    def _from_factorized(cls, values, original):
        return cls(values, dtype=original.dtype)

    def _values_for_argsort(self):
        return self._data

    @Appender(ExtensionArray.shift.__doc__)
    def shift(self, periods=1, fill_value=None, axis=0):

        fill_value = self._validate_shift_value(fill_value)
        new_values = shift(self._data, periods, axis, fill_value)

        return type(self)._simple_new(new_values, dtype=self.dtype)

    # ------------------------------------------------------------------
    # Validation Methods
    # TODO: try to de-duplicate these, ensure identical behavior

    def _validate_fill_value(self, fill_value):
        """
        If a fill_value is passed to `take` convert it to an i8 representation,
        raising ValueError if this is not possible.

        Parameters
        ----------
        fill_value : object

        Returns
        -------
        fill_value : np.int64

        Raises
        ------
        ValueError
        """
        msg = (
            f"'fill_value' should be a {self._scalar_type}. "
            f"Got '{str(fill_value)}'."
        )
        try:
            fill_value = self._validate_scalar(fill_value, msg)
        except TypeError as err:
            raise ValueError(msg) from err
        return self._unbox(fill_value)

    def _validate_shift_value(self, fill_value):
        # TODO(2.0): once this deprecation is enforced, use _validate_fill_value
        if is_valid_nat_for_dtype(fill_value, self.dtype):
            fill_value = NaT
        elif isinstance(fill_value, self._recognized_scalars):
            fill_value = self._scalar_type(fill_value)
        else:
            # only warn if we're not going to raise
            if self._scalar_type is Period and lib.is_integer(fill_value):
                # kludge for #31971 since Period(integer) tries to cast to str
                new_fill = Period._from_ordinal(fill_value, freq=self.dtype.freq)
            else:
                new_fill = self._scalar_type(fill_value)

            # stacklevel here is chosen to be correct when called from
            #  DataFrame.shift or Series.shift
            warnings.warn(
                f"Passing {type(fill_value)} to shift is deprecated and "
                "will raise in a future version, pass "
                f"{self._scalar_type.__name__} instead.",
                FutureWarning,
                stacklevel=8,
            )
            fill_value = new_fill

        return self._unbox(fill_value)

    def _validate_scalar(
        self, value, msg: Optional[str] = None, cast_str: bool = False
    ):
        """
        Validate that the input value can be cast to our scalar_type.

        Parameters
        ----------
        value : object
        msg : str, optional.
            Message to raise in TypeError on invalid input.
            If not provided, `value` is cast to a str and used
            as the message.
        cast_str : bool, default False
            Whether to try to parse string input to scalar_type.

        Returns
        -------
        self._scalar_type or NaT
        """
        if cast_str and isinstance(value, str):
            # NB: Careful about tzawareness
            try:
                value = self._scalar_from_string(value)
            except ValueError as err:
                raise TypeError(msg) from err

        elif is_valid_nat_for_dtype(value, self.dtype):
            # GH#18295
            value = NaT

        elif isinstance(value, self._recognized_scalars):
            value = self._scalar_type(value)  # type: ignore

        else:
            if msg is None:
                msg = str(value)
            raise TypeError(msg)

        return value

    def _validate_listlike(
        self, value, opname: str, cast_str: bool = False, allow_object: bool = False
    ):
        if isinstance(value, type(self)):
            return value

        # Do type inference if necessary up front
        # e.g. we passed PeriodIndex.values and got an ndarray of Periods
        value = array(value)
        value = extract_array(value, extract_numpy=True)

        if cast_str and is_dtype_equal(value.dtype, "string"):
            # We got a StringArray
            try:
                # TODO: Could use from_sequence_of_strings if implemented
                # Note: passing dtype is necessary for PeriodArray tests
                value = type(self)._from_sequence(value, dtype=self.dtype)
            except ValueError:
                pass

        if is_categorical_dtype(value.dtype):
            # e.g. we have a Categorical holding self.dtype
            if is_dtype_equal(value.categories.dtype, self.dtype):
                # TODO: do we need equal dtype or just comparable?
                value = value._internal_get_values()

        if allow_object and is_object_dtype(value.dtype):
            pass

        elif not type(self)._is_recognized_dtype(value.dtype):
            raise TypeError(
                f"{opname} requires compatible dtype or scalar, "
                f"not {type(value).__name__}"
            )

        return value

    def _validate_searchsorted_value(self, value):
        msg = "searchsorted requires compatible dtype or scalar"
        if not is_list_like(value):
            value = self._validate_scalar(value, msg, cast_str=True)
        else:
            # TODO: cast_str?  we accept it for scalar
            value = self._validate_listlike(value, "searchsorted")

        return self._unbox(value)

    def _validate_setitem_value(self, value):
        msg = (
            f"'value' should be a '{self._scalar_type.__name__}', 'NaT', "
            f"or array of those. Got '{type(value).__name__}' instead."
        )
        if is_list_like(value):
            value = self._validate_listlike(value, "setitem", cast_str=True)
        else:
            # TODO: cast_str for consistency?
            value = self._validate_scalar(value, msg, cast_str=False)

        self._check_compatible_with(value, setitem=True)
        return self._unbox(value)

    def _validate_insert_value(self, value):
        msg = f"cannot insert {type(self).__name__} with incompatible label"
        value = self._validate_scalar(value, msg, cast_str=False)

        self._check_compatible_with(value, setitem=True)
        # TODO: if we dont have compat, should we raise or astype(object)?
        #  PeriodIndex does astype(object)
        return value

    def _validate_where_value(self, other):
        msg = f"Where requires matching dtype, not {type(other)}"
        if not is_list_like(other):
            other = self._validate_scalar(other, msg)
        else:
            other = self._validate_listlike(other, "where")
            self._check_compatible_with(other, setitem=True)

        self._check_compatible_with(other, setitem=True)
        return self._unbox(other)

    def _unbox(self, other) -> Union[np.int64, np.ndarray]:
        """
        Unbox either a scalar with _unbox_scalar or an instance of our own type.
        """
        if lib.is_scalar(other):
            other = self._unbox_scalar(other)
        else:
            # same type as self
            self._check_compatible_with(other)
            other = other.view("i8")
        return other

    # ------------------------------------------------------------------
    # Additional array methods
    #  These are not part of the EA API, but we implement them because
    #  pandas assumes they're there.

    def searchsorted(self, value, side="left", sorter=None):
        """
        Find indices where elements should be inserted to maintain order.

        Find the indices into a sorted array `self` such that, if the
        corresponding elements in `value` were inserted before the indices,
        the order of `self` would be preserved.

        Parameters
        ----------
        value : array_like
            Values to insert into `self`.
        side : {'left', 'right'}, optional
            If 'left', the index of the first suitable location found is given.
            If 'right', return the last such index.  If there is no suitable
            index, return either 0 or N (where N is the length of `self`).
        sorter : 1-D array_like, optional
            Optional array of integer indices that sort `self` into ascending
            order. They are typically the result of ``np.argsort``.

        Returns
        -------
        indices : array of ints
            Array of insertion points with the same shape as `value`.
        """
        value = self._validate_searchsorted_value(value)

        # TODO: Use datetime64 semantics for sorting, xref GH#29844
        return self.asi8.searchsorted(value, side=side, sorter=sorter)

    def value_counts(self, dropna=False):
        """
        Return a Series containing counts of unique values.

        Parameters
        ----------
        dropna : bool, default True
            Don't include counts of NaT values.

        Returns
        -------
        Series
        """
        from pandas import Series, Index

        if dropna:
            values = self[~self.isna()]._data
        else:
            values = self._data

        cls = type(self)

        result = value_counts(values, sort=False, dropna=dropna)
        index = Index(
            cls(result.index.view("i8"), dtype=self.dtype), name=result.index.name
        )
        return Series(result._values, index=index, name=result.name)

    def map(self, mapper):
        # TODO(GH-23179): Add ExtensionArray.map
        # Need to figure out if we want ExtensionArray.map first.
        # If so, then we can refactor IndexOpsMixin._map_values to
        # a standalone function and call from here..
        # Else, just rewrite _map_infer_values to do the right thing.
        from pandas import Index

        return Index(self).map(mapper).array

    # ------------------------------------------------------------------
    # Null Handling

    def isna(self):
        return self._isnan

    @property  # NB: override with cache_readonly in immutable subclasses
    def _isnan(self):
        """
        return if each value is nan
        """
        return self.asi8 == iNaT

    @property  # NB: override with cache_readonly in immutable subclasses
    def _hasnans(self):
        """
        return if I have any nans; enables various perf speedups
        """
        return bool(self._isnan.any())

    def _maybe_mask_results(self, result, fill_value=iNaT, convert=None):
        """
        Parameters
        ----------
        result : a ndarray
        fill_value : object, default iNaT
        convert : str, dtype or None

        Returns
        -------
        result : ndarray with values replace by the fill_value

        mask the result if needed, convert to the provided dtype if its not
        None

        This is an internal routine.
        """
        if self._hasnans:
            if convert:
                result = result.astype(convert)
            if fill_value is None:
                fill_value = np.nan
            result[self._isnan] = fill_value
        return result

    def fillna(self, value=None, method=None, limit=None):
        # TODO(GH-20300): remove this
        # Just overriding to ensure that we avoid an astype(object).
        # Either 20300 or a `_values_for_fillna` would avoid this duplication.
        if isinstance(value, ABCSeries):
            value = value.array

        value, method = validate_fillna_kwargs(value, method)

        mask = self.isna()

        if is_array_like(value):
            if len(value) != len(self):
                raise ValueError(
                    f"Length of 'value' does not match. Got ({len(value)}) "
                    f" expected {len(self)}"
                )
            value = value[mask]

        if mask.any():
            if method is not None:
                if method == "pad":
                    func = missing.pad_1d
                else:
                    func = missing.backfill_1d

                values = self._data
                if not is_period_dtype(self.dtype):
                    # For PeriodArray self._data is i8, which gets copied
                    #  by `func`.  Otherwise we need to make a copy manually
                    # to avoid modifying `self` in-place.
                    values = values.copy()

                new_values = func(values, limit=limit, mask=mask)
                if is_datetime64tz_dtype(self.dtype):
                    # we need to pass int64 values to the constructor to avoid
                    #  re-localizing incorrectly
                    new_values = new_values.view("i8")
                new_values = type(self)(new_values, dtype=self.dtype)
            else:
                # fill with value
                new_values = self.copy()
                new_values[mask] = value
        else:
            new_values = self.copy()
        return new_values

    # ------------------------------------------------------------------
    # Frequency Properties/Methods

    @property
    def freq(self):
        """
        Return the frequency object if it is set, otherwise None.
        """
        return self._freq

    @freq.setter
    def freq(self, value):
        if value is not None:
            value = to_offset(value)
            self._validate_frequency(self, value)

        self._freq = value

    @property
    def freqstr(self):
        """
        Return the frequency object as a string if its set, otherwise None.
        """
        if self.freq is None:
            return None
        return self.freq.freqstr

    @property  # NB: override with cache_readonly in immutable subclasses
    def inferred_freq(self):
        """
        Tries to return a string representing a frequency guess,
        generated by infer_freq.  Returns None if it can't autodetect the
        frequency.
        """
        if self.ndim != 1:
            return None
        try:
            return frequencies.infer_freq(self)
        except ValueError:
            return None

    @property  # NB: override with cache_readonly in immutable subclasses
<<<<<<< HEAD
    def _resolution(self):
        return Resolution.get_reso_from_freq(self.freqstr)
=======
    def _resolution_obj(self) -> Optional[Resolution]:
        try:
            return Resolution.get_reso_from_freq(self.freqstr)
        except KeyError:
            return None
>>>>>>> 16dfb614

    @property  # NB: override with cache_readonly in immutable subclasses
    def resolution(self) -> str:
        """
        Returns day, hour, minute, second, millisecond or microsecond
        """
<<<<<<< HEAD
        return Resolution.get_str(self._resolution)
=======
        return self._resolution_obj.attrname  # type: ignore
>>>>>>> 16dfb614

    @classmethod
    def _validate_frequency(cls, index, freq, **kwargs):
        """
        Validate that a frequency is compatible with the values of a given
        Datetime Array/Index or Timedelta Array/Index

        Parameters
        ----------
        index : DatetimeIndex or TimedeltaIndex
            The index on which to determine if the given frequency is valid
        freq : DateOffset
            The frequency to validate
        """
        # TODO: this is not applicable to PeriodArray, move to correct Mixin
        inferred = index.inferred_freq
        if index.size == 0 or inferred == freq.freqstr:
            return None

        try:
            on_freq = cls._generate_range(
                start=index[0], end=None, periods=len(index), freq=freq, **kwargs
            )
            if not np.array_equal(index.asi8, on_freq.asi8):
                raise ValueError
        except ValueError as e:
            if "non-fixed" in str(e):
                # non-fixed frequencies are not meaningful for timedelta64;
                #  we retain that error message
                raise e
            # GH#11587 the main way this is reached is if the `np.array_equal`
            #  check above is False.  This can also be reached if index[0]
            #  is `NaT`, in which case the call to `cls._generate_range` will
            #  raise a ValueError, which we re-raise with a more targeted
            #  message.
            raise ValueError(
                f"Inferred frequency {inferred} from passed values "
                f"does not conform to passed frequency {freq.freqstr}"
            ) from e

    # monotonicity/uniqueness properties are called via frequencies.infer_freq,
    #  see GH#23789

    @property
    def _is_monotonic_increasing(self):
        return algos.is_monotonic(self.asi8, timelike=True)[0]

    @property
    def _is_monotonic_decreasing(self):
        return algos.is_monotonic(self.asi8, timelike=True)[1]

    @property
    def _is_unique(self):
        return len(unique1d(self.asi8)) == len(self)

    # ------------------------------------------------------------------
    # Arithmetic Methods
    _create_comparison_method = classmethod(_datetimelike_array_cmp)

    # pow is invalid for all three subclasses; TimedeltaArray will override
    #  the multiplication and division ops
    __pow__ = make_invalid_op("__pow__")
    __rpow__ = make_invalid_op("__rpow__")
    __mul__ = make_invalid_op("__mul__")
    __rmul__ = make_invalid_op("__rmul__")
    __truediv__ = make_invalid_op("__truediv__")
    __rtruediv__ = make_invalid_op("__rtruediv__")
    __floordiv__ = make_invalid_op("__floordiv__")
    __rfloordiv__ = make_invalid_op("__rfloordiv__")
    __mod__ = make_invalid_op("__mod__")
    __rmod__ = make_invalid_op("__rmod__")
    __divmod__ = make_invalid_op("__divmod__")
    __rdivmod__ = make_invalid_op("__rdivmod__")

    def _add_datetimelike_scalar(self, other):
        # Overridden by TimedeltaArray
        raise TypeError(f"cannot add {type(self).__name__} and {type(other).__name__}")

    _add_datetime_arraylike = _add_datetimelike_scalar

    def _sub_datetimelike_scalar(self, other):
        # Overridden by DatetimeArray
        assert other is not NaT
        raise TypeError(f"cannot subtract a datelike from a {type(self).__name__}")

    _sub_datetime_arraylike = _sub_datetimelike_scalar

    def _sub_period(self, other):
        # Overridden by PeriodArray
        raise TypeError(f"cannot subtract Period from a {type(self).__name__}")

    def _add_period(self, other: Period):
        # Overriden by TimedeltaArray
        raise TypeError(f"cannot add Period to a {type(self).__name__}")

    def _add_offset(self, offset):
        raise AbstractMethodError(self)

    def _add_timedeltalike_scalar(self, other):
        """
        Add a delta of a timedeltalike

        Returns
        -------
        Same type as self
        """
        if isna(other):
            # i.e np.timedelta64("NaT"), not recognized by delta_to_nanoseconds
            new_values = np.empty(self.shape, dtype="i8")
            new_values[:] = iNaT
            return type(self)(new_values, dtype=self.dtype)

        inc = delta_to_nanoseconds(other)
        new_values = checked_add_with_arr(self.asi8, inc, arr_mask=self._isnan).view(
            "i8"
        )
        new_values = self._maybe_mask_results(new_values)

        new_freq = None
        if isinstance(self.freq, Tick) or is_period_dtype(self.dtype):
            # adding a scalar preserves freq
            new_freq = self.freq

        return type(self)(new_values, dtype=self.dtype, freq=new_freq)

    def _add_timedelta_arraylike(self, other):
        """
        Add a delta of a TimedeltaIndex

        Returns
        -------
        Same type as self
        """
        # overridden by PeriodArray

        if len(self) != len(other):
            raise ValueError("cannot add indices of unequal length")

        if isinstance(other, np.ndarray):
            # ndarray[timedelta64]; wrap in TimedeltaIndex for op
            from pandas.core.arrays import TimedeltaArray

            other = TimedeltaArray._from_sequence(other)

        self_i8 = self.asi8
        other_i8 = other.asi8
        new_values = checked_add_with_arr(
            self_i8, other_i8, arr_mask=self._isnan, b_mask=other._isnan
        )
        if self._hasnans or other._hasnans:
            mask = (self._isnan) | (other._isnan)
            new_values[mask] = iNaT

        return type(self)(new_values, dtype=self.dtype)

    def _add_nat(self):
        """
        Add pd.NaT to self
        """
        if is_period_dtype(self.dtype):
            raise TypeError(
                f"Cannot add {type(self).__name__} and {type(NaT).__name__}"
            )

        # GH#19124 pd.NaT is treated like a timedelta for both timedelta
        # and datetime dtypes
        result = np.zeros(self.shape, dtype=np.int64)
        result.fill(iNaT)
        return type(self)(result, dtype=self.dtype, freq=None)

    def _sub_nat(self):
        """
        Subtract pd.NaT from self
        """
        # GH#19124 Timedelta - datetime is not in general well-defined.
        # We make an exception for pd.NaT, which in this case quacks
        # like a timedelta.
        # For datetime64 dtypes by convention we treat NaT as a datetime, so
        # this subtraction returns a timedelta64 dtype.
        # For period dtype, timedelta64 is a close-enough return dtype.
        result = np.zeros(self.shape, dtype=np.int64)
        result.fill(iNaT)
        return result.view("timedelta64[ns]")

    def _sub_period_array(self, other):
        # Overridden by PeriodArray
        raise TypeError(
            f"cannot subtract {other.dtype}-dtype from {type(self).__name__}"
        )

    def _addsub_object_array(self, other: np.ndarray, op):
        """
        Add or subtract array-like of DateOffset objects

        Parameters
        ----------
        other : np.ndarray[object]
        op : {operator.add, operator.sub}

        Returns
        -------
        result : same class as self
        """
        assert op in [operator.add, operator.sub]
        if len(other) == 1:
            # If both 1D then broadcasting is unambiguous
            # TODO(EA2D): require self.ndim == other.ndim here
            return op(self, other[0])

        warnings.warn(
            "Adding/subtracting object-dtype array to "
            f"{type(self).__name__} not vectorized",
            PerformanceWarning,
        )

        # Caller is responsible for broadcasting if necessary
        assert self.shape == other.shape, (self.shape, other.shape)

        res_values = op(self.astype("O"), np.asarray(other))
        result = array(res_values.ravel())
        result = extract_array(result, extract_numpy=True).reshape(self.shape)
        return result

    def _time_shift(self, periods, freq=None):
        """
        Shift each value by `periods`.

        Note this is different from ExtensionArray.shift, which
        shifts the *position* of each element, padding the end with
        missing values.

        Parameters
        ----------
        periods : int
            Number of periods to shift by.
        freq : pandas.DateOffset, pandas.Timedelta, or str
            Frequency increment to shift by.
        """
        if freq is not None and freq != self.freq:
            if isinstance(freq, str):
                freq = to_offset(freq)
            offset = periods * freq
            result = self + offset
            return result

        if periods == 0:
            # immutable so OK
            return self.copy()

        if self.freq is None:
            raise NullFrequencyError("Cannot shift with no freq")

        start = self[0] + periods * self.freq
        end = self[-1] + periods * self.freq

        # Note: in the DatetimeTZ case, _generate_range will infer the
        #  appropriate timezone from `start` and `end`, so tz does not need
        #  to be passed explicitly.
        return self._generate_range(start=start, end=end, periods=None, freq=self.freq)

    @unpack_zerodim_and_defer("__add__")
    def __add__(self, other):
        other_dtype = getattr(other, "dtype", None)

        # scalar others
        if other is NaT:
            result = self._add_nat()
        elif isinstance(other, (Tick, timedelta, np.timedelta64)):
            result = self._add_timedeltalike_scalar(other)
        elif isinstance(other, DateOffset):
            # specifically _not_ a Tick
            result = self._add_offset(other)
        elif isinstance(other, (datetime, np.datetime64)):
            result = self._add_datetimelike_scalar(other)
        elif isinstance(other, Period) and is_timedelta64_dtype(self.dtype):
            result = self._add_period(other)
        elif lib.is_integer(other):
            # This check must come after the check for np.timedelta64
            # as is_integer returns True for these
            if not is_period_dtype(self.dtype):
                raise integer_op_not_supported(self)
            result = self._time_shift(other)

        # array-like others
        elif is_timedelta64_dtype(other_dtype):
            # TimedeltaIndex, ndarray[timedelta64]
            result = self._add_timedelta_arraylike(other)
        elif is_object_dtype(other_dtype):
            # e.g. Array/Index of DateOffset objects
            result = self._addsub_object_array(other, operator.add)
        elif is_datetime64_dtype(other_dtype) or is_datetime64tz_dtype(other_dtype):
            # DatetimeIndex, ndarray[datetime64]
            return self._add_datetime_arraylike(other)
        elif is_integer_dtype(other_dtype):
            if not is_period_dtype(self.dtype):
                raise integer_op_not_supported(self)
            result = self._addsub_int_array(other, operator.add)
        else:
            # Includes Categorical, other ExtensionArrays
            # For PeriodDtype, if self is a TimedeltaArray and other is a
            #  PeriodArray with  a timedelta-like (i.e. Tick) freq, this
            #  operation is valid.  Defer to the PeriodArray implementation.
            #  In remaining cases, this will end up raising TypeError.
            return NotImplemented

        if isinstance(result, np.ndarray) and is_timedelta64_dtype(result.dtype):
            from pandas.core.arrays import TimedeltaArray

            return TimedeltaArray(result)
        return result

    def __radd__(self, other):
        # alias for __add__
        return self.__add__(other)

    @unpack_zerodim_and_defer("__sub__")
    def __sub__(self, other):

        other_dtype = getattr(other, "dtype", None)

        # scalar others
        if other is NaT:
            result = self._sub_nat()
        elif isinstance(other, (Tick, timedelta, np.timedelta64)):
            result = self._add_timedeltalike_scalar(-other)
        elif isinstance(other, DateOffset):
            # specifically _not_ a Tick
            result = self._add_offset(-other)
        elif isinstance(other, (datetime, np.datetime64)):
            result = self._sub_datetimelike_scalar(other)
        elif lib.is_integer(other):
            # This check must come after the check for np.timedelta64
            # as is_integer returns True for these
            if not is_period_dtype(self.dtype):
                raise integer_op_not_supported(self)
            result = self._time_shift(-other)

        elif isinstance(other, Period):
            result = self._sub_period(other)

        # array-like others
        elif is_timedelta64_dtype(other_dtype):
            # TimedeltaIndex, ndarray[timedelta64]
            result = self._add_timedelta_arraylike(-other)
        elif is_object_dtype(other_dtype):
            # e.g. Array/Index of DateOffset objects
            result = self._addsub_object_array(other, operator.sub)
        elif is_datetime64_dtype(other_dtype) or is_datetime64tz_dtype(other_dtype):
            # DatetimeIndex, ndarray[datetime64]
            result = self._sub_datetime_arraylike(other)
        elif is_period_dtype(other_dtype):
            # PeriodIndex
            result = self._sub_period_array(other)
        elif is_integer_dtype(other_dtype):
            if not is_period_dtype(self.dtype):
                raise integer_op_not_supported(self)
            result = self._addsub_int_array(other, operator.sub)
        else:
            # Includes ExtensionArrays, float_dtype
            return NotImplemented

        if isinstance(result, np.ndarray) and is_timedelta64_dtype(result.dtype):
            from pandas.core.arrays import TimedeltaArray

            return TimedeltaArray(result)
        return result

    def __rsub__(self, other):
        other_dtype = getattr(other, "dtype", None)

        if is_datetime64_any_dtype(other_dtype) and is_timedelta64_dtype(self.dtype):
            # ndarray[datetime64] cannot be subtracted from self, so
            # we need to wrap in DatetimeArray/Index and flip the operation
            if lib.is_scalar(other):
                # i.e. np.datetime64 object
                return Timestamp(other) - self
            if not isinstance(other, DatetimeLikeArrayMixin):
                # Avoid down-casting DatetimeIndex
                from pandas.core.arrays import DatetimeArray

                other = DatetimeArray(other)
            return other - self
        elif (
            is_datetime64_any_dtype(self.dtype)
            and hasattr(other, "dtype")
            and not is_datetime64_any_dtype(other.dtype)
        ):
            # GH#19959 datetime - datetime is well-defined as timedelta,
            # but any other type - datetime is not well-defined.
            raise TypeError(
                f"cannot subtract {type(self).__name__} from {type(other).__name__}"
            )
        elif is_period_dtype(self.dtype) and is_timedelta64_dtype(other_dtype):
            # TODO: Can we simplify/generalize these cases at all?
            raise TypeError(f"cannot subtract {type(self).__name__} from {other.dtype}")
        elif is_timedelta64_dtype(self.dtype):
            return (-self) + other

        # We get here with e.g. datetime objects
        return -(self - other)

    def __iadd__(self, other):
        result = self + other
        self[:] = result[:]

        if not is_period_dtype(self.dtype):
            # restore freq, which is invalidated by setitem
            self._freq = result._freq
        return self

    def __isub__(self, other):
        result = self - other
        self[:] = result[:]

        if not is_period_dtype(self.dtype):
            # restore freq, which is invalidated by setitem
            self._freq = result._freq
        return self

    # --------------------------------------------------------------
    # Reductions

    def _reduce(self, name, axis=0, skipna=True, **kwargs):
        op = getattr(self, name, None)
        if op:
            return op(skipna=skipna, **kwargs)
        else:
            return super()._reduce(name, skipna, **kwargs)

    def min(self, axis=None, skipna=True, *args, **kwargs):
        """
        Return the minimum value of the Array or minimum along
        an axis.

        See Also
        --------
        numpy.ndarray.min
        Index.min : Return the minimum value in an Index.
        Series.min : Return the minimum value in a Series.
        """
        nv.validate_min(args, kwargs)
        nv.validate_minmax_axis(axis)

        result = nanops.nanmin(self.asi8, skipna=skipna, mask=self.isna())
        if isna(result):
            # Period._from_ordinal does not handle np.nan gracefully
            return NaT
        return self._box_func(result)

    def max(self, axis=None, skipna=True, *args, **kwargs):
        """
        Return the maximum value of the Array or maximum along
        an axis.

        See Also
        --------
        numpy.ndarray.max
        Index.max : Return the maximum value in an Index.
        Series.max : Return the maximum value in a Series.
        """
        # TODO: skipna is broken with max.
        # See https://github.com/pandas-dev/pandas/issues/24265
        nv.validate_max(args, kwargs)
        nv.validate_minmax_axis(axis)

        mask = self.isna()
        if skipna:
            values = self[~mask].asi8
        elif mask.any():
            return NaT
        else:
            values = self.asi8

        if not len(values):
            # short-circuit for empty max / min
            return NaT

        result = nanops.nanmax(values, skipna=skipna)
        # Don't have to worry about NA `result`, since no NA went in.
        return self._box_func(result)

    def mean(self, skipna=True):
        """
        Return the mean value of the Array.

        .. versionadded:: 0.25.0

        Parameters
        ----------
        skipna : bool, default True
            Whether to ignore any NaT elements.

        Returns
        -------
        scalar
            Timestamp or Timedelta.

        See Also
        --------
        numpy.ndarray.mean : Returns the average of array elements along a given axis.
        Series.mean : Return the mean value in a Series.

        Notes
        -----
        mean is only defined for Datetime and Timedelta dtypes, not for Period.
        """
        if is_period_dtype(self.dtype):
            # See discussion in GH#24757
            raise TypeError(
                f"mean is not implemented for {type(self).__name__} since the "
                "meaning is ambiguous.  An alternative is "
                "obj.to_timestamp(how='start').mean()"
            )

        mask = self.isna()
        if skipna:
            values = self[~mask]
        elif mask.any():
            return NaT
        else:
            values = self

        if not len(values):
            # short-circuit for empty max / min
            return NaT

        result = nanops.nanmean(values.view("i8"), skipna=skipna)
        # Don't have to worry about NA `result`, since no NA went in.
        return self._box_func(result)


DatetimeLikeArrayMixin._add_comparison_ops()

# -------------------------------------------------------------------
# Shared Constructor Helpers


def validate_periods(periods):
    """
    If a `periods` argument is passed to the Datetime/Timedelta Array/Index
    constructor, cast it to an integer.

    Parameters
    ----------
    periods : None, float, int

    Returns
    -------
    periods : None or int

    Raises
    ------
    TypeError
        if periods is None, float, or int
    """
    if periods is not None:
        if lib.is_float(periods):
            periods = int(periods)
        elif not lib.is_integer(periods):
            raise TypeError(f"periods must be a number, got {periods}")
    return periods


def validate_endpoints(closed):
    """
    Check that the `closed` argument is among [None, "left", "right"]

    Parameters
    ----------
    closed : {None, "left", "right"}

    Returns
    -------
    left_closed : bool
    right_closed : bool

    Raises
    ------
    ValueError : if argument is not among valid values
    """
    left_closed = False
    right_closed = False

    if closed is None:
        left_closed = True
        right_closed = True
    elif closed == "left":
        left_closed = True
    elif closed == "right":
        right_closed = True
    else:
        raise ValueError("Closed has to be either 'left', 'right' or None")

    return left_closed, right_closed


def validate_inferred_freq(freq, inferred_freq, freq_infer):
    """
    If the user passes a freq and another freq is inferred from passed data,
    require that they match.

    Parameters
    ----------
    freq : DateOffset or None
    inferred_freq : DateOffset or None
    freq_infer : bool

    Returns
    -------
    freq : DateOffset or None
    freq_infer : bool

    Notes
    -----
    We assume at this point that `maybe_infer_freq` has been called, so
    `freq` is either a DateOffset object or None.
    """
    if inferred_freq is not None:
        if freq is not None and freq != inferred_freq:
            raise ValueError(
                f"Inferred frequency {inferred_freq} from passed "
                "values does not conform to passed frequency "
                f"{freq.freqstr}"
            )
        elif freq is None:
            freq = inferred_freq
        freq_infer = False

    return freq, freq_infer


def maybe_infer_freq(freq):
    """
    Comparing a DateOffset to the string "infer" raises, so we need to
    be careful about comparisons.  Make a dummy variable `freq_infer` to
    signify the case where the given freq is "infer" and set freq to None
    to avoid comparison trouble later on.

    Parameters
    ----------
    freq : {DateOffset, None, str}

    Returns
    -------
    freq : {DateOffset, None}
    freq_infer : bool
        Whether we should inherit the freq of passed data.
    """
    freq_infer = False
    if not isinstance(freq, DateOffset):
        # if a passed freq is None, don't infer automatically
        if freq != "infer":
            freq = to_offset(freq)
        else:
            freq_infer = True
            freq = None
    return freq, freq_infer<|MERGE_RESOLUTION|>--- conflicted
+++ resolved
@@ -5,11 +5,6 @@
 
 import numpy as np
 
-<<<<<<< HEAD
-from pandas._libs import NaT, NaTType, Period, Timestamp, algos, iNaT, lib
-from pandas._libs.tslibs.resolution import Resolution
-from pandas._libs.tslibs.timedeltas import delta_to_nanoseconds
-=======
 from pandas._libs import algos, lib
 from pandas._libs.tslibs import (
     NaT,
@@ -21,7 +16,6 @@
     iNaT,
     to_offset,
 )
->>>>>>> 16dfb614
 from pandas._libs.tslibs.timestamps import (
     RoundTo,
     integer_op_not_supported,
@@ -1123,27 +1117,18 @@
             return None
 
     @property  # NB: override with cache_readonly in immutable subclasses
-<<<<<<< HEAD
-    def _resolution(self):
-        return Resolution.get_reso_from_freq(self.freqstr)
-=======
     def _resolution_obj(self) -> Optional[Resolution]:
         try:
             return Resolution.get_reso_from_freq(self.freqstr)
         except KeyError:
             return None
->>>>>>> 16dfb614
 
     @property  # NB: override with cache_readonly in immutable subclasses
     def resolution(self) -> str:
         """
         Returns day, hour, minute, second, millisecond or microsecond
         """
-<<<<<<< HEAD
-        return Resolution.get_str(self._resolution)
-=======
         return self._resolution_obj.attrname  # type: ignore
->>>>>>> 16dfb614
 
     @classmethod
     def _validate_frequency(cls, index, freq, **kwargs):
