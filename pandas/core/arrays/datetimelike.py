--- conflicted
+++ resolved
@@ -2149,17 +2149,7 @@
 
         values = self.view("i8")
         values = cast(np.ndarray, values)
-<<<<<<< HEAD
-        offset = to_offset(freq)
-
-        # In this context it is clear "D" means "24H"
-        offset = offset._maybe_to_hours()
-
-        offset.nanos  # raises on non-fixed frequencies
-        nanos = delta_to_nanoseconds(offset, self._creso)
-=======
         nanos = get_unit_for_round(freq, self._creso)
->>>>>>> b5b8be04
         if nanos == 0:
             # GH 52761
             return self.copy()
