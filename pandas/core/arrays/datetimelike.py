--- conflicted
+++ resolved
@@ -542,25 +542,8 @@
             return np.asarray(self, dtype=dtype)
 
     def view(self, dtype=None):
-<<<<<<< HEAD
-        """
-        New view on this array with the same data.
-
-        Parameters
-        ----------
-        dtype : numpy dtype, optional
-
-        Returns
-        -------
-        ndarray
-            With the specified `dtype`.
-        """
-        if dtype is None:
-            return type(self)(self._data, dtype=self.dtype, freq=self.freq)
-=======
         if dtype is None or dtype is self.dtype:
             return type(self)(self._data, dtype=self.dtype)
->>>>>>> be6c3690
         return self._data.view(dtype=dtype)
 
     # ------------------------------------------------------------------
