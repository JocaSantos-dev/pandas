--- conflicted
+++ resolved
@@ -1092,13 +1092,11 @@
         res_m8 = res_values.view(f"timedelta64[{self.unit}]")
 
         new_freq = self._get_arithmetic_result_freq(other)
-<<<<<<< HEAD
         if new_freq is not None:
             # TODO: are we sure this is right?
             new_freq = new_freq._maybe_to_hours()
-=======
+
         new_freq = cast("Tick | None", new_freq)
->>>>>>> 80b4524d
         return TimedeltaArray._simple_new(res_m8, dtype=res_m8.dtype, freq=new_freq)
 
     @final
