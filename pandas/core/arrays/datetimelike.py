from datetime import datetime, timedelta
import operator
from typing import Any, Sequence, Type, Union, cast
import warnings

import numpy as np

from pandas._libs import NaT, NaTType, Timestamp, algos, iNaT, lib
from pandas._libs.tslibs.c_timestamp import maybe_integer_op_deprecated
from pandas._libs.tslibs.period import DIFFERENT_FREQ, IncompatibleFrequency, Period
from pandas._libs.tslibs.timedeltas import Timedelta, delta_to_nanoseconds
from pandas._libs.tslibs.timestamps import RoundTo, round_nsint64
from pandas.compat.numpy import function as nv
from pandas.errors import AbstractMethodError, NullFrequencyError, PerformanceWarning
from pandas.util._decorators import Appender, Substitution
from pandas.util._validators import validate_fillna_kwargs

from pandas.core.dtypes.common import (
    is_categorical_dtype,
    is_datetime64_any_dtype,
    is_datetime64_dtype,
    is_datetime64tz_dtype,
    is_datetime_or_timedelta_dtype,
    is_dtype_equal,
    is_extension_array_dtype,
    is_float_dtype,
    is_integer_dtype,
    is_list_like,
    is_object_dtype,
    is_offsetlike,
    is_period_dtype,
    is_string_dtype,
    is_timedelta64_dtype,
    is_unsigned_integer_dtype,
    pandas_dtype,
)
from pandas.core.dtypes.generic import ABCDataFrame, ABCIndexClass, ABCSeries
from pandas.core.dtypes.inference import is_array_like
from pandas.core.dtypes.missing import isna

from pandas._typing import DatetimeLikeScalar
from pandas.core import missing, nanops
from pandas.core.algorithms import checked_add_with_arr, take, unique1d, value_counts
import pandas.core.common as com

from pandas.tseries import frequencies
from pandas.tseries.offsets import DateOffset, Tick

from ._reshaping import implement_2d
from .base import ExtensionArray, ExtensionOpsMixin


class AttributesMixin:
    _data = None  # type: np.ndarray

    @property
    def _attributes(self):
        # Inheriting subclass should implement _attributes as a list of strings
        raise AbstractMethodError(self)

    @classmethod
    def _simple_new(cls, values, **kwargs):
        raise AbstractMethodError(cls)

    def _get_attributes_dict(self):
        """
        return an attributes dict for my class
        """
        return {k: getattr(self, k, None) for k in self._attributes}

    @property
    def _scalar_type(self) -> Type[DatetimeLikeScalar]:
        """The scalar associated with this datelike

        * PeriodArray : Period
        * DatetimeArray : Timestamp
        * TimedeltaArray : Timedelta
        """
        raise AbstractMethodError(self)

    def _scalar_from_string(
        self, value: str
    ) -> Union[Period, Timestamp, Timedelta, NaTType]:
        """
        Construct a scalar type from a string.

        Parameters
        ----------
        value : str

        Returns
        -------
        Period, Timestamp, or Timedelta, or NaT
            Whatever the type of ``self._scalar_type`` is.

        Notes
        -----
        This should call ``self._check_compatible_with`` before
        unboxing the result.
        """
        raise AbstractMethodError(self)

    def _unbox_scalar(self, value: Union[Period, Timestamp, Timedelta, NaTType]) -> int:
        """
        Unbox the integer value of a scalar `value`.

        Parameters
        ----------
        value : Union[Period, Timestamp, Timedelta]

        Returns
        -------
        int

        Examples
        --------
        >>> self._unbox_scalar(Timedelta('10s'))  # DOCTEST: +SKIP
        10000000000
        """
        raise AbstractMethodError(self)

    def _check_compatible_with(
        self, other: Union[Period, Timestamp, Timedelta, NaTType]
    ) -> None:
        """
        Verify that `self` and `other` are compatible.

        * DatetimeArray verifies that the timezones (if any) match
        * PeriodArray verifies that the freq matches
        * Timedelta has no verification

        In each case, NaT is considered compatible.

        Parameters
        ----------
        other

        Raises
        ------
        Exception
        """
        raise AbstractMethodError(self)


class DatelikeOps:
    """
    Common ops for DatetimeIndex/PeriodIndex, but not TimedeltaIndex.
    """

    @Substitution(
        URL="https://docs.python.org/3/library/datetime.html"
        "#strftime-and-strptime-behavior"
    )
    def strftime(self, date_format):
        """
        Convert to Index using specified date_format.

        Return an Index of formatted strings specified by date_format, which
        supports the same string format as the python standard library. Details
        of the string format can be found in `python string format
        doc <%(URL)s>`__.

        Parameters
        ----------
        date_format : str
            Date format string (e.g. "%%Y-%%m-%%d").

        Returns
        -------
        Index
            Index of formatted strings.

        See Also
        --------
        to_datetime : Convert the given argument to datetime.
        DatetimeIndex.normalize : Return DatetimeIndex with times to midnight.
        DatetimeIndex.round : Round the DatetimeIndex to the specified freq.
        DatetimeIndex.floor : Floor the DatetimeIndex to the specified freq.

        Examples
        --------
        >>> rng = pd.date_range(pd.Timestamp("2018-03-10 09:00"),
        ...                     periods=3, freq='s')
        >>> rng.strftime('%%B %%d, %%Y, %%r')
        Index(['March 10, 2018, 09:00:00 AM', 'March 10, 2018, 09:00:01 AM',
               'March 10, 2018, 09:00:02 AM'],
              dtype='object')
        """
        from pandas import Index

        return Index(self._format_native_types(date_format=date_format))


class TimelikeOps:
    """
    Common ops for TimedeltaIndex/DatetimeIndex, but not PeriodIndex.
    """

    _round_doc = """
        Perform {op} operation on the data to the specified `freq`.

        Parameters
        ----------
        freq : str or Offset
            The frequency level to {op} the index to. Must be a fixed
            frequency like 'S' (second) not 'ME' (month end). See
            :ref:`frequency aliases <timeseries.offset_aliases>` for
            a list of possible `freq` values.
        ambiguous : 'infer', bool-ndarray, 'NaT', default 'raise'
            Only relevant for DatetimeIndex:

            - 'infer' will attempt to infer fall dst-transition hours based on
              order
            - bool-ndarray where True signifies a DST time, False designates
              a non-DST time (note that this flag is only applicable for
              ambiguous times)
            - 'NaT' will return NaT where there are ambiguous times
            - 'raise' will raise an AmbiguousTimeError if there are ambiguous
              times

            .. versionadded:: 0.24.0

        nonexistent : 'shift_forward', 'shift_backward', 'NaT', timedelta, \
default 'raise'
            A nonexistent time does not exist in a particular timezone
            where clocks moved forward due to DST.

            - 'shift_forward' will shift the nonexistent time forward to the
              closest existing time
            - 'shift_backward' will shift the nonexistent time backward to the
              closest existing time
            - 'NaT' will return NaT where there are nonexistent times
            - timedelta objects will shift nonexistent times by the timedelta
            - 'raise' will raise an NonExistentTimeError if there are
              nonexistent times

            .. versionadded:: 0.24.0

        Returns
        -------
        DatetimeIndex, TimedeltaIndex, or Series
            Index of the same type for a DatetimeIndex or TimedeltaIndex,
            or a Series with the same index for a Series.

        Raises
        ------
        ValueError if the `freq` cannot be converted.

        Examples
        --------
        **DatetimeIndex**

        >>> rng = pd.date_range('1/1/2018 11:59:00', periods=3, freq='min')
        >>> rng
        DatetimeIndex(['2018-01-01 11:59:00', '2018-01-01 12:00:00',
                       '2018-01-01 12:01:00'],
                      dtype='datetime64[ns]', freq='T')
        """

    _round_example = """>>> rng.round('H')
        DatetimeIndex(['2018-01-01 12:00:00', '2018-01-01 12:00:00',
                       '2018-01-01 12:00:00'],
                      dtype='datetime64[ns]', freq=None)

        **Series**

        >>> pd.Series(rng).dt.round("H")
        0   2018-01-01 12:00:00
        1   2018-01-01 12:00:00
        2   2018-01-01 12:00:00
        dtype: datetime64[ns]
        """

    _floor_example = """>>> rng.floor('H')
        DatetimeIndex(['2018-01-01 11:00:00', '2018-01-01 12:00:00',
                       '2018-01-01 12:00:00'],
                      dtype='datetime64[ns]', freq=None)

        **Series**

        >>> pd.Series(rng).dt.floor("H")
        0   2018-01-01 11:00:00
        1   2018-01-01 12:00:00
        2   2018-01-01 12:00:00
        dtype: datetime64[ns]
        """

    _ceil_example = """>>> rng.ceil('H')
        DatetimeIndex(['2018-01-01 12:00:00', '2018-01-01 12:00:00',
                       '2018-01-01 13:00:00'],
                      dtype='datetime64[ns]', freq=None)

        **Series**

        >>> pd.Series(rng).dt.ceil("H")
        0   2018-01-01 12:00:00
        1   2018-01-01 12:00:00
        2   2018-01-01 13:00:00
        dtype: datetime64[ns]
        """

    def _round(self, freq, mode, ambiguous, nonexistent):
        # round the local times
        values = _ensure_datetimelike_to_i8(self)
        result = round_nsint64(values, mode, freq)
        result = self._maybe_mask_results(result, fill_value=NaT)

        dtype = self.dtype
        if is_datetime64tz_dtype(self):
            dtype = None
        return self._ensure_localized(
            self._simple_new(result, dtype=dtype), ambiguous, nonexistent
        )

    @Appender((_round_doc + _round_example).format(op="round"))
    def round(self, freq, ambiguous="raise", nonexistent="raise"):
        return self._round(freq, RoundTo.NEAREST_HALF_EVEN, ambiguous, nonexistent)

    @Appender((_round_doc + _floor_example).format(op="floor"))
    def floor(self, freq, ambiguous="raise", nonexistent="raise"):
        return self._round(freq, RoundTo.MINUS_INFTY, ambiguous, nonexistent)

    @Appender((_round_doc + _ceil_example).format(op="ceil"))
    def ceil(self, freq, ambiguous="raise", nonexistent="raise"):
        return self._round(freq, RoundTo.PLUS_INFTY, ambiguous, nonexistent)


<<<<<<< HEAD
@implement_2d
class DatetimeLikeArrayMixin(ExtensionOpsMixin,
                             AttributesMixin,
                             ExtensionArray):
=======
class DatetimeLikeArrayMixin(ExtensionOpsMixin, AttributesMixin, ExtensionArray):
>>>>>>> 55f06666
    """
    Shared Base/Mixin class for DatetimeArray, TimedeltaArray, PeriodArray

    Assumes that __new__/__init__ defines:
        _data
        _freq

    and that the inheriting class has methods:
        _generate_range
    """

    @property
    def _box_func(self):
        """
        box function to get object from internal representation
        """
        raise AbstractMethodError(self)

    def _box_values(self, values):
        """
        apply box func to passed values
        """
        return lib.map_infer(values, self._box_func)

    def __iter__(self):
        return (self._box_func(v) for v in self.asi8)

    @property
    def asi8(self) -> np.ndarray:
        """
        Integer representation of the values.

        Returns
        -------
        ndarray
            An ndarray with int64 dtype.
        """
        # do not cache or you'll create a memory leak
        return self._data.view("i8")

    @property
    def _ndarray_values(self):
        return self._data

    # ----------------------------------------------------------------
    # Rendering Methods

    def _format_native_types(self, na_rep="NaT", date_format=None):
        """
        Helper method for astype when converting to strings.

        Returns
        -------
        ndarray[str]
        """
        raise AbstractMethodError(self)

    def _formatter(self, boxed=False):
        # TODO: Remove Datetime & DatetimeTZ formatters.
        return "'{}'".format

    # ----------------------------------------------------------------
    # Array-Like / EA-Interface Methods

    @property
    def nbytes(self):
        return self._data.nbytes

    def __array__(self, dtype=None):
        # used for Timedelta/DatetimeArray, overwritten by PeriodArray
        if is_object_dtype(dtype):
            return np.array(list(self), dtype=object)
        return self._data

    @property
    def size(self) -> int:
        return self._data.size

    def __getitem__(self, key):
        """
        This getitem defers to the underlying array, which by-definition can
        only handle list-likes, slices, and integer scalars
        """

        is_int = lib.is_integer(key)
        if lib.is_scalar(key) and not is_int:
            raise IndexError(
                "only integers, slices (`:`), ellipsis (`...`), "
                "numpy.newaxis (`None`) and integer or boolean "
                "arrays are valid indices"
            )

        getitem = self._data.__getitem__
        if is_int:
            val = getitem(key)
            return self._box_func(val)

        if com.is_bool_indexer(key):
            key = np.asarray(key, dtype=bool)
            if key.all():
                key = slice(0, None, None)
            else:
                key = lib.maybe_booleans_to_slice(key.view(np.uint8))

        is_period = is_period_dtype(self)
        if is_period:
            freq = self.freq
        else:
            freq = None
            if isinstance(key, slice):
                if self.freq is not None and key.step is not None:
                    freq = key.step * self.freq
                else:
                    freq = self.freq
            elif key is Ellipsis:
                # GH#21282 indexing with Ellipsis is similar to a full slice,
                #  should preserve `freq` attribute
                freq = self.freq

        result = getitem(key)
        if result.ndim > 1:
            # To support MPL which performs slicing with 2 dim
            # even though it only has 1 dim by definition
            if is_period:
                return self._simple_new(result, dtype=self.dtype, freq=freq)
            return result

        return self._simple_new(result, dtype=self.dtype, freq=freq)

    def __setitem__(
        self,
        key: Union[int, Sequence[int], Sequence[bool], slice],
        value: Union[NaTType, Any, Sequence[Any]],
    ) -> None:
        # I'm fudging the types a bit here. "Any" above really depends
        # on type(self). For PeriodArray, it's Period (or stuff coercible
        # to a period in from_sequence). For DatetimeArray, it's Timestamp...
        # I don't know if mypy can do that, possibly with Generics.
        # https://mypy.readthedocs.io/en/latest/generics.html

        if is_list_like(value):
            is_slice = isinstance(key, slice)

            if lib.is_scalar(key):
                raise ValueError("setting an array element with a sequence.")

            if not is_slice:
                key = cast(Sequence, key)
                if len(key) != len(value) and not com.is_bool_indexer(key):
                    msg = (
                        "shape mismatch: value array of length '{}' does "
                        "not match indexing result of length '{}'."
                    )
                    raise ValueError(msg.format(len(key), len(value)))
                elif not len(key):
                    return

            value = type(self)._from_sequence(value, dtype=self.dtype)
            self._check_compatible_with(value)
            value = value.asi8
        elif isinstance(value, self._scalar_type):
            self._check_compatible_with(value)
            value = self._unbox_scalar(value)
        elif isna(value) or value == iNaT:
            value = iNaT
        else:
            msg = (
                "'value' should be a '{scalar}', 'NaT', or array of those. "
                "Got '{typ}' instead."
            )
            raise TypeError(
                msg.format(scalar=self._scalar_type.__name__, typ=type(value).__name__)
            )
        self._data[key] = value
        self._maybe_clear_freq()

    def _maybe_clear_freq(self):
        # inplace operations like __setitem__ may invalidate the freq of
        # DatetimeArray and TimedeltaArray
        pass

    def astype(self, dtype, copy=True):
        # Some notes on cases we don't have to handle here in the base class:
        #   1. PeriodArray.astype handles period -> period
        #   2. DatetimeArray.astype handles conversion between tz.
        #   3. DatetimeArray.astype handles datetime -> period
        from pandas import Categorical

        dtype = pandas_dtype(dtype)

        if is_object_dtype(dtype):
            return self._box_values(self.asi8)
        elif is_string_dtype(dtype) and not is_categorical_dtype(dtype):
            return self._format_native_types()
        elif is_integer_dtype(dtype):
            # we deliberately ignore int32 vs. int64 here.
            # See https://github.com/pandas-dev/pandas/issues/24381 for more.
            values = self.asi8

            if is_unsigned_integer_dtype(dtype):
                # Again, we ignore int32 vs. int64
                values = values.view("uint64")

            if copy:
                values = values.copy()
            return values
        elif (
            is_datetime_or_timedelta_dtype(dtype)
            and not is_dtype_equal(self.dtype, dtype)
        ) or is_float_dtype(dtype):
            # disallow conversion between datetime/timedelta,
            # and conversions for any datetimelike to float
            msg = "Cannot cast {name} to dtype {dtype}"
            raise TypeError(msg.format(name=type(self).__name__, dtype=dtype))
        elif is_categorical_dtype(dtype):
            return Categorical(self, dtype=dtype)
        else:
            return np.asarray(self, dtype=dtype)

    def view(self, dtype=None):
        """
        New view on this array with the same data.

        Parameters
        ----------
        dtype : numpy dtype, optional

        Returns
        -------
        ndarray
            With the specified `dtype`.
        """
        if dtype is None:
            return type(self)(self._data, dtype=self.dtype, freq=self.freq)
        return self._data.view(dtype=dtype)

    # ------------------------------------------------------------------
    # ExtensionArray Interface

    def unique(self):
        result = unique1d(self.asi8)
        return type(self)(result, dtype=self.dtype)

    def _validate_fill_value(self, fill_value):
        """
        If a fill_value is passed to `take` convert it to an i8 representation,
        raising ValueError if this is not possible.

        Parameters
        ----------
        fill_value : object

        Returns
        -------
        fill_value : np.int64

        Raises
        ------
        ValueError
        """
        raise AbstractMethodError(self)

    def take(self, indices, allow_fill=False, fill_value=None):
        if allow_fill:
            fill_value = self._validate_fill_value(fill_value)

        new_values = take(
            self.asi8, indices, allow_fill=allow_fill, fill_value=fill_value
        )

        return type(self)(new_values, dtype=self.dtype)

    @classmethod
    def _concat_same_type(cls, to_concat):
        dtypes = {x.dtype for x in to_concat}
        assert len(dtypes) == 1
        dtype = list(dtypes)[0]

        values = np.concatenate([x.asi8 for x in to_concat])
        return cls(values, dtype=dtype)

    def copy(self):
        values = self.asi8.copy()
        return type(self)._simple_new(values, dtype=self.dtype, freq=self.freq)

    def _values_for_factorize(self):
        return self.asi8, iNaT

    @classmethod
    def _from_factorized(cls, values, original):
        return cls(values, dtype=original.dtype)

    def _values_for_argsort(self):
        return self._data

    # ------------------------------------------------------------------
    # Additional array methods
    #  These are not part of the EA API, but we implement them because
    #  pandas assumes they're there.

    def searchsorted(self, value, side="left", sorter=None):
        """
        Find indices where elements should be inserted to maintain order.

        Find the indices into a sorted array `self` such that, if the
        corresponding elements in `value` were inserted before the indices,
        the order of `self` would be preserved.

        Parameters
        ----------
        value : array_like
            Values to insert into `self`.
        side : {'left', 'right'}, optional
            If 'left', the index of the first suitable location found is given.
            If 'right', return the last such index.  If there is no suitable
            index, return either 0 or N (where N is the length of `self`).
        sorter : 1-D array_like, optional
            Optional array of integer indices that sort `self` into ascending
            order. They are typically the result of ``np.argsort``.

        Returns
        -------
        indices : array of ints
            Array of insertion points with the same shape as `value`.
        """
        if isinstance(value, str):
            value = self._scalar_from_string(value)

        if not (isinstance(value, (self._scalar_type, type(self))) or isna(value)):
            raise ValueError(
                "Unexpected type for 'value': {valtype}".format(valtype=type(value))
            )

        self._check_compatible_with(value)
        if isinstance(value, type(self)):
            value = value.asi8
        else:
            value = self._unbox_scalar(value)

        return self.asi8.searchsorted(value, side=side, sorter=sorter)

    def repeat(self, repeats, *args, **kwargs):
        """
        Repeat elements of an array.

        See Also
        --------
        numpy.ndarray.repeat
        """
        nv.validate_repeat(args, kwargs)
        values = self._data.repeat(repeats)
        return type(self)(values.view("i8"), dtype=self.dtype)

    def value_counts(self, dropna=False):
        """
        Return a Series containing counts of unique values.

        Parameters
        ----------
        dropna : boolean, default True
            Don't include counts of NaT values.

        Returns
        -------
        Series
        """
        from pandas import Series, Index

        if dropna:
            values = self[~self.isna()]._data
        else:
            values = self._data

        cls = type(self)

        result = value_counts(values, sort=False, dropna=dropna)
        index = Index(
            cls(result.index.view("i8"), dtype=self.dtype), name=result.index.name
        )
        return Series(result.values, index=index, name=result.name)

    def map(self, mapper):
        # TODO(GH-23179): Add ExtensionArray.map
        # Need to figure out if we want ExtensionArray.map first.
        # If so, then we can refactor IndexOpsMixin._map_values to
        # a standalone function and call from here..
        # Else, just rewrite _map_infer_values to do the right thing.
        from pandas import Index

        return Index(self).map(mapper).array

    # ------------------------------------------------------------------
    # Null Handling

    def isna(self):
        return self._isnan

    @property  # NB: override with cache_readonly in immutable subclasses
    def _isnan(self):
        """
        return if each value is nan
        """
        return self.asi8 == iNaT

    @property  # NB: override with cache_readonly in immutable subclasses
    def _hasnans(self):
        """
        return if I have any nans; enables various perf speedups
        """
        return bool(self._isnan.any())

    def _maybe_mask_results(self, result, fill_value=iNaT, convert=None):
        """
        Parameters
        ----------
        result : a ndarray
        fill_value : object, default iNaT
        convert : string/dtype or None

        Returns
        -------
        result : ndarray with values replace by the fill_value

        mask the result if needed, convert to the provided dtype if its not
        None

        This is an internal routine.
        """

        if self._hasnans:
            if convert:
                result = result.astype(convert)
            if fill_value is None:
                fill_value = np.nan
            result[self._isnan] = fill_value
        return result

    def fillna(self, value=None, method=None, limit=None):
        # TODO(GH-20300): remove this
        # Just overriding to ensure that we avoid an astype(object).
        # Either 20300 or a `_values_for_fillna` would avoid this duplication.
        if isinstance(value, ABCSeries):
            value = value.array

        value, method = validate_fillna_kwargs(value, method)

        mask = self.isna()

        if is_array_like(value):
            if len(value) != len(self):
                raise ValueError(
                    "Length of 'value' does not match. Got ({}) "
                    " expected {}".format(len(value), len(self))
                )
            value = value[mask]

        if mask.any():
            if method is not None:
                if method == "pad":
                    func = missing.pad_1d
                else:
                    func = missing.backfill_1d

                values = self._data
                if not is_period_dtype(self):
                    # For PeriodArray self._data is i8, which gets copied
                    #  by `func`.  Otherwise we need to make a copy manually
                    # to avoid modifying `self` in-place.
                    values = values.copy()

                new_values = func(values, limit=limit, mask=mask)
                if is_datetime64tz_dtype(self):
                    # we need to pass int64 values to the constructor to avoid
                    #  re-localizing incorrectly
                    new_values = new_values.view("i8")
                new_values = type(self)(new_values, dtype=self.dtype)
            else:
                # fill with value
                new_values = self.copy()
                new_values[mask] = value
        else:
            new_values = self.copy()
        return new_values

    # ------------------------------------------------------------------
    # Frequency Properties/Methods

    @property
    def freq(self):
        """
        Return the frequency object if it is set, otherwise None.
        """
        return self._freq

    @freq.setter
    def freq(self, value):
        if value is not None:
            value = frequencies.to_offset(value)
            self._validate_frequency(self, value)

        self._freq = value

    @property
    def freqstr(self):
        """
        Return the frequency object as a string if its set, otherwise None
        """
        if self.freq is None:
            return None
        return self.freq.freqstr

    @property  # NB: override with cache_readonly in immutable subclasses
    def inferred_freq(self):
        """
        Tryies to return a string representing a frequency guess,
        generated by infer_freq.  Returns None if it can't autodetect the
        frequency.
        """
        try:
            return frequencies.infer_freq(self)
        except ValueError:
            return None

    @property  # NB: override with cache_readonly in immutable subclasses
    def _resolution(self):
        return frequencies.Resolution.get_reso_from_freq(self.freqstr)

    @property  # NB: override with cache_readonly in immutable subclasses
    def resolution(self):
        """
        Returns day, hour, minute, second, millisecond or microsecond
        """
        return frequencies.Resolution.get_str(self._resolution)

    @classmethod
    def _validate_frequency(cls, index, freq, **kwargs):
        """
        Validate that a frequency is compatible with the values of a given
        Datetime Array/Index or Timedelta Array/Index

        Parameters
        ----------
        index : DatetimeIndex or TimedeltaIndex
            The index on which to determine if the given frequency is valid
        freq : DateOffset
            The frequency to validate
        """
        if is_period_dtype(cls):
            # Frequency validation is not meaningful for Period Array/Index
            return None

        inferred = index.inferred_freq
        if index.size == 0 or inferred == freq.freqstr:
            return None

        try:
            on_freq = cls._generate_range(
                start=index[0], end=None, periods=len(index), freq=freq, **kwargs
            )
            if not np.array_equal(index.asi8, on_freq.asi8):
                raise ValueError
        except ValueError as e:
            if "non-fixed" in str(e):
                # non-fixed frequencies are not meaningful for timedelta64;
                #  we retain that error message
                raise e
            # GH#11587 the main way this is reached is if the `np.array_equal`
            #  check above is False.  This can also be reached if index[0]
            #  is `NaT`, in which case the call to `cls._generate_range` will
            #  raise a ValueError, which we re-raise with a more targeted
            #  message.
            raise ValueError(
                "Inferred frequency {infer} from passed values "
                "does not conform to passed frequency {passed}".format(
                    infer=inferred, passed=freq.freqstr
                )
            )

    # monotonicity/uniqueness properties are called via frequencies.infer_freq,
    #  see GH#23789

    @property
    def _is_monotonic_increasing(self):
        return algos.is_monotonic(self.asi8, timelike=True)[0]

    @property
    def _is_monotonic_decreasing(self):
        return algos.is_monotonic(self.asi8, timelike=True)[1]

    @property
    def _is_unique(self):
        return len(unique1d(self.asi8)) == len(self)

    # ------------------------------------------------------------------
    # Arithmetic Methods

    def _add_datetimelike_scalar(self, other):
        # Overriden by TimedeltaArray
        raise TypeError(
            "cannot add {cls} and {typ}".format(
                cls=type(self).__name__, typ=type(other).__name__
            )
        )

    _add_datetime_arraylike = _add_datetimelike_scalar

    def _sub_datetimelike_scalar(self, other):
        # Overridden by DatetimeArray
        assert other is not NaT
        raise TypeError(
            "cannot subtract a datelike from a {cls}".format(cls=type(self).__name__)
        )

    _sub_datetime_arraylike = _sub_datetimelike_scalar

    def _sub_period(self, other):
        # Overriden by PeriodArray
        raise TypeError(
            "cannot subtract Period from a {cls}".format(cls=type(self).__name__)
        )

    def _add_offset(self, offset):
        raise AbstractMethodError(self)

    def _add_delta(self, other):
        """
        Add a timedelta-like, Tick or TimedeltaIndex-like object
        to self, yielding an int64 numpy array

        Parameters
        ----------
        delta : {timedelta, np.timedelta64, Tick,
                 TimedeltaIndex, ndarray[timedelta64]}

        Returns
        -------
        result : ndarray[int64]

        Notes
        -----
        The result's name is set outside of _add_delta by the calling
        method (__add__ or __sub__), if necessary (i.e. for Indexes).
        """
        if isinstance(other, (Tick, timedelta, np.timedelta64)):
            new_values = self._add_timedeltalike_scalar(other)
        elif is_timedelta64_dtype(other):
            # ndarray[timedelta64] or TimedeltaArray/index
            new_values = self._add_delta_tdi(other)

        return new_values

    def _add_timedeltalike_scalar(self, other):
        """
        Add a delta of a timedeltalike
        return the i8 result view
        """
        if isna(other):
            # i.e np.timedelta64("NaT"), not recognized by delta_to_nanoseconds
            new_values = np.empty(len(self), dtype="i8")
            new_values[:] = iNaT
            return new_values

        inc = delta_to_nanoseconds(other)
        new_values = checked_add_with_arr(self.asi8, inc, arr_mask=self._isnan).view(
            "i8"
        )
        new_values = self._maybe_mask_results(new_values)
        return new_values.view("i8")

    def _add_delta_tdi(self, other):
        """
        Add a delta of a TimedeltaIndex
        return the i8 result view
        """
        if len(self) != len(other):
            raise ValueError("cannot add indices of unequal length")

        if isinstance(other, np.ndarray):
            # ndarray[timedelta64]; wrap in TimedeltaIndex for op
            from pandas import TimedeltaIndex

            other = TimedeltaIndex(other)

        self_i8 = self.asi8
        other_i8 = other.asi8
        new_values = checked_add_with_arr(
            self_i8, other_i8, arr_mask=self._isnan, b_mask=other._isnan
        )
        if self._hasnans or other._hasnans:
            mask = (self._isnan) | (other._isnan)
            new_values[mask] = iNaT
        return new_values.view("i8")

    def _add_nat(self):
        """
        Add pd.NaT to self
        """
        if is_period_dtype(self):
            raise TypeError(
                "Cannot add {cls} and {typ}".format(
                    cls=type(self).__name__, typ=type(NaT).__name__
                )
            )

        # GH#19124 pd.NaT is treated like a timedelta for both timedelta
        # and datetime dtypes
        result = np.zeros(len(self), dtype=np.int64)
        result.fill(iNaT)
        return type(self)(result, dtype=self.dtype, freq=None)

    def _sub_nat(self):
        """
        Subtract pd.NaT from self
        """
        # GH#19124 Timedelta - datetime is not in general well-defined.
        # We make an exception for pd.NaT, which in this case quacks
        # like a timedelta.
        # For datetime64 dtypes by convention we treat NaT as a datetime, so
        # this subtraction returns a timedelta64 dtype.
        # For period dtype, timedelta64 is a close-enough return dtype.
        result = np.zeros(len(self), dtype=np.int64)
        result.fill(iNaT)
        return result.view("timedelta64[ns]")

    def _sub_period_array(self, other):
        """
        Subtract a Period Array/Index from self.  This is only valid if self
        is itself a Period Array/Index, raises otherwise.  Both objects must
        have the same frequency.

        Parameters
        ----------
        other : PeriodIndex or PeriodArray

        Returns
        -------
        result : np.ndarray[object]
            Array of DateOffset objects; nulls represented by NaT.
        """
        if not is_period_dtype(self):
            raise TypeError(
                "cannot subtract {dtype}-dtype from {cls}".format(
                    dtype=other.dtype, cls=type(self).__name__
                )
            )

        if len(self) != len(other):
            raise ValueError("cannot subtract arrays/indices of " "unequal length")
        if self.freq != other.freq:
            msg = DIFFERENT_FREQ.format(
                cls=type(self).__name__, own_freq=self.freqstr, other_freq=other.freqstr
            )
            raise IncompatibleFrequency(msg)

        new_values = checked_add_with_arr(
            self.asi8, -other.asi8, arr_mask=self._isnan, b_mask=other._isnan
        )

        new_values = np.array([self.freq.base * x for x in new_values])
        if self._hasnans or other._hasnans:
            mask = (self._isnan) | (other._isnan)
            new_values[mask] = NaT
        return new_values

    def _addsub_int_array(self, other, op):
        """
        Add or subtract array-like of integers equivalent to applying
        `_time_shift` pointwise.

        Parameters
        ----------
        other : Index, ExtensionArray, np.ndarray
            integer-dtype
        op : {operator.add, operator.sub}

        Returns
        -------
        result : same class as self
        """
        # _addsub_int_array is overriden by PeriodArray
        assert not is_period_dtype(self)
        assert op in [operator.add, operator.sub]

        if self.freq is None:
            # GH#19123
            raise NullFrequencyError("Cannot shift with no freq")

        elif isinstance(self.freq, Tick):
            # easy case where we can convert to timedelta64 operation
            td = Timedelta(self.freq)
            return op(self, td * other)

        # We should only get here with DatetimeIndex; dispatch
        # to _addsub_offset_array
        assert not is_timedelta64_dtype(self)
        return op(self, np.array(other) * self.freq)

    def _addsub_offset_array(self, other, op):
        """
        Add or subtract array-like of DateOffset objects

        Parameters
        ----------
        other : Index, np.ndarray
            object-dtype containing pd.DateOffset objects
        op : {operator.add, operator.sub}

        Returns
        -------
        result : same class as self
        """
        assert op in [operator.add, operator.sub]
        if len(other) == 1:
            return op(self, other[0])

        warnings.warn(
            "Adding/subtracting array of DateOffsets to "
            "{cls} not vectorized".format(cls=type(self).__name__),
            PerformanceWarning,
        )

        # For EA self.astype('O') returns a numpy array, not an Index
        left = lib.values_from_object(self.astype("O"))

        res_values = op(left, np.array(other))
        kwargs = {}
        if not is_period_dtype(self):
            kwargs["freq"] = "infer"
        return self._from_sequence(res_values, **kwargs)

    def _time_shift(self, periods, freq=None):
        """
        Shift each value by `periods`.

        Note this is different from ExtensionArray.shift, which
        shifts the *position* of each element, padding the end with
        missing values.

        Parameters
        ----------
        periods : int
            Number of periods to shift by.
        freq : pandas.DateOffset, pandas.Timedelta, or string
            Frequency increment to shift by.
        """
        if freq is not None and freq != self.freq:
            if isinstance(freq, str):
                freq = frequencies.to_offset(freq)
            offset = periods * freq
            result = self + offset
            return result

        if periods == 0:
            # immutable so OK
            return self.copy()

        if self.freq is None:
            raise NullFrequencyError("Cannot shift with no freq")

        start = self[0] + periods * self.freq
        end = self[-1] + periods * self.freq

        # Note: in the DatetimeTZ case, _generate_range will infer the
        #  appropriate timezone from `start` and `end`, so tz does not need
        #  to be passed explicitly.
        return self._generate_range(start=start, end=end, periods=None, freq=self.freq)

    def __add__(self, other):
        other = lib.item_from_zerodim(other)
        if isinstance(other, (ABCSeries, ABCDataFrame)):
            return NotImplemented

        # scalar others
        elif other is NaT:
            result = self._add_nat()
        elif isinstance(other, (Tick, timedelta, np.timedelta64)):
            result = self._add_delta(other)
        elif isinstance(other, DateOffset):
            # specifically _not_ a Tick
            result = self._add_offset(other)
        elif isinstance(other, (datetime, np.datetime64)):
            result = self._add_datetimelike_scalar(other)
        elif lib.is_integer(other):
            # This check must come after the check for np.timedelta64
            # as is_integer returns True for these
            if not is_period_dtype(self):
                maybe_integer_op_deprecated(self)
            result = self._time_shift(other)

        # array-like others
        elif is_timedelta64_dtype(other):
            # TimedeltaIndex, ndarray[timedelta64]
            result = self._add_delta(other)
        elif is_offsetlike(other):
            # Array/Index of DateOffset objects
            result = self._addsub_offset_array(other, operator.add)
        elif is_datetime64_dtype(other) or is_datetime64tz_dtype(other):
            # DatetimeIndex, ndarray[datetime64]
            return self._add_datetime_arraylike(other)
        elif is_integer_dtype(other):
            if not is_period_dtype(self):
                maybe_integer_op_deprecated(self)
            result = self._addsub_int_array(other, operator.add)
        elif is_float_dtype(other):
            # Explicitly catch invalid dtypes
            raise TypeError(
                "cannot add {dtype}-dtype to {cls}".format(
                    dtype=other.dtype, cls=type(self).__name__
                )
            )
        elif is_period_dtype(other):
            # if self is a TimedeltaArray and other is a PeriodArray with
            #  a timedelta-like (i.e. Tick) freq, this operation is valid.
            #  Defer to the PeriodArray implementation.
            # In remaining cases, this will end up raising TypeError.
            return NotImplemented
        elif is_extension_array_dtype(other):
            # Categorical op will raise; defer explicitly
            return NotImplemented
        else:  # pragma: no cover
            return NotImplemented

        if is_timedelta64_dtype(result) and isinstance(result, np.ndarray):
            from pandas.core.arrays import TimedeltaArray

            # TODO: infer freq?
            return TimedeltaArray(result)
        return result

    def __radd__(self, other):
        # alias for __add__
        return self.__add__(other)

    def __sub__(self, other):
        other = lib.item_from_zerodim(other)
        if isinstance(other, (ABCSeries, ABCDataFrame)):
            return NotImplemented

        # scalar others
        elif other is NaT:
            result = self._sub_nat()
        elif isinstance(other, (Tick, timedelta, np.timedelta64)):
            result = self._add_delta(-other)
        elif isinstance(other, DateOffset):
            # specifically _not_ a Tick
            result = self._add_offset(-other)
        elif isinstance(other, (datetime, np.datetime64)):
            result = self._sub_datetimelike_scalar(other)
        elif lib.is_integer(other):
            # This check must come after the check for np.timedelta64
            # as is_integer returns True for these
            if not is_period_dtype(self):
                maybe_integer_op_deprecated(self)
            result = self._time_shift(-other)

        elif isinstance(other, Period):
            result = self._sub_period(other)

        # array-like others
        elif is_timedelta64_dtype(other):
            # TimedeltaIndex, ndarray[timedelta64]
            result = self._add_delta(-other)
        elif is_offsetlike(other):
            # Array/Index of DateOffset objects
            result = self._addsub_offset_array(other, operator.sub)
        elif is_datetime64_dtype(other) or is_datetime64tz_dtype(other):
            # DatetimeIndex, ndarray[datetime64]
            result = self._sub_datetime_arraylike(other)
        elif is_period_dtype(other):
            # PeriodIndex
            result = self._sub_period_array(other)
        elif is_integer_dtype(other):
            if not is_period_dtype(self):
                maybe_integer_op_deprecated(self)
            result = self._addsub_int_array(other, operator.sub)
        elif isinstance(other, ABCIndexClass):
            raise TypeError(
                "cannot subtract {cls} and {typ}".format(
                    cls=type(self).__name__, typ=type(other).__name__
                )
            )
        elif is_float_dtype(other):
            # Explicitly catch invalid dtypes
            raise TypeError(
                "cannot subtract {dtype}-dtype from {cls}".format(
                    dtype=other.dtype, cls=type(self).__name__
                )
            )
        elif is_extension_array_dtype(other):
            # Categorical op will raise; defer explicitly
            return NotImplemented
        else:  # pragma: no cover
            return NotImplemented

        if is_timedelta64_dtype(result) and isinstance(result, np.ndarray):
            from pandas.core.arrays import TimedeltaArray

            # TODO: infer freq?
            return TimedeltaArray(result)
        return result

    def __rsub__(self, other):
        if is_datetime64_dtype(other) and is_timedelta64_dtype(self):
            # ndarray[datetime64] cannot be subtracted from self, so
            # we need to wrap in DatetimeArray/Index and flip the operation
            if not isinstance(other, DatetimeLikeArrayMixin):
                # Avoid down-casting DatetimeIndex
                from pandas.core.arrays import DatetimeArray

                other = DatetimeArray(other)
            return other - self
        elif (
            is_datetime64_any_dtype(self)
            and hasattr(other, "dtype")
            and not is_datetime64_any_dtype(other)
        ):
            # GH#19959 datetime - datetime is well-defined as timedelta,
            # but any other type - datetime is not well-defined.
            raise TypeError(
                "cannot subtract {cls} from {typ}".format(
                    cls=type(self).__name__, typ=type(other).__name__
                )
            )
        elif is_period_dtype(self) and is_timedelta64_dtype(other):
            # TODO: Can we simplify/generalize these cases at all?
            raise TypeError(
                "cannot subtract {cls} from {dtype}".format(
                    cls=type(self).__name__, dtype=other.dtype
                )
            )
        return -(self - other)

    # FIXME: DTA/TDA/PA inplace methods should actually be inplace, GH#24115
    def __iadd__(self, other):
        # alias for __add__
        return self.__add__(other)

    def __isub__(self, other):
        # alias for __sub__
        return self.__sub__(other)

    # --------------------------------------------------------------
    # Comparison Methods

    def _ensure_localized(
        self, arg, ambiguous="raise", nonexistent="raise", from_utc=False
    ):
        """
        Ensure that we are re-localized.

        This is for compat as we can then call this on all datetimelike
        arrays generally (ignored for Period/Timedelta)

        Parameters
        ----------
        arg : Union[DatetimeLikeArray, DatetimeIndexOpsMixin, ndarray]
        ambiguous : str, bool, or bool-ndarray, default 'raise'
        nonexistent : str, default 'raise'
        from_utc : bool, default False
            If True, localize the i8 ndarray to UTC first before converting to
            the appropriate tz. If False, localize directly to the tz.

        Returns
        -------
        localized array
        """

        # reconvert to local tz
        tz = getattr(self, "tz", None)
        if tz is not None:
            if not isinstance(arg, type(self)):
                arg = self._simple_new(arg)
            if from_utc:
                arg = arg.tz_localize("UTC").tz_convert(self.tz)
            else:
                arg = arg.tz_localize(
                    self.tz, ambiguous=ambiguous, nonexistent=nonexistent
                )
        return arg

    # --------------------------------------------------------------
    # Reductions

    def _reduce(self, name, axis=0, skipna=True, **kwargs):
        op = getattr(self, name, None)
        if op:
            return op(skipna=skipna, **kwargs)
        else:
            return super()._reduce(name, skipna, **kwargs)

    def min(self, axis=None, skipna=True, *args, **kwargs):
        """
        Return the minimum value of the Array or minimum along
        an axis.

        See Also
        --------
        numpy.ndarray.min
        Index.min : Return the minimum value in an Index.
        Series.min : Return the minimum value in a Series.
        """
        nv.validate_min(args, kwargs)
        nv.validate_minmax_axis(axis)

        result = nanops.nanmin(self.asi8, skipna=skipna, mask=self.isna())
        if isna(result):
            # Period._from_ordinal does not handle np.nan gracefully
            return NaT
        return self._box_func(result)

    def max(self, axis=None, skipna=True, *args, **kwargs):
        """
        Return the maximum value of the Array or maximum along
        an axis.

        See Also
        --------
        numpy.ndarray.max
        Index.max : Return the maximum value in an Index.
        Series.max : Return the maximum value in a Series.
        """
        # TODO: skipna is broken with max.
        # See https://github.com/pandas-dev/pandas/issues/24265
        nv.validate_max(args, kwargs)
        nv.validate_minmax_axis(axis)

        mask = self.isna()
        if skipna:
            values = self[~mask].asi8
        elif mask.any():
            return NaT
        else:
            values = self.asi8

        if not len(values):
            # short-circut for empty max / min
            return NaT

        result = nanops.nanmax(values, skipna=skipna)
        # Don't have to worry about NA `result`, since no NA went in.
        return self._box_func(result)

    def mean(self, skipna=True):
        """
        Return the mean value of the Array.

        .. versionadded:: 0.25.0

        Parameters
        ----------
        skipna : bool, default True
            Whether to ignore any NaT elements

        Returns
        -------
        scalar (Timestamp or Timedelta)

        See Also
        --------
        numpy.ndarray.mean
        Series.mean : Return the mean value in a Series.

        Notes
        -----
        mean is only defined for Datetime and Timedelta dtypes, not for Period.
        """
        if is_period_dtype(self):
            # See discussion in GH#24757
            raise TypeError(
                "mean is not implemented for {cls} since the meaning is "
                "ambiguous.  An alternative is "
                "obj.to_timestamp(how='start').mean()".format(cls=type(self).__name__)
            )

        mask = self.isna()
        if skipna:
            values = self[~mask]
        elif mask.any():
            return NaT
        else:
            values = self

        if not len(values):
            # short-circut for empty max / min
            return NaT

        result = nanops.nanmean(values.view("i8"), skipna=skipna)
        # Don't have to worry about NA `result`, since no NA went in.
        return self._box_func(result)


# -------------------------------------------------------------------
# Shared Constructor Helpers


def validate_periods(periods):
    """
    If a `periods` argument is passed to the Datetime/Timedelta Array/Index
    constructor, cast it to an integer.

    Parameters
    ----------
    periods : None, float, int

    Returns
    -------
    periods : None or int

    Raises
    ------
    TypeError
        if periods is None, float, or int
    """
    if periods is not None:
        if lib.is_float(periods):
            periods = int(periods)
        elif not lib.is_integer(periods):
            raise TypeError(
                "periods must be a number, got {periods}".format(periods=periods)
            )
    return periods


def validate_endpoints(closed):
    """
    Check that the `closed` argument is among [None, "left", "right"]

    Parameters
    ----------
    closed : {None, "left", "right"}

    Returns
    -------
    left_closed : bool
    right_closed : bool

    Raises
    ------
    ValueError : if argument is not among valid values
    """
    left_closed = False
    right_closed = False

    if closed is None:
        left_closed = True
        right_closed = True
    elif closed == "left":
        left_closed = True
    elif closed == "right":
        right_closed = True
    else:
        raise ValueError("Closed has to be either 'left', 'right' or None")

    return left_closed, right_closed


def validate_inferred_freq(freq, inferred_freq, freq_infer):
    """
    If the user passes a freq and another freq is inferred from passed data,
    require that they match.

    Parameters
    ----------
    freq : DateOffset or None
    inferred_freq : DateOffset or None
    freq_infer : bool

    Returns
    -------
    freq : DateOffset or None
    freq_infer : bool

    Notes
    -----
    We assume at this point that `maybe_infer_freq` has been called, so
    `freq` is either a DateOffset object or None.
    """
    if inferred_freq is not None:
        if freq is not None and freq != inferred_freq:
            raise ValueError(
                "Inferred frequency {inferred} from passed "
                "values does not conform to passed frequency "
                "{passed}".format(inferred=inferred_freq, passed=freq.freqstr)
            )
        elif freq is None:
            freq = inferred_freq
        freq_infer = False

    return freq, freq_infer


def maybe_infer_freq(freq):
    """
    Comparing a DateOffset to the string "infer" raises, so we need to
    be careful about comparisons.  Make a dummy variable `freq_infer` to
    signify the case where the given freq is "infer" and set freq to None
    to avoid comparison trouble later on.

    Parameters
    ----------
    freq : {DateOffset, None, str}

    Returns
    -------
    freq : {DateOffset, None}
    freq_infer : bool
    """
    freq_infer = False
    if not isinstance(freq, DateOffset):
        # if a passed freq is None, don't infer automatically
        if freq != "infer":
            freq = frequencies.to_offset(freq)
        else:
            freq_infer = True
            freq = None
    return freq, freq_infer


def _ensure_datetimelike_to_i8(other, to_utc=False):
    """
    Helper for coercing an input scalar or array to i8.

    Parameters
    ----------
    other : 1d array
    to_utc : bool, default False
        If True, convert the values to UTC before extracting the i8 values
        If False, extract the i8 values directly.

    Returns
    -------
    i8 1d array
    """
    from pandas import Index
    from pandas.core.arrays import PeriodArray

    if lib.is_scalar(other) and isna(other):
        return iNaT
    elif isinstance(other, (PeriodArray, ABCIndexClass, DatetimeLikeArrayMixin)):
        # convert tz if needed
        if getattr(other, "tz", None) is not None:
            if to_utc:
                other = other.tz_convert("UTC")
            else:
                other = other.tz_localize(None)
    else:
        try:
            return np.array(other, copy=False).view("i8")
        except TypeError:
            # period array cannot be coerced to int
            other = Index(other)
    return other.asi8<|MERGE_RESOLUTION|>--- conflicted
+++ resolved
@@ -325,14 +325,8 @@
         return self._round(freq, RoundTo.PLUS_INFTY, ambiguous, nonexistent)
 
 
-<<<<<<< HEAD
 @implement_2d
-class DatetimeLikeArrayMixin(ExtensionOpsMixin,
-                             AttributesMixin,
-                             ExtensionArray):
-=======
 class DatetimeLikeArrayMixin(ExtensionOpsMixin, AttributesMixin, ExtensionArray):
->>>>>>> 55f06666
     """
     Shared Base/Mixin class for DatetimeArray, TimedeltaArray, PeriodArray
 
