from datetime import datetime, timedelta
import operator
from typing import (
    TYPE_CHECKING,
    Any,
    Callable,
    Optional,
    Sequence,
    Tuple,
    Type,
    TypeVar,
    Union,
    cast,
)
import warnings

import numpy as np

from pandas._libs import algos, lib
from pandas._libs.tslibs import (
    BaseOffset,
    NaT,
    NaTType,
    Period,
    Resolution,
    Tick,
    Timestamp,
    delta_to_nanoseconds,
    iNaT,
    to_offset,
)
from pandas._libs.tslibs.timestamps import (
    RoundTo,
    integer_op_not_supported,
    round_nsint64,
)
from pandas._typing import DatetimeLikeScalar, DtypeObj
from pandas.compat.numpy import function as nv
from pandas.errors import AbstractMethodError, NullFrequencyError, PerformanceWarning
from pandas.util._decorators import Appender, Substitution, cache_readonly

from pandas.core.dtypes.common import (
    is_categorical_dtype,
    is_datetime64_any_dtype,
    is_datetime64_dtype,
    is_datetime64tz_dtype,
    is_datetime_or_timedelta_dtype,
    is_dtype_equal,
    is_extension_array_dtype,
    is_float_dtype,
    is_integer_dtype,
    is_list_like,
    is_object_dtype,
    is_period_dtype,
    is_string_dtype,
    is_timedelta64_dtype,
    is_unsigned_integer_dtype,
    pandas_dtype,
)
from pandas.core.dtypes.missing import is_valid_nat_for_dtype, isna

from pandas.core import nanops, ops
from pandas.core.algorithms import checked_add_with_arr, unique1d, value_counts
from pandas.core.arraylike import OpsMixin
from pandas.core.arrays._mixins import NDArrayBackedExtensionArray
import pandas.core.common as com
from pandas.core.construction import array, extract_array
from pandas.core.indexers import check_array_indexer, check_setitem_lengths
from pandas.core.ops.common import unpack_zerodim_and_defer
from pandas.core.ops.invalid import invalid_comparison, make_invalid_op

from pandas.tseries import frequencies

if TYPE_CHECKING:
    from pandas.core.arrays import DatetimeArray, TimedeltaArray

DTScalarOrNaT = Union[DatetimeLikeScalar, NaTType]


class InvalidComparison(Exception):
    """
    Raised by _validate_comparison_value to indicate to caller it should
    return invalid_comparison.
    """

    pass


class AttributesMixin:
    _data: np.ndarray

    def __init__(self, data, dtype=None, freq=None, copy=False):
        raise AbstractMethodError(self)

    @classmethod
    def _simple_new(
        cls, values: np.ndarray, freq: Optional[BaseOffset] = None, dtype=None
    ):
        raise AbstractMethodError(cls)

    @property
    def _scalar_type(self) -> Type[DatetimeLikeScalar]:
        """
        The scalar associated with this datelike

        * PeriodArray : Period
        * DatetimeArray : Timestamp
        * TimedeltaArray : Timedelta
        """
        raise AbstractMethodError(self)

    def _scalar_from_string(self, value: str) -> DTScalarOrNaT:
        """
        Construct a scalar type from a string.

        Parameters
        ----------
        value : str

        Returns
        -------
        Period, Timestamp, or Timedelta, or NaT
            Whatever the type of ``self._scalar_type`` is.

        Notes
        -----
        This should call ``self._check_compatible_with`` before
        unboxing the result.
        """
        raise AbstractMethodError(self)

    @classmethod
    def _rebox_native(cls, value: int) -> Union[int, np.datetime64, np.timedelta64]:
        """
        Box an integer unboxed via _unbox_scalar into the native type for
        the underlying ndarray.
        """
        raise AbstractMethodError(cls)

    def _unbox_scalar(self, value: DTScalarOrNaT, setitem: bool = False) -> int:
        """
        Unbox the integer value of a scalar `value`.

        Parameters
        ----------
        value : Period, Timestamp, Timedelta, or NaT
            Depending on subclass.
        setitem : bool, default False
            Whether to check compatibility with setitem strictness.

        Returns
        -------
        int

        Examples
        --------
        >>> self._unbox_scalar(Timedelta("10s"))  # doctest: +SKIP
        10000000000
        """
        raise AbstractMethodError(self)

    def _check_compatible_with(
        self, other: DTScalarOrNaT, setitem: bool = False
    ) -> None:
        """
        Verify that `self` and `other` are compatible.

        * DatetimeArray verifies that the timezones (if any) match
        * PeriodArray verifies that the freq matches
        * Timedelta has no verification

        In each case, NaT is considered compatible.

        Parameters
        ----------
        other
        setitem : bool, default False
            For __setitem__ we may have stricter compatibility restrictions than
            for comparisons.

        Raises
        ------
        Exception
        """
        raise AbstractMethodError(self)


DatetimeLikeArrayT = TypeVar("DatetimeLikeArrayT", bound="DatetimeLikeArrayMixin")


class DatetimeLikeArrayMixin(OpsMixin, AttributesMixin, NDArrayBackedExtensionArray):
    """
    Shared Base/Mixin class for DatetimeArray, TimedeltaArray, PeriodArray

    Assumes that __new__/__init__ defines:
        _data
        _freq

    and that the inheriting class has methods:
        _generate_range
    """

    _is_recognized_dtype: Callable[[DtypeObj], bool]
    _recognized_scalars: Tuple[Type, ...]

    # ------------------------------------------------------------------
    # NDArrayBackedExtensionArray compat

    @cache_readonly
    def _ndarray(self) -> np.ndarray:
        return self._data

    def _from_backing_data(
        self: DatetimeLikeArrayT, arr: np.ndarray
    ) -> DatetimeLikeArrayT:
        # Note: we do not retain `freq`
        return type(self)._simple_new(arr, dtype=self.dtype)

    # ------------------------------------------------------------------

    def _box_func(self, x):
        """
        box function to get object from internal representation
        """
        raise AbstractMethodError(self)

    def _box_values(self, values):
        """
        apply box func to passed values
        """
        return lib.map_infer(values, self._box_func)

    def __iter__(self):
        return (self._box_func(v) for v in self.asi8)

    @property
    def asi8(self) -> np.ndarray:
        """
        Integer representation of the values.

        Returns
        -------
        ndarray
            An ndarray with int64 dtype.
        """
        # do not cache or you'll create a memory leak
        return self._data.view("i8")

    # ----------------------------------------------------------------
    # Rendering Methods

    def _format_native_types(self, na_rep="NaT", date_format=None):
        """
        Helper method for astype when converting to strings.

        Returns
        -------
        ndarray[str]
        """
        raise AbstractMethodError(self)

    def _formatter(self, boxed=False):
        # TODO: Remove Datetime & DatetimeTZ formatters.
        return "'{}'".format

    # ----------------------------------------------------------------
    # Array-Like / EA-Interface Methods

    def __array__(self, dtype=None) -> np.ndarray:
        # used for Timedelta/DatetimeArray, overwritten by PeriodArray
        if is_object_dtype(dtype):
            return np.array(list(self), dtype=object)
        return self._ndarray

    def __getitem__(self, key):
        """
        This getitem defers to the underlying array, which by-definition can
        only handle list-likes, slices, and integer scalars
        """
        result = super().__getitem__(key)
        if lib.is_scalar(result):
            return result

        result._freq = self._get_getitem_freq(key)
        return result

    def _validate_getitem_key(self, key):
        if com.is_bool_indexer(key):
            # first convert to boolean, because check_array_indexer doesn't
            # allow object dtype
            if is_object_dtype(key):
                key = np.asarray(key, dtype=bool)

            key = check_array_indexer(self, key)
            key = lib.maybe_booleans_to_slice(key.view(np.uint8))
        elif isinstance(key, list) and len(key) == 1 and isinstance(key[0], slice):
            # see https://github.com/pandas-dev/pandas/issues/31299, need to allow
            # this for now (would otherwise raise in check_array_indexer)
            pass
        else:
            key = super()._validate_getitem_key(key)
        return key

    def _get_getitem_freq(self, key):
        """
        Find the `freq` attribute to assign to the result of a __getitem__ lookup.
        """
        is_period = is_period_dtype(self.dtype)
        if is_period:
            freq = self.freq
        elif self.ndim != 1:
            freq = None
        else:
            key = self._validate_getitem_key(key)  # maybe ndarray[bool] -> slice
            freq = None
            if isinstance(key, slice):
                if self.freq is not None and key.step is not None:
                    freq = key.step * self.freq
                else:
                    freq = self.freq
            elif key is Ellipsis:
                # GH#21282 indexing with Ellipsis is similar to a full slice,
                #  should preserve `freq` attribute
                freq = self.freq
        return freq

    def __setitem__(
        self,
        key: Union[int, Sequence[int], Sequence[bool], slice],
        value: Union[NaTType, Any, Sequence[Any]],
    ) -> None:
        # I'm fudging the types a bit here. "Any" above really depends
        # on type(self). For PeriodArray, it's Period (or stuff coercible
        # to a period in from_sequence). For DatetimeArray, it's Timestamp...
        # I don't know if mypy can do that, possibly with Generics.
        # https://mypy.readthedocs.io/en/latest/generics.html
        no_op = check_setitem_lengths(key, value, self)
        if no_op:
            return

        super().__setitem__(key, value)
        self._maybe_clear_freq()

    def _maybe_clear_freq(self):
        # inplace operations like __setitem__ may invalidate the freq of
        # DatetimeArray and TimedeltaArray
        pass

    def astype(self, dtype, copy=True):
        # Some notes on cases we don't have to handle here in the base class:
        #   1. PeriodArray.astype handles period -> period
        #   2. DatetimeArray.astype handles conversion between tz.
        #   3. DatetimeArray.astype handles datetime -> period
        dtype = pandas_dtype(dtype)

        if is_object_dtype(dtype):
            return self._box_values(self.asi8.ravel()).reshape(self.shape)
        elif is_string_dtype(dtype) and not is_categorical_dtype(dtype):
            if is_extension_array_dtype(dtype):
                arr_cls = dtype.construct_array_type()
                return arr_cls._from_sequence(self, dtype=dtype)
            else:
                return self._format_native_types()
        elif is_integer_dtype(dtype):
            # we deliberately ignore int32 vs. int64 here.
            # See https://github.com/pandas-dev/pandas/issues/24381 for more.
            values = self.asi8

            if is_unsigned_integer_dtype(dtype):
                # Again, we ignore int32 vs. int64
                values = values.view("uint64")

            if copy:
                values = values.copy()
            return values
        elif (
            is_datetime_or_timedelta_dtype(dtype)
            and not is_dtype_equal(self.dtype, dtype)
        ) or is_float_dtype(dtype):
            # disallow conversion between datetime/timedelta,
            # and conversions for any datetimelike to float
            msg = f"Cannot cast {type(self).__name__} to dtype {dtype}"
            raise TypeError(msg)
        elif is_categorical_dtype(dtype):
            arr_cls = dtype.construct_array_type()
            return arr_cls(self, dtype=dtype)
        else:
            return np.asarray(self, dtype=dtype)

    def view(self, dtype=None):
        if dtype is None or dtype is self.dtype:
            return type(self)(self._ndarray, dtype=self.dtype)
        return self._ndarray.view(dtype=dtype)

    # ------------------------------------------------------------------
    # ExtensionArray Interface

    @classmethod
    def _concat_same_type(cls, to_concat, axis: int = 0):
        new_obj = super()._concat_same_type(to_concat, axis)

        obj = to_concat[0]
        dtype = obj.dtype

        new_freq = None
        if is_period_dtype(dtype):
            new_freq = obj.freq
        elif axis == 0:
            # GH 3232: If the concat result is evenly spaced, we can retain the
            # original frequency
            to_concat = [x for x in to_concat if len(x)]

            if obj.freq is not None and all(x.freq == obj.freq for x in to_concat):
                pairs = zip(to_concat[:-1], to_concat[1:])
                if all(pair[0][-1] + obj.freq == pair[1][0] for pair in pairs):
                    new_freq = obj.freq

        new_obj._freq = new_freq
        return new_obj

    def copy(self: DatetimeLikeArrayT) -> DatetimeLikeArrayT:
        new_obj = super().copy()
        new_obj._freq = self.freq
        return new_obj

    def _values_for_factorize(self):
        return self._ndarray, iNaT

    @classmethod
    def _from_factorized(cls, values, original):
        return cls(values, dtype=original.dtype)

    # ------------------------------------------------------------------
    # Validation Methods
    # TODO: try to de-duplicate these, ensure identical behavior

    def _validate_comparison_value(self, other, opname: str):
        if isinstance(other, str):
            try:
                # GH#18435 strings get a pass from tzawareness compat
                other = self._scalar_from_string(other)
            except ValueError:
                # failed to parse as Timestamp/Timedelta/Period
                raise InvalidComparison(other)

        if isinstance(other, self._recognized_scalars) or other is NaT:
            other = self._scalar_type(other)  # type: ignore[call-arg]
            try:
                self._check_compatible_with(other)
            except TypeError as err:
                # e.g. tzawareness mismatch
                raise InvalidComparison(other) from err

        elif not is_list_like(other):
            raise InvalidComparison(other)

        elif len(other) != len(self):
            raise ValueError("Lengths must match")

        else:
            try:
                other = self._validate_listlike(other, opname, allow_object=True)
                self._check_compatible_with(other)
            except TypeError as err:
                if is_object_dtype(getattr(other, "dtype", None)):
                    # We will have to operate element-wise
                    pass
                else:
                    raise InvalidComparison(other) from err

        return other

    def _validate_fill_value(self, fill_value):
        """
        If a fill_value is passed to `take` convert it to an i8 representation,
        raising ValueError if this is not possible.

        Parameters
        ----------
        fill_value : object

        Returns
        -------
        fill_value : np.int64, np.datetime64, or np.timedelta64

        Raises
        ------
        ValueError
        """
        msg = (
            f"'fill_value' should be a {self._scalar_type}. "
            f"Got '{str(fill_value)}'."
        )
        try:
            fill_value = self._validate_scalar(fill_value, msg)
        except TypeError as err:
            raise ValueError(msg) from err
        rv = self._unbox(fill_value)
        return self._rebox_native(rv)

    def _validate_shift_value(self, fill_value):
        # TODO(2.0): once this deprecation is enforced, use _validate_fill_value
        if is_valid_nat_for_dtype(fill_value, self.dtype):
            fill_value = NaT
        elif isinstance(fill_value, self._recognized_scalars):
            fill_value = self._scalar_type(fill_value)
        else:
            # only warn if we're not going to raise
            if self._scalar_type is Period and lib.is_integer(fill_value):
                # kludge for #31971 since Period(integer) tries to cast to str
                new_fill = Period._from_ordinal(fill_value, freq=self.freq)
            else:
                new_fill = self._scalar_type(fill_value)

            # stacklevel here is chosen to be correct when called from
            #  DataFrame.shift or Series.shift
            warnings.warn(
                f"Passing {type(fill_value)} to shift is deprecated and "
                "will raise in a future version, pass "
                f"{self._scalar_type.__name__} instead.",
                FutureWarning,
                stacklevel=8,
            )
            fill_value = new_fill

        return self._unbox(fill_value)

    def _validate_scalar(self, value, msg: Optional[str] = None):
        """
        Validate that the input value can be cast to our scalar_type.

        Parameters
        ----------
        value : object
        msg : str, optional.
            Message to raise in TypeError on invalid input.
            If not provided, `value` is cast to a str and used
            as the message.

        Returns
        -------
        self._scalar_type or NaT
        """
        if isinstance(value, str):
            # NB: Careful about tzawareness
            try:
                value = self._scalar_from_string(value)
            except ValueError as err:
                raise TypeError(msg) from err

        elif is_valid_nat_for_dtype(value, self.dtype):
            # GH#18295
            value = NaT

        elif isinstance(value, self._recognized_scalars):
            # error: Too many arguments for "object"  [call-arg]
            value = self._scalar_type(value)  # type: ignore[call-arg]

        else:
            if msg is None:
                msg = str(value)
            raise TypeError(msg)

        return value

    def _validate_listlike(self, value, opname: str, allow_object: bool = False):
        if isinstance(value, type(self)):
            return value

        # Do type inference if necessary up front
        # e.g. we passed PeriodIndex.values and got an ndarray of Periods
        value = array(value)
        value = extract_array(value, extract_numpy=True)

        if is_dtype_equal(value.dtype, "string"):
            # We got a StringArray
            try:
                # TODO: Could use from_sequence_of_strings if implemented
                # Note: passing dtype is necessary for PeriodArray tests
                value = type(self)._from_sequence(value, dtype=self.dtype)
            except ValueError:
                pass

        if is_categorical_dtype(value.dtype):
            # e.g. we have a Categorical holding self.dtype
            if is_dtype_equal(value.categories.dtype, self.dtype):
                # TODO: do we need equal dtype or just comparable?
                value = value._internal_get_values()
                value = extract_array(value, extract_numpy=True)

        if allow_object and is_object_dtype(value.dtype):
            pass

        elif not type(self)._is_recognized_dtype(value.dtype):
            raise TypeError(
                f"{opname} requires compatible dtype or scalar, "
                f"not {type(value).__name__}"
            )

        return value

    def _validate_searchsorted_value(self, value):
        msg = "searchsorted requires compatible dtype or scalar"
        if not is_list_like(value):
            value = self._validate_scalar(value, msg)
        else:
            value = self._validate_listlike(value, "searchsorted")

        rv = self._unbox(value)
        return self._rebox_native(rv)

    def _validate_setitem_value(self, value):
        msg = (
            f"'value' should be a '{self._scalar_type.__name__}', 'NaT', "
            f"or array of those. Got '{type(value).__name__}' instead."
        )
        if is_list_like(value):
            value = self._validate_listlike(value, "setitem")
        else:
            value = self._validate_scalar(value, msg)

        return self._unbox(value, setitem=True)

    def _validate_insert_value(self, value):
        msg = f"cannot insert {type(self).__name__} with incompatible label"
        value = self._validate_scalar(value, msg)

        self._check_compatible_with(value, setitem=True)
        # TODO: if we dont have compat, should we raise or astype(object)?
        #  PeriodIndex does astype(object)
        return value
        # Note: we do not unbox here because the caller needs boxed value
        #  to check for freq.

    def _validate_where_value(self, other):
        msg = f"Where requires matching dtype, not {type(other)}"
        if not is_list_like(other):
            other = self._validate_scalar(other, msg)
        else:
            other = self._validate_listlike(other, "where")

        return self._unbox(other, setitem=True)

    def _unbox(self, other, setitem: bool = False) -> Union[np.int64, np.ndarray]:
        """
        Unbox either a scalar with _unbox_scalar or an instance of our own type.
        """
        if lib.is_scalar(other):
            other = self._unbox_scalar(other, setitem=setitem)
        else:
            # same type as self
            self._check_compatible_with(other, setitem=setitem)
            other = other.view("i8")
        return other

    # ------------------------------------------------------------------
    # Additional array methods
    #  These are not part of the EA API, but we implement them because
    #  pandas assumes they're there.

    def value_counts(self, dropna=False):
        """
        Return a Series containing counts of unique values.

        Parameters
        ----------
        dropna : bool, default True
            Don't include counts of NaT values.

        Returns
        -------
        Series
        """
        from pandas import Index, Series

        if dropna:
            values = self[~self.isna()]._ndarray
        else:
            values = self._ndarray

        cls = type(self)

        result = value_counts(values, sort=False, dropna=dropna)
        index = Index(
            cls(result.index.view("i8"), dtype=self.dtype), name=result.index.name
        )
        return Series(result._values, index=index, name=result.name)

    def map(self, mapper):
        # TODO(GH-23179): Add ExtensionArray.map
        # Need to figure out if we want ExtensionArray.map first.
        # If so, then we can refactor IndexOpsMixin._map_values to
        # a standalone function and call from here..
        # Else, just rewrite _map_infer_values to do the right thing.
        from pandas import Index

        return Index(self).map(mapper).array

    # ------------------------------------------------------------------
    # Null Handling

    def isna(self):
        return self._isnan

    @property  # NB: override with cache_readonly in immutable subclasses
    def _isnan(self):
        """
        return if each value is nan
        """
        return self.asi8 == iNaT

    @property  # NB: override with cache_readonly in immutable subclasses
    def _hasnans(self):
        """
        return if I have any nans; enables various perf speedups
        """
        return bool(self._isnan.any())

    def _maybe_mask_results(self, result, fill_value=iNaT, convert=None):
        """
        Parameters
        ----------
        result : a ndarray
        fill_value : object, default iNaT
        convert : str, dtype or None

        Returns
        -------
        result : ndarray with values replace by the fill_value

        mask the result if needed, convert to the provided dtype if its not
        None

        This is an internal routine.
        """
        if self._hasnans:
            if convert:
                result = result.astype(convert)
            if fill_value is None:
                fill_value = np.nan
            result[self._isnan] = fill_value
        return result

    # ------------------------------------------------------------------
    # Frequency Properties/Methods

    @property
    def freq(self):
        """
        Return the frequency object if it is set, otherwise None.
        """
        return self._freq

    @freq.setter
    def freq(self, value):
        if value is not None:
            value = to_offset(value)
            self._validate_frequency(self, value)

        self._freq = value

    @property
    def freqstr(self):
        """
        Return the frequency object as a string if its set, otherwise None.
        """
        if self.freq is None:
            return None
        return self.freq.freqstr

    @property  # NB: override with cache_readonly in immutable subclasses
    def inferred_freq(self):
        """
        Tries to return a string representing a frequency guess,
        generated by infer_freq.  Returns None if it can't autodetect the
        frequency.
        """
        if self.ndim != 1:
            return None
        try:
            return frequencies.infer_freq(self)
        except ValueError:
            return None

    @property  # NB: override with cache_readonly in immutable subclasses
    def _resolution_obj(self) -> Optional[Resolution]:
        try:
            return Resolution.get_reso_from_freq(self.freqstr)
        except KeyError:
            return None

    @property  # NB: override with cache_readonly in immutable subclasses
    def resolution(self) -> str:
        """
        Returns day, hour, minute, second, millisecond or microsecond
        """
        # error: Item "None" of "Optional[Any]" has no attribute "attrname"
        return self._resolution_obj.attrname  # type: ignore[union-attr]

    @classmethod
    def _validate_frequency(cls, index, freq, **kwargs):
        """
        Validate that a frequency is compatible with the values of a given
        Datetime Array/Index or Timedelta Array/Index

        Parameters
        ----------
        index : DatetimeIndex or TimedeltaIndex
            The index on which to determine if the given frequency is valid
        freq : DateOffset
            The frequency to validate
        """
        # TODO: this is not applicable to PeriodArray, move to correct Mixin
        inferred = index.inferred_freq
        if index.size == 0 or inferred == freq.freqstr:
            return None

        try:
            on_freq = cls._generate_range(
                start=index[0], end=None, periods=len(index), freq=freq, **kwargs
            )
            if not np.array_equal(index.asi8, on_freq.asi8):
                raise ValueError
        except ValueError as e:
            if "non-fixed" in str(e):
                # non-fixed frequencies are not meaningful for timedelta64;
                #  we retain that error message
                raise e
            # GH#11587 the main way this is reached is if the `np.array_equal`
            #  check above is False.  This can also be reached if index[0]
            #  is `NaT`, in which case the call to `cls._generate_range` will
            #  raise a ValueError, which we re-raise with a more targeted
            #  message.
            raise ValueError(
                f"Inferred frequency {inferred} from passed values "
                f"does not conform to passed frequency {freq.freqstr}"
            ) from e

    @classmethod
    def _generate_range(cls, start, end, periods, freq, *args, **kwargs):
        raise AbstractMethodError(cls)

    # monotonicity/uniqueness properties are called via frequencies.infer_freq,
    #  see GH#23789

    @property
    def _is_monotonic_increasing(self):
        return algos.is_monotonic(self.asi8, timelike=True)[0]

    @property
    def _is_monotonic_decreasing(self):
        return algos.is_monotonic(self.asi8, timelike=True)[1]

    @property
    def _is_unique(self):
        return len(unique1d(self.asi8)) == len(self)

    # ------------------------------------------------------------------
    # Arithmetic Methods

    def _cmp_method(self, other, op):
        if self.ndim > 1 and getattr(other, "shape", None) == self.shape:
            # TODO: handle 2D-like listlikes
            return op(self.ravel(), other.ravel()).reshape(self.shape)

        try:
            other = self._validate_comparison_value(other, f"__{op.__name__}__")
        except InvalidComparison:
            return invalid_comparison(self, other, op)

        dtype = getattr(other, "dtype", None)
        if is_object_dtype(dtype):
            # We have to use comp_method_OBJECT_ARRAY instead of numpy
            #  comparison otherwise it would fail to raise when
            #  comparing tz-aware and tz-naive
            with np.errstate(all="ignore"):
                result = ops.comp_method_OBJECT_ARRAY(op, self.astype(object), other)
            return result

        other_i8 = self._unbox(other)
        result = op(self.asi8, other_i8)

        o_mask = isna(other)
        if self._hasnans | np.any(o_mask):
            nat_result = op is operator.ne
            result[self._isnan | o_mask] = nat_result

        return result

    # pow is invalid for all three subclasses; TimedeltaArray will override
    #  the multiplication and division ops
    __pow__ = make_invalid_op("__pow__")
    __rpow__ = make_invalid_op("__rpow__")
    __mul__ = make_invalid_op("__mul__")
    __rmul__ = make_invalid_op("__rmul__")
    __truediv__ = make_invalid_op("__truediv__")
    __rtruediv__ = make_invalid_op("__rtruediv__")
    __floordiv__ = make_invalid_op("__floordiv__")
    __rfloordiv__ = make_invalid_op("__rfloordiv__")
    __mod__ = make_invalid_op("__mod__")
    __rmod__ = make_invalid_op("__rmod__")
    __divmod__ = make_invalid_op("__divmod__")
    __rdivmod__ = make_invalid_op("__rdivmod__")

    def _add_datetimelike_scalar(self, other):
        # Overridden by TimedeltaArray
        raise TypeError(f"cannot add {type(self).__name__} and {type(other).__name__}")

    _add_datetime_arraylike = _add_datetimelike_scalar

    def _sub_datetimelike_scalar(self, other):
        # Overridden by DatetimeArray
        assert other is not NaT
        raise TypeError(f"cannot subtract a datelike from a {type(self).__name__}")

    _sub_datetime_arraylike = _sub_datetimelike_scalar

    def _sub_period(self, other):
        # Overridden by PeriodArray
        raise TypeError(f"cannot subtract Period from a {type(self).__name__}")

    def _add_period(self, other: Period):
        # Overridden by TimedeltaArray
        raise TypeError(f"cannot add Period to a {type(self).__name__}")

    def _add_offset(self, offset):
        raise AbstractMethodError(self)

    def _add_timedeltalike_scalar(self, other):
        """
        Add a delta of a timedeltalike

        Returns
        -------
        Same type as self
        """
        if isna(other):
            # i.e np.timedelta64("NaT"), not recognized by delta_to_nanoseconds
            new_values = np.empty(self.shape, dtype="i8")
            new_values[:] = iNaT
            return type(self)(new_values, dtype=self.dtype)

        inc = delta_to_nanoseconds(other)
        new_values = checked_add_with_arr(self.asi8, inc, arr_mask=self._isnan).view(
            "i8"
        )
        new_values = self._maybe_mask_results(new_values)

        new_freq = None
        if isinstance(self.freq, Tick) or is_period_dtype(self.dtype):
            # adding a scalar preserves freq
            new_freq = self.freq

        return type(self)(new_values, dtype=self.dtype, freq=new_freq)

    def _add_timedelta_arraylike(self, other):
        """
        Add a delta of a TimedeltaIndex

        Returns
        -------
        Same type as self
        """
        # overridden by PeriodArray

        if len(self) != len(other):
            raise ValueError("cannot add indices of unequal length")

        if isinstance(other, np.ndarray):
            # ndarray[timedelta64]; wrap in TimedeltaIndex for op
            from pandas.core.arrays import TimedeltaArray

            other = TimedeltaArray._from_sequence(other)

        self_i8 = self.asi8
        other_i8 = other.asi8
        new_values = checked_add_with_arr(
            self_i8, other_i8, arr_mask=self._isnan, b_mask=other._isnan
        )
        if self._hasnans or other._hasnans:
            mask = self._isnan | other._isnan
            new_values[mask] = iNaT

        return type(self)(new_values, dtype=self.dtype)

    def _add_nat(self):
        """
        Add pd.NaT to self
        """
        if is_period_dtype(self.dtype):
            raise TypeError(
                f"Cannot add {type(self).__name__} and {type(NaT).__name__}"
            )

        # GH#19124 pd.NaT is treated like a timedelta for both timedelta
        # and datetime dtypes
        result = np.zeros(self.shape, dtype=np.int64)
        result.fill(iNaT)
        return type(self)(result, dtype=self.dtype, freq=None)

    def _sub_nat(self):
        """
        Subtract pd.NaT from self
        """
        # GH#19124 Timedelta - datetime is not in general well-defined.
        # We make an exception for pd.NaT, which in this case quacks
        # like a timedelta.
        # For datetime64 dtypes by convention we treat NaT as a datetime, so
        # this subtraction returns a timedelta64 dtype.
        # For period dtype, timedelta64 is a close-enough return dtype.
        result = np.zeros(self.shape, dtype=np.int64)
        result.fill(iNaT)
        return result.view("timedelta64[ns]")

    def _sub_period_array(self, other):
        # Overridden by PeriodArray
        raise TypeError(
            f"cannot subtract {other.dtype}-dtype from {type(self).__name__}"
        )

    def _addsub_object_array(self, other: np.ndarray, op):
        """
        Add or subtract array-like of DateOffset objects

        Parameters
        ----------
        other : np.ndarray[object]
        op : {operator.add, operator.sub}

        Returns
        -------
        result : same class as self
        """
        assert op in [operator.add, operator.sub]
        if len(other) == 1:
            # If both 1D then broadcasting is unambiguous
            # TODO(EA2D): require self.ndim == other.ndim here
            return op(self, other[0])

        warnings.warn(
            "Adding/subtracting object-dtype array to "
            f"{type(self).__name__} not vectorized",
            PerformanceWarning,
        )

        # Caller is responsible for broadcasting if necessary
        assert self.shape == other.shape, (self.shape, other.shape)

        res_values = op(self.astype("O"), np.asarray(other))
        result = array(res_values.ravel())
        result = extract_array(result, extract_numpy=True).reshape(self.shape)
        return result

    def _time_shift(self, periods, freq=None):
        """
        Shift each value by `periods`.

        Note this is different from ExtensionArray.shift, which
        shifts the *position* of each element, padding the end with
        missing values.

        Parameters
        ----------
        periods : int
            Number of periods to shift by.
        freq : pandas.DateOffset, pandas.Timedelta, or str
            Frequency increment to shift by.
        """
        if freq is not None and freq != self.freq:
            if isinstance(freq, str):
                freq = to_offset(freq)
            offset = periods * freq
            result = self + offset
            return result

        if periods == 0 or len(self) == 0:
            # GH#14811 empty case
            return self.copy()

        if self.freq is None:
            raise NullFrequencyError("Cannot shift with no freq")

        start = self[0] + periods * self.freq
        end = self[-1] + periods * self.freq

        # Note: in the DatetimeTZ case, _generate_range will infer the
        #  appropriate timezone from `start` and `end`, so tz does not need
        #  to be passed explicitly.
        return self._generate_range(start=start, end=end, periods=None, freq=self.freq)

    @unpack_zerodim_and_defer("__add__")
    def __add__(self, other):
        other_dtype = getattr(other, "dtype", None)

        # scalar others
        if other is NaT:
            result = self._add_nat()
        elif isinstance(other, (Tick, timedelta, np.timedelta64)):
            result = self._add_timedeltalike_scalar(other)
        elif isinstance(other, BaseOffset):
            # specifically _not_ a Tick
            result = self._add_offset(other)
        elif isinstance(other, (datetime, np.datetime64)):
            result = self._add_datetimelike_scalar(other)
        elif isinstance(other, Period) and is_timedelta64_dtype(self.dtype):
            result = self._add_period(other)
        elif lib.is_integer(other):
            # This check must come after the check for np.timedelta64
            # as is_integer returns True for these
            if not is_period_dtype(self.dtype):
                raise integer_op_not_supported(self)
            result = self._time_shift(other)

        # array-like others
        elif is_timedelta64_dtype(other_dtype):
            # TimedeltaIndex, ndarray[timedelta64]
            result = self._add_timedelta_arraylike(other)
        elif is_object_dtype(other_dtype):
            # e.g. Array/Index of DateOffset objects
            result = self._addsub_object_array(other, operator.add)
        elif is_datetime64_dtype(other_dtype) or is_datetime64tz_dtype(other_dtype):
            # DatetimeIndex, ndarray[datetime64]
            return self._add_datetime_arraylike(other)
        elif is_integer_dtype(other_dtype):
            if not is_period_dtype(self.dtype):
                raise integer_op_not_supported(self)
            result = self._addsub_int_array(other, operator.add)
        else:
            # Includes Categorical, other ExtensionArrays
            # For PeriodDtype, if self is a TimedeltaArray and other is a
            #  PeriodArray with  a timedelta-like (i.e. Tick) freq, this
            #  operation is valid.  Defer to the PeriodArray implementation.
            #  In remaining cases, this will end up raising TypeError.
            return NotImplemented

        if isinstance(result, np.ndarray) and is_timedelta64_dtype(result.dtype):
            from pandas.core.arrays import TimedeltaArray

            return TimedeltaArray(result)
        return result

    def __radd__(self, other):
        # alias for __add__
        return self.__add__(other)

    @unpack_zerodim_and_defer("__sub__")
    def __sub__(self, other):

        other_dtype = getattr(other, "dtype", None)

        # scalar others
        if other is NaT:
            result = self._sub_nat()
        elif isinstance(other, (Tick, timedelta, np.timedelta64)):
            result = self._add_timedeltalike_scalar(-other)
        elif isinstance(other, BaseOffset):
            # specifically _not_ a Tick
            result = self._add_offset(-other)
        elif isinstance(other, (datetime, np.datetime64)):
            result = self._sub_datetimelike_scalar(other)
        elif lib.is_integer(other):
            # This check must come after the check for np.timedelta64
            # as is_integer returns True for these
            if not is_period_dtype(self.dtype):
                raise integer_op_not_supported(self)
            result = self._time_shift(-other)

        elif isinstance(other, Period):
            result = self._sub_period(other)

        # array-like others
        elif is_timedelta64_dtype(other_dtype):
            # TimedeltaIndex, ndarray[timedelta64]
            result = self._add_timedelta_arraylike(-other)
        elif is_object_dtype(other_dtype):
            # e.g. Array/Index of DateOffset objects
            result = self._addsub_object_array(other, operator.sub)
        elif is_datetime64_dtype(other_dtype) or is_datetime64tz_dtype(other_dtype):
            # DatetimeIndex, ndarray[datetime64]
            result = self._sub_datetime_arraylike(other)
        elif is_period_dtype(other_dtype):
            # PeriodIndex
            result = self._sub_period_array(other)
        elif is_integer_dtype(other_dtype):
            if not is_period_dtype(self.dtype):
                raise integer_op_not_supported(self)
            result = self._addsub_int_array(other, operator.sub)
        else:
            # Includes ExtensionArrays, float_dtype
            return NotImplemented

        if isinstance(result, np.ndarray) and is_timedelta64_dtype(result.dtype):
            from pandas.core.arrays import TimedeltaArray

            return TimedeltaArray(result)
        return result

    def __rsub__(self, other):
        other_dtype = getattr(other, "dtype", None)

        if is_datetime64_any_dtype(other_dtype) and is_timedelta64_dtype(self.dtype):
            # ndarray[datetime64] cannot be subtracted from self, so
            # we need to wrap in DatetimeArray/Index and flip the operation
            if lib.is_scalar(other):
                # i.e. np.datetime64 object
                return Timestamp(other) - self
            if not isinstance(other, DatetimeLikeArrayMixin):
                # Avoid down-casting DatetimeIndex
                from pandas.core.arrays import DatetimeArray

                other = DatetimeArray(other)
            return other - self
        elif (
            is_datetime64_any_dtype(self.dtype)
            and hasattr(other, "dtype")
            and not is_datetime64_any_dtype(other.dtype)
        ):
            # GH#19959 datetime - datetime is well-defined as timedelta,
            # but any other type - datetime is not well-defined.
            raise TypeError(
                f"cannot subtract {type(self).__name__} from {type(other).__name__}"
            )
        elif is_period_dtype(self.dtype) and is_timedelta64_dtype(other_dtype):
            # TODO: Can we simplify/generalize these cases at all?
            raise TypeError(f"cannot subtract {type(self).__name__} from {other.dtype}")
        elif is_timedelta64_dtype(self.dtype):
            self = cast("TimedeltaArray", self)
            return (-self) + other

        # We get here with e.g. datetime objects
        return -(self - other)

    def __iadd__(self, other):
        result = self + other
        self[:] = result[:]

        if not is_period_dtype(self.dtype):
            # restore freq, which is invalidated by setitem
            self._freq = result._freq
        return self

    def __isub__(self, other):
        result = self - other
        self[:] = result[:]

        if not is_period_dtype(self.dtype):
            # restore freq, which is invalidated by setitem
            self._freq = result._freq
        return self

    # --------------------------------------------------------------
    # Reductions

    def min(self, axis=None, skipna=True, *args, **kwargs):
        """
        Return the minimum value of the Array or minimum along
        an axis.

        See Also
        --------
        numpy.ndarray.min
        Index.min : Return the minimum value in an Index.
        Series.min : Return the minimum value in a Series.
        """
        nv.validate_min(args, kwargs)
        nv.validate_minmax_axis(axis)

        result = nanops.nanmin(self.asi8, skipna=skipna, mask=self.isna())
        if isna(result):
            # Period._from_ordinal does not handle np.nan gracefully
            return NaT
        return self._box_func(result)

    def max(self, axis=None, skipna=True, *args, **kwargs):
        """
        Return the maximum value of the Array or maximum along
        an axis.

        See Also
        --------
        numpy.ndarray.max
        Index.max : Return the maximum value in an Index.
        Series.max : Return the maximum value in a Series.
        """
        # TODO: skipna is broken with max.
        # See https://github.com/pandas-dev/pandas/issues/24265
        nv.validate_max(args, kwargs)
        nv.validate_minmax_axis(axis)

        mask = self.isna()
        if skipna:
            values = self[~mask].asi8
        elif mask.any():
            return NaT
        else:
            values = self.asi8

        if not len(values):
            # short-circuit for empty max / min
            return NaT

        result = nanops.nanmax(values, skipna=skipna)
        # Don't have to worry about NA `result`, since no NA went in.
        return self._box_func(result)

    def mean(self, skipna=True):
        """
        Return the mean value of the Array.

        .. versionadded:: 0.25.0

        Parameters
        ----------
        skipna : bool, default True
            Whether to ignore any NaT elements.

        Returns
        -------
        scalar
            Timestamp or Timedelta.

        See Also
        --------
        numpy.ndarray.mean : Returns the average of array elements along a given axis.
        Series.mean : Return the mean value in a Series.

        Notes
        -----
        mean is only defined for Datetime and Timedelta dtypes, not for Period.
        """
        if is_period_dtype(self.dtype):
            # See discussion in GH#24757
            raise TypeError(
                f"mean is not implemented for {type(self).__name__} since the "
                "meaning is ambiguous.  An alternative is "
                "obj.to_timestamp(how='start').mean()"
            )

        mask = self.isna()
        if skipna:
            values = self[~mask]
        elif mask.any():
            return NaT
        else:
            values = self

        if not len(values):
            # short-circuit for empty max / min
            return NaT

        result = nanops.nanmean(values.view("i8"), skipna=skipna)
        # Don't have to worry about NA `result`, since no NA went in.
        return self._box_func(result)

    def median(self, axis: Optional[int] = None, skipna: bool = True, *args, **kwargs):
        nv.validate_median(args, kwargs)

        if axis is not None and abs(axis) >= self.ndim:
            raise ValueError("abs(axis) must be less than ndim")

        if self.size == 0:
            if self.ndim == 1 or axis is None:
                return NaT
            shape = list(self.shape)
            del shape[axis]
            shape = [1 if x == 0 else x for x in shape]
            result = np.empty(shape, dtype="i8")
            result.fill(iNaT)
            return self._from_backing_data(result)

        mask = self.isna()
        result = nanops.nanmedian(self.asi8, axis=axis, skipna=skipna, mask=mask)
        if axis is None or self.ndim == 1:
            return self._box_func(result)
        return self._from_backing_data(result.astype("i8"))


<<<<<<< HEAD
DatetimeLikeArrayMixin._add_comparison_ops()


class DatelikeOps(DatetimeLikeArrayMixin):
    """
    Common ops for DatetimeIndex/PeriodIndex, but not TimedeltaIndex.
    """

    @Substitution(
        URL="https://docs.python.org/3/library/datetime.html"
        "#strftime-and-strptime-behavior"
    )
    def strftime(self, date_format):
        """
        Convert to Index using specified date_format.

        Return an Index of formatted strings specified by date_format, which
        supports the same string format as the python standard library. Details
        of the string format can be found in `python string format
        doc <%(URL)s>`__.

        Parameters
        ----------
        date_format : str
            Date format string (e.g. "%%Y-%%m-%%d").

        Returns
        -------
        ndarray
            NumPy ndarray of formatted strings.

        See Also
        --------
        to_datetime : Convert the given argument to datetime.
        DatetimeIndex.normalize : Return DatetimeIndex with times to midnight.
        DatetimeIndex.round : Round the DatetimeIndex to the specified freq.
        DatetimeIndex.floor : Floor the DatetimeIndex to the specified freq.

        Examples
        --------
        >>> rng = pd.date_range(pd.Timestamp("2018-03-10 09:00"),
        ...                     periods=3, freq='s')
        >>> rng.strftime('%%B %%d, %%Y, %%r')
        Index(['March 10, 2018, 09:00:00 AM', 'March 10, 2018, 09:00:01 AM',
               'March 10, 2018, 09:00:02 AM'],
              dtype='object')
        """
        result = self._format_native_types(date_format=date_format, na_rep=np.nan)
        return result.astype(object)


_round_doc = """
    Perform {op} operation on the data to the specified `freq`.

    Parameters
    ----------
    freq : str or Offset
        The frequency level to {op} the index to. Must be a fixed
        frequency like 'S' (second) not 'ME' (month end). See
        :ref:`frequency aliases <timeseries.offset_aliases>` for
        a list of possible `freq` values.
    ambiguous : 'infer', bool-ndarray, 'NaT', default 'raise'
        Only relevant for DatetimeIndex:

        - 'infer' will attempt to infer fall dst-transition hours based on
          order
        - bool-ndarray where True signifies a DST time, False designates
          a non-DST time (note that this flag is only applicable for
          ambiguous times)
        - 'NaT' will return NaT where there are ambiguous times
        - 'raise' will raise an AmbiguousTimeError if there are ambiguous
          times.

        .. versionadded:: 0.24.0

    nonexistent : 'shift_forward', 'shift_backward', 'NaT', timedelta, default 'raise'
        A nonexistent time does not exist in a particular timezone
        where clocks moved forward due to DST.

        - 'shift_forward' will shift the nonexistent time forward to the
          closest existing time
        - 'shift_backward' will shift the nonexistent time backward to the
          closest existing time
        - 'NaT' will return NaT where there are nonexistent times
        - timedelta objects will shift nonexistent times by the timedelta
        - 'raise' will raise an NonExistentTimeError if there are
          nonexistent times.

        .. versionadded:: 0.24.0

    Returns
    -------
    DatetimeIndex, TimedeltaIndex, or Series
        Index of the same type for a DatetimeIndex or TimedeltaIndex,
        or a Series with the same index for a Series.

    Raises
    ------
    ValueError if the `freq` cannot be converted.

    Examples
    --------
    **DatetimeIndex**

    >>> rng = pd.date_range('1/1/2018 11:59:00', periods=3, freq='min')
    >>> rng
    DatetimeIndex(['2018-01-01 11:59:00', '2018-01-01 12:00:00',
                   '2018-01-01 12:01:00'],
                  dtype='datetime64[ns]', freq='T')
    """

_round_example = """>>> rng.round('H')
    DatetimeIndex(['2018-01-01 12:00:00', '2018-01-01 12:00:00',
                   '2018-01-01 12:00:00'],
                  dtype='datetime64[ns]', freq=None)

    **Series**

    >>> pd.Series(rng).dt.round("H")
    0   2018-01-01 12:00:00
    1   2018-01-01 12:00:00
    2   2018-01-01 12:00:00
    dtype: datetime64[ns]
    """

_floor_example = """>>> rng.floor('H')
    DatetimeIndex(['2018-01-01 11:00:00', '2018-01-01 12:00:00',
                   '2018-01-01 12:00:00'],
                  dtype='datetime64[ns]', freq=None)

    **Series**

    >>> pd.Series(rng).dt.floor("H")
    0   2018-01-01 11:00:00
    1   2018-01-01 12:00:00
    2   2018-01-01 12:00:00
    dtype: datetime64[ns]
    """

_ceil_example = """>>> rng.ceil('H')
    DatetimeIndex(['2018-01-01 12:00:00', '2018-01-01 12:00:00',
                   '2018-01-01 13:00:00'],
                  dtype='datetime64[ns]', freq=None)

    **Series**

    >>> pd.Series(rng).dt.ceil("H")
    0   2018-01-01 12:00:00
    1   2018-01-01 12:00:00
    2   2018-01-01 13:00:00
    dtype: datetime64[ns]
    """


class TimelikeOps(DatetimeLikeArrayMixin):
    """
    Common ops for TimedeltaIndex/DatetimeIndex, but not PeriodIndex.
    """

    def _round(self, freq, mode, ambiguous, nonexistent):
        # round the local times
        if is_datetime64tz_dtype(self.dtype):
            # operate on naive timestamps, then convert back to aware
            self = cast("DatetimeArray", self)
            naive = self.tz_localize(None)
            result = naive._round(freq, mode, ambiguous, nonexistent)
            aware = result.tz_localize(
                self.tz, ambiguous=ambiguous, nonexistent=nonexistent
            )
            return aware

        values = self.view("i8")
        result = round_nsint64(values, mode, freq)
        result = self._maybe_mask_results(result, fill_value=NaT)
        return self._simple_new(result, dtype=self.dtype)

    @Appender((_round_doc + _round_example).format(op="round"))
    def round(self, freq, ambiguous="raise", nonexistent="raise"):
        return self._round(freq, RoundTo.NEAREST_HALF_EVEN, ambiguous, nonexistent)

    @Appender((_round_doc + _floor_example).format(op="floor"))
    def floor(self, freq, ambiguous="raise", nonexistent="raise"):
        return self._round(freq, RoundTo.MINUS_INFTY, ambiguous, nonexistent)

    @Appender((_round_doc + _ceil_example).format(op="ceil"))
    def ceil(self, freq, ambiguous="raise", nonexistent="raise"):
        return self._round(freq, RoundTo.PLUS_INFTY, ambiguous, nonexistent)

    # --------------------------------------------------------------
    # Frequency Methods

    def _with_freq(self, freq):
        """
        Helper to get a view on the same data, with a new freq.

        Parameters
        ----------
        freq : DateOffset, None, or "infer"

        Returns
        -------
        Same type as self
        """
        # GH#29843
        if freq is None:
            # Always valid
            pass
        elif len(self) == 0 and isinstance(freq, BaseOffset):
            # Always valid.  In the TimedeltaArray case, we assume this
            #  is a Tick offset.
            pass
        else:
            # As an internal method, we can ensure this assertion always holds
            assert freq == "infer"
            freq = to_offset(self.inferred_freq)

        arr = self.view()
        arr._freq = freq
        return arr


=======
>>>>>>> 257ad4e2
# -------------------------------------------------------------------
# Shared Constructor Helpers


def validate_periods(periods):
    """
    If a `periods` argument is passed to the Datetime/Timedelta Array/Index
    constructor, cast it to an integer.

    Parameters
    ----------
    periods : None, float, int

    Returns
    -------
    periods : None or int

    Raises
    ------
    TypeError
        if periods is None, float, or int
    """
    if periods is not None:
        if lib.is_float(periods):
            periods = int(periods)
        elif not lib.is_integer(periods):
            raise TypeError(f"periods must be a number, got {periods}")
    return periods


def validate_endpoints(closed):
    """
    Check that the `closed` argument is among [None, "left", "right"]

    Parameters
    ----------
    closed : {None, "left", "right"}

    Returns
    -------
    left_closed : bool
    right_closed : bool

    Raises
    ------
    ValueError : if argument is not among valid values
    """
    left_closed = False
    right_closed = False

    if closed is None:
        left_closed = True
        right_closed = True
    elif closed == "left":
        left_closed = True
    elif closed == "right":
        right_closed = True
    else:
        raise ValueError("Closed has to be either 'left', 'right' or None")

    return left_closed, right_closed


def validate_inferred_freq(freq, inferred_freq, freq_infer):
    """
    If the user passes a freq and another freq is inferred from passed data,
    require that they match.

    Parameters
    ----------
    freq : DateOffset or None
    inferred_freq : DateOffset or None
    freq_infer : bool

    Returns
    -------
    freq : DateOffset or None
    freq_infer : bool

    Notes
    -----
    We assume at this point that `maybe_infer_freq` has been called, so
    `freq` is either a DateOffset object or None.
    """
    if inferred_freq is not None:
        if freq is not None and freq != inferred_freq:
            raise ValueError(
                f"Inferred frequency {inferred_freq} from passed "
                "values does not conform to passed frequency "
                f"{freq.freqstr}"
            )
        elif freq is None:
            freq = inferred_freq
        freq_infer = False

    return freq, freq_infer


def maybe_infer_freq(freq):
    """
    Comparing a DateOffset to the string "infer" raises, so we need to
    be careful about comparisons.  Make a dummy variable `freq_infer` to
    signify the case where the given freq is "infer" and set freq to None
    to avoid comparison trouble later on.

    Parameters
    ----------
    freq : {DateOffset, None, str}

    Returns
    -------
    freq : {DateOffset, None}
    freq_infer : bool
        Whether we should inherit the freq of passed data.
    """
    freq_infer = False
    if not isinstance(freq, BaseOffset):
        # if a passed freq is None, don't infer automatically
        if freq != "infer":
            freq = to_offset(freq)
        else:
            freq_infer = True
            freq = None
    return freq, freq_infer<|MERGE_RESOLUTION|>--- conflicted
+++ resolved
@@ -1375,10 +1375,6 @@
         return self._from_backing_data(result.astype("i8"))
 
 
-<<<<<<< HEAD
-DatetimeLikeArrayMixin._add_comparison_ops()
-
-
 class DatelikeOps(DatetimeLikeArrayMixin):
     """
     Common ops for DatetimeIndex/PeriodIndex, but not TimedeltaIndex.
@@ -1597,8 +1593,6 @@
         return arr
 
 
-=======
->>>>>>> 257ad4e2
 # -------------------------------------------------------------------
 # Shared Constructor Helpers
 
