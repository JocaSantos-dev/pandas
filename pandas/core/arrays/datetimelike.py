--- conflicted
+++ resolved
@@ -1276,10 +1276,6 @@
         # PeriodArray overrides, so we only get here with DTA/TDA
         self = cast("DatetimeArray | TimedeltaArray", self)
         other = Timedelta(other)
-<<<<<<< HEAD
-
-=======
->>>>>>> 582377f7
         self, other = self._ensure_matching_resos(other)
         return self._add_timedeltalike(other)
 
