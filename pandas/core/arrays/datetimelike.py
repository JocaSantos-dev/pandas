from datetime import datetime, timedelta
import operator
from typing import Any, Callable, Sequence, Type, TypeVar, Union, cast
import warnings

import numpy as np

from pandas._libs import NaT, NaTType, Timestamp, algos, iNaT, lib
from pandas._libs.tslibs.c_timestamp import integer_op_not_supported
from pandas._libs.tslibs.period import DIFFERENT_FREQ, IncompatibleFrequency, Period
from pandas._libs.tslibs.timedeltas import delta_to_nanoseconds
from pandas._libs.tslibs.timestamps import RoundTo, round_nsint64
from pandas._typing import DatetimeLikeScalar, DtypeObj
from pandas.compat import set_function_name
from pandas.compat.numpy import function as nv
from pandas.errors import AbstractMethodError, NullFrequencyError, PerformanceWarning
from pandas.util._decorators import Appender, Substitution
from pandas.util._validators import validate_fillna_kwargs

from pandas.core.dtypes.common import (
    is_categorical_dtype,
    is_datetime64_any_dtype,
    is_datetime64_dtype,
    is_datetime64tz_dtype,
    is_datetime_or_timedelta_dtype,
    is_dtype_equal,
    is_float_dtype,
    is_integer_dtype,
    is_list_like,
    is_object_dtype,
    is_period_dtype,
    is_string_dtype,
    is_timedelta64_dtype,
    is_unsigned_integer_dtype,
    pandas_dtype,
)
from pandas.core.dtypes.generic import ABCSeries
from pandas.core.dtypes.inference import is_array_like
from pandas.core.dtypes.missing import is_valid_nat_for_dtype, isna

from pandas.core import missing, nanops, ops
from pandas.core.algorithms import checked_add_with_arr, unique1d, value_counts
from pandas.core.array_algos.transforms import shift
from pandas.core.arrays._mixins import _T, NDArrayBackedExtensionArray
from pandas.core.arrays.base import ExtensionArray, ExtensionOpsMixin
import pandas.core.common as com
from pandas.core.construction import array, extract_array
from pandas.core.indexers import check_array_indexer
from pandas.core.ops.common import unpack_zerodim_and_defer
from pandas.core.ops.invalid import invalid_comparison, make_invalid_op

from pandas.tseries import frequencies
from pandas.tseries.offsets import DateOffset, Tick

DTScalarOrNaT = Union[DatetimeLikeScalar, NaTType]


def _datetimelike_array_cmp(cls, op):
    """
    Wrap comparison operations to convert Timestamp/Timedelta/Period-like to
    boxed scalars/arrays.
    """
    opname = f"__{op.__name__}__"
    nat_result = opname == "__ne__"

    class InvalidComparison(Exception):
        pass

    def _validate_comparison_value(self, other):
        if isinstance(other, str):
            try:
                # GH#18435 strings get a pass from tzawareness compat
                other = self._scalar_from_string(other)
            except ValueError:
                # failed to parse as Timestamp/Timedelta/Period
                raise InvalidComparison(other)

        if isinstance(other, self._recognized_scalars) or other is NaT:
            other = self._scalar_type(other)
            self._check_compatible_with(other)

        elif not is_list_like(other):
            raise InvalidComparison(other)

        elif len(other) != len(self):
            raise ValueError("Lengths must match")

        else:
            try:
                other = self._validate_listlike(other, opname, allow_object=True)
            except TypeError as err:
                raise InvalidComparison(other) from err

        return other

    @unpack_zerodim_and_defer(opname)
    def wrapper(self, other):

        try:
            other = _validate_comparison_value(self, other)
        except InvalidComparison:
            return invalid_comparison(self, other, op)

        dtype = getattr(other, "dtype", None)
        if is_object_dtype(dtype):
            # We have to use comp_method_OBJECT_ARRAY instead of numpy
            #  comparison otherwise it would fail to raise when
            #  comparing tz-aware and tz-naive
            with np.errstate(all="ignore"):
                result = ops.comp_method_OBJECT_ARRAY(op, self.astype(object), other)
            return result

<<<<<<< HEAD
        if isinstance(other, self._scalar_type) or other is NaT:
            other_i8 = self._unbox_scalar(other)
        else:
            # Then type(other) == type(self)
            self._check_compatible_with(other)
            other_i8 = other.asi8

=======
        other_i8 = self._unbox(other)
>>>>>>> 29c820fa
        result = op(self.asi8, other_i8)

        o_mask = isna(other)
        if self._hasnans | np.any(o_mask):
            result[self._isnan | o_mask] = nat_result

        return result

    return set_function_name(wrapper, opname, cls)


class AttributesMixin:
    _data: np.ndarray

    @classmethod
    def _simple_new(cls, values: np.ndarray, **kwargs):
        raise AbstractMethodError(cls)

    @property
    def _scalar_type(self) -> Type[DatetimeLikeScalar]:
        """
        The scalar associated with this datelike

        * PeriodArray : Period
        * DatetimeArray : Timestamp
        * TimedeltaArray : Timedelta
        """
        raise AbstractMethodError(self)

    def _scalar_from_string(self, value: str) -> DTScalarOrNaT:
        """
        Construct a scalar type from a string.

        Parameters
        ----------
        value : str

        Returns
        -------
        Period, Timestamp, or Timedelta, or NaT
            Whatever the type of ``self._scalar_type`` is.

        Notes
        -----
        This should call ``self._check_compatible_with`` before
        unboxing the result.
        """
        raise AbstractMethodError(self)

    def _unbox_scalar(self, value: DTScalarOrNaT) -> int:
        """
        Unbox the integer value of a scalar `value`.

        Parameters
        ----------
        value : Period, Timestamp, Timedelta, or NaT
            Depending on subclass.

        Returns
        -------
        int

        Examples
        --------
        >>> self._unbox_scalar(Timedelta("10s"))  # doctest: +SKIP
        10000000000
        """
        raise AbstractMethodError(self)

    def _check_compatible_with(
        self, other: DTScalarOrNaT, setitem: bool = False
    ) -> None:
        """
        Verify that `self` and `other` are compatible.

        * DatetimeArray verifies that the timezones (if any) match
        * PeriodArray verifies that the freq matches
        * Timedelta has no verification

        In each case, NaT is considered compatible.

        Parameters
        ----------
        other
        setitem : bool, default False
            For __setitem__ we may have stricter compatibility resrictions than
            for comparisons.

        Raises
        ------
        Exception
        """
        raise AbstractMethodError(self)


class DatelikeOps:
    """
    Common ops for DatetimeIndex/PeriodIndex, but not TimedeltaIndex.
    """

    @Substitution(
        URL="https://docs.python.org/3/library/datetime.html"
        "#strftime-and-strptime-behavior"
    )
    def strftime(self, date_format):
        """
        Convert to Index using specified date_format.

        Return an Index of formatted strings specified by date_format, which
        supports the same string format as the python standard library. Details
        of the string format can be found in `python string format
        doc <%(URL)s>`__.

        Parameters
        ----------
        date_format : str
            Date format string (e.g. "%%Y-%%m-%%d").

        Returns
        -------
        ndarray
            NumPy ndarray of formatted strings.

        See Also
        --------
        to_datetime : Convert the given argument to datetime.
        DatetimeIndex.normalize : Return DatetimeIndex with times to midnight.
        DatetimeIndex.round : Round the DatetimeIndex to the specified freq.
        DatetimeIndex.floor : Floor the DatetimeIndex to the specified freq.

        Examples
        --------
        >>> rng = pd.date_range(pd.Timestamp("2018-03-10 09:00"),
        ...                     periods=3, freq='s')
        >>> rng.strftime('%%B %%d, %%Y, %%r')
        Index(['March 10, 2018, 09:00:00 AM', 'March 10, 2018, 09:00:01 AM',
               'March 10, 2018, 09:00:02 AM'],
              dtype='object')
        """
        result = self._format_native_types(date_format=date_format, na_rep=np.nan)
        return result.astype(object)


class TimelikeOps:
    """
    Common ops for TimedeltaIndex/DatetimeIndex, but not PeriodIndex.
    """

    _round_doc = """
        Perform {op} operation on the data to the specified `freq`.

        Parameters
        ----------
        freq : str or Offset
            The frequency level to {op} the index to. Must be a fixed
            frequency like 'S' (second) not 'ME' (month end). See
            :ref:`frequency aliases <timeseries.offset_aliases>` for
            a list of possible `freq` values.
        ambiguous : 'infer', bool-ndarray, 'NaT', default 'raise'
            Only relevant for DatetimeIndex:

            - 'infer' will attempt to infer fall dst-transition hours based on
              order
            - bool-ndarray where True signifies a DST time, False designates
              a non-DST time (note that this flag is only applicable for
              ambiguous times)
            - 'NaT' will return NaT where there are ambiguous times
            - 'raise' will raise an AmbiguousTimeError if there are ambiguous
              times.

            .. versionadded:: 0.24.0

        nonexistent : 'shift_forward', 'shift_backward', 'NaT', timedelta, \
default 'raise'
            A nonexistent time does not exist in a particular timezone
            where clocks moved forward due to DST.

            - 'shift_forward' will shift the nonexistent time forward to the
              closest existing time
            - 'shift_backward' will shift the nonexistent time backward to the
              closest existing time
            - 'NaT' will return NaT where there are nonexistent times
            - timedelta objects will shift nonexistent times by the timedelta
            - 'raise' will raise an NonExistentTimeError if there are
              nonexistent times.

            .. versionadded:: 0.24.0

        Returns
        -------
        DatetimeIndex, TimedeltaIndex, or Series
            Index of the same type for a DatetimeIndex or TimedeltaIndex,
            or a Series with the same index for a Series.

        Raises
        ------
        ValueError if the `freq` cannot be converted.

        Examples
        --------
        **DatetimeIndex**

        >>> rng = pd.date_range('1/1/2018 11:59:00', periods=3, freq='min')
        >>> rng
        DatetimeIndex(['2018-01-01 11:59:00', '2018-01-01 12:00:00',
                       '2018-01-01 12:01:00'],
                      dtype='datetime64[ns]', freq='T')
        """

    _round_example = """>>> rng.round('H')
        DatetimeIndex(['2018-01-01 12:00:00', '2018-01-01 12:00:00',
                       '2018-01-01 12:00:00'],
                      dtype='datetime64[ns]', freq=None)

        **Series**

        >>> pd.Series(rng).dt.round("H")
        0   2018-01-01 12:00:00
        1   2018-01-01 12:00:00
        2   2018-01-01 12:00:00
        dtype: datetime64[ns]
        """

    _floor_example = """>>> rng.floor('H')
        DatetimeIndex(['2018-01-01 11:00:00', '2018-01-01 12:00:00',
                       '2018-01-01 12:00:00'],
                      dtype='datetime64[ns]', freq=None)

        **Series**

        >>> pd.Series(rng).dt.floor("H")
        0   2018-01-01 11:00:00
        1   2018-01-01 12:00:00
        2   2018-01-01 12:00:00
        dtype: datetime64[ns]
        """

    _ceil_example = """>>> rng.ceil('H')
        DatetimeIndex(['2018-01-01 12:00:00', '2018-01-01 12:00:00',
                       '2018-01-01 13:00:00'],
                      dtype='datetime64[ns]', freq=None)

        **Series**

        >>> pd.Series(rng).dt.ceil("H")
        0   2018-01-01 12:00:00
        1   2018-01-01 12:00:00
        2   2018-01-01 13:00:00
        dtype: datetime64[ns]
        """

    def _round(self, freq, mode, ambiguous, nonexistent):
        # round the local times
        if is_datetime64tz_dtype(self):
            # operate on naive timestamps, then convert back to aware
            naive = self.tz_localize(None)
            result = naive._round(freq, mode, ambiguous, nonexistent)
            aware = result.tz_localize(
                self.tz, ambiguous=ambiguous, nonexistent=nonexistent
            )
            return aware

        values = self.view("i8")
        result = round_nsint64(values, mode, freq)
        result = self._maybe_mask_results(result, fill_value=NaT)
        return self._simple_new(result, dtype=self.dtype)

    @Appender((_round_doc + _round_example).format(op="round"))
    def round(self, freq, ambiguous="raise", nonexistent="raise"):
        return self._round(freq, RoundTo.NEAREST_HALF_EVEN, ambiguous, nonexistent)

    @Appender((_round_doc + _floor_example).format(op="floor"))
    def floor(self, freq, ambiguous="raise", nonexistent="raise"):
        return self._round(freq, RoundTo.MINUS_INFTY, ambiguous, nonexistent)

    @Appender((_round_doc + _ceil_example).format(op="ceil"))
    def ceil(self, freq, ambiguous="raise", nonexistent="raise"):
        return self._round(freq, RoundTo.PLUS_INFTY, ambiguous, nonexistent)

    def _with_freq(self, freq):
        """
        Helper to get a view on the same data, with a new freq.

        Parameters
        ----------
        freq : DateOffset, None, or "infer"

        Returns
        -------
        Same type as self
        """
        # GH#29843
        if freq is None:
            # Always valid
            pass
        elif len(self) == 0 and isinstance(freq, DateOffset):
            # Always valid.  In the TimedeltaArray case, we assume this
            #  is a Tick offset.
            pass
        else:
            # As an internal method, we can ensure this assertion always holds
            assert freq == "infer"
            freq = frequencies.to_offset(self.inferred_freq)

        arr = self.view()
        arr._freq = freq
        return arr


DatetimeLikeArrayT = TypeVar("DatetimeLikeArrayT", bound="DatetimeLikeArrayMixin")


class DatetimeLikeArrayMixin(
    ExtensionOpsMixin, AttributesMixin, NDArrayBackedExtensionArray
):
    """
    Shared Base/Mixin class for DatetimeArray, TimedeltaArray, PeriodArray

    Assumes that __new__/__init__ defines:
        _data
        _freq

    and that the inheriting class has methods:
        _generate_range
    """

    _is_recognized_dtype: Callable[[DtypeObj], bool]

    # ------------------------------------------------------------------
    # NDArrayBackedExtensionArray compat

    @property
    def _ndarray(self) -> np.ndarray:
        # NB: A bunch of Interval tests fail if we use ._data
        return self.asi8

    def _from_backing_data(self: _T, arr: np.ndarray) -> _T:
        # Note: we do not retain `freq`
        return type(self)(arr, dtype=self.dtype)  # type: ignore

    # ------------------------------------------------------------------

    @property
    def _box_func(self):
        """
        box function to get object from internal representation
        """
        raise AbstractMethodError(self)

    def _box_values(self, values):
        """
        apply box func to passed values
        """
        return lib.map_infer(values, self._box_func)

    def __iter__(self):
        return (self._box_func(v) for v in self.asi8)

    @property
    def asi8(self) -> np.ndarray:
        """
        Integer representation of the values.

        Returns
        -------
        ndarray
            An ndarray with int64 dtype.
        """
        # do not cache or you'll create a memory leak
        return self._data.view("i8")

    # ----------------------------------------------------------------
    # Rendering Methods

    def _format_native_types(self, na_rep="NaT", date_format=None):
        """
        Helper method for astype when converting to strings.

        Returns
        -------
        ndarray[str]
        """
        raise AbstractMethodError(self)

    def _formatter(self, boxed=False):
        # TODO: Remove Datetime & DatetimeTZ formatters.
        return "'{}'".format

    # ----------------------------------------------------------------
    # Array-Like / EA-Interface Methods

    def __array__(self, dtype=None) -> np.ndarray:
        # used for Timedelta/DatetimeArray, overwritten by PeriodArray
        if is_object_dtype(dtype):
            return np.array(list(self), dtype=object)
        return self._data

    def __getitem__(self, key):
        """
        This getitem defers to the underlying array, which by-definition can
        only handle list-likes, slices, and integer scalars
        """

        if com.is_bool_indexer(key):
            # first convert to boolean, because check_array_indexer doesn't
            # allow object dtype
            if is_object_dtype(key):
                key = np.asarray(key, dtype=bool)

            key = check_array_indexer(self, key)
            key = lib.maybe_booleans_to_slice(key.view(np.uint8))
        elif isinstance(key, list) and len(key) == 1 and isinstance(key[0], slice):
            # see https://github.com/pandas-dev/pandas/issues/31299, need to allow
            # this for now (would otherwise raise in check_array_indexer)
            pass
        else:
            key = check_array_indexer(self, key)

        freq = self._get_getitem_freq(key)
        result = self._data[key]
        if lib.is_scalar(result):
            return self._box_func(result)
        return self._simple_new(result, dtype=self.dtype, freq=freq)

    def _get_getitem_freq(self, key):
        """
        Find the `freq` attribute to assign to the result of a __getitem__ lookup.
        """
        is_period = is_period_dtype(self.dtype)
        if is_period:
            freq = self.freq
        else:
            freq = None
            if isinstance(key, slice):
                if self.freq is not None and key.step is not None:
                    freq = key.step * self.freq
                else:
                    freq = self.freq
            elif key is Ellipsis:
                # GH#21282 indexing with Ellipsis is similar to a full slice,
                #  should preserve `freq` attribute
                freq = self.freq
        return freq

    def __setitem__(
        self,
        key: Union[int, Sequence[int], Sequence[bool], slice],
        value: Union[NaTType, Any, Sequence[Any]],
    ) -> None:
        # I'm fudging the types a bit here. "Any" above really depends
        # on type(self). For PeriodArray, it's Period (or stuff coercible
        # to a period in from_sequence). For DatetimeArray, it's Timestamp...
        # I don't know if mypy can do that, possibly with Generics.
        # https://mypy.readthedocs.io/en/latest/generics.html
        if is_list_like(value):
            is_slice = isinstance(key, slice)

            if lib.is_scalar(key):
                raise ValueError("setting an array element with a sequence.")

            if not is_slice:
                key = cast(Sequence, key)
                if len(key) != len(value) and not com.is_bool_indexer(key):
                    msg = (
                        f"shape mismatch: value array of length '{len(key)}' "
                        "does not match indexing result of length "
                        f"'{len(value)}'."
                    )
                    raise ValueError(msg)
                elif not len(key):
                    return

        value = self._validate_setitem_value(value)
        key = check_array_indexer(self, key)
        self._data[key] = value
        self._maybe_clear_freq()

    def _maybe_clear_freq(self):
        # inplace operations like __setitem__ may invalidate the freq of
        # DatetimeArray and TimedeltaArray
        pass

    def astype(self, dtype, copy=True):
        # Some notes on cases we don't have to handle here in the base class:
        #   1. PeriodArray.astype handles period -> period
        #   2. DatetimeArray.astype handles conversion between tz.
        #   3. DatetimeArray.astype handles datetime -> period
        dtype = pandas_dtype(dtype)

        if is_object_dtype(dtype):
            return self._box_values(self.asi8.ravel()).reshape(self.shape)
        elif is_string_dtype(dtype) and not is_categorical_dtype(dtype):
            return self._format_native_types()
        elif is_integer_dtype(dtype):
            # we deliberately ignore int32 vs. int64 here.
            # See https://github.com/pandas-dev/pandas/issues/24381 for more.
            values = self.asi8

            if is_unsigned_integer_dtype(dtype):
                # Again, we ignore int32 vs. int64
                values = values.view("uint64")

            if copy:
                values = values.copy()
            return values
        elif (
            is_datetime_or_timedelta_dtype(dtype)
            and not is_dtype_equal(self.dtype, dtype)
        ) or is_float_dtype(dtype):
            # disallow conversion between datetime/timedelta,
            # and conversions for any datetimelike to float
            msg = f"Cannot cast {type(self).__name__} to dtype {dtype}"
            raise TypeError(msg)
        elif is_categorical_dtype(dtype):
            arr_cls = dtype.construct_array_type()
            return arr_cls(self, dtype=dtype)
        else:
            return np.asarray(self, dtype=dtype)

    def view(self, dtype=None):
        if dtype is None or dtype is self.dtype:
            return type(self)(self._data, dtype=self.dtype)
        return self._data.view(dtype=dtype)

    # ------------------------------------------------------------------
    # ExtensionArray Interface

    @classmethod
    def _concat_same_type(cls, to_concat, axis: int = 0):

        # do not pass tz to set because tzlocal cannot be hashed
        dtypes = {str(x.dtype) for x in to_concat}
        if len(dtypes) != 1:
            raise ValueError("to_concat must have the same dtype (tz)", dtypes)

        obj = to_concat[0]
        dtype = obj.dtype

        i8values = [x.asi8 for x in to_concat]
        values = np.concatenate(i8values, axis=axis)

        new_freq = None
        if is_period_dtype(dtype):
            new_freq = obj.freq
        elif axis == 0:
            # GH 3232: If the concat result is evenly spaced, we can retain the
            # original frequency
            to_concat = [x for x in to_concat if len(x)]

            if obj.freq is not None and all(x.freq == obj.freq for x in to_concat):
                pairs = zip(to_concat[:-1], to_concat[1:])
                if all(pair[0][-1] + obj.freq == pair[1][0] for pair in pairs):
                    new_freq = obj.freq

        return cls._simple_new(values, dtype=dtype, freq=new_freq)

    def copy(self: DatetimeLikeArrayT) -> DatetimeLikeArrayT:
        values = self.asi8.copy()
        return type(self)._simple_new(values, dtype=self.dtype, freq=self.freq)

    def _values_for_factorize(self):
        return self.asi8, iNaT

    @classmethod
    def _from_factorized(cls, values, original):
        return cls(values, dtype=original.dtype)

    def _values_for_argsort(self):
        return self._data

    @Appender(ExtensionArray.shift.__doc__)
    def shift(self, periods=1, fill_value=None, axis=0):

        fill_value = self._validate_shift_value(fill_value)
        new_values = shift(self._data, periods, axis, fill_value)

        return type(self)._simple_new(new_values, dtype=self.dtype)

    # ------------------------------------------------------------------
    # Validation Methods
    # TODO: try to de-duplicate these, ensure identical behavior

    def _validate_fill_value(self, fill_value):
        """
        If a fill_value is passed to `take` convert it to an i8 representation,
        raising ValueError if this is not possible.

        Parameters
        ----------
        fill_value : object

        Returns
        -------
        fill_value : np.int64

        Raises
        ------
        ValueError
        """
        if is_valid_nat_for_dtype(fill_value, self.dtype):
            fill_value = NaT
        elif isinstance(fill_value, self._recognized_scalars):
            fill_value = self._scalar_type(fill_value)
        else:
            raise ValueError(
                f"'fill_value' should be a {self._scalar_type}. "
                f"Got '{str(fill_value)}'."
            )

        return self._unbox(fill_value)

    def _validate_shift_value(self, fill_value):
        # TODO(2.0): once this deprecation is enforced, use _validate_fill_value
        if is_valid_nat_for_dtype(fill_value, self.dtype):
            fill_value = NaT
        elif isinstance(fill_value, self._recognized_scalars):
            fill_value = self._scalar_type(fill_value)
        else:
            # only warn if we're not going to raise
            if self._scalar_type is Period and lib.is_integer(fill_value):
                # kludge for #31971 since Period(integer) tries to cast to str
                new_fill = Period._from_ordinal(fill_value, freq=self.freq)
            else:
                new_fill = self._scalar_type(fill_value)

            # stacklevel here is chosen to be correct when called from
            #  DataFrame.shift or Series.shift
            warnings.warn(
                f"Passing {type(fill_value)} to shift is deprecated and "
                "will raise in a future version, pass "
                f"{self._scalar_type.__name__} instead.",
                FutureWarning,
                stacklevel=10,
            )
            fill_value = new_fill

        return self._unbox(fill_value)

    def _validate_listlike(
        self,
        value,
        opname: str,
        cast_str: bool = False,
        cast_cat: bool = False,
        allow_object: bool = False,
    ):
        if isinstance(value, type(self)):
            return value

        # Do type inference if necessary up front
        # e.g. we passed PeriodIndex.values and got an ndarray of Periods
        value = array(value)
        value = extract_array(value, extract_numpy=True)

        if cast_str and is_dtype_equal(value.dtype, "string"):
            # We got a StringArray
            try:
                # TODO: Could use from_sequence_of_strings if implemented
                # Note: passing dtype is necessary for PeriodArray tests
                value = type(self)._from_sequence(value, dtype=self.dtype)
            except ValueError:
                pass

        if cast_cat and is_categorical_dtype(value.dtype):
            # e.g. we have a Categorical holding self.dtype
            if is_dtype_equal(value.categories.dtype, self.dtype):
                # TODO: do we need equal dtype or just comparable?
                value = value._internal_get_values()

        if allow_object and is_object_dtype(value.dtype):
            pass

        elif not type(self)._is_recognized_dtype(value):
            raise TypeError(
                f"{opname} requires compatible dtype or scalar, "
                f"not {type(value).__name__}"
            )

        return value

    def _validate_searchsorted_value(self, value):
        if isinstance(value, str):
            try:
                value = self._scalar_from_string(value)
            except ValueError as err:
                raise TypeError(
                    "searchsorted requires compatible dtype or scalar"
                ) from err

        elif is_valid_nat_for_dtype(value, self.dtype):
            value = NaT

        elif isinstance(value, self._recognized_scalars):
            value = self._scalar_type(value)

        elif not is_list_like(value):
            raise TypeError(f"Unexpected type for 'value': {type(value)}")

        else:
            # TODO: cast_str?  we accept it for scalar
            value = self._validate_listlike(value, "searchsorted")

        return self._unbox(value)

    def _validate_setitem_value(self, value):

        if is_list_like(value):
            value = self._validate_listlike(value, "setitem", cast_str=True)

        elif isinstance(value, self._recognized_scalars):
            value = self._scalar_type(value)
        elif is_valid_nat_for_dtype(value, self.dtype):
            value = NaT
        else:
            msg = (
                f"'value' should be a '{self._scalar_type.__name__}', 'NaT', "
                f"or array of those. Got '{type(value).__name__}' instead."
            )
            raise TypeError(msg)

        self._check_compatible_with(value, setitem=True)
        return self._unbox(value)

    def _validate_insert_value(self, value):
        if isinstance(value, self._recognized_scalars):
            value = self._scalar_type(value)
        elif is_valid_nat_for_dtype(value, self.dtype):
            # GH#18295
            value = NaT
        else:
            raise TypeError(
                f"cannot insert {type(self).__name__} with incompatible label"
            )

        self._check_compatible_with(value, setitem=True)
        # TODO: if we dont have compat, should we raise or astype(object)?
        #  PeriodIndex does astype(object)
        return value

    def _validate_where_value(self, other):
        if is_valid_nat_for_dtype(other, self.dtype):
            other = NaT
        elif isinstance(other, self._recognized_scalars):
            other = self._scalar_type(other)
        elif not is_list_like(other):
            raise TypeError(f"Where requires matching dtype, not {type(other)}")

        else:
<<<<<<< HEAD
            other = self._validate_listlike(other, "where", cast_cat=True)
            self._check_compatible_with(other, setitem=True)
=======
            # Do type inference if necessary up front
            # e.g. we passed PeriodIndex.values and got an ndarray of Periods
            other = array(other)
            other = extract_array(other, extract_numpy=True)

            if is_categorical_dtype(other.dtype):
                # e.g. we have a Categorical holding self.dtype
                if is_dtype_equal(other.categories.dtype, self.dtype):
                    other = other._internal_get_values()

            if not type(self)._is_recognized_dtype(other.dtype):
                raise TypeError(f"Where requires matching dtype, not {other.dtype}")
>>>>>>> 29c820fa

        self._check_compatible_with(other, setitem=True)
        return self._unbox(other)

    def _unbox(self, other) -> Union[np.int64, np.ndarray]:
        """
        Unbox either a scalar with _unbox_scalar or an instance of our own type.
        """
        if lib.is_scalar(other):
            other = self._unbox_scalar(other)
        else:
            # same type as self
            self._check_compatible_with(other)
            other = other.view("i8")
        return other

    # ------------------------------------------------------------------
    # Additional array methods
    #  These are not part of the EA API, but we implement them because
    #  pandas assumes they're there.

    def searchsorted(self, value, side="left", sorter=None):
        """
        Find indices where elements should be inserted to maintain order.

        Find the indices into a sorted array `self` such that, if the
        corresponding elements in `value` were inserted before the indices,
        the order of `self` would be preserved.

        Parameters
        ----------
        value : array_like
            Values to insert into `self`.
        side : {'left', 'right'}, optional
            If 'left', the index of the first suitable location found is given.
            If 'right', return the last such index.  If there is no suitable
            index, return either 0 or N (where N is the length of `self`).
        sorter : 1-D array_like, optional
            Optional array of integer indices that sort `self` into ascending
            order. They are typically the result of ``np.argsort``.

        Returns
        -------
        indices : array of ints
            Array of insertion points with the same shape as `value`.
        """
        value = self._validate_searchsorted_value(value)

        # TODO: Use datetime64 semantics for sorting, xref GH#29844
        return self.asi8.searchsorted(value, side=side, sorter=sorter)

    def value_counts(self, dropna=False):
        """
        Return a Series containing counts of unique values.

        Parameters
        ----------
        dropna : bool, default True
            Don't include counts of NaT values.

        Returns
        -------
        Series
        """
        from pandas import Series, Index

        if dropna:
            values = self[~self.isna()]._data
        else:
            values = self._data

        cls = type(self)

        result = value_counts(values, sort=False, dropna=dropna)
        index = Index(
            cls(result.index.view("i8"), dtype=self.dtype), name=result.index.name
        )
        return Series(result._values, index=index, name=result.name)

    def map(self, mapper):
        # TODO(GH-23179): Add ExtensionArray.map
        # Need to figure out if we want ExtensionArray.map first.
        # If so, then we can refactor IndexOpsMixin._map_values to
        # a standalone function and call from here..
        # Else, just rewrite _map_infer_values to do the right thing.
        from pandas import Index

        return Index(self).map(mapper).array

    # ------------------------------------------------------------------
    # Null Handling

    def isna(self):
        return self._isnan

    @property  # NB: override with cache_readonly in immutable subclasses
    def _isnan(self):
        """
        return if each value is nan
        """
        return self.asi8 == iNaT

    @property  # NB: override with cache_readonly in immutable subclasses
    def _hasnans(self):
        """
        return if I have any nans; enables various perf speedups
        """
        return bool(self._isnan.any())

    def _maybe_mask_results(self, result, fill_value=iNaT, convert=None):
        """
        Parameters
        ----------
        result : a ndarray
        fill_value : object, default iNaT
        convert : str, dtype or None

        Returns
        -------
        result : ndarray with values replace by the fill_value

        mask the result if needed, convert to the provided dtype if its not
        None

        This is an internal routine.
        """
        if self._hasnans:
            if convert:
                result = result.astype(convert)
            if fill_value is None:
                fill_value = np.nan
            result[self._isnan] = fill_value
        return result

    def fillna(self, value=None, method=None, limit=None):
        # TODO(GH-20300): remove this
        # Just overriding to ensure that we avoid an astype(object).
        # Either 20300 or a `_values_for_fillna` would avoid this duplication.
        if isinstance(value, ABCSeries):
            value = value.array

        value, method = validate_fillna_kwargs(value, method)

        mask = self.isna()

        if is_array_like(value):
            if len(value) != len(self):
                raise ValueError(
                    f"Length of 'value' does not match. Got ({len(value)}) "
                    f" expected {len(self)}"
                )
            value = value[mask]

        if mask.any():
            if method is not None:
                if method == "pad":
                    func = missing.pad_1d
                else:
                    func = missing.backfill_1d

                values = self._data
                if not is_period_dtype(self):
                    # For PeriodArray self._data is i8, which gets copied
                    #  by `func`.  Otherwise we need to make a copy manually
                    # to avoid modifying `self` in-place.
                    values = values.copy()

                new_values = func(values, limit=limit, mask=mask)
                if is_datetime64tz_dtype(self):
                    # we need to pass int64 values to the constructor to avoid
                    #  re-localizing incorrectly
                    new_values = new_values.view("i8")
                new_values = type(self)(new_values, dtype=self.dtype)
            else:
                # fill with value
                new_values = self.copy()
                new_values[mask] = value
        else:
            new_values = self.copy()
        return new_values

    # ------------------------------------------------------------------
    # Frequency Properties/Methods

    @property
    def freq(self):
        """
        Return the frequency object if it is set, otherwise None.
        """
        return self._freq

    @freq.setter
    def freq(self, value):
        if value is not None:
            value = frequencies.to_offset(value)
            self._validate_frequency(self, value)

        self._freq = value

    @property
    def freqstr(self):
        """
        Return the frequency object as a string if its set, otherwise None.
        """
        if self.freq is None:
            return None
        return self.freq.freqstr

    @property  # NB: override with cache_readonly in immutable subclasses
    def inferred_freq(self):
        """
        Tries to return a string representing a frequency guess,
        generated by infer_freq.  Returns None if it can't autodetect the
        frequency.
        """
        if self.ndim != 1:
            return None
        try:
            return frequencies.infer_freq(self)
        except ValueError:
            return None

    @property  # NB: override with cache_readonly in immutable subclasses
    def _resolution(self):
        return frequencies.Resolution.get_reso_from_freq(self.freqstr)

    @property  # NB: override with cache_readonly in immutable subclasses
    def resolution(self):
        """
        Returns day, hour, minute, second, millisecond or microsecond
        """
        return frequencies.Resolution.get_str(self._resolution)

    @classmethod
    def _validate_frequency(cls, index, freq, **kwargs):
        """
        Validate that a frequency is compatible with the values of a given
        Datetime Array/Index or Timedelta Array/Index

        Parameters
        ----------
        index : DatetimeIndex or TimedeltaIndex
            The index on which to determine if the given frequency is valid
        freq : DateOffset
            The frequency to validate
        """
        if is_period_dtype(cls):
            # Frequency validation is not meaningful for Period Array/Index
            return None

        inferred = index.inferred_freq
        if index.size == 0 or inferred == freq.freqstr:
            return None

        try:
            on_freq = cls._generate_range(
                start=index[0], end=None, periods=len(index), freq=freq, **kwargs
            )
            if not np.array_equal(index.asi8, on_freq.asi8):
                raise ValueError
        except ValueError as e:
            if "non-fixed" in str(e):
                # non-fixed frequencies are not meaningful for timedelta64;
                #  we retain that error message
                raise e
            # GH#11587 the main way this is reached is if the `np.array_equal`
            #  check above is False.  This can also be reached if index[0]
            #  is `NaT`, in which case the call to `cls._generate_range` will
            #  raise a ValueError, which we re-raise with a more targeted
            #  message.
            raise ValueError(
                f"Inferred frequency {inferred} from passed values "
                f"does not conform to passed frequency {freq.freqstr}"
            ) from e

    # monotonicity/uniqueness properties are called via frequencies.infer_freq,
    #  see GH#23789

    @property
    def _is_monotonic_increasing(self):
        return algos.is_monotonic(self.asi8, timelike=True)[0]

    @property
    def _is_monotonic_decreasing(self):
        return algos.is_monotonic(self.asi8, timelike=True)[1]

    @property
    def _is_unique(self):
        return len(unique1d(self.asi8)) == len(self)

    # ------------------------------------------------------------------
    # Arithmetic Methods
    _create_comparison_method = classmethod(_datetimelike_array_cmp)

    # pow is invalid for all three subclasses; TimedeltaArray will override
    #  the multiplication and division ops
    __pow__ = make_invalid_op("__pow__")
    __rpow__ = make_invalid_op("__rpow__")
    __mul__ = make_invalid_op("__mul__")
    __rmul__ = make_invalid_op("__rmul__")
    __truediv__ = make_invalid_op("__truediv__")
    __rtruediv__ = make_invalid_op("__rtruediv__")
    __floordiv__ = make_invalid_op("__floordiv__")
    __rfloordiv__ = make_invalid_op("__rfloordiv__")
    __mod__ = make_invalid_op("__mod__")
    __rmod__ = make_invalid_op("__rmod__")
    __divmod__ = make_invalid_op("__divmod__")
    __rdivmod__ = make_invalid_op("__rdivmod__")

    def _add_datetimelike_scalar(self, other):
        # Overridden by TimedeltaArray
        raise TypeError(f"cannot add {type(self).__name__} and {type(other).__name__}")

    _add_datetime_arraylike = _add_datetimelike_scalar

    def _sub_datetimelike_scalar(self, other):
        # Overridden by DatetimeArray
        assert other is not NaT
        raise TypeError(f"cannot subtract a datelike from a {type(self).__name__}")

    _sub_datetime_arraylike = _sub_datetimelike_scalar

    def _sub_period(self, other):
        # Overridden by PeriodArray
        raise TypeError(f"cannot subtract Period from a {type(self).__name__}")

    def _add_offset(self, offset):
        raise AbstractMethodError(self)

    def _add_timedeltalike_scalar(self, other):
        """
        Add a delta of a timedeltalike

        Returns
        -------
        Same type as self
        """
        if isna(other):
            # i.e np.timedelta64("NaT"), not recognized by delta_to_nanoseconds
            new_values = np.empty(self.shape, dtype="i8")
            new_values[:] = iNaT
            return type(self)(new_values, dtype=self.dtype)

        inc = delta_to_nanoseconds(other)
        new_values = checked_add_with_arr(self.asi8, inc, arr_mask=self._isnan).view(
            "i8"
        )
        new_values = self._maybe_mask_results(new_values)

        new_freq = None
        if isinstance(self.freq, Tick) or is_period_dtype(self.dtype):
            # adding a scalar preserves freq
            new_freq = self.freq

        return type(self)(new_values, dtype=self.dtype, freq=new_freq)

    def _add_timedelta_arraylike(self, other):
        """
        Add a delta of a TimedeltaIndex

        Returns
        -------
        Same type as self
        """
        # overridden by PeriodArray

        if len(self) != len(other):
            raise ValueError("cannot add indices of unequal length")

        if isinstance(other, np.ndarray):
            # ndarray[timedelta64]; wrap in TimedeltaIndex for op
            from pandas.core.arrays import TimedeltaArray

            other = TimedeltaArray._from_sequence(other)

        self_i8 = self.asi8
        other_i8 = other.asi8
        new_values = checked_add_with_arr(
            self_i8, other_i8, arr_mask=self._isnan, b_mask=other._isnan
        )
        if self._hasnans or other._hasnans:
            mask = (self._isnan) | (other._isnan)
            new_values[mask] = iNaT

        return type(self)(new_values, dtype=self.dtype)

    def _add_nat(self):
        """
        Add pd.NaT to self
        """
        if is_period_dtype(self):
            raise TypeError(
                f"Cannot add {type(self).__name__} and {type(NaT).__name__}"
            )

        # GH#19124 pd.NaT is treated like a timedelta for both timedelta
        # and datetime dtypes
        result = np.zeros(self.shape, dtype=np.int64)
        result.fill(iNaT)
        return type(self)(result, dtype=self.dtype, freq=None)

    def _sub_nat(self):
        """
        Subtract pd.NaT from self
        """
        # GH#19124 Timedelta - datetime is not in general well-defined.
        # We make an exception for pd.NaT, which in this case quacks
        # like a timedelta.
        # For datetime64 dtypes by convention we treat NaT as a datetime, so
        # this subtraction returns a timedelta64 dtype.
        # For period dtype, timedelta64 is a close-enough return dtype.
        result = np.zeros(self.shape, dtype=np.int64)
        result.fill(iNaT)
        return result.view("timedelta64[ns]")

    def _sub_period_array(self, other):
        """
        Subtract a Period Array/Index from self.  This is only valid if self
        is itself a Period Array/Index, raises otherwise.  Both objects must
        have the same frequency.

        Parameters
        ----------
        other : PeriodIndex or PeriodArray

        Returns
        -------
        result : np.ndarray[object]
            Array of DateOffset objects; nulls represented by NaT.
        """
        if not is_period_dtype(self):
            raise TypeError(
                f"cannot subtract {other.dtype}-dtype from {type(self).__name__}"
            )

        if self.freq != other.freq:
            msg = DIFFERENT_FREQ.format(
                cls=type(self).__name__, own_freq=self.freqstr, other_freq=other.freqstr
            )
            raise IncompatibleFrequency(msg)

        new_values = checked_add_with_arr(
            self.asi8, -other.asi8, arr_mask=self._isnan, b_mask=other._isnan
        )

        new_values = np.array([self.freq.base * x for x in new_values])
        if self._hasnans or other._hasnans:
            mask = (self._isnan) | (other._isnan)
            new_values[mask] = NaT
        return new_values

    def _addsub_object_array(self, other: np.ndarray, op):
        """
        Add or subtract array-like of DateOffset objects

        Parameters
        ----------
        other : np.ndarray[object]
        op : {operator.add, operator.sub}

        Returns
        -------
        result : same class as self
        """
        assert op in [operator.add, operator.sub]
        if len(other) == 1:
            return op(self, other[0])

        warnings.warn(
            "Adding/subtracting array of DateOffsets to "
            f"{type(self).__name__} not vectorized",
            PerformanceWarning,
        )

        # Caller is responsible for broadcasting if necessary
        assert self.shape == other.shape, (self.shape, other.shape)

        res_values = op(self.astype("O"), np.array(other))
        result = array(res_values.ravel())
        result = extract_array(result, extract_numpy=True).reshape(self.shape)
        return result

    def _time_shift(self, periods, freq=None):
        """
        Shift each value by `periods`.

        Note this is different from ExtensionArray.shift, which
        shifts the *position* of each element, padding the end with
        missing values.

        Parameters
        ----------
        periods : int
            Number of periods to shift by.
        freq : pandas.DateOffset, pandas.Timedelta, or str
            Frequency increment to shift by.
        """
        if freq is not None and freq != self.freq:
            if isinstance(freq, str):
                freq = frequencies.to_offset(freq)
            offset = periods * freq
            result = self + offset
            return result

        if periods == 0:
            # immutable so OK
            return self.copy()

        if self.freq is None:
            raise NullFrequencyError("Cannot shift with no freq")

        start = self[0] + periods * self.freq
        end = self[-1] + periods * self.freq

        # Note: in the DatetimeTZ case, _generate_range will infer the
        #  appropriate timezone from `start` and `end`, so tz does not need
        #  to be passed explicitly.
        return self._generate_range(start=start, end=end, periods=None, freq=self.freq)

    @unpack_zerodim_and_defer("__add__")
    def __add__(self, other):

        # scalar others
        if other is NaT:
            result = self._add_nat()
        elif isinstance(other, (Tick, timedelta, np.timedelta64)):
            result = self._add_timedeltalike_scalar(other)
        elif isinstance(other, DateOffset):
            # specifically _not_ a Tick
            result = self._add_offset(other)
        elif isinstance(other, (datetime, np.datetime64)):
            result = self._add_datetimelike_scalar(other)
        elif lib.is_integer(other):
            # This check must come after the check for np.timedelta64
            # as is_integer returns True for these
            if not is_period_dtype(self):
                raise integer_op_not_supported(self)
            result = self._time_shift(other)

        # array-like others
        elif is_timedelta64_dtype(other):
            # TimedeltaIndex, ndarray[timedelta64]
            result = self._add_timedelta_arraylike(other)
        elif is_object_dtype(other):
            # e.g. Array/Index of DateOffset objects
            result = self._addsub_object_array(other, operator.add)
        elif is_datetime64_dtype(other) or is_datetime64tz_dtype(other):
            # DatetimeIndex, ndarray[datetime64]
            return self._add_datetime_arraylike(other)
        elif is_integer_dtype(other):
            if not is_period_dtype(self):
                raise integer_op_not_supported(self)
            result = self._addsub_int_array(other, operator.add)
        else:
            # Includes Categorical, other ExtensionArrays
            # For PeriodDtype, if self is a TimedeltaArray and other is a
            #  PeriodArray with  a timedelta-like (i.e. Tick) freq, this
            #  operation is valid.  Defer to the PeriodArray implementation.
            #  In remaining cases, this will end up raising TypeError.
            return NotImplemented

        if is_timedelta64_dtype(result) and isinstance(result, np.ndarray):
            from pandas.core.arrays import TimedeltaArray

            return TimedeltaArray(result)
        return result

    def __radd__(self, other):
        # alias for __add__
        return self.__add__(other)

    @unpack_zerodim_and_defer("__sub__")
    def __sub__(self, other):

        # scalar others
        if other is NaT:
            result = self._sub_nat()
        elif isinstance(other, (Tick, timedelta, np.timedelta64)):
            result = self._add_timedeltalike_scalar(-other)
        elif isinstance(other, DateOffset):
            # specifically _not_ a Tick
            result = self._add_offset(-other)
        elif isinstance(other, (datetime, np.datetime64)):
            result = self._sub_datetimelike_scalar(other)
        elif lib.is_integer(other):
            # This check must come after the check for np.timedelta64
            # as is_integer returns True for these
            if not is_period_dtype(self):
                raise integer_op_not_supported(self)
            result = self._time_shift(-other)

        elif isinstance(other, Period):
            result = self._sub_period(other)

        # array-like others
        elif is_timedelta64_dtype(other):
            # TimedeltaIndex, ndarray[timedelta64]
            result = self._add_timedelta_arraylike(-other)
        elif is_object_dtype(other):
            # e.g. Array/Index of DateOffset objects
            result = self._addsub_object_array(other, operator.sub)
        elif is_datetime64_dtype(other) or is_datetime64tz_dtype(other):
            # DatetimeIndex, ndarray[datetime64]
            result = self._sub_datetime_arraylike(other)
        elif is_period_dtype(other):
            # PeriodIndex
            result = self._sub_period_array(other)
        elif is_integer_dtype(other):
            if not is_period_dtype(self):
                raise integer_op_not_supported(self)
            result = self._addsub_int_array(other, operator.sub)
        else:
            # Includes ExtensionArrays, float_dtype
            return NotImplemented

        if is_timedelta64_dtype(result) and isinstance(result, np.ndarray):
            from pandas.core.arrays import TimedeltaArray

            return TimedeltaArray(result)
        return result

    def __rsub__(self, other):
        if is_datetime64_any_dtype(other) and is_timedelta64_dtype(self.dtype):
            # ndarray[datetime64] cannot be subtracted from self, so
            # we need to wrap in DatetimeArray/Index and flip the operation
            if lib.is_scalar(other):
                # i.e. np.datetime64 object
                return Timestamp(other) - self
            if not isinstance(other, DatetimeLikeArrayMixin):
                # Avoid down-casting DatetimeIndex
                from pandas.core.arrays import DatetimeArray

                other = DatetimeArray(other)
            return other - self
        elif (
            is_datetime64_any_dtype(self.dtype)
            and hasattr(other, "dtype")
            and not is_datetime64_any_dtype(other.dtype)
        ):
            # GH#19959 datetime - datetime is well-defined as timedelta,
            # but any other type - datetime is not well-defined.
            raise TypeError(
                f"cannot subtract {type(self).__name__} from {type(other).__name__}"
            )
        elif is_period_dtype(self.dtype) and is_timedelta64_dtype(other):
            # TODO: Can we simplify/generalize these cases at all?
            raise TypeError(f"cannot subtract {type(self).__name__} from {other.dtype}")
        elif is_timedelta64_dtype(self.dtype):
            return (-self) + other

        # We get here with e.g. datetime objects
        return -(self - other)

    def __iadd__(self, other):
        result = self + other
        self[:] = result[:]

        if not is_period_dtype(self):
            # restore freq, which is invalidated by setitem
            self._freq = result._freq
        return self

    def __isub__(self, other):
        result = self - other
        self[:] = result[:]

        if not is_period_dtype(self):
            # restore freq, which is invalidated by setitem
            self._freq = result._freq
        return self

    # --------------------------------------------------------------
    # Reductions

    def _reduce(self, name, axis=0, skipna=True, **kwargs):
        op = getattr(self, name, None)
        if op:
            return op(skipna=skipna, **kwargs)
        else:
            return super()._reduce(name, skipna, **kwargs)

    def min(self, axis=None, skipna=True, *args, **kwargs):
        """
        Return the minimum value of the Array or minimum along
        an axis.

        See Also
        --------
        numpy.ndarray.min
        Index.min : Return the minimum value in an Index.
        Series.min : Return the minimum value in a Series.
        """
        nv.validate_min(args, kwargs)
        nv.validate_minmax_axis(axis)

        result = nanops.nanmin(self.asi8, skipna=skipna, mask=self.isna())
        if isna(result):
            # Period._from_ordinal does not handle np.nan gracefully
            return NaT
        return self._box_func(result)

    def max(self, axis=None, skipna=True, *args, **kwargs):
        """
        Return the maximum value of the Array or maximum along
        an axis.

        See Also
        --------
        numpy.ndarray.max
        Index.max : Return the maximum value in an Index.
        Series.max : Return the maximum value in a Series.
        """
        # TODO: skipna is broken with max.
        # See https://github.com/pandas-dev/pandas/issues/24265
        nv.validate_max(args, kwargs)
        nv.validate_minmax_axis(axis)

        mask = self.isna()
        if skipna:
            values = self[~mask].asi8
        elif mask.any():
            return NaT
        else:
            values = self.asi8

        if not len(values):
            # short-circuit for empty max / min
            return NaT

        result = nanops.nanmax(values, skipna=skipna)
        # Don't have to worry about NA `result`, since no NA went in.
        return self._box_func(result)

    def mean(self, skipna=True):
        """
        Return the mean value of the Array.

        .. versionadded:: 0.25.0

        Parameters
        ----------
        skipna : bool, default True
            Whether to ignore any NaT elements.

        Returns
        -------
        scalar
            Timestamp or Timedelta.

        See Also
        --------
        numpy.ndarray.mean : Returns the average of array elements along a given axis.
        Series.mean : Return the mean value in a Series.

        Notes
        -----
        mean is only defined for Datetime and Timedelta dtypes, not for Period.
        """
        if is_period_dtype(self):
            # See discussion in GH#24757
            raise TypeError(
                f"mean is not implemented for {type(self).__name__} since the "
                "meaning is ambiguous.  An alternative is "
                "obj.to_timestamp(how='start').mean()"
            )

        mask = self.isna()
        if skipna:
            values = self[~mask]
        elif mask.any():
            return NaT
        else:
            values = self

        if not len(values):
            # short-circuit for empty max / min
            return NaT

        result = nanops.nanmean(values.view("i8"), skipna=skipna)
        # Don't have to worry about NA `result`, since no NA went in.
        return self._box_func(result)


DatetimeLikeArrayMixin._add_comparison_ops()

# -------------------------------------------------------------------
# Shared Constructor Helpers


def validate_periods(periods):
    """
    If a `periods` argument is passed to the Datetime/Timedelta Array/Index
    constructor, cast it to an integer.

    Parameters
    ----------
    periods : None, float, int

    Returns
    -------
    periods : None or int

    Raises
    ------
    TypeError
        if periods is None, float, or int
    """
    if periods is not None:
        if lib.is_float(periods):
            periods = int(periods)
        elif not lib.is_integer(periods):
            raise TypeError(f"periods must be a number, got {periods}")
    return periods


def validate_endpoints(closed):
    """
    Check that the `closed` argument is among [None, "left", "right"]

    Parameters
    ----------
    closed : {None, "left", "right"}

    Returns
    -------
    left_closed : bool
    right_closed : bool

    Raises
    ------
    ValueError : if argument is not among valid values
    """
    left_closed = False
    right_closed = False

    if closed is None:
        left_closed = True
        right_closed = True
    elif closed == "left":
        left_closed = True
    elif closed == "right":
        right_closed = True
    else:
        raise ValueError("Closed has to be either 'left', 'right' or None")

    return left_closed, right_closed


def validate_inferred_freq(freq, inferred_freq, freq_infer):
    """
    If the user passes a freq and another freq is inferred from passed data,
    require that they match.

    Parameters
    ----------
    freq : DateOffset or None
    inferred_freq : DateOffset or None
    freq_infer : bool

    Returns
    -------
    freq : DateOffset or None
    freq_infer : bool

    Notes
    -----
    We assume at this point that `maybe_infer_freq` has been called, so
    `freq` is either a DateOffset object or None.
    """
    if inferred_freq is not None:
        if freq is not None and freq != inferred_freq:
            raise ValueError(
                f"Inferred frequency {inferred_freq} from passed "
                "values does not conform to passed frequency "
                f"{freq.freqstr}"
            )
        elif freq is None:
            freq = inferred_freq
        freq_infer = False

    return freq, freq_infer


def maybe_infer_freq(freq):
    """
    Comparing a DateOffset to the string "infer" raises, so we need to
    be careful about comparisons.  Make a dummy variable `freq_infer` to
    signify the case where the given freq is "infer" and set freq to None
    to avoid comparison trouble later on.

    Parameters
    ----------
    freq : {DateOffset, None, str}

    Returns
    -------
    freq : {DateOffset, None}
    freq_infer : bool
        Whether we should inherit the freq of passed data.
    """
    freq_infer = False
    if not isinstance(freq, DateOffset):
        # if a passed freq is None, don't infer automatically
        if freq != "infer":
            freq = frequencies.to_offset(freq)
        else:
            freq_infer = True
            freq = None
    return freq, freq_infer<|MERGE_RESOLUTION|>--- conflicted
+++ resolved
@@ -110,17 +110,7 @@
                 result = ops.comp_method_OBJECT_ARRAY(op, self.astype(object), other)
             return result
 
-<<<<<<< HEAD
-        if isinstance(other, self._scalar_type) or other is NaT:
-            other_i8 = self._unbox_scalar(other)
-        else:
-            # Then type(other) == type(self)
-            self._check_compatible_with(other)
-            other_i8 = other.asi8
-
-=======
         other_i8 = self._unbox(other)
->>>>>>> 29c820fa
         result = op(self.asi8, other_i8)
 
         o_mask = isna(other)
@@ -869,23 +859,8 @@
             raise TypeError(f"Where requires matching dtype, not {type(other)}")
 
         else:
-<<<<<<< HEAD
             other = self._validate_listlike(other, "where", cast_cat=True)
             self._check_compatible_with(other, setitem=True)
-=======
-            # Do type inference if necessary up front
-            # e.g. we passed PeriodIndex.values and got an ndarray of Periods
-            other = array(other)
-            other = extract_array(other, extract_numpy=True)
-
-            if is_categorical_dtype(other.dtype):
-                # e.g. we have a Categorical holding self.dtype
-                if is_dtype_equal(other.categories.dtype, self.dtype):
-                    other = other._internal_get_values()
-
-            if not type(self)._is_recognized_dtype(other.dtype):
-                raise TypeError(f"Where requires matching dtype, not {other.dtype}")
->>>>>>> 29c820fa
 
         self._check_compatible_with(other, setitem=True)
         return self._unbox(other)
