--- conflicted
+++ resolved
@@ -62,27 +62,11 @@
             other = other._values
 
         if isinstance(other, Period):
-<<<<<<< HEAD
-            if other.freq != self.freq:
-                msg = DIFFERENT_FREQ.format(cls=type(self).__name__,
-                                            own_freq=self.freqstr,
-                                            other_freq=other.freqstr)
-                raise IncompatibleFrequency(msg)
-
-            result = op(other.ordinal)
-        elif isinstance(other, cls):
-            if other.freq != self.freq:
-                msg = DIFFERENT_FREQ.format(cls=type(self).__name__,
-                                            own_freq=self.freqstr,
-                                            other_freq=other.freqstr)
-                raise IncompatibleFrequency(msg)
-=======
             self._check_compatible_with(other)
 
             result = op(other.ordinal)
         elif isinstance(other, cls):
             self._check_compatible_with(other)
->>>>>>> 1e658f71
 
             if not_implemented:
                 return NotImplemented
@@ -417,15 +401,7 @@
         if isna(fill_value):
             fill_value = iNaT
         elif isinstance(fill_value, Period):
-<<<<<<< HEAD
-            if fill_value.freq != self.freq:
-                msg = DIFFERENT_FREQ.format(cls=type(self).__name__,
-                                            own_freq=self.freq.freqstr,
-                                            other_freq=fill_value.freqstr)
-                raise IncompatibleFrequency(msg)
-=======
             self._check_compatible_with(fill_value)
->>>>>>> 1e658f71
             fill_value = fill_value.ordinal
         else:
             raise ValueError("'fill_value' should be a Period. "
@@ -694,16 +670,7 @@
     def _sub_period(self, other):
         # If the operation is well-defined, we return an object-Index
         # of DateOffsets.  Null entries are filled with pd.NaT
-<<<<<<< HEAD
-        if self.freq != other.freq:
-            msg = DIFFERENT_FREQ.format(cls=type(self).__name__,
-                                        own_freq=self.freqstr,
-                                        other_freq=other.freqstr)
-            raise IncompatibleFrequency(msg)
-
-=======
         self._check_compatible_with(other)
->>>>>>> 1e658f71
         asi8 = self.asi8
         new_data = asi8 - other.ordinal
         new_data = np.array([self.freq * x for x in new_data])
