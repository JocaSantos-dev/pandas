# -*- coding: utf-8 -*-
from datetime import timedelta
import warnings

import numpy as np

from pandas import compat
from pandas.compat.numpy import function as nv
from pandas._libs import Timedelta
from pandas._libs import lib
from pandas._libs.tslib import NaT, iNaT
from pandas._libs.tslibs.period import (
    Period, IncompatibleFrequency, DIFFERENT_FREQ_INDEX,
    get_period_field_arr, period_asfreq_arr,
    _validate_end_alias)
from pandas._libs.tslibs import period as libperiod
from pandas._libs.tslibs.timedeltas import delta_to_nanoseconds, Timedelta
from pandas._libs.tslibs.fields import isleapyear_arr
<<<<<<< HEAD
from pandas.util._decorators import cache_readonly
from pandas.core.dtypes.common import (
    is_integer_dtype, is_float_dtype, is_period_dtype,
    is_float, is_integer, pandas_dtype, is_scalar,
    is_datetime64_dtype,
    is_categorical_dtype,
    is_object_dtype,
    is_string_dtype,
    is_datetime_or_timedelta_dtype,
    is_dtype_equal,
    ensure_object
)
=======

from pandas import compat
from pandas.util._decorators import (cache_readonly, deprecate_kwarg)

from pandas.core.dtypes.common import (
    is_integer_dtype, is_float_dtype, is_period_dtype,
    is_datetime64_dtype)
>>>>>>> a4482db4
from pandas.core.dtypes.dtypes import PeriodDtype
from pandas.core.dtypes.generic import (
    ABCSeries, ABCPeriodIndex, ABCIndexClass,
)

import pandas.core.common as com

from pandas.tseries import frequencies
from pandas.tseries.frequencies import get_freq_code as _gfc
from pandas.tseries.offsets import Tick, DateOffset

from pandas.core.arrays import ExtensionArray
from pandas.core.arrays.datetimelike import DatetimeLikeArrayMixin


def _field_accessor(name, alias, docstring=None):
    def f(self):
        base, mult = frequencies.get_freq_code(self.freq)
        result = get_period_field_arr(alias, self._ndarray_values, base)
        return result

    f.__name__ = name
    f.__doc__ = docstring
    return property(f)


def _period_array_cmp(cls, op):
    """
    Wrap comparison operations to convert Period-like to PeriodDtype
    """
    opname = '__{name}__'.format(name=op.__name__)
    nat_result = True if opname == '__ne__' else False

    def wrapper(self, other):
        op = getattr(self._ndarray_values, opname)
        if isinstance(other, (ABCSeries, ABCIndexClass)):
            other = other.values

        if isinstance(other, Period):
            if other.freq != self.freq:
                msg = DIFFERENT_FREQ_INDEX.format(self.freqstr, other.freqstr)
                raise IncompatibleFrequency(msg)

            result = op(other.ordinal)
        elif isinstance(other, cls):
            if other.freq != self.freq:
                msg = DIFFERENT_FREQ_INDEX.format(self.freqstr, other.freqstr)
                raise IncompatibleFrequency(msg)

            result = op(other._ndarray_values)

            mask = self._isnan | other._isnan
            if mask.any():
                result[mask] = nat_result

            return result
        elif other is NaT:
            result = np.empty(len(self._ndarray_values), dtype=bool)
            result.fill(nat_result)
        elif isinstance(other, (list, np.ndarray)):
            # XXX: is this correct? Why not convert the
            # sequence to a PeriodArray?
            return NotImplemented
        else:
            other = Period(other, freq=self.freq)
            result = op(other.ordinal)

        if self.hasnans:
            result[self._isnan] = nat_result

        return result

    return compat.set_function_name(wrapper, opname, cls)


class PeriodArray(DatetimeLikeArrayMixin, ExtensionArray):
    """
    Pandas ExtensionArray for Period data.

    There are two components to a PeriodArray

    - ordinals : integer ndarray
    - freq : pd.tseries.offsets.Tick

    The values are physically stored as a 1-D ndarray of integers. These are
    called "ordinals" and represent some kind of offset from a base.

    The `freq` indicates the span covered by each element of the array.
    All elements in the PeriodArray have the same `freq`.
    """
    _attributes = ["freq"]
    _typ = "periodarray"  # ABCPeriodArray

    # Names others delegate to us
    _other_ops = []
    _bool_ops = ['is_leap_year']
    _object_ops = ['start_time', 'end_time', 'freq']
    _field_ops = ['year', 'month', 'day', 'hour', 'minute', 'second',
                  'weekofyear', 'weekday', 'week', 'dayofweek',
                  'dayofyear', 'quarter', 'qyear',
                  'days_in_month', 'daysinmonth']
    _datetimelike_ops = _field_ops + _object_ops + _bool_ops
    _datetimelike_methods = ['strftime', 'to_timestamp', 'asfreq']

    # --------------------------------------------------------------------
    # Constructors
    def __init__(self, values, freq=None):
        # type: (np.ndarray[np.int64], Union[str, Tick]) -> None
        # TODO: constructor discussion. The type above doesn't match what
        # we handle right now (values can be PeriodArray or PeriodIndex
        if isinstance(values, type(self)):
            values, freq = values._data, values.freq
        elif isinstance(values, ABCPeriodIndex):
            values, freq = values._ndarray_values, values.freq

        values = np.array(values, dtype='int64', copy=False)
        self._data = values
        if freq is None:
            raise ValueError('freq is not specified and cannot be inferred')
        self._freq = Period._maybe_convert_freq(freq)

    @classmethod
    def _complex_new(cls, data=None, ordinal=None, freq=None, start=None,
                     end=None, periods=None, tz=None, dtype=None, copy=False,
                     **fields):
        from pandas import PeriodIndex, DatetimeIndex, Int64Index

        # copy-pase from PeriodIndex.__new__ with slight adjustments.
        #
        # - removed all uses of name
        # - refactored to smaller, more dedicated constructors.

        # TODO: move fields validation to range init
        valid_field_set = {'year', 'month', 'day', 'quarter',
                           'hour', 'minute', 'second'}

        if not set(fields).issubset(valid_field_set):
            raise TypeError('__new__() got an unexpected keyword argument {}'.
                            format(list(set(fields) - valid_field_set)[0]))

        if periods is not None:
            if is_float(periods):
                periods = int(periods)
            elif not is_integer(periods):
                msg = 'periods must be a number, got {periods}'
                raise TypeError(msg.format(periods=periods))

        if dtype is not None:
            dtype = pandas_dtype(dtype)
            if not is_period_dtype(dtype):
                raise ValueError('dtype must be PeriodDtype')
            if freq is None:
                freq = dtype.freq
            elif freq != dtype.freq:
                msg = 'specified freq and dtype are different'
                raise IncompatibleFrequency(msg)

        # coerce freq to freq object, otherwise it can be coerced elementwise
        # which is slow
        if freq:
            freq = Period._maybe_convert_freq(freq)

        if data is None:
            if ordinal is not None:
                data = np.asarray(ordinal, dtype=np.int64)
            else:
                data, freq = cls._generate_range(start, end, periods,
                                                 freq, fields)
            return cls._from_ordinals(data, freq=freq)

        if isinstance(data, (cls, PeriodIndex)):
            if freq is None or freq == data.freq:  # no freq change
                freq = data.freq
                data = data._ndarray_values
            else:
                base1, _ = _gfc(data.freq)
                base2, _ = _gfc(freq)
                data = libperiod.period_asfreq_arr(data._ndarray_values,
                                                   base1, base2, 1)
            if copy:
                data = data.copy()
            return cls._simple_new(data, freq=freq)

        # not array / index
        if not isinstance(data, (np.ndarray, PeriodIndex,
                                 DatetimeIndex, Int64Index)):
            if is_scalar(data):
                raise TypeError('{0}(...) must be called with a '
                                'collection of some '
                                'kind, {1} was passed'.format(cls.__name__,
                                                              repr(data)))

            # other iterable of some kind
            if not isinstance(data, (list, tuple)):
                data = list(data)

            data = np.asarray(data)

        # datetime other than period
        if is_datetime64_dtype(data.dtype):
            data = dt64arr_to_periodarr(data, freq, tz)
            return cls._from_ordinals(data, freq=freq)

        # check not floats
        if lib.infer_dtype(data) == 'floating' and len(data) > 0:
            raise TypeError("PeriodIndex does not allow "
                            "floating point in construction")

        # anything else, likely an array of strings or periods
        data = ensure_object(data)
        return cls._from_periods(data, freq=freq)

    @classmethod
    def _from_ordinals(cls, values, freq=None):
        # type: (ndarray[int], Optional[Tick]) -> PeriodArray
        """
        Values should be int ordinals
        `__new__` & `_simple_new` coerce to ordinals and call this method
        """
        return cls(values, freq=freq)

    @classmethod
    def _from_sequence(cls, scalars, dtype=None, copy=False):
        # type: (Sequence[Optional[Period]], Dtype, bool) -> PeriodArray
        if dtype:
            dtype = dtype.freq
        scalars = np.asarray(scalars, dtype=object)
        return cls._from_periods(scalars, freq=dtype)

    @classmethod
    def _from_factorized(cls, values, original):
        # type: (Sequence[Optional[Period]], PeriodArray) -> PeriodArray
        return cls._from_periods(values, freq=original.freq)

    @classmethod
    def _from_periods(cls, periods, freq=None):
        # type: (np.ndarray[Optional[Period]], Optional[Tick]) -> PeriodArray
        freq = freq or libperiod.extract_freq(periods)
        ordinals = libperiod.extract_ordinals(periods, freq)
        return cls._from_ordinals(ordinals, freq=freq)

    def __repr__(self):
        return '<pandas PeriodArray>\n{}\nLength: {}, dtype: {}'.format(
            [str(s) for s in self],
            len(self),
            self.dtype
        )

    def __len__(self):
        return len(self._data)

    def isna(self):
        return self._data == iNaT

    def fillna(self, value=None, method=None, limit=None):
        from pandas.api.types import is_array_like
        from pandas.util._validators import validate_fillna_kwargs
        from pandas.core.missing import pad_1d, backfill_1d

        if isinstance(value, ABCSeries):
            value = value.values

        value, method = validate_fillna_kwargs(value, method)

        mask = self.isna()

        if is_array_like(value):
            if len(value) != len(self):
                raise ValueError("Length of 'value' does not match. Got ({}) "
                                 " expected {}".format(len(value), len(self)))
            value = value[mask]

        if mask.any():
            if method is not None:
                func = pad_1d if method == 'pad' else backfill_1d
                new_values = func(self._ndarray_values, limit=limit,
                                  mask=mask)
                new_values = self._from_ordinals(new_values, freq=self.freq)
            else:
                # fill with value
                new_values = self.copy()
                new_values[mask] = value
        else:
            new_values = self.copy()
        return new_values

    def __setitem__(self, key, value):
        if isinstance(value, (compat.Sequence, type(self))):
            if len(key) != len(value) and not com.is_bool_indexer(key):
                msg = ("shape mismatch: value array of length '{}' does not "
                       "match indexing result of length '{}'.")
                raise ValueError(msg.format(len(key), len(value)))
            if len(key) == 0:
                return

            value = type(self)._complex_new(value)
            if self.freqstr != value.freqstr:
                msg = DIFFERENT_FREQ_INDEX.format(self.freqstr, value.freqstr)
                raise IncompatibleFrequency(msg)

            value = value.asi8
        elif isinstance(value, Period):

            if self.freqstr != value.freqstr:
                msg = DIFFERENT_FREQ_INDEX.format(self.freqstr, value.freqstr)
                raise IncompatibleFrequency(msg)

            value = value.ordinal
        elif isinstance(value, (type(None), type(NaT))):
            value = iNaT
        else:
            msg = ("'value' should be a 'Period', 'NaT', or array of those. "
                   "Got '{}' instead.".format(type(value).__name__))
            raise TypeError(msg)
        self._data[key] = value

    def take(self, indices, allow_fill=False, fill_value=None):
        from pandas.core.algorithms import take
        from pandas import isna

        if allow_fill:
            if isna(fill_value):
                fill_value = iNaT
            elif isinstance(fill_value, Period):
                fill_value = fill_value.ordinal
            else:
                msg = "'fill_value' should be a Period. Got '{}'."
                raise ValueError(msg.format(fill_value))

        new_values = take(self._data,
                          indices,
                          allow_fill=allow_fill,
                          fill_value=fill_value)

        return self._from_ordinals(new_values, self.freq)

    @property
    def nbytes(self):
        # TODO(DatetimeArray): remove
        return self._data.nbytes

    def copy(self, deep=False):
        return self._from_ordinals(self._data.copy(), freq=self.freq)

    @classmethod
    def _concat_same_type(cls, to_concat):
        freq = {x.freq for x in to_concat}
        assert len(freq) == 1
        freq = list(freq)[0]
        values = np.concatenate([x._data for x in to_concat])
        return cls._from_ordinals(values, freq=freq)

    def value_counts(self, dropna=False):
        from pandas.core.algorithms import value_counts
        from pandas.core.indexes.period import PeriodIndex

        if dropna:
            values = self[~self.isna()]._data
        else:
            values = self._data

        result = value_counts(values)
        index = PeriodIndex._from_ordinals(result.index,
                                           name=result.index.name,
                                           freq=self.freq)
        return type(result)(result.values,
                            index=index,
                            name=result.name)

    @property
    def _box_func(self):
        return lambda x: Period._from_ordinal(ordinal=x, freq=self.freq)

    @cache_readonly
    def dtype(self):
        return PeriodDtype.construct_from_string(self.freq)

    @property
    def _ndarray_values(self):
        # Ordinals
        return self._data

    @property
    def asi8(self):
        return self._ndarray_values.view('i8')

    @property
    def freq(self):
        """Return the frequency object if it is set, otherwise None"""
        return self._freq

    @freq.setter
    def freq(self, value):
        msg = ('Setting {cls}.freq has been deprecated and will be '
               'removed in a future version; use {cls}.asfreq instead. '
               'The {cls}.freq setter is not guaranteed to work.')
        warnings.warn(msg.format(cls='PeriodIndex'),
                      FutureWarning, stacklevel=3)
        self._freq = value

<<<<<<< HEAD
=======
    # --------------------------------------------------------------------
    # Constructors

    _attributes = ["freq"]

    def __new__(cls, values, freq=None, **kwargs):
        if is_period_dtype(values):
            # PeriodArray, PeriodIndex
            if freq is not None and values.freq != freq:
                raise IncompatibleFrequency(freq, values.freq)
            freq = values.freq
            values = values.asi8

        elif is_datetime64_dtype(values):
            # TODO: what if it has tz?
            values = dt64arr_to_periodarr(values, freq)

        return cls._simple_new(values, freq, **kwargs)

>>>>>>> a4482db4
    @classmethod
    def _simple_new(cls, values, freq=None, **kwargs):
        """
        Values can be any type that can be coerced to Periods.
        Ordinals in an ndarray are fastpath-ed to `_from_ordinals`
        """
        if not is_integer_dtype(values):
            values = np.array(values, copy=False)
            if len(values) > 0 and is_float_dtype(values):
                raise TypeError("{cls} can't take floats"
                                .format(cls=cls.__name__))
            return cls(values, freq=freq)

        return cls(values, freq=freq)

    @classmethod
    def _generate_range(cls, start, end, periods, freq, fields):
        if freq is not None:
            freq = Period._maybe_convert_freq(freq)

        field_count = len(fields)
        if com.count_not_none(start, end) > 0:
            if field_count > 0:
                raise ValueError('Can either instantiate from fields '
                                 'or endpoints, but not both')
            subarr, freq = _get_ordinal_range(start, end, periods, freq)
        elif field_count > 0:
            subarr, freq = _range_from_fields(freq=freq, **fields)
        else:
            raise ValueError('Not enough parameters to construct '
                             'Period range')

        return subarr, freq

    # --------------------------------------------------------------------
    # Vectorized analogues of Period properties

    year = _field_accessor('year', 0, "The year of the period")
    month = _field_accessor('month', 3, "The month as January=1, December=12")
    day = _field_accessor('day', 4, "The days of the period")
    hour = _field_accessor('hour', 5, "The hour of the period")
    minute = _field_accessor('minute', 6, "The minute of the period")
    second = _field_accessor('second', 7, "The second of the period")
    weekofyear = _field_accessor('week', 8, "The week ordinal of the year")
    week = weekofyear
    dayofweek = _field_accessor('dayofweek', 10,
                                "The day of the week with Monday=0, Sunday=6")
    weekday = dayofweek
    dayofyear = day_of_year = _field_accessor('dayofyear', 9,
                                              "The ordinal day of the year")
    quarter = _field_accessor('quarter', 2, "The quarter of the date")
    qyear = _field_accessor('qyear', 1)
    days_in_month = _field_accessor('days_in_month', 11,
                                    "The number of days in the month")
    daysinmonth = days_in_month

    @property
    def is_leap_year(self):
        """ Logical indicating if the date belongs to a leap year """
        return isleapyear_arr(np.asarray(self.year))

    @property
    def start_time(self):
        return self.to_timestamp(how='start')

    @property
    def end_time(self):
        return self.to_timestamp(how='end')

    def asfreq(self, freq=None, how='E'):
        """
        Convert the Period Array/Index to the specified frequency `freq`.

        Parameters
        ----------
        freq : str
            a frequency
        how : str {'E', 'S'}
            'E', 'END', or 'FINISH' for end,
            'S', 'START', or 'BEGIN' for start.
            Whether the elements should be aligned to the end
            or start within pa period. January 31st ('END') vs.
            January 1st ('START') for example.

        Returns
        -------
        new : Period Array/Index with the new frequency

        Examples
        --------
        >>> pidx = pd.period_range('2010-01-01', '2015-01-01', freq='A')
        >>> pidx
        <class 'pandas.core.indexes.period.PeriodIndex'>
        [2010, ..., 2015]
        Length: 6, Freq: A-DEC

        >>> pidx.asfreq('M')
        <class 'pandas.core.indexes.period.PeriodIndex'>
        [2010-12, ..., 2015-12]
        Length: 6, Freq: M

        >>> pidx.asfreq('M', how='S')
        <class 'pandas.core.indexes.period.PeriodIndex'>
        [2010-01, ..., 2015-01]
        Length: 6, Freq: M
        """
        how = libperiod._validate_end_alias(how)

        freq = Period._maybe_convert_freq(freq)

        base1, mult1 = frequencies.get_freq_code(self.freq)
        base2, mult2 = frequencies.get_freq_code(freq)

        asi8 = self.asi8
        # mult1 can't be negative or 0
        end = how == 'E'
        if end:
            ordinal = asi8 + mult1 - 1
        else:
            ordinal = asi8

        new_data = period_asfreq_arr(ordinal, base1, base2, end)

        if self.hasnans:
            new_data[self._isnan] = iNaT

        return self._shallow_copy(new_data, freq=freq)

    def to_timestamp(self, freq=None, how='start'):
        """
        Cast to DatetimeArray/Index

        Parameters
        ----------
        freq : string or DateOffset, optional
            Target frequency. The default is 'D' for week or longer,
            'S' otherwise
        how : {'s', 'e', 'start', 'end'}

        Returns
        -------
        DatetimeArray/Index
        """
        from pandas.core.arrays.datetimes import DatetimeArrayMixin

        how = libperiod._validate_end_alias(how)

        end = how == 'E'
        if end:
            if freq == 'B':
                # roll forward to ensure we land on B date
                adjust = Timedelta(1, 'D') - Timedelta(1, 'ns')
                return self.to_timestamp(how='start') + adjust
            else:
                adjust = Timedelta(1, 'ns')
                return (self + 1).to_timestamp(how='start') - adjust

        if freq is None:
            base, mult = frequencies.get_freq_code(self.freq)
            freq = frequencies.get_to_timestamp_base(base)
        else:
            freq = Period._maybe_convert_freq(freq)

        base, mult = frequencies.get_freq_code(freq)
        new_data = self.asfreq(freq, how=how)

        new_data = libperiod.periodarr_to_dt64arr(new_data._ndarray_values,
                                                  base)
        return DatetimeArrayMixin(new_data, freq='infer')

    # ------------------------------------------------------------------
    # Arithmetic Methods

    _create_comparison_method = classmethod(_period_array_cmp)

    def _sub_datelike(self, other):
        assert other is not NaT
        return NotImplemented

    def _sub_period(self, other):
        # If the operation is well-defined, we return an object-Index
        # of DateOffsets.  Null entries are filled with pd.NaT
        if self.freq != other.freq:
            msg = DIFFERENT_FREQ_INDEX.format(self.freqstr, other.freqstr)
            raise IncompatibleFrequency(msg)

        asi8 = self.asi8
        new_data = asi8 - other.ordinal
        new_data = np.array([self.freq * x for x in new_data])

        if self.hasnans:
            new_data[self._isnan] = NaT

        return new_data

    def _add_offset(self, other):
        assert not isinstance(other, Tick)
        base = frequencies.get_base_alias(other.rule_code)
        if base != self.freq.rule_code:
            msg = DIFFERENT_FREQ_INDEX.format(self.freqstr, other.freqstr)
            raise IncompatibleFrequency(msg)
        return self._time_shift(other.n)

    def _add_delta_td(self, other):
        assert isinstance(other, (timedelta, np.timedelta64, Tick))
        nanos = delta_to_nanoseconds(other)
        own_offset = frequencies.to_offset(self.freq.rule_code)

        if isinstance(own_offset, Tick):
            offset_nanos = delta_to_nanoseconds(own_offset)
            if np.all(nanos % offset_nanos == 0):
                return self._time_shift(nanos // offset_nanos)

        # raise when input doesn't have freq
        raise IncompatibleFrequency("Input has different freq from "
                                    "{cls}(freq={freqstr})"
                                    .format(cls=type(self).__name__,
                                            freqstr=self.freqstr))

    def _add_delta(self, other):
        ordinal_delta = self._maybe_convert_timedelta(other)
        return self._time_shift(ordinal_delta)

<<<<<<< HEAD
    def shift(self, periods=1):
=======
    @deprecate_kwarg(old_arg_name='n', new_arg_name='periods')
    def shift(self, periods):
>>>>>>> a4482db4
        """
        Shift index by desired number of increments.

        This method is for shifting the values of period indexes
        by a specified time increment.

        Parameters
        ----------
        periods : int
            Number of periods (or increments) to shift by,
            can be positive or negative.

            .. versionchanged:: 0.24.0

        Returns
        -------
        pandas.PeriodIndex
            Shifted index.

        See Also
        --------
        DatetimeIndex.shift : Shift values of DatetimeIndex.
        """
<<<<<<< HEAD
        # TODO(DatetimeArray): remove from DatetimeLikeArrayMixin
        # The semantics for Index.shift differ from EA.shift
        # then just call super.
        return ExtensionArray.shift(self, periods)

    def _time_shift(self, n, freq=None):
        """
        Shift each value by `periods`.

        Note this is different from ExtensionArray.shift, which
        shifts the *position* of each element, padding the end with
        missing values.

        Parameters
        ----------
        periods : int
            Number of periods to shift by.
        freq : pandas.DateOffset, pandas.Timedelta, or string
            Frequency increment to shift by.
        """
        values = self.values + n * self.freq.n
=======
        return self._time_shift(periods)

    def _time_shift(self, n):
        values = self._ndarray_values + n * self.freq.n
>>>>>>> a4482db4
        if self.hasnans:
            values[self._isnan] = iNaT
        return self._simple_new(values, freq=self.freq)

    def _maybe_convert_timedelta(self, other):
        """
        Convert timedelta-like input to an integer multiple of self.freq

        Parameters
        ----------
        other : timedelta, np.timedelta64, DateOffset, int, np.ndarray

        Returns
        -------
        converted : int, np.ndarray[int64]

        Raises
        ------
        IncompatibleFrequency : if the input cannot be written as a multiple
            of self.freq.  Note IncompatibleFrequency subclasses ValueError.
        """
        if isinstance(
                other, (timedelta, np.timedelta64, Tick, np.ndarray)):
            offset = frequencies.to_offset(self.freq.rule_code)
            if isinstance(offset, Tick):
                if isinstance(other, np.ndarray):
                    nanos = np.vectorize(delta_to_nanoseconds)(other)
                else:
                    nanos = delta_to_nanoseconds(other)
                offset_nanos = delta_to_nanoseconds(offset)
                check = np.all(nanos % offset_nanos == 0)
                if check:
                    return nanos // offset_nanos
        elif isinstance(other, DateOffset):
            freqstr = other.rule_code
            base = frequencies.get_base_alias(freqstr)
            if base == self.freq.rule_code:
                return other.n
            msg = DIFFERENT_FREQ_INDEX.format(self.freqstr, other.freqstr)
            raise IncompatibleFrequency(msg)
        elif lib.is_integer(other):
            # integer is passed to .shift via
            # _add_datetimelike_methods basically
            # but ufunc may pass integer to _add_delta
            return other

        # raise when input doesn't have freq
        msg = "Input has different freq from {cls}(freq={freqstr})"
        raise IncompatibleFrequency(msg.format(cls=type(self).__name__,
                                               freqstr=self.freqstr))

    def _format_native_types(self, na_rep=u'NaT', date_format=None):
        # TODO(DatetimeArray): remove
        values = self.astype(object)

        if date_format:
            formatter = lambda dt: dt.strftime(date_format)
        else:
            formatter = lambda dt: u'%s' % dt

        if self.hasnans:
            mask = self._isnan
            values[mask] = na_rep
            imask = ~mask
            values[imask] = np.array([formatter(dt) for dt
                                      in values[imask]])
        else:
            values = np.array([formatter(dt) for dt in values])
        return values

    def view(self, dtype=None, type=None):
        # This is to support things like `.asi8`
        # PeriodIndex's parent does .values.view('i8').
        # I don't like adding this,
        return self._data.view(dtype=dtype)

    def repeat(self, repeats, *args, **kwargs):
        """
        Repeat elements of a Categorical.

        See also
        --------
        numpy.ndarray.repeat
        """
        # TODO: Share with Categorical.repeat?
        # need to use ndarray_values in Categorical
        # and some kind of _constructor (from_ordinals, from_codes).
        nv.validate_repeat(args, kwargs)
        values = self._ndarray_values.repeat(repeats)
        return self._from_ordinals(values, self.freq)

    # Delegation...
    def strftime(self, date_format):
        return self._format_native_types(date_format=date_format)

    def to_timestamp(self, freq=None, how='start'):
        from pandas import DatetimeIndex

        how = _validate_end_alias(how)

        end = how == 'E'
        if end:
            if freq == 'B':
                # roll forward to ensure we land on B date
                adjust = Timedelta(1, 'D') - Timedelta(1, 'ns')
                return self.to_timestamp(how='start') + adjust
            else:
                adjust = Timedelta(1, 'ns')
                return (self + 1).to_timestamp(how='start') - adjust

        if freq is None:
            base, mult = _gfc(self.freq)
            freq = frequencies.get_to_timestamp_base(base)
        else:
            freq = Period._maybe_convert_freq(freq)

        base, mult = _gfc(freq)
        new_data = self.asfreq(freq, how)

        new_data = libperiod.periodarr_to_dt64arr(new_data._ndarray_values,
                                                  base)
        # TODO: what should the return type of this be?
        # Eventually a DatetimeArray makes sense.
        # But for now let's do a DatetimeIndex?
        return DatetimeIndex(new_data)

    @property
    def start_time(self):
        return self.to_timestamp(how='start')

    @property
    def end_time(self):
        return self.to_timestamp(how='end')

    def astype(self, dtype, copy=True):
        # TODO: Figure out something better here...
        # We have DatetimeLikeArrayMixin ->
        #     super(...), which ends up being... DatetimeIndexOpsMixin?
        # this is complicated.
        # need a pandas_astype(arr, dtype).
        from pandas import Categorical

        dtype = pandas_dtype(dtype)

        if is_object_dtype(dtype):
            return np.asarray(self, dtype=object)
        elif is_string_dtype(dtype) and not is_categorical_dtype(dtype):
            return self._format_native_types()
        elif is_integer_dtype(dtype):
            return self.values.astype("i8", copy=copy)
        elif (is_datetime_or_timedelta_dtype(dtype) and
              not is_dtype_equal(self.dtype, dtype)) or is_float_dtype(dtype):
            # disallow conversion between datetime/timedelta,
            # and conversions for any datetimelike to float
            msg = 'Cannot cast {name} to dtype {dtype}'
            raise TypeError(msg.format(name=type(self).__name__, dtype=dtype))
        elif is_categorical_dtype(dtype):
            return Categorical(self, dtype=dtype)
        elif is_period_dtype(dtype):
            return self.asfreq(dtype.freq)
        else:
            return np.asarray(self, dtype=dtype)

    def _box_values_as_index(self):
        """
        return object Index which contains boxed values
        """
        # This is implemented just for astype
        from pandas.core.index import Index
        return Index(self._box_values(self.asi8), dtype=object)

    @property
    def flags(self):
        """Deprecated"""
        # Just here to support Index.flags deprecation.
        # could also override PeriodIndex.flags if we don't want a
        # version with PeriodArray.flags
        return self.values.flags

    @property
    def base(self):
        return self.values.base

    @property
    def data(self):
        return self.astype(object).data

    def item(self):
        if len(self) == 1:
            return Period._from_ordinal(self.values[0], self.freq)
        else:
            raise ValueError('can only convert an array of size 1 to a '
                             'Python scalar')

PeriodArray._add_comparison_ops()
PeriodArray._add_datetimelike_methods()
# PeriodArray._add_numeric_methods_disabled()
# PeriodArray._add_logical_methods_disabled()


# -------------------------------------------------------------------
# Constructor Helpers

<<<<<<< HEAD
def to_period_array(data):
    return PeriodArray._complex_new(data, freq=None)
=======
def dt64arr_to_periodarr(data, freq, tz=None):
    if data.dtype != np.dtype('M8[ns]'):
        raise ValueError('Wrong dtype: %s' % data.dtype)

    freq = Period._maybe_convert_freq(freq)
    base, mult = frequencies.get_freq_code(freq)
    return libperiod.dt64arr_to_periodarr(data.view('i8'), base, tz)
>>>>>>> a4482db4


def _get_ordinal_range(start, end, periods, freq, mult=1):
    if com.count_not_none(start, end, periods) != 2:
        raise ValueError('Of the three parameters: start, end, and periods, '
                         'exactly two must be specified')

    if freq is not None:
        _, mult = frequencies.get_freq_code(freq)

    if start is not None:
        start = Period(start, freq)
    if end is not None:
        end = Period(end, freq)

    is_start_per = isinstance(start, Period)
    is_end_per = isinstance(end, Period)

    if is_start_per and is_end_per and start.freq != end.freq:
        raise ValueError('start and end must have same freq')
    if (start is NaT or end is NaT):
        raise ValueError('start and end must not be NaT')

    if freq is None:
        if is_start_per:
            freq = start.freq
        elif is_end_per:
            freq = end.freq
        else:  # pragma: no cover
            raise ValueError('Could not infer freq from start/end')

    if periods is not None:
        periods = periods * mult
        if start is None:
            data = np.arange(end.ordinal - periods + mult,
                             end.ordinal + 1, mult,
                             dtype=np.int64)
        else:
            data = np.arange(start.ordinal, start.ordinal + periods, mult,
                             dtype=np.int64)
    else:
        data = np.arange(start.ordinal, end.ordinal + 1, mult, dtype=np.int64)

    return data, freq


def _range_from_fields(year=None, month=None, quarter=None, day=None,
                       hour=None, minute=None, second=None, freq=None):
    if hour is None:
        hour = 0
    if minute is None:
        minute = 0
    if second is None:
        second = 0
    if day is None:
        day = 1

    ordinals = []

    if quarter is not None:
        if freq is None:
            freq = 'Q'
            base = frequencies.FreqGroup.FR_QTR
        else:
            base, mult = frequencies.get_freq_code(freq)
            if base != frequencies.FreqGroup.FR_QTR:
                raise AssertionError("base must equal FR_QTR")

        year, quarter = _make_field_arrays(year, quarter)
        for y, q in compat.zip(year, quarter):
            y, m = libperiod.quarter_to_myear(y, q, freq)
            val = libperiod.period_ordinal(y, m, 1, 1, 1, 1, 0, 0, base)
            ordinals.append(val)
    else:
        base, mult = frequencies.get_freq_code(freq)
        arrays = _make_field_arrays(year, month, day, hour, minute, second)
        for y, mth, d, h, mn, s in compat.zip(*arrays):
            ordinals.append(libperiod.period_ordinal(
                y, mth, d, h, mn, s, 0, 0, base))

    return np.array(ordinals, dtype=np.int64), freq


def _make_field_arrays(*fields):
    length = None
    for x in fields:
        if isinstance(x, (list, np.ndarray, ABCSeries)):
            if length is not None and len(x) != length:
                raise ValueError('Mismatched Period array lengths')
            elif length is None:
                length = len(x)

    arrays = [np.asarray(x) if isinstance(x, (np.ndarray, list, ABCSeries))
              else np.repeat(x, length) for x in fields]

    return arrays


def dt64arr_to_periodarr(data, freq, tz):
    if data.dtype != np.dtype('M8[ns]'):
        raise ValueError('Wrong dtype: %s' % data.dtype)

    freq = Period._maybe_convert_freq(freq)
    base, mult = _gfc(freq)
    return libperiod.dt64arr_to_periodarr(data.view('i8'), base, tz)<|MERGE_RESOLUTION|>--- conflicted
+++ resolved
@@ -16,8 +16,7 @@
 from pandas._libs.tslibs import period as libperiod
 from pandas._libs.tslibs.timedeltas import delta_to_nanoseconds, Timedelta
 from pandas._libs.tslibs.fields import isleapyear_arr
-<<<<<<< HEAD
-from pandas.util._decorators import cache_readonly
+from pandas.util._decorators import cache_readonly, deprecate_kwarg
 from pandas.core.dtypes.common import (
     is_integer_dtype, is_float_dtype, is_period_dtype,
     is_float, is_integer, pandas_dtype, is_scalar,
@@ -29,15 +28,10 @@
     is_dtype_equal,
     ensure_object
 )
-=======
-
-from pandas import compat
-from pandas.util._decorators import (cache_readonly, deprecate_kwarg)
 
 from pandas.core.dtypes.common import (
     is_integer_dtype, is_float_dtype, is_period_dtype,
     is_datetime64_dtype)
->>>>>>> a4482db4
 from pandas.core.dtypes.dtypes import PeriodDtype
 from pandas.core.dtypes.generic import (
     ABCSeries, ABCPeriodIndex, ABCIndexClass,
@@ -51,6 +45,7 @@
 
 from pandas.core.arrays import ExtensionArray
 from pandas.core.arrays.datetimelike import DatetimeLikeArrayMixin
+from pandas.core.arrays import datetimelike as dtl
 
 
 def _field_accessor(name, alias, docstring=None):
@@ -184,6 +179,8 @@
             elif not is_integer(periods):
                 msg = 'periods must be a number, got {periods}'
                 raise TypeError(msg.format(periods=periods))
+
+            periods = dtl.validate_periods(periods)
 
         if dtype is not None:
             dtype = pandas_dtype(dtype)
@@ -438,28 +435,6 @@
                       FutureWarning, stacklevel=3)
         self._freq = value
 
-<<<<<<< HEAD
-=======
-    # --------------------------------------------------------------------
-    # Constructors
-
-    _attributes = ["freq"]
-
-    def __new__(cls, values, freq=None, **kwargs):
-        if is_period_dtype(values):
-            # PeriodArray, PeriodIndex
-            if freq is not None and values.freq != freq:
-                raise IncompatibleFrequency(freq, values.freq)
-            freq = values.freq
-            values = values.asi8
-
-        elif is_datetime64_dtype(values):
-            # TODO: what if it has tz?
-            values = dt64arr_to_periodarr(values, freq)
-
-        return cls._simple_new(values, freq, **kwargs)
-
->>>>>>> a4482db4
     @classmethod
     def _simple_new(cls, values, freq=None, **kwargs):
         """
@@ -683,12 +658,8 @@
         ordinal_delta = self._maybe_convert_timedelta(other)
         return self._time_shift(ordinal_delta)
 
-<<<<<<< HEAD
-    def shift(self, periods=1):
-=======
     @deprecate_kwarg(old_arg_name='n', new_arg_name='periods')
     def shift(self, periods):
->>>>>>> a4482db4
         """
         Shift index by desired number of increments.
 
@@ -712,7 +683,6 @@
         --------
         DatetimeIndex.shift : Shift values of DatetimeIndex.
         """
-<<<<<<< HEAD
         # TODO(DatetimeArray): remove from DatetimeLikeArrayMixin
         # The semantics for Index.shift differ from EA.shift
         # then just call super.
@@ -734,12 +704,6 @@
             Frequency increment to shift by.
         """
         values = self.values + n * self.freq.n
-=======
-        return self._time_shift(periods)
-
-    def _time_shift(self, n):
-        values = self._ndarray_values + n * self.freq.n
->>>>>>> a4482db4
         if self.hasnans:
             values[self._isnan] = iNaT
         return self._simple_new(values, freq=self.freq)
@@ -943,10 +907,10 @@
 # -------------------------------------------------------------------
 # Constructor Helpers
 
-<<<<<<< HEAD
 def to_period_array(data):
     return PeriodArray._complex_new(data, freq=None)
-=======
+
+
 def dt64arr_to_periodarr(data, freq, tz=None):
     if data.dtype != np.dtype('M8[ns]'):
         raise ValueError('Wrong dtype: %s' % data.dtype)
@@ -954,7 +918,6 @@
     freq = Period._maybe_convert_freq(freq)
     base, mult = frequencies.get_freq_code(freq)
     return libperiod.dt64arr_to_periodarr(data.view('i8'), base, tz)
->>>>>>> a4482db4
 
 
 def _get_ordinal_range(start, end, periods, freq, mult=1):
