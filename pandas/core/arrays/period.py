--- conflicted
+++ resolved
@@ -15,7 +15,8 @@
 
 from pandas.core.dtypes.common import (
     _TD_DTYPE, ensure_object, is_datetime64_dtype, is_datetime64_ns_dtype,
-    is_datetime64tz_dtype, is_float_dtype, is_period_dtype, pandas_dtype)
+    is_datetime64tz_dtype, is_float_dtype, is_list_like, is_period_dtype,
+    pandas_dtype)
 from pandas.core.dtypes.dtypes import PeriodDtype
 from pandas.core.dtypes.generic import ABCIndexClass, ABCPeriodIndex, ABCSeries
 from pandas.core.dtypes.missing import isna, notna
@@ -374,36 +375,6 @@
 
     # --------------------------------------------------------------------
 
-<<<<<<< HEAD
-=======
-    def shift(self, periods=1, fill_value=None):
-        """
-        Shift values by desired number.
-
-        Newly introduced missing values are filled with
-        ``self.dtype.na_value``.
-
-        .. versionadded:: 0.24.0
-
-        Parameters
-        ----------
-        periods : int, default 1
-            The number of periods to shift. Negative values are allowed
-            for shifting backwards.
-        fill_value : optional, default NaT
-
-            .. versionadded:: 0.24.0
-
-        Returns
-        -------
-        shifted : PeriodArray
-        """
-        # TODO(DatetimeArray): remove
-        # The semantics for Index.shift differ from EA.shift
-        # then just call super.
-        return ExtensionArray.shift(self, periods, fill_value=fill_value)
-
->>>>>>> 08c920ea
     def _time_shift(self, n, freq=None):
         """
         Shift each value by `periods`.
