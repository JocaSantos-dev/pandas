--- conflicted
+++ resolved
@@ -105,7 +105,6 @@
             result = np.empty(self.shape, dtype=bool)
             result.fill(nat_result)
         else:
-<<<<<<< HEAD
             try:
                 other = Period(other, freq=self.freq)
             except IncompatibleFrequency:
@@ -119,10 +118,6 @@
                     raise TypeError
             else:
                 result = ordinal_op(other.ordinal)
-=======
-            other = Period(other, freq=self.freq)
-            result = ordinal_op(other.ordinal)
->>>>>>> 2f80feb5
 
         if self._hasnans:
             result[self._isnan] = nat_result
