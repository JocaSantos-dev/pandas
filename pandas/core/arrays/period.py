--- conflicted
+++ resolved
@@ -732,18 +732,9 @@
         '2015-01'], dtype='period[M]')
         """
         how = libperiod.validate_end_alias(how)
-<<<<<<< HEAD
-
-        freq_original = freq
-        if isinstance(freq, BaseOffset):
-            freq = freq_to_period_freqstr(freq.n, freq.name)
-=======
         if isinstance(freq, BaseOffset) and hasattr(freq, "_period_dtype_code"):
             freq = PeriodDtype(freq)._freqstr
->>>>>>> 87b1e424
         freq = Period._maybe_convert_freq(freq)
-        if not hasattr(freq, "_period_dtype_code"):
-            raise TypeError(f'"{freq_original}" is not supported as a period frequency')
 
         base1 = self._dtype._dtype_code
         base2 = freq._period_dtype_code
