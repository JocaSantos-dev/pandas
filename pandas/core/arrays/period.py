from __future__ import annotations

from datetime import timedelta
import operator
from typing import (
    TYPE_CHECKING,
    Any,
    Callable,
    Literal,
    Sequence,
)

import numpy as np

from pandas._libs import algos as libalgos
from pandas._libs.arrays import NDArrayBacked
from pandas._libs.tslibs import (
    BaseOffset,
    NaT,
    NaTType,
    Timedelta,
    astype_overflowsafe,
    delta_to_nanoseconds,
    dt64arr_to_periodarr as c_dt64arr_to_periodarr,
    iNaT,
    parsing,
    period as libperiod,
    to_offset,
)
from pandas._libs.tslibs.dtypes import FreqGroup
from pandas._libs.tslibs.fields import isleapyear_arr
from pandas._libs.tslibs.offsets import (
    Tick,
    delta_to_tick,
)
from pandas._libs.tslibs.period import (
    DIFFERENT_FREQ,
    IncompatibleFrequency,
    Period,
    get_period_field_arr,
    period_asfreq_arr,
)
from pandas._typing import (
    AnyArrayLike,
    Dtype,
    NpDtype,
    npt,
)
from pandas.util._decorators import (
    cache_readonly,
    doc,
)

from pandas.core.dtypes.common import (
    TD64NS_DTYPE,
    ensure_object,
    is_datetime64_any_dtype,
    is_datetime64_dtype,
    is_dtype_equal,
    is_float_dtype,
    is_integer_dtype,
    is_period_dtype,
    pandas_dtype,
)
from pandas.core.dtypes.dtypes import PeriodDtype
from pandas.core.dtypes.generic import (
    ABCIndex,
    ABCPeriodIndex,
    ABCSeries,
    ABCTimedeltaArray,
)
from pandas.core.dtypes.missing import (
    isna,
    notna,
)

import pandas.core.algorithms as algos
from pandas.core.arrays import datetimelike as dtl
from pandas.core.arrays.base import ExtensionArray
import pandas.core.common as com

if TYPE_CHECKING:

    from pandas._typing import (
        NumpySorter,
        NumpyValueArrayLike,
    )

    from pandas.core.arrays import (
        DatetimeArray,
        TimedeltaArray,
    )


_shared_doc_kwargs = {
    "klass": "PeriodArray",
}


def _field_accessor(name: str, docstring=None):
    def f(self):
        base = self.freq._period_dtype_code
        result = get_period_field_arr(name, self.asi8, base)
        return result

    f.__name__ = name
    f.__doc__ = docstring
    return property(f)


class PeriodArray(dtl.DatelikeOps, libperiod.PeriodMixin):
    """
    Pandas ExtensionArray for storing Period data.

    Users should use :func:`~pandas.period_array` to create new instances.
    Alternatively, :func:`~pandas.array` can be used to create new instances
    from a sequence of Period scalars.

    Parameters
    ----------
    values : Union[PeriodArray, Series[period], ndarray[int], PeriodIndex]
        The data to store. These should be arrays that can be directly
        converted to ordinals without inference or copy (PeriodArray,
        ndarray[int64]), or a box around such an array (Series[period],
        PeriodIndex).
    dtype : PeriodDtype, optional
        A PeriodDtype instance from which to extract a `freq`. If both
        `freq` and `dtype` are specified, then the frequencies must match.
    freq : str or DateOffset
        The `freq` to use for the array. Mostly applicable when `values`
        is an ndarray of integers, when `freq` is required. When `values`
        is a PeriodArray (or box around), it's checked that ``values.freq``
        matches `freq`.
    copy : bool, default False
        Whether to copy the ordinals before storing.

    Attributes
    ----------
    None

    Methods
    -------
    None

    See Also
    --------
    Period: Represents a period of time.
    PeriodIndex : Immutable Index for period data.
    period_range: Create a fixed-frequency PeriodArray.
    array: Construct a pandas array.

    Notes
    -----
    There are two components to a PeriodArray

    - ordinals : integer ndarray
    - freq : pd.tseries.offsets.Offset

    The values are physically stored as a 1-D ndarray of integers. These are
    called "ordinals" and represent some kind of offset from a base.

    The `freq` indicates the span covered by each element of the array.
    All elements in the PeriodArray have the same `freq`.
    """

    # array priority higher than numpy scalars
    __array_priority__ = 1000
    _typ = "periodarray"  # ABCPeriodArray
    _scalar_type = Period
    _internal_fill_value = np.int64(iNaT)
    _recognized_scalars = (Period,)
    _is_recognized_dtype = is_period_dtype
    _infer_matches = ("period",)

    # Names others delegate to us
    _other_ops: list[str] = []
    _bool_ops: list[str] = ["is_leap_year"]
    _object_ops: list[str] = ["start_time", "end_time", "freq"]
    _field_ops: list[str] = [
        "year",
        "month",
        "day",
        "hour",
        "minute",
        "second",
        "weekofyear",
        "weekday",
        "week",
        "dayofweek",
        "day_of_week",
        "dayofyear",
        "day_of_year",
        "quarter",
        "qyear",
        "days_in_month",
        "daysinmonth",
    ]
    _datetimelike_ops: list[str] = _field_ops + _object_ops + _bool_ops
    _datetimelike_methods: list[str] = ["strftime", "to_timestamp", "asfreq"]

    _dtype: PeriodDtype

    # --------------------------------------------------------------------
    # Constructors

    def __init__(
        self, values, dtype: Dtype | None = None, freq=None, copy: bool = False
    ) -> None:
        freq = validate_dtype_freq(dtype, freq)

        if freq is not None:
            freq = Period._maybe_convert_freq(freq)

        if isinstance(values, ABCSeries):
            values = values._values
            if not isinstance(values, type(self)):
                raise TypeError("Incorrect dtype")

        elif isinstance(values, ABCPeriodIndex):
            values = values._values

        if isinstance(values, type(self)):
            if freq is not None and freq != values.freq:
                raise raise_on_incompatible(values, freq)
            values, freq = values._ndarray, values.freq

        values = np.array(values, dtype="int64", copy=copy)
        if freq is None:
            raise ValueError("freq is not specified and cannot be inferred")
        NDArrayBacked.__init__(self, values, PeriodDtype(freq))

    # error: Signature of "_simple_new" incompatible with supertype "NDArrayBacked"
    @classmethod
    def _simple_new(  # type: ignore[override]
        cls,
        values: np.ndarray,
        freq: BaseOffset | None = None,
        dtype: Dtype | None = None,
    ) -> PeriodArray:
        # alias for PeriodArray.__init__
        assertion_msg = "Should be numpy array of type i8"
        assert isinstance(values, np.ndarray) and values.dtype == "i8", assertion_msg
        return cls(values, freq=freq, dtype=dtype)

    @classmethod
    def _from_sequence(
        cls: type[PeriodArray],
        scalars: Sequence[Period | None] | AnyArrayLike,
        *,
        dtype: Dtype | None = None,
        copy: bool = False,
    ) -> PeriodArray:
        if dtype and isinstance(dtype, PeriodDtype):
            freq = dtype.freq
        else:
            freq = None

        if isinstance(scalars, cls):
            validate_dtype_freq(scalars.dtype, freq)
            if copy:
                scalars = scalars.copy()
            return scalars

        periods = np.asarray(scalars, dtype=object)

        freq = freq or libperiod.extract_freq(periods)
        ordinals = libperiod.extract_ordinals(periods, freq)
        return cls(ordinals, freq=freq)

    @classmethod
    def _from_sequence_of_strings(
        cls, strings, *, dtype: Dtype | None = None, copy: bool = False
    ) -> PeriodArray:
        return cls._from_sequence(strings, dtype=dtype, copy=copy)

    @classmethod
    def _from_datetime64(cls, data, freq, tz=None) -> PeriodArray:
        """
        Construct a PeriodArray from a datetime64 array

        Parameters
        ----------
        data : ndarray[datetime64[ns], datetime64[ns, tz]]
        freq : str or Tick
        tz : tzinfo, optional

        Returns
        -------
        PeriodArray[freq]
        """
        data, freq = dt64arr_to_periodarr(data, freq, tz)
        return cls(data, freq=freq)

    @classmethod
    def _generate_range(cls, start, end, periods, freq, fields):
        periods = dtl.validate_periods(periods)

        if freq is not None:
            freq = Period._maybe_convert_freq(freq)

        field_count = len(fields)
        if start is not None or end is not None:
            if field_count > 0:
                raise ValueError(
                    "Can either instantiate from fields or endpoints, but not both"
                )
            subarr, freq = _get_ordinal_range(start, end, periods, freq)
        elif field_count > 0:
            subarr, freq = _range_from_fields(freq=freq, **fields)
        else:
            raise ValueError("Not enough parameters to construct Period range")

        return subarr, freq

    # -----------------------------------------------------------------
    # DatetimeLike Interface

    # error: Argument 1 of "_unbox_scalar" is incompatible with supertype
    # "DatetimeLikeArrayMixin"; supertype defines the argument type as
    # "Union[Union[Period, Any, Timedelta], NaTType]"
    def _unbox_scalar(  # type: ignore[override]
        self,
        value: Period | NaTType,
        setitem: bool = False,
    ) -> np.int64:
        if value is NaT:
            # error: Item "Period" of "Union[Period, NaTType]" has no attribute "value"
            return np.int64(value.value)  # type: ignore[union-attr]
        elif isinstance(value, self._scalar_type):
            self._check_compatible_with(value, setitem=setitem)
            return np.int64(value.ordinal)
        else:
            raise ValueError(f"'value' should be a Period. Got '{value}' instead.")

    def _scalar_from_string(self, value: str) -> Period:
        return Period(value, freq=self.freq)

    def _check_compatible_with(self, other, setitem: bool = False):
        if other is NaT:
            return
        self._require_matching_freq(other)

    # --------------------------------------------------------------------
    # Data / Attributes

    @cache_readonly
    def dtype(self) -> PeriodDtype:
        return self._dtype

    # error: Read-only property cannot override read-write property
    @property  # type: ignore[misc]
    def freq(self) -> BaseOffset:
        """
        Return the frequency object for this PeriodArray.
        """
        return self.dtype.freq

    def __array__(self, dtype: NpDtype | None = None) -> np.ndarray:
        if dtype == "i8":
            return self.asi8
        elif dtype == bool:
            return ~self._isnan

        # This will raise TypeError for non-object dtypes
        return np.array(list(self), dtype=object)

    def __arrow_array__(self, type=None):
        """
        Convert myself into a pyarrow Array.
        """
        import pyarrow

        from pandas.core.arrays.arrow._arrow_utils import ArrowPeriodType

        if type is not None:
            if pyarrow.types.is_integer(type):
                return pyarrow.array(self._ndarray, mask=self.isna(), type=type)
            elif isinstance(type, ArrowPeriodType):
                # ensure we have the same freq
                if self.freqstr != type.freq:
                    raise TypeError(
                        "Not supported to convert PeriodArray to array with different "
                        f"'freq' ({self.freqstr} vs {type.freq})"
                    )
            else:
                raise TypeError(
                    f"Not supported to convert PeriodArray to '{type}' type"
                )

        period_type = ArrowPeriodType(self.freqstr)
        storage_array = pyarrow.array(self._ndarray, mask=self.isna(), type="int64")
        return pyarrow.ExtensionArray.from_storage(period_type, storage_array)

    # --------------------------------------------------------------------
    # Vectorized analogues of Period properties

    year = _field_accessor(
        "year",
        """
        The year of the period.
        """,
    )
    month = _field_accessor(
        "month",
        """
        The month as January=1, December=12.
        """,
    )
    day = _field_accessor(
        "day",
        """
        The days of the period.
        """,
    )
    hour = _field_accessor(
        "hour",
        """
        The hour of the period.
        """,
    )
    minute = _field_accessor(
        "minute",
        """
        The minute of the period.
        """,
    )
    second = _field_accessor(
        "second",
        """
        The second of the period.
        """,
    )
    weekofyear = _field_accessor(
        "week",
        """
        The week ordinal of the year.
        """,
    )
    week = weekofyear
    day_of_week = _field_accessor(
        "day_of_week",
        """
        The day of the week with Monday=0, Sunday=6.
        """,
    )
    dayofweek = day_of_week
    weekday = dayofweek
    dayofyear = day_of_year = _field_accessor(
        "day_of_year",
        """
        The ordinal day of the year.
        """,
    )
    quarter = _field_accessor(
        "quarter",
        """
        The quarter of the date.
        """,
    )
    qyear = _field_accessor("qyear")
    days_in_month = _field_accessor(
        "days_in_month",
        """
        The number of days in the month.
        """,
    )
    daysinmonth = days_in_month

    @property
    def is_leap_year(self) -> np.ndarray:
        """
        Logical indicating if the date belongs to a leap year.
        """
        return isleapyear_arr(np.asarray(self.year))

    def to_timestamp(self, freq=None, how: str = "start") -> DatetimeArray:
        """
        Cast to DatetimeArray/Index.

        Parameters
        ----------
        freq : str or DateOffset, optional
            Target frequency. The default is 'D' for week or longer,
            'S' otherwise.
        how : {'s', 'e', 'start', 'end'}
            Whether to use the start or end of the time period being converted.

        Returns
        -------
        DatetimeArray/Index
        """
        from pandas.core.arrays import DatetimeArray

        how = libperiod.validate_end_alias(how)

        end = how == "E"
        if end:
            if freq == "B" or self.freq == "B":
                # roll forward to ensure we land on B date
                adjust = Timedelta(1, "D") - Timedelta(1, "ns")
                return self.to_timestamp(how="start") + adjust
            else:
                adjust = Timedelta(1, "ns")
                return (self + self.freq).to_timestamp(how="start") - adjust

        if freq is None:
            freq = self._dtype._get_to_timestamp_base()
            base = freq
        else:
            freq = Period._maybe_convert_freq(freq)
            base = freq._period_dtype_code

        new_parr = self.asfreq(freq, how=how)

        new_data = libperiod.periodarr_to_dt64arr(new_parr.asi8, base)
        dta = DatetimeArray(new_data)

        if self.freq.name == "B":
            # See if we can retain BDay instead of Day in cases where
            #  len(self) is too small for infer_freq to distinguish between them
            diffs = libalgos.unique_deltas(self.asi8)
            if len(diffs) == 1:
                diff = diffs[0]
                if diff == self.freq.n:
                    dta._freq = self.freq
                elif diff == 1:
                    dta._freq = self.freq.base
                # TODO: other cases?
            return dta
        else:
            return dta._with_freq("infer")

    # --------------------------------------------------------------------

    def _time_shift(self, periods: int, freq=None) -> PeriodArray:
        """
        Shift each value by `periods`.

        Note this is different from ExtensionArray.shift, which
        shifts the *position* of each element, padding the end with
        missing values.

        Parameters
        ----------
        periods : int
            Number of periods to shift by.
        freq : pandas.DateOffset, pandas.Timedelta, or str
            Frequency increment to shift by.
        """
        if freq is not None:
            raise TypeError(
                "`freq` argument is not supported for "
                f"{type(self).__name__}._time_shift"
            )
<<<<<<< HEAD
        # TODO: similar to addsub_int_array_or_scalar?
        values = self.asi8 + periods * self.freq.n
        if self._hasna:
            values[self._isnan] = iNaT
        return type(self)(values, freq=self.freq)
=======
        return self + periods
>>>>>>> 81916434

    def _box_func(self, x) -> Period | NaTType:
        return Period._from_ordinal(ordinal=x, freq=self.freq)

    @doc(**_shared_doc_kwargs, other="PeriodIndex", other_name="PeriodIndex")
    def asfreq(self, freq=None, how: str = "E") -> PeriodArray:
        """
        Convert the {klass} to the specified frequency `freq`.

        Equivalent to applying :meth:`pandas.Period.asfreq` with the given arguments
        to each :class:`~pandas.Period` in this {klass}.

        Parameters
        ----------
        freq : str
            A frequency.
        how : str {{'E', 'S'}}, default 'E'
            Whether the elements should be aligned to the end
            or start within pa period.

            * 'E', 'END', or 'FINISH' for end,
            * 'S', 'START', or 'BEGIN' for start.

            January 31st ('END') vs. January 1st ('START') for example.

        Returns
        -------
        {klass}
            The transformed {klass} with the new frequency.

        See Also
        --------
        {other}.asfreq: Convert each Period in a {other_name} to the given frequency.
        Period.asfreq : Convert a :class:`~pandas.Period` object to the given frequency.

        Examples
        --------
        >>> pidx = pd.period_range('2010-01-01', '2015-01-01', freq='A')
        >>> pidx
        PeriodIndex(['2010', '2011', '2012', '2013', '2014', '2015'],
        dtype='period[A-DEC]')

        >>> pidx.asfreq('M')
        PeriodIndex(['2010-12', '2011-12', '2012-12', '2013-12', '2014-12',
        '2015-12'], dtype='period[M]')

        >>> pidx.asfreq('M', how='S')
        PeriodIndex(['2010-01', '2011-01', '2012-01', '2013-01', '2014-01',
        '2015-01'], dtype='period[M]')
        """
        how = libperiod.validate_end_alias(how)

        freq = Period._maybe_convert_freq(freq)

        base1 = self._dtype._dtype_code
        base2 = freq._period_dtype_code

        asi8 = self.asi8
        # self.freq.n can't be negative or 0
        end = how == "E"
        if end:
            ordinal = asi8 + self.freq.n - 1
        else:
            ordinal = asi8

        new_data = period_asfreq_arr(ordinal, base1, base2, end)

        if self._hasna:
            new_data[self._isnan] = iNaT

        return type(self)(new_data, freq=freq)

    # ------------------------------------------------------------------
    # Rendering Methods

    def _formatter(self, boxed: bool = False):
        if boxed:
            return str
        return "'{}'".format

    @dtl.ravel_compat
    def _format_native_types(
        self, *, na_rep="NaT", date_format=None, **kwargs
    ) -> npt.NDArray[np.object_]:
        """
        actually format my specific types
        """
        values = self.astype(object)

        if date_format:
            formatter = lambda per: per.strftime(date_format)
        else:
            formatter = lambda per: str(per)

        if self._hasna:
            mask = self._isnan
            values[mask] = na_rep
            imask = ~mask
            values[imask] = np.array([formatter(per) for per in values[imask]])
        else:
            values = np.array([formatter(per) for per in values])
        return values

    # ------------------------------------------------------------------

    def astype(self, dtype, copy: bool = True):
        # We handle Period[T] -> Period[U]
        # Our parent handles everything else.
        dtype = pandas_dtype(dtype)
        if is_dtype_equal(dtype, self._dtype):
            if not copy:
                return self
            else:
                return self.copy()
        if is_period_dtype(dtype):
            return self.asfreq(dtype.freq)

        if is_datetime64_any_dtype(dtype):
            # GH#45038 match PeriodIndex behavior.
            tz = getattr(dtype, "tz", None)
            return self.to_timestamp().tz_localize(tz)

        return super().astype(dtype, copy=copy)

    def searchsorted(
        self,
        value: NumpyValueArrayLike | ExtensionArray,
        side: Literal["left", "right"] = "left",
        sorter: NumpySorter = None,
    ) -> npt.NDArray[np.intp] | np.intp:
        npvalue = self._validate_searchsorted_value(value).view("M8[ns]")

        # Cast to M8 to get datetime-like NaT placement
        m8arr = self._ndarray.view("M8[ns]")
        return m8arr.searchsorted(npvalue, side=side, sorter=sorter)

    def fillna(self, value=None, method=None, limit=None) -> PeriodArray:
        if method is not None:
            # view as dt64 so we get treated as timelike in core.missing
            dta = self.view("M8[ns]")
            result = dta.fillna(value=value, method=method, limit=limit)
            # error: Incompatible return value type (got "Union[ExtensionArray,
            # ndarray[Any, Any]]", expected "PeriodArray")
            return result.view(self.dtype)  # type: ignore[return-value]
        return super().fillna(value=value, method=method, limit=limit)

    def _quantile(
        self: PeriodArray,
        qs: npt.NDArray[np.float64],
        interpolation: str,
    ) -> PeriodArray:
        # dispatch to DatetimeArray implementation
        dtres = self.view("M8[ns]")._quantile(qs, interpolation)
        # error: Incompatible return value type (got "Union[ExtensionArray,
        # ndarray[Any, Any]]", expected "PeriodArray")
        return dtres.view(self.dtype)  # type: ignore[return-value]

    # ------------------------------------------------------------------
    # Arithmetic Methods

    def _addsub_int_array_or_scalar(
        self, other: np.ndarray | int, op: Callable[[Any, Any], Any]
    ) -> PeriodArray:
        """
        Add or subtract array of integers; equivalent to applying
        `_time_shift` pointwise.

        Parameters
        ----------
        other : np.ndarray[int64] or int
        op : {operator.add, operator.sub}

        Returns
        -------
        result : PeriodArray
        """
        assert op in [operator.add, operator.sub]
        if op is operator.sub:
            other = -other
        res_values = algos.checked_add_with_arr(self.asi8, other, arr_mask=self._isnan)
        res_values = res_values.view("i8")
        np.putmask(res_values, self._isnan, iNaT)
        return type(self)(res_values, freq=self.freq)

    def _add_offset(self, other: BaseOffset):
        assert not isinstance(other, Tick)

        self._require_matching_freq(other, base=True)
        return self._addsub_int_array_or_scalar(other.n, operator.add)

    # TODO: can we de-duplicate with Period._add_timedeltalike_scalar?
    def _add_timedeltalike_scalar(self, other):
        """
        Parameters
        ----------
        other : timedelta, Tick, np.timedelta64

        Returns
        -------
        PeriodArray
        """
        if not isinstance(self.freq, Tick):
            # We cannot add timedelta-like to non-tick PeriodArray
            raise raise_on_incompatible(self, other)

        if notna(other):
            # Convert to an integer increment of our own freq, disallowing
            #  e.g. 30seconds if our freq is minutes.
            try:
                inc = delta_to_nanoseconds(other, reso=self.freq._reso, round_ok=False)
            except ValueError as err:
                # "Cannot losslessly convert units"
                raise raise_on_incompatible(self, other) from err

            return self._addsub_int_array_or_scalar(inc, operator.add)

        return super()._add_timedeltalike_scalar(other)

    def _add_timedelta_arraylike(
        self, other: TimedeltaArray | npt.NDArray[np.timedelta64]
    ):
        """
        Parameters
        ----------
        other : TimedeltaArray or ndarray[timedelta64]

        Returns
        -------
        result : ndarray[int64]
        """
        if not isinstance(self.freq, Tick):
            # We cannot add timedelta-like to non-tick PeriodArray
            raise TypeError(
                f"Cannot add or subtract timedelta64[ns] dtype from {self.dtype}"
            )

        if not np.all(isna(other)):
            delta = self._check_timedeltalike_freq_compat(other)
        else:
            # all-NaT TimedeltaIndex is equivalent to a single scalar td64 NaT
            return self + np.timedelta64("NaT")

        ordinals = self._addsub_int_array_or_scalar(delta, operator.add).asi8
        return type(self)(ordinals, dtype=self.dtype)

    def _check_timedeltalike_freq_compat(self, other):
        """
        Arithmetic operations with timedelta-like scalars or array `other`
        are only valid if `other` is an integer multiple of `self.freq`.
        If the operation is valid, find that integer multiple.  Otherwise,
        raise because the operation is invalid.

        Parameters
        ----------
        other : timedelta, np.timedelta64, Tick,
                ndarray[timedelta64], TimedeltaArray, TimedeltaIndex

        Returns
        -------
        multiple : int or ndarray[int64]

        Raises
        ------
        IncompatibleFrequency
        """
        assert isinstance(self.freq, Tick)  # checked by calling function
        base_nanos = self.freq.base.nanos

        if isinstance(other, (timedelta, np.timedelta64, Tick)):
            nanos = delta_to_nanoseconds(other)

        elif isinstance(other, np.ndarray):
            # numpy timedelta64 array; all entries must be compatible
            assert other.dtype.kind == "m"
            other = astype_overflowsafe(other, TD64NS_DTYPE, copy=False)
            # error: Incompatible types in assignment (expression has type
            # "ndarray[Any, dtype[Any]]", variable has type "int")
            nanos = other.view("i8")  # type: ignore[assignment]
        else:
            # TimedeltaArray/Index
            nanos = other.asi8

        if np.all(nanos % base_nanos == 0):
            # nanos being added is an integer multiple of the
            #  base-frequency to self.freq
            delta = nanos // base_nanos
            # delta is the integer (or integer-array) number of periods
            # by which will be added to self.
            return delta

        raise raise_on_incompatible(self, other)


def raise_on_incompatible(left, right):
    """
    Helper function to render a consistent error message when raising
    IncompatibleFrequency.

    Parameters
    ----------
    left : PeriodArray
    right : None, DateOffset, Period, ndarray, or timedelta-like

    Returns
    -------
    IncompatibleFrequency
        Exception to be raised by the caller.
    """
    # GH#24283 error message format depends on whether right is scalar
    if isinstance(right, (np.ndarray, ABCTimedeltaArray)) or right is None:
        other_freq = None
    elif isinstance(right, (ABCPeriodIndex, PeriodArray, Period, BaseOffset)):
        other_freq = right.freqstr
    else:
        other_freq = delta_to_tick(Timedelta(right)).freqstr

    msg = DIFFERENT_FREQ.format(
        cls=type(left).__name__, own_freq=left.freqstr, other_freq=other_freq
    )
    return IncompatibleFrequency(msg)


# -------------------------------------------------------------------
# Constructor Helpers


def period_array(
    data: Sequence[Period | str | None] | AnyArrayLike,
    freq: str | Tick | None = None,
    copy: bool = False,
) -> PeriodArray:
    """
    Construct a new PeriodArray from a sequence of Period scalars.

    Parameters
    ----------
    data : Sequence of Period objects
        A sequence of Period objects. These are required to all have
        the same ``freq.`` Missing values can be indicated by ``None``
        or ``pandas.NaT``.
    freq : str, Tick, or Offset
        The frequency of every element of the array. This can be specified
        to avoid inferring the `freq` from `data`.
    copy : bool, default False
        Whether to ensure a copy of the data is made.

    Returns
    -------
    PeriodArray

    See Also
    --------
    PeriodArray
    pandas.PeriodIndex

    Examples
    --------
    >>> period_array([pd.Period('2017', freq='A'),
    ...               pd.Period('2018', freq='A')])
    <PeriodArray>
    ['2017', '2018']
    Length: 2, dtype: period[A-DEC]

    >>> period_array([pd.Period('2017', freq='A'),
    ...               pd.Period('2018', freq='A'),
    ...               pd.NaT])
    <PeriodArray>
    ['2017', '2018', 'NaT']
    Length: 3, dtype: period[A-DEC]

    Integers that look like years are handled

    >>> period_array([2000, 2001, 2002], freq='D')
    <PeriodArray>
    ['2000-01-01', '2001-01-01', '2002-01-01']
    Length: 3, dtype: period[D]

    Datetime-like strings may also be passed

    >>> period_array(['2000-Q1', '2000-Q2', '2000-Q3', '2000-Q4'], freq='Q')
    <PeriodArray>
    ['2000Q1', '2000Q2', '2000Q3', '2000Q4']
    Length: 4, dtype: period[Q-DEC]
    """
    data_dtype = getattr(data, "dtype", None)

    if is_datetime64_dtype(data_dtype):
        return PeriodArray._from_datetime64(data, freq)
    if is_period_dtype(data_dtype):
        return PeriodArray(data, freq=freq)

    # other iterable of some kind
    if not isinstance(data, (np.ndarray, list, tuple, ABCSeries)):
        data = list(data)

    arrdata = np.asarray(data)

    dtype: PeriodDtype | None
    if freq:
        dtype = PeriodDtype(freq)
    else:
        dtype = None

    if is_float_dtype(arrdata) and len(arrdata) > 0:
        raise TypeError("PeriodIndex does not allow floating point in construction")

    if is_integer_dtype(arrdata.dtype):
        arr = arrdata.astype(np.int64, copy=False)
        # error: Argument 2 to "from_ordinals" has incompatible type "Union[str,
        # Tick, None]"; expected "Union[timedelta, BaseOffset, str]"
        ordinals = libperiod.from_ordinals(arr, freq)  # type: ignore[arg-type]
        return PeriodArray(ordinals, dtype=dtype)

    data = ensure_object(arrdata)

    return PeriodArray._from_sequence(data, dtype=dtype)


def validate_dtype_freq(dtype, freq):
    """
    If both a dtype and a freq are available, ensure they match.  If only
    dtype is available, extract the implied freq.

    Parameters
    ----------
    dtype : dtype
    freq : DateOffset or None

    Returns
    -------
    freq : DateOffset

    Raises
    ------
    ValueError : non-period dtype
    IncompatibleFrequency : mismatch between dtype and freq
    """
    if freq is not None:
        freq = to_offset(freq)

    if dtype is not None:
        dtype = pandas_dtype(dtype)
        if not is_period_dtype(dtype):
            raise ValueError("dtype must be PeriodDtype")
        if freq is None:
            freq = dtype.freq
        elif freq != dtype.freq:
            raise IncompatibleFrequency("specified freq and dtype are different")
    return freq


def dt64arr_to_periodarr(data, freq, tz=None):
    """
    Convert an datetime-like array to values Period ordinals.

    Parameters
    ----------
    data : Union[Series[datetime64[ns]], DatetimeIndex, ndarray[datetime64ns]]
    freq : Optional[Union[str, Tick]]
        Must match the `freq` on the `data` if `data` is a DatetimeIndex
        or Series.
    tz : Optional[tzinfo]

    Returns
    -------
    ordinals : ndarray[int64]
    freq : Tick
        The frequency extracted from the Series or DatetimeIndex if that's
        used.

    """
    if data.dtype != np.dtype("M8[ns]"):
        raise ValueError(f"Wrong dtype: {data.dtype}")

    if freq is None:
        if isinstance(data, ABCIndex):
            data, freq = data._values, data.freq
        elif isinstance(data, ABCSeries):
            data, freq = data._values, data.dt.freq

    elif isinstance(data, (ABCIndex, ABCSeries)):
        data = data._values

    freq = Period._maybe_convert_freq(freq)
    base = freq._period_dtype_code
    return c_dt64arr_to_periodarr(data.view("i8"), base, tz), freq


def _get_ordinal_range(start, end, periods, freq, mult=1):
    if com.count_not_none(start, end, periods) != 2:
        raise ValueError(
            "Of the three parameters: start, end, and periods, "
            "exactly two must be specified"
        )

    if freq is not None:
        freq = to_offset(freq)
        mult = freq.n

    if start is not None:
        start = Period(start, freq)
    if end is not None:
        end = Period(end, freq)

    is_start_per = isinstance(start, Period)
    is_end_per = isinstance(end, Period)

    if is_start_per and is_end_per and start.freq != end.freq:
        raise ValueError("start and end must have same freq")
    if start is NaT or end is NaT:
        raise ValueError("start and end must not be NaT")

    if freq is None:
        if is_start_per:
            freq = start.freq
        elif is_end_per:
            freq = end.freq
        else:  # pragma: no cover
            raise ValueError("Could not infer freq from start/end")

    if periods is not None:
        periods = periods * mult
        if start is None:
            data = np.arange(
                end.ordinal - periods + mult, end.ordinal + 1, mult, dtype=np.int64
            )
        else:
            data = np.arange(
                start.ordinal, start.ordinal + periods, mult, dtype=np.int64
            )
    else:
        data = np.arange(start.ordinal, end.ordinal + 1, mult, dtype=np.int64)

    return data, freq


def _range_from_fields(
    year=None,
    month=None,
    quarter=None,
    day=None,
    hour=None,
    minute=None,
    second=None,
    freq=None,
) -> tuple[np.ndarray, BaseOffset]:
    if hour is None:
        hour = 0
    if minute is None:
        minute = 0
    if second is None:
        second = 0
    if day is None:
        day = 1

    ordinals = []

    if quarter is not None:
        if freq is None:
            freq = to_offset("Q")
            base = FreqGroup.FR_QTR.value
        else:
            freq = to_offset(freq)
            base = libperiod.freq_to_dtype_code(freq)
            if base != FreqGroup.FR_QTR.value:
                raise AssertionError("base must equal FR_QTR")

        freqstr = freq.freqstr
        year, quarter = _make_field_arrays(year, quarter)
        for y, q in zip(year, quarter):
            y, m = parsing.quarter_to_myear(y, q, freqstr)
            val = libperiod.period_ordinal(y, m, 1, 1, 1, 1, 0, 0, base)
            ordinals.append(val)
    else:
        freq = to_offset(freq)
        base = libperiod.freq_to_dtype_code(freq)
        arrays = _make_field_arrays(year, month, day, hour, minute, second)
        for y, mth, d, h, mn, s in zip(*arrays):
            ordinals.append(libperiod.period_ordinal(y, mth, d, h, mn, s, 0, 0, base))

    return np.array(ordinals, dtype=np.int64), freq


def _make_field_arrays(*fields) -> list[np.ndarray]:
    length = None
    for x in fields:
        if isinstance(x, (list, np.ndarray, ABCSeries)):
            if length is not None and len(x) != length:
                raise ValueError("Mismatched Period array lengths")
            elif length is None:
                length = len(x)

    # error: Argument 2 to "repeat" has incompatible type "Optional[int]"; expected
    # "Union[Union[int, integer[Any]], Union[bool, bool_], ndarray, Sequence[Union[int,
    # integer[Any]]], Sequence[Union[bool, bool_]], Sequence[Sequence[Any]]]"
    return [
        np.asarray(x)
        if isinstance(x, (np.ndarray, list, ABCSeries))
        else np.repeat(x, length)  # type: ignore[arg-type]
        for x in fields
    ]<|MERGE_RESOLUTION|>--- conflicted
+++ resolved
@@ -552,15 +552,7 @@
                 "`freq` argument is not supported for "
                 f"{type(self).__name__}._time_shift"
             )
-<<<<<<< HEAD
-        # TODO: similar to addsub_int_array_or_scalar?
-        values = self.asi8 + periods * self.freq.n
-        if self._hasna:
-            values[self._isnan] = iNaT
-        return type(self)(values, freq=self.freq)
-=======
         return self + periods
->>>>>>> 81916434
 
     def _box_func(self, x) -> Period | NaTType:
         return Period._from_ordinal(ordinal=x, freq=self.freq)
