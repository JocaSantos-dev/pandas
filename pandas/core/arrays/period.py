# -*- coding: utf-8 -*-
from datetime import timedelta
import operator
import warnings

import numpy as np

from pandas._libs import lib
from pandas._libs.tslib import NaT, iNaT
from pandas._libs.tslibs.period import (
    Period, IncompatibleFrequency, DIFFERENT_FREQ_INDEX,
    get_period_field_arr, period_asfreq_arr)
from pandas._libs.tslibs import period as libperiod
from pandas._libs.tslibs.timedeltas import delta_to_nanoseconds, Timedelta
from pandas._libs.tslibs.fields import isleapyear_arr

from pandas import compat
from pandas.util._decorators import (cache_readonly, deprecate_kwarg)

from pandas.core.dtypes.common import (
<<<<<<< HEAD
    _TD_DTYPE,
    is_integer_dtype, is_float_dtype, is_period_dtype, is_timedelta64_dtype)
=======
    is_integer_dtype, is_float_dtype, is_period_dtype,
    is_datetime64_dtype)
>>>>>>> f6da1f1e
from pandas.core.dtypes.dtypes import PeriodDtype
from pandas.core.dtypes.generic import ABCSeries

import pandas.core.common as com

from pandas.tseries import frequencies
from pandas.tseries.offsets import Tick, DateOffset

from pandas.core.arrays.datetimelike import DatetimeLikeArrayMixin


def _field_accessor(name, alias, docstring=None):
    def f(self):
        base, mult = frequencies.get_freq_code(self.freq)
        result = get_period_field_arr(alias, self._ndarray_values, base)
        return result

    f.__name__ = name
    f.__doc__ = docstring
    return property(f)


def _period_array_cmp(cls, op):
    """
    Wrap comparison operations to convert Period-like to PeriodDtype
    """
    opname = '__{name}__'.format(name=op.__name__)
    nat_result = True if opname == '__ne__' else False

    def wrapper(self, other):
        op = getattr(self._ndarray_values, opname)
        if isinstance(other, Period):
            if other.freq != self.freq:
                msg = DIFFERENT_FREQ_INDEX.format(self.freqstr, other.freqstr)
                raise IncompatibleFrequency(msg)

            result = op(other.ordinal)
        elif isinstance(other, PeriodArrayMixin):
            if other.freq != self.freq:
                msg = DIFFERENT_FREQ_INDEX.format(self.freqstr, other.freqstr)
                raise IncompatibleFrequency(msg)

            result = op(other._ndarray_values)

            mask = self._isnan | other._isnan
            if mask.any():
                result[mask] = nat_result

            return result
        elif other is NaT:
            result = np.empty(len(self._ndarray_values), dtype=bool)
            result.fill(nat_result)
        else:
            other = Period(other, freq=self.freq)
            result = op(other.ordinal)

        if self.hasnans:
            result[self._isnan] = nat_result

        return result

    return compat.set_function_name(wrapper, opname, cls)


class PeriodArrayMixin(DatetimeLikeArrayMixin):
    @property
    def _box_func(self):
        return lambda x: Period._from_ordinal(ordinal=x, freq=self.freq)

    @cache_readonly
    def dtype(self):
        return PeriodDtype.construct_from_string(self.freq)

    @property
    def _ndarray_values(self):
        # Ordinals
        return self._data

    @property
    def asi8(self):
        return self._ndarray_values.view('i8')

    @property
    def freq(self):
        """Return the frequency object if it is set, otherwise None"""
        return self._freq

    @freq.setter
    def freq(self, value):
        msg = ('Setting {cls}.freq has been deprecated and will be '
               'removed in a future version; use {cls}.asfreq instead. '
               'The {cls}.freq setter is not guaranteed to work.')
        warnings.warn(msg.format(cls=type(self).__name__),
                      FutureWarning, stacklevel=2)
        self._freq = value

    # --------------------------------------------------------------------
    # Constructors

    _attributes = ["freq"]

    def __new__(cls, values, freq=None, **kwargs):
        if is_period_dtype(values):
            # PeriodArray, PeriodIndex
            if freq is not None and values.freq != freq:
                raise IncompatibleFrequency(freq, values.freq)
            freq = values.freq
            values = values.asi8

        elif is_datetime64_dtype(values):
            # TODO: what if it has tz?
            values = dt64arr_to_periodarr(values, freq)

        return cls._simple_new(values, freq, **kwargs)

    @classmethod
    def _simple_new(cls, values, freq=None, **kwargs):
        """
        Values can be any type that can be coerced to Periods.
        Ordinals in an ndarray are fastpath-ed to `_from_ordinals`
        """

        if not is_integer_dtype(values):
            values = np.array(values, copy=False)
            if len(values) > 0 and is_float_dtype(values):
                raise TypeError("{cls} can't take floats"
                                .format(cls=cls.__name__))
            return cls(values, freq=freq)

        return cls._from_ordinals(values, freq)

    @classmethod
    def _from_ordinals(cls, values, freq=None):
        """
        Values should be int ordinals
        `__new__` & `_simple_new` cooerce to ordinals and call this method
        """

        values = np.array(values, dtype='int64', copy=False)

        result = object.__new__(cls)
        result._data = values
        if freq is None:
            raise ValueError('freq is not specified and cannot be inferred')
        result._freq = Period._maybe_convert_freq(freq)
        return result

    @classmethod
    def _generate_range(cls, start, end, periods, freq, fields):
        if freq is not None:
            freq = Period._maybe_convert_freq(freq)

        field_count = len(fields)
        if com.count_not_none(start, end) > 0:
            if field_count > 0:
                raise ValueError('Can either instantiate from fields '
                                 'or endpoints, but not both')
            subarr, freq = _get_ordinal_range(start, end, periods, freq)
        elif field_count > 0:
            subarr, freq = _range_from_fields(freq=freq, **fields)
        else:
            raise ValueError('Not enough parameters to construct '
                             'Period range')

        return subarr, freq

    # --------------------------------------------------------------------
    # Vectorized analogues of Period properties

    year = _field_accessor('year', 0, "The year of the period")
    month = _field_accessor('month', 3, "The month as January=1, December=12")
    day = _field_accessor('day', 4, "The days of the period")
    hour = _field_accessor('hour', 5, "The hour of the period")
    minute = _field_accessor('minute', 6, "The minute of the period")
    second = _field_accessor('second', 7, "The second of the period")
    weekofyear = _field_accessor('week', 8, "The week ordinal of the year")
    week = weekofyear
    dayofweek = _field_accessor('dayofweek', 10,
                                "The day of the week with Monday=0, Sunday=6")
    weekday = dayofweek
    dayofyear = day_of_year = _field_accessor('dayofyear', 9,
                                              "The ordinal day of the year")
    quarter = _field_accessor('quarter', 2, "The quarter of the date")
    qyear = _field_accessor('qyear', 1)
    days_in_month = _field_accessor('days_in_month', 11,
                                    "The number of days in the month")
    daysinmonth = days_in_month

    @property
    def is_leap_year(self):
        """ Logical indicating if the date belongs to a leap year """
        return isleapyear_arr(np.asarray(self.year))

    @property
    def start_time(self):
        return self.to_timestamp(how='start')

    @property
    def end_time(self):
        return self.to_timestamp(how='end')

    def asfreq(self, freq=None, how='E'):
        """
        Convert the Period Array/Index to the specified frequency `freq`.

        Parameters
        ----------
        freq : str
            a frequency
        how : str {'E', 'S'}
            'E', 'END', or 'FINISH' for end,
            'S', 'START', or 'BEGIN' for start.
            Whether the elements should be aligned to the end
            or start within pa period. January 31st ('END') vs.
            January 1st ('START') for example.

        Returns
        -------
        new : Period Array/Index with the new frequency

        Examples
        --------
        >>> pidx = pd.period_range('2010-01-01', '2015-01-01', freq='A')
        >>> pidx
        <class 'pandas.core.indexes.period.PeriodIndex'>
        [2010, ..., 2015]
        Length: 6, Freq: A-DEC

        >>> pidx.asfreq('M')
        <class 'pandas.core.indexes.period.PeriodIndex'>
        [2010-12, ..., 2015-12]
        Length: 6, Freq: M

        >>> pidx.asfreq('M', how='S')
        <class 'pandas.core.indexes.period.PeriodIndex'>
        [2010-01, ..., 2015-01]
        Length: 6, Freq: M
        """
        how = libperiod._validate_end_alias(how)

        freq = Period._maybe_convert_freq(freq)

        base1, mult1 = frequencies.get_freq_code(self.freq)
        base2, mult2 = frequencies.get_freq_code(freq)

        asi8 = self.asi8
        # mult1 can't be negative or 0
        end = how == 'E'
        if end:
            ordinal = asi8 + mult1 - 1
        else:
            ordinal = asi8

        new_data = period_asfreq_arr(ordinal, base1, base2, end)

        if self.hasnans:
            new_data[self._isnan] = iNaT

        return self._shallow_copy(new_data, freq=freq)

    def to_timestamp(self, freq=None, how='start'):
        """
        Cast to DatetimeArray/Index

        Parameters
        ----------
        freq : string or DateOffset, optional
            Target frequency. The default is 'D' for week or longer,
            'S' otherwise
        how : {'s', 'e', 'start', 'end'}

        Returns
        -------
        DatetimeArray/Index
        """
        from pandas.core.arrays.datetimes import DatetimeArrayMixin

        how = libperiod._validate_end_alias(how)

        end = how == 'E'
        if end:
            if freq == 'B':
                # roll forward to ensure we land on B date
                adjust = Timedelta(1, 'D') - Timedelta(1, 'ns')
                return self.to_timestamp(how='start') + adjust
            else:
                adjust = Timedelta(1, 'ns')
                return (self + 1).to_timestamp(how='start') - adjust

        if freq is None:
            base, mult = frequencies.get_freq_code(self.freq)
            freq = frequencies.get_to_timestamp_base(base)
        else:
            freq = Period._maybe_convert_freq(freq)

        base, mult = frequencies.get_freq_code(freq)
        new_data = self.asfreq(freq, how=how)

        new_data = libperiod.periodarr_to_dt64arr(new_data._ndarray_values,
                                                  base)
        return DatetimeArrayMixin(new_data, freq='infer')

    # ------------------------------------------------------------------
    # Arithmetic Methods

    _create_comparison_method = classmethod(_period_array_cmp)

    def _sub_datelike(self, other):
        assert other is not NaT
        return NotImplemented

    def _sub_period(self, other):
        # If the operation is well-defined, we return an object-Index
        # of DateOffsets.  Null entries are filled with pd.NaT
        if self.freq != other.freq:
            msg = DIFFERENT_FREQ_INDEX.format(self.freqstr, other.freqstr)
            raise IncompatibleFrequency(msg)

        asi8 = self.asi8
        new_data = asi8 - other.ordinal
        new_data = np.array([self.freq * x for x in new_data])

        if self.hasnans:
            new_data[self._isnan] = NaT

        return new_data

    def _add_offset(self, other):
        assert not isinstance(other, Tick)
        base = frequencies.get_base_alias(other.rule_code)
        if base != self.freq.rule_code:
            msg = DIFFERENT_FREQ_INDEX.format(self.freqstr, other.freqstr)
            raise IncompatibleFrequency(msg)
        return self._time_shift(other.n)

    def _add_delta_td(self, other):
        assert isinstance(self.freq, Tick)  # checked by calling function
        assert isinstance(other, (timedelta, np.timedelta64, Tick))

        delta = self._check_timedeltalike_freq_compat(other)

        # Note: when calling parent class's _add_delta_td, it will call
        #  delta_to_nanoseconds(delta).  Because delta here is an integer,
        #  delta_to_nanoseconds will return it unchanged.
        return DatetimeLikeArrayMixin._add_delta_td(self, delta)

    def _add_delta_tdi(self, other):
        assert isinstance(self.freq, Tick)  # checked by calling function

        delta = self._check_timedeltalike_freq_compat(other)
        return self._addsub_int_array(delta, operator.add)

    def _add_delta(self, other):
        """
        Add a timedelta-like, Tick, or TimedeltaIndex-like object
        to self.

        Parameters
        ----------
        other : {timedelta, np.timedelta64, Tick,
                 TimedeltaIndex, ndarray[timedelta64]}

        Returns
        -------
        result : same type as self
        """
        if not isinstance(self.freq, Tick):
            # We cannot add timedelta-like to non-tick PeriodArray
            raise IncompatibleFrequency("Input has different freq from "
                                        "{cls}(freq={freqstr})"
                                        .format(cls=type(self).__name__,
                                                freqstr=self.freqstr))

        # TODO: standardize across datetimelike subclasses whether to return
        #  i8 view or _shallow_copy
        if isinstance(other, (Tick, timedelta, np.timedelta64)):
            new_values = self._add_delta_td(other)
            return self._shallow_copy(new_values)
        elif is_timedelta64_dtype(other):
            # ndarray[timedelta64] or TimedeltaArray/index
            new_values = self._add_delta_tdi(other)
            return self._shallow_copy(new_values)
        else:  # pragma: no cover
            raise TypeError(type(other).__name__)

    @deprecate_kwarg(old_arg_name='n', new_arg_name='periods')
    def shift(self, periods):
        """
        Shift index by desired number of increments.

        This method is for shifting the values of period indexes
        by a specified time increment.

        Parameters
        ----------
        periods : int
            Number of periods (or increments) to shift by,
            can be positive or negative.

            .. versionchanged:: 0.24.0

        Returns
        -------
        pandas.PeriodIndex
            Shifted index.

        See Also
        --------
        DatetimeIndex.shift : Shift values of DatetimeIndex.
        """
        return self._time_shift(periods)

    def _time_shift(self, n):
        values = self._ndarray_values + n * self.freq.n
        if self.hasnans:
            values[self._isnan] = iNaT
        return self._shallow_copy(values=values)

    def _maybe_convert_timedelta(self, other):
        """
        Convert timedelta-like input to an integer multiple of self.freq

        Parameters
        ----------
        other : timedelta, np.timedelta64, DateOffset, int,
                np.ndarray[timedelta64], TimedeltaIndex

        Returns
        -------
        converted : int, np.ndarray[int64]

        Raises
        ------
        IncompatibleFrequency : if the input cannot be written as a multiple
            of self.freq.  Note IncompatibleFrequency subclasses ValueError.
        """
        if isinstance(
                other, (timedelta, np.timedelta64, Tick, np.ndarray)):
            offset = frequencies.to_offset(self.freq.rule_code)
            if isinstance(offset, Tick):
                # _check_timedeltalike_freq_compat will raise if incompatible
                delta = self._check_timedeltalike_freq_compat(other)
                return delta
        elif isinstance(other, DateOffset):
            freqstr = other.rule_code
            base = frequencies.get_base_alias(freqstr)
            if base == self.freq.rule_code:
                return other.n
            msg = DIFFERENT_FREQ_INDEX.format(self.freqstr, other.freqstr)
            raise IncompatibleFrequency(msg)
        elif lib.is_integer(other):
            # integer is passed to .shift via
            # _add_datetimelike_methods basically
            # but ufunc may pass integer to _add_delta
            return other

        # raise when input doesn't have freq
        msg = "Input has different freq from {cls}(freq={freqstr})"
        raise IncompatibleFrequency(msg.format(cls=type(self).__name__,
                                               freqstr=self.freqstr))

    def _check_timedeltalike_freq_compat(self, other):
        assert isinstance(self.freq, Tick)  # checked by calling function
        own_offset = frequencies.to_offset(self.freq.rule_code)
        base_nanos = delta_to_nanoseconds(own_offset)

        if isinstance(other, (timedelta, np.timedelta64, Tick)):
            nanos = delta_to_nanoseconds(other)

        elif isinstance(other, np.ndarray):
            assert other.dtype.kind == 'm'
            if other.dtype != _TD_DTYPE:
                # i.e. non-nano unit
                # TODO: disallow unit-less timedelta64
                other = other.astype(_TD_DTYPE)
            nanos = other.view('i8')
        else:
            # TimedeltaArray/Index
            nanos = other.asi8
        
        if np.all(nanos % base_nanos == 0):
            # nanos being added is an integer multiple of the
            #  base-frequency to self.freq
            delta = nanos // base_nanos
            # delta is the integer (or integer-array) number of periods
            # by which will be added to self.
            return delta

        raise IncompatibleFrequency("Input has different freq from "
                                    "{cls}(freq={freqstr})"
                                    .format(cls=type(self).__name__,
                                            freqstr=self.freqstr))


PeriodArrayMixin._add_comparison_ops()
PeriodArrayMixin._add_datetimelike_methods()


# -------------------------------------------------------------------
# Constructor Helpers

def dt64arr_to_periodarr(data, freq, tz=None):
    if data.dtype != np.dtype('M8[ns]'):
        raise ValueError('Wrong dtype: %s' % data.dtype)

    freq = Period._maybe_convert_freq(freq)
    base, mult = frequencies.get_freq_code(freq)
    return libperiod.dt64arr_to_periodarr(data.view('i8'), base, tz)


def _get_ordinal_range(start, end, periods, freq, mult=1):
    if com.count_not_none(start, end, periods) != 2:
        raise ValueError('Of the three parameters: start, end, and periods, '
                         'exactly two must be specified')

    if freq is not None:
        _, mult = frequencies.get_freq_code(freq)

    if start is not None:
        start = Period(start, freq)
    if end is not None:
        end = Period(end, freq)

    is_start_per = isinstance(start, Period)
    is_end_per = isinstance(end, Period)

    if is_start_per and is_end_per and start.freq != end.freq:
        raise ValueError('start and end must have same freq')
    if (start is NaT or end is NaT):
        raise ValueError('start and end must not be NaT')

    if freq is None:
        if is_start_per:
            freq = start.freq
        elif is_end_per:
            freq = end.freq
        else:  # pragma: no cover
            raise ValueError('Could not infer freq from start/end')

    if periods is not None:
        periods = periods * mult
        if start is None:
            data = np.arange(end.ordinal - periods + mult,
                             end.ordinal + 1, mult,
                             dtype=np.int64)
        else:
            data = np.arange(start.ordinal, start.ordinal + periods, mult,
                             dtype=np.int64)
    else:
        data = np.arange(start.ordinal, end.ordinal + 1, mult, dtype=np.int64)

    return data, freq


def _range_from_fields(year=None, month=None, quarter=None, day=None,
                       hour=None, minute=None, second=None, freq=None):
    if hour is None:
        hour = 0
    if minute is None:
        minute = 0
    if second is None:
        second = 0
    if day is None:
        day = 1

    ordinals = []

    if quarter is not None:
        if freq is None:
            freq = 'Q'
            base = frequencies.FreqGroup.FR_QTR
        else:
            base, mult = frequencies.get_freq_code(freq)
            if base != frequencies.FreqGroup.FR_QTR:
                raise AssertionError("base must equal FR_QTR")

        year, quarter = _make_field_arrays(year, quarter)
        for y, q in compat.zip(year, quarter):
            y, m = libperiod.quarter_to_myear(y, q, freq)
            val = libperiod.period_ordinal(y, m, 1, 1, 1, 1, 0, 0, base)
            ordinals.append(val)
    else:
        base, mult = frequencies.get_freq_code(freq)
        arrays = _make_field_arrays(year, month, day, hour, minute, second)
        for y, mth, d, h, mn, s in compat.zip(*arrays):
            ordinals.append(libperiod.period_ordinal(
                y, mth, d, h, mn, s, 0, 0, base))

    return np.array(ordinals, dtype=np.int64), freq


def _make_field_arrays(*fields):
    length = None
    for x in fields:
        if isinstance(x, (list, np.ndarray, ABCSeries)):
            if length is not None and len(x) != length:
                raise ValueError('Mismatched Period array lengths')
            elif length is None:
                length = len(x)

    arrays = [np.asarray(x) if isinstance(x, (np.ndarray, list, ABCSeries))
              else np.repeat(x, length) for x in fields]

    return arrays<|MERGE_RESOLUTION|>--- conflicted
+++ resolved
@@ -18,13 +18,8 @@
 from pandas.util._decorators import (cache_readonly, deprecate_kwarg)
 
 from pandas.core.dtypes.common import (
-<<<<<<< HEAD
-    _TD_DTYPE,
-    is_integer_dtype, is_float_dtype, is_period_dtype, is_timedelta64_dtype)
-=======
-    is_integer_dtype, is_float_dtype, is_period_dtype,
-    is_datetime64_dtype)
->>>>>>> f6da1f1e
+    is_integer_dtype, is_float_dtype, is_period_dtype, is_timedelta64_dtype,
+    is_datetime64_dtype, _TD_DTYPE)
 from pandas.core.dtypes.dtypes import PeriodDtype
 from pandas.core.dtypes.generic import ABCSeries
 
@@ -463,6 +458,8 @@
         """
         if isinstance(
                 other, (timedelta, np.timedelta64, Tick, np.ndarray)):
+            # TODO: is the np.ndarray case still relevant now that Arithmetic
+            #  methods don't call this method?
             offset = frequencies.to_offset(self.freq.rule_code)
             if isinstance(offset, Tick):
                 # _check_timedeltalike_freq_compat will raise if incompatible
@@ -504,7 +501,7 @@
         else:
             # TimedeltaArray/Index
             nanos = other.asi8
-        
+
         if np.all(nanos % base_nanos == 0):
             # nanos being added is an integer multiple of the
             #  base-frequency to self.freq
