from __future__ import annotations

from contextlib import suppress
from typing import (
    TYPE_CHECKING,
    Hashable,
)
import warnings

import numpy as np

from pandas._libs.indexing import NDFrameIndexerBase
from pandas._libs.lib import item_from_zerodim
from pandas.errors import (
    AbstractMethodError,
    InvalidIndexError,
)
from pandas.util._decorators import doc
from pandas.util._exceptions import find_stack_level

from pandas.core.dtypes.common import (
    is_array_like,
    is_bool_dtype,
    is_hashable,
    is_integer,
    is_iterator,
    is_list_like,
    is_numeric_dtype,
    is_object_dtype,
    is_scalar,
    is_sequence,
)
from pandas.core.dtypes.concat import concat_compat
from pandas.core.dtypes.generic import (
    ABCDataFrame,
    ABCSeries,
)
from pandas.core.dtypes.missing import (
    infer_fill_value,
    isna,
)

from pandas.core import algorithms as algos
import pandas.core.common as com
from pandas.core.construction import (
    array as pd_array,
    extract_array,
)
from pandas.core.indexers import (
    check_array_indexer,
    is_empty_indexer,
    is_exact_shape_match,
    is_list_like_indexer,
    length_of_indexer,
)
from pandas.core.indexes.api import (
    Index,
    MultiIndex,
)

if TYPE_CHECKING:
    from pandas import (
        DataFrame,
        Series,
    )

# "null slice"
_NS = slice(None, None)
_one_ellipsis_message = "indexer may only contain one '...' entry"


# the public IndexSlicerMaker
class _IndexSlice:
    """
    Create an object to more easily perform multi-index slicing.

    See Also
    --------
    MultiIndex.remove_unused_levels : New MultiIndex with no unused levels.

    Notes
    -----
    See :ref:`Defined Levels <advanced.shown_levels>`
    for further info on slicing a MultiIndex.

    Examples
    --------
    >>> midx = pd.MultiIndex.from_product([['A0','A1'], ['B0','B1','B2','B3']])
    >>> columns = ['foo', 'bar']
    >>> dfmi = pd.DataFrame(np.arange(16).reshape((len(midx), len(columns))),
    ...                     index=midx, columns=columns)

    Using the default slice command:

    >>> dfmi.loc[(slice(None), slice('B0', 'B1')), :]
               foo  bar
        A0 B0    0    1
           B1    2    3
        A1 B0    8    9
           B1   10   11

    Using the IndexSlice class for a more intuitive command:

    >>> idx = pd.IndexSlice
    >>> dfmi.loc[idx[:, 'B0':'B1'], :]
               foo  bar
        A0 B0    0    1
           B1    2    3
        A1 B0    8    9
           B1   10   11
    """

    def __getitem__(self, arg):
        return arg


IndexSlice = _IndexSlice()


class IndexingError(Exception):
    pass


class IndexingMixin:
    """
    Mixin for adding .loc/.iloc/.at/.iat to Dataframes and Series.
    """

    @property
    def iloc(self) -> _iLocIndexer:
        """
        Purely integer-location based indexing for selection by position.

        ``.iloc[]`` is primarily integer position based (from ``0`` to
        ``length-1`` of the axis), but may also be used with a boolean
        array.

        Allowed inputs are:

        - An integer, e.g. ``5``.
        - A list or array of integers, e.g. ``[4, 3, 0]``.
        - A slice object with ints, e.g. ``1:7``.
        - A boolean array.
        - A ``callable`` function with one argument (the calling Series or
          DataFrame) and that returns valid output for indexing (one of the above).
          This is useful in method chains, when you don't have a reference to the
          calling object, but would like to base your selection on some value.

        ``.iloc`` will raise ``IndexError`` if a requested indexer is
        out-of-bounds, except *slice* indexers which allow out-of-bounds
        indexing (this conforms with python/numpy *slice* semantics).

        See more at :ref:`Selection by Position <indexing.integer>`.

        See Also
        --------
        DataFrame.iat : Fast integer location scalar accessor.
        DataFrame.loc : Purely label-location based indexer for selection by label.
        Series.iloc : Purely integer-location based indexing for
                       selection by position.

        Examples
        --------
        >>> mydict = [{'a': 1, 'b': 2, 'c': 3, 'd': 4},
        ...           {'a': 100, 'b': 200, 'c': 300, 'd': 400},
        ...           {'a': 1000, 'b': 2000, 'c': 3000, 'd': 4000 }]
        >>> df = pd.DataFrame(mydict)
        >>> df
              a     b     c     d
        0     1     2     3     4
        1   100   200   300   400
        2  1000  2000  3000  4000

        **Indexing just the rows**

        With a scalar integer.

        >>> type(df.iloc[0])
        <class 'pandas.core.series.Series'>
        >>> df.iloc[0]
        a    1
        b    2
        c    3
        d    4
        Name: 0, dtype: int64

        With a list of integers.

        >>> df.iloc[[0]]
           a  b  c  d
        0  1  2  3  4
        >>> type(df.iloc[[0]])
        <class 'pandas.core.frame.DataFrame'>

        >>> df.iloc[[0, 1]]
             a    b    c    d
        0    1    2    3    4
        1  100  200  300  400

        With a `slice` object.

        >>> df.iloc[:3]
              a     b     c     d
        0     1     2     3     4
        1   100   200   300   400
        2  1000  2000  3000  4000

        With a boolean mask the same length as the index.

        >>> df.iloc[[True, False, True]]
              a     b     c     d
        0     1     2     3     4
        2  1000  2000  3000  4000

        With a callable, useful in method chains. The `x` passed
        to the ``lambda`` is the DataFrame being sliced. This selects
        the rows whose index label even.

        >>> df.iloc[lambda x: x.index % 2 == 0]
              a     b     c     d
        0     1     2     3     4
        2  1000  2000  3000  4000

        **Indexing both axes**

        You can mix the indexer types for the index and columns. Use ``:`` to
        select the entire axis.

        With scalar integers.

        >>> df.iloc[0, 1]
        2

        With lists of integers.

        >>> df.iloc[[0, 2], [1, 3]]
              b     d
        0     2     4
        2  2000  4000

        With `slice` objects.

        >>> df.iloc[1:3, 0:3]
              a     b     c
        1   100   200   300
        2  1000  2000  3000

        With a boolean array whose length matches the columns.

        >>> df.iloc[:, [True, False, True, False]]
              a     c
        0     1     3
        1   100   300
        2  1000  3000

        With a callable function that expects the Series or DataFrame.

        >>> df.iloc[:, lambda df: [0, 2]]
              a     c
        0     1     3
        1   100   300
        2  1000  3000
        """
        return _iLocIndexer("iloc", self)

    @property
    def loc(self) -> _LocIndexer:
        """
        Access a group of rows and columns by label(s) or a boolean array.

        ``.loc[]`` is primarily label based, but may also be used with a
        boolean array.

        Allowed inputs are:

        - A single label, e.g. ``5`` or ``'a'``, (note that ``5`` is
          interpreted as a *label* of the index, and **never** as an
          integer position along the index).
        - A list or array of labels, e.g. ``['a', 'b', 'c']``.
        - A slice object with labels, e.g. ``'a':'f'``.

          .. warning:: Note that contrary to usual python slices, **both** the
              start and the stop are included

        - A boolean array of the same length as the axis being sliced,
          e.g. ``[True, False, True]``.
        - An alignable boolean Series. The index of the key will be aligned before
          masking.
        - An alignable Index. The Index of the returned selection will be the input.
        - A ``callable`` function with one argument (the calling Series or
          DataFrame) and that returns valid output for indexing (one of the above)

        See more at :ref:`Selection by Label <indexing.label>`.

        Raises
        ------
        KeyError
            If any items are not found.
        IndexingError
            If an indexed key is passed and its index is unalignable to the frame index.

        See Also
        --------
        DataFrame.at : Access a single value for a row/column label pair.
        DataFrame.iloc : Access group of rows and columns by integer position(s).
        DataFrame.xs : Returns a cross-section (row(s) or column(s)) from the
            Series/DataFrame.
        Series.loc : Access group of values using labels.

        Examples
        --------
        **Getting values**

        >>> df = pd.DataFrame([[1, 2], [4, 5], [7, 8]],
        ...      index=['cobra', 'viper', 'sidewinder'],
        ...      columns=['max_speed', 'shield'])
        >>> df
                    max_speed  shield
        cobra               1       2
        viper               4       5
        sidewinder          7       8

        Single label. Note this returns the row as a Series.

        >>> df.loc['viper']
        max_speed    4
        shield       5
        Name: viper, dtype: int64

        List of labels. Note using ``[[]]`` returns a DataFrame.

        >>> df.loc[['viper', 'sidewinder']]
                    max_speed  shield
        viper               4       5
        sidewinder          7       8

        Single label for row and column

        >>> df.loc['cobra', 'shield']
        2

        Slice with labels for row and single label for column. As mentioned
        above, note that both the start and stop of the slice are included.

        >>> df.loc['cobra':'viper', 'max_speed']
        cobra    1
        viper    4
        Name: max_speed, dtype: int64

        Boolean list with the same length as the row axis

        >>> df.loc[[False, False, True]]
                    max_speed  shield
        sidewinder          7       8

        Alignable boolean Series:

        >>> df.loc[pd.Series([False, True, False],
        ...        index=['viper', 'sidewinder', 'cobra'])]
                    max_speed  shield
        sidewinder          7       8

        Index (same behavior as ``df.reindex``)

        >>> df.loc[pd.Index(["cobra", "viper"], name="foo")]
               max_speed  shield
        foo
        cobra          1       2
        viper          4       5

        Conditional that returns a boolean Series

        >>> df.loc[df['shield'] > 6]
                    max_speed  shield
        sidewinder          7       8

        Conditional that returns a boolean Series with column labels specified

        >>> df.loc[df['shield'] > 6, ['max_speed']]
                    max_speed
        sidewinder          7

        Callable that returns a boolean Series

        >>> df.loc[lambda df: df['shield'] == 8]
                    max_speed  shield
        sidewinder          7       8

        **Setting values**

        Set value for all items matching the list of labels

        >>> df.loc[['viper', 'sidewinder'], ['shield']] = 50
        >>> df
                    max_speed  shield
        cobra               1       2
        viper               4      50
        sidewinder          7      50

        Set value for an entire row

        >>> df.loc['cobra'] = 10
        >>> df
                    max_speed  shield
        cobra              10      10
        viper               4      50
        sidewinder          7      50

        Set value for an entire column

        >>> df.loc[:, 'max_speed'] = 30
        >>> df
                    max_speed  shield
        cobra              30      10
        viper              30      50
        sidewinder         30      50

        Set value for rows matching callable condition

        >>> df.loc[df['shield'] > 35] = 0
        >>> df
                    max_speed  shield
        cobra              30      10
        viper               0       0
        sidewinder          0       0

        **Getting values on a DataFrame with an index that has integer labels**

        Another example using integers for the index

        >>> df = pd.DataFrame([[1, 2], [4, 5], [7, 8]],
        ...      index=[7, 8, 9], columns=['max_speed', 'shield'])
        >>> df
           max_speed  shield
        7          1       2
        8          4       5
        9          7       8

        Slice with integer labels for rows. As mentioned above, note that both
        the start and stop of the slice are included.

        >>> df.loc[7:9]
           max_speed  shield
        7          1       2
        8          4       5
        9          7       8

        **Getting values with a MultiIndex**

        A number of examples using a DataFrame with a MultiIndex

        >>> tuples = [
        ...    ('cobra', 'mark i'), ('cobra', 'mark ii'),
        ...    ('sidewinder', 'mark i'), ('sidewinder', 'mark ii'),
        ...    ('viper', 'mark ii'), ('viper', 'mark iii')
        ... ]
        >>> index = pd.MultiIndex.from_tuples(tuples)
        >>> values = [[12, 2], [0, 4], [10, 20],
        ...         [1, 4], [7, 1], [16, 36]]
        >>> df = pd.DataFrame(values, columns=['max_speed', 'shield'], index=index)
        >>> df
                             max_speed  shield
        cobra      mark i           12       2
                   mark ii           0       4
        sidewinder mark i           10      20
                   mark ii           1       4
        viper      mark ii           7       1
                   mark iii         16      36

        Single label. Note this returns a DataFrame with a single index.

        >>> df.loc['cobra']
                 max_speed  shield
        mark i          12       2
        mark ii          0       4

        Single index tuple. Note this returns a Series.

        >>> df.loc[('cobra', 'mark ii')]
        max_speed    0
        shield       4
        Name: (cobra, mark ii), dtype: int64

        Single label for row and column. Similar to passing in a tuple, this
        returns a Series.

        >>> df.loc['cobra', 'mark i']
        max_speed    12
        shield        2
        Name: (cobra, mark i), dtype: int64

        Single tuple. Note using ``[[]]`` returns a DataFrame.

        >>> df.loc[[('cobra', 'mark ii')]]
                       max_speed  shield
        cobra mark ii          0       4

        Single tuple for the index with a single label for the column

        >>> df.loc[('cobra', 'mark i'), 'shield']
        2

        Slice from index tuple to single label

        >>> df.loc[('cobra', 'mark i'):'viper']
                             max_speed  shield
        cobra      mark i           12       2
                   mark ii           0       4
        sidewinder mark i           10      20
                   mark ii           1       4
        viper      mark ii           7       1
                   mark iii         16      36

        Slice from index tuple to index tuple

        >>> df.loc[('cobra', 'mark i'):('viper', 'mark ii')]
                            max_speed  shield
        cobra      mark i          12       2
                   mark ii          0       4
        sidewinder mark i          10      20
                   mark ii          1       4
        viper      mark ii          7       1
        """
        return _LocIndexer("loc", self)

    @property
    def at(self) -> _AtIndexer:
        """
        Access a single value for a row/column label pair.

        Similar to ``loc``, in that both provide label-based lookups. Use
        ``at`` if you only need to get or set a single value in a DataFrame
        or Series.

        Raises
        ------
        KeyError
            If 'label' does not exist in DataFrame.

        See Also
        --------
        DataFrame.iat : Access a single value for a row/column pair by integer
            position.
        DataFrame.loc : Access a group of rows and columns by label(s).
        Series.at : Access a single value using a label.

        Examples
        --------
        >>> df = pd.DataFrame([[0, 2, 3], [0, 4, 1], [10, 20, 30]],
        ...                   index=[4, 5, 6], columns=['A', 'B', 'C'])
        >>> df
            A   B   C
        4   0   2   3
        5   0   4   1
        6  10  20  30

        Get value at specified row/column pair

        >>> df.at[4, 'B']
        2

        Set value at specified row/column pair

        >>> df.at[4, 'B'] = 10
        >>> df.at[4, 'B']
        10

        Get value within a Series

        >>> df.loc[5].at['B']
        4
        """
        return _AtIndexer("at", self)

    @property
    def iat(self) -> _iAtIndexer:
        """
        Access a single value for a row/column pair by integer position.

        Similar to ``iloc``, in that both provide integer-based lookups. Use
        ``iat`` if you only need to get or set a single value in a DataFrame
        or Series.

        Raises
        ------
        IndexError
            When integer position is out of bounds.

        See Also
        --------
        DataFrame.at : Access a single value for a row/column label pair.
        DataFrame.loc : Access a group of rows and columns by label(s).
        DataFrame.iloc : Access a group of rows and columns by integer position(s).

        Examples
        --------
        >>> df = pd.DataFrame([[0, 2, 3], [0, 4, 1], [10, 20, 30]],
        ...                   columns=['A', 'B', 'C'])
        >>> df
            A   B   C
        0   0   2   3
        1   0   4   1
        2  10  20  30

        Get value at specified row/column pair

        >>> df.iat[1, 2]
        1

        Set value at specified row/column pair

        >>> df.iat[1, 2] = 10
        >>> df.iat[1, 2]
        10

        Get value within a series

        >>> df.loc[0].iat[1]
        2
        """
        return _iAtIndexer("iat", self)


class _LocationIndexer(NDFrameIndexerBase):
    _valid_types: str
    axis = None

    def __call__(self, axis=None):
        # we need to return a copy of ourselves
        new_self = type(self)(self.name, self.obj)

        if axis is not None:
            axis = self.obj._get_axis_number(axis)
        new_self.axis = axis
        return new_self

    def _get_setitem_indexer(self, key):
        """
        Convert a potentially-label-based key into a positional indexer.
        """
        if self.name == "loc":
            self._ensure_listlike_indexer(key)

        if self.axis is not None:
            return self._convert_tuple(key)

        ax = self.obj._get_axis(0)

        if isinstance(ax, MultiIndex) and self.name != "iloc" and is_hashable(key):
            with suppress(KeyError, InvalidIndexError):
                # TypeError e.g. passed a bool
                return ax.get_loc(key)

        if isinstance(key, tuple):
            with suppress(IndexingError):
                return self._convert_tuple(key)

        if isinstance(key, range):
            return list(key)

        return self._convert_to_indexer(key, axis=0)

    def _ensure_listlike_indexer(self, key, axis=None, value=None):
        """
        Ensure that a list-like of column labels are all present by adding them if
        they do not already exist.

        Parameters
        ----------
        key : list-like of column labels
            Target labels.
        axis : key axis if known
        """
        column_axis = 1

        # column only exists in 2-dimensional DataFrame
        if self.ndim != 2:
            return

        if isinstance(key, tuple) and len(key) > 1:
            # key may be a tuple if we are .loc
            # if length of key is > 1 set key to column part
            key = key[column_axis]
            axis = column_axis

        if (
            axis == column_axis
            and not isinstance(self.obj.columns, MultiIndex)
            and is_list_like_indexer(key)
            and not com.is_bool_indexer(key)
            and all(is_hashable(k) for k in key)
        ):
            # GH#38148
            keys = self.obj.columns.union(key, sort=False)

            self.obj._mgr = self.obj._mgr.reindex_axis(
                keys, axis=0, consolidate=False, only_slice=True
            )

    def __setitem__(self, key, value):
        if isinstance(key, tuple):
            key = tuple(list(x) if is_iterator(x) else x for x in key)
            key = tuple(com.apply_if_callable(x, self.obj) for x in key)
        else:
            key = com.apply_if_callable(key, self.obj)
        indexer = self._get_setitem_indexer(key)
        self._has_valid_setitem_indexer(key)

        iloc = self if self.name == "iloc" else self.obj.iloc
        iloc._setitem_with_indexer(indexer, value, self.name)

    def _validate_key(self, key, axis: int):
        """
        Ensure that key is valid for current indexer.

        Parameters
        ----------
        key : scalar, slice or list-like
            Key requested.
        axis : int
            Dimension on which the indexing is being made.

        Raises
        ------
        TypeError
            If the key (or some element of it) has wrong type.
        IndexError
            If the key (or some element of it) is out of bounds.
        KeyError
            If the key was not found.
        """
        raise AbstractMethodError(self)

    def _expand_ellipsis(self, tup: tuple) -> tuple:
        """
        If a tuple key includes an Ellipsis, replace it with an appropriate
        number of null slices.
        """
        if any(x is Ellipsis for x in tup):
            if tup.count(Ellipsis) > 1:
                raise IndexingError(_one_ellipsis_message)

            if len(tup) == self.ndim:
                # It is unambiguous what axis this Ellipsis is indexing,
                #  treat as a single null slice.
                i = tup.index(Ellipsis)
                # FIXME: this assumes only one Ellipsis
                new_key = tup[:i] + (_NS,) + tup[i + 1 :]
                return new_key

            # TODO: other cases?  only one test gets here, and that is covered
            #  by _validate_key_length
        return tup

    def _validate_tuple_indexer(self, key: tuple) -> tuple:
        """
        Check the key for valid keys across my indexer.
        """
        key = self._validate_key_length(key)
        key = self._expand_ellipsis(key)
        for i, k in enumerate(key):
            try:
                self._validate_key(k, i)
            except ValueError as err:
                raise ValueError(
                    "Location based indexing can only have "
                    f"[{self._valid_types}] types"
                ) from err
        return key

    def _is_nested_tuple_indexer(self, tup: tuple) -> bool:
        """
        Returns
        -------
        bool
        """
        if any(isinstance(ax, MultiIndex) for ax in self.obj.axes):
            return any(is_nested_tuple(tup, ax) for ax in self.obj.axes)
        return False

    def _convert_tuple(self, key):
        keyidx = []
        if self.axis is not None:
            axis = self.obj._get_axis_number(self.axis)
            for i in range(self.ndim):
                if i == axis:
                    keyidx.append(self._convert_to_indexer(key, axis=axis))
                else:
                    keyidx.append(slice(None))
        else:
            self._validate_key_length(key)
            for i, k in enumerate(key):
                idx = self._convert_to_indexer(k, axis=i)
                keyidx.append(idx)

        return tuple(keyidx)

    def _validate_key_length(self, key: tuple) -> tuple:
        if len(key) > self.ndim:
            if key[0] is Ellipsis:
                # e.g. Series.iloc[..., 3] reduces to just Series.iloc[3]
                key = key[1:]
                if Ellipsis in key:
                    raise IndexingError(_one_ellipsis_message)
                return self._validate_key_length(key)
            raise IndexingError("Too many indexers")
        return key

    def _getitem_tuple_same_dim(self, tup: tuple):
        """
        Index with indexers that should return an object of the same dimension
        as self.obj.

        This is only called after a failed call to _getitem_lowerdim.
        """
        retval = self.obj
        for i, key in enumerate(tup):
            if com.is_null_slice(key):
                continue

            retval = getattr(retval, self.name)._getitem_axis(key, axis=i)
            # We should never have retval.ndim < self.ndim, as that should
            #  be handled by the _getitem_lowerdim call above.
            assert retval.ndim == self.ndim

        return retval

    def _getitem_lowerdim(self, tup: tuple):

        # we can directly get the axis result since the axis is specified
        if self.axis is not None:
            axis = self.obj._get_axis_number(self.axis)
            return self._getitem_axis(tup, axis=axis)

        # we may have a nested tuples indexer here
        if self._is_nested_tuple_indexer(tup):
            return self._getitem_nested_tuple(tup)

        # we maybe be using a tuple to represent multiple dimensions here
        ax0 = self.obj._get_axis(0)
        # ...but iloc should handle the tuple as simple integer-location
        # instead of checking it as multiindex representation (GH 13797)
        if (
            isinstance(ax0, MultiIndex)
            and self.name != "iloc"
            and not any(isinstance(x, slice) for x in tup)
        ):
            # Note: in all extant test cases, replacing the slice condition with
            #  `all(is_hashable(x) or com.is_null_slice(x) for x in tup)`
            #  is equivalent.
            #  (see the other place where we call _handle_lowerdim_multi_index_axis0)
            with suppress(IndexingError):
                return self._handle_lowerdim_multi_index_axis0(tup)

        tup = self._validate_key_length(tup)

        for i, key in enumerate(tup):
            if is_label_like(key):
                # We don't need to check for tuples here because those are
                #  caught by the _is_nested_tuple_indexer check above.
                section = self._getitem_axis(key, axis=i)

                # We should never have a scalar section here, because
                #  _getitem_lowerdim is only called after a check for
                #  is_scalar_access, which that would be.
                if section.ndim == self.ndim:
                    # we're in the middle of slicing through a MultiIndex
                    # revise the key wrt to `section` by inserting an _NS
                    new_key = tup[:i] + (_NS,) + tup[i + 1 :]

                else:
                    # Note: the section.ndim == self.ndim check above
                    #  rules out having DataFrame here, so we dont need to worry
                    #  about transposing.
                    new_key = tup[:i] + tup[i + 1 :]

                    if len(new_key) == 1:
                        new_key = new_key[0]

                # Slices should return views, but calling iloc/loc with a null
                # slice returns a new object.
                if com.is_null_slice(new_key):
                    return section
                # This is an elided recursive call to iloc/loc
                return getattr(section, self.name)[new_key]

        raise IndexingError("not applicable")

    def _getitem_nested_tuple(self, tup: tuple):
        # we have a nested tuple so have at least 1 multi-index level
        # we should be able to match up the dimensionality here

        # we have too many indexers for our dim, but have at least 1
        # multi-index dimension, try to see if we have something like
        # a tuple passed to a series with a multi-index
        if len(tup) > self.ndim:
            if self.name != "loc":
                # This should never be reached, but let's be explicit about it
                raise ValueError("Too many indices")  # pragma: no cover
            if all(is_hashable(x) or com.is_null_slice(x) for x in tup):
                # GH#10521 Series should reduce MultiIndex dimensions instead of
                #  DataFrame, IndexingError is not raised when slice(None,None,None)
                #  with one row.
                with suppress(IndexingError):
                    return self._handle_lowerdim_multi_index_axis0(tup)
            elif isinstance(self.obj, ABCSeries) and any(
                isinstance(k, tuple) for k in tup
            ):
                # GH#35349 Raise if tuple in tuple for series
                # Do this after the all-hashable-or-null-slice check so that
                #  we are only getting non-hashable tuples, in particular ones
                #  that themselves contain a slice entry
                # See test_loc_series_getitem_too_many_dimensions
                raise ValueError("Too many indices")

            # this is a series with a multi-index specified a tuple of
            # selectors
            axis = self.axis or 0
            return self._getitem_axis(tup, axis=axis)

        # handle the multi-axis by taking sections and reducing
        # this is iterative
        obj = self.obj
        # GH#41369 Loop in reverse order ensures indexing along columns before rows
        # which selects only necessary blocks which avoids dtype conversion if possible
        axis = len(tup) - 1
        for key in tup[::-1]:

            if com.is_null_slice(key):
                axis -= 1
                continue

            obj = getattr(obj, self.name)._getitem_axis(key, axis=axis)
            axis -= 1

            # if we have a scalar, we are done
            if is_scalar(obj) or not hasattr(obj, "ndim"):
                break

        return obj

    def _convert_to_indexer(self, key, axis: int):
        raise AbstractMethodError(self)

    def __getitem__(self, key):
        if type(key) is tuple:
            key = tuple(list(x) if is_iterator(x) else x for x in key)
            key = tuple(com.apply_if_callable(x, self.obj) for x in key)
            if self._is_scalar_access(key):
                return self.obj._get_value(*key, takeable=self._takeable)
            return self._getitem_tuple(key)
        else:
            # we by definition only have the 0th axis
            axis = self.axis or 0

            maybe_callable = com.apply_if_callable(key, self.obj)
            return self._getitem_axis(maybe_callable, axis=axis)

    def _is_scalar_access(self, key: tuple):
        raise NotImplementedError()

    def _getitem_tuple(self, tup: tuple):
        raise AbstractMethodError(self)

    def _getitem_axis(self, key, axis: int):
        raise NotImplementedError()

    def _has_valid_setitem_indexer(self, indexer) -> bool:
        raise AbstractMethodError(self)

    def _getbool_axis(self, key, axis: int):
        # caller is responsible for ensuring non-None axis
        labels = self.obj._get_axis(axis)
        key = check_bool_indexer(labels, key)
        inds = key.nonzero()[0]
        return self.obj._take_with_is_copy(inds, axis=axis)


@doc(IndexingMixin.loc)
class _LocIndexer(_LocationIndexer):
    _takeable: bool = False
    _valid_types = (
        "labels (MUST BE IN THE INDEX), slices of labels (BOTH "
        "endpoints included! Can be slices of integers if the "
        "index is integers), listlike of labels, boolean"
    )

    # -------------------------------------------------------------------
    # Key Checks

    @doc(_LocationIndexer._validate_key)
    def _validate_key(self, key, axis: int):
        # valid for a collection of labels (we check their presence later)
        # slice of labels (where start-end in labels)
        # slice of integers (only if in the labels)
        # boolean not in slice and with boolean index
<<<<<<< HEAD
        if isinstance(key, bool) and not (
            is_bool_dtype(self.obj.index) or self.obj.index.dtype.name == "boolean"
        ):
=======
        if isinstance(key, bool) and not is_bool_dtype(self.obj._get_axis(axis)):
>>>>>>> bc70099b
            raise KeyError(
                f"{key}: boolean label can not be used without a boolean index"
            )

        if isinstance(key, slice) and (
            isinstance(key.start, bool) or isinstance(key.stop, bool)
        ):
            raise TypeError(f"{key}: boolean values can not be used in a slice")

    def _has_valid_setitem_indexer(self, indexer) -> bool:
        return True

    def _is_scalar_access(self, key: tuple) -> bool:
        """
        Returns
        -------
        bool
        """
        # this is a shortcut accessor to both .loc and .iloc
        # that provide the equivalent access of .at and .iat
        # a) avoid getting things via sections and (to minimize dtype changes)
        # b) provide a performant path
        if len(key) != self.ndim:
            return False

        for i, k in enumerate(key):
            if not is_scalar(k):
                return False

            ax = self.obj.axes[i]
            if isinstance(ax, MultiIndex):
                return False

            if isinstance(k, str) and ax._supports_partial_string_indexing:
                # partial string indexing, df.loc['2000', 'A']
                # should not be considered scalar
                return False

            if not ax._index_as_unique:
                return False

        return True

    # -------------------------------------------------------------------
    # MultiIndex Handling

    def _multi_take_opportunity(self, tup: tuple) -> bool:
        """
        Check whether there is the possibility to use ``_multi_take``.

        Currently the limit is that all axes being indexed, must be indexed with
        list-likes.

        Parameters
        ----------
        tup : tuple
            Tuple of indexers, one per axis.

        Returns
        -------
        bool
            Whether the current indexing,
            can be passed through `_multi_take`.
        """
        if not all(is_list_like_indexer(x) for x in tup):
            return False

        # just too complicated
        return not any(com.is_bool_indexer(x) for x in tup)

    def _multi_take(self, tup: tuple):
        """
        Create the indexers for the passed tuple of keys, and
        executes the take operation. This allows the take operation to be
        executed all at once, rather than once for each dimension.
        Improving efficiency.

        Parameters
        ----------
        tup : tuple
            Tuple of indexers, one per axis.

        Returns
        -------
        values: same type as the object being indexed
        """
        # GH 836
        d = {
            axis: self._get_listlike_indexer(key, axis)
            for (key, axis) in zip(tup, self.obj._AXIS_ORDERS)
        }
        return self.obj._reindex_with_indexers(d, copy=True, allow_dups=True)

    # -------------------------------------------------------------------

    def _getitem_iterable(self, key, axis: int):
        """
        Index current object with an iterable collection of keys.

        Parameters
        ----------
        key : iterable
            Targeted labels.
        axis : int
            Dimension on which the indexing is being made.

        Raises
        ------
        KeyError
            If no key was found. Will change in the future to raise if not all
            keys were found.

        Returns
        -------
        scalar, DataFrame, or Series: indexed value(s).
        """
        # we assume that not com.is_bool_indexer(key), as that is
        #  handled before we get here.
        self._validate_key(key, axis)

        # A collection of keys
        keyarr, indexer = self._get_listlike_indexer(key, axis)
        return self.obj._reindex_with_indexers(
            {axis: [keyarr, indexer]}, copy=True, allow_dups=True
        )

    def _getitem_tuple(self, tup: tuple):
        with suppress(IndexingError):
            tup = self._expand_ellipsis(tup)
            return self._getitem_lowerdim(tup)

        # no multi-index, so validate all of the indexers
        tup = self._validate_tuple_indexer(tup)

        # ugly hack for GH #836
        if self._multi_take_opportunity(tup):
            return self._multi_take(tup)

        return self._getitem_tuple_same_dim(tup)

    def _get_label(self, label, axis: int):
        # GH#5667 this will fail if the label is not present in the axis.
        return self.obj.xs(label, axis=axis)

    def _handle_lowerdim_multi_index_axis0(self, tup: tuple):
        # we have an axis0 multi-index, handle or raise
        axis = self.axis or 0
        try:
            # fast path for series or for tup devoid of slices
            return self._get_label(tup, axis=axis)

        except KeyError as ek:
            # raise KeyError if number of indexers match
            # else IndexingError will be raised
            if self.ndim < len(tup) <= self.obj.index.nlevels:
                raise ek
            raise IndexingError("No label returned") from ek

    def _getitem_axis(self, key, axis: int):
        key = item_from_zerodim(key)
        if is_iterator(key):
            key = list(key)
        if key is Ellipsis:
            key = slice(None)

        labels = self.obj._get_axis(axis)

        if isinstance(key, slice):
            self._validate_key(key, axis)
            return self._get_slice_axis(key, axis=axis)
        elif com.is_bool_indexer(key):
            return self._getbool_axis(key, axis=axis)
        elif is_list_like_indexer(key):

            # an iterable multi-selection
            if not (isinstance(key, tuple) and isinstance(labels, MultiIndex)):

                if hasattr(key, "ndim") and key.ndim > 1:
                    raise ValueError("Cannot index with multidimensional key")

                return self._getitem_iterable(key, axis=axis)

            # nested tuple slicing
            if is_nested_tuple(key, labels):
                locs = labels.get_locs(key)
                indexer = [slice(None)] * self.ndim
                indexer[axis] = locs
                return self.obj.iloc[tuple(indexer)]

        # fall thru to straight lookup
        self._validate_key(key, axis)
        return self._get_label(key, axis=axis)

    def _get_slice_axis(self, slice_obj: slice, axis: int):
        """
        This is pretty simple as we just have to deal with labels.
        """
        # caller is responsible for ensuring non-None axis
        obj = self.obj
        if not need_slice(slice_obj):
            return obj.copy(deep=False)

        labels = obj._get_axis(axis)
        indexer = labels.slice_indexer(slice_obj.start, slice_obj.stop, slice_obj.step)

        if isinstance(indexer, slice):
            return self.obj._slice(indexer, axis=axis)
        else:
            # DatetimeIndex overrides Index.slice_indexer and may
            #  return a DatetimeIndex instead of a slice object.
            return self.obj.take(indexer, axis=axis)

    def _convert_to_indexer(self, key, axis: int):
        """
        Convert indexing key into something we can use to do actual fancy
        indexing on a ndarray.

        Examples
        ix[:5] -> slice(0, 5)
        ix[[1,2,3]] -> [1,2,3]
        ix[['foo', 'bar', 'baz']] -> [i, j, k] (indices of foo, bar, baz)

        Going by Zen of Python?
        'In the face of ambiguity, refuse the temptation to guess.'
        raise AmbiguousIndexError with integer labels?
        - No, prefer label-based indexing
        """
        labels = self.obj._get_axis(axis)

        if isinstance(key, slice):
            return labels._convert_slice_indexer(key, kind="loc")

        # see if we are positional in nature
        is_int_index = labels.is_integer()
        is_int_positional = is_integer(key) and not is_int_index

        if is_scalar(key) or (isinstance(labels, MultiIndex) and is_hashable(key)):
            # Otherwise get_loc will raise InvalidIndexError

            # if we are a label return me
            try:
                return labels.get_loc(key)
            except LookupError:
                if isinstance(key, tuple) and isinstance(labels, MultiIndex):
                    if len(key) == labels.nlevels:
                        return {"key": key}
                    raise
            except InvalidIndexError:
                # GH35015, using datetime as column indices raises exception
                if not isinstance(labels, MultiIndex):
                    raise
            except ValueError:
                if not is_int_positional:
                    raise

        # a positional
        if is_int_positional:

            # if we are setting and its not a valid location
            # its an insert which fails by definition

            # always valid
            return {"key": key}

        if is_nested_tuple(key, labels):
            if self.ndim == 1 and any(isinstance(k, tuple) for k in key):
                # GH#35349 Raise if tuple in tuple for series
                raise ValueError("Too many indices")
            return labels.get_locs(key)

        elif is_list_like_indexer(key):

            if is_iterator(key):
                key = list(key)

            if com.is_bool_indexer(key):
                key = check_bool_indexer(labels, key)
                (inds,) = key.nonzero()
                return inds
            else:
                return self._get_listlike_indexer(key, axis)[1]
        else:
            try:
                return labels.get_loc(key)
            except LookupError:
                # allow a not found key only if we are a setter
                if not is_list_like_indexer(key):
                    return {"key": key}
                raise

    def _get_listlike_indexer(self, key, axis: int):
        """
        Transform a list-like of keys into a new index and an indexer.

        Parameters
        ----------
        key : list-like
            Targeted labels.
        axis:  int
            Dimension on which the indexing is being made.

        Raises
        ------
        KeyError
            If at least one key was requested but none was found.

        Returns
        -------
        keyarr: Index
            New index (coinciding with 'key' if the axis is unique).
        values : array-like
            Indexer for the return object, -1 denotes keys not found.
        """
        ax = self.obj._get_axis(axis)
        axis_name = self.obj._get_axis_name(axis)

        keyarr, indexer = ax._get_indexer_strict(key, axis_name)

        return keyarr, indexer


@doc(IndexingMixin.iloc)
class _iLocIndexer(_LocationIndexer):
    _valid_types = (
        "integer, integer slice (START point is INCLUDED, END "
        "point is EXCLUDED), listlike of integers, boolean array"
    )
    _takeable = True

    # -------------------------------------------------------------------
    # Key Checks

    def _validate_key(self, key, axis: int):
        if com.is_bool_indexer(key):
            if hasattr(key, "index") and isinstance(key.index, Index):
                if key.index.inferred_type == "integer":
                    raise NotImplementedError(
                        "iLocation based boolean "
                        "indexing on an integer type "
                        "is not available"
                    )
                raise ValueError(
                    "iLocation based boolean indexing cannot use "
                    "an indexable as a mask"
                )
            return

        if isinstance(key, slice):
            return
        elif is_integer(key):
            self._validate_integer(key, axis)
        elif isinstance(key, tuple):
            # a tuple should already have been caught by this point
            # so don't treat a tuple as a valid indexer
            raise IndexingError("Too many indexers")
        elif is_list_like_indexer(key):
            arr = np.array(key)
            len_axis = len(self.obj._get_axis(axis))

            # check that the key has a numeric dtype
            if not is_numeric_dtype(arr.dtype):
                raise IndexError(f".iloc requires numeric indexers, got {arr}")

            # check that the key does not exceed the maximum size of the index
            if len(arr) and (arr.max() >= len_axis or arr.min() < -len_axis):
                raise IndexError("positional indexers are out-of-bounds")
        else:
            raise ValueError(f"Can only index by location with a [{self._valid_types}]")

    def _has_valid_setitem_indexer(self, indexer) -> bool:
        """
        Validate that a positional indexer cannot enlarge its target
        will raise if needed, does not modify the indexer externally.

        Returns
        -------
        bool
        """
        if isinstance(indexer, dict):
            raise IndexError("iloc cannot enlarge its target object")

        if isinstance(indexer, ABCDataFrame):
            warnings.warn(
                "DataFrame indexer for .iloc is deprecated and will be removed in "
                "a future version.\n"
                "consider using .loc with a DataFrame indexer for automatic alignment.",
                FutureWarning,
                stacklevel=find_stack_level(),
            )

        if not isinstance(indexer, tuple):
            indexer = _tuplify(self.ndim, indexer)

        for ax, i in zip(self.obj.axes, indexer):
            if isinstance(i, slice):
                # should check the stop slice?
                pass
            elif is_list_like_indexer(i):
                # should check the elements?
                pass
            elif is_integer(i):
                if i >= len(ax):
                    raise IndexError("iloc cannot enlarge its target object")
            elif isinstance(i, dict):
                raise IndexError("iloc cannot enlarge its target object")

        return True

    def _is_scalar_access(self, key: tuple) -> bool:
        """
        Returns
        -------
        bool
        """
        # this is a shortcut accessor to both .loc and .iloc
        # that provide the equivalent access of .at and .iat
        # a) avoid getting things via sections and (to minimize dtype changes)
        # b) provide a performant path
        if len(key) != self.ndim:
            return False

        return all(is_integer(k) for k in key)

    def _validate_integer(self, key: int, axis: int) -> None:
        """
        Check that 'key' is a valid position in the desired axis.

        Parameters
        ----------
        key : int
            Requested position.
        axis : int
            Desired axis.

        Raises
        ------
        IndexError
            If 'key' is not a valid position in axis 'axis'.
        """
        len_axis = len(self.obj._get_axis(axis))
        if key >= len_axis or key < -len_axis:
            raise IndexError("single positional indexer is out-of-bounds")

    # -------------------------------------------------------------------

    def _getitem_tuple(self, tup: tuple):

        tup = self._validate_tuple_indexer(tup)
        with suppress(IndexingError):
            return self._getitem_lowerdim(tup)

        return self._getitem_tuple_same_dim(tup)

    def _get_list_axis(self, key, axis: int):
        """
        Return Series values by list or array of integers.

        Parameters
        ----------
        key : list-like positional indexer
        axis : int

        Returns
        -------
        Series object

        Notes
        -----
        `axis` can only be zero.
        """
        try:
            return self.obj._take_with_is_copy(key, axis=axis)
        except IndexError as err:
            # re-raise with different error message
            raise IndexError("positional indexers are out-of-bounds") from err

    def _getitem_axis(self, key, axis: int):
        if key is Ellipsis:
            key = slice(None)
        elif isinstance(key, ABCDataFrame):
            raise IndexError(
                "DataFrame indexer is not allowed for .iloc\n"
                "Consider using .loc for automatic alignment."
            )

        if isinstance(key, slice):
            return self._get_slice_axis(key, axis=axis)

        if is_iterator(key):
            key = list(key)

        if isinstance(key, list):
            key = np.asarray(key)

        if com.is_bool_indexer(key):
            self._validate_key(key, axis)
            return self._getbool_axis(key, axis=axis)

        # a list of integers
        elif is_list_like_indexer(key):
            return self._get_list_axis(key, axis=axis)

        # a single integer
        else:
            key = item_from_zerodim(key)
            if not is_integer(key):
                raise TypeError("Cannot index by location index with a non-integer key")

            # validate the location
            self._validate_integer(key, axis)

            return self.obj._ixs(key, axis=axis)

    def _get_slice_axis(self, slice_obj: slice, axis: int):
        # caller is responsible for ensuring non-None axis
        obj = self.obj

        if not need_slice(slice_obj):
            return obj.copy(deep=False)

        labels = obj._get_axis(axis)
        labels._validate_positional_slice(slice_obj)
        return self.obj._slice(slice_obj, axis=axis)

    def _convert_to_indexer(self, key, axis: int):
        """
        Much simpler as we only have to deal with our valid types.
        """
        return key

    def _get_setitem_indexer(self, key):
        # GH#32257 Fall through to let numpy do validation
        if is_iterator(key):
            return list(key)
        return key

    # -------------------------------------------------------------------

    def _setitem_with_indexer(self, indexer, value, name="iloc"):
        """
        _setitem_with_indexer is for setting values on a Series/DataFrame
        using positional indexers.

        If the relevant keys are not present, the Series/DataFrame may be
        expanded.

        This method is currently broken when dealing with non-unique Indexes,
        since it goes from positional indexers back to labels when calling
        BlockManager methods, see GH#12991, GH#22046, GH#15686.
        """
        info_axis = self.obj._info_axis_number

        # maybe partial set
        take_split_path = not self.obj._mgr.is_single_block

        # if there is only one block/type, still have to take split path
        # unless the block is one-dimensional or it can hold the value
        if (
            not take_split_path
            and getattr(self.obj._mgr, "blocks", False)
            and self.ndim > 1
        ):
            # in case of dict, keys are indices
            val = list(value.values()) if isinstance(value, dict) else value
            blk = self.obj._mgr.blocks[0]
            take_split_path = not blk._can_hold_element(val)

        # if we have any multi-indexes that have non-trivial slices
        # (not null slices) then we must take the split path, xref
        # GH 10360, GH 27841
        if isinstance(indexer, tuple) and len(indexer) == len(self.obj.axes):
            for i, ax in zip(indexer, self.obj.axes):
                if isinstance(ax, MultiIndex) and not (
                    is_integer(i) or com.is_null_slice(i)
                ):
                    take_split_path = True
                    break

        if isinstance(indexer, tuple):
            nindexer = []
            for i, idx in enumerate(indexer):
                if isinstance(idx, dict):

                    # reindex the axis to the new value
                    # and set inplace
                    key, _ = convert_missing_indexer(idx)

                    # if this is the items axes, then take the main missing
                    # path first
                    # this correctly sets the dtype and avoids cache issues
                    # essentially this separates out the block that is needed
                    # to possibly be modified
                    if self.ndim > 1 and i == info_axis:

                        # add the new item, and set the value
                        # must have all defined axes if we have a scalar
                        # or a list-like on the non-info axes if we have a
                        # list-like
                        if not len(self.obj):
                            if not is_list_like_indexer(value):
                                raise ValueError(
                                    "cannot set a frame with no "
                                    "defined index and a scalar"
                                )
                            self.obj[key] = value
                            return

                        # add a new item with the dtype setup
                        if com.is_null_slice(indexer[0]):
                            # We are setting an entire column
                            self.obj[key] = value
                            return
                        elif is_array_like(value):
                            # GH#42099
                            arr = extract_array(value, extract_numpy=True)
                            taker = -1 * np.ones(len(self.obj), dtype=np.intp)
                            empty_value = algos.take_nd(arr, taker)
                            if not isinstance(value, ABCSeries):
                                # if not Series (in which case we need to align),
                                #  we can short-circuit
                                empty_value[indexer[0]] = arr
                                self.obj[key] = empty_value
                                return

                            self.obj[key] = empty_value

                        else:
                            self.obj[key] = infer_fill_value(value)

                        new_indexer = convert_from_missing_indexer_tuple(
                            indexer, self.obj.axes
                        )
                        self._setitem_with_indexer(new_indexer, value, name)

                        return

                    # reindex the axis
                    # make sure to clear the cache because we are
                    # just replacing the block manager here
                    # so the object is the same
                    index = self.obj._get_axis(i)
                    labels = index.insert(len(index), key)

                    # We are expanding the Series/DataFrame values to match
                    #  the length of thenew index `labels`.  GH#40096 ensure
                    #  this is valid even if the index has duplicates.
                    taker = np.arange(len(index) + 1, dtype=np.intp)
                    taker[-1] = -1
                    reindexers = {i: (labels, taker)}
                    new_obj = self.obj._reindex_with_indexers(
                        reindexers, allow_dups=True
                    )
                    self.obj._mgr = new_obj._mgr
                    self.obj._maybe_update_cacher(clear=True)
                    self.obj._is_copy = None

                    nindexer.append(labels.get_loc(key))

                else:
                    nindexer.append(idx)

            indexer = tuple(nindexer)
        else:

            indexer, missing = convert_missing_indexer(indexer)

            if missing:
                self._setitem_with_indexer_missing(indexer, value)
                return

        # align and set the values
        if take_split_path:
            # We have to operate column-wise
            self._setitem_with_indexer_split_path(indexer, value, name)
        else:
            self._setitem_single_block(indexer, value, name)

    def _setitem_with_indexer_split_path(self, indexer, value, name: str):
        """
        Setitem column-wise.
        """
        # Above we only set take_split_path to True for 2D cases
        assert self.ndim == 2

        if not isinstance(indexer, tuple):
            indexer = _tuplify(self.ndim, indexer)
        if len(indexer) > self.ndim:
            raise IndexError("too many indices for array")
        if isinstance(indexer[0], np.ndarray) and indexer[0].ndim > 2:
            raise ValueError(r"Cannot set values with ndim > 2")

        if (isinstance(value, ABCSeries) and name != "iloc") or isinstance(value, dict):
            from pandas import Series

            value = self._align_series(indexer, Series(value))

        # Ensure we have something we can iterate over
        info_axis = indexer[1]
        ilocs = self._ensure_iterable_column_indexer(info_axis)

        pi = indexer[0]
        lplane_indexer = length_of_indexer(pi, self.obj.index)
        # lplane_indexer gives the expected length of obj[indexer[0]]

        # we need an iterable, with a ndim of at least 1
        # eg. don't pass through np.array(0)
        if is_list_like_indexer(value) and getattr(value, "ndim", 1) > 0:

            if isinstance(value, ABCDataFrame):
                self._setitem_with_indexer_frame_value(indexer, value, name)

            elif np.ndim(value) == 2:
                self._setitem_with_indexer_2d_value(indexer, value)

            elif len(ilocs) == 1 and lplane_indexer == len(value) and not is_scalar(pi):
                # We are setting multiple rows in a single column.
                self._setitem_single_column(ilocs[0], value, pi)

            elif len(ilocs) == 1 and 0 != lplane_indexer != len(value):
                # We are trying to set N values into M entries of a single
                #  column, which is invalid for N != M
                # Exclude zero-len for e.g. boolean masking that is all-false

                if len(value) == 1 and not is_integer(info_axis):
                    # This is a case like df.iloc[:3, [1]] = [0]
                    #  where we treat as df.iloc[:3, 1] = 0
                    return self._setitem_with_indexer((pi, info_axis[0]), value[0])

                raise ValueError(
                    "Must have equal len keys and value "
                    "when setting with an iterable"
                )

            elif lplane_indexer == 0 and len(value) == len(self.obj.index):
                # We get here in one case via .loc with a all-False mask
                pass

            elif self._is_scalar_access(indexer):
                # We are setting nested data
                self._setitem_single_column(indexer[1], value, pi)

            elif len(ilocs) == len(value):
                # We are setting multiple columns in a single row.
                for loc, v in zip(ilocs, value):
                    self._setitem_single_column(loc, v, pi)

            elif len(ilocs) == 1 and com.is_null_slice(pi) and len(self.obj) == 0:
                # This is a setitem-with-expansion, see
                #  test_loc_setitem_empty_append_expands_rows_mixed_dtype
                # e.g. df = DataFrame(columns=["x", "y"])
                #  df["x"] = df["x"].astype(np.int64)
                #  df.loc[:, "x"] = [1, 2, 3]
                self._setitem_single_column(ilocs[0], value, pi)

            else:
                raise ValueError(
                    "Must have equal len keys and value "
                    "when setting with an iterable"
                )

        else:

            # scalar value
            for loc in ilocs:
                self._setitem_single_column(loc, value, pi)

    def _setitem_with_indexer_2d_value(self, indexer, value):
        # We get here with np.ndim(value) == 2, excluding DataFrame,
        #  which goes through _setitem_with_indexer_frame_value
        pi = indexer[0]

        ilocs = self._ensure_iterable_column_indexer(indexer[1])

        # GH#7551 Note that this coerces the dtype if we are mixed
        value = np.array(value, dtype=object)
        if len(ilocs) != value.shape[1]:
            raise ValueError(
                "Must have equal len keys and value when setting with an ndarray"
            )

        for i, loc in enumerate(ilocs):
            # setting with a list, re-coerces
            self._setitem_single_column(loc, value[:, i].tolist(), pi)

    def _setitem_with_indexer_frame_value(self, indexer, value: DataFrame, name: str):
        ilocs = self._ensure_iterable_column_indexer(indexer[1])

        sub_indexer = list(indexer)
        pi = indexer[0]

        multiindex_indexer = isinstance(self.obj.columns, MultiIndex)

        unique_cols = value.columns.is_unique

        # We do not want to align the value in case of iloc GH#37728
        if name == "iloc":
            for i, loc in enumerate(ilocs):
                val = value.iloc[:, i]
                self._setitem_single_column(loc, val, pi)

        elif not unique_cols and value.columns.equals(self.obj.columns):
            # We assume we are already aligned, see
            # test_iloc_setitem_frame_duplicate_columns_multiple_blocks
            for loc in ilocs:
                item = self.obj.columns[loc]
                if item in value:
                    sub_indexer[1] = item
                    val = self._align_series(
                        tuple(sub_indexer),
                        value.iloc[:, loc],
                        multiindex_indexer,
                    )
                else:
                    val = np.nan

                self._setitem_single_column(loc, val, pi)

        elif not unique_cols:
            raise ValueError("Setting with non-unique columns is not allowed.")

        else:
            for loc in ilocs:
                item = self.obj.columns[loc]
                if item in value:
                    sub_indexer[1] = item
                    val = self._align_series(
                        tuple(sub_indexer), value[item], multiindex_indexer
                    )
                else:
                    val = np.nan

                self._setitem_single_column(loc, val, pi)

    def _setitem_single_column(self, loc: int, value, plane_indexer):
        """

        Parameters
        ----------
        loc : int
            Indexer for column position
        plane_indexer : int, slice, listlike[int]
            The indexer we use for setitem along axis=0.
        """
        pi = plane_indexer

        ser = self.obj._ixs(loc, axis=1)

        # perform the equivalent of a setitem on the info axis
        # as we have a null slice or a slice with full bounds
        # which means essentially reassign to the columns of a
        # multi-dim object
        # GH#6149 (null slice), GH#10408 (full bounds)
        if com.is_null_slice(pi) or com.is_full_slice(pi, len(self.obj)):
            ser = value
        elif (
            is_array_like(value)
            and is_exact_shape_match(ser, value)
            and not is_empty_indexer(pi, value)
        ):
            if is_list_like(pi):
                ser = value[np.argsort(pi)]
            else:
                # in case of slice
                ser = value[pi]
        else:
            # set the item, first attempting to operate inplace, then
            #  falling back to casting if necessary; see
            #  _whatsnew_130.notable_bug_fixes.setitem_column_try_inplace

            orig_values = ser._values
            ser._mgr = ser._mgr.setitem((pi,), value)

            if ser._values is orig_values:
                # The setitem happened inplace, so the DataFrame's values
                #  were modified inplace.
                return
            self.obj._iset_item(loc, ser, inplace=True)
            return

        # reset the sliced object if unique
        self.obj._iset_item(loc, ser, inplace=True)

    def _setitem_single_block(self, indexer, value, name: str):
        """
        _setitem_with_indexer for the case when we have a single Block.
        """
        from pandas import Series

        info_axis = self.obj._info_axis_number
        item_labels = self.obj._get_axis(info_axis)

        if isinstance(indexer, tuple):

            # if we are setting on the info axis ONLY
            # set using those methods to avoid block-splitting
            # logic here
            if (
                len(indexer) > info_axis
                and is_integer(indexer[info_axis])
                and all(
                    com.is_null_slice(idx)
                    for i, idx in enumerate(indexer)
                    if i != info_axis
                )
            ):
                col = item_labels[indexer[info_axis]]
                if len(item_labels.get_indexer_for([col])) == 1:
                    loc = item_labels.get_loc(col)
                    self.obj._iset_item(loc, value, inplace=True)
                    return

            indexer = maybe_convert_ix(*indexer)
        if (isinstance(value, ABCSeries) and name != "iloc") or isinstance(value, dict):
            # TODO(EA): ExtensionBlock.setitem this causes issues with
            # setting for extensionarrays that store dicts. Need to decide
            # if it's worth supporting that.
            value = self._align_series(indexer, Series(value))

        elif isinstance(value, ABCDataFrame) and name != "iloc":
            value = self._align_frame(indexer, value)

        # check for chained assignment
        self.obj._check_is_chained_assignment_possible()

        # actually do the set
        self.obj._mgr = self.obj._mgr.setitem(indexer=indexer, value=value)
        self.obj._maybe_update_cacher(clear=True, inplace=True)

    def _setitem_with_indexer_missing(self, indexer, value):
        """
        Insert new row(s) or column(s) into the Series or DataFrame.
        """
        from pandas import Series

        # reindex the axis to the new value
        # and set inplace
        if self.ndim == 1:
            index = self.obj.index
            new_index = index.insert(len(index), indexer)

            # we have a coerced indexer, e.g. a float
            # that matches in an Int64Index, so
            # we will not create a duplicate index, rather
            # index to that element
            # e.g. 0.0 -> 0
            # GH#12246
            if index.is_unique:
                # pass new_index[-1:] instead if [new_index[-1]]
                #  so that we retain dtype
                new_indexer = index.get_indexer(new_index[-1:])
                if (new_indexer != -1).any():
                    # We get only here with loc, so can hard code
                    return self._setitem_with_indexer(new_indexer, value, "loc")

            # this preserves dtype of the value
            new_values = Series([value])._values
            if len(self.obj._values):
                # GH#22717 handle casting compatibility that np.concatenate
                #  does incorrectly
                new_values = concat_compat([self.obj._values, new_values])
            self.obj._mgr = self.obj._constructor(
                new_values, index=new_index, name=self.obj.name
            )._mgr
            self.obj._maybe_update_cacher(clear=True)

        elif self.ndim == 2:

            if not len(self.obj.columns):
                # no columns and scalar
                raise ValueError("cannot set a frame with no defined columns")

            has_dtype = hasattr(value, "dtype")
            if isinstance(value, ABCSeries):
                # append a Series
                value = value.reindex(index=self.obj.columns, copy=True)
                value.name = indexer
            elif isinstance(value, dict):
                value = Series(
                    value, index=self.obj.columns, name=indexer, dtype=object
                )
            else:
                # a list-list
                if is_list_like_indexer(value):
                    # must have conforming columns
                    if len(value) != len(self.obj.columns):
                        raise ValueError("cannot set a row with mismatched columns")

                value = Series(value, index=self.obj.columns, name=indexer)

            if not len(self.obj):
                # We will ignore the existing dtypes instead of using
                #  internals.concat logic
                df = value.to_frame().T
                df.index = [indexer]
                if not has_dtype:
                    # i.e. if we already had a Series or ndarray, keep that
                    #  dtype.  But if we had a list or dict, then do inference
                    df = df.infer_objects()
                self.obj._mgr = df._mgr
            else:
                self.obj._mgr = self.obj.append(value)._mgr
            self.obj._maybe_update_cacher(clear=True)

    def _ensure_iterable_column_indexer(self, column_indexer):
        """
        Ensure that our column indexer is something that can be iterated over.
        """
        if is_integer(column_indexer):
            ilocs = [column_indexer]
        elif isinstance(column_indexer, slice):
            ilocs = np.arange(len(self.obj.columns))[column_indexer]
        elif isinstance(column_indexer, np.ndarray) and is_bool_dtype(
            column_indexer.dtype
        ):
            ilocs = np.arange(len(column_indexer))[column_indexer]
        else:
            ilocs = column_indexer
        return ilocs

    def _align_series(self, indexer, ser: Series, multiindex_indexer: bool = False):
        """
        Parameters
        ----------
        indexer : tuple, slice, scalar
            Indexer used to get the locations that will be set to `ser`.
        ser : pd.Series
            Values to assign to the locations specified by `indexer`.
        multiindex_indexer : bool, optional
            Defaults to False. Should be set to True if `indexer` was from
            a `pd.MultiIndex`, to avoid unnecessary broadcasting.

        Returns
        -------
        `np.array` of `ser` broadcast to the appropriate shape for assignment
        to the locations selected by `indexer`
        """
        if isinstance(indexer, (slice, np.ndarray, list, Index)):
            indexer = (indexer,)

        if isinstance(indexer, tuple):

            # flatten np.ndarray indexers
            def ravel(i):
                return i.ravel() if isinstance(i, np.ndarray) else i

            indexer = tuple(map(ravel, indexer))

            aligners = [not com.is_null_slice(idx) for idx in indexer]
            sum_aligners = sum(aligners)
            single_aligner = sum_aligners == 1
            is_frame = self.ndim == 2
            obj = self.obj

            # are we a single alignable value on a non-primary
            # dim (e.g. panel: 1,2, or frame: 0) ?
            # hence need to align to a single axis dimension
            # rather that find all valid dims

            # frame
            if is_frame:
                single_aligner = single_aligner and aligners[0]

            # we have a frame, with multiple indexers on both axes; and a
            # series, so need to broadcast (see GH5206)
            if sum_aligners == self.ndim and all(is_sequence(_) for _ in indexer):
                ser = ser.reindex(obj.axes[0][indexer[0]], copy=True)._values

                # single indexer
                if len(indexer) > 1 and not multiindex_indexer:
                    len_indexer = len(indexer[1])
                    ser = np.tile(ser, len_indexer).reshape(len_indexer, -1).T

                return ser

            for i, idx in enumerate(indexer):
                ax = obj.axes[i]

                # multiple aligners (or null slices)
                if is_sequence(idx) or isinstance(idx, slice):
                    if single_aligner and com.is_null_slice(idx):
                        continue
                    new_ix = ax[idx]
                    if not is_list_like_indexer(new_ix):
                        new_ix = Index([new_ix])
                    else:
                        new_ix = Index(new_ix)
                    if ser.index.equals(new_ix) or not len(new_ix):
                        return ser._values.copy()

                    return ser.reindex(new_ix)._values

                # 2 dims
                elif single_aligner:

                    # reindex along index
                    ax = self.obj.axes[1]
                    if ser.index.equals(ax) or not len(ax):
                        return ser._values.copy()
                    return ser.reindex(ax)._values

        elif is_integer(indexer) and self.ndim == 1:
            if is_object_dtype(self.obj):
                return ser
            ax = self.obj._get_axis(0)

            if ser.index.equals(ax):
                return ser._values.copy()

            return ser.reindex(ax)._values[indexer]

        elif is_integer(indexer):
            ax = self.obj._get_axis(1)

            if ser.index.equals(ax):
                return ser._values.copy()

            return ser.reindex(ax)._values

        raise ValueError("Incompatible indexer with Series")

    def _align_frame(self, indexer, df: DataFrame):
        is_frame = self.ndim == 2

        if isinstance(indexer, tuple):

            idx, cols = None, None
            sindexers = []
            for i, ix in enumerate(indexer):
                ax = self.obj.axes[i]
                if is_sequence(ix) or isinstance(ix, slice):
                    if isinstance(ix, np.ndarray):
                        ix = ix.ravel()
                    if idx is None:
                        idx = ax[ix]
                    elif cols is None:
                        cols = ax[ix]
                    else:
                        break
                else:
                    sindexers.append(i)

            if idx is not None and cols is not None:

                if df.index.equals(idx) and df.columns.equals(cols):
                    val = df.copy()._values
                else:
                    val = df.reindex(idx, columns=cols)._values
                return val

        elif (isinstance(indexer, slice) or is_list_like_indexer(indexer)) and is_frame:
            ax = self.obj.index[indexer]
            if df.index.equals(ax):
                val = df.copy()._values
            else:

                # we have a multi-index and are trying to align
                # with a particular, level GH3738
                if (
                    isinstance(ax, MultiIndex)
                    and isinstance(df.index, MultiIndex)
                    and ax.nlevels != df.index.nlevels
                ):
                    raise TypeError(
                        "cannot align on a multi-index with out "
                        "specifying the join levels"
                    )

                val = df.reindex(index=ax)._values
            return val

        raise ValueError("Incompatible indexer with DataFrame")


class _ScalarAccessIndexer(NDFrameIndexerBase):
    """
    Access scalars quickly.
    """

    def _convert_key(self, key):
        raise AbstractMethodError(self)

    def __getitem__(self, key):
        if not isinstance(key, tuple):

            # we could have a convertible item here (e.g. Timestamp)
            if not is_list_like_indexer(key):
                key = (key,)
            else:
                raise ValueError("Invalid call for scalar access (getting)!")

        key = self._convert_key(key)
        return self.obj._get_value(*key, takeable=self._takeable)

    def __setitem__(self, key, value):
        if isinstance(key, tuple):
            key = tuple(com.apply_if_callable(x, self.obj) for x in key)
        else:
            # scalar callable may return tuple
            key = com.apply_if_callable(key, self.obj)

        if not isinstance(key, tuple):
            key = _tuplify(self.ndim, key)
        key = list(self._convert_key(key))
        if len(key) != self.ndim:
            raise ValueError("Not enough indexers for scalar access (setting)!")

        self.obj._set_value(*key, value=value, takeable=self._takeable)


@doc(IndexingMixin.at)
class _AtIndexer(_ScalarAccessIndexer):
    _takeable = False

    def _convert_key(self, key):
        """
        Require they keys to be the same type as the index. (so we don't
        fallback)
        """
        # GH 26989
        # For series, unpacking key needs to result in the label.
        # This is already the case for len(key) == 1; e.g. (1,)
        if self.ndim == 1 and len(key) > 1:
            key = (key,)

        return key

    @property
    def _axes_are_unique(self) -> bool:
        # Only relevant for self.ndim == 2
        assert self.ndim == 2
        return self.obj.index.is_unique and self.obj.columns.is_unique

    def __getitem__(self, key):

        if self.ndim == 2 and not self._axes_are_unique:
            # GH#33041 fall back to .loc
            if not isinstance(key, tuple) or not all(is_scalar(x) for x in key):
                raise ValueError("Invalid call for scalar access (getting)!")
            return self.obj.loc[key]

        return super().__getitem__(key)

    def __setitem__(self, key, value):
        if self.ndim == 2 and not self._axes_are_unique:
            # GH#33041 fall back to .loc
            if not isinstance(key, tuple) or not all(is_scalar(x) for x in key):
                raise ValueError("Invalid call for scalar access (setting)!")

            self.obj.loc[key] = value
            return

        return super().__setitem__(key, value)


@doc(IndexingMixin.iat)
class _iAtIndexer(_ScalarAccessIndexer):
    _takeable = True

    def _convert_key(self, key):
        """
        Require integer args. (and convert to label arguments)
        """
        for i in key:
            if not is_integer(i):
                raise ValueError("iAt based indexing can only have integer indexers")
        return key


def _tuplify(ndim: int, loc: Hashable) -> tuple[Hashable | slice, ...]:
    """
    Given an indexer for the first dimension, create an equivalent tuple
    for indexing over all dimensions.

    Parameters
    ----------
    ndim : int
    loc : object

    Returns
    -------
    tuple
    """
    _tup: list[Hashable | slice]
    _tup = [slice(None, None) for _ in range(ndim)]
    _tup[0] = loc
    return tuple(_tup)


def convert_to_index_sliceable(obj: DataFrame, key):
    """
    If we are index sliceable, then return my slicer, otherwise return None.
    """
    idx = obj.index
    if isinstance(key, slice):
        return idx._convert_slice_indexer(key, kind="getitem")

    elif isinstance(key, str):

        # we are an actual column
        if key in obj.columns:
            return None

        # We might have a datetimelike string that we can translate to a
        # slice here via partial string indexing
        if idx._supports_partial_string_indexing:
            try:
                res = idx._get_string_slice(str(key))
                warnings.warn(
                    "Indexing a DataFrame with a datetimelike index using a single "
                    "string to slice the rows, like `frame[string]`, is deprecated "
                    "and will be removed in a future version. Use `frame.loc[string]` "
                    "instead.",
                    FutureWarning,
                    stacklevel=find_stack_level(),
                )
                return res
            except (KeyError, ValueError, NotImplementedError):
                return None

    return None


def check_bool_indexer(index: Index, key) -> np.ndarray:
    """
    Check if key is a valid boolean indexer for an object with such index and
    perform reindexing or conversion if needed.

    This function assumes that is_bool_indexer(key) == True.

    Parameters
    ----------
    index : Index
        Index of the object on which the indexing is done.
    key : list-like
        Boolean indexer to check.

    Returns
    -------
    np.array
        Resulting key.

    Raises
    ------
    IndexError
        If the key does not have the same length as index.
    IndexingError
        If the index of the key is unalignable to index.
    """
    result = key
    if isinstance(key, ABCSeries) and not key.index.equals(index):
        result = result.reindex(index)
        mask = isna(result._values)
        if mask.any():
            raise IndexingError(
                "Unalignable boolean Series provided as "
                "indexer (index of the boolean Series and of "
                "the indexed object do not match)."
            )
        return result.astype(bool)._values
    if is_object_dtype(key):
        # key might be object-dtype bool, check_array_indexer needs bool array
        result = np.asarray(result, dtype=bool)
    elif not is_array_like(result):
        # GH 33924
        # key may contain nan elements, check_array_indexer needs bool array
        result = pd_array(result, dtype=bool)
    return check_array_indexer(index, result)


def convert_missing_indexer(indexer):
    """
    Reverse convert a missing indexer, which is a dict
    return the scalar indexer and a boolean indicating if we converted
    """
    if isinstance(indexer, dict):

        # a missing key (but not a tuple indexer)
        indexer = indexer["key"]

        if isinstance(indexer, bool):
            raise KeyError("cannot use a single bool to index into setitem")
        return indexer, True

    return indexer, False


def convert_from_missing_indexer_tuple(indexer, axes):
    """
    Create a filtered indexer that doesn't have any missing indexers.
    """

    def get_indexer(_i, _idx):
        return axes[_i].get_loc(_idx["key"]) if isinstance(_idx, dict) else _idx

    return tuple(get_indexer(_i, _idx) for _i, _idx in enumerate(indexer))


def maybe_convert_ix(*args):
    """
    We likely want to take the cross-product.
    """
    for arg in args:
        if not isinstance(arg, (np.ndarray, list, ABCSeries, Index)):
            return args
    return np.ix_(*args)


def is_nested_tuple(tup, labels) -> bool:
    """
    Returns
    -------
    bool
    """
    # check for a compatible nested tuple and multiindexes among the axes
    if not isinstance(tup, tuple):
        return False

    for k in tup:
        if is_list_like(k) or isinstance(k, slice):
            return isinstance(labels, MultiIndex)

    return False


def is_label_like(key) -> bool:
    """
    Returns
    -------
    bool
    """
    # select a label or row
    return (
        not isinstance(key, slice)
        and not is_list_like_indexer(key)
        and key is not Ellipsis
    )


def need_slice(obj: slice) -> bool:
    """
    Returns
    -------
    bool
    """
    return (
        obj.start is not None
        or obj.stop is not None
        or (obj.step is not None and obj.step != 1)
    )<|MERGE_RESOLUTION|>--- conflicted
+++ resolved
@@ -994,13 +994,10 @@
         # slice of labels (where start-end in labels)
         # slice of integers (only if in the labels)
         # boolean not in slice and with boolean index
-<<<<<<< HEAD
         if isinstance(key, bool) and not (
-            is_bool_dtype(self.obj.index) or self.obj.index.dtype.name == "boolean"
+            is_bool_dtype(self.obj._get_axis(axis))
+            or self.obj._get_axis(axis).dtype.name == "boolean"
         ):
-=======
-        if isinstance(key, bool) and not is_bool_dtype(self.obj._get_axis(axis)):
->>>>>>> bc70099b
             raise KeyError(
                 f"{key}: boolean label can not be used without a boolean index"
             )
