--- conflicted
+++ resolved
@@ -1816,14 +1816,8 @@
         # GH#6149 (null slice), GH#10408 (full bounds)
         if com.is_null_slice(pi) or com.is_full_slice(pi, len(self.obj)):
             ser = value
-<<<<<<< HEAD
-        elif is_array_like(value) and is_exact_shape_match(value, ser):
-            ser = value
-=======
         elif is_array_like(value) and is_exact_shape_match(ser, value):
             ser = value
-
->>>>>>> ee92c2fd
         else:
             # set the item, possibly having a dtype change
             ser = ser.copy()
