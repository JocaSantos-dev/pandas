--- conflicted
+++ resolved
@@ -696,14 +696,6 @@
                 keyidx.append(idx)
         return tuple(keyidx)
 
-<<<<<<< HEAD
-    def _convert_slice_indexer(self, key: slice, axis: int):
-        # if we are accessing via lowered dim, use the last dim
-        ax = self.obj._get_axis(min(axis, self.ndim - 1))
-        return ax._convert_slice_indexer(key, kind=self.name)
-
-=======
->>>>>>> beb48590
     def _has_valid_setitem_indexer(self, indexer) -> bool:
         return True
 
@@ -2041,13 +2033,8 @@
             return labels._convert_slice_indexer(key, kind="iloc")
 
         elif is_float(key):
-<<<<<<< HEAD
-            labels = self.obj._get_axis(axis)
             labels._validate_indexer("positional", key, "iloc")
             return key
-=======
-            return labels._convert_scalar_indexer(key, kind="iloc")
->>>>>>> beb48590
 
         self._validate_key(key, axis)
         return key
