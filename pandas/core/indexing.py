--- conflicted
+++ resolved
@@ -1321,89 +1321,6 @@
 
         return obj
 
-<<<<<<< HEAD
-=======
-    def _get_listlike_indexer(self, key, axis: int, raise_missing: bool = False):
-        """
-        Transform a list-like of keys into a new index and an indexer.
-
-        Parameters
-        ----------
-        key : list-like
-            Targeted labels.
-        axis: int
-            Dimension on which the indexing is being made.
-        raise_missing: bool, default False
-            Whether to raise a KeyError if some labels were not found.
-            Will be removed in the future, and then this method will always behave as
-            if ``raise_missing=True``.
-
-        Raises
-        ------
-        KeyError
-            If at least one key was requested but none was found, and
-            raise_missing=True.
-
-        Returns
-        -------
-        keyarr: Index
-            New index (coinciding with 'key' if the axis is unique).
-        values : array-like
-            Indexer for the return object, -1 denotes keys not found.
-        """
-        o = self.obj
-        ax = o._get_axis(axis)
-
-        # Have the index compute an indexer or return None
-        # if it cannot handle:
-        assert self.name == "loc"
-        indexer, keyarr = ax._convert_listlike_indexer(key)
-        # We only act on all found values:
-        if indexer is not None and (indexer != -1).all():
-            self._validate_read_indexer(key, indexer, axis, raise_missing=raise_missing)
-            return ax[indexer], indexer
-
-        if ax.is_unique and not getattr(ax, "is_overlapping", False):
-            indexer = ax.get_indexer_for(key)
-            keyarr = ax.reindex(keyarr)[0]
-        else:
-            keyarr, indexer, new_indexer = ax._reindex_non_unique(keyarr)
-
-        self._validate_read_indexer(keyarr, indexer, axis, raise_missing=raise_missing)
-        return keyarr, indexer
-
-    def _getitem_iterable(self, key, axis: int):
-        """
-        Index current object with an an iterable collection of keys.
-
-        Parameters
-        ----------
-        key : iterable
-            Targeted labels.
-        axis: int
-            Dimension on which the indexing is being made.
-
-        Raises
-        ------
-        KeyError
-            If no key was found. Will change in the future to raise if not all
-            keys were found.
-
-        Returns
-        -------
-        scalar, DataFrame, or Series: indexed value(s).
-        """
-        # we assume that not com.is_bool_indexer(key), as that is
-        #  handled before we get here.
-        self._validate_key(key, axis)
-
-        # A collection of keys
-        keyarr, indexer = self._get_listlike_indexer(key, axis, raise_missing=False)
-        return self.obj._reindex_with_indexers(
-            {axis: [keyarr, indexer]}, copy=True, allow_dups=True
-        )
-
->>>>>>> 42065cdc
     def _validate_read_indexer(
         self, key, indexer, axis: int, raise_missing: bool = False
     ):
@@ -1906,7 +1823,7 @@
 
         # Have the index compute an indexer or return None
         # if it cannot handle:
-        indexer, keyarr = ax._convert_listlike_indexer(key, kind=self.name)
+        indexer, keyarr = ax._convert_listlike_indexer(key, kind="loc")
         # We only act on all found values:
         if indexer is not None and (indexer != -1).all():
             self._validate_read_indexer(key, indexer, axis, raise_missing=raise_missing)
