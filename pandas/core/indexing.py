--- conflicted
+++ resolved
@@ -966,8 +966,6 @@
 
     # -------------------------------------------------------------------
 
-<<<<<<< HEAD
-=======
     def _get_partial_string_timestamp_match_key(self, key, labels):
         """
         Translate any partial string timestamp matches in key, returning the
@@ -1000,7 +998,6 @@
 
         return key
 
->>>>>>> 2297a1d7
     def _getitem_iterable(self, key, axis: int):
         """
         Index current object with an an iterable collection of keys.
