from __future__ import annotations

from contextlib import suppress
import sys
from typing import (
    TYPE_CHECKING,
<<<<<<< HEAD
    Any,
    Hashable,
    Sequence,
    TypeVar,
=======
>>>>>>> 6d662b8e
    cast,
    final,
)
import warnings

import numpy as np

from pandas._config import using_copy_on_write

from pandas._libs.indexing import NDFrameIndexerBase
from pandas._libs.lib import item_from_zerodim
from pandas.compat import PYPY
from pandas.errors import (
    AbstractMethodError,
    ChainedAssignmentError,
    IndexingError,
    InvalidIndexError,
    LossySetitemError,
    _chained_assignment_msg,
)
from pandas.util._decorators import doc
from pandas.util._exceptions import find_stack_level

from pandas.core.dtypes.cast import (
    can_hold_element,
    maybe_promote,
)
from pandas.core.dtypes.common import (
    is_array_like,
    is_bool_dtype,
    is_hashable,
    is_integer,
    is_iterator,
    is_list_like,
    is_numeric_dtype,
    is_object_dtype,
    is_scalar,
    is_sequence,
)
from pandas.core.dtypes.concat import concat_compat
from pandas.core.dtypes.dtypes import ExtensionDtype
from pandas.core.dtypes.generic import (
    ABCDataFrame,
    ABCSeries,
)
from pandas.core.dtypes.missing import (
    infer_fill_value,
    is_valid_na_for_dtype,
    isna,
    na_value_for_dtype,
)

from pandas.core import algorithms as algos
import pandas.core.common as com
from pandas.core.construction import (
    array as pd_array,
    extract_array,
)
from pandas.core.indexers import (
    check_array_indexer,
    is_list_like_indexer,
    is_scalar_indexer,
    length_of_indexer,
)
from pandas.core.indexes.api import (
    Index,
    MultiIndex,
)

if TYPE_CHECKING:
    from collections.abc import (
        Hashable,
        Sequence,
    )

    from pandas._typing import (
        Axis,
        AxisInt,
        Self,
        npt,
    )

    from pandas import (
        DataFrame,
        Series,
    )

T = TypeVar("T")
# "null slice"
_NS = slice(None, None)
_one_ellipsis_message = "indexer may only contain one '...' entry"


# the public IndexSlicerMaker
class _IndexSlice:
    """
    Create an object to more easily perform multi-index slicing.

    See Also
    --------
    MultiIndex.remove_unused_levels : New MultiIndex with no unused levels.

    Notes
    -----
    See :ref:`Defined Levels <advanced.shown_levels>`
    for further info on slicing a MultiIndex.

    Examples
    --------
    >>> midx = pd.MultiIndex.from_product([['A0','A1'], ['B0','B1','B2','B3']])
    >>> columns = ['foo', 'bar']
    >>> dfmi = pd.DataFrame(np.arange(16).reshape((len(midx), len(columns))),
    ...                     index=midx, columns=columns)

    Using the default slice command:

    >>> dfmi.loc[(slice(None), slice('B0', 'B1')), :]
               foo  bar
        A0 B0    0    1
           B1    2    3
        A1 B0    8    9
           B1   10   11

    Using the IndexSlice class for a more intuitive command:

    >>> idx = pd.IndexSlice
    >>> dfmi.loc[idx[:, 'B0':'B1'], :]
               foo  bar
        A0 B0    0    1
           B1    2    3
        A1 B0    8    9
           B1   10   11
    """

    def __getitem__(self, arg):
        return arg


IndexSlice = _IndexSlice()


class IndexingMixin:
    """
    Mixin for adding .loc/.iloc/.at/.iat to Dataframes and Series.
    """

    @property
    def iloc(self) -> _iLocIndexer:
        """
        Purely integer-location based indexing for selection by position.

        .. deprecated:: 2.2.0

           Returning a tuple from a callable is deprecated.

        ``.iloc[]`` is primarily integer position based (from ``0`` to
        ``length-1`` of the axis), but may also be used with a boolean
        array.

        Allowed inputs are:

        - An integer, e.g. ``5``.
        - A list or array of integers, e.g. ``[4, 3, 0]``.
        - A slice object with ints, e.g. ``1:7``.
        - A boolean array.
        - A ``callable`` function with one argument (the calling Series or
          DataFrame) and that returns valid output for indexing (one of the above).
          This is useful in method chains, when you don't have a reference to the
          calling object, but would like to base your selection on
          some value.
        - A tuple of row and column indexes. The tuple elements consist of one of the
          above inputs, e.g. ``(0, 1)``.

        ``.iloc`` will raise ``IndexError`` if a requested indexer is
        out-of-bounds, except *slice* indexers which allow out-of-bounds
        indexing (this conforms with python/numpy *slice* semantics).

        See more at :ref:`Selection by Position <indexing.integer>`.

        See Also
        --------
        DataFrame.iat : Fast integer location scalar accessor.
        DataFrame.loc : Purely label-location based indexer for selection by label.
        Series.iloc : Purely integer-location based indexing for
                       selection by position.

        Examples
        --------
        >>> mydict = [{'a': 1, 'b': 2, 'c': 3, 'd': 4},
        ...           {'a': 100, 'b': 200, 'c': 300, 'd': 400},
        ...           {'a': 1000, 'b': 2000, 'c': 3000, 'd': 4000}]
        >>> df = pd.DataFrame(mydict)
        >>> df
              a     b     c     d
        0     1     2     3     4
        1   100   200   300   400
        2  1000  2000  3000  4000

        **Indexing just the rows**

        With a scalar integer.

        >>> type(df.iloc[0])
        <class 'pandas.core.series.Series'>
        >>> df.iloc[0]
        a    1
        b    2
        c    3
        d    4
        Name: 0, dtype: int64

        With a list of integers.

        >>> df.iloc[[0]]
           a  b  c  d
        0  1  2  3  4
        >>> type(df.iloc[[0]])
        <class 'pandas.core.frame.DataFrame'>

        >>> df.iloc[[0, 1]]
             a    b    c    d
        0    1    2    3    4
        1  100  200  300  400

        With a `slice` object.

        >>> df.iloc[:3]
              a     b     c     d
        0     1     2     3     4
        1   100   200   300   400
        2  1000  2000  3000  4000

        With a boolean mask the same length as the index.

        >>> df.iloc[[True, False, True]]
              a     b     c     d
        0     1     2     3     4
        2  1000  2000  3000  4000

        With a callable, useful in method chains. The `x` passed
        to the ``lambda`` is the DataFrame being sliced. This selects
        the rows whose index label even.

        >>> df.iloc[lambda x: x.index % 2 == 0]
              a     b     c     d
        0     1     2     3     4
        2  1000  2000  3000  4000

        **Indexing both axes**

        You can mix the indexer types for the index and columns. Use ``:`` to
        select the entire axis.

        With scalar integers.

        >>> df.iloc[0, 1]
        2

        With lists of integers.

        >>> df.iloc[[0, 2], [1, 3]]
              b     d
        0     2     4
        2  2000  4000

        With `slice` objects.

        >>> df.iloc[1:3, 0:3]
              a     b     c
        1   100   200   300
        2  1000  2000  3000

        With a boolean array whose length matches the columns.

        >>> df.iloc[:, [True, False, True, False]]
              a     c
        0     1     3
        1   100   300
        2  1000  3000

        With a callable function that expects the Series or DataFrame.

        >>> df.iloc[:, lambda df: [0, 2]]
              a     c
        0     1     3
        1   100   300
        2  1000  3000
        """
        return _iLocIndexer("iloc", self)

    @property
    def loc(self) -> _LocIndexer:
        """
        Access a group of rows and columns by label(s) or a boolean array.

        ``.loc[]`` is primarily label based, but may also be used with a
        boolean array.

        Allowed inputs are:

        - A single label, e.g. ``5`` or ``'a'``, (note that ``5`` is
          interpreted as a *label* of the index, and **never** as an
          integer position along the index).
        - A list or array of labels, e.g. ``['a', 'b', 'c']``.
        - A slice object with labels, e.g. ``'a':'f'``.

          .. warning:: Note that contrary to usual python slices, **both** the
              start and the stop are included

        - A boolean array of the same length as the axis being sliced,
          e.g. ``[True, False, True]``.
        - An alignable boolean Series. The index of the key will be aligned before
          masking.
        - An alignable Index. The Index of the returned selection will be the input.
        - A ``callable`` function with one argument (the calling Series or
          DataFrame) and that returns valid output for indexing (one of the above)

        See more at :ref:`Selection by Label <indexing.label>`.

        Raises
        ------
        KeyError
            If any items are not found.
        IndexingError
            If an indexed key is passed and its index is unalignable to the frame index.

        See Also
        --------
        DataFrame.at : Access a single value for a row/column label pair.
        DataFrame.iloc : Access group of rows and columns by integer position(s).
        DataFrame.xs : Returns a cross-section (row(s) or column(s)) from the
                       Series/DataFrame.
        Series.loc : Access group of values using labels.

        Examples
        --------
        **Getting values**

        >>> df = pd.DataFrame([[1, 2], [4, 5], [7, 8]],
        ...                   index=['cobra', 'viper', 'sidewinder'],
        ...                   columns=['max_speed', 'shield'])
        >>> df
                    max_speed  shield
        cobra               1       2
        viper               4       5
        sidewinder          7       8

        Single label. Note this returns the row as a Series.

        >>> df.loc['viper']
        max_speed    4
        shield       5
        Name: viper, dtype: int64

        List of labels. Note using ``[[]]`` returns a DataFrame.

        >>> df.loc[['viper', 'sidewinder']]
                    max_speed  shield
        viper               4       5
        sidewinder          7       8

        Single label for row and column

        >>> df.loc['cobra', 'shield']
        2

        Slice with labels for row and single label for column. As mentioned
        above, note that both the start and stop of the slice are included.

        >>> df.loc['cobra':'viper', 'max_speed']
        cobra    1
        viper    4
        Name: max_speed, dtype: int64

        Boolean list with the same length as the row axis

        >>> df.loc[[False, False, True]]
                    max_speed  shield
        sidewinder          7       8

        Alignable boolean Series:

        >>> df.loc[pd.Series([False, True, False],
        ...                  index=['viper', 'sidewinder', 'cobra'])]
                             max_speed  shield
        sidewinder          7       8

        Index (same behavior as ``df.reindex``)

        >>> df.loc[pd.Index(["cobra", "viper"], name="foo")]
               max_speed  shield
        foo
        cobra          1       2
        viper          4       5

        Conditional that returns a boolean Series

        >>> df.loc[df['shield'] > 6]
                    max_speed  shield
        sidewinder          7       8

        Conditional that returns a boolean Series with column labels specified

        >>> df.loc[df['shield'] > 6, ['max_speed']]
                    max_speed
        sidewinder          7

        Multiple conditional using ``&`` that returns a boolean Series

        >>> df.loc[(df['max_speed'] > 1) & (df['shield'] < 8)]
                    max_speed  shield
        viper          4       5

        Multiple conditional using ``|`` that returns a boolean Series

        >>> df.loc[(df['max_speed'] > 4) | (df['shield'] < 5)]
                    max_speed  shield
        cobra               1       2
        sidewinder          7       8

        Please ensure that each condition is wrapped in parentheses ``()``.
        See the :ref:`user guide<indexing.boolean>`
        for more details and explanations of Boolean indexing.

        .. note::
            If you find yourself using 3 or more conditionals in ``.loc[]``,
            consider using :ref:`advanced indexing<advanced.advanced_hierarchical>`.

            See below for using ``.loc[]`` on MultiIndex DataFrames.

        Callable that returns a boolean Series

        >>> df.loc[lambda df: df['shield'] == 8]
                    max_speed  shield
        sidewinder          7       8

        **Setting values**

        Set value for all items matching the list of labels

        >>> df.loc[['viper', 'sidewinder'], ['shield']] = 50
        >>> df
                    max_speed  shield
        cobra               1       2
        viper               4      50
        sidewinder          7      50

        Set value for an entire row

        >>> df.loc['cobra'] = 10
        >>> df
                    max_speed  shield
        cobra              10      10
        viper               4      50
        sidewinder          7      50

        Set value for an entire column

        >>> df.loc[:, 'max_speed'] = 30
        >>> df
                    max_speed  shield
        cobra              30      10
        viper              30      50
        sidewinder         30      50

        Set value for rows matching callable condition

        >>> df.loc[df['shield'] > 35] = 0
        >>> df
                    max_speed  shield
        cobra              30      10
        viper               0       0
        sidewinder          0       0

        Add value matching location

        >>> df.loc["viper", "shield"] += 5
        >>> df
                    max_speed  shield
        cobra              30      10
        viper               0       5
        sidewinder          0       0

        Setting using a ``Series`` or a ``DataFrame`` sets the values matching the
        index labels, not the index positions.

        >>> shuffled_df = df.loc[["viper", "cobra", "sidewinder"]]
        >>> df.loc[:] += shuffled_df
        >>> df
                    max_speed  shield
        cobra              60      20
        viper               0      10
        sidewinder          0       0

        **Getting values on a DataFrame with an index that has integer labels**

        Another example using integers for the index

        >>> df = pd.DataFrame([[1, 2], [4, 5], [7, 8]],
        ...                   index=[7, 8, 9], columns=['max_speed', 'shield'])
        >>> df
           max_speed  shield
        7          1       2
        8          4       5
        9          7       8

        Slice with integer labels for rows. As mentioned above, note that both
        the start and stop of the slice are included.

        >>> df.loc[7:9]
           max_speed  shield
        7          1       2
        8          4       5
        9          7       8

        **Getting values with a MultiIndex**

        A number of examples using a DataFrame with a MultiIndex

        >>> tuples = [
        ...     ('cobra', 'mark i'), ('cobra', 'mark ii'),
        ...     ('sidewinder', 'mark i'), ('sidewinder', 'mark ii'),
        ...     ('viper', 'mark ii'), ('viper', 'mark iii')
        ... ]
        >>> index = pd.MultiIndex.from_tuples(tuples)
        >>> values = [[12, 2], [0, 4], [10, 20],
        ...           [1, 4], [7, 1], [16, 36]]
        >>> df = pd.DataFrame(values, columns=['max_speed', 'shield'], index=index)
        >>> df
                             max_speed  shield
        cobra      mark i           12       2
                   mark ii           0       4
        sidewinder mark i           10      20
                   mark ii           1       4
        viper      mark ii           7       1
                   mark iii         16      36

        Single label. Note this returns a DataFrame with a single index.

        >>> df.loc['cobra']
                 max_speed  shield
        mark i          12       2
        mark ii          0       4

        Single index tuple. Note this returns a Series.

        >>> df.loc[('cobra', 'mark ii')]
        max_speed    0
        shield       4
        Name: (cobra, mark ii), dtype: int64

        Single label for row and column. Similar to passing in a tuple, this
        returns a Series.

        >>> df.loc['cobra', 'mark i']
        max_speed    12
        shield        2
        Name: (cobra, mark i), dtype: int64

        Single tuple. Note using ``[[]]`` returns a DataFrame.

        >>> df.loc[[('cobra', 'mark ii')]]
                       max_speed  shield
        cobra mark ii          0       4

        Single tuple for the index with a single label for the column

        >>> df.loc[('cobra', 'mark i'), 'shield']
        2

        Slice from index tuple to single label

        >>> df.loc[('cobra', 'mark i'):'viper']
                             max_speed  shield
        cobra      mark i           12       2
                   mark ii           0       4
        sidewinder mark i           10      20
                   mark ii           1       4
        viper      mark ii           7       1
                   mark iii         16      36

        Slice from index tuple to index tuple

        >>> df.loc[('cobra', 'mark i'):('viper', 'mark ii')]
                            max_speed  shield
        cobra      mark i          12       2
                   mark ii          0       4
        sidewinder mark i          10      20
                   mark ii          1       4
        viper      mark ii          7       1

        Please see the :ref:`user guide<advanced.advanced_hierarchical>`
        for more details and explanations of advanced indexing.
        """
        return _LocIndexer("loc", self)

    @property
    def at(self) -> _AtIndexer:
        """
        Access a single value for a row/column label pair.

        Similar to ``loc``, in that both provide label-based lookups. Use
        ``at`` if you only need to get or set a single value in a DataFrame
        or Series.

        Raises
        ------
        KeyError
            If getting a value and 'label' does not exist in a DataFrame or Series.

        ValueError
            If row/column label pair is not a tuple or if any label
            from the pair is not a scalar for DataFrame.
            If label is list-like (*excluding* NamedTuple) for Series.

        See Also
        --------
        DataFrame.at : Access a single value for a row/column pair by label.
        DataFrame.iat : Access a single value for a row/column pair by integer
            position.
        DataFrame.loc : Access a group of rows and columns by label(s).
        DataFrame.iloc : Access a group of rows and columns by integer
            position(s).
        Series.at : Access a single value by label.
        Series.iat : Access a single value by integer position.
        Series.loc : Access a group of rows by label(s).
        Series.iloc : Access a group of rows by integer position(s).

        Notes
        -----
        See :ref:`Fast scalar value getting and setting <indexing.basics.get_value>`
        for more details.

        Examples
        --------
        >>> df = pd.DataFrame([[0, 2, 3], [0, 4, 1], [10, 20, 30]],
        ...                   index=[4, 5, 6], columns=['A', 'B', 'C'])
        >>> df
            A   B   C
        4   0   2   3
        5   0   4   1
        6  10  20  30

        Get value at specified row/column pair

        >>> df.at[4, 'B']
        2

        Set value at specified row/column pair

        >>> df.at[4, 'B'] = 10
        >>> df.at[4, 'B']
        10

        Get value within a Series

        >>> df.loc[5].at['B']
        4
        """
        return _AtIndexer("at", self)

    @property
    def iat(self) -> _iAtIndexer:
        """
        Access a single value for a row/column pair by integer position.

        Similar to ``iloc``, in that both provide integer-based lookups. Use
        ``iat`` if you only need to get or set a single value in a DataFrame
        or Series.

        Raises
        ------
        IndexError
            When integer position is out of bounds.

        See Also
        --------
        DataFrame.at : Access a single value for a row/column label pair.
        DataFrame.loc : Access a group of rows and columns by label(s).
        DataFrame.iloc : Access a group of rows and columns by integer position(s).

        Examples
        --------
        >>> df = pd.DataFrame([[0, 2, 3], [0, 4, 1], [10, 20, 30]],
        ...                   columns=['A', 'B', 'C'])
        >>> df
            A   B   C
        0   0   2   3
        1   0   4   1
        2  10  20  30

        Get value at specified row/column pair

        >>> df.iat[1, 2]
        1

        Set value at specified row/column pair

        >>> df.iat[1, 2] = 10
        >>> df.iat[1, 2]
        10

        Get value within a series

        >>> df.loc[0].iat[1]
        2
        """
        return _iAtIndexer("iat", self)


class _LocationIndexer(NDFrameIndexerBase):
    _valid_types: str
    axis: AxisInt | None = None

    # sub-classes need to set _takeable
    _takeable: bool

    @final
    def __call__(self, axis: Axis | None = None) -> Self:
        # we need to return a copy of ourselves
        new_self = type(self)(self.name, self.obj)

        if axis is not None:
            axis_int_none = self.obj._get_axis_number(axis)
        else:
            axis_int_none = axis
        new_self.axis = axis_int_none
        return new_self

    def _get_setitem_indexer(self, key):
        """
        Convert a potentially-label-based key into a positional indexer.
        """
        if self.name == "loc":
            # always holds here bc iloc overrides _get_setitem_indexer
            self._ensure_listlike_indexer(key)

        if isinstance(key, tuple):
            for x in key:
                check_dict_or_set_indexers(x)

        if self.axis is not None:
            key = _tupleize_axis_indexer(self.ndim, self.axis, key)

        ax = self.obj._get_axis(0)

        if (
            isinstance(ax, MultiIndex)
            and self.name != "iloc"
            and is_hashable(key)
            and not isinstance(key, slice)
        ):
            with suppress(KeyError, InvalidIndexError):
                # TypeError e.g. passed a bool
                return ax.get_loc(key)

        if isinstance(key, tuple):
            with suppress(IndexingError):
                # suppress "Too many indexers"
                return self._convert_tuple(key)

        if isinstance(key, range):
            # GH#45479 test_loc_setitem_range_key
            key = list(key)

        return self._convert_to_indexer(key, axis=0)

    @final
    def _maybe_mask_setitem_value(self, indexer, value):
        """
        If we have obj.iloc[mask] = series_or_frame and series_or_frame has the
        same length as obj, we treat this as obj.iloc[mask] = series_or_frame[mask],
        similar to Series.__setitem__.

        Note this is only for loc, not iloc.
        """

        if (
            isinstance(indexer, tuple)
            and len(indexer) == 2
            and isinstance(value, (ABCSeries, ABCDataFrame))
        ):
            pi, icols = indexer
            ndim = value.ndim
            if com.is_bool_indexer(pi) and len(value) == len(pi):
                newkey = pi.nonzero()[0]

                if is_scalar_indexer(icols, self.ndim - 1) and ndim == 1:
                    # e.g. test_loc_setitem_boolean_mask_allfalse
                    # test_loc_setitem_ndframe_values_alignment
                    value = self.obj.iloc._align_series(indexer, value)
                    indexer = (newkey, icols)

                elif (
                    isinstance(icols, np.ndarray)
                    and icols.dtype.kind == "i"
                    and len(icols) == 1
                ):
                    if ndim == 1:
                        # We implicitly broadcast, though numpy does not, see
                        # github.com/pandas-dev/pandas/pull/45501#discussion_r789071825
                        # test_loc_setitem_ndframe_values_alignment
                        value = self.obj.iloc._align_series(indexer, value)
                        indexer = (newkey, icols)

                    elif ndim == 2 and value.shape[1] == 1:
                        # test_loc_setitem_ndframe_values_alignment
                        value = self.obj.iloc._align_frame(indexer, value)
                        indexer = (newkey, icols)
        elif com.is_bool_indexer(indexer):
            indexer = indexer.nonzero()[0]

        return indexer, value

    @final
    def _ensure_listlike_indexer(self, key, axis=None, value=None) -> None:
        """
        Ensure that a list-like of column labels are all present by adding them if
        they do not already exist.

        Parameters
        ----------
        key : list-like of column labels
            Target labels.
        axis : key axis if known
        """
        column_axis = 1

        # column only exists in 2-dimensional DataFrame
        if self.ndim != 2:
            return

        orig_key = key
        if isinstance(key, tuple) and len(key) > 1:
            # key may be a tuple if we are .loc
            # if length of key is > 1 set key to column part
            key = key[column_axis]
            axis = column_axis

        if (
            axis == column_axis
            and not isinstance(self.obj.columns, MultiIndex)
            and is_list_like_indexer(key)
            and not com.is_bool_indexer(key)
            and all(is_hashable(k) for k in key)
        ):
            # GH#38148
            keys = self.obj.columns.union(key, sort=False)
            diff = Index(key).difference(self.obj.columns, sort=False)

            if len(diff) and com.is_null_slice(orig_key[0]):
                # e.g. if we are doing df.loc[:, ["A", "B"]] = 7 and "B"
                #  is a new column, add the new columns with dtype=np.void
                #  so that later when we go through setitem_single_column
                #  we will use isetitem. Without this, the reindex_axis
                #  below would create float64 columns in this example, which
                #  would successfully hold 7, so we would end up with the wrong
                #  dtype.
                indexer = np.arange(len(keys), dtype=np.intp)
                indexer[len(self.obj.columns) :] = -1
                new_mgr = self.obj._mgr.reindex_indexer(
                    keys, indexer=indexer, axis=0, only_slice=True, use_na_proxy=True
                )
                self.obj._mgr = new_mgr
                return

            self.obj._mgr = self.obj._mgr.reindex_axis(keys, axis=0, only_slice=True)

    @final
    def __setitem__(self, key, value) -> None:
        if not PYPY and using_copy_on_write():
            if sys.getrefcount(self.obj) <= 2:
                warnings.warn(
                    _chained_assignment_msg, ChainedAssignmentError, stacklevel=2
                )

        check_dict_or_set_indexers(key)
        if isinstance(key, tuple):
            key = tuple(list(x) if is_iterator(x) else x for x in key)
            key = tuple(com.apply_if_callable(x, self.obj) for x in key)
        else:
            maybe_callable = com.apply_if_callable(key, self.obj)
            key = self._check_deprecated_callable_usage(key, maybe_callable)
        indexer = self._get_setitem_indexer(key)
        self._has_valid_setitem_indexer(key)

        iloc = self if self.name == "iloc" else self.obj.iloc
        iloc._setitem_with_indexer(indexer, value, self.name)

    def _validate_key(self, key, axis: AxisInt):
        """
        Ensure that key is valid for current indexer.

        Parameters
        ----------
        key : scalar, slice or list-like
            Key requested.
        axis : int
            Dimension on which the indexing is being made.

        Raises
        ------
        TypeError
            If the key (or some element of it) has wrong type.
        IndexError
            If the key (or some element of it) is out of bounds.
        KeyError
            If the key was not found.
        """
        raise AbstractMethodError(self)

    @final
    def _expand_ellipsis(self, tup: tuple) -> tuple:
        """
        If a tuple key includes an Ellipsis, replace it with an appropriate
        number of null slices.
        """
        if any(x is Ellipsis for x in tup):
            if tup.count(Ellipsis) > 1:
                raise IndexingError(_one_ellipsis_message)

            if len(tup) == self.ndim:
                # It is unambiguous what axis this Ellipsis is indexing,
                #  treat as a single null slice.
                i = tup.index(Ellipsis)
                # FIXME: this assumes only one Ellipsis
                new_key = tup[:i] + (_NS,) + tup[i + 1 :]
                return new_key

            # TODO: other cases?  only one test gets here, and that is covered
            #  by _validate_key_length
        return tup

    @final
    def _validate_tuple_indexer(self, key: tuple) -> tuple:
        """
        Check the key for valid keys across my indexer.
        """
        key = self._validate_key_length(key)
        key = self._expand_ellipsis(key)
        for i, k in enumerate(key):
            try:
                self._validate_key(k, i)
            except ValueError as err:
                raise ValueError(
                    "Location based indexing can only have "
                    f"[{self._valid_types}] types"
                ) from err
        return key

    @final
    def _is_nested_tuple_indexer(self, tup: tuple) -> bool:
        """
        Returns
        -------
        bool
        """
        if any(isinstance(ax, MultiIndex) for ax in self.obj.axes):
            return any(is_nested_tuple(tup, ax) for ax in self.obj.axes)
        return False

    @final
    def _convert_tuple(self, key: tuple) -> tuple:
        # Note: we assume _tupleize_axis_indexer has been called, if necessary.
        self._validate_key_length(key)
        keyidx = [self._convert_to_indexer(k, axis=i) for i, k in enumerate(key)]
        return tuple(keyidx)

    @final
    def _validate_key_length(self, key: tuple) -> tuple:
        if len(key) > self.ndim:
            if key[0] is Ellipsis:
                # e.g. Series.iloc[..., 3] reduces to just Series.iloc[3]
                key = key[1:]
                if Ellipsis in key:
                    raise IndexingError(_one_ellipsis_message)
                return self._validate_key_length(key)
            raise IndexingError("Too many indexers")
        return key

    @final
    def _getitem_tuple_same_dim(self, tup: tuple):
        """
        Index with indexers that should return an object of the same dimension
        as self.obj.

        This is only called after a failed call to _getitem_lowerdim.
        """
        retval = self.obj
        # Selecting columns before rows is signficiantly faster
        start_val = (self.ndim - len(tup)) + 1
        for i, key in enumerate(reversed(tup)):
            i = self.ndim - i - start_val
            if com.is_null_slice(key):
                continue

            retval = getattr(retval, self.name)._getitem_axis(key, axis=i)
            # We should never have retval.ndim < self.ndim, as that should
            #  be handled by the _getitem_lowerdim call above.
            assert retval.ndim == self.ndim

        if retval is self.obj:
            # if all axes were a null slice (`df.loc[:, :]`), ensure we still
            # return a new object (https://github.com/pandas-dev/pandas/pull/49469)
            retval = retval.copy(deep=False)

        return retval

    @final
    def _getitem_lowerdim(self, tup: tuple):
        # we can directly get the axis result since the axis is specified
        if self.axis is not None:
            axis = self.obj._get_axis_number(self.axis)
            return self._getitem_axis(tup, axis=axis)

        # we may have a nested tuples indexer here
        if self._is_nested_tuple_indexer(tup):
            return self._getitem_nested_tuple(tup)

        # we maybe be using a tuple to represent multiple dimensions here
        ax0 = self.obj._get_axis(0)
        # ...but iloc should handle the tuple as simple integer-location
        # instead of checking it as multiindex representation (GH 13797)
        if (
            isinstance(ax0, MultiIndex)
            and self.name != "iloc"
            and not any(isinstance(x, slice) for x in tup)
        ):
            # Note: in all extant test cases, replacing the slice condition with
            #  `all(is_hashable(x) or com.is_null_slice(x) for x in tup)`
            #  is equivalent.
            #  (see the other place where we call _handle_lowerdim_multi_index_axis0)
            with suppress(IndexingError):
                return cast(_LocIndexer, self)._handle_lowerdim_multi_index_axis0(tup)

        tup = self._validate_key_length(tup)

        for i, key in enumerate(tup):
            if is_label_like(key):
                # We don't need to check for tuples here because those are
                #  caught by the _is_nested_tuple_indexer check above.
                section = self._getitem_axis(key, axis=i)

                # We should never have a scalar section here, because
                #  _getitem_lowerdim is only called after a check for
                #  is_scalar_access, which that would be.
                if section.ndim == self.ndim:
                    # we're in the middle of slicing through a MultiIndex
                    # revise the key wrt to `section` by inserting an _NS
                    new_key = tup[:i] + (_NS,) + tup[i + 1 :]

                else:
                    # Note: the section.ndim == self.ndim check above
                    #  rules out having DataFrame here, so we dont need to worry
                    #  about transposing.
                    new_key = tup[:i] + tup[i + 1 :]

                    if len(new_key) == 1:
                        new_key = new_key[0]

                # Slices should return views, but calling iloc/loc with a null
                # slice returns a new object.
                if com.is_null_slice(new_key):
                    return section
                # This is an elided recursive call to iloc/loc
                return getattr(section, self.name)[new_key]

        raise IndexingError("not applicable")

    @final
    def _getitem_nested_tuple(self, tup: tuple):
        # we have a nested tuple so have at least 1 multi-index level
        # we should be able to match up the dimensionality here

        def _contains_slice(x: object) -> bool:
            # Check if object is a slice or a tuple containing a slice
            if isinstance(x, tuple):
                return any(isinstance(v, slice) for v in x)
            elif isinstance(x, slice):
                return True
            return False

        for key in tup:
            check_dict_or_set_indexers(key)

        # we have too many indexers for our dim, but have at least 1
        # multi-index dimension, try to see if we have something like
        # a tuple passed to a series with a multi-index
        if len(tup) > self.ndim:
            if self.name != "loc":
                # This should never be reached, but let's be explicit about it
                raise ValueError("Too many indices")  # pragma: no cover
            if all(
                (is_hashable(x) and not _contains_slice(x)) or com.is_null_slice(x)
                for x in tup
            ):
                # GH#10521 Series should reduce MultiIndex dimensions instead of
                #  DataFrame, IndexingError is not raised when slice(None,None,None)
                #  with one row.
                with suppress(IndexingError):
                    return cast(_LocIndexer, self)._handle_lowerdim_multi_index_axis0(
                        tup
                    )
            elif isinstance(self.obj, ABCSeries) and any(
                isinstance(k, tuple) for k in tup
            ):
                # GH#35349 Raise if tuple in tuple for series
                # Do this after the all-hashable-or-null-slice check so that
                #  we are only getting non-hashable tuples, in particular ones
                #  that themselves contain a slice entry
                # See test_loc_series_getitem_too_many_dimensions
                raise IndexingError("Too many indexers")

            # this is a series with a multi-index specified a tuple of
            # selectors
            axis = self.axis or 0
            return self._getitem_axis(tup, axis=axis)

        # handle the multi-axis by taking sections and reducing
        # this is iterative
        obj = self.obj
        # GH#41369 Loop in reverse order ensures indexing along columns before rows
        # which selects only necessary blocks which avoids dtype conversion if possible
        axis = len(tup) - 1
        for key in tup[::-1]:
            if com.is_null_slice(key):
                axis -= 1
                continue

            obj = getattr(obj, self.name)._getitem_axis(key, axis=axis)
            axis -= 1

            # if we have a scalar, we are done
            if is_scalar(obj) or not hasattr(obj, "ndim"):
                break

        return obj

    def _convert_to_indexer(self, key, axis: AxisInt):
        raise AbstractMethodError(self)

    def _check_deprecated_callable_usage(self, key: Any, maybe_callable: T) -> T:
        # GH53533
        if self.name == "iloc" and callable(key) and isinstance(maybe_callable, tuple):
            warnings.warn(
                "Returning a tuple from a callable in iLocation indexing "
                "is deprecated and will be removed in a future version",
                FutureWarning,
                stacklevel=find_stack_level(),
            )
        return maybe_callable

    @final
    def __getitem__(self, key):
        check_dict_or_set_indexers(key)
        if type(key) is tuple:
            key = tuple(list(x) if is_iterator(x) else x for x in key)
            key = tuple(com.apply_if_callable(x, self.obj) for x in key)
            if self._is_scalar_access(key):
                return self.obj._get_value(*key, takeable=self._takeable)
            return self._getitem_tuple(key)
        else:
            # we by definition only have the 0th axis
            axis = self.axis or 0

            maybe_callable = com.apply_if_callable(key, self.obj)
            maybe_callable = self._check_deprecated_callable_usage(key, maybe_callable)
            return self._getitem_axis(maybe_callable, axis=axis)

    def _is_scalar_access(self, key: tuple):
        raise NotImplementedError()

    def _getitem_tuple(self, tup: tuple):
        raise AbstractMethodError(self)

    def _getitem_axis(self, key, axis: AxisInt):
        raise NotImplementedError()

    def _has_valid_setitem_indexer(self, indexer) -> bool:
        raise AbstractMethodError(self)

    @final
    def _getbool_axis(self, key, axis: AxisInt):
        # caller is responsible for ensuring non-None axis
        labels = self.obj._get_axis(axis)
        key = check_bool_indexer(labels, key)
        inds = key.nonzero()[0]
        return self.obj._take_with_is_copy(inds, axis=axis)


@doc(IndexingMixin.loc)
class _LocIndexer(_LocationIndexer):
    _takeable: bool = False
    _valid_types = (
        "labels (MUST BE IN THE INDEX), slices of labels (BOTH "
        "endpoints included! Can be slices of integers if the "
        "index is integers), listlike of labels, boolean"
    )

    # -------------------------------------------------------------------
    # Key Checks

    @doc(_LocationIndexer._validate_key)
    def _validate_key(self, key, axis: Axis):
        # valid for a collection of labels (we check their presence later)
        # slice of labels (where start-end in labels)
        # slice of integers (only if in the labels)
        # boolean not in slice and with boolean index
        ax = self.obj._get_axis(axis)
        if isinstance(key, bool) and not (
            is_bool_dtype(ax.dtype)
            or ax.dtype.name == "boolean"
            or isinstance(ax, MultiIndex)
            and is_bool_dtype(ax.get_level_values(0).dtype)
        ):
            raise KeyError(
                f"{key}: boolean label can not be used without a boolean index"
            )

        if isinstance(key, slice) and (
            isinstance(key.start, bool) or isinstance(key.stop, bool)
        ):
            raise TypeError(f"{key}: boolean values can not be used in a slice")

    def _has_valid_setitem_indexer(self, indexer) -> bool:
        return True

    def _is_scalar_access(self, key: tuple) -> bool:
        """
        Returns
        -------
        bool
        """
        # this is a shortcut accessor to both .loc and .iloc
        # that provide the equivalent access of .at and .iat
        # a) avoid getting things via sections and (to minimize dtype changes)
        # b) provide a performant path
        if len(key) != self.ndim:
            return False

        for i, k in enumerate(key):
            if not is_scalar(k):
                return False

            ax = self.obj.axes[i]
            if isinstance(ax, MultiIndex):
                return False

            if isinstance(k, str) and ax._supports_partial_string_indexing:
                # partial string indexing, df.loc['2000', 'A']
                # should not be considered scalar
                return False

            if not ax._index_as_unique:
                return False

        return True

    # -------------------------------------------------------------------
    # MultiIndex Handling

    def _multi_take_opportunity(self, tup: tuple) -> bool:
        """
        Check whether there is the possibility to use ``_multi_take``.

        Currently the limit is that all axes being indexed, must be indexed with
        list-likes.

        Parameters
        ----------
        tup : tuple
            Tuple of indexers, one per axis.

        Returns
        -------
        bool
            Whether the current indexing,
            can be passed through `_multi_take`.
        """
        if not all(is_list_like_indexer(x) for x in tup):
            return False

        # just too complicated
        return not any(com.is_bool_indexer(x) for x in tup)

    def _multi_take(self, tup: tuple):
        """
        Create the indexers for the passed tuple of keys, and
        executes the take operation. This allows the take operation to be
        executed all at once, rather than once for each dimension.
        Improving efficiency.

        Parameters
        ----------
        tup : tuple
            Tuple of indexers, one per axis.

        Returns
        -------
        values: same type as the object being indexed
        """
        # GH 836
        d = {
            axis: self._get_listlike_indexer(key, axis)
            for (key, axis) in zip(tup, self.obj._AXIS_ORDERS)
        }
        return self.obj._reindex_with_indexers(d, copy=True, allow_dups=True)

    # -------------------------------------------------------------------

    def _getitem_iterable(self, key, axis: AxisInt):
        """
        Index current object with an iterable collection of keys.

        Parameters
        ----------
        key : iterable
            Targeted labels.
        axis : int
            Dimension on which the indexing is being made.

        Raises
        ------
        KeyError
            If no key was found. Will change in the future to raise if not all
            keys were found.

        Returns
        -------
        scalar, DataFrame, or Series: indexed value(s).
        """
        # we assume that not com.is_bool_indexer(key), as that is
        #  handled before we get here.
        self._validate_key(key, axis)

        # A collection of keys
        keyarr, indexer = self._get_listlike_indexer(key, axis)
        return self.obj._reindex_with_indexers(
            {axis: [keyarr, indexer]}, copy=True, allow_dups=True
        )

    def _getitem_tuple(self, tup: tuple):
        with suppress(IndexingError):
            tup = self._expand_ellipsis(tup)
            return self._getitem_lowerdim(tup)

        # no multi-index, so validate all of the indexers
        tup = self._validate_tuple_indexer(tup)

        # ugly hack for GH #836
        if self._multi_take_opportunity(tup):
            return self._multi_take(tup)

        return self._getitem_tuple_same_dim(tup)

    def _get_label(self, label, axis: AxisInt):
        # GH#5567 this will fail if the label is not present in the axis.
        return self.obj.xs(label, axis=axis)

    def _handle_lowerdim_multi_index_axis0(self, tup: tuple):
        # we have an axis0 multi-index, handle or raise
        axis = self.axis or 0
        try:
            # fast path for series or for tup devoid of slices
            return self._get_label(tup, axis=axis)

        except KeyError as ek:
            # raise KeyError if number of indexers match
            # else IndexingError will be raised
            if self.ndim < len(tup) <= self.obj.index.nlevels:
                raise ek
            raise IndexingError("No label returned") from ek

    def _getitem_axis(self, key, axis: AxisInt):
        key = item_from_zerodim(key)
        if is_iterator(key):
            key = list(key)
        if key is Ellipsis:
            key = slice(None)

        labels = self.obj._get_axis(axis)

        if isinstance(key, tuple) and isinstance(labels, MultiIndex):
            key = tuple(key)

        if isinstance(key, slice):
            self._validate_key(key, axis)
            return self._get_slice_axis(key, axis=axis)
        elif com.is_bool_indexer(key):
            return self._getbool_axis(key, axis=axis)
        elif is_list_like_indexer(key):
            # an iterable multi-selection
            if not (isinstance(key, tuple) and isinstance(labels, MultiIndex)):
                if hasattr(key, "ndim") and key.ndim > 1:
                    raise ValueError("Cannot index with multidimensional key")

                return self._getitem_iterable(key, axis=axis)

            # nested tuple slicing
            if is_nested_tuple(key, labels):
                locs = labels.get_locs(key)
                indexer: list[slice | npt.NDArray[np.intp]] = [slice(None)] * self.ndim
                indexer[axis] = locs
                return self.obj.iloc[tuple(indexer)]

        # fall thru to straight lookup
        self._validate_key(key, axis)
        return self._get_label(key, axis=axis)

    def _get_slice_axis(self, slice_obj: slice, axis: AxisInt):
        """
        This is pretty simple as we just have to deal with labels.
        """
        # caller is responsible for ensuring non-None axis
        obj = self.obj
        if not need_slice(slice_obj):
            return obj.copy(deep=False)

        labels = obj._get_axis(axis)
        indexer = labels.slice_indexer(slice_obj.start, slice_obj.stop, slice_obj.step)

        if isinstance(indexer, slice):
            return self.obj._slice(indexer, axis=axis)
        else:
            # DatetimeIndex overrides Index.slice_indexer and may
            #  return a DatetimeIndex instead of a slice object.
            return self.obj.take(indexer, axis=axis)

    def _convert_to_indexer(self, key, axis: AxisInt):
        """
        Convert indexing key into something we can use to do actual fancy
        indexing on a ndarray.

        Examples
        ix[:5] -> slice(0, 5)
        ix[[1,2,3]] -> [1,2,3]
        ix[['foo', 'bar', 'baz']] -> [i, j, k] (indices of foo, bar, baz)

        Going by Zen of Python?
        'In the face of ambiguity, refuse the temptation to guess.'
        raise AmbiguousIndexError with integer labels?
        - No, prefer label-based indexing
        """
        labels = self.obj._get_axis(axis)

        if isinstance(key, slice):
            return labels._convert_slice_indexer(key, kind="loc")

        if (
            isinstance(key, tuple)
            and not isinstance(labels, MultiIndex)
            and self.ndim < 2
            and len(key) > 1
        ):
            raise IndexingError("Too many indexers")

        # Slices are not valid keys passed in by the user,
        # even though they are hashable in Python 3.12
        contains_slice = False
        if isinstance(key, tuple):
            contains_slice = any(isinstance(v, slice) for v in key)

        if is_scalar(key) or (
            isinstance(labels, MultiIndex) and is_hashable(key) and not contains_slice
        ):
            # Otherwise get_loc will raise InvalidIndexError

            # if we are a label return me
            try:
                return labels.get_loc(key)
            except LookupError:
                if isinstance(key, tuple) and isinstance(labels, MultiIndex):
                    if len(key) == labels.nlevels:
                        return {"key": key}
                    raise
            except InvalidIndexError:
                # GH35015, using datetime as column indices raises exception
                if not isinstance(labels, MultiIndex):
                    raise
            except ValueError:
                if not is_integer(key):
                    raise
                return {"key": key}

        if is_nested_tuple(key, labels):
            if self.ndim == 1 and any(isinstance(k, tuple) for k in key):
                # GH#35349 Raise if tuple in tuple for series
                raise IndexingError("Too many indexers")
            return labels.get_locs(key)

        elif is_list_like_indexer(key):
            if is_iterator(key):
                key = list(key)

            if com.is_bool_indexer(key):
                key = check_bool_indexer(labels, key)
                return key
            else:
                return self._get_listlike_indexer(key, axis)[1]
        else:
            try:
                return labels.get_loc(key)
            except LookupError:
                # allow a not found key only if we are a setter
                if not is_list_like_indexer(key):
                    return {"key": key}
                raise

    def _get_listlike_indexer(self, key, axis: AxisInt):
        """
        Transform a list-like of keys into a new index and an indexer.

        Parameters
        ----------
        key : list-like
            Targeted labels.
        axis:  int
            Dimension on which the indexing is being made.

        Raises
        ------
        KeyError
            If at least one key was requested but none was found.

        Returns
        -------
        keyarr: Index
            New index (coinciding with 'key' if the axis is unique).
        values : array-like
            Indexer for the return object, -1 denotes keys not found.
        """
        ax = self.obj._get_axis(axis)
        axis_name = self.obj._get_axis_name(axis)

        keyarr, indexer = ax._get_indexer_strict(key, axis_name)

        return keyarr, indexer


@doc(IndexingMixin.iloc)
class _iLocIndexer(_LocationIndexer):
    _valid_types = (
        "integer, integer slice (START point is INCLUDED, END "
        "point is EXCLUDED), listlike of integers, boolean array"
    )
    _takeable = True

    # -------------------------------------------------------------------
    # Key Checks

    def _validate_key(self, key, axis: AxisInt):
        if com.is_bool_indexer(key):
            if hasattr(key, "index") and isinstance(key.index, Index):
                if key.index.inferred_type == "integer":
                    raise NotImplementedError(
                        "iLocation based boolean "
                        "indexing on an integer type "
                        "is not available"
                    )
                raise ValueError(
                    "iLocation based boolean indexing cannot use "
                    "an indexable as a mask"
                )
            return

        if isinstance(key, slice):
            return
        elif is_integer(key):
            self._validate_integer(key, axis)
        elif isinstance(key, tuple):
            # a tuple should already have been caught by this point
            # so don't treat a tuple as a valid indexer
            raise IndexingError("Too many indexers")
        elif is_list_like_indexer(key):
            if isinstance(key, ABCSeries):
                arr = key._values
            elif is_array_like(key):
                arr = key
            else:
                arr = np.array(key)
            len_axis = len(self.obj._get_axis(axis))

            # check that the key has a numeric dtype
            if not is_numeric_dtype(arr.dtype):
                raise IndexError(f".iloc requires numeric indexers, got {arr}")

            # check that the key does not exceed the maximum size of the index
            if len(arr) and (arr.max() >= len_axis or arr.min() < -len_axis):
                raise IndexError("positional indexers are out-of-bounds")
        else:
            raise ValueError(f"Can only index by location with a [{self._valid_types}]")

    def _has_valid_setitem_indexer(self, indexer) -> bool:
        """
        Validate that a positional indexer cannot enlarge its target
        will raise if needed, does not modify the indexer externally.

        Returns
        -------
        bool
        """
        if isinstance(indexer, dict):
            raise IndexError("iloc cannot enlarge its target object")

        if isinstance(indexer, ABCDataFrame):
            raise TypeError(
                "DataFrame indexer for .iloc is not supported. "
                "Consider using .loc with a DataFrame indexer for automatic alignment.",
            )

        if not isinstance(indexer, tuple):
            indexer = _tuplify(self.ndim, indexer)

        for ax, i in zip(self.obj.axes, indexer):
            if isinstance(i, slice):
                # should check the stop slice?
                pass
            elif is_list_like_indexer(i):
                # should check the elements?
                pass
            elif is_integer(i):
                if i >= len(ax):
                    raise IndexError("iloc cannot enlarge its target object")
            elif isinstance(i, dict):
                raise IndexError("iloc cannot enlarge its target object")

        return True

    def _is_scalar_access(self, key: tuple) -> bool:
        """
        Returns
        -------
        bool
        """
        # this is a shortcut accessor to both .loc and .iloc
        # that provide the equivalent access of .at and .iat
        # a) avoid getting things via sections and (to minimize dtype changes)
        # b) provide a performant path
        if len(key) != self.ndim:
            return False

        return all(is_integer(k) for k in key)

    def _validate_integer(self, key: int | np.integer, axis: AxisInt) -> None:
        """
        Check that 'key' is a valid position in the desired axis.

        Parameters
        ----------
        key : int
            Requested position.
        axis : int
            Desired axis.

        Raises
        ------
        IndexError
            If 'key' is not a valid position in axis 'axis'.
        """
        len_axis = len(self.obj._get_axis(axis))
        if key >= len_axis or key < -len_axis:
            raise IndexError("single positional indexer is out-of-bounds")

    # -------------------------------------------------------------------

    def _getitem_tuple(self, tup: tuple):
        tup = self._validate_tuple_indexer(tup)
        with suppress(IndexingError):
            return self._getitem_lowerdim(tup)

        return self._getitem_tuple_same_dim(tup)

    def _get_list_axis(self, key, axis: AxisInt):
        """
        Return Series values by list or array of integers.

        Parameters
        ----------
        key : list-like positional indexer
        axis : int

        Returns
        -------
        Series object

        Notes
        -----
        `axis` can only be zero.
        """
        try:
            return self.obj._take_with_is_copy(key, axis=axis)
        except IndexError as err:
            # re-raise with different error message, e.g. test_getitem_ndarray_3d
            raise IndexError("positional indexers are out-of-bounds") from err

    def _getitem_axis(self, key, axis: AxisInt):
        if key is Ellipsis:
            key = slice(None)
        elif isinstance(key, ABCDataFrame):
            raise IndexError(
                "DataFrame indexer is not allowed for .iloc\n"
                "Consider using .loc for automatic alignment."
            )

        if isinstance(key, slice):
            return self._get_slice_axis(key, axis=axis)

        if is_iterator(key):
            key = list(key)

        if isinstance(key, list):
            key = np.asarray(key)

        if com.is_bool_indexer(key):
            self._validate_key(key, axis)
            return self._getbool_axis(key, axis=axis)

        # a list of integers
        elif is_list_like_indexer(key):
            return self._get_list_axis(key, axis=axis)

        # a single integer
        else:
            key = item_from_zerodim(key)
            if not is_integer(key):
                raise TypeError("Cannot index by location index with a non-integer key")

            # validate the location
            self._validate_integer(key, axis)

            return self.obj._ixs(key, axis=axis)

    def _get_slice_axis(self, slice_obj: slice, axis: AxisInt):
        # caller is responsible for ensuring non-None axis
        obj = self.obj

        if not need_slice(slice_obj):
            return obj.copy(deep=False)

        labels = obj._get_axis(axis)
        labels._validate_positional_slice(slice_obj)
        return self.obj._slice(slice_obj, axis=axis)

    def _convert_to_indexer(self, key, axis: AxisInt):
        """
        Much simpler as we only have to deal with our valid types.
        """
        return key

    def _get_setitem_indexer(self, key):
        # GH#32257 Fall through to let numpy do validation
        if is_iterator(key):
            key = list(key)

        if self.axis is not None:
            key = _tupleize_axis_indexer(self.ndim, self.axis, key)

        return key

    # -------------------------------------------------------------------

    def _setitem_with_indexer(self, indexer, value, name: str = "iloc"):
        """
        _setitem_with_indexer is for setting values on a Series/DataFrame
        using positional indexers.

        If the relevant keys are not present, the Series/DataFrame may be
        expanded.

        This method is currently broken when dealing with non-unique Indexes,
        since it goes from positional indexers back to labels when calling
        BlockManager methods, see GH#12991, GH#22046, GH#15686.
        """
        info_axis = self.obj._info_axis_number

        # maybe partial set
        take_split_path = not self.obj._mgr.is_single_block

        if not take_split_path and isinstance(value, ABCDataFrame):
            # Avoid cast of values
            take_split_path = not value._mgr.is_single_block

        # if there is only one block/type, still have to take split path
        # unless the block is one-dimensional or it can hold the value
        if not take_split_path and len(self.obj._mgr.arrays) and self.ndim > 1:
            # in case of dict, keys are indices
            val = list(value.values()) if isinstance(value, dict) else value
            arr = self.obj._mgr.arrays[0]
            take_split_path = not can_hold_element(
                arr, extract_array(val, extract_numpy=True)
            )

        # if we have any multi-indexes that have non-trivial slices
        # (not null slices) then we must take the split path, xref
        # GH 10360, GH 27841
        if isinstance(indexer, tuple) and len(indexer) == len(self.obj.axes):
            for i, ax in zip(indexer, self.obj.axes):
                if isinstance(ax, MultiIndex) and not (
                    is_integer(i) or com.is_null_slice(i)
                ):
                    take_split_path = True
                    break

        if isinstance(indexer, tuple):
            nindexer = []
            for i, idx in enumerate(indexer):
                if isinstance(idx, dict):
                    # reindex the axis to the new value
                    # and set inplace
                    key, _ = convert_missing_indexer(idx)

                    # if this is the items axes, then take the main missing
                    # path first
                    # this correctly sets the dtype and avoids cache issues
                    # essentially this separates out the block that is needed
                    # to possibly be modified
                    if self.ndim > 1 and i == info_axis:
                        # add the new item, and set the value
                        # must have all defined axes if we have a scalar
                        # or a list-like on the non-info axes if we have a
                        # list-like
                        if not len(self.obj):
                            if not is_list_like_indexer(value):
                                raise ValueError(
                                    "cannot set a frame with no "
                                    "defined index and a scalar"
                                )
                            self.obj[key] = value
                            return

                        # add a new item with the dtype setup
                        if com.is_null_slice(indexer[0]):
                            # We are setting an entire column
                            self.obj[key] = value
                            return
                        elif is_array_like(value):
                            # GH#42099
                            arr = extract_array(value, extract_numpy=True)
                            taker = -1 * np.ones(len(self.obj), dtype=np.intp)
                            empty_value = algos.take_nd(arr, taker)
                            if not isinstance(value, ABCSeries):
                                # if not Series (in which case we need to align),
                                #  we can short-circuit
                                if (
                                    isinstance(arr, np.ndarray)
                                    and arr.ndim == 1
                                    and len(arr) == 1
                                ):
                                    # NumPy 1.25 deprecation: https://github.com/numpy/numpy/pull/10615
                                    arr = arr[0, ...]
                                empty_value[indexer[0]] = arr
                                self.obj[key] = empty_value
                                return

                            self.obj[key] = empty_value

                        else:
                            # FIXME: GH#42099#issuecomment-864326014
                            self.obj[key] = infer_fill_value(value)

                        new_indexer = convert_from_missing_indexer_tuple(
                            indexer, self.obj.axes
                        )
                        self._setitem_with_indexer(new_indexer, value, name)

                        return

                    # reindex the axis
                    # make sure to clear the cache because we are
                    # just replacing the block manager here
                    # so the object is the same
                    index = self.obj._get_axis(i)
                    labels = index.insert(len(index), key)

                    # We are expanding the Series/DataFrame values to match
                    #  the length of thenew index `labels`.  GH#40096 ensure
                    #  this is valid even if the index has duplicates.
                    taker = np.arange(len(index) + 1, dtype=np.intp)
                    taker[-1] = -1
                    reindexers = {i: (labels, taker)}
                    new_obj = self.obj._reindex_with_indexers(
                        reindexers, allow_dups=True
                    )
                    self.obj._mgr = new_obj._mgr
                    self.obj._maybe_update_cacher(clear=True)
                    self.obj._is_copy = None

                    nindexer.append(labels.get_loc(key))

                else:
                    nindexer.append(idx)

            indexer = tuple(nindexer)
        else:
            indexer, missing = convert_missing_indexer(indexer)

            if missing:
                self._setitem_with_indexer_missing(indexer, value)
                return

        if name == "loc":
            # must come after setting of missing
            indexer, value = self._maybe_mask_setitem_value(indexer, value)

        # align and set the values
        if take_split_path:
            # We have to operate column-wise
            self._setitem_with_indexer_split_path(indexer, value, name)
        else:
            self._setitem_single_block(indexer, value, name)

    def _setitem_with_indexer_split_path(self, indexer, value, name: str):
        """
        Setitem column-wise.
        """
        # Above we only set take_split_path to True for 2D cases
        assert self.ndim == 2

        if not isinstance(indexer, tuple):
            indexer = _tuplify(self.ndim, indexer)
        if len(indexer) > self.ndim:
            raise IndexError("too many indices for array")
        if isinstance(indexer[0], np.ndarray) and indexer[0].ndim > 2:
            raise ValueError(r"Cannot set values with ndim > 2")

        if (isinstance(value, ABCSeries) and name != "iloc") or isinstance(value, dict):
            from pandas import Series

            value = self._align_series(indexer, Series(value))

        # Ensure we have something we can iterate over
        info_axis = indexer[1]
        ilocs = self._ensure_iterable_column_indexer(info_axis)

        pi = indexer[0]
        lplane_indexer = length_of_indexer(pi, self.obj.index)
        # lplane_indexer gives the expected length of obj[indexer[0]]

        # we need an iterable, with a ndim of at least 1
        # eg. don't pass through np.array(0)
        if is_list_like_indexer(value) and getattr(value, "ndim", 1) > 0:
            if isinstance(value, ABCDataFrame):
                self._setitem_with_indexer_frame_value(indexer, value, name)

            elif np.ndim(value) == 2:
                # TODO: avoid np.ndim call in case it isn't an ndarray, since
                #  that will construct an ndarray, which will be wasteful
                self._setitem_with_indexer_2d_value(indexer, value)

            elif len(ilocs) == 1 and lplane_indexer == len(value) and not is_scalar(pi):
                # We are setting multiple rows in a single column.
                self._setitem_single_column(ilocs[0], value, pi)

            elif len(ilocs) == 1 and 0 != lplane_indexer != len(value):
                # We are trying to set N values into M entries of a single
                #  column, which is invalid for N != M
                # Exclude zero-len for e.g. boolean masking that is all-false

                if len(value) == 1 and not is_integer(info_axis):
                    # This is a case like df.iloc[:3, [1]] = [0]
                    #  where we treat as df.iloc[:3, 1] = 0
                    return self._setitem_with_indexer((pi, info_axis[0]), value[0])

                raise ValueError(
                    "Must have equal len keys and value "
                    "when setting with an iterable"
                )

            elif lplane_indexer == 0 and len(value) == len(self.obj.index):
                # We get here in one case via .loc with a all-False mask
                pass

            elif self._is_scalar_access(indexer) and is_object_dtype(
                self.obj.dtypes._values[ilocs[0]]
            ):
                # We are setting nested data, only possible for object dtype data
                self._setitem_single_column(indexer[1], value, pi)

            elif len(ilocs) == len(value):
                # We are setting multiple columns in a single row.
                for loc, v in zip(ilocs, value):
                    self._setitem_single_column(loc, v, pi)

            elif len(ilocs) == 1 and com.is_null_slice(pi) and len(self.obj) == 0:
                # This is a setitem-with-expansion, see
                #  test_loc_setitem_empty_append_expands_rows_mixed_dtype
                # e.g. df = DataFrame(columns=["x", "y"])
                #  df["x"] = df["x"].astype(np.int64)
                #  df.loc[:, "x"] = [1, 2, 3]
                self._setitem_single_column(ilocs[0], value, pi)

            else:
                raise ValueError(
                    "Must have equal len keys and value "
                    "when setting with an iterable"
                )

        else:
            # scalar value
            for loc in ilocs:
                self._setitem_single_column(loc, value, pi)

    def _setitem_with_indexer_2d_value(self, indexer, value):
        # We get here with np.ndim(value) == 2, excluding DataFrame,
        #  which goes through _setitem_with_indexer_frame_value
        pi = indexer[0]

        ilocs = self._ensure_iterable_column_indexer(indexer[1])

        if not is_array_like(value):
            # cast lists to array
            value = np.array(value, dtype=object)
        if len(ilocs) != value.shape[1]:
            raise ValueError(
                "Must have equal len keys and value when setting with an ndarray"
            )

        for i, loc in enumerate(ilocs):
            value_col = value[:, i]
            if is_object_dtype(value_col.dtype):
                # casting to list so that we do type inference in setitem_single_column
                value_col = value_col.tolist()
            self._setitem_single_column(loc, value_col, pi)

    def _setitem_with_indexer_frame_value(self, indexer, value: DataFrame, name: str):
        ilocs = self._ensure_iterable_column_indexer(indexer[1])

        sub_indexer = list(indexer)
        pi = indexer[0]

        multiindex_indexer = isinstance(self.obj.columns, MultiIndex)

        unique_cols = value.columns.is_unique

        # We do not want to align the value in case of iloc GH#37728
        if name == "iloc":
            for i, loc in enumerate(ilocs):
                val = value.iloc[:, i]
                self._setitem_single_column(loc, val, pi)

        elif not unique_cols and value.columns.equals(self.obj.columns):
            # We assume we are already aligned, see
            # test_iloc_setitem_frame_duplicate_columns_multiple_blocks
            for loc in ilocs:
                item = self.obj.columns[loc]
                if item in value:
                    sub_indexer[1] = item
                    val = self._align_series(
                        tuple(sub_indexer),
                        value.iloc[:, loc],
                        multiindex_indexer,
                    )
                else:
                    val = np.nan

                self._setitem_single_column(loc, val, pi)

        elif not unique_cols:
            raise ValueError("Setting with non-unique columns is not allowed.")

        else:
            for loc in ilocs:
                item = self.obj.columns[loc]
                if item in value:
                    sub_indexer[1] = item
                    val = self._align_series(
                        tuple(sub_indexer),
                        value[item],
                        multiindex_indexer,
                        using_cow=using_copy_on_write(),
                    )
                else:
                    val = np.nan

                self._setitem_single_column(loc, val, pi)

    def _setitem_single_column(self, loc: int, value, plane_indexer) -> None:
        """

        Parameters
        ----------
        loc : int
            Indexer for column position
        plane_indexer : int, slice, listlike[int]
            The indexer we use for setitem along axis=0.
        """
        pi = plane_indexer

        is_full_setter = com.is_null_slice(pi) or com.is_full_slice(pi, len(self.obj))

        is_null_setter = com.is_empty_slice(pi) or is_array_like(pi) and len(pi) == 0

        if is_null_setter:
            # no-op, don't cast dtype later
            return

        elif is_full_setter:
            try:
                self.obj._mgr.column_setitem(
                    loc, plane_indexer, value, inplace_only=True
                )
            except (ValueError, TypeError, LossySetitemError):
                # If we're setting an entire column and we can't do it inplace,
                #  then we can use value's dtype (or inferred dtype)
                #  instead of object
                self.obj.isetitem(loc, value)
        else:
            # set value into the column (first attempting to operate inplace, then
            #  falling back to casting if necessary)
            self.obj._mgr.column_setitem(loc, plane_indexer, value)

        self.obj._clear_item_cache()

    def _setitem_single_block(self, indexer, value, name: str) -> None:
        """
        _setitem_with_indexer for the case when we have a single Block.
        """
        from pandas import Series

        info_axis = self.obj._info_axis_number
        item_labels = self.obj._get_axis(info_axis)
        if isinstance(indexer, tuple):
            # if we are setting on the info axis ONLY
            # set using those methods to avoid block-splitting
            # logic here
            if (
                self.ndim == len(indexer) == 2
                and is_integer(indexer[1])
                and com.is_null_slice(indexer[0])
            ):
                col = item_labels[indexer[info_axis]]
                if len(item_labels.get_indexer_for([col])) == 1:
                    # e.g. test_loc_setitem_empty_append_expands_rows
                    loc = item_labels.get_loc(col)
                    self._setitem_single_column(loc, value, indexer[0])
                    return

            indexer = maybe_convert_ix(*indexer)  # e.g. test_setitem_frame_align

        if (isinstance(value, ABCSeries) and name != "iloc") or isinstance(value, dict):
            # TODO(EA): ExtensionBlock.setitem this causes issues with
            # setting for extensionarrays that store dicts. Need to decide
            # if it's worth supporting that.
            value = self._align_series(indexer, Series(value))

        elif isinstance(value, ABCDataFrame) and name != "iloc":
            value = self._align_frame(indexer, value)._values

        # check for chained assignment
        self.obj._check_is_chained_assignment_possible()

        # actually do the set
        self.obj._mgr = self.obj._mgr.setitem(indexer=indexer, value=value)
        self.obj._maybe_update_cacher(clear=True, inplace=True)

    def _setitem_with_indexer_missing(self, indexer, value):
        """
        Insert new row(s) or column(s) into the Series or DataFrame.
        """
        from pandas import Series

        # reindex the axis to the new value
        # and set inplace
        if self.ndim == 1:
            index = self.obj.index
            new_index = index.insert(len(index), indexer)

            # we have a coerced indexer, e.g. a float
            # that matches in an int64 Index, so
            # we will not create a duplicate index, rather
            # index to that element
            # e.g. 0.0 -> 0
            # GH#12246
            if index.is_unique:
                # pass new_index[-1:] instead if [new_index[-1]]
                #  so that we retain dtype
                new_indexer = index.get_indexer(new_index[-1:])
                if (new_indexer != -1).any():
                    # We get only here with loc, so can hard code
                    return self._setitem_with_indexer(new_indexer, value, "loc")

            # this preserves dtype of the value and of the object
            if not is_scalar(value):
                new_dtype = None

            elif is_valid_na_for_dtype(value, self.obj.dtype):
                if not is_object_dtype(self.obj.dtype):
                    # Every NA value is suitable for object, no conversion needed
                    value = na_value_for_dtype(self.obj.dtype, compat=False)

                new_dtype = maybe_promote(self.obj.dtype, value)[0]

            elif isna(value):
                new_dtype = None
            elif not self.obj.empty and not is_object_dtype(self.obj.dtype):
                # We should not cast, if we have object dtype because we can
                # set timedeltas into object series
                curr_dtype = self.obj.dtype
                curr_dtype = getattr(curr_dtype, "numpy_dtype", curr_dtype)
                new_dtype = maybe_promote(curr_dtype, value)[0]
            else:
                new_dtype = None

            new_values = Series([value], dtype=new_dtype)._values

            if len(self.obj._values):
                # GH#22717 handle casting compatibility that np.concatenate
                #  does incorrectly
                new_values = concat_compat([self.obj._values, new_values])
            self.obj._mgr = self.obj._constructor(
                new_values, index=new_index, name=self.obj.name
            )._mgr
            self.obj._maybe_update_cacher(clear=True)

        elif self.ndim == 2:
            if not len(self.obj.columns):
                # no columns and scalar
                raise ValueError("cannot set a frame with no defined columns")

            has_dtype = hasattr(value, "dtype")
            if isinstance(value, ABCSeries):
                # append a Series
                value = value.reindex(index=self.obj.columns, copy=True)
                value.name = indexer
            elif isinstance(value, dict):
                value = Series(
                    value, index=self.obj.columns, name=indexer, dtype=object
                )
            else:
                # a list-list
                if is_list_like_indexer(value):
                    # must have conforming columns
                    if len(value) != len(self.obj.columns):
                        raise ValueError("cannot set a row with mismatched columns")

                value = Series(value, index=self.obj.columns, name=indexer)

            if not len(self.obj):
                # We will ignore the existing dtypes instead of using
                #  internals.concat logic
                df = value.to_frame().T

                idx = self.obj.index
                if isinstance(idx, MultiIndex):
                    name = idx.names
                else:
                    name = idx.name

                df.index = Index([indexer], name=name)
                if not has_dtype:
                    # i.e. if we already had a Series or ndarray, keep that
                    #  dtype.  But if we had a list or dict, then do inference
                    df = df.infer_objects(copy=False)
                self.obj._mgr = df._mgr
            else:
                self.obj._mgr = self.obj._append(value)._mgr
            self.obj._maybe_update_cacher(clear=True)

    def _ensure_iterable_column_indexer(self, column_indexer):
        """
        Ensure that our column indexer is something that can be iterated over.
        """
        ilocs: Sequence[int | np.integer] | np.ndarray
        if is_integer(column_indexer):
            ilocs = [column_indexer]
        elif isinstance(column_indexer, slice):
            ilocs = np.arange(len(self.obj.columns))[column_indexer]
        elif (
            isinstance(column_indexer, np.ndarray) and column_indexer.dtype.kind == "b"
        ):
            ilocs = np.arange(len(column_indexer))[column_indexer]
        else:
            ilocs = column_indexer
        return ilocs

    def _align_series(
        self,
        indexer,
        ser: Series,
        multiindex_indexer: bool = False,
        using_cow: bool = False,
    ):
        """
        Parameters
        ----------
        indexer : tuple, slice, scalar
            Indexer used to get the locations that will be set to `ser`.
        ser : pd.Series
            Values to assign to the locations specified by `indexer`.
        multiindex_indexer : bool, optional
            Defaults to False. Should be set to True if `indexer` was from
            a `pd.MultiIndex`, to avoid unnecessary broadcasting.

        Returns
        -------
        `np.array` of `ser` broadcast to the appropriate shape for assignment
        to the locations selected by `indexer`
        """
        if isinstance(indexer, (slice, np.ndarray, list, Index)):
            indexer = (indexer,)

        if isinstance(indexer, tuple):
            # flatten np.ndarray indexers
            def ravel(i):
                return i.ravel() if isinstance(i, np.ndarray) else i

            indexer = tuple(map(ravel, indexer))

            aligners = [not com.is_null_slice(idx) for idx in indexer]
            sum_aligners = sum(aligners)
            single_aligner = sum_aligners == 1
            is_frame = self.ndim == 2
            obj = self.obj

            # are we a single alignable value on a non-primary
            # dim (e.g. panel: 1,2, or frame: 0) ?
            # hence need to align to a single axis dimension
            # rather that find all valid dims

            # frame
            if is_frame:
                single_aligner = single_aligner and aligners[0]

            # we have a frame, with multiple indexers on both axes; and a
            # series, so need to broadcast (see GH5206)
            if sum_aligners == self.ndim and all(is_sequence(_) for _ in indexer):
                ser_values = ser.reindex(obj.axes[0][indexer[0]], copy=True)._values

                # single indexer
                if len(indexer) > 1 and not multiindex_indexer:
                    len_indexer = len(indexer[1])
                    ser_values = (
                        np.tile(ser_values, len_indexer).reshape(len_indexer, -1).T
                    )

                return ser_values

            for i, idx in enumerate(indexer):
                ax = obj.axes[i]

                # multiple aligners (or null slices)
                if is_sequence(idx) or isinstance(idx, slice):
                    if single_aligner and com.is_null_slice(idx):
                        continue
                    new_ix = ax[idx]
                    if not is_list_like_indexer(new_ix):
                        new_ix = Index([new_ix])
                    else:
                        new_ix = Index(new_ix)
                    if ser.index.equals(new_ix):
                        if using_cow:
                            return ser
                        return ser._values.copy()

                    return ser.reindex(new_ix)._values

                # 2 dims
                elif single_aligner:
                    # reindex along index
                    ax = self.obj.axes[1]
                    if ser.index.equals(ax) or not len(ax):
                        return ser._values.copy()
                    return ser.reindex(ax)._values

        elif is_integer(indexer) and self.ndim == 1:
            if is_object_dtype(self.obj.dtype):
                return ser
            ax = self.obj._get_axis(0)

            if ser.index.equals(ax):
                return ser._values.copy()

            return ser.reindex(ax)._values[indexer]

        elif is_integer(indexer):
            ax = self.obj._get_axis(1)

            if ser.index.equals(ax):
                return ser._values.copy()

            return ser.reindex(ax)._values

        raise ValueError("Incompatible indexer with Series")

    def _align_frame(self, indexer, df: DataFrame) -> DataFrame:
        is_frame = self.ndim == 2

        if isinstance(indexer, tuple):
            idx, cols = None, None
            sindexers = []
            for i, ix in enumerate(indexer):
                ax = self.obj.axes[i]
                if is_sequence(ix) or isinstance(ix, slice):
                    if isinstance(ix, np.ndarray):
                        ix = ix.ravel()
                    if idx is None:
                        idx = ax[ix]
                    elif cols is None:
                        cols = ax[ix]
                    else:
                        break
                else:
                    sindexers.append(i)

            if idx is not None and cols is not None:
                if df.index.equals(idx) and df.columns.equals(cols):
                    val = df.copy()
                else:
                    val = df.reindex(idx, columns=cols)
                return val

        elif (isinstance(indexer, slice) or is_list_like_indexer(indexer)) and is_frame:
            ax = self.obj.index[indexer]
            if df.index.equals(ax):
                val = df.copy()
            else:
                # we have a multi-index and are trying to align
                # with a particular, level GH3738
                if (
                    isinstance(ax, MultiIndex)
                    and isinstance(df.index, MultiIndex)
                    and ax.nlevels != df.index.nlevels
                ):
                    raise TypeError(
                        "cannot align on a multi-index with out "
                        "specifying the join levels"
                    )

                val = df.reindex(index=ax)
            return val

        raise ValueError("Incompatible indexer with DataFrame")


class _ScalarAccessIndexer(NDFrameIndexerBase):
    """
    Access scalars quickly.
    """

    # sub-classes need to set _takeable
    _takeable: bool

    def _convert_key(self, key):
        raise AbstractMethodError(self)

    def __getitem__(self, key):
        if not isinstance(key, tuple):
            # we could have a convertible item here (e.g. Timestamp)
            if not is_list_like_indexer(key):
                key = (key,)
            else:
                raise ValueError("Invalid call for scalar access (getting)!")

        key = self._convert_key(key)
        return self.obj._get_value(*key, takeable=self._takeable)

    def __setitem__(self, key, value) -> None:
        if isinstance(key, tuple):
            key = tuple(com.apply_if_callable(x, self.obj) for x in key)
        else:
            # scalar callable may return tuple
            key = com.apply_if_callable(key, self.obj)

        if not isinstance(key, tuple):
            key = _tuplify(self.ndim, key)
        key = list(self._convert_key(key))
        if len(key) != self.ndim:
            raise ValueError("Not enough indexers for scalar access (setting)!")

        self.obj._set_value(*key, value=value, takeable=self._takeable)


@doc(IndexingMixin.at)
class _AtIndexer(_ScalarAccessIndexer):
    _takeable = False

    def _convert_key(self, key):
        """
        Require they keys to be the same type as the index. (so we don't
        fallback)
        """
        # GH 26989
        # For series, unpacking key needs to result in the label.
        # This is already the case for len(key) == 1; e.g. (1,)
        if self.ndim == 1 and len(key) > 1:
            key = (key,)

        return key

    @property
    def _axes_are_unique(self) -> bool:
        # Only relevant for self.ndim == 2
        assert self.ndim == 2
        return self.obj.index.is_unique and self.obj.columns.is_unique

    def __getitem__(self, key):
        if self.ndim == 2 and not self._axes_are_unique:
            # GH#33041 fall back to .loc
            if not isinstance(key, tuple) or not all(is_scalar(x) for x in key):
                raise ValueError("Invalid call for scalar access (getting)!")
            return self.obj.loc[key]

        return super().__getitem__(key)

    def __setitem__(self, key, value) -> None:
        if self.ndim == 2 and not self._axes_are_unique:
            # GH#33041 fall back to .loc
            if not isinstance(key, tuple) or not all(is_scalar(x) for x in key):
                raise ValueError("Invalid call for scalar access (setting)!")

            self.obj.loc[key] = value
            return

        return super().__setitem__(key, value)


@doc(IndexingMixin.iat)
class _iAtIndexer(_ScalarAccessIndexer):
    _takeable = True

    def _convert_key(self, key):
        """
        Require integer args. (and convert to label arguments)
        """
        for i in key:
            if not is_integer(i):
                raise ValueError("iAt based indexing can only have integer indexers")
        return key


def _tuplify(ndim: int, loc: Hashable) -> tuple[Hashable | slice, ...]:
    """
    Given an indexer for the first dimension, create an equivalent tuple
    for indexing over all dimensions.

    Parameters
    ----------
    ndim : int
    loc : object

    Returns
    -------
    tuple
    """
    _tup: list[Hashable | slice]
    _tup = [slice(None, None) for _ in range(ndim)]
    _tup[0] = loc
    return tuple(_tup)


def _tupleize_axis_indexer(ndim: int, axis: AxisInt, key) -> tuple:
    """
    If we have an axis, adapt the given key to be axis-independent.
    """
    new_key = [slice(None)] * ndim
    new_key[axis] = key
    return tuple(new_key)


def check_bool_indexer(index: Index, key) -> np.ndarray:
    """
    Check if key is a valid boolean indexer for an object with such index and
    perform reindexing or conversion if needed.

    This function assumes that is_bool_indexer(key) == True.

    Parameters
    ----------
    index : Index
        Index of the object on which the indexing is done.
    key : list-like
        Boolean indexer to check.

    Returns
    -------
    np.array
        Resulting key.

    Raises
    ------
    IndexError
        If the key does not have the same length as index.
    IndexingError
        If the index of the key is unalignable to index.
    """
    result = key
    if isinstance(key, ABCSeries) and not key.index.equals(index):
        indexer = result.index.get_indexer_for(index)
        if -1 in indexer:
            raise IndexingError(
                "Unalignable boolean Series provided as "
                "indexer (index of the boolean Series and of "
                "the indexed object do not match)."
            )

        result = result.take(indexer)

        # fall through for boolean
        if not isinstance(result.dtype, ExtensionDtype):
            return result.astype(bool)._values

    if is_object_dtype(key):
        # key might be object-dtype bool, check_array_indexer needs bool array
        result = np.asarray(result, dtype=bool)
    elif not is_array_like(result):
        # GH 33924
        # key may contain nan elements, check_array_indexer needs bool array
        result = pd_array(result, dtype=bool)
    return check_array_indexer(index, result)


def convert_missing_indexer(indexer):
    """
    Reverse convert a missing indexer, which is a dict
    return the scalar indexer and a boolean indicating if we converted
    """
    if isinstance(indexer, dict):
        # a missing key (but not a tuple indexer)
        indexer = indexer["key"]

        if isinstance(indexer, bool):
            raise KeyError("cannot use a single bool to index into setitem")
        return indexer, True

    return indexer, False


def convert_from_missing_indexer_tuple(indexer, axes):
    """
    Create a filtered indexer that doesn't have any missing indexers.
    """

    def get_indexer(_i, _idx):
        return axes[_i].get_loc(_idx["key"]) if isinstance(_idx, dict) else _idx

    return tuple(get_indexer(_i, _idx) for _i, _idx in enumerate(indexer))


def maybe_convert_ix(*args):
    """
    We likely want to take the cross-product.
    """
    for arg in args:
        if not isinstance(arg, (np.ndarray, list, ABCSeries, Index)):
            return args
    return np.ix_(*args)


def is_nested_tuple(tup, labels) -> bool:
    """
    Returns
    -------
    bool
    """
    # check for a compatible nested tuple and multiindexes among the axes
    if not isinstance(tup, tuple):
        return False

    for k in tup:
        if is_list_like(k) or isinstance(k, slice):
            return isinstance(labels, MultiIndex)

    return False


def is_label_like(key) -> bool:
    """
    Returns
    -------
    bool
    """
    # select a label or row
    return (
        not isinstance(key, slice)
        and not is_list_like_indexer(key)
        and key is not Ellipsis
    )


def need_slice(obj: slice) -> bool:
    """
    Returns
    -------
    bool
    """
    return (
        obj.start is not None
        or obj.stop is not None
        or (obj.step is not None and obj.step != 1)
    )


def check_dict_or_set_indexers(key) -> None:
    """
    Check if the indexer is or contains a dict or set, which is no longer allowed.
    """
    if (
        isinstance(key, set)
        or isinstance(key, tuple)
        and any(isinstance(x, set) for x in key)
    ):
        raise TypeError(
            "Passing a set as an indexer is not supported. Use a list instead."
        )

    if (
        isinstance(key, dict)
        or isinstance(key, tuple)
        and any(isinstance(x, dict) for x in key)
    ):
        raise TypeError(
            "Passing a dict as an indexer is not supported. Use a list instead."
        )<|MERGE_RESOLUTION|>--- conflicted
+++ resolved
@@ -4,13 +4,8 @@
 import sys
 from typing import (
     TYPE_CHECKING,
-<<<<<<< HEAD
     Any,
-    Hashable,
-    Sequence,
     TypeVar,
-=======
->>>>>>> 6d662b8e
     cast,
     final,
 )
