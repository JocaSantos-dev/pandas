--- conflicted
+++ resolved
@@ -1585,35 +1585,6 @@
         """
         info_axis = self.obj._info_axis_number
 
-<<<<<<< HEAD
-=======
-        # maybe partial set
-        take_split_path = not self.obj._mgr.is_single_block
-
-        # if there is only one block/type, still have to take split path
-        # unless the block is one-dimensional or it can hold the value
-        if (
-            not take_split_path
-            and getattr(self.obj._mgr, "blocks", False)
-            and self.ndim > 1
-        ):
-            # in case of dict, keys are indices
-            val = list(value.values()) if isinstance(value, dict) else value
-            blk = self.obj._mgr.blocks[0]
-            take_split_path = not blk._can_hold_element(val)
-
-        # if we have any multi-indexes that have non-trivial slices
-        # (not null slices) then we must take the split path, xref
-        # GH 10360, GH 27841
-        if isinstance(indexer, tuple) and len(indexer) == len(self.obj.axes):
-            for i, ax in zip(indexer, self.obj.axes):
-                if isinstance(ax, ABCMultiIndex) and not (
-                    is_integer(i) or com.is_null_slice(i)
-                ):
-                    take_split_path = True
-                    break
-
->>>>>>> ec56dd27
         if isinstance(indexer, tuple):
             nindexer = []
             for i, idx in enumerate(indexer):
