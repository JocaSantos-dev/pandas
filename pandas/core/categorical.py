import warnings

# TODO: Remove after 0.23.x
warnings.warn("'pandas.core' is private. Use 'pandas.Categorical'",
              FutureWarning, stacklevel=2)

<<<<<<< HEAD
from pandas import compat
from pandas.compat import u, lzip
from pandas._libs import lib, algos as libalgos

from pandas.core.dtypes.generic import (
    ABCSeries, ABCIndexClass, ABCCategoricalIndex)
from pandas.core.dtypes.missing import isna, notna
from pandas.core.dtypes.cast import (
    maybe_infer_to_datetimelike,
    coerce_indexer_dtype)
from pandas.core.dtypes.dtypes import CategoricalDtype
from pandas.core.dtypes.common import (
    _ensure_int64,
    _ensure_object,
    _ensure_platform_int,
    is_dtype_equal,
    is_datetimelike,
    is_datetime64_dtype,
    is_timedelta64_dtype,
    is_categorical,
    is_categorical_dtype,
    is_list_like, is_sequence,
    is_scalar,
    is_dict_like)

from pandas.core.algorithms import factorize, take_1d, unique1d
from pandas.core.accessor import PandasDelegate
from pandas.core.base import (PandasObject,
                              NoNewAttributesMixin, _shared_docs)
import pandas.core.common as com
from pandas.core.missing import interpolate_2d
from pandas.compat.numpy import function as nv
from pandas.util._decorators import (
    Appender, cache_readonly, deprecate_kwarg, Substitution)

from pandas.io.formats.terminal import get_terminal_size
from pandas.util._validators import validate_bool_kwarg
from pandas.core.config import get_option


def _cat_compare_op(op):
    def f(self, other):
        # On python2, you can usually compare any type to any type, and
        # Categoricals can be seen as a custom type, but having different
        # results depending whether categories are the same or not is kind of
        # insane, so be a bit stricter here and use the python3 idea of
        # comparing only things of equal type.
        if not self.ordered:
            if op in ['__lt__', '__gt__', '__le__', '__ge__']:
                raise TypeError("Unordered Categoricals can only compare "
                                "equality or not")
        if isinstance(other, Categorical):
            # Two Categoricals can only be be compared if the categories are
            # the same (maybe up to ordering, depending on ordered)

            msg = ("Categoricals can only be compared if "
                   "'categories' are the same.")
            if len(self.categories) != len(other.categories):
                raise TypeError(msg + " Categories are different lengths")
            elif (self.ordered and not (self.categories ==
                                        other.categories).all()):
                raise TypeError(msg)
            elif not set(self.categories) == set(other.categories):
                raise TypeError(msg)

            if not (self.ordered == other.ordered):
                raise TypeError("Categoricals can only be compared if "
                                "'ordered' is the same")
            if not self.ordered and not self.categories.equals(
                    other.categories):
                # both unordered and different order
                other_codes = _get_codes_for_values(other, self.categories)
            else:
                other_codes = other._codes

            na_mask = (self._codes == -1) | (other_codes == -1)
            f = getattr(self._codes, op)
            ret = f(other_codes)
            if na_mask.any():
                # In other series, the leads to False, so do that here too
                ret[na_mask] = False
            return ret

        # Numpy-1.9 and earlier may convert a scalar to a zerodim array during
        # comparison operation when second arg has higher priority, e.g.
        #
        #     cat[0] < cat
        #
        # With cat[0], for example, being ``np.int64(1)`` by the time it gets
        # into this function would become ``np.array(1)``.
        other = lib.item_from_zerodim(other)
        if is_scalar(other):
            if other in self.categories:
                i = self.categories.get_loc(other)
                return getattr(self._codes, op)(i)
            else:
                if op == '__eq__':
                    return np.repeat(False, len(self))
                elif op == '__ne__':
                    return np.repeat(True, len(self))
                else:
                    msg = ("Cannot compare a Categorical for op {op} with a "
                           "scalar, which is not a category.")
                    raise TypeError(msg.format(op=op))
        else:

            # allow categorical vs object dtype array comparisons for equality
            # these are only positional comparisons
            if op in ['__eq__', '__ne__']:
                return getattr(np.array(self), op)(np.array(other))

            msg = ("Cannot compare a Categorical for op {op} with type {typ}."
                   "\nIf you want to compare values, use 'np.asarray(cat) "
                   "<op> other'.")
            raise TypeError(msg.format(op=op, typ=type(other)))

    f.__name__ = op

    return f


def _maybe_to_categorical(array):
    """
    Coerce to a categorical if a series is given.

    Internal use ONLY.
    """
    if isinstance(array, (ABCSeries, ABCCategoricalIndex)):
        return array._values
    elif isinstance(array, np.ndarray):
        return Categorical(array)
    return array


_codes_doc = """The category codes of this categorical.

Level codes are an array if integer which are the positions of the real
values in the categories array.

There is not setter, use the other categorical methods and the normal item
setter to change values in the categorical.
"""


class Categorical(PandasObject):
    """
    Represents a categorical variable in classic R / S-plus fashion

    `Categoricals` can only take on only a limited, and usually fixed, number
    of possible values (`categories`). In contrast to statistical categorical
    variables, a `Categorical` might have an order, but numerical operations
    (additions, divisions, ...) are not possible.

    All values of the `Categorical` are either in `categories` or `np.nan`.
    Assigning values outside of `categories` will raise a `ValueError`. Order
    is defined by the order of the `categories`, not lexical order of the
    values.

    Parameters
    ----------
    values : list-like
        The values of the categorical. If categories are given, values not in
        categories will be replaced with NaN.
    categories : Index-like (unique), optional
        The unique categories for this categorical. If not given, the
        categories are assumed to be the unique values of values.
    ordered : boolean, (default False)
        Whether or not this categorical is treated as a ordered categorical.
        If not given, the resulting categorical will not be ordered.
    dtype : CategoricalDtype
        An instance of ``CategoricalDtype`` to use for this categorical

        .. versionadded:: 0.21.0

    Attributes
    ----------
    categories : Index
        The categories of this categorical
    codes : ndarray
        The codes (integer positions, which point to the categories) of this
        categorical, read only.
    ordered : boolean
        Whether or not this Categorical is ordered.
    dtype : CategoricalDtype
        The instance of ``CategoricalDtype`` storing the ``categories``
        and ``ordered``.

        .. versionadded:: 0.21.0

    Methods
    -------
    from_codes
    __array__

    Raises
    ------
    ValueError
        If the categories do not validate.
    TypeError
        If an explicit ``ordered=True`` is given but no `categories` and the
        `values` are not sortable.

    Examples
    --------
    >>> pd.Categorical([1, 2, 3, 1, 2, 3])
    [1, 2, 3, 1, 2, 3]
    Categories (3, int64): [1, 2, 3]

    >>> pd.Categorical(['a', 'b', 'c', 'a', 'b', 'c'])
    [a, b, c, a, b, c]
    Categories (3, object): [a, b, c]

    Ordered `Categoricals` can be sorted according to the custom order
    of the categories and can have a min and max value.

    >>> c = pd.Categorical(['a','b','c','a','b','c'], ordered=True,
    ...                    categories=['c', 'b', 'a'])
    >>> c
    [a, b, c, a, b, c]
    Categories (3, object): [c < b < a]
    >>> c.min()
    'c'

    Notes
    -----
    See the `user guide
    <http://pandas.pydata.org/pandas-docs/stable/categorical.html>`_ for more.

    See also
    --------
    pandas.api.types.CategoricalDtype : Type for categorical data
    CategoricalIndex : An Index with an underlying ``Categorical``
    """

    # For comparisons, so that numpy uses our implementation if the compare
    # ops, which raise
    __array_priority__ = 1000
    _dtype = CategoricalDtype()
    _deprecations = frozenset(['labels'])
    _typ = 'categorical'

    def __init__(self, values, categories=None, ordered=None, dtype=None,
                 fastpath=False):

        # Ways of specifying the dtype (prioritized ordered)
        # 1. dtype is a CategoricalDtype
        #    a.) with known categories, use dtype.categories
        #    b.) else with Categorical values, use values.dtype
        #    c.) else, infer from values
        #    d.) specifying dtype=CategoricalDtype and categories is an error
        # 2. dtype is a string 'category'
        #    a.) use categories, ordered
        #    b.) use values.dtype
        #    c.) infer from values
        # 3. dtype is None
        #    a.) use categories, ordered
        #    b.) use values.dtype
        #    c.) infer from values

        if dtype is not None:
            # The dtype argument takes precedence over values.dtype (if any)
            if isinstance(dtype, compat.string_types):
                if dtype == 'category':
                    dtype = CategoricalDtype(categories, ordered)
                else:
                    msg = "Unknown `dtype` {dtype}"
                    raise ValueError(msg.format(dtype=dtype))
            elif categories is not None or ordered is not None:
                raise ValueError("Cannot specify both `dtype` and `categories`"
                                 " or `ordered`.")

            categories = dtype.categories
            ordered = dtype.ordered

        elif is_categorical(values):
            # If no "dtype" was passed, use the one from "values", but honor
            # the "ordered" and "categories" arguments
            dtype = values.dtype._from_categorical_dtype(values.dtype,
                                                         categories, ordered)
        else:
            # If dtype=None and values is not categorical, create a new dtype
            dtype = CategoricalDtype(categories, ordered)

        # At this point, dtype is always a CategoricalDtype
        # if dtype.categories is None, we are inferring

        if fastpath:
            self._codes = coerce_indexer_dtype(values, categories)
            self._dtype = dtype
            return

        # null_mask indicates missing values we want to exclude from inference.
        # This means: only missing values in list-likes (not arrays/ndframes).
        null_mask = np.array(False)

        # sanitize input
        if is_categorical_dtype(values):
            if dtype.categories is None:
                dtype = CategoricalDtype(values.categories, dtype.ordered)

        elif not isinstance(values, (ABCIndexClass, ABCSeries)):
            # _sanitize_array coerces np.nan to a string under certain versions
            # of numpy
            values = maybe_infer_to_datetimelike(values, convert_dates=True)
            if not isinstance(values, np.ndarray):
                values = _convert_to_list_like(values)
                from pandas.core.series import _sanitize_array
                # By convention, empty lists result in object dtype:
                if len(values) == 0:
                    sanitize_dtype = 'object'
                else:
                    sanitize_dtype = None
                null_mask = isna(values)
                if null_mask.any():
                    values = [values[idx] for idx in np.where(~null_mask)[0]]
                values = _sanitize_array(values, None, dtype=sanitize_dtype)

        if dtype.categories is None:
            try:
                codes, categories = factorize(values, sort=True)
            except TypeError:
                codes, categories = factorize(values, sort=False)
                if dtype.ordered:
                    # raise, as we don't have a sortable data structure and so
                    # the user should give us one by specifying categories
                    raise TypeError("'values' is not ordered, please "
                                    "explicitly specify the categories order "
                                    "by passing in a categories argument.")
            except ValueError:

                # FIXME
                raise NotImplementedError("> 1 ndim Categorical are not "
                                          "supported at this time")

            # we're inferring from values
            dtype = CategoricalDtype(categories, dtype.ordered)

        elif is_categorical_dtype(values):
            old_codes = (values.cat.codes if isinstance(values, ABCSeries)
                         else values.codes)
            codes = _recode_for_categories(old_codes, values.dtype.categories,
                                           dtype.categories)

        else:
            codes = _get_codes_for_values(values, dtype.categories)

        if null_mask.any():
            # Reinsert -1 placeholders for previously removed missing values
            full_codes = - np.ones(null_mask.shape, dtype=codes.dtype)
            full_codes[~null_mask] = codes
            codes = full_codes

        self._dtype = dtype
        self._codes = coerce_indexer_dtype(codes, dtype.categories)

    @property
    def categories(self):
        """The categories of this categorical.

        Setting assigns new values to each category (effectively a rename of
        each individual category).

        The assigned value has to be a list-like object. All items must be
        unique and the number of items in the new categories must be the same
        as the number of items in the old categories.

        Assigning to `categories` is a inplace operation!

        Raises
        ------
        ValueError
            If the new categories do not validate as categories or if the
            number of new categories is unequal the number of old categories

        See also
        --------
        rename_categories
        reorder_categories
        add_categories
        remove_categories
        remove_unused_categories
        set_categories
        """
        return self.dtype.categories

    @categories.setter
    def categories(self, categories):
        new_dtype = CategoricalDtype(categories, ordered=self.ordered)
        if (self.dtype.categories is not None and
                len(self.dtype.categories) != len(new_dtype.categories)):
            raise ValueError("new categories need to have the same number of "
                             "items as the old categories!")
        self._dtype = new_dtype

    @property
    def ordered(self):
        """Whether the categories have an ordered relationship"""
        return self.dtype.ordered

    @property
    def dtype(self):
        """The :class:`~pandas.api.types.CategoricalDtype` for this instance"""
        return self._dtype

    @property
    def _constructor(self):
        return Categorical

    def copy(self):
        """ Copy constructor. """
        return self._constructor(values=self._codes.copy(),
                                 categories=self.categories,
                                 ordered=self.ordered,
                                 fastpath=True)

    def astype(self, dtype, copy=True):
        """
        Coerce this type to another dtype

        Parameters
        ----------
        dtype : numpy dtype or pandas type
        copy : bool, default True
            By default, astype always returns a newly allocated object.
            If copy is set to False and dtype is categorical, the original
            object is returned.

            .. versionadded:: 0.19.0

        """
        if is_categorical_dtype(dtype):
            # GH 10696/18593
            dtype = self.dtype._update_dtype(dtype)
            self = self.copy() if copy else self
            if dtype == self.dtype:
                return self
            return self._set_dtype(dtype)
        return np.array(self, dtype=dtype, copy=copy)

    @cache_readonly
    def ndim(self):
        """Number of dimensions of the Categorical """
        return self._codes.ndim

    @cache_readonly
    def size(self):
        """ return the len of myself """
        return len(self)

    @cache_readonly
    def itemsize(self):
        """ return the size of a single category """
        return self.categories.itemsize

    def tolist(self):
        """
        Return a list of the values.

        These are each a scalar type, which is a Python scalar
        (for str, int, float) or a pandas scalar
        (for Timestamp/Timedelta/Interval/Period)
        """
        if is_datetimelike(self.categories):
            return [com._maybe_box_datetimelike(x) for x in self]
        return np.array(self).tolist()

    @property
    def base(self):
        """ compat, we are always our own object """
        return None

    @classmethod
    def _from_inferred_categories(cls, inferred_categories, inferred_codes,
                                  dtype):
        """Construct a Categorical from inferred values

        For inferred categories (`dtype` is None) the categories are sorted.
        For explicit `dtype`, the `inferred_categories` are cast to the
        appropriate type.

        Parameters
        ----------

        inferred_categories : Index
        inferred_codes : Index
        dtype : CategoricalDtype or 'category'

        Returns
        -------
        Categorical
        """
        from pandas import Index, to_numeric, to_datetime, to_timedelta

        cats = Index(inferred_categories)

        known_categories = (isinstance(dtype, CategoricalDtype) and
                            dtype.categories is not None)

        if known_categories:
            # Convert to a specialzed type with `dtype` if specified
            if dtype.categories.is_numeric():
                cats = to_numeric(inferred_categories, errors='coerce')
            elif is_datetime64_dtype(dtype.categories):
                cats = to_datetime(inferred_categories, errors='coerce')
            elif is_timedelta64_dtype(dtype.categories):
                cats = to_timedelta(inferred_categories, errors='coerce')

        if known_categories:
            # recode from observation oder to dtype.categories order
            categories = dtype.categories
            codes = _recode_for_categories(inferred_codes, cats, categories)
        elif not cats.is_monotonic_increasing:
            # sort categories and recode for unknown categories
            unsorted = cats.copy()
            categories = cats.sort_values()
            codes = _recode_for_categories(inferred_codes, unsorted,
                                           categories)
            dtype = CategoricalDtype(categories, ordered=False)
        else:
            dtype = CategoricalDtype(cats, ordered=False)
            codes = inferred_codes

        return cls(codes, dtype=dtype, fastpath=True)

    @classmethod
    def from_codes(cls, codes, categories, ordered=False):
        """
        Make a Categorical type from codes and categories arrays.

        This constructor is useful if you already have codes and categories and
        so do not need the (computation intensive) factorization step, which is
        usually done on the constructor.

        If your data does not follow this convention, please use the normal
        constructor.

        Parameters
        ----------
        codes : array-like, integers
            An integer array, where each integer points to a category in
            categories or -1 for NaN
        categories : index-like
            The categories for the categorical. Items need to be unique.
        ordered : boolean, (default False)
            Whether or not this categorical is treated as a ordered
            categorical. If not given, the resulting categorical will be
            unordered.
        """
        try:
            codes = np.asarray(codes, np.int64)
        except:
            raise ValueError(
                "codes need to be convertible to an arrays of integers")

        categories = CategoricalDtype._validate_categories(categories)

        if len(codes) and (codes.max() >= len(categories) or codes.min() < -1):
            raise ValueError("codes need to be between -1 and "
                             "len(categories)-1")

        return cls(codes, categories=categories, ordered=ordered,
                   fastpath=True)

    _codes = None

    def _get_codes(self):
        """ Get the codes.

        Returns
        -------
        codes : integer array view
            A non writable view of the `codes` array.
        """
        v = self._codes.view()
        v.flags.writeable = False
        return v

    def _set_codes(self, codes):
        """
        Not settable by the user directly
        """
        raise ValueError("cannot set Categorical codes directly")

    codes = property(fget=_get_codes, fset=_set_codes, doc=_codes_doc)

    def _set_categories(self, categories, fastpath=False):
        """ Sets new categories inplace

        Parameters
        ----------
        fastpath : boolean (default: False)
           Don't perform validation of the categories for uniqueness or nulls

        Examples
        --------
        >>> c = Categorical(['a', 'b'])
        >>> c
        [a, b]
        Categories (2, object): [a, b]

        >>> c._set_categories(pd.Index(['a', 'c']))
        >>> c
        [a, c]
        Categories (2, object): [a, c]
        """

        if fastpath:
            new_dtype = CategoricalDtype._from_fastpath(categories,
                                                        self.ordered)
        else:
            new_dtype = CategoricalDtype(categories, ordered=self.ordered)
        if (not fastpath and self.dtype.categories is not None and
                len(new_dtype.categories) != len(self.dtype.categories)):
            raise ValueError("new categories need to have the same number of "
                             "items than the old categories!")

        self._dtype = new_dtype

    def _codes_for_groupby(self, sort):
        """
        If sort=False, return a copy of self, coded with categories as
        returned by .unique(), followed by any categories not appearing in
        the data. If sort=True, return self.

        This method is needed solely to ensure the categorical index of the
        GroupBy result has categories in the order of appearance in the data
        (GH-8868).

        Parameters
        ----------
        sort : boolean
            The value of the sort parameter groupby was called with.

        Returns
        -------
        Categorical
            If sort=False, the new categories are set to the order of
            appearance in codes (unless ordered=True, in which case the
            original order is preserved), followed by any unrepresented
            categories in the original order.
        """

        # Already sorted according to self.categories; all is fine
        if sort:
            return self

        # sort=False should order groups in as-encountered order (GH-8868)
        cat = self.unique()

        # But for groupby to work, all categories should be present,
        # including those missing from the data (GH-13179), which .unique()
        # above dropped
        cat.add_categories(
            self.categories[~self.categories.isin(cat.categories)],
            inplace=True)

        return self.reorder_categories(cat.categories)

    def _set_dtype(self, dtype):
        """Internal method for directly updating the CategoricalDtype

        Parameters
        ----------
        dtype : CategoricalDtype

        Notes
        -----
        We don't do any validation here. It's assumed that the dtype is
        a (valid) instance of `CategoricalDtype`.
        """
        codes = _recode_for_categories(self.codes, self.categories,
                                       dtype.categories)
        return type(self)(codes, dtype=dtype, fastpath=True)

    def set_ordered(self, value, inplace=False):
        """
        Sets the ordered attribute to the boolean value

        Parameters
        ----------
        value : boolean to set whether this categorical is ordered (True) or
           not (False)
        inplace : boolean (default: False)
           Whether or not to set the ordered attribute inplace or return a copy
           of this categorical with ordered set to the value
        """
        inplace = validate_bool_kwarg(inplace, 'inplace')
        new_dtype = CategoricalDtype(self.categories, ordered=value)
        cat = self if inplace else self.copy()
        cat._dtype = new_dtype
        if not inplace:
            return cat

    def as_ordered(self, inplace=False):
        """
        Sets the Categorical to be ordered

        Parameters
        ----------
        inplace : boolean (default: False)
           Whether or not to set the ordered attribute inplace or return a copy
           of this categorical with ordered set to True
        """
        inplace = validate_bool_kwarg(inplace, 'inplace')
        return self.set_ordered(True, inplace=inplace)

    def as_unordered(self, inplace=False):
        """
        Sets the Categorical to be unordered

        Parameters
        ----------
        inplace : boolean (default: False)
           Whether or not to set the ordered attribute inplace or return a copy
           of this categorical with ordered set to False
        """
        inplace = validate_bool_kwarg(inplace, 'inplace')
        return self.set_ordered(False, inplace=inplace)

    def set_categories(self, new_categories, ordered=None, rename=False,
                       inplace=False):
        """ Sets the categories to the specified new_categories.

        `new_categories` can include new categories (which will result in
        unused categories) or remove old categories (which results in values
        set to NaN). If `rename==True`, the categories will simple be renamed
        (less or more items than in old categories will result in values set to
        NaN or in unused categories respectively).

        This method can be used to perform more than one action of adding,
        removing, and reordering simultaneously and is therefore faster than
        performing the individual steps via the more specialised methods.

        On the other hand this methods does not do checks (e.g., whether the
        old categories are included in the new categories on a reorder), which
        can result in surprising changes, for example when using special string
        dtypes on python3, which does not considers a S1 string equal to a
        single char python string.

        Raises
        ------
        ValueError
            If new_categories does not validate as categories

        Parameters
        ----------
        new_categories : Index-like
           The categories in new order.
        ordered : boolean, (default: False)
           Whether or not the categorical is treated as a ordered categorical.
           If not given, do not change the ordered information.
        rename : boolean (default: False)
           Whether or not the new_categories should be considered as a rename
           of the old categories or as reordered categories.
        inplace : boolean (default: False)
           Whether or not to reorder the categories inplace or return a copy of
           this categorical with reordered categories.

        Returns
        -------
        cat : Categorical with reordered categories or None if inplace.

        See also
        --------
        rename_categories
        reorder_categories
        add_categories
        remove_categories
        remove_unused_categories
        """
        inplace = validate_bool_kwarg(inplace, 'inplace')
        if ordered is None:
            ordered = self.dtype.ordered
        new_dtype = CategoricalDtype(new_categories, ordered=ordered)

        cat = self if inplace else self.copy()
        if rename:
            if (cat.dtype.categories is not None and
                    len(new_dtype.categories) < len(cat.dtype.categories)):
                # remove all _codes which are larger and set to -1/NaN
                self._codes[self._codes >= len(new_dtype.categories)] = -1
        else:
            codes = _recode_for_categories(self.codes, self.categories,
                                           new_dtype.categories)
            cat._codes = codes
        cat._dtype = new_dtype

        if not inplace:
            return cat

    def rename_categories(self, new_categories, inplace=False):
        """ Renames categories.

        Raises
        ------
        ValueError
            If new categories are list-like and do not have the same number of
            items than the current categories or do not validate as categories

        Parameters
        ----------
        new_categories : list-like, dict-like or callable

           * list-like: all items must be unique and the number of items in
             the new categories must match the existing number of categories.

           * dict-like: specifies a mapping from
             old categories to new. Categories not contained in the mapping
             are passed through and extra categories in the mapping are
             ignored.

             .. versionadded:: 0.21.0

           * callable : a callable that is called on all items in the old
             categories and whose return values comprise the new categories.

             .. versionadded:: 0.23.0

           .. warning::

              Currently, Series are considered list like. In a future version
              of pandas they'll be considered dict-like.

        inplace : boolean (default: False)
           Whether or not to rename the categories inplace or return a copy of
           this categorical with renamed categories.

        Returns
        -------
        cat : Categorical or None
           With ``inplace=False``, the new categorical is returned.
           With ``inplace=True``, there is no return value.

        See also
        --------
        reorder_categories
        add_categories
        remove_categories
        remove_unused_categories
        set_categories

        Examples
        --------
        >>> c = Categorical(['a', 'a', 'b'])
        >>> c.rename_categories([0, 1])
        [0, 0, 1]
        Categories (2, int64): [0, 1]

        For dict-like ``new_categories``, extra keys are ignored and
        categories not in the dictionary are passed through

        >>> c.rename_categories({'a': 'A', 'c': 'C'})
        [A, A, b]
        Categories (2, object): [A, b]

        You may also provide a callable to create the new categories

        >>> c.rename_categories(lambda x: x.upper())
        [A, A, B]
        Categories (2, object): [A, B]
        """
        inplace = validate_bool_kwarg(inplace, 'inplace')
        cat = self if inplace else self.copy()

        if isinstance(new_categories, ABCSeries):
            msg = ("Treating Series 'new_categories' as a list-like and using "
                   "the values. In a future version, 'rename_categories' will "
                   "treat Series like a dictionary.\n"
                   "For dict-like, use 'new_categories.to_dict()'\n"
                   "For list-like, use 'new_categories.values'.")
            warn(msg, FutureWarning, stacklevel=2)
            new_categories = list(new_categories)

        if is_dict_like(new_categories):
            cat.categories = [new_categories.get(item, item)
                              for item in cat.categories]
        elif callable(new_categories):
            cat.categories = [new_categories(item) for item in cat.categories]
        else:
            cat.categories = new_categories
        if not inplace:
            return cat

    def reorder_categories(self, new_categories, ordered=None, inplace=False):
        """ Reorders categories as specified in new_categories.

        `new_categories` need to include all old categories and no new category
        items.

        Raises
        ------
        ValueError
            If the new categories do not contain all old category items or any
            new ones

        Parameters
        ----------
        new_categories : Index-like
           The categories in new order.
        ordered : boolean, optional
           Whether or not the categorical is treated as a ordered categorical.
           If not given, do not change the ordered information.
        inplace : boolean (default: False)
           Whether or not to reorder the categories inplace or return a copy of
           this categorical with reordered categories.

        Returns
        -------
        cat : Categorical with reordered categories or None if inplace.

        See also
        --------
        rename_categories
        add_categories
        remove_categories
        remove_unused_categories
        set_categories
        """
        inplace = validate_bool_kwarg(inplace, 'inplace')
        if set(self.dtype.categories) != set(new_categories):
            raise ValueError("items in new_categories are not the same as in "
                             "old categories")
        return self.set_categories(new_categories, ordered=ordered,
                                   inplace=inplace)

    def add_categories(self, new_categories, inplace=False):
        """ Add new categories.

        `new_categories` will be included at the last/highest place in the
        categories and will be unused directly after this call.

        Raises
        ------
        ValueError
            If the new categories include old categories or do not validate as
            categories

        Parameters
        ----------
        new_categories : category or list-like of category
           The new categories to be included.
        inplace : boolean (default: False)
           Whether or not to add the categories inplace or return a copy of
           this categorical with added categories.

        Returns
        -------
        cat : Categorical with new categories added or None if inplace.

        See also
        --------
        rename_categories
        reorder_categories
        remove_categories
        remove_unused_categories
        set_categories
        """
        inplace = validate_bool_kwarg(inplace, 'inplace')
        if not is_list_like(new_categories):
            new_categories = [new_categories]
        already_included = set(new_categories) & set(self.dtype.categories)
        if len(already_included) != 0:
            msg = ("new categories must not include old categories: "
                   "{already_included!s}")
            raise ValueError(msg.format(already_included=already_included))
        new_categories = list(self.dtype.categories) + list(new_categories)
        new_dtype = CategoricalDtype(new_categories, self.ordered)

        cat = self if inplace else self.copy()
        cat._dtype = new_dtype
        cat._codes = coerce_indexer_dtype(cat._codes, new_dtype.categories)
        if not inplace:
            return cat

    def remove_categories(self, removals, inplace=False):
        """ Removes the specified categories.

        `removals` must be included in the old categories. Values which were in
        the removed categories will be set to NaN

        Raises
        ------
        ValueError
            If the removals are not contained in the categories

        Parameters
        ----------
        removals : category or list of categories
           The categories which should be removed.
        inplace : boolean (default: False)
           Whether or not to remove the categories inplace or return a copy of
           this categorical with removed categories.

        Returns
        -------
        cat : Categorical with removed categories or None if inplace.

        See also
        --------
        rename_categories
        reorder_categories
        add_categories
        remove_unused_categories
        set_categories
        """
        inplace = validate_bool_kwarg(inplace, 'inplace')
        if not is_list_like(removals):
            removals = [removals]

        removal_set = set(list(removals))
        not_included = removal_set - set(self.dtype.categories)
        new_categories = [c for c in self.dtype.categories
                          if c not in removal_set]

        # GH 10156
        if any(isna(removals)):
            not_included = [x for x in not_included if notna(x)]
            new_categories = [x for x in new_categories if notna(x)]

        if len(not_included) != 0:
            msg = "removals must all be in old categories: {not_included!s}"
            raise ValueError(msg.format(not_included=not_included))

        return self.set_categories(new_categories, ordered=self.ordered,
                                   rename=False, inplace=inplace)

    def remove_unused_categories(self, inplace=False):
        """ Removes categories which are not used.

        Parameters
        ----------
        inplace : boolean (default: False)
           Whether or not to drop unused categories inplace or return a copy of
           this categorical with unused categories dropped.

        Returns
        -------
        cat : Categorical with unused categories dropped or None if inplace.

        See also
        --------
        rename_categories
        reorder_categories
        add_categories
        remove_categories
        set_categories
        """
        inplace = validate_bool_kwarg(inplace, 'inplace')
        cat = self if inplace else self.copy()
        idx, inv = np.unique(cat._codes, return_inverse=True)

        if idx.size != 0 and idx[0] == -1:  # na sentinel
            idx, inv = idx[1:], inv - 1

        new_categories = cat.dtype.categories.take(idx)
        new_dtype = CategoricalDtype._from_fastpath(new_categories,
                                                    ordered=self.ordered)
        cat._dtype = new_dtype
        cat._codes = coerce_indexer_dtype(inv, new_dtype.categories)

        if not inplace:
            return cat

    def map(self, mapper):
        """Apply mapper function to its categories (not codes).

        Parameters
        ----------
        mapper : callable
            Function to be applied. When all categories are mapped
            to different categories, the result will be Categorical which has
            the same order property as the original. Otherwise, the result will
            be np.ndarray.

        Returns
        -------
        applied : Categorical or Index.

        """
        new_categories = self.categories.map(mapper)
        try:
            return self.from_codes(self._codes.copy(),
                                   categories=new_categories,
                                   ordered=self.ordered)
        except ValueError:
            return np.take(new_categories, self._codes)

    __eq__ = _cat_compare_op('__eq__')
    __ne__ = _cat_compare_op('__ne__')
    __lt__ = _cat_compare_op('__lt__')
    __gt__ = _cat_compare_op('__gt__')
    __le__ = _cat_compare_op('__le__')
    __ge__ = _cat_compare_op('__ge__')

    # for Series/ndarray like compat
    @property
    def shape(self):
        """ Shape of the Categorical.

        For internal compatibility with numpy arrays.

        Returns
        -------
        shape : tuple
        """

        return tuple([len(self._codes)])

    def shift(self, periods):
        """
        Shift Categorical by desired number of periods.

        Parameters
        ----------
        periods : int
            Number of periods to move, can be positive or negative

        Returns
        -------
        shifted : Categorical
        """
        # since categoricals always have ndim == 1, an axis parameter
        # doesn't make any sense here.
        codes = self.codes
        if codes.ndim > 1:
            raise NotImplementedError("Categorical with ndim > 1.")
        if np.prod(codes.shape) and (periods != 0):
            codes = np.roll(codes, _ensure_platform_int(periods), axis=0)
            if periods > 0:
                codes[:periods] = -1
            else:
                codes[periods:] = -1

        return self.from_codes(codes, categories=self.categories,
                               ordered=self.ordered)

    def __array__(self, dtype=None):
        """
        The numpy array interface.

        Returns
        -------
        values : numpy array
            A numpy array of either the specified dtype or,
            if dtype==None (default), the same dtype as
            categorical.categories.dtype
        """
        ret = take_1d(self.categories.values, self._codes)
        if dtype and not is_dtype_equal(dtype, self.categories.dtype):
            return np.asarray(ret, dtype)
        return ret

    def __setstate__(self, state):
        """Necessary for making this object picklable"""
        if not isinstance(state, dict):
            raise Exception('invalid pickle state')

        # Provide compatibility with pre-0.15.0 Categoricals.
        if '_categories' not in state and '_levels' in state:
            state['_categories'] = self.dtype._validate_categories(state.pop(
                '_levels'))
        if '_codes' not in state and 'labels' in state:
            state['_codes'] = coerce_indexer_dtype(
                state.pop('labels'), state['_categories'])

        # 0.16.0 ordered change
        if '_ordered' not in state:

            # >=15.0 < 0.16.0
            if 'ordered' in state:
                state['_ordered'] = state.pop('ordered')
            else:
                state['_ordered'] = False

        # 0.21.0 CategoricalDtype change
        if '_dtype' not in state:
            state['_dtype'] = CategoricalDtype(state['_categories'],
                                               state['_ordered'])

        for k, v in compat.iteritems(state):
            setattr(self, k, v)

    @property
    def T(self):
        return self

    @property
    def nbytes(self):
        return self._codes.nbytes + self.dtype.categories.values.nbytes

    def memory_usage(self, deep=False):
        """
        Memory usage of my values

        Parameters
        ----------
        deep : bool
            Introspect the data deeply, interrogate
            `object` dtypes for system-level memory consumption

        Returns
        -------
        bytes used

        Notes
        -----
        Memory usage does not include memory consumed by elements that
        are not components of the array if deep=False

        See Also
        --------
        numpy.ndarray.nbytes
        """
        return self._codes.nbytes + self.dtype.categories.memory_usage(
            deep=deep)

    @Substitution(klass='Categorical')
    @Appender(_shared_docs['searchsorted'])
    @deprecate_kwarg(old_arg_name='v', new_arg_name='value')
    def searchsorted(self, value, side='left', sorter=None):
        if not self.ordered:
            raise ValueError("Categorical not ordered\nyou can use "
                             ".as_ordered() to change the Categorical to an "
                             "ordered one")

        from pandas.core.series import Series

        values_as_codes = _get_codes_for_values(Series(value).values,
                                                self.categories)

        if -1 in values_as_codes:
            raise ValueError("Value(s) to be inserted must be in categories.")

        return self.codes.searchsorted(values_as_codes, side=side,
                                       sorter=sorter)

    def isna(self):
        """
        Detect missing values

        Both missing values (-1 in .codes) and NA as a category are detected.

        Returns
        -------
        a boolean array of whether my values are null

        See also
        --------
        isna : top-level isna
        isnull : alias of isna
        Categorical.notna : boolean inverse of Categorical.isna

        """

        ret = self._codes == -1

        # String/object and float categories can hold np.nan
        if self.categories.dtype.kind in ['S', 'O', 'f']:
            if np.nan in self.categories:
                nan_pos = np.where(isna(self.categories))[0]
                # we only have one NA in categories
                ret = np.logical_or(ret, self._codes == nan_pos)
        return ret
    isnull = isna

    def notna(self):
        """
        Inverse of isna

        Both missing values (-1 in .codes) and NA as a category are detected as
        null.

        Returns
        -------
        a boolean array of whether my values are not null

        See also
        --------
        notna : top-level notna
        notnull : alias of notna
        Categorical.isna : boolean inverse of Categorical.notna

        """
        return ~self.isna()
    notnull = notna

    def put(self, *args, **kwargs):
        """
        Replace specific elements in the Categorical with given values.
        """
        raise NotImplementedError(("'put' is not yet implemented "
                                   "for Categorical"))

    def dropna(self):
        """
        Return the Categorical without null values.

        Both missing values (-1 in .codes) and NA as a category are detected.
        NA is removed from the categories if present.

        Returns
        -------
        valid : Categorical
        """
        result = self[self.notna()]
        if isna(result.categories).any():
            result = result.remove_categories([np.nan])
        return result

    def value_counts(self, dropna=True):
        """
        Returns a Series containing counts of each category.

        Every category will have an entry, even those with a count of 0.

        Parameters
        ----------
        dropna : boolean, default True
            Don't include counts of NaN, even if NaN is a category.

        Returns
        -------
        counts : Series

        See Also
        --------
        Series.value_counts

        """
        from numpy import bincount
        from pandas import isna, Series, CategoricalIndex

        obj = (self.remove_categories([np.nan]) if dropna and
               isna(self.categories).any() else self)
        code, cat = obj._codes, obj.categories
        ncat, mask = len(cat), 0 <= code
        ix, clean = np.arange(ncat), mask.all()

        if dropna or clean:
            obs = code if clean else code[mask]
            count = bincount(obs, minlength=ncat or None)
        else:
            count = bincount(np.where(mask, code, ncat))
            ix = np.append(ix, -1)

        ix = self._constructor(ix, dtype=self.dtype,
                               fastpath=True)

        return Series(count, index=CategoricalIndex(ix), dtype='int64')

    def get_values(self):
        """ Return the values.

        For internal compatibility with pandas formatting.

        Returns
        -------
        values : numpy array
            A numpy array of the same dtype as categorical.categories.dtype or
            Index if datetime / periods
        """
        # if we are a datetime and period index, return Index to keep metadata
        if is_datetimelike(self.categories):
            return self.categories.take(self._codes, fill_value=np.nan)
        return np.array(self)

    def check_for_ordered(self, op):
        """ assert that we are ordered """
        if not self.ordered:
            raise TypeError("Categorical is not ordered for operation {op}\n"
                            "you can use .as_ordered() to change the "
                            "Categorical to an ordered one\n".format(op=op))

    def argsort(self, ascending=True, kind='quicksort', *args, **kwargs):
        """
        Returns the indices that would sort the Categorical instance if
        'sort_values' was called. This function is implemented to provide
        compatibility with numpy ndarray objects.

        While an ordering is applied to the category values, arg-sorting
        in this context refers more to organizing and grouping together
        based on matching category values. Thus, this function can be
        called on an unordered Categorical instance unlike the functions
        'Categorical.min' and 'Categorical.max'.

        Returns
        -------
        argsorted : numpy array

        See also
        --------
        numpy.ndarray.argsort
        """
        ascending = nv.validate_argsort_with_ascending(ascending, args, kwargs)
        result = np.argsort(self._codes.copy(), kind=kind, **kwargs)
        if not ascending:
            result = result[::-1]
        return result

    def sort_values(self, inplace=False, ascending=True, na_position='last'):
        """ Sorts the Categorical by category value returning a new
        Categorical by default.

        While an ordering is applied to the category values, sorting in this
        context refers more to organizing and grouping together based on
        matching category values. Thus, this function can be called on an
        unordered Categorical instance unlike the functions 'Categorical.min'
        and 'Categorical.max'.

        Parameters
        ----------
        inplace : boolean, default False
            Do operation in place.
        ascending : boolean, default True
            Order ascending. Passing False orders descending. The
            ordering parameter provides the method by which the
            category values are organized.
        na_position : {'first', 'last'} (optional, default='last')
            'first' puts NaNs at the beginning
            'last' puts NaNs at the end

        Returns
        -------
        y : Categorical or None

        See Also
        --------
        Categorical.sort
        Series.sort_values

        Examples
        --------
        >>> c = pd.Categorical([1, 2, 2, 1, 5])
        >>> c
        [1, 2, 2, 1, 5]
        Categories (3, int64): [1, 2, 5]
        >>> c.sort_values()
        [1, 1, 2, 2, 5]
        Categories (3, int64): [1, 2, 5]
        >>> c.sort_values(ascending=False)
        [5, 2, 2, 1, 1]
        Categories (3, int64): [1, 2, 5]

        Inplace sorting can be done as well:

        >>> c.sort_values(inplace=True)
        >>> c
        [1, 1, 2, 2, 5]
        Categories (3, int64): [1, 2, 5]
        >>>
        >>> c = pd.Categorical([1, 2, 2, 1, 5])

        'sort_values' behaviour with NaNs. Note that 'na_position'
        is independent of the 'ascending' parameter:

        >>> c = pd.Categorical([np.nan, 2, 2, np.nan, 5])
        >>> c
        [NaN, 2.0, 2.0, NaN, 5.0]
        Categories (2, int64): [2, 5]
        >>> c.sort_values()
        [2.0, 2.0, 5.0, NaN, NaN]
        Categories (2, int64): [2, 5]
        >>> c.sort_values(ascending=False)
        [5.0, 2.0, 2.0, NaN, NaN]
        Categories (2, int64): [2, 5]
        >>> c.sort_values(na_position='first')
        [NaN, NaN, 2.0, 2.0, 5.0]
        Categories (2, int64): [2, 5]
        >>> c.sort_values(ascending=False, na_position='first')
        [NaN, NaN, 5.0, 2.0, 2.0]
        Categories (2, int64): [2, 5]
        """
        inplace = validate_bool_kwarg(inplace, 'inplace')
        if na_position not in ['last', 'first']:
            msg = 'invalid na_position: {na_position!r}'
            raise ValueError(msg.format(na_position=na_position))

        codes = np.sort(self._codes)
        if not ascending:
            codes = codes[::-1]

        # NaN handling
        na_mask = (codes == -1)
        if na_mask.any():
            n_nans = len(codes[na_mask])
            if na_position == "first":
                # in this case sort to the front
                new_codes = codes.copy()
                new_codes[0:n_nans] = -1
                new_codes[n_nans:] = codes[~na_mask]
                codes = new_codes
            elif na_position == "last":
                # ... and to the end
                new_codes = codes.copy()
                pos = len(codes) - n_nans
                new_codes[0:pos] = codes[~na_mask]
                new_codes[pos:] = -1
                codes = new_codes
        if inplace:
            self._codes = codes
            return
        else:
            return self._constructor(values=codes, categories=self.categories,
                                     ordered=self.ordered, fastpath=True)

    def _values_for_rank(self):
        """
        For correctly ranking ordered categorical data. See GH#15420

        Ordered categorical data should be ranked on the basis of
        codes with -1 translated to NaN.

        Returns
        -------
        numpy array

        """
        from pandas import Series
        if self.ordered:
            values = self.codes
            mask = values == -1
            if mask.any():
                values = values.astype('float64')
                values[mask] = np.nan
        elif self.categories.is_numeric():
            values = np.array(self)
        else:
            #  reorder the categories (so rank can use the float codes)
            #  instead of passing an object array to rank
            values = np.array(
                self.rename_categories(Series(self.categories).rank().values)
            )
        return values

    def ravel(self, order='C'):
        """ Return a flattened (numpy) array.

        For internal compatibility with numpy arrays.

        Returns
        -------
        raveled : numpy array
        """
        return np.array(self)

    def view(self):
        """Return a view of myself.

        For internal compatibility with numpy arrays.

        Returns
        -------
        view : Categorical
           Returns `self`!
        """
        return self

    def to_dense(self):
        """Return my 'dense' representation

        For internal compatibility with numpy arrays.

        Returns
        -------
        dense : array
        """
        return np.asarray(self)

    @deprecate_kwarg(old_arg_name='fill_value', new_arg_name='value')
    def fillna(self, value=None, method=None, limit=None):
        """ Fill NA/NaN values using the specified method.

        Parameters
        ----------
        method : {'backfill', 'bfill', 'pad', 'ffill', None}, default None
            Method to use for filling holes in reindexed Series
            pad / ffill: propagate last valid observation forward to next valid
            backfill / bfill: use NEXT valid observation to fill gap
        value : scalar, dict, Series
            If a scalar value is passed it is used to fill all missing values.
            Alternatively, a Series or dict can be used to fill in different
            values for each index. The value should not be a list. The
            value(s) passed should either be in the categories or should be
            NaN.
        limit : int, default None
            (Not implemented yet for Categorical!)
            If method is specified, this is the maximum number of consecutive
            NaN values to forward/backward fill. In other words, if there is
            a gap with more than this number of consecutive NaNs, it will only
            be partially filled. If method is not specified, this is the
            maximum number of entries along the entire axis where NaNs will be
            filled.

        Returns
        -------
        filled : Categorical with NA/NaN filled
        """

        if value is None:
            value = np.nan
        if limit is not None:
            raise NotImplementedError("specifying a limit for fillna has not "
                                      "been implemented yet")

        values = self._codes

        # Make sure that we also get NA in categories
        if self.categories.dtype.kind in ['S', 'O', 'f']:
            if np.nan in self.categories:
                values = values.copy()
                nan_pos = np.where(isna(self.categories))[0]
                # we only have one NA in categories
                values[values == nan_pos] = -1

        # pad / bfill
        if method is not None:

            values = self.to_dense().reshape(-1, len(self))
            values = interpolate_2d(values, method, 0, None,
                                    value).astype(self.categories.dtype)[0]
            values = _get_codes_for_values(values, self.categories)

        else:

            # If value is a dict or a Series (a dict value has already
            # been converted to a Series)
            if isinstance(value, ABCSeries):
                if not value[~value.isin(self.categories)].isna().all():
                    raise ValueError("fill value must be in categories")

                values_codes = _get_codes_for_values(value, self.categories)
                indexer = np.where(values_codes != -1)
                values[indexer] = values_codes[values_codes != -1]

            # If value is not a dict or Series it should be a scalar
            elif is_scalar(value):
                if not isna(value) and value not in self.categories:
                    raise ValueError("fill value must be in categories")

                mask = values == -1
                if mask.any():
                    values = values.copy()
                    if isna(value):
                        values[mask] = -1
                    else:
                        values[mask] = self.categories.get_loc(value)

            else:
                raise TypeError('"value" parameter must be a scalar, dict '
                                'or Series, but you passed a '
                                '"{0}"'.format(type(value).__name__))

        return self._constructor(values, categories=self.categories,
                                 ordered=self.ordered, fastpath=True)

    def take_nd(self, indexer, allow_fill=True, fill_value=None):
        """ Take the codes by the indexer, fill with the fill_value.

        For internal compatibility with numpy arrays.
        """

        # filling must always be None/nan here
        # but is passed thru internally
        assert isna(fill_value)

        codes = take_1d(self._codes, indexer, allow_fill=True, fill_value=-1)
        result = self._constructor(codes, categories=self.categories,
                                   ordered=self.ordered, fastpath=True)
        return result

    take = take_nd

    def _slice(self, slicer):
        """ Return a slice of myself.

        For internal compatibility with numpy arrays.
        """

        # only allow 1 dimensional slicing, but can
        # in a 2-d case be passd (slice(None),....)
        if isinstance(slicer, tuple) and len(slicer) == 2:
            if not com.is_null_slice(slicer[0]):
                raise AssertionError("invalid slicing for a 1-ndim "
                                     "categorical")
            slicer = slicer[1]

        _codes = self._codes[slicer]
        return self._constructor(values=_codes, categories=self.categories,
                                 ordered=self.ordered, fastpath=True)

    def __len__(self):
        """The length of this Categorical."""
        return len(self._codes)

    def __iter__(self):
        """Returns an Iterator over the values of this Categorical."""
        return iter(self.get_values())

    def _tidy_repr(self, max_vals=10, footer=True):
        """ a short repr displaying only max_vals and an optional (but default
        footer)
        """
        num = max_vals // 2
        head = self[:num]._get_repr(length=False, footer=False)
        tail = self[-(max_vals - num):]._get_repr(length=False, footer=False)

        result = u('{head}, ..., {tail}').format(head=head[:-1], tail=tail[1:])
        if footer:
            result = u('{result}\n{footer}').format(result=result,
                                                    footer=self._repr_footer())

        return compat.text_type(result)

    def _repr_categories(self):
        """ return the base repr for the categories """
        max_categories = (10 if get_option("display.max_categories") == 0 else
                          get_option("display.max_categories"))
        from pandas.io.formats import format as fmt
        if len(self.categories) > max_categories:
            num = max_categories // 2
            head = fmt.format_array(self.categories[:num], None)
            tail = fmt.format_array(self.categories[-num:], None)
            category_strs = head + ["..."] + tail
        else:
            category_strs = fmt.format_array(self.categories, None)

        # Strip all leading spaces, which format_array adds for columns...
        category_strs = [x.strip() for x in category_strs]
        return category_strs

    def _repr_categories_info(self):
        """ Returns a string representation of the footer."""

        category_strs = self._repr_categories()
        dtype = getattr(self.categories, 'dtype_str',
                        str(self.categories.dtype))

        levheader = "Categories ({length}, {dtype}): ".format(
            length=len(self.categories), dtype=dtype)
        width, height = get_terminal_size()
        max_width = get_option("display.width") or width
        if com.in_ipython_frontend():
            # 0 = no breaks
            max_width = 0
        levstring = ""
        start = True
        cur_col_len = len(levheader)  # header
        sep_len, sep = (3, " < ") if self.ordered else (2, ", ")
        linesep = sep.rstrip() + "\n"  # remove whitespace
        for val in category_strs:
            if max_width != 0 and cur_col_len + sep_len + len(val) > max_width:
                levstring += linesep + (" " * (len(levheader) + 1))
                cur_col_len = len(levheader) + 1  # header + a whitespace
            elif not start:
                levstring += sep
                cur_col_len += len(val)
            levstring += val
            start = False
        # replace to simple save space by
        return levheader + "[" + levstring.replace(" < ... < ", " ... ") + "]"

    def _repr_footer(self):

        return u('Length: {length}\n{info}').format(
            length=len(self), info=self._repr_categories_info())

    def _get_repr(self, length=True, na_rep='NaN', footer=True):
        from pandas.io.formats import format as fmt
        formatter = fmt.CategoricalFormatter(self, length=length,
                                             na_rep=na_rep, footer=footer)
        result = formatter.to_string()
        return compat.text_type(result)

    def __unicode__(self):
        """ Unicode representation. """
        _maxlen = 10
        if len(self._codes) > _maxlen:
            result = self._tidy_repr(_maxlen)
        elif len(self._codes) > 0:
            result = self._get_repr(length=len(self) > _maxlen)
        else:
            msg = self._get_repr(length=False, footer=True).replace("\n", ", ")
            result = ('[], {repr_msg}'.format(repr_msg=msg))

        return result

    def _maybe_coerce_indexer(self, indexer):
        """ return an indexer coerced to the codes dtype """
        if isinstance(indexer, np.ndarray) and indexer.dtype.kind == 'i':
            indexer = indexer.astype(self._codes.dtype)
        return indexer

    def __getitem__(self, key):
        """ Return an item. """
        if isinstance(key, (int, np.integer)):
            i = self._codes[key]
            if i == -1:
                return np.nan
            else:
                return self.categories[i]
        else:
            return self._constructor(values=self._codes[key],
                                     categories=self.categories,
                                     ordered=self.ordered, fastpath=True)

    def __setitem__(self, key, value):
        """ Item assignment.


        Raises
        ------
        ValueError
            If (one or more) Value is not in categories or if a assigned
            `Categorical` does not have the same categories
        """

        # require identical categories set
        if isinstance(value, Categorical):
            if not value.categories.equals(self.categories):
                raise ValueError("Cannot set a Categorical with another, "
                                 "without identical categories")

        rvalue = value if is_list_like(value) else [value]

        from pandas import Index
        to_add = Index(rvalue).difference(self.categories)

        # no assignments of values not in categories, but it's always ok to set
        # something to np.nan
        if len(to_add) and not isna(to_add).all():
            raise ValueError("Cannot setitem on a Categorical with a new "
                             "category, set the categories first")

        # set by position
        if isinstance(key, (int, np.integer)):
            pass

        # tuple of indexers (dataframe)
        elif isinstance(key, tuple):
            # only allow 1 dimensional slicing, but can
            # in a 2-d case be passd (slice(None),....)
            if len(key) == 2:
                if not com.is_null_slice(key[0]):
                    raise AssertionError("invalid slicing for a 1-ndim "
                                         "categorical")
                key = key[1]
            elif len(key) == 1:
                key = key[0]
            else:
                raise AssertionError("invalid slicing for a 1-ndim "
                                     "categorical")

        # slicing in Series or Categorical
        elif isinstance(key, slice):
            pass

        # Array of True/False in Series or Categorical
        else:
            # There is a bug in numpy, which does not accept a Series as a
            # indexer
            # https://github.com/pandas-dev/pandas/issues/6168
            # https://github.com/numpy/numpy/issues/4240 -> fixed in numpy 1.9
            # FIXME: remove when numpy 1.9 is the lowest numpy version pandas
            # accepts...
            key = np.asarray(key)

        lindexer = self.categories.get_indexer(rvalue)

        # FIXME: the following can be removed after GH7820 is fixed:
        # https://github.com/pandas-dev/pandas/issues/7820
        # float categories do currently return -1 for np.nan, even if np.nan is
        # included in the index -> "repair" this here
        if isna(rvalue).any() and isna(self.categories).any():
            nan_pos = np.where(isna(self.categories))[0]
            lindexer[lindexer == -1] = nan_pos

        lindexer = self._maybe_coerce_indexer(lindexer)
        self._codes[key] = lindexer

    def _reverse_indexer(self):
        """
        Compute the inverse of a categorical, returning
        a dict of categories -> indexers.

        *This is an internal function*

        Returns
        -------
        dict of categories -> indexers

        Example
        -------
        In [1]: c = pd.Categorical(list('aabca'))

        In [2]: c
        Out[2]:
        [a, a, b, c, a]
        Categories (3, object): [a, b, c]

        In [3]: c.categories
        Out[3]: Index([u'a', u'b', u'c'], dtype='object')

        In [4]: c.codes
        Out[4]: array([0, 0, 1, 2, 0], dtype=int8)

        In [5]: c._reverse_indexer()
        Out[5]: {'a': array([0, 1, 4]), 'b': array([2]), 'c': array([3])}

        """
        categories = self.categories
        r, counts = libalgos.groupsort_indexer(self.codes.astype('int64'),
                                               categories.size)
        counts = counts.cumsum()
        result = [r[counts[indexer]:counts[indexer + 1]]
                  for indexer in range(len(counts) - 1)]
        result = dict(zip(categories, result))
        return result

    # reduction ops #
    def _reduce(self, op, name, axis=0, skipna=True, numeric_only=None,
                filter_type=None, **kwds):
        """ perform the reduction type operation """
        func = getattr(self, name, None)
        if func is None:
            msg = 'Categorical cannot perform the operation {op}'
            raise TypeError(msg.format(op=name))
        return func(numeric_only=numeric_only, **kwds)

    def min(self, numeric_only=None, **kwargs):
        """ The minimum value of the object.

        Only ordered `Categoricals` have a minimum!

        Raises
        ------
        TypeError
            If the `Categorical` is not `ordered`.

        Returns
        -------
        min : the minimum of this `Categorical`
        """
        self.check_for_ordered('min')
        if numeric_only:
            good = self._codes != -1
            pointer = self._codes[good].min(**kwargs)
        else:
            pointer = self._codes.min(**kwargs)
        if pointer == -1:
            return np.nan
        else:
            return self.categories[pointer]

    def max(self, numeric_only=None, **kwargs):
        """ The maximum value of the object.

        Only ordered `Categoricals` have a maximum!

        Raises
        ------
        TypeError
            If the `Categorical` is not `ordered`.

        Returns
        -------
        max : the maximum of this `Categorical`
        """
        self.check_for_ordered('max')
        if numeric_only:
            good = self._codes != -1
            pointer = self._codes[good].max(**kwargs)
        else:
            pointer = self._codes.max(**kwargs)
        if pointer == -1:
            return np.nan
        else:
            return self.categories[pointer]

    def mode(self):
        """
        Returns the mode(s) of the Categorical.

        Always returns `Categorical` even if only one value.

        Returns
        -------
        modes : `Categorical` (sorted)
        """

        import pandas._libs.hashtable as htable
        good = self._codes != -1
        values = sorted(htable.mode_int64(_ensure_int64(self._codes[good])))
        result = self._constructor(values=values, categories=self.categories,
                                   ordered=self.ordered, fastpath=True)
        return result

    def unique(self):
        """
        Return the ``Categorical`` which ``categories`` and ``codes`` are
        unique. Unused categories are NOT returned.

        - unordered category: values and categories are sorted by appearance
          order.
        - ordered category: values are sorted by appearance order, categories
          keeps existing order.

        Returns
        -------
        unique values : ``Categorical``

        Examples
        --------
        An unordered Categorical will return categories in the
        order of appearance.

        >>> pd.Categorical(list('baabc'))
        [b, a, c]
        Categories (3, object): [b, a, c]

        >>> pd.Categorical(list('baabc'), categories=list('abc'))
        [b, a, c]
        Categories (3, object): [b, a, c]

        An ordered Categorical preserves the category ordering.

        >>> pd.Categorical(list('baabc'),
        ...                categories=list('abc'),
        ...                ordered=True)
        [b, a, c]
        Categories (3, object): [a < b < c]

        See Also
        --------
        unique
        CategoricalIndex.unique
        Series.unique

        """

        # unlike np.unique, unique1d does not sort
        unique_codes = unique1d(self.codes)
        cat = self.copy()

        # keep nan in codes
        cat._codes = unique_codes

        # exclude nan from indexer for categories
        take_codes = unique_codes[unique_codes != -1]
        if self.ordered:
            take_codes = sorted(take_codes)
        return cat.set_categories(cat.categories.take(take_codes))

    def equals(self, other):
        """
        Returns True if categorical arrays are equal.

        Parameters
        ----------
        other : `Categorical`

        Returns
        -------
        are_equal : boolean
        """
        if self.is_dtype_equal(other):
            if self.categories.equals(other.categories):
                # fastpath to avoid re-coding
                other_codes = other._codes
            else:
                other_codes = _recode_for_categories(other.codes,
                                                     other.categories,
                                                     self.categories)
            return np.array_equal(self._codes, other_codes)
        return False

    def is_dtype_equal(self, other):
        """
        Returns True if categoricals are the same dtype
          same categories, and same ordered

        Parameters
        ----------
        other : Categorical

        Returns
        -------
        are_equal : boolean
        """

        try:
            return hash(self.dtype) == hash(other.dtype)
        except (AttributeError, TypeError):
            return False

    def describe(self):
        """ Describes this Categorical

        Returns
        -------
        description: `DataFrame`
            A dataframe with frequency and counts by category.
        """
        counts = self.value_counts(dropna=False)
        freqs = counts / float(counts.sum())

        from pandas.core.reshape.concat import concat
        result = concat([counts, freqs], axis=1)
        result.columns = ['counts', 'freqs']
        result.index.name = 'categories'

        return result

    def repeat(self, repeats, *args, **kwargs):
        """
        Repeat elements of a Categorical.

        See also
        --------
        numpy.ndarray.repeat

        """
        nv.validate_repeat(args, kwargs)
        codes = self._codes.repeat(repeats)
        return self._constructor(values=codes, categories=self.categories,
                                 ordered=self.ordered, fastpath=True)

# The Series.cat accessor


class CategoricalAccessor(PandasDelegate, PandasObject, NoNewAttributesMixin):
    """
    Accessor object for categorical properties of the Series values.

    Be aware that assigning to `categories` is a inplace operation, while all
    methods return new categorical data per default (but can be called with
    `inplace=True`).

    Parameters
    ----------
    data : Series or CategoricalIndex

    Examples
    --------
    >>> s.cat.categories
    >>> s.cat.categories = list('abc')
    >>> s.cat.rename_categories(list('cab'))
    >>> s.cat.reorder_categories(list('cab'))
    >>> s.cat.add_categories(['d','e'])
    >>> s.cat.remove_categories(['d'])
    >>> s.cat.remove_unused_categories()
    >>> s.cat.set_categories(list('abcde'))
    >>> s.cat.as_ordered()
    >>> s.cat.as_unordered()

    """

    def __init__(self, data):
        self._validate(data)
        self.categorical = data.values
        self.index = data.index
        self.name = data.name
        self._freeze()

    @staticmethod
    def _validate(data):
        if not is_categorical_dtype(data.dtype):
            raise AttributeError("Can only use .cat accessor with a "
                                 "'category' dtype")

    def _delegate_property_get(self, name):
        return getattr(self.categorical, name)

    def _delegate_property_set(self, name, new_values):
        return setattr(self.categorical, name, new_values)

    @property
    def codes(self):
        from pandas import Series
        return Series(self.categorical.codes, index=self.index)

    def _delegate_method(self, name, *args, **kwargs):
        from pandas import Series
        method = getattr(self.categorical, name)
        res = method(*args, **kwargs)
        if res is not None:
            return Series(res, index=self.index, name=self.name)


CategoricalAccessor._add_delegate_accessors(delegate=Categorical,
                                            accessors=["categories",
                                                       "ordered"],
                                            typ='property')
CategoricalAccessor._add_delegate_accessors(delegate=Categorical, accessors=[
    "rename_categories", "reorder_categories", "add_categories",
    "remove_categories", "remove_unused_categories", "set_categories",
    "as_ordered", "as_unordered"], typ='method')

# utility routines


def _get_codes_for_values(values, categories):
    """
    utility routine to turn values into codes given the specified categories
    """

    from pandas.core.algorithms import _get_data_algo, _hashtables
    if not is_dtype_equal(values.dtype, categories.dtype):
        values = _ensure_object(values)
        categories = _ensure_object(categories)

    (hash_klass, vec_klass), vals = _get_data_algo(values, _hashtables)
    (_, _), cats = _get_data_algo(categories, _hashtables)
    t = hash_klass(len(cats))
    t.map_locations(cats)
    return coerce_indexer_dtype(t.lookup(vals), cats)


def _recode_for_categories(codes, old_categories, new_categories):
    """
    Convert a set of codes for to a new set of categories

    Parameters
    ----------
    codes : array
    old_categories, new_categories : Index

    Returns
    -------
    new_codes : array

    Examples
    --------
    >>> old_cat = pd.Index(['b', 'a', 'c'])
    >>> new_cat = pd.Index(['a', 'b'])
    >>> codes = np.array([0, 1, 1, 2])
    >>> _recode_for_categories(codes, old_cat, new_cat)
    array([ 1,  0,  0, -1])
    """
    from pandas.core.algorithms import take_1d

    if len(old_categories) == 0:
        # All null anyway, so just retain the nulls
        return codes.copy()
    indexer = coerce_indexer_dtype(new_categories.get_indexer(old_categories),
                                   new_categories)
    new_codes = take_1d(indexer, codes.copy(), fill_value=-1)
    return new_codes


def _convert_to_list_like(list_like):
    if hasattr(list_like, "dtype"):
        return list_like
    if isinstance(list_like, list):
        return list_like
    if (is_sequence(list_like) or isinstance(list_like, tuple) or
            isinstance(list_like, types.GeneratorType)):
        return list(list_like)
    elif is_scalar(list_like):
        return [list_like]
    else:
        # is this reached?
        return [list_like]


def _factorize_from_iterable(values):
    """
    Factorize an input `values` into `categories` and `codes`. Preserves
    categorical dtype in `categories`.

    *This is an internal function*

    Parameters
    ----------
    values : list-like

    Returns
    -------
    codes : ndarray
    categories : Index
        If `values` has a categorical dtype, then `categories` is
        a CategoricalIndex keeping the categories and order of `values`.
    """
    from pandas.core.indexes.category import CategoricalIndex

    if not is_list_like(values):
        raise TypeError("Input must be list-like")

    if is_categorical(values):
        if isinstance(values, (ABCCategoricalIndex, ABCSeries)):
            values = values._values
        categories = CategoricalIndex(values.categories,
                                      categories=values.categories,
                                      ordered=values.ordered)
        codes = values.codes
    else:
        cat = Categorical(values, ordered=True)
        categories = cat.categories
        codes = cat.codes
    return codes, categories


def _factorize_from_iterables(iterables):
    """
    A higher-level wrapper over `_factorize_from_iterable`.

    *This is an internal function*

    Parameters
    ----------
    iterables : list-like of list-likes

    Returns
    -------
    codes_list : list of ndarrays
    categories_list : list of Indexes

    Notes
    -----
    See `_factorize_from_iterable` for more info.
    """
    if len(iterables) == 0:
        # For consistency, it should return a list of 2 lists.
        return [[], []]
    return map(list, lzip(*[_factorize_from_iterable(it) for it in iterables]))
=======
from pandas.core.arrays import Categorical  # noqa
>>>>>>> f0cd23ca
<|MERGE_RESOLUTION|>--- conflicted
+++ resolved
@@ -4,2331 +4,4 @@
 warnings.warn("'pandas.core' is private. Use 'pandas.Categorical'",
               FutureWarning, stacklevel=2)
 
-<<<<<<< HEAD
-from pandas import compat
-from pandas.compat import u, lzip
-from pandas._libs import lib, algos as libalgos
-
-from pandas.core.dtypes.generic import (
-    ABCSeries, ABCIndexClass, ABCCategoricalIndex)
-from pandas.core.dtypes.missing import isna, notna
-from pandas.core.dtypes.cast import (
-    maybe_infer_to_datetimelike,
-    coerce_indexer_dtype)
-from pandas.core.dtypes.dtypes import CategoricalDtype
-from pandas.core.dtypes.common import (
-    _ensure_int64,
-    _ensure_object,
-    _ensure_platform_int,
-    is_dtype_equal,
-    is_datetimelike,
-    is_datetime64_dtype,
-    is_timedelta64_dtype,
-    is_categorical,
-    is_categorical_dtype,
-    is_list_like, is_sequence,
-    is_scalar,
-    is_dict_like)
-
-from pandas.core.algorithms import factorize, take_1d, unique1d
-from pandas.core.accessor import PandasDelegate
-from pandas.core.base import (PandasObject,
-                              NoNewAttributesMixin, _shared_docs)
-import pandas.core.common as com
-from pandas.core.missing import interpolate_2d
-from pandas.compat.numpy import function as nv
-from pandas.util._decorators import (
-    Appender, cache_readonly, deprecate_kwarg, Substitution)
-
-from pandas.io.formats.terminal import get_terminal_size
-from pandas.util._validators import validate_bool_kwarg
-from pandas.core.config import get_option
-
-
-def _cat_compare_op(op):
-    def f(self, other):
-        # On python2, you can usually compare any type to any type, and
-        # Categoricals can be seen as a custom type, but having different
-        # results depending whether categories are the same or not is kind of
-        # insane, so be a bit stricter here and use the python3 idea of
-        # comparing only things of equal type.
-        if not self.ordered:
-            if op in ['__lt__', '__gt__', '__le__', '__ge__']:
-                raise TypeError("Unordered Categoricals can only compare "
-                                "equality or not")
-        if isinstance(other, Categorical):
-            # Two Categoricals can only be be compared if the categories are
-            # the same (maybe up to ordering, depending on ordered)
-
-            msg = ("Categoricals can only be compared if "
-                   "'categories' are the same.")
-            if len(self.categories) != len(other.categories):
-                raise TypeError(msg + " Categories are different lengths")
-            elif (self.ordered and not (self.categories ==
-                                        other.categories).all()):
-                raise TypeError(msg)
-            elif not set(self.categories) == set(other.categories):
-                raise TypeError(msg)
-
-            if not (self.ordered == other.ordered):
-                raise TypeError("Categoricals can only be compared if "
-                                "'ordered' is the same")
-            if not self.ordered and not self.categories.equals(
-                    other.categories):
-                # both unordered and different order
-                other_codes = _get_codes_for_values(other, self.categories)
-            else:
-                other_codes = other._codes
-
-            na_mask = (self._codes == -1) | (other_codes == -1)
-            f = getattr(self._codes, op)
-            ret = f(other_codes)
-            if na_mask.any():
-                # In other series, the leads to False, so do that here too
-                ret[na_mask] = False
-            return ret
-
-        # Numpy-1.9 and earlier may convert a scalar to a zerodim array during
-        # comparison operation when second arg has higher priority, e.g.
-        #
-        #     cat[0] < cat
-        #
-        # With cat[0], for example, being ``np.int64(1)`` by the time it gets
-        # into this function would become ``np.array(1)``.
-        other = lib.item_from_zerodim(other)
-        if is_scalar(other):
-            if other in self.categories:
-                i = self.categories.get_loc(other)
-                return getattr(self._codes, op)(i)
-            else:
-                if op == '__eq__':
-                    return np.repeat(False, len(self))
-                elif op == '__ne__':
-                    return np.repeat(True, len(self))
-                else:
-                    msg = ("Cannot compare a Categorical for op {op} with a "
-                           "scalar, which is not a category.")
-                    raise TypeError(msg.format(op=op))
-        else:
-
-            # allow categorical vs object dtype array comparisons for equality
-            # these are only positional comparisons
-            if op in ['__eq__', '__ne__']:
-                return getattr(np.array(self), op)(np.array(other))
-
-            msg = ("Cannot compare a Categorical for op {op} with type {typ}."
-                   "\nIf you want to compare values, use 'np.asarray(cat) "
-                   "<op> other'.")
-            raise TypeError(msg.format(op=op, typ=type(other)))
-
-    f.__name__ = op
-
-    return f
-
-
-def _maybe_to_categorical(array):
-    """
-    Coerce to a categorical if a series is given.
-
-    Internal use ONLY.
-    """
-    if isinstance(array, (ABCSeries, ABCCategoricalIndex)):
-        return array._values
-    elif isinstance(array, np.ndarray):
-        return Categorical(array)
-    return array
-
-
-_codes_doc = """The category codes of this categorical.
-
-Level codes are an array if integer which are the positions of the real
-values in the categories array.
-
-There is not setter, use the other categorical methods and the normal item
-setter to change values in the categorical.
-"""
-
-
-class Categorical(PandasObject):
-    """
-    Represents a categorical variable in classic R / S-plus fashion
-
-    `Categoricals` can only take on only a limited, and usually fixed, number
-    of possible values (`categories`). In contrast to statistical categorical
-    variables, a `Categorical` might have an order, but numerical operations
-    (additions, divisions, ...) are not possible.
-
-    All values of the `Categorical` are either in `categories` or `np.nan`.
-    Assigning values outside of `categories` will raise a `ValueError`. Order
-    is defined by the order of the `categories`, not lexical order of the
-    values.
-
-    Parameters
-    ----------
-    values : list-like
-        The values of the categorical. If categories are given, values not in
-        categories will be replaced with NaN.
-    categories : Index-like (unique), optional
-        The unique categories for this categorical. If not given, the
-        categories are assumed to be the unique values of values.
-    ordered : boolean, (default False)
-        Whether or not this categorical is treated as a ordered categorical.
-        If not given, the resulting categorical will not be ordered.
-    dtype : CategoricalDtype
-        An instance of ``CategoricalDtype`` to use for this categorical
-
-        .. versionadded:: 0.21.0
-
-    Attributes
-    ----------
-    categories : Index
-        The categories of this categorical
-    codes : ndarray
-        The codes (integer positions, which point to the categories) of this
-        categorical, read only.
-    ordered : boolean
-        Whether or not this Categorical is ordered.
-    dtype : CategoricalDtype
-        The instance of ``CategoricalDtype`` storing the ``categories``
-        and ``ordered``.
-
-        .. versionadded:: 0.21.0
-
-    Methods
-    -------
-    from_codes
-    __array__
-
-    Raises
-    ------
-    ValueError
-        If the categories do not validate.
-    TypeError
-        If an explicit ``ordered=True`` is given but no `categories` and the
-        `values` are not sortable.
-
-    Examples
-    --------
-    >>> pd.Categorical([1, 2, 3, 1, 2, 3])
-    [1, 2, 3, 1, 2, 3]
-    Categories (3, int64): [1, 2, 3]
-
-    >>> pd.Categorical(['a', 'b', 'c', 'a', 'b', 'c'])
-    [a, b, c, a, b, c]
-    Categories (3, object): [a, b, c]
-
-    Ordered `Categoricals` can be sorted according to the custom order
-    of the categories and can have a min and max value.
-
-    >>> c = pd.Categorical(['a','b','c','a','b','c'], ordered=True,
-    ...                    categories=['c', 'b', 'a'])
-    >>> c
-    [a, b, c, a, b, c]
-    Categories (3, object): [c < b < a]
-    >>> c.min()
-    'c'
-
-    Notes
-    -----
-    See the `user guide
-    <http://pandas.pydata.org/pandas-docs/stable/categorical.html>`_ for more.
-
-    See also
-    --------
-    pandas.api.types.CategoricalDtype : Type for categorical data
-    CategoricalIndex : An Index with an underlying ``Categorical``
-    """
-
-    # For comparisons, so that numpy uses our implementation if the compare
-    # ops, which raise
-    __array_priority__ = 1000
-    _dtype = CategoricalDtype()
-    _deprecations = frozenset(['labels'])
-    _typ = 'categorical'
-
-    def __init__(self, values, categories=None, ordered=None, dtype=None,
-                 fastpath=False):
-
-        # Ways of specifying the dtype (prioritized ordered)
-        # 1. dtype is a CategoricalDtype
-        #    a.) with known categories, use dtype.categories
-        #    b.) else with Categorical values, use values.dtype
-        #    c.) else, infer from values
-        #    d.) specifying dtype=CategoricalDtype and categories is an error
-        # 2. dtype is a string 'category'
-        #    a.) use categories, ordered
-        #    b.) use values.dtype
-        #    c.) infer from values
-        # 3. dtype is None
-        #    a.) use categories, ordered
-        #    b.) use values.dtype
-        #    c.) infer from values
-
-        if dtype is not None:
-            # The dtype argument takes precedence over values.dtype (if any)
-            if isinstance(dtype, compat.string_types):
-                if dtype == 'category':
-                    dtype = CategoricalDtype(categories, ordered)
-                else:
-                    msg = "Unknown `dtype` {dtype}"
-                    raise ValueError(msg.format(dtype=dtype))
-            elif categories is not None or ordered is not None:
-                raise ValueError("Cannot specify both `dtype` and `categories`"
-                                 " or `ordered`.")
-
-            categories = dtype.categories
-            ordered = dtype.ordered
-
-        elif is_categorical(values):
-            # If no "dtype" was passed, use the one from "values", but honor
-            # the "ordered" and "categories" arguments
-            dtype = values.dtype._from_categorical_dtype(values.dtype,
-                                                         categories, ordered)
-        else:
-            # If dtype=None and values is not categorical, create a new dtype
-            dtype = CategoricalDtype(categories, ordered)
-
-        # At this point, dtype is always a CategoricalDtype
-        # if dtype.categories is None, we are inferring
-
-        if fastpath:
-            self._codes = coerce_indexer_dtype(values, categories)
-            self._dtype = dtype
-            return
-
-        # null_mask indicates missing values we want to exclude from inference.
-        # This means: only missing values in list-likes (not arrays/ndframes).
-        null_mask = np.array(False)
-
-        # sanitize input
-        if is_categorical_dtype(values):
-            if dtype.categories is None:
-                dtype = CategoricalDtype(values.categories, dtype.ordered)
-
-        elif not isinstance(values, (ABCIndexClass, ABCSeries)):
-            # _sanitize_array coerces np.nan to a string under certain versions
-            # of numpy
-            values = maybe_infer_to_datetimelike(values, convert_dates=True)
-            if not isinstance(values, np.ndarray):
-                values = _convert_to_list_like(values)
-                from pandas.core.series import _sanitize_array
-                # By convention, empty lists result in object dtype:
-                if len(values) == 0:
-                    sanitize_dtype = 'object'
-                else:
-                    sanitize_dtype = None
-                null_mask = isna(values)
-                if null_mask.any():
-                    values = [values[idx] for idx in np.where(~null_mask)[0]]
-                values = _sanitize_array(values, None, dtype=sanitize_dtype)
-
-        if dtype.categories is None:
-            try:
-                codes, categories = factorize(values, sort=True)
-            except TypeError:
-                codes, categories = factorize(values, sort=False)
-                if dtype.ordered:
-                    # raise, as we don't have a sortable data structure and so
-                    # the user should give us one by specifying categories
-                    raise TypeError("'values' is not ordered, please "
-                                    "explicitly specify the categories order "
-                                    "by passing in a categories argument.")
-            except ValueError:
-
-                # FIXME
-                raise NotImplementedError("> 1 ndim Categorical are not "
-                                          "supported at this time")
-
-            # we're inferring from values
-            dtype = CategoricalDtype(categories, dtype.ordered)
-
-        elif is_categorical_dtype(values):
-            old_codes = (values.cat.codes if isinstance(values, ABCSeries)
-                         else values.codes)
-            codes = _recode_for_categories(old_codes, values.dtype.categories,
-                                           dtype.categories)
-
-        else:
-            codes = _get_codes_for_values(values, dtype.categories)
-
-        if null_mask.any():
-            # Reinsert -1 placeholders for previously removed missing values
-            full_codes = - np.ones(null_mask.shape, dtype=codes.dtype)
-            full_codes[~null_mask] = codes
-            codes = full_codes
-
-        self._dtype = dtype
-        self._codes = coerce_indexer_dtype(codes, dtype.categories)
-
-    @property
-    def categories(self):
-        """The categories of this categorical.
-
-        Setting assigns new values to each category (effectively a rename of
-        each individual category).
-
-        The assigned value has to be a list-like object. All items must be
-        unique and the number of items in the new categories must be the same
-        as the number of items in the old categories.
-
-        Assigning to `categories` is a inplace operation!
-
-        Raises
-        ------
-        ValueError
-            If the new categories do not validate as categories or if the
-            number of new categories is unequal the number of old categories
-
-        See also
-        --------
-        rename_categories
-        reorder_categories
-        add_categories
-        remove_categories
-        remove_unused_categories
-        set_categories
-        """
-        return self.dtype.categories
-
-    @categories.setter
-    def categories(self, categories):
-        new_dtype = CategoricalDtype(categories, ordered=self.ordered)
-        if (self.dtype.categories is not None and
-                len(self.dtype.categories) != len(new_dtype.categories)):
-            raise ValueError("new categories need to have the same number of "
-                             "items as the old categories!")
-        self._dtype = new_dtype
-
-    @property
-    def ordered(self):
-        """Whether the categories have an ordered relationship"""
-        return self.dtype.ordered
-
-    @property
-    def dtype(self):
-        """The :class:`~pandas.api.types.CategoricalDtype` for this instance"""
-        return self._dtype
-
-    @property
-    def _constructor(self):
-        return Categorical
-
-    def copy(self):
-        """ Copy constructor. """
-        return self._constructor(values=self._codes.copy(),
-                                 categories=self.categories,
-                                 ordered=self.ordered,
-                                 fastpath=True)
-
-    def astype(self, dtype, copy=True):
-        """
-        Coerce this type to another dtype
-
-        Parameters
-        ----------
-        dtype : numpy dtype or pandas type
-        copy : bool, default True
-            By default, astype always returns a newly allocated object.
-            If copy is set to False and dtype is categorical, the original
-            object is returned.
-
-            .. versionadded:: 0.19.0
-
-        """
-        if is_categorical_dtype(dtype):
-            # GH 10696/18593
-            dtype = self.dtype._update_dtype(dtype)
-            self = self.copy() if copy else self
-            if dtype == self.dtype:
-                return self
-            return self._set_dtype(dtype)
-        return np.array(self, dtype=dtype, copy=copy)
-
-    @cache_readonly
-    def ndim(self):
-        """Number of dimensions of the Categorical """
-        return self._codes.ndim
-
-    @cache_readonly
-    def size(self):
-        """ return the len of myself """
-        return len(self)
-
-    @cache_readonly
-    def itemsize(self):
-        """ return the size of a single category """
-        return self.categories.itemsize
-
-    def tolist(self):
-        """
-        Return a list of the values.
-
-        These are each a scalar type, which is a Python scalar
-        (for str, int, float) or a pandas scalar
-        (for Timestamp/Timedelta/Interval/Period)
-        """
-        if is_datetimelike(self.categories):
-            return [com._maybe_box_datetimelike(x) for x in self]
-        return np.array(self).tolist()
-
-    @property
-    def base(self):
-        """ compat, we are always our own object """
-        return None
-
-    @classmethod
-    def _from_inferred_categories(cls, inferred_categories, inferred_codes,
-                                  dtype):
-        """Construct a Categorical from inferred values
-
-        For inferred categories (`dtype` is None) the categories are sorted.
-        For explicit `dtype`, the `inferred_categories` are cast to the
-        appropriate type.
-
-        Parameters
-        ----------
-
-        inferred_categories : Index
-        inferred_codes : Index
-        dtype : CategoricalDtype or 'category'
-
-        Returns
-        -------
-        Categorical
-        """
-        from pandas import Index, to_numeric, to_datetime, to_timedelta
-
-        cats = Index(inferred_categories)
-
-        known_categories = (isinstance(dtype, CategoricalDtype) and
-                            dtype.categories is not None)
-
-        if known_categories:
-            # Convert to a specialzed type with `dtype` if specified
-            if dtype.categories.is_numeric():
-                cats = to_numeric(inferred_categories, errors='coerce')
-            elif is_datetime64_dtype(dtype.categories):
-                cats = to_datetime(inferred_categories, errors='coerce')
-            elif is_timedelta64_dtype(dtype.categories):
-                cats = to_timedelta(inferred_categories, errors='coerce')
-
-        if known_categories:
-            # recode from observation oder to dtype.categories order
-            categories = dtype.categories
-            codes = _recode_for_categories(inferred_codes, cats, categories)
-        elif not cats.is_monotonic_increasing:
-            # sort categories and recode for unknown categories
-            unsorted = cats.copy()
-            categories = cats.sort_values()
-            codes = _recode_for_categories(inferred_codes, unsorted,
-                                           categories)
-            dtype = CategoricalDtype(categories, ordered=False)
-        else:
-            dtype = CategoricalDtype(cats, ordered=False)
-            codes = inferred_codes
-
-        return cls(codes, dtype=dtype, fastpath=True)
-
-    @classmethod
-    def from_codes(cls, codes, categories, ordered=False):
-        """
-        Make a Categorical type from codes and categories arrays.
-
-        This constructor is useful if you already have codes and categories and
-        so do not need the (computation intensive) factorization step, which is
-        usually done on the constructor.
-
-        If your data does not follow this convention, please use the normal
-        constructor.
-
-        Parameters
-        ----------
-        codes : array-like, integers
-            An integer array, where each integer points to a category in
-            categories or -1 for NaN
-        categories : index-like
-            The categories for the categorical. Items need to be unique.
-        ordered : boolean, (default False)
-            Whether or not this categorical is treated as a ordered
-            categorical. If not given, the resulting categorical will be
-            unordered.
-        """
-        try:
-            codes = np.asarray(codes, np.int64)
-        except:
-            raise ValueError(
-                "codes need to be convertible to an arrays of integers")
-
-        categories = CategoricalDtype._validate_categories(categories)
-
-        if len(codes) and (codes.max() >= len(categories) or codes.min() < -1):
-            raise ValueError("codes need to be between -1 and "
-                             "len(categories)-1")
-
-        return cls(codes, categories=categories, ordered=ordered,
-                   fastpath=True)
-
-    _codes = None
-
-    def _get_codes(self):
-        """ Get the codes.
-
-        Returns
-        -------
-        codes : integer array view
-            A non writable view of the `codes` array.
-        """
-        v = self._codes.view()
-        v.flags.writeable = False
-        return v
-
-    def _set_codes(self, codes):
-        """
-        Not settable by the user directly
-        """
-        raise ValueError("cannot set Categorical codes directly")
-
-    codes = property(fget=_get_codes, fset=_set_codes, doc=_codes_doc)
-
-    def _set_categories(self, categories, fastpath=False):
-        """ Sets new categories inplace
-
-        Parameters
-        ----------
-        fastpath : boolean (default: False)
-           Don't perform validation of the categories for uniqueness or nulls
-
-        Examples
-        --------
-        >>> c = Categorical(['a', 'b'])
-        >>> c
-        [a, b]
-        Categories (2, object): [a, b]
-
-        >>> c._set_categories(pd.Index(['a', 'c']))
-        >>> c
-        [a, c]
-        Categories (2, object): [a, c]
-        """
-
-        if fastpath:
-            new_dtype = CategoricalDtype._from_fastpath(categories,
-                                                        self.ordered)
-        else:
-            new_dtype = CategoricalDtype(categories, ordered=self.ordered)
-        if (not fastpath and self.dtype.categories is not None and
-                len(new_dtype.categories) != len(self.dtype.categories)):
-            raise ValueError("new categories need to have the same number of "
-                             "items than the old categories!")
-
-        self._dtype = new_dtype
-
-    def _codes_for_groupby(self, sort):
-        """
-        If sort=False, return a copy of self, coded with categories as
-        returned by .unique(), followed by any categories not appearing in
-        the data. If sort=True, return self.
-
-        This method is needed solely to ensure the categorical index of the
-        GroupBy result has categories in the order of appearance in the data
-        (GH-8868).
-
-        Parameters
-        ----------
-        sort : boolean
-            The value of the sort parameter groupby was called with.
-
-        Returns
-        -------
-        Categorical
-            If sort=False, the new categories are set to the order of
-            appearance in codes (unless ordered=True, in which case the
-            original order is preserved), followed by any unrepresented
-            categories in the original order.
-        """
-
-        # Already sorted according to self.categories; all is fine
-        if sort:
-            return self
-
-        # sort=False should order groups in as-encountered order (GH-8868)
-        cat = self.unique()
-
-        # But for groupby to work, all categories should be present,
-        # including those missing from the data (GH-13179), which .unique()
-        # above dropped
-        cat.add_categories(
-            self.categories[~self.categories.isin(cat.categories)],
-            inplace=True)
-
-        return self.reorder_categories(cat.categories)
-
-    def _set_dtype(self, dtype):
-        """Internal method for directly updating the CategoricalDtype
-
-        Parameters
-        ----------
-        dtype : CategoricalDtype
-
-        Notes
-        -----
-        We don't do any validation here. It's assumed that the dtype is
-        a (valid) instance of `CategoricalDtype`.
-        """
-        codes = _recode_for_categories(self.codes, self.categories,
-                                       dtype.categories)
-        return type(self)(codes, dtype=dtype, fastpath=True)
-
-    def set_ordered(self, value, inplace=False):
-        """
-        Sets the ordered attribute to the boolean value
-
-        Parameters
-        ----------
-        value : boolean to set whether this categorical is ordered (True) or
-           not (False)
-        inplace : boolean (default: False)
-           Whether or not to set the ordered attribute inplace or return a copy
-           of this categorical with ordered set to the value
-        """
-        inplace = validate_bool_kwarg(inplace, 'inplace')
-        new_dtype = CategoricalDtype(self.categories, ordered=value)
-        cat = self if inplace else self.copy()
-        cat._dtype = new_dtype
-        if not inplace:
-            return cat
-
-    def as_ordered(self, inplace=False):
-        """
-        Sets the Categorical to be ordered
-
-        Parameters
-        ----------
-        inplace : boolean (default: False)
-           Whether or not to set the ordered attribute inplace or return a copy
-           of this categorical with ordered set to True
-        """
-        inplace = validate_bool_kwarg(inplace, 'inplace')
-        return self.set_ordered(True, inplace=inplace)
-
-    def as_unordered(self, inplace=False):
-        """
-        Sets the Categorical to be unordered
-
-        Parameters
-        ----------
-        inplace : boolean (default: False)
-           Whether or not to set the ordered attribute inplace or return a copy
-           of this categorical with ordered set to False
-        """
-        inplace = validate_bool_kwarg(inplace, 'inplace')
-        return self.set_ordered(False, inplace=inplace)
-
-    def set_categories(self, new_categories, ordered=None, rename=False,
-                       inplace=False):
-        """ Sets the categories to the specified new_categories.
-
-        `new_categories` can include new categories (which will result in
-        unused categories) or remove old categories (which results in values
-        set to NaN). If `rename==True`, the categories will simple be renamed
-        (less or more items than in old categories will result in values set to
-        NaN or in unused categories respectively).
-
-        This method can be used to perform more than one action of adding,
-        removing, and reordering simultaneously and is therefore faster than
-        performing the individual steps via the more specialised methods.
-
-        On the other hand this methods does not do checks (e.g., whether the
-        old categories are included in the new categories on a reorder), which
-        can result in surprising changes, for example when using special string
-        dtypes on python3, which does not considers a S1 string equal to a
-        single char python string.
-
-        Raises
-        ------
-        ValueError
-            If new_categories does not validate as categories
-
-        Parameters
-        ----------
-        new_categories : Index-like
-           The categories in new order.
-        ordered : boolean, (default: False)
-           Whether or not the categorical is treated as a ordered categorical.
-           If not given, do not change the ordered information.
-        rename : boolean (default: False)
-           Whether or not the new_categories should be considered as a rename
-           of the old categories or as reordered categories.
-        inplace : boolean (default: False)
-           Whether or not to reorder the categories inplace or return a copy of
-           this categorical with reordered categories.
-
-        Returns
-        -------
-        cat : Categorical with reordered categories or None if inplace.
-
-        See also
-        --------
-        rename_categories
-        reorder_categories
-        add_categories
-        remove_categories
-        remove_unused_categories
-        """
-        inplace = validate_bool_kwarg(inplace, 'inplace')
-        if ordered is None:
-            ordered = self.dtype.ordered
-        new_dtype = CategoricalDtype(new_categories, ordered=ordered)
-
-        cat = self if inplace else self.copy()
-        if rename:
-            if (cat.dtype.categories is not None and
-                    len(new_dtype.categories) < len(cat.dtype.categories)):
-                # remove all _codes which are larger and set to -1/NaN
-                self._codes[self._codes >= len(new_dtype.categories)] = -1
-        else:
-            codes = _recode_for_categories(self.codes, self.categories,
-                                           new_dtype.categories)
-            cat._codes = codes
-        cat._dtype = new_dtype
-
-        if not inplace:
-            return cat
-
-    def rename_categories(self, new_categories, inplace=False):
-        """ Renames categories.
-
-        Raises
-        ------
-        ValueError
-            If new categories are list-like and do not have the same number of
-            items than the current categories or do not validate as categories
-
-        Parameters
-        ----------
-        new_categories : list-like, dict-like or callable
-
-           * list-like: all items must be unique and the number of items in
-             the new categories must match the existing number of categories.
-
-           * dict-like: specifies a mapping from
-             old categories to new. Categories not contained in the mapping
-             are passed through and extra categories in the mapping are
-             ignored.
-
-             .. versionadded:: 0.21.0
-
-           * callable : a callable that is called on all items in the old
-             categories and whose return values comprise the new categories.
-
-             .. versionadded:: 0.23.0
-
-           .. warning::
-
-              Currently, Series are considered list like. In a future version
-              of pandas they'll be considered dict-like.
-
-        inplace : boolean (default: False)
-           Whether or not to rename the categories inplace or return a copy of
-           this categorical with renamed categories.
-
-        Returns
-        -------
-        cat : Categorical or None
-           With ``inplace=False``, the new categorical is returned.
-           With ``inplace=True``, there is no return value.
-
-        See also
-        --------
-        reorder_categories
-        add_categories
-        remove_categories
-        remove_unused_categories
-        set_categories
-
-        Examples
-        --------
-        >>> c = Categorical(['a', 'a', 'b'])
-        >>> c.rename_categories([0, 1])
-        [0, 0, 1]
-        Categories (2, int64): [0, 1]
-
-        For dict-like ``new_categories``, extra keys are ignored and
-        categories not in the dictionary are passed through
-
-        >>> c.rename_categories({'a': 'A', 'c': 'C'})
-        [A, A, b]
-        Categories (2, object): [A, b]
-
-        You may also provide a callable to create the new categories
-
-        >>> c.rename_categories(lambda x: x.upper())
-        [A, A, B]
-        Categories (2, object): [A, B]
-        """
-        inplace = validate_bool_kwarg(inplace, 'inplace')
-        cat = self if inplace else self.copy()
-
-        if isinstance(new_categories, ABCSeries):
-            msg = ("Treating Series 'new_categories' as a list-like and using "
-                   "the values. In a future version, 'rename_categories' will "
-                   "treat Series like a dictionary.\n"
-                   "For dict-like, use 'new_categories.to_dict()'\n"
-                   "For list-like, use 'new_categories.values'.")
-            warn(msg, FutureWarning, stacklevel=2)
-            new_categories = list(new_categories)
-
-        if is_dict_like(new_categories):
-            cat.categories = [new_categories.get(item, item)
-                              for item in cat.categories]
-        elif callable(new_categories):
-            cat.categories = [new_categories(item) for item in cat.categories]
-        else:
-            cat.categories = new_categories
-        if not inplace:
-            return cat
-
-    def reorder_categories(self, new_categories, ordered=None, inplace=False):
-        """ Reorders categories as specified in new_categories.
-
-        `new_categories` need to include all old categories and no new category
-        items.
-
-        Raises
-        ------
-        ValueError
-            If the new categories do not contain all old category items or any
-            new ones
-
-        Parameters
-        ----------
-        new_categories : Index-like
-           The categories in new order.
-        ordered : boolean, optional
-           Whether or not the categorical is treated as a ordered categorical.
-           If not given, do not change the ordered information.
-        inplace : boolean (default: False)
-           Whether or not to reorder the categories inplace or return a copy of
-           this categorical with reordered categories.
-
-        Returns
-        -------
-        cat : Categorical with reordered categories or None if inplace.
-
-        See also
-        --------
-        rename_categories
-        add_categories
-        remove_categories
-        remove_unused_categories
-        set_categories
-        """
-        inplace = validate_bool_kwarg(inplace, 'inplace')
-        if set(self.dtype.categories) != set(new_categories):
-            raise ValueError("items in new_categories are not the same as in "
-                             "old categories")
-        return self.set_categories(new_categories, ordered=ordered,
-                                   inplace=inplace)
-
-    def add_categories(self, new_categories, inplace=False):
-        """ Add new categories.
-
-        `new_categories` will be included at the last/highest place in the
-        categories and will be unused directly after this call.
-
-        Raises
-        ------
-        ValueError
-            If the new categories include old categories or do not validate as
-            categories
-
-        Parameters
-        ----------
-        new_categories : category or list-like of category
-           The new categories to be included.
-        inplace : boolean (default: False)
-           Whether or not to add the categories inplace or return a copy of
-           this categorical with added categories.
-
-        Returns
-        -------
-        cat : Categorical with new categories added or None if inplace.
-
-        See also
-        --------
-        rename_categories
-        reorder_categories
-        remove_categories
-        remove_unused_categories
-        set_categories
-        """
-        inplace = validate_bool_kwarg(inplace, 'inplace')
-        if not is_list_like(new_categories):
-            new_categories = [new_categories]
-        already_included = set(new_categories) & set(self.dtype.categories)
-        if len(already_included) != 0:
-            msg = ("new categories must not include old categories: "
-                   "{already_included!s}")
-            raise ValueError(msg.format(already_included=already_included))
-        new_categories = list(self.dtype.categories) + list(new_categories)
-        new_dtype = CategoricalDtype(new_categories, self.ordered)
-
-        cat = self if inplace else self.copy()
-        cat._dtype = new_dtype
-        cat._codes = coerce_indexer_dtype(cat._codes, new_dtype.categories)
-        if not inplace:
-            return cat
-
-    def remove_categories(self, removals, inplace=False):
-        """ Removes the specified categories.
-
-        `removals` must be included in the old categories. Values which were in
-        the removed categories will be set to NaN
-
-        Raises
-        ------
-        ValueError
-            If the removals are not contained in the categories
-
-        Parameters
-        ----------
-        removals : category or list of categories
-           The categories which should be removed.
-        inplace : boolean (default: False)
-           Whether or not to remove the categories inplace or return a copy of
-           this categorical with removed categories.
-
-        Returns
-        -------
-        cat : Categorical with removed categories or None if inplace.
-
-        See also
-        --------
-        rename_categories
-        reorder_categories
-        add_categories
-        remove_unused_categories
-        set_categories
-        """
-        inplace = validate_bool_kwarg(inplace, 'inplace')
-        if not is_list_like(removals):
-            removals = [removals]
-
-        removal_set = set(list(removals))
-        not_included = removal_set - set(self.dtype.categories)
-        new_categories = [c for c in self.dtype.categories
-                          if c not in removal_set]
-
-        # GH 10156
-        if any(isna(removals)):
-            not_included = [x for x in not_included if notna(x)]
-            new_categories = [x for x in new_categories if notna(x)]
-
-        if len(not_included) != 0:
-            msg = "removals must all be in old categories: {not_included!s}"
-            raise ValueError(msg.format(not_included=not_included))
-
-        return self.set_categories(new_categories, ordered=self.ordered,
-                                   rename=False, inplace=inplace)
-
-    def remove_unused_categories(self, inplace=False):
-        """ Removes categories which are not used.
-
-        Parameters
-        ----------
-        inplace : boolean (default: False)
-           Whether or not to drop unused categories inplace or return a copy of
-           this categorical with unused categories dropped.
-
-        Returns
-        -------
-        cat : Categorical with unused categories dropped or None if inplace.
-
-        See also
-        --------
-        rename_categories
-        reorder_categories
-        add_categories
-        remove_categories
-        set_categories
-        """
-        inplace = validate_bool_kwarg(inplace, 'inplace')
-        cat = self if inplace else self.copy()
-        idx, inv = np.unique(cat._codes, return_inverse=True)
-
-        if idx.size != 0 and idx[0] == -1:  # na sentinel
-            idx, inv = idx[1:], inv - 1
-
-        new_categories = cat.dtype.categories.take(idx)
-        new_dtype = CategoricalDtype._from_fastpath(new_categories,
-                                                    ordered=self.ordered)
-        cat._dtype = new_dtype
-        cat._codes = coerce_indexer_dtype(inv, new_dtype.categories)
-
-        if not inplace:
-            return cat
-
-    def map(self, mapper):
-        """Apply mapper function to its categories (not codes).
-
-        Parameters
-        ----------
-        mapper : callable
-            Function to be applied. When all categories are mapped
-            to different categories, the result will be Categorical which has
-            the same order property as the original. Otherwise, the result will
-            be np.ndarray.
-
-        Returns
-        -------
-        applied : Categorical or Index.
-
-        """
-        new_categories = self.categories.map(mapper)
-        try:
-            return self.from_codes(self._codes.copy(),
-                                   categories=new_categories,
-                                   ordered=self.ordered)
-        except ValueError:
-            return np.take(new_categories, self._codes)
-
-    __eq__ = _cat_compare_op('__eq__')
-    __ne__ = _cat_compare_op('__ne__')
-    __lt__ = _cat_compare_op('__lt__')
-    __gt__ = _cat_compare_op('__gt__')
-    __le__ = _cat_compare_op('__le__')
-    __ge__ = _cat_compare_op('__ge__')
-
-    # for Series/ndarray like compat
-    @property
-    def shape(self):
-        """ Shape of the Categorical.
-
-        For internal compatibility with numpy arrays.
-
-        Returns
-        -------
-        shape : tuple
-        """
-
-        return tuple([len(self._codes)])
-
-    def shift(self, periods):
-        """
-        Shift Categorical by desired number of periods.
-
-        Parameters
-        ----------
-        periods : int
-            Number of periods to move, can be positive or negative
-
-        Returns
-        -------
-        shifted : Categorical
-        """
-        # since categoricals always have ndim == 1, an axis parameter
-        # doesn't make any sense here.
-        codes = self.codes
-        if codes.ndim > 1:
-            raise NotImplementedError("Categorical with ndim > 1.")
-        if np.prod(codes.shape) and (periods != 0):
-            codes = np.roll(codes, _ensure_platform_int(periods), axis=0)
-            if periods > 0:
-                codes[:periods] = -1
-            else:
-                codes[periods:] = -1
-
-        return self.from_codes(codes, categories=self.categories,
-                               ordered=self.ordered)
-
-    def __array__(self, dtype=None):
-        """
-        The numpy array interface.
-
-        Returns
-        -------
-        values : numpy array
-            A numpy array of either the specified dtype or,
-            if dtype==None (default), the same dtype as
-            categorical.categories.dtype
-        """
-        ret = take_1d(self.categories.values, self._codes)
-        if dtype and not is_dtype_equal(dtype, self.categories.dtype):
-            return np.asarray(ret, dtype)
-        return ret
-
-    def __setstate__(self, state):
-        """Necessary for making this object picklable"""
-        if not isinstance(state, dict):
-            raise Exception('invalid pickle state')
-
-        # Provide compatibility with pre-0.15.0 Categoricals.
-        if '_categories' not in state and '_levels' in state:
-            state['_categories'] = self.dtype._validate_categories(state.pop(
-                '_levels'))
-        if '_codes' not in state and 'labels' in state:
-            state['_codes'] = coerce_indexer_dtype(
-                state.pop('labels'), state['_categories'])
-
-        # 0.16.0 ordered change
-        if '_ordered' not in state:
-
-            # >=15.0 < 0.16.0
-            if 'ordered' in state:
-                state['_ordered'] = state.pop('ordered')
-            else:
-                state['_ordered'] = False
-
-        # 0.21.0 CategoricalDtype change
-        if '_dtype' not in state:
-            state['_dtype'] = CategoricalDtype(state['_categories'],
-                                               state['_ordered'])
-
-        for k, v in compat.iteritems(state):
-            setattr(self, k, v)
-
-    @property
-    def T(self):
-        return self
-
-    @property
-    def nbytes(self):
-        return self._codes.nbytes + self.dtype.categories.values.nbytes
-
-    def memory_usage(self, deep=False):
-        """
-        Memory usage of my values
-
-        Parameters
-        ----------
-        deep : bool
-            Introspect the data deeply, interrogate
-            `object` dtypes for system-level memory consumption
-
-        Returns
-        -------
-        bytes used
-
-        Notes
-        -----
-        Memory usage does not include memory consumed by elements that
-        are not components of the array if deep=False
-
-        See Also
-        --------
-        numpy.ndarray.nbytes
-        """
-        return self._codes.nbytes + self.dtype.categories.memory_usage(
-            deep=deep)
-
-    @Substitution(klass='Categorical')
-    @Appender(_shared_docs['searchsorted'])
-    @deprecate_kwarg(old_arg_name='v', new_arg_name='value')
-    def searchsorted(self, value, side='left', sorter=None):
-        if not self.ordered:
-            raise ValueError("Categorical not ordered\nyou can use "
-                             ".as_ordered() to change the Categorical to an "
-                             "ordered one")
-
-        from pandas.core.series import Series
-
-        values_as_codes = _get_codes_for_values(Series(value).values,
-                                                self.categories)
-
-        if -1 in values_as_codes:
-            raise ValueError("Value(s) to be inserted must be in categories.")
-
-        return self.codes.searchsorted(values_as_codes, side=side,
-                                       sorter=sorter)
-
-    def isna(self):
-        """
-        Detect missing values
-
-        Both missing values (-1 in .codes) and NA as a category are detected.
-
-        Returns
-        -------
-        a boolean array of whether my values are null
-
-        See also
-        --------
-        isna : top-level isna
-        isnull : alias of isna
-        Categorical.notna : boolean inverse of Categorical.isna
-
-        """
-
-        ret = self._codes == -1
-
-        # String/object and float categories can hold np.nan
-        if self.categories.dtype.kind in ['S', 'O', 'f']:
-            if np.nan in self.categories:
-                nan_pos = np.where(isna(self.categories))[0]
-                # we only have one NA in categories
-                ret = np.logical_or(ret, self._codes == nan_pos)
-        return ret
-    isnull = isna
-
-    def notna(self):
-        """
-        Inverse of isna
-
-        Both missing values (-1 in .codes) and NA as a category are detected as
-        null.
-
-        Returns
-        -------
-        a boolean array of whether my values are not null
-
-        See also
-        --------
-        notna : top-level notna
-        notnull : alias of notna
-        Categorical.isna : boolean inverse of Categorical.notna
-
-        """
-        return ~self.isna()
-    notnull = notna
-
-    def put(self, *args, **kwargs):
-        """
-        Replace specific elements in the Categorical with given values.
-        """
-        raise NotImplementedError(("'put' is not yet implemented "
-                                   "for Categorical"))
-
-    def dropna(self):
-        """
-        Return the Categorical without null values.
-
-        Both missing values (-1 in .codes) and NA as a category are detected.
-        NA is removed from the categories if present.
-
-        Returns
-        -------
-        valid : Categorical
-        """
-        result = self[self.notna()]
-        if isna(result.categories).any():
-            result = result.remove_categories([np.nan])
-        return result
-
-    def value_counts(self, dropna=True):
-        """
-        Returns a Series containing counts of each category.
-
-        Every category will have an entry, even those with a count of 0.
-
-        Parameters
-        ----------
-        dropna : boolean, default True
-            Don't include counts of NaN, even if NaN is a category.
-
-        Returns
-        -------
-        counts : Series
-
-        See Also
-        --------
-        Series.value_counts
-
-        """
-        from numpy import bincount
-        from pandas import isna, Series, CategoricalIndex
-
-        obj = (self.remove_categories([np.nan]) if dropna and
-               isna(self.categories).any() else self)
-        code, cat = obj._codes, obj.categories
-        ncat, mask = len(cat), 0 <= code
-        ix, clean = np.arange(ncat), mask.all()
-
-        if dropna or clean:
-            obs = code if clean else code[mask]
-            count = bincount(obs, minlength=ncat or None)
-        else:
-            count = bincount(np.where(mask, code, ncat))
-            ix = np.append(ix, -1)
-
-        ix = self._constructor(ix, dtype=self.dtype,
-                               fastpath=True)
-
-        return Series(count, index=CategoricalIndex(ix), dtype='int64')
-
-    def get_values(self):
-        """ Return the values.
-
-        For internal compatibility with pandas formatting.
-
-        Returns
-        -------
-        values : numpy array
-            A numpy array of the same dtype as categorical.categories.dtype or
-            Index if datetime / periods
-        """
-        # if we are a datetime and period index, return Index to keep metadata
-        if is_datetimelike(self.categories):
-            return self.categories.take(self._codes, fill_value=np.nan)
-        return np.array(self)
-
-    def check_for_ordered(self, op):
-        """ assert that we are ordered """
-        if not self.ordered:
-            raise TypeError("Categorical is not ordered for operation {op}\n"
-                            "you can use .as_ordered() to change the "
-                            "Categorical to an ordered one\n".format(op=op))
-
-    def argsort(self, ascending=True, kind='quicksort', *args, **kwargs):
-        """
-        Returns the indices that would sort the Categorical instance if
-        'sort_values' was called. This function is implemented to provide
-        compatibility with numpy ndarray objects.
-
-        While an ordering is applied to the category values, arg-sorting
-        in this context refers more to organizing and grouping together
-        based on matching category values. Thus, this function can be
-        called on an unordered Categorical instance unlike the functions
-        'Categorical.min' and 'Categorical.max'.
-
-        Returns
-        -------
-        argsorted : numpy array
-
-        See also
-        --------
-        numpy.ndarray.argsort
-        """
-        ascending = nv.validate_argsort_with_ascending(ascending, args, kwargs)
-        result = np.argsort(self._codes.copy(), kind=kind, **kwargs)
-        if not ascending:
-            result = result[::-1]
-        return result
-
-    def sort_values(self, inplace=False, ascending=True, na_position='last'):
-        """ Sorts the Categorical by category value returning a new
-        Categorical by default.
-
-        While an ordering is applied to the category values, sorting in this
-        context refers more to organizing and grouping together based on
-        matching category values. Thus, this function can be called on an
-        unordered Categorical instance unlike the functions 'Categorical.min'
-        and 'Categorical.max'.
-
-        Parameters
-        ----------
-        inplace : boolean, default False
-            Do operation in place.
-        ascending : boolean, default True
-            Order ascending. Passing False orders descending. The
-            ordering parameter provides the method by which the
-            category values are organized.
-        na_position : {'first', 'last'} (optional, default='last')
-            'first' puts NaNs at the beginning
-            'last' puts NaNs at the end
-
-        Returns
-        -------
-        y : Categorical or None
-
-        See Also
-        --------
-        Categorical.sort
-        Series.sort_values
-
-        Examples
-        --------
-        >>> c = pd.Categorical([1, 2, 2, 1, 5])
-        >>> c
-        [1, 2, 2, 1, 5]
-        Categories (3, int64): [1, 2, 5]
-        >>> c.sort_values()
-        [1, 1, 2, 2, 5]
-        Categories (3, int64): [1, 2, 5]
-        >>> c.sort_values(ascending=False)
-        [5, 2, 2, 1, 1]
-        Categories (3, int64): [1, 2, 5]
-
-        Inplace sorting can be done as well:
-
-        >>> c.sort_values(inplace=True)
-        >>> c
-        [1, 1, 2, 2, 5]
-        Categories (3, int64): [1, 2, 5]
-        >>>
-        >>> c = pd.Categorical([1, 2, 2, 1, 5])
-
-        'sort_values' behaviour with NaNs. Note that 'na_position'
-        is independent of the 'ascending' parameter:
-
-        >>> c = pd.Categorical([np.nan, 2, 2, np.nan, 5])
-        >>> c
-        [NaN, 2.0, 2.0, NaN, 5.0]
-        Categories (2, int64): [2, 5]
-        >>> c.sort_values()
-        [2.0, 2.0, 5.0, NaN, NaN]
-        Categories (2, int64): [2, 5]
-        >>> c.sort_values(ascending=False)
-        [5.0, 2.0, 2.0, NaN, NaN]
-        Categories (2, int64): [2, 5]
-        >>> c.sort_values(na_position='first')
-        [NaN, NaN, 2.0, 2.0, 5.0]
-        Categories (2, int64): [2, 5]
-        >>> c.sort_values(ascending=False, na_position='first')
-        [NaN, NaN, 5.0, 2.0, 2.0]
-        Categories (2, int64): [2, 5]
-        """
-        inplace = validate_bool_kwarg(inplace, 'inplace')
-        if na_position not in ['last', 'first']:
-            msg = 'invalid na_position: {na_position!r}'
-            raise ValueError(msg.format(na_position=na_position))
-
-        codes = np.sort(self._codes)
-        if not ascending:
-            codes = codes[::-1]
-
-        # NaN handling
-        na_mask = (codes == -1)
-        if na_mask.any():
-            n_nans = len(codes[na_mask])
-            if na_position == "first":
-                # in this case sort to the front
-                new_codes = codes.copy()
-                new_codes[0:n_nans] = -1
-                new_codes[n_nans:] = codes[~na_mask]
-                codes = new_codes
-            elif na_position == "last":
-                # ... and to the end
-                new_codes = codes.copy()
-                pos = len(codes) - n_nans
-                new_codes[0:pos] = codes[~na_mask]
-                new_codes[pos:] = -1
-                codes = new_codes
-        if inplace:
-            self._codes = codes
-            return
-        else:
-            return self._constructor(values=codes, categories=self.categories,
-                                     ordered=self.ordered, fastpath=True)
-
-    def _values_for_rank(self):
-        """
-        For correctly ranking ordered categorical data. See GH#15420
-
-        Ordered categorical data should be ranked on the basis of
-        codes with -1 translated to NaN.
-
-        Returns
-        -------
-        numpy array
-
-        """
-        from pandas import Series
-        if self.ordered:
-            values = self.codes
-            mask = values == -1
-            if mask.any():
-                values = values.astype('float64')
-                values[mask] = np.nan
-        elif self.categories.is_numeric():
-            values = np.array(self)
-        else:
-            #  reorder the categories (so rank can use the float codes)
-            #  instead of passing an object array to rank
-            values = np.array(
-                self.rename_categories(Series(self.categories).rank().values)
-            )
-        return values
-
-    def ravel(self, order='C'):
-        """ Return a flattened (numpy) array.
-
-        For internal compatibility with numpy arrays.
-
-        Returns
-        -------
-        raveled : numpy array
-        """
-        return np.array(self)
-
-    def view(self):
-        """Return a view of myself.
-
-        For internal compatibility with numpy arrays.
-
-        Returns
-        -------
-        view : Categorical
-           Returns `self`!
-        """
-        return self
-
-    def to_dense(self):
-        """Return my 'dense' representation
-
-        For internal compatibility with numpy arrays.
-
-        Returns
-        -------
-        dense : array
-        """
-        return np.asarray(self)
-
-    @deprecate_kwarg(old_arg_name='fill_value', new_arg_name='value')
-    def fillna(self, value=None, method=None, limit=None):
-        """ Fill NA/NaN values using the specified method.
-
-        Parameters
-        ----------
-        method : {'backfill', 'bfill', 'pad', 'ffill', None}, default None
-            Method to use for filling holes in reindexed Series
-            pad / ffill: propagate last valid observation forward to next valid
-            backfill / bfill: use NEXT valid observation to fill gap
-        value : scalar, dict, Series
-            If a scalar value is passed it is used to fill all missing values.
-            Alternatively, a Series or dict can be used to fill in different
-            values for each index. The value should not be a list. The
-            value(s) passed should either be in the categories or should be
-            NaN.
-        limit : int, default None
-            (Not implemented yet for Categorical!)
-            If method is specified, this is the maximum number of consecutive
-            NaN values to forward/backward fill. In other words, if there is
-            a gap with more than this number of consecutive NaNs, it will only
-            be partially filled. If method is not specified, this is the
-            maximum number of entries along the entire axis where NaNs will be
-            filled.
-
-        Returns
-        -------
-        filled : Categorical with NA/NaN filled
-        """
-
-        if value is None:
-            value = np.nan
-        if limit is not None:
-            raise NotImplementedError("specifying a limit for fillna has not "
-                                      "been implemented yet")
-
-        values = self._codes
-
-        # Make sure that we also get NA in categories
-        if self.categories.dtype.kind in ['S', 'O', 'f']:
-            if np.nan in self.categories:
-                values = values.copy()
-                nan_pos = np.where(isna(self.categories))[0]
-                # we only have one NA in categories
-                values[values == nan_pos] = -1
-
-        # pad / bfill
-        if method is not None:
-
-            values = self.to_dense().reshape(-1, len(self))
-            values = interpolate_2d(values, method, 0, None,
-                                    value).astype(self.categories.dtype)[0]
-            values = _get_codes_for_values(values, self.categories)
-
-        else:
-
-            # If value is a dict or a Series (a dict value has already
-            # been converted to a Series)
-            if isinstance(value, ABCSeries):
-                if not value[~value.isin(self.categories)].isna().all():
-                    raise ValueError("fill value must be in categories")
-
-                values_codes = _get_codes_for_values(value, self.categories)
-                indexer = np.where(values_codes != -1)
-                values[indexer] = values_codes[values_codes != -1]
-
-            # If value is not a dict or Series it should be a scalar
-            elif is_scalar(value):
-                if not isna(value) and value not in self.categories:
-                    raise ValueError("fill value must be in categories")
-
-                mask = values == -1
-                if mask.any():
-                    values = values.copy()
-                    if isna(value):
-                        values[mask] = -1
-                    else:
-                        values[mask] = self.categories.get_loc(value)
-
-            else:
-                raise TypeError('"value" parameter must be a scalar, dict '
-                                'or Series, but you passed a '
-                                '"{0}"'.format(type(value).__name__))
-
-        return self._constructor(values, categories=self.categories,
-                                 ordered=self.ordered, fastpath=True)
-
-    def take_nd(self, indexer, allow_fill=True, fill_value=None):
-        """ Take the codes by the indexer, fill with the fill_value.
-
-        For internal compatibility with numpy arrays.
-        """
-
-        # filling must always be None/nan here
-        # but is passed thru internally
-        assert isna(fill_value)
-
-        codes = take_1d(self._codes, indexer, allow_fill=True, fill_value=-1)
-        result = self._constructor(codes, categories=self.categories,
-                                   ordered=self.ordered, fastpath=True)
-        return result
-
-    take = take_nd
-
-    def _slice(self, slicer):
-        """ Return a slice of myself.
-
-        For internal compatibility with numpy arrays.
-        """
-
-        # only allow 1 dimensional slicing, but can
-        # in a 2-d case be passd (slice(None),....)
-        if isinstance(slicer, tuple) and len(slicer) == 2:
-            if not com.is_null_slice(slicer[0]):
-                raise AssertionError("invalid slicing for a 1-ndim "
-                                     "categorical")
-            slicer = slicer[1]
-
-        _codes = self._codes[slicer]
-        return self._constructor(values=_codes, categories=self.categories,
-                                 ordered=self.ordered, fastpath=True)
-
-    def __len__(self):
-        """The length of this Categorical."""
-        return len(self._codes)
-
-    def __iter__(self):
-        """Returns an Iterator over the values of this Categorical."""
-        return iter(self.get_values())
-
-    def _tidy_repr(self, max_vals=10, footer=True):
-        """ a short repr displaying only max_vals and an optional (but default
-        footer)
-        """
-        num = max_vals // 2
-        head = self[:num]._get_repr(length=False, footer=False)
-        tail = self[-(max_vals - num):]._get_repr(length=False, footer=False)
-
-        result = u('{head}, ..., {tail}').format(head=head[:-1], tail=tail[1:])
-        if footer:
-            result = u('{result}\n{footer}').format(result=result,
-                                                    footer=self._repr_footer())
-
-        return compat.text_type(result)
-
-    def _repr_categories(self):
-        """ return the base repr for the categories """
-        max_categories = (10 if get_option("display.max_categories") == 0 else
-                          get_option("display.max_categories"))
-        from pandas.io.formats import format as fmt
-        if len(self.categories) > max_categories:
-            num = max_categories // 2
-            head = fmt.format_array(self.categories[:num], None)
-            tail = fmt.format_array(self.categories[-num:], None)
-            category_strs = head + ["..."] + tail
-        else:
-            category_strs = fmt.format_array(self.categories, None)
-
-        # Strip all leading spaces, which format_array adds for columns...
-        category_strs = [x.strip() for x in category_strs]
-        return category_strs
-
-    def _repr_categories_info(self):
-        """ Returns a string representation of the footer."""
-
-        category_strs = self._repr_categories()
-        dtype = getattr(self.categories, 'dtype_str',
-                        str(self.categories.dtype))
-
-        levheader = "Categories ({length}, {dtype}): ".format(
-            length=len(self.categories), dtype=dtype)
-        width, height = get_terminal_size()
-        max_width = get_option("display.width") or width
-        if com.in_ipython_frontend():
-            # 0 = no breaks
-            max_width = 0
-        levstring = ""
-        start = True
-        cur_col_len = len(levheader)  # header
-        sep_len, sep = (3, " < ") if self.ordered else (2, ", ")
-        linesep = sep.rstrip() + "\n"  # remove whitespace
-        for val in category_strs:
-            if max_width != 0 and cur_col_len + sep_len + len(val) > max_width:
-                levstring += linesep + (" " * (len(levheader) + 1))
-                cur_col_len = len(levheader) + 1  # header + a whitespace
-            elif not start:
-                levstring += sep
-                cur_col_len += len(val)
-            levstring += val
-            start = False
-        # replace to simple save space by
-        return levheader + "[" + levstring.replace(" < ... < ", " ... ") + "]"
-
-    def _repr_footer(self):
-
-        return u('Length: {length}\n{info}').format(
-            length=len(self), info=self._repr_categories_info())
-
-    def _get_repr(self, length=True, na_rep='NaN', footer=True):
-        from pandas.io.formats import format as fmt
-        formatter = fmt.CategoricalFormatter(self, length=length,
-                                             na_rep=na_rep, footer=footer)
-        result = formatter.to_string()
-        return compat.text_type(result)
-
-    def __unicode__(self):
-        """ Unicode representation. """
-        _maxlen = 10
-        if len(self._codes) > _maxlen:
-            result = self._tidy_repr(_maxlen)
-        elif len(self._codes) > 0:
-            result = self._get_repr(length=len(self) > _maxlen)
-        else:
-            msg = self._get_repr(length=False, footer=True).replace("\n", ", ")
-            result = ('[], {repr_msg}'.format(repr_msg=msg))
-
-        return result
-
-    def _maybe_coerce_indexer(self, indexer):
-        """ return an indexer coerced to the codes dtype """
-        if isinstance(indexer, np.ndarray) and indexer.dtype.kind == 'i':
-            indexer = indexer.astype(self._codes.dtype)
-        return indexer
-
-    def __getitem__(self, key):
-        """ Return an item. """
-        if isinstance(key, (int, np.integer)):
-            i = self._codes[key]
-            if i == -1:
-                return np.nan
-            else:
-                return self.categories[i]
-        else:
-            return self._constructor(values=self._codes[key],
-                                     categories=self.categories,
-                                     ordered=self.ordered, fastpath=True)
-
-    def __setitem__(self, key, value):
-        """ Item assignment.
-
-
-        Raises
-        ------
-        ValueError
-            If (one or more) Value is not in categories or if a assigned
-            `Categorical` does not have the same categories
-        """
-
-        # require identical categories set
-        if isinstance(value, Categorical):
-            if not value.categories.equals(self.categories):
-                raise ValueError("Cannot set a Categorical with another, "
-                                 "without identical categories")
-
-        rvalue = value if is_list_like(value) else [value]
-
-        from pandas import Index
-        to_add = Index(rvalue).difference(self.categories)
-
-        # no assignments of values not in categories, but it's always ok to set
-        # something to np.nan
-        if len(to_add) and not isna(to_add).all():
-            raise ValueError("Cannot setitem on a Categorical with a new "
-                             "category, set the categories first")
-
-        # set by position
-        if isinstance(key, (int, np.integer)):
-            pass
-
-        # tuple of indexers (dataframe)
-        elif isinstance(key, tuple):
-            # only allow 1 dimensional slicing, but can
-            # in a 2-d case be passd (slice(None),....)
-            if len(key) == 2:
-                if not com.is_null_slice(key[0]):
-                    raise AssertionError("invalid slicing for a 1-ndim "
-                                         "categorical")
-                key = key[1]
-            elif len(key) == 1:
-                key = key[0]
-            else:
-                raise AssertionError("invalid slicing for a 1-ndim "
-                                     "categorical")
-
-        # slicing in Series or Categorical
-        elif isinstance(key, slice):
-            pass
-
-        # Array of True/False in Series or Categorical
-        else:
-            # There is a bug in numpy, which does not accept a Series as a
-            # indexer
-            # https://github.com/pandas-dev/pandas/issues/6168
-            # https://github.com/numpy/numpy/issues/4240 -> fixed in numpy 1.9
-            # FIXME: remove when numpy 1.9 is the lowest numpy version pandas
-            # accepts...
-            key = np.asarray(key)
-
-        lindexer = self.categories.get_indexer(rvalue)
-
-        # FIXME: the following can be removed after GH7820 is fixed:
-        # https://github.com/pandas-dev/pandas/issues/7820
-        # float categories do currently return -1 for np.nan, even if np.nan is
-        # included in the index -> "repair" this here
-        if isna(rvalue).any() and isna(self.categories).any():
-            nan_pos = np.where(isna(self.categories))[0]
-            lindexer[lindexer == -1] = nan_pos
-
-        lindexer = self._maybe_coerce_indexer(lindexer)
-        self._codes[key] = lindexer
-
-    def _reverse_indexer(self):
-        """
-        Compute the inverse of a categorical, returning
-        a dict of categories -> indexers.
-
-        *This is an internal function*
-
-        Returns
-        -------
-        dict of categories -> indexers
-
-        Example
-        -------
-        In [1]: c = pd.Categorical(list('aabca'))
-
-        In [2]: c
-        Out[2]:
-        [a, a, b, c, a]
-        Categories (3, object): [a, b, c]
-
-        In [3]: c.categories
-        Out[3]: Index([u'a', u'b', u'c'], dtype='object')
-
-        In [4]: c.codes
-        Out[4]: array([0, 0, 1, 2, 0], dtype=int8)
-
-        In [5]: c._reverse_indexer()
-        Out[5]: {'a': array([0, 1, 4]), 'b': array([2]), 'c': array([3])}
-
-        """
-        categories = self.categories
-        r, counts = libalgos.groupsort_indexer(self.codes.astype('int64'),
-                                               categories.size)
-        counts = counts.cumsum()
-        result = [r[counts[indexer]:counts[indexer + 1]]
-                  for indexer in range(len(counts) - 1)]
-        result = dict(zip(categories, result))
-        return result
-
-    # reduction ops #
-    def _reduce(self, op, name, axis=0, skipna=True, numeric_only=None,
-                filter_type=None, **kwds):
-        """ perform the reduction type operation """
-        func = getattr(self, name, None)
-        if func is None:
-            msg = 'Categorical cannot perform the operation {op}'
-            raise TypeError(msg.format(op=name))
-        return func(numeric_only=numeric_only, **kwds)
-
-    def min(self, numeric_only=None, **kwargs):
-        """ The minimum value of the object.
-
-        Only ordered `Categoricals` have a minimum!
-
-        Raises
-        ------
-        TypeError
-            If the `Categorical` is not `ordered`.
-
-        Returns
-        -------
-        min : the minimum of this `Categorical`
-        """
-        self.check_for_ordered('min')
-        if numeric_only:
-            good = self._codes != -1
-            pointer = self._codes[good].min(**kwargs)
-        else:
-            pointer = self._codes.min(**kwargs)
-        if pointer == -1:
-            return np.nan
-        else:
-            return self.categories[pointer]
-
-    def max(self, numeric_only=None, **kwargs):
-        """ The maximum value of the object.
-
-        Only ordered `Categoricals` have a maximum!
-
-        Raises
-        ------
-        TypeError
-            If the `Categorical` is not `ordered`.
-
-        Returns
-        -------
-        max : the maximum of this `Categorical`
-        """
-        self.check_for_ordered('max')
-        if numeric_only:
-            good = self._codes != -1
-            pointer = self._codes[good].max(**kwargs)
-        else:
-            pointer = self._codes.max(**kwargs)
-        if pointer == -1:
-            return np.nan
-        else:
-            return self.categories[pointer]
-
-    def mode(self):
-        """
-        Returns the mode(s) of the Categorical.
-
-        Always returns `Categorical` even if only one value.
-
-        Returns
-        -------
-        modes : `Categorical` (sorted)
-        """
-
-        import pandas._libs.hashtable as htable
-        good = self._codes != -1
-        values = sorted(htable.mode_int64(_ensure_int64(self._codes[good])))
-        result = self._constructor(values=values, categories=self.categories,
-                                   ordered=self.ordered, fastpath=True)
-        return result
-
-    def unique(self):
-        """
-        Return the ``Categorical`` which ``categories`` and ``codes`` are
-        unique. Unused categories are NOT returned.
-
-        - unordered category: values and categories are sorted by appearance
-          order.
-        - ordered category: values are sorted by appearance order, categories
-          keeps existing order.
-
-        Returns
-        -------
-        unique values : ``Categorical``
-
-        Examples
-        --------
-        An unordered Categorical will return categories in the
-        order of appearance.
-
-        >>> pd.Categorical(list('baabc'))
-        [b, a, c]
-        Categories (3, object): [b, a, c]
-
-        >>> pd.Categorical(list('baabc'), categories=list('abc'))
-        [b, a, c]
-        Categories (3, object): [b, a, c]
-
-        An ordered Categorical preserves the category ordering.
-
-        >>> pd.Categorical(list('baabc'),
-        ...                categories=list('abc'),
-        ...                ordered=True)
-        [b, a, c]
-        Categories (3, object): [a < b < c]
-
-        See Also
-        --------
-        unique
-        CategoricalIndex.unique
-        Series.unique
-
-        """
-
-        # unlike np.unique, unique1d does not sort
-        unique_codes = unique1d(self.codes)
-        cat = self.copy()
-
-        # keep nan in codes
-        cat._codes = unique_codes
-
-        # exclude nan from indexer for categories
-        take_codes = unique_codes[unique_codes != -1]
-        if self.ordered:
-            take_codes = sorted(take_codes)
-        return cat.set_categories(cat.categories.take(take_codes))
-
-    def equals(self, other):
-        """
-        Returns True if categorical arrays are equal.
-
-        Parameters
-        ----------
-        other : `Categorical`
-
-        Returns
-        -------
-        are_equal : boolean
-        """
-        if self.is_dtype_equal(other):
-            if self.categories.equals(other.categories):
-                # fastpath to avoid re-coding
-                other_codes = other._codes
-            else:
-                other_codes = _recode_for_categories(other.codes,
-                                                     other.categories,
-                                                     self.categories)
-            return np.array_equal(self._codes, other_codes)
-        return False
-
-    def is_dtype_equal(self, other):
-        """
-        Returns True if categoricals are the same dtype
-          same categories, and same ordered
-
-        Parameters
-        ----------
-        other : Categorical
-
-        Returns
-        -------
-        are_equal : boolean
-        """
-
-        try:
-            return hash(self.dtype) == hash(other.dtype)
-        except (AttributeError, TypeError):
-            return False
-
-    def describe(self):
-        """ Describes this Categorical
-
-        Returns
-        -------
-        description: `DataFrame`
-            A dataframe with frequency and counts by category.
-        """
-        counts = self.value_counts(dropna=False)
-        freqs = counts / float(counts.sum())
-
-        from pandas.core.reshape.concat import concat
-        result = concat([counts, freqs], axis=1)
-        result.columns = ['counts', 'freqs']
-        result.index.name = 'categories'
-
-        return result
-
-    def repeat(self, repeats, *args, **kwargs):
-        """
-        Repeat elements of a Categorical.
-
-        See also
-        --------
-        numpy.ndarray.repeat
-
-        """
-        nv.validate_repeat(args, kwargs)
-        codes = self._codes.repeat(repeats)
-        return self._constructor(values=codes, categories=self.categories,
-                                 ordered=self.ordered, fastpath=True)
-
-# The Series.cat accessor
-
-
-class CategoricalAccessor(PandasDelegate, PandasObject, NoNewAttributesMixin):
-    """
-    Accessor object for categorical properties of the Series values.
-
-    Be aware that assigning to `categories` is a inplace operation, while all
-    methods return new categorical data per default (but can be called with
-    `inplace=True`).
-
-    Parameters
-    ----------
-    data : Series or CategoricalIndex
-
-    Examples
-    --------
-    >>> s.cat.categories
-    >>> s.cat.categories = list('abc')
-    >>> s.cat.rename_categories(list('cab'))
-    >>> s.cat.reorder_categories(list('cab'))
-    >>> s.cat.add_categories(['d','e'])
-    >>> s.cat.remove_categories(['d'])
-    >>> s.cat.remove_unused_categories()
-    >>> s.cat.set_categories(list('abcde'))
-    >>> s.cat.as_ordered()
-    >>> s.cat.as_unordered()
-
-    """
-
-    def __init__(self, data):
-        self._validate(data)
-        self.categorical = data.values
-        self.index = data.index
-        self.name = data.name
-        self._freeze()
-
-    @staticmethod
-    def _validate(data):
-        if not is_categorical_dtype(data.dtype):
-            raise AttributeError("Can only use .cat accessor with a "
-                                 "'category' dtype")
-
-    def _delegate_property_get(self, name):
-        return getattr(self.categorical, name)
-
-    def _delegate_property_set(self, name, new_values):
-        return setattr(self.categorical, name, new_values)
-
-    @property
-    def codes(self):
-        from pandas import Series
-        return Series(self.categorical.codes, index=self.index)
-
-    def _delegate_method(self, name, *args, **kwargs):
-        from pandas import Series
-        method = getattr(self.categorical, name)
-        res = method(*args, **kwargs)
-        if res is not None:
-            return Series(res, index=self.index, name=self.name)
-
-
-CategoricalAccessor._add_delegate_accessors(delegate=Categorical,
-                                            accessors=["categories",
-                                                       "ordered"],
-                                            typ='property')
-CategoricalAccessor._add_delegate_accessors(delegate=Categorical, accessors=[
-    "rename_categories", "reorder_categories", "add_categories",
-    "remove_categories", "remove_unused_categories", "set_categories",
-    "as_ordered", "as_unordered"], typ='method')
-
-# utility routines
-
-
-def _get_codes_for_values(values, categories):
-    """
-    utility routine to turn values into codes given the specified categories
-    """
-
-    from pandas.core.algorithms import _get_data_algo, _hashtables
-    if not is_dtype_equal(values.dtype, categories.dtype):
-        values = _ensure_object(values)
-        categories = _ensure_object(categories)
-
-    (hash_klass, vec_klass), vals = _get_data_algo(values, _hashtables)
-    (_, _), cats = _get_data_algo(categories, _hashtables)
-    t = hash_klass(len(cats))
-    t.map_locations(cats)
-    return coerce_indexer_dtype(t.lookup(vals), cats)
-
-
-def _recode_for_categories(codes, old_categories, new_categories):
-    """
-    Convert a set of codes for to a new set of categories
-
-    Parameters
-    ----------
-    codes : array
-    old_categories, new_categories : Index
-
-    Returns
-    -------
-    new_codes : array
-
-    Examples
-    --------
-    >>> old_cat = pd.Index(['b', 'a', 'c'])
-    >>> new_cat = pd.Index(['a', 'b'])
-    >>> codes = np.array([0, 1, 1, 2])
-    >>> _recode_for_categories(codes, old_cat, new_cat)
-    array([ 1,  0,  0, -1])
-    """
-    from pandas.core.algorithms import take_1d
-
-    if len(old_categories) == 0:
-        # All null anyway, so just retain the nulls
-        return codes.copy()
-    indexer = coerce_indexer_dtype(new_categories.get_indexer(old_categories),
-                                   new_categories)
-    new_codes = take_1d(indexer, codes.copy(), fill_value=-1)
-    return new_codes
-
-
-def _convert_to_list_like(list_like):
-    if hasattr(list_like, "dtype"):
-        return list_like
-    if isinstance(list_like, list):
-        return list_like
-    if (is_sequence(list_like) or isinstance(list_like, tuple) or
-            isinstance(list_like, types.GeneratorType)):
-        return list(list_like)
-    elif is_scalar(list_like):
-        return [list_like]
-    else:
-        # is this reached?
-        return [list_like]
-
-
-def _factorize_from_iterable(values):
-    """
-    Factorize an input `values` into `categories` and `codes`. Preserves
-    categorical dtype in `categories`.
-
-    *This is an internal function*
-
-    Parameters
-    ----------
-    values : list-like
-
-    Returns
-    -------
-    codes : ndarray
-    categories : Index
-        If `values` has a categorical dtype, then `categories` is
-        a CategoricalIndex keeping the categories and order of `values`.
-    """
-    from pandas.core.indexes.category import CategoricalIndex
-
-    if not is_list_like(values):
-        raise TypeError("Input must be list-like")
-
-    if is_categorical(values):
-        if isinstance(values, (ABCCategoricalIndex, ABCSeries)):
-            values = values._values
-        categories = CategoricalIndex(values.categories,
-                                      categories=values.categories,
-                                      ordered=values.ordered)
-        codes = values.codes
-    else:
-        cat = Categorical(values, ordered=True)
-        categories = cat.categories
-        codes = cat.codes
-    return codes, categories
-
-
-def _factorize_from_iterables(iterables):
-    """
-    A higher-level wrapper over `_factorize_from_iterable`.
-
-    *This is an internal function*
-
-    Parameters
-    ----------
-    iterables : list-like of list-likes
-
-    Returns
-    -------
-    codes_list : list of ndarrays
-    categories_list : list of Indexes
-
-    Notes
-    -----
-    See `_factorize_from_iterable` for more info.
-    """
-    if len(iterables) == 0:
-        # For consistency, it should return a list of 2 lists.
-        return [[], []]
-    return map(list, lzip(*[_factorize_from_iterable(it) for it in iterables]))
-=======
-from pandas.core.arrays import Categorical  # noqa
->>>>>>> f0cd23ca
+from pandas.core.arrays import Categorical  # noqa