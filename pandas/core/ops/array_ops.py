"""
Functions for arithmetic and comparison operations on NumPy arrays and
ExtensionArrays.
"""
from functools import partial
import operator
from typing import Any, Optional

import numpy as np

from pandas._libs import Timedelta, Timestamp, lib, ops as libops
from pandas._typing import ArrayLike

from pandas.core.dtypes.cast import (
    construct_1d_object_array_from_listlike,
    find_common_type,
    maybe_upcast_putmask,
)
from pandas.core.dtypes.common import (
    ensure_object,
    is_bool_dtype,
    is_integer_dtype,
    is_list_like,
    is_object_dtype,
    is_scalar,
)
from pandas.core.dtypes.generic import (
    ABCDatetimeArray,
    ABCExtensionArray,
    ABCIndex,
    ABCIndexClass,
    ABCSeries,
    ABCTimedeltaArray,
)
from pandas.core.dtypes.missing import isna, notna

from pandas.core.ops import missing
from pandas.core.ops.dispatch import dispatch_to_extension_op, should_extension_dispatch
from pandas.core.ops.invalid import invalid_comparison
from pandas.core.ops.roperator import rpow


def comp_method_OBJECT_ARRAY(op, x, y):
    if isinstance(y, list):
        y = construct_1d_object_array_from_listlike(y)

    if isinstance(y, (np.ndarray, ABCSeries, ABCIndex)):
        # Note: these checks can be for ABCIndex and not ABCIndexClass
        #  because that is the only object-dtype class.
        if not is_object_dtype(y.dtype):
            y = y.astype(np.object_)

        if isinstance(y, (ABCSeries, ABCIndex)):
            y = y.values

        result = libops.vec_compare(x.ravel(), y, op)
    else:
        result = libops.scalar_compare(x.ravel(), y, op)
    return result.reshape(x.shape)


def masked_arith_op(x, y, op):
    """
    If the given arithmetic operation fails, attempt it again on
    only the non-null elements of the input array(s).

    Parameters
    ----------
    x : np.ndarray
    y : np.ndarray, Series, Index
    op : binary operator
    """
    # For Series `x` is 1D so ravel() is a no-op; calling it anyway makes
    # the logic valid for both Series and DataFrame ops.
    xrav = x.ravel()
    assert isinstance(x, np.ndarray), type(x)
    if isinstance(y, np.ndarray):
        dtype = find_common_type([x.dtype, y.dtype])
        result = np.empty(x.size, dtype=dtype)

        # NB: ravel() is only safe since y is ndarray; for e.g. PeriodIndex
        #  we would get int64 dtype, see GH#19956
        yrav = y.ravel()
        mask = notna(xrav) & notna(yrav)

        if yrav.shape != mask.shape:
            # FIXME: GH#5284, GH#5035, GH#19448
            # Without specifically raising here we get mismatched
            # errors in Py3 (TypeError) vs Py2 (ValueError)
            # Note: Only = an issue in DataFrame case
            raise ValueError("Cannot broadcast operands together.")

        if mask.any():
            with np.errstate(all="ignore"):
                result[mask] = op(xrav[mask], yrav[mask])

    else:
        if not is_scalar(y):
            raise TypeError(
                f"Cannot broadcast np.ndarray with operand of type { type(y) }"
            )

        # mask is only meaningful for x
        result = np.empty(x.size, dtype=x.dtype)
        mask = notna(xrav)

        # 1 ** np.nan is 1. So we have to unmask those.
        if op is pow:
            mask = np.where(x == 1, False, mask)
        elif op is rpow:
            mask = np.where(y == 1, False, mask)

        if mask.any():
            with np.errstate(all="ignore"):
                result[mask] = op(xrav[mask], y)

    result, _ = maybe_upcast_putmask(result, ~mask, np.nan)
    result = result.reshape(x.shape)  # 2D compat
    return result


def define_na_arithmetic_op(op, str_rep: str):
    def na_op(x, y):
        return na_arithmetic_op(x, y, op, str_rep)

    return na_op


def na_arithmetic_op(left, right, op, str_rep: Optional[str], is_cmp: bool = False):
    """
    Return the result of evaluating op on the passed in values.

    If native types are not compatible, try coersion to object dtype.

    Parameters
    ----------
    left : np.ndarray
    right : np.ndarray or scalar
    str_rep : str or None
    is_cmp : bool, default False
        If this a comparison operation.

    Returns
    -------
    array-like

    Raises
    ------
    TypeError : invalid operation
    """
    import pandas.core.computation.expressions as expressions

    try:
        result = expressions.evaluate(op, str_rep, left, right)
    except TypeError:
        if is_cmp:
            raise
        result = masked_arith_op(left, right, op)

    return missing.dispatch_fill_zeros(op, left, right, result)


def arithmetic_op(left: ArrayLike, right: Any, op, str_rep: str):
    """
    Evaluate an arithmetic operation `+`, `-`, `*`, `/`, `//`, `%`, `**`, ...

    Parameters
    ----------
    left : np.ndarray or ExtensionArray
    right : object
        Cannot be a DataFrame or Index.  Series is *not* excluded.
    op : {operator.add, operator.sub, ...}
        Or one of the reversed variants from roperator.
    str_rep : str

    Returns
    -------
    ndarrray or ExtensionArray
        Or a 2-tuple of these in the case of divmod or rdivmod.
    """
    from pandas.core.ops import maybe_upcast_for_op

    # NB: We assume that extract_array has already been called
    #  on `left` and `right`.
    lvalues = left
    rvalues = right

    rvalues = maybe_upcast_for_op(rvalues, lvalues.shape)

    if should_extension_dispatch(left, rvalues) or isinstance(
        rvalues, (ABCTimedeltaArray, ABCDatetimeArray, Timestamp, Timedelta)
    ):
        # TimedeltaArray, DatetimeArray, and Timestamp are included here
        #  because they have `freq` attribute which is handled correctly
        #  by dispatch_to_extension_op.
        # Timedelta is included because numexpr will fail on it, see GH#31457
        res_values = dispatch_to_extension_op(op, lvalues, rvalues)

    else:
        with np.errstate(all="ignore"):
            res_values = na_arithmetic_op(lvalues, rvalues, op, str_rep)

    return res_values


<<<<<<< HEAD
def comparison_op(
    left: Union[np.ndarray, ABCExtensionArray],
    right: Any,
    op,
    str_rep: Optional[str] = None,
) -> Union[np.ndarray, ABCExtensionArray]:
=======
def comparison_op(left: ArrayLike, right: Any, op) -> ArrayLike:
>>>>>>> aa6f241f
    """
    Evaluate a comparison operation `=`, `!=`, `>=`, `>`, `<=`, or `<`.

    Parameters
    ----------
    left : np.ndarray or ExtensionArray
    right : object
        Cannot be a DataFrame, Series, or Index.
    op : {operator.eq, operator.ne, operator.gt, operator.ge, operator.lt, operator.le}

    Returns
    -------
    ndarray or ExtensionArray
    """
    # NB: We assume extract_array has already been called on left and right
    lvalues = left
    rvalues = right

    rvalues = lib.item_from_zerodim(rvalues)
    if isinstance(rvalues, list):
        # TODO: same for tuples?
        rvalues = np.asarray(rvalues)

    if isinstance(rvalues, (np.ndarray, ABCExtensionArray, ABCIndexClass)):
        # TODO: make this treatment consistent across ops and classes.
        #  We are not catching all listlikes here (e.g. frozenset, tuple)
        #  The ambiguous case is object-dtype.  See GH#27803
        if len(lvalues) != len(rvalues):
            raise ValueError("Lengths must match to compare")

    if should_extension_dispatch(lvalues, rvalues):
        res_values = dispatch_to_extension_op(op, lvalues, rvalues)

    elif is_scalar(rvalues) and isna(rvalues):
        # numpy does not like comparisons vs None
        if op is operator.ne:
            res_values = np.ones(lvalues.shape, dtype=bool)
        else:
            res_values = np.zeros(lvalues.shape, dtype=bool)

    elif is_object_dtype(lvalues.dtype):
        res_values = comp_method_OBJECT_ARRAY(op, lvalues, rvalues)

    else:
        op_name = f"__{op.__name__}__"
        method = getattr(lvalues, op_name)
        with np.errstate(all="ignore"):
            res_values = na_arithmetic_op(lvalues, rvalues, op, str_rep, is_cmp=True)
            if is_scalar(res_values):
                # numexpr choked
                res_values = method(rvalues)

        if res_values is NotImplemented:
            res_values = invalid_comparison(lvalues, rvalues, op)
        if is_scalar(res_values):
            typ = type(rvalues)
            raise TypeError(f"Could not compare {typ} type with Series")

    return res_values


def na_logical_op(x: np.ndarray, y, op):
    try:
        # For exposition, write:
        #  yarr = isinstance(y, np.ndarray)
        #  yint = is_integer(y) or (yarr and y.dtype.kind == "i")
        #  ybool = is_bool(y) or (yarr and y.dtype.kind == "b")
        #  xint = x.dtype.kind == "i"
        #  xbool = x.dtype.kind == "b"
        # Then Cases where this goes through without raising include:
        #  (xint or xbool) and (yint or bool)
        result = op(x, y)
    except TypeError:
        if isinstance(y, np.ndarray):
            # bool-bool dtype operations should be OK, should not get here
            assert not (is_bool_dtype(x.dtype) and is_bool_dtype(y.dtype))
            x = ensure_object(x)
            y = ensure_object(y)
            result = libops.vec_binop(x.ravel(), y.ravel(), op)
        else:
            # let null fall thru
            assert lib.is_scalar(y)
            if not isna(y):
                y = bool(y)
            try:
                result = libops.scalar_binop(x, y, op)
            except (
                TypeError,
                ValueError,
                AttributeError,
                OverflowError,
                NotImplementedError,
            ):
                typ = type(y).__name__
                raise TypeError(
                    f"Cannot perform '{op.__name__}' with a dtyped [{x.dtype}] array "
                    f"and scalar of type [{typ}]"
                )

    return result.reshape(x.shape)


def logical_op(left: ArrayLike, right: Any, op) -> ArrayLike:
    """
    Evaluate a logical operation `|`, `&`, or `^`.

    Parameters
    ----------
    left : np.ndarray or ExtensionArray
    right : object
        Cannot be a DataFrame, Series, or Index.
    op : {operator.and_, operator.or_, operator.xor}
        Or one of the reversed variants from roperator.

    Returns
    -------
    ndarrray or ExtensionArray
    """
    fill_int = lambda x: x

    def fill_bool(x, left=None):
        # if `left` is specifically not-boolean, we do not cast to bool
        if x.dtype.kind in ["c", "f", "O"]:
            # dtypes that can hold NA
            mask = isna(x)
            if mask.any():
                x = x.astype(object)
                x[mask] = False

        if left is None or is_bool_dtype(left.dtype):
            x = x.astype(bool)
        return x

    is_self_int_dtype = is_integer_dtype(left.dtype)

    right = lib.item_from_zerodim(right)
    if is_list_like(right) and not hasattr(right, "dtype"):
        # e.g. list, tuple
        right = construct_1d_object_array_from_listlike(right)

    # NB: We assume extract_array has already been called on left and right
    lvalues = left
    rvalues = right

    if should_extension_dispatch(lvalues, rvalues):
        res_values = dispatch_to_extension_op(op, lvalues, rvalues)

    else:
        if isinstance(rvalues, np.ndarray):
            is_other_int_dtype = is_integer_dtype(rvalues.dtype)
            rvalues = rvalues if is_other_int_dtype else fill_bool(rvalues, lvalues)

        else:
            # i.e. scalar
            is_other_int_dtype = lib.is_integer(rvalues)

        # For int vs int `^`, `|`, `&` are bitwise operators and return
        #   integer dtypes.  Otherwise these are boolean ops
        filler = fill_int if is_self_int_dtype and is_other_int_dtype else fill_bool

        res_values = na_logical_op(lvalues, rvalues, op)
        res_values = filler(res_values)  # type: ignore

    return res_values


def get_array_op(op, str_rep: Optional[str] = None):
    """
    Return a binary array operation corresponding to the given operator op.

    Parameters
    ----------
    op : function
        Binary operator from operator or roperator module.
    str_rep : str or None, default None
        str_rep to pass to arithmetic_op

    Returns
    -------
    function
    """
    op_name = op.__name__.strip("_")
    if op_name in {"eq", "ne", "lt", "le", "gt", "ge"}:
        return partial(comparison_op, op=op, str_rep=str_rep)
    elif op_name in {"and", "or", "xor", "rand", "ror", "rxor"}:
        return partial(logical_op, op=op)
    else:
        return partial(arithmetic_op, op=op, str_rep=str_rep)<|MERGE_RESOLUTION|>--- conflicted
+++ resolved
@@ -203,16 +203,12 @@
     return res_values
 
 
-<<<<<<< HEAD
 def comparison_op(
-    left: Union[np.ndarray, ABCExtensionArray],
+    left: ArrayLike,
     right: Any,
     op,
     str_rep: Optional[str] = None,
-) -> Union[np.ndarray, ABCExtensionArray]:
-=======
-def comparison_op(left: ArrayLike, right: Any, op) -> ArrayLike:
->>>>>>> aa6f241f
+) -> ArrayLike:
     """
     Evaluate a comparison operation `=`, `!=`, `>=`, `>`, `<=`, or `<`.
 
