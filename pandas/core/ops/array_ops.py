--- conflicted
+++ resolved
@@ -53,13 +53,12 @@
 from pandas.core.ops.dispatch import should_extension_dispatch
 from pandas.core.ops.invalid import invalid_comparison
 
-<<<<<<< HEAD
 if TYPE_CHECKING:
     from pandas._typing import (
         ArrayLike,
         Shape,
     )
-=======
+
 # -----------------------------------------------------------------------------
 # Masking NA values and fallbacks for operations numpy does not support
 
@@ -103,7 +102,6 @@
             right[right_mask & mask] = fill_value
 
     return left, right
->>>>>>> 7389f03a
 
 
 def comp_method_OBJECT_ARRAY(op, x, y):
