"""
Functions for arithmetic and comparison operations on NumPy arrays and
ExtensionArrays.
"""
from datetime import timedelta
from functools import partial
import operator
from typing import Any, Tuple
import warnings

import numpy as np

from pandas._libs import Timedelta, Timestamp, lib, ops as libops
from pandas._typing import ArrayLike

from pandas.core.dtypes.cast import (
    construct_1d_object_array_from_listlike,
    find_common_type,
    maybe_upcast_putmask,
)
from pandas.core.dtypes.common import (
    ensure_object,
    is_bool_dtype,
    is_integer_dtype,
    is_list_like,
    is_object_dtype,
    is_scalar,
)
from pandas.core.dtypes.generic import ABCExtensionArray, ABCIndex, ABCSeries
from pandas.core.dtypes.missing import isna, notna

from pandas.core.ops import missing
from pandas.core.ops.dispatch import should_extension_dispatch
from pandas.core.ops.invalid import invalid_comparison
from pandas.core.ops.roperator import rpow


def comp_method_OBJECT_ARRAY(op, x, y):
    if isinstance(y, list):
        y = construct_1d_object_array_from_listlike(y)

    if isinstance(y, (np.ndarray, ABCSeries, ABCIndex)):
        # Note: these checks can be for ABCIndex and not ABCIndexClass
        #  because that is the only object-dtype class.
        if not is_object_dtype(y.dtype):
            y = y.astype(np.object_)

        if isinstance(y, (ABCSeries, ABCIndex)):
            y = y._values

        if x.shape != y.shape:
            raise ValueError("Shapes must match", x.shape, y.shape)
        result = libops.vec_compare(x.ravel(), y.ravel(), op)
    else:
        result = libops.scalar_compare(x.ravel(), y, op)
    return result.reshape(x.shape)


def masked_arith_op(x: np.ndarray, y, op):
    """
    If the given arithmetic operation fails, attempt it again on
    only the non-null elements of the input array(s).

    Parameters
    ----------
    x : np.ndarray
    y : np.ndarray, Series, Index
    op : binary operator
    """
    # For Series `x` is 1D so ravel() is a no-op; calling it anyway makes
    # the logic valid for both Series and DataFrame ops.
    xrav = x.ravel()
    assert isinstance(x, np.ndarray), type(x)
    if isinstance(y, np.ndarray):
        dtype = find_common_type([x.dtype, y.dtype])
        result = np.empty(x.size, dtype=dtype)

        if len(x) != len(y):
            raise ValueError(x.shape, y.shape)
        else:
            ymask = notna(y)

        # NB: ravel() is only safe since y is ndarray; for e.g. PeriodIndex
        #  we would get int64 dtype, see GH#19956
        yrav = y.ravel()
        mask = notna(xrav) & ymask.ravel()

        if yrav.shape != mask.shape:
            # FIXME: GH#5284, GH#5035, GH#19448
            # Without specifically raising here we get mismatched
            # errors in Py3 (TypeError) vs Py2 (ValueError)
            # Note: Only = an issue in DataFrame case
            raise ValueError("Cannot broadcast operands together.")

        if mask.any():
            with np.errstate(all="ignore"):
                result[mask] = op(xrav[mask], yrav[mask])

    else:
        if not is_scalar(y):
            raise TypeError(
                f"Cannot broadcast np.ndarray with operand of type { type(y) }"
            )

        # mask is only meaningful for x
        result = np.empty(x.size, dtype=x.dtype)
        mask = notna(xrav)

        # 1 ** np.nan is 1. So we have to unmask those.
        if op is pow:
            mask = np.where(x == 1, False, mask)
        elif op is rpow:
            mask = np.where(y == 1, False, mask)

        if mask.any():
            with np.errstate(all="ignore"):
                result[mask] = op(xrav[mask], y)

    result, _ = maybe_upcast_putmask(result, ~mask, np.nan)
    result = result.reshape(x.shape)  # 2D compat
    return result


<<<<<<< HEAD
def na_arithmetic_op(left, right, op, str_rep: Optional[str], is_cmp: bool = False):
=======
def define_na_arithmetic_op(op):
    def na_op(x, y):
        return na_arithmetic_op(x, y, op)

    return na_op


def na_arithmetic_op(left, right, op, is_cmp: bool = False):
>>>>>>> 7c46c68a
    """
    Return the result of evaluating op on the passed in values.

    If native types are not compatible, try coercion to object dtype.

    Parameters
    ----------
    left : np.ndarray
    right : np.ndarray or scalar
    is_cmp : bool, default False
        If this a comparison operation.

    Returns
    -------
    array-like

    Raises
    ------
    TypeError : invalid operation
    """
    import pandas.core.computation.expressions as expressions

    try:
        result = expressions.evaluate(op, left, right)
    except TypeError:
        if is_cmp:
            # numexpr failed on comparison op, e.g. ndarray[float] > datetime
            #  In this case we do not fall back to the masked op, as that
            #  will handle complex numbers incorrectly, see GH#32047
            raise
        result = masked_arith_op(left, right, op)

    if is_cmp and (is_scalar(result) or result is NotImplemented):
        # numpy returned a scalar instead of operating element-wise
        # e.g. numeric array vs str
        return invalid_comparison(left, right, op)

    return missing.dispatch_fill_zeros(op, left, right, result)


def arithmetic_op(left: ArrayLike, right: Any, op):
    """
    Evaluate an arithmetic operation `+`, `-`, `*`, `/`, `//`, `%`, `**`, ...

    Parameters
    ----------
    left : np.ndarray or ExtensionArray
    right : object
        Cannot be a DataFrame or Index.  Series is *not* excluded.
    op : {operator.add, operator.sub, ...}
        Or one of the reversed variants from roperator.

    Returns
    -------
    ndarray or ExtensionArray
        Or a 2-tuple of these in the case of divmod or rdivmod.
    """

    # NB: We assume that extract_array has already been called
    #  on `left` and `right`.
    lvalues = maybe_upcast_datetimelike_array(left)
    rvalues = maybe_upcast_datetimelike_array(right)
    rvalues = maybe_upcast_for_op(rvalues, lvalues.shape)

    if should_extension_dispatch(lvalues, rvalues) or isinstance(rvalues, Timedelta):
        # Timedelta is included because numexpr will fail on it, see GH#31457
        res_values = op(lvalues, rvalues)

    else:
        with np.errstate(all="ignore"):
            res_values = na_arithmetic_op(lvalues, rvalues, op)

    return res_values


def comparison_op(left: ArrayLike, right: Any, op) -> ArrayLike:
    """
    Evaluate a comparison operation `=`, `!=`, `>=`, `>`, `<=`, or `<`.

    Parameters
    ----------
    left : np.ndarray or ExtensionArray
    right : object
        Cannot be a DataFrame, Series, or Index.
    op : {operator.eq, operator.ne, operator.gt, operator.ge, operator.lt, operator.le}

    Returns
    -------
    ndarray or ExtensionArray
    """
    # NB: We assume extract_array has already been called on left and right
    lvalues = maybe_upcast_datetimelike_array(left)
    rvalues = right

    rvalues = lib.item_from_zerodim(rvalues)
    if isinstance(rvalues, list):
        # TODO: same for tuples?
        rvalues = np.asarray(rvalues)

    if isinstance(rvalues, (np.ndarray, ABCExtensionArray)):
        # TODO: make this treatment consistent across ops and classes.
        #  We are not catching all listlikes here (e.g. frozenset, tuple)
        #  The ambiguous case is object-dtype.  See GH#27803
        if len(lvalues) != len(rvalues):
            raise ValueError(
                "Lengths must match to compare", lvalues.shape, rvalues.shape
            )

    if should_extension_dispatch(lvalues, rvalues):
        # Call the method on lvalues
        res_values = op(lvalues, rvalues)

    elif is_scalar(rvalues) and isna(rvalues):
        # numpy does not like comparisons vs None
        if op is operator.ne:
            res_values = np.ones(lvalues.shape, dtype=bool)
        else:
            res_values = np.zeros(lvalues.shape, dtype=bool)

    elif is_object_dtype(lvalues.dtype):
        res_values = comp_method_OBJECT_ARRAY(op, lvalues, rvalues)

    else:
        with warnings.catch_warnings():
            # suppress warnings from numpy about element-wise comparison
            warnings.simplefilter("ignore", DeprecationWarning)
            with np.errstate(all="ignore"):
                res_values = na_arithmetic_op(lvalues, rvalues, op, is_cmp=True)

    return res_values


def na_logical_op(x: np.ndarray, y, op):
    try:
        # For exposition, write:
        #  yarr = isinstance(y, np.ndarray)
        #  yint = is_integer(y) or (yarr and y.dtype.kind == "i")
        #  ybool = is_bool(y) or (yarr and y.dtype.kind == "b")
        #  xint = x.dtype.kind == "i"
        #  xbool = x.dtype.kind == "b"
        # Then Cases where this goes through without raising include:
        #  (xint or xbool) and (yint or bool)
        result = op(x, y)
    except TypeError:
        if isinstance(y, np.ndarray):
            # bool-bool dtype operations should be OK, should not get here
            assert not (is_bool_dtype(x.dtype) and is_bool_dtype(y.dtype))
            x = ensure_object(x)
            y = ensure_object(y)
            result = libops.vec_binop(x.ravel(), y.ravel(), op)
        else:
            # let null fall thru
            assert lib.is_scalar(y)
            if not isna(y):
                y = bool(y)
            try:
                result = libops.scalar_binop(x, y, op)
            except (
                TypeError,
                ValueError,
                AttributeError,
                OverflowError,
                NotImplementedError,
            ) as err:
                typ = type(y).__name__
                raise TypeError(
                    f"Cannot perform '{op.__name__}' with a dtyped [{x.dtype}] array "
                    f"and scalar of type [{typ}]"
                ) from err

    return result.reshape(x.shape)


def logical_op(left: ArrayLike, right: Any, op) -> ArrayLike:
    """
    Evaluate a logical operation `|`, `&`, or `^`.

    Parameters
    ----------
    left : np.ndarray or ExtensionArray
    right : object
        Cannot be a DataFrame, Series, or Index.
    op : {operator.and_, operator.or_, operator.xor}
        Or one of the reversed variants from roperator.

    Returns
    -------
    ndarray or ExtensionArray
    """
    fill_int = lambda x: x

    def fill_bool(x, left=None):
        # if `left` is specifically not-boolean, we do not cast to bool
        if x.dtype.kind in ["c", "f", "O"]:
            # dtypes that can hold NA
            mask = isna(x)
            if mask.any():
                x = x.astype(object)
                x[mask] = False

        if left is None or is_bool_dtype(left.dtype):
            x = x.astype(bool)
        return x

    is_self_int_dtype = is_integer_dtype(left.dtype)

    right = lib.item_from_zerodim(right)
    if is_list_like(right) and not hasattr(right, "dtype"):
        # e.g. list, tuple
        right = construct_1d_object_array_from_listlike(right)

    # NB: We assume extract_array has already been called on left and right
    lvalues = maybe_upcast_datetimelike_array(left)
    rvalues = right

    if should_extension_dispatch(lvalues, rvalues):
        # Call the method on lvalues
        res_values = op(lvalues, rvalues)

    else:
        if isinstance(rvalues, np.ndarray):
            is_other_int_dtype = is_integer_dtype(rvalues.dtype)
            rvalues = rvalues if is_other_int_dtype else fill_bool(rvalues, lvalues)

        else:
            # i.e. scalar
            is_other_int_dtype = lib.is_integer(rvalues)

        # For int vs int `^`, `|`, `&` are bitwise operators and return
        #   integer dtypes.  Otherwise these are boolean ops
        filler = fill_int if is_self_int_dtype and is_other_int_dtype else fill_bool

        res_values = na_logical_op(lvalues, rvalues, op)
        res_values = filler(res_values)  # type: ignore

    return res_values


def get_array_op(op):
    """
    Return a binary array operation corresponding to the given operator op.

    Parameters
    ----------
    op : function
        Binary operator from operator or roperator module.

    Returns
    -------
    functools.partial
    """
    if isinstance(op, partial):
        # We get here via dispatch_to_series in DataFrame case
        # TODO: avoid getting here
        return op

    op_name = op.__name__.strip("_")
    if op_name in {"eq", "ne", "lt", "le", "gt", "ge"}:
        return partial(comparison_op, op=op)
    elif op_name in {"and", "or", "xor", "rand", "ror", "rxor"}:
        return partial(logical_op, op=op)
    else:
        return partial(arithmetic_op, op=op)


def maybe_upcast_datetimelike_array(obj: ArrayLike) -> ArrayLike:
    """
    If we have an ndarray that is either datetime64 or timedelta64, wrap in EA.

    Parameters
    ----------
    obj : ndarray or ExtensionArray

    Returns
    -------
    ndarray or ExtensionArray
    """
    if isinstance(obj, np.ndarray):
        if obj.dtype.kind == "m":
            from pandas.core.arrays import TimedeltaArray

            return TimedeltaArray._from_sequence(obj)
        if obj.dtype.kind == "M":
            from pandas.core.arrays import DatetimeArray

            return DatetimeArray._from_sequence(obj)

    return obj


def maybe_upcast_for_op(obj, shape: Tuple[int, ...]):
    """
    Cast non-pandas objects to pandas types to unify behavior of arithmetic
    and comparison operations.

    Parameters
    ----------
    obj: object
    shape : tuple[int]

    Returns
    -------
    out : object

    Notes
    -----
    Be careful to call this *after* determining the `name` attribute to be
    attached to the result of the arithmetic operation.
    """
    from pandas.core.arrays import DatetimeArray, TimedeltaArray

    if type(obj) is timedelta:
        # GH#22390  cast up to Timedelta to rely on Timedelta
        # implementation; otherwise operation against numeric-dtype
        # raises TypeError
        return Timedelta(obj)
    elif isinstance(obj, np.datetime64):
        # GH#28080 numpy casts integer-dtype to datetime64 when doing
        #  array[int] + datetime64, which we do not allow
        if isna(obj):
            # Avoid possible ambiguities with pd.NaT
            obj = obj.astype("datetime64[ns]")
            right = np.broadcast_to(obj, shape)
            return DatetimeArray(right)

        return Timestamp(obj)

    elif isinstance(obj, np.timedelta64):
        if isna(obj):
            # wrapping timedelta64("NaT") in Timedelta returns NaT,
            #  which would incorrectly be treated as a datetime-NaT, so
            #  we broadcast and wrap in a TimedeltaArray
            obj = obj.astype("timedelta64[ns]")
            right = np.broadcast_to(obj, shape)
            return TimedeltaArray(right)

        # In particular non-nanosecond timedelta64 needs to be cast to
        #  nanoseconds, or else we get undesired behavior like
        #  np.timedelta64(3, 'D') / 2 == np.timedelta64(1, 'D')
        return Timedelta(obj)

    elif isinstance(obj, np.ndarray) and obj.dtype.kind == "m":
        # GH#22390 Unfortunately we need to special-case right-hand
        # timedelta64 dtypes because numpy casts integer dtypes to
        # timedelta64 when operating with timedelta64
        return TimedeltaArray._from_sequence(obj)
    return obj<|MERGE_RESOLUTION|>--- conflicted
+++ resolved
@@ -121,18 +121,7 @@
     return result
 
 
-<<<<<<< HEAD
-def na_arithmetic_op(left, right, op, str_rep: Optional[str], is_cmp: bool = False):
-=======
-def define_na_arithmetic_op(op):
-    def na_op(x, y):
-        return na_arithmetic_op(x, y, op)
-
-    return na_op
-
-
 def na_arithmetic_op(left, right, op, is_cmp: bool = False):
->>>>>>> 7c46c68a
     """
     Return the result of evaluating op on the passed in values.
 
