"""
Functions for arithmetic and comparison operations on NumPy arrays and
ExtensionArrays.
"""
import operator

import numpy as np

from pandas._libs import lib, ops as libops

from pandas.core.dtypes.cast import (
    construct_1d_object_array_from_listlike,
    find_common_type,
    maybe_upcast_putmask,
)
from pandas.core.dtypes.common import (
    ensure_object,
    is_bool_dtype,
    is_integer_dtype,
    is_list_like,
    is_object_dtype,
    is_scalar,
)
from pandas.core.dtypes.generic import (
    ABCExtensionArray,
    ABCIndex,
    ABCIndexClass,
    ABCSeries,
)
from pandas.core.dtypes.missing import isna, notna

from pandas.core.ops import missing
from pandas.core.ops.invalid import invalid_comparison
from pandas.core.ops.roperator import rpow


def comp_method_OBJECT_ARRAY(op, x, y):
    if isinstance(y, list):
        y = construct_1d_object_array_from_listlike(y)

    # TODO: Should the checks below be ABCIndexClass?
    if isinstance(y, (np.ndarray, ABCSeries, ABCIndex)):
        # TODO: should this be ABCIndexClass??
        if not is_object_dtype(y.dtype):
            y = y.astype(np.object_)

        if isinstance(y, (ABCSeries, ABCIndex)):
            y = y.values

        result = libops.vec_compare(x, y, op)
    else:
        result = libops.scalar_compare(x, y, op)
    return result


def masked_arith_op(x, y, op):
    """
    If the given arithmetic operation fails, attempt it again on
    only the non-null elements of the input array(s).

    Parameters
    ----------
    x : np.ndarray
    y : np.ndarray, Series, Index
    op : binary operator
    """
    # For Series `x` is 1D so ravel() is a no-op; calling it anyway makes
    # the logic valid for both Series and DataFrame ops.
    xrav = x.ravel()
    assert isinstance(x, np.ndarray), type(x)
    if isinstance(y, np.ndarray):
        dtype = find_common_type([x.dtype, y.dtype])
        result = np.empty(x.size, dtype=dtype)

        # NB: ravel() is only safe since y is ndarray; for e.g. PeriodIndex
        #  we would get int64 dtype, see GH#19956
        yrav = y.ravel()
        mask = notna(xrav) & notna(yrav)

        if yrav.shape != mask.shape:
            # FIXME: GH#5284, GH#5035, GH#19448
            # Without specifically raising here we get mismatched
            # errors in Py3 (TypeError) vs Py2 (ValueError)
            # Note: Only = an issue in DataFrame case
            raise ValueError("Cannot broadcast operands together.")

        if mask.any():
            with np.errstate(all="ignore"):
                result[mask] = op(xrav[mask], yrav[mask])

    else:
        if not is_scalar(y):
            raise TypeError(type(y))

        # mask is only meaningful for x
        result = np.empty(x.size, dtype=x.dtype)
        mask = notna(xrav)

        # 1 ** np.nan is 1. So we have to unmask those.
        if op is pow:
            mask = np.where(x == 1, False, mask)
        elif op is rpow:
            mask = np.where(y == 1, False, mask)

        if mask.any():
            with np.errstate(all="ignore"):
                result[mask] = op(xrav[mask], y)

    result, changed = maybe_upcast_putmask(result, ~mask, np.nan)
    result = result.reshape(x.shape)  # 2D compat
    return result


def define_na_arithmetic_op(op, str_rep, eval_kwargs):
    def na_op(x, y):
        return na_arithmetic_op(x, y, op, str_rep, eval_kwargs)

    return na_op


def na_arithmetic_op(left, right, op, str_rep, eval_kwargs):
    """
    Return the result of evaluating op on the passed in values.

    If native types are not compatible, try coersion to object dtype.

    Parameters
    ----------
    left : np.ndarray
    right : np.ndarray or scalar
    str_rep : str or None
    eval_kwargs : kwargs to pass to expressions

    Returns
    -------
    array-like

    Raises
    ------
    TypeError : invalid operation
    """
    import pandas.core.computation.expressions as expressions

    try:
        result = expressions.evaluate(op, str_rep, left, right, **eval_kwargs)
    except TypeError:
        result = masked_arith_op(left, right, op)

<<<<<<< HEAD
    return na_op


def comparison_op(left, right, op):
    from pandas.core.ops import should_extension_dispatch, dispatch_to_extension_op

    # NB: We assume extract_array has already been called on left and right
    lvalues = left
    rvalues = right

    rvalues = lib.item_from_zerodim(rvalues)
    if isinstance(rvalues, list):
        # TODO: same for tuples?
        rvalues = np.asarray(rvalues)

    if isinstance(rvalues, (np.ndarray, ABCExtensionArray, ABCIndexClass)):
        # TODO: make this treatment consistent across ops and classes.
        #  We are not catching all listlikes here (e.g. frozenset, tuple)
        #  The ambiguous case is object-dtype.  See GH#27803
        if len(lvalues) != len(rvalues):
            raise ValueError("Lengths must match to compare")

    if should_extension_dispatch(lvalues, rvalues):
        res_values = dispatch_to_extension_op(op, lvalues, rvalues)

    elif is_scalar(rvalues) and isna(rvalues):
        # numpy does not like comparisons vs None
        if op is operator.ne:
            res_values = np.ones(len(lvalues), dtype=bool)
        else:
            res_values = np.zeros(len(lvalues), dtype=bool)

    elif is_object_dtype(lvalues.dtype):
        res_values = comp_method_OBJECT_ARRAY(op, lvalues, rvalues)

    else:
        op_name = "__{op}__".format(op=op.__name__)
        method = getattr(lvalues, op_name)
        with np.errstate(all="ignore"):
            res_values = method(rvalues)

        if res_values is NotImplemented:
            res_values = invalid_comparison(lvalues, rvalues, op)
        if is_scalar(res_values):
            raise TypeError(
                "Could not compare {typ} type with Series".format(typ=type(rvalues))
            )

    return res_values


def logical_op(left, right, op):
    from pandas.core.ops import should_extension_dispatch, dispatch_to_extension_op

    def na_op(x, y):
        try:
            result = op(x, y)
        except TypeError:
            if isinstance(y, np.ndarray):
                # bool-bool dtype operations should be OK, should not get here
                assert not (is_bool_dtype(x.dtype) and is_bool_dtype(y.dtype))
                x = ensure_object(x)
                y = ensure_object(y)
                result = libops.vec_binop(x, y, op)
            else:
                # let null fall thru
                assert lib.is_scalar(y)
                if not isna(y):
                    y = bool(y)
                try:
                    result = libops.scalar_binop(x, y, op)
                except (
                    TypeError,
                    ValueError,
                    AttributeError,
                    OverflowError,
                    NotImplementedError,
                ):
                    raise TypeError(
                        "cannot compare a dtyped [{dtype}] array "
                        "with a scalar of type [{typ}]".format(
                            dtype=x.dtype, typ=type(y).__name__
                        )
                    )

        return result

    fill_int = lambda x: x

    def fill_bool(x, left=None):
        # if `left` is specifically not-boolean, we do not cast to bool
        if x.dtype.kind in ["c", "f", "O"]:
            # dtypes that can hold NA
            mask = isna(x)
            if mask.any():
                x = x.astype(object)
                x[mask] = False

        if left is None or is_bool_dtype(left.dtype):
            x = x.astype(bool)
        return x

    is_self_int_dtype = is_integer_dtype(left.dtype)

    right = lib.item_from_zerodim(right)
    if is_list_like(right) and not hasattr(right, "dtype"):
        # e.g. list, tuple
        right = construct_1d_object_array_from_listlike(right)

    # NB: We assume extract_array has already been called on left and right
    lvalues = left
    rvalues = right

    if should_extension_dispatch(lvalues, rvalues):
        res_values = dispatch_to_extension_op(op, lvalues, rvalues)

    else:
        if isinstance(rvalues, np.ndarray):
            is_other_int_dtype = is_integer_dtype(rvalues.dtype)
            rvalues = rvalues if is_other_int_dtype else fill_bool(rvalues, lvalues)

        else:
            # i.e. scalar
            is_other_int_dtype = lib.is_integer(rvalues)

        # For int vs int `^`, `|`, `&` are bitwise operators and return
        #   integer dtypes.  Otherwise these are boolean ops
        filler = fill_int if is_self_int_dtype and is_other_int_dtype else fill_bool

        res_values = na_op(lvalues, rvalues)
        res_values = filler(res_values)

    return res_values
=======
    return missing.dispatch_fill_zeros(op, left, right, result)
>>>>>>> a880e42b
<|MERGE_RESOLUTION|>--- conflicted
+++ resolved
@@ -146,8 +146,7 @@
     except TypeError:
         result = masked_arith_op(left, right, op)
 
-<<<<<<< HEAD
-    return na_op
+    return missing.dispatch_fill_zeros(op, left, right, result)
 
 
 def comparison_op(left, right, op):
@@ -279,7 +278,4 @@
         res_values = na_op(lvalues, rvalues)
         res_values = filler(res_values)
 
-    return res_values
-=======
-    return missing.dispatch_fill_zeros(op, left, right, result)
->>>>>>> a880e42b
+    return res_values