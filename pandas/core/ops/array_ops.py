--- conflicted
+++ resolved
@@ -5,12 +5,8 @@
 from datetime import timedelta
 from functools import partial
 import operator
-<<<<<<< HEAD
-from typing import Any, Optional
+from typing import Any, Optional, Tuple
 import warnings
-=======
-from typing import Any, Optional, Tuple
->>>>>>> bed9103e
 
 import numpy as np
 
