--- conflicted
+++ resolved
@@ -715,17 +715,10 @@
 
         lvalues = extract_array(self, extract_numpy=True)
         rvalues = extract_array(other, extract_numpy=True)
-<<<<<<< HEAD
 
         if should_extension_dispatch(lvalues, rvalues):
             res_values = dispatch_to_extension_op(op, lvalues, rvalues)
 
-=======
-
-        if should_extension_dispatch(lvalues, rvalues):
-            res_values = dispatch_to_extension_op(op, lvalues, rvalues)
-
->>>>>>> 414fb3ae
         elif is_scalar(rvalues) and isna(rvalues):
             # numpy does not like comparisons vs None
             if op is operator.ne:
@@ -831,8 +824,6 @@
         elif isinstance(other, (ABCSeries, ABCIndexClass)):
             is_other_int_dtype = is_integer_dtype(other.dtype)
             other = other if is_other_int_dtype else fill_bool(other, self)
-<<<<<<< HEAD
-=======
 
         elif is_list_like(other):
             # list, tuple, np.ndarray
@@ -842,7 +833,6 @@
             is_other_int_dtype = is_integer_dtype(other.dtype)
             other = type(self)(other)
             other = other if is_other_int_dtype else fill_bool(other, self)
->>>>>>> 414fb3ae
 
         else:
             # i.e. scalar
