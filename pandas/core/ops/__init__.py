--- conflicted
+++ resolved
@@ -632,10 +632,6 @@
 
         res_name = get_op_result_name(self, other)
 
-        if isinstance(other, ABCDataFrame):  # pragma: no cover
-            # Defer to DataFrame implementation; fail early
-            return NotImplemented
-
         if isinstance(other, ABCSeries) and not self._indexed_same(other):
             raise ValueError("Can only compare identically-labeled Series objects")
 
@@ -661,20 +657,6 @@
     def wrapper(self, other):
         self, other = _align_method_SERIES(self, other, align_asobject=True)
         res_name = get_op_result_name(self, other)
-
-<<<<<<< HEAD
-        # TODO: shouldn't we be applying finalize whenever
-        #  not isinstance(other, ABCSeries)?
-        finalizer = (
-            lambda x: x.__finalize__(self)
-            if not isinstance(other, (ABCSeries, ABCIndexClass))
-            else x
-        )
-=======
-        if isinstance(other, ABCDataFrame):
-            # Defer to DataFrame implementation; fail early
-            return NotImplemented
->>>>>>> 31ae3f04
 
         lvalues = extract_array(self, extract_numpy=True)
         rvalues = extract_array(other, extract_numpy=True)
