--- conflicted
+++ resolved
@@ -24,12 +24,9 @@
     logical_op,
 )
 from pandas.core.ops.array_ops import comp_method_OBJECT_ARRAY  # noqa:F401
-<<<<<<< HEAD
 from pandas.core.ops.common import unpack_and_defer
-=======
 from pandas.core.ops.dispatch import maybe_dispatch_ufunc_to_dunder_op  # noqa:F401
 from pandas.core.ops.dispatch import should_series_dispatch
->>>>>>> ae278dc6
 from pandas.core.ops.docstrings import (
     _arith_doc_FRAME,
     _flex_comp_doc_FRAME,
