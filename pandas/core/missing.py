"""
Routines for filling missing data.
"""
from functools import partial
<<<<<<< HEAD
from typing import Any, Callable, List, Optional, Set, Tuple, Union
=======
from typing import TYPE_CHECKING, Any, List, Optional, Set, Union
>>>>>>> b23bba97

import numpy as np

from pandas._libs import algos, lib
from pandas._typing import ArrayLike, Axis, DtypeObj, IndexLabel, Scalar
from pandas.compat._optional import import_optional_dependency

from pandas.core.dtypes.cast import infer_dtype_from_array
from pandas.core.dtypes.common import (
    ensure_float64,
    is_integer_dtype,
    is_numeric_v_string_like,
    needs_i8_conversion,
)
from pandas.core.dtypes.missing import isna

if TYPE_CHECKING:
    from pandas import Index


def mask_missing(
    arr: ArrayLike, values_to_mask: Union[List, Tuple, Scalar]
) -> np.ndarray:
    """
    Return a masking array of same size/shape as arr
    with entries equaling any member of values_to_mask set to True

    Parameters
    ----------
    arr : ArrayLike
    values_to_mask: list, tuple, or scalar

    Returns
    -------
    np.ndarray[bool]
    """
    # When called from Block.replace/replace_list, values_to_mask is a scalar
    #  known to be holdable by arr.
    # When called from Series._single_replace, values_to_mask is tuple or list
    dtype, values_to_mask = infer_dtype_from_array(values_to_mask)
    values_to_mask = np.array(values_to_mask, dtype=dtype)

    na_mask = isna(values_to_mask)
    nonna = values_to_mask[~na_mask]

    # GH 21977
    mask = np.zeros(arr.shape, dtype=bool)
    for x in nonna:
        if is_numeric_v_string_like(arr, x):
            # GH#29553 prevent numpy deprecation warnings
            pass
        else:
            mask |= arr == x

    if na_mask.any():
        mask |= isna(arr)

    return mask


def clean_fill_method(method: str, allow_nearest: bool = False) -> Optional[str]:
    # asfreq is compat for resampling
    if method in [None, "asfreq"]:
        return None

    if isinstance(method, str):
        method = method.lower()
        if method == "ffill":
            method = "pad"
        elif method == "bfill":
            method = "backfill"

    valid_methods = ["pad", "backfill"]
    expecting = "pad (ffill) or backfill (bfill)"
    if allow_nearest:
        valid_methods.append("nearest")
        expecting = "pad (ffill), backfill (bfill) or nearest"
    if method not in valid_methods:
        raise ValueError(f"Invalid fill method. Expecting {expecting}. Got {method}")
    return method


# interpolation methods that dispatch to np.interp

NP_METHODS = ["linear", "time", "index", "values"]

# interpolation methods that dispatch to _interpolate_scipy_wrapper

SP_METHODS = [
    "nearest",
    "zero",
    "slinear",
    "quadratic",
    "cubic",
    "barycentric",
    "krogh",
    "spline",
    "polynomial",
    "from_derivatives",
    "piecewise_polynomial",
    "pchip",
    "akima",
    "cubicspline",
]


def clean_interp_method(method: str, **kwargs) -> str:
    order = kwargs.get("order")

    if method in ("spline", "polynomial") and order is None:
        raise ValueError("You must specify the order of the spline or polynomial.")

    valid = NP_METHODS + SP_METHODS
    if method not in valid:
        raise ValueError(f"method must be one of {valid}. Got '{method}' instead.")

    return method


def find_valid_index(values: ArrayLike, how: str) -> Optional[int]:
    """
    Retrieves the index of the first valid value.

    Parameters
    ----------
    values : ndarray or ExtensionArray
    how : {'first', 'last'}
        Use this parameter to change between the first or last valid index.

    Returns
    -------
    int or None
    """
    assert how in ["first", "last"]

    if len(values) == 0:  # early stop
        return None

    is_valid = ~isna(values)

    if values.ndim == 2:
        is_valid = is_valid.any(1)  # reduce axis 1

    if how == "first":
        idxpos = is_valid[::].argmax()

    if how == "last":
        idxpos = len(values) - 1 - is_valid[::-1].argmax()

    chk_notna = is_valid[idxpos]

    if not chk_notna:
        return None
    return idxpos


def interpolate_1d(
    xvalues: "Index",
    yvalues: np.ndarray,
    method: Optional[str] = "linear",
    limit: Optional[int] = None,
    limit_direction: str = "forward",
    limit_area: Optional[str] = None,
    fill_value: Optional[Any] = None,
    bounds_error: bool = False,
    order: Optional[int] = None,
    **kwargs,
) -> np.ndarray:
    """
    Logic for the 1-d interpolation.  The result should be 1-d, inputs
    xvalues and yvalues will each be 1-d arrays of the same length.

    Bounds_error is currently hardcoded to False since non-scipy ones don't
    take it as an argument.
    """
    invalid = isna(yvalues)
    valid = ~invalid

    if not valid.any():
        result = np.empty(xvalues.shape, dtype=np.float64)
        result.fill(np.nan)
        return result

    if valid.all():
        return yvalues

    if method == "time":
        if not needs_i8_conversion(xvalues.dtype):
            raise ValueError(
                "time-weighted interpolation only works "
                "on Series or DataFrames with a "
                "DatetimeIndex"
            )
        method = "values"

    valid_limit_directions = ["forward", "backward", "both"]
    limit_direction = limit_direction.lower()
    if limit_direction not in valid_limit_directions:
        raise ValueError(
            "Invalid limit_direction: expecting one of "
            f"{valid_limit_directions}, got '{limit_direction}'."
        )

    if limit_area is not None:
        valid_limit_areas = ["inside", "outside"]
        limit_area = limit_area.lower()
        if limit_area not in valid_limit_areas:
            raise ValueError(
                f"Invalid limit_area: expecting one of {valid_limit_areas}, got "
                f"{limit_area}."
            )

    # default limit is unlimited GH #16282
    limit = algos.validate_limit(nobs=None, limit=limit)

    # These are sets of index pointers to invalid values... i.e. {0, 1, etc...
    all_nans = set(np.flatnonzero(invalid))

    start_nan_idx = find_valid_index(yvalues, "first")
    start_nans = set() if start_nan_idx is None else set(range(start_nan_idx))

    end_nan_idx = find_valid_index(yvalues, "last")
    end_nans = set() if end_nan_idx is None else set(range(1 + end_nan_idx, len(valid)))

    mid_nans = all_nans - start_nans - end_nans

    # Like the sets above, preserve_nans contains indices of invalid values,
    # but in this case, it is the final set of indices that need to be
    # preserved as NaN after the interpolation.

    # For example if limit_direction='forward' then preserve_nans will
    # contain indices of NaNs at the beginning of the series, and NaNs that
    # are more than'limit' away from the prior non-NaN.

    # set preserve_nans based on direction using _interp_limit
    preserve_nans: Union[List, Set]
    if limit_direction == "forward":
        preserve_nans = start_nans | set(_interp_limit(invalid, limit, 0))
    elif limit_direction == "backward":
        preserve_nans = end_nans | set(_interp_limit(invalid, 0, limit))
    else:
        # both directions... just use _interp_limit
        preserve_nans = set(_interp_limit(invalid, limit, limit))

    # if limit_area is set, add either mid or outside indices
    # to preserve_nans GH #16284
    if limit_area == "inside":
        # preserve NaNs on the outside
        preserve_nans |= start_nans | end_nans
    elif limit_area == "outside":
        # preserve NaNs on the inside
        preserve_nans |= mid_nans

    # sort preserve_nans and covert to list
    preserve_nans = sorted(preserve_nans)

    result = yvalues.copy()

    # xarr to pass to NumPy/SciPy
    xarr = xvalues._values
    if needs_i8_conversion(xarr.dtype):
        # GH#1646 for dt64tz
        xarr = xarr.view("i8")

    if method == "linear":
        inds = xarr
    else:
        inds = np.asarray(xarr)

        if method in ("values", "index"):
            if inds.dtype == np.object_:
                inds = lib.maybe_convert_objects(inds)

    if method in NP_METHODS:
        # np.interp requires sorted X values, #21037
        indexer = np.argsort(inds[valid])
        result[invalid] = np.interp(
            inds[invalid], inds[valid][indexer], yvalues[valid][indexer]
        )
    else:
        result[invalid] = _interpolate_scipy_wrapper(
            inds[valid],
            yvalues[valid],
            inds[invalid],
            method=method,
            fill_value=fill_value,
            bounds_error=bounds_error,
            order=order,
            **kwargs,
        )

    result[preserve_nans] = np.nan
    return result


def _interpolate_scipy_wrapper(
    x,
    y,
    new_x,
    method: Optional[str],
    fill_value: Optional[Scalar] = None,
    bounds_error: bool = False,
    order: Optional[int] = None,
    **kwargs,
) -> np.ndarray:
    """
    Passed off to scipy.interpolate.interp1d. method is scipy's kind.
    Returns an array interpolated at new_x.  Add any new methods to
    the list in _clean_interp_method.
    """
    extra = f"{method} interpolation requires SciPy."
    import_optional_dependency("scipy", extra=extra)
    from scipy import interpolate

    new_x = np.asarray(new_x)

    # ignores some kwargs that could be passed along.
    alt_methods = {
        "barycentric": interpolate.barycentric_interpolate,
        "krogh": interpolate.krogh_interpolate,
        "from_derivatives": _from_derivatives,
        "piecewise_polynomial": _from_derivatives,
    }

    if getattr(x, "_is_all_dates", False):
        # GH 5975, scipy.interp1d can't handle datetime64s
        x, new_x = x._values.astype("i8"), new_x.astype("i8")

    if method == "pchip":
        alt_methods["pchip"] = interpolate.pchip_interpolate
    elif method == "akima":
        alt_methods["akima"] = _akima_interpolate
    elif method == "cubicspline":
        alt_methods["cubicspline"] = _cubicspline_interpolate

    interp1d_methods: List[str] = [
        "nearest",
        "zero",
        "slinear",
        "quadratic",
        "cubic",
        "polynomial",
    ]
    if method in interp1d_methods:
        kind = order if method == "polynomial" else method
        terp = interpolate.interp1d(
            x, y, kind=kind, fill_value=fill_value, bounds_error=bounds_error
        )
        new_y = terp(new_x)
    elif method == "spline":
        # GH #10633, #24014
        if order is not None and order >= 0:
            raise ValueError(
                f"order needs to be specified and greater than 0; got order: {order}"
            )
        terp = interpolate.UnivariateSpline(x, y, k=order, **kwargs)
        new_y = terp(new_x)
    else:
        # GH 7295: need to be able to write for some reason
        # in some circumstances: check all three
        if not x.flags.writeable:
            x = x.copy()
        if not y.flags.writeable:
            y = y.copy()
        if not new_x.flags.writeable:
            new_x = new_x.copy()

        assert isinstance(method, str)
        alt_method = alt_methods[method]
        new_y = alt_method(x, y, new_x, **kwargs)
    return new_y


def _from_derivatives(
    xi: np.ndarray,
    yi: np.ndarray,
    x: Union[Scalar, ArrayLike],
    order: Optional[Union[int, List[int]]] = None,
    der: Union[int, List[int]] = 0,
    extrapolate: bool = False,
) -> np.ndarray:
    """
    Convenience function for interpolate.BPoly.from_derivatives.

    Construct a piecewise polynomial in the Bernstein basis, compatible
    with the specified values and derivatives at breakpoints.

    Parameters
    ----------
    xi : array_like
        sorted 1D array of x-coordinates
    yi : array_like or list of array-likes
        yi[i][j] is the j-th derivative known at xi[i]
    order: None or int or array_like of ints. Default: None.
        Specifies the degree of local polynomials. If not None, some
        derivatives are ignored.
    der : int or list
        How many derivatives to extract; None for all potentially nonzero
        derivatives (that is a number equal to the number of points), or a
        list of derivatives to extract. This number includes the function
        value as 0th derivative.
     extrapolate : bool, optional
        Whether to extrapolate to ouf-of-bounds points based on first and last
        intervals, or to return NaNs. Default: True.

    See Also
    --------
    scipy.interpolate.BPoly.from_derivatives

    Returns
    -------
    y : scalar or array_like
        The result, of length R or length M or M by R.
    """
    from scipy import interpolate

    # return the method for compat with scipy version & backwards compat
    method = interpolate.BPoly.from_derivatives
    m = method(xi, yi.reshape(-1, 1), orders=order, extrapolate=extrapolate)

    return m(x)


def _akima_interpolate(
    xi: ArrayLike,
    yi: ArrayLike,
    x: Union[Scalar, ArrayLike],
    der: Optional[int] = 0,
    axis: Optional[int] = 0,
) -> Union[Scalar, ArrayLike]:
    """
    Convenience function for akima interpolation.
    xi and yi are arrays of values used to approximate some function f,
    with ``yi = f(xi)``.

    See `Akima1DInterpolator` for details.

    Parameters
    ----------
    xi : array_like
        A sorted list of x-coordinates, of length N.
    yi : array_like
        A 1-D array of real values.  `yi`'s length along the interpolation
        axis must be equal to the length of `xi`. If N-D array, use axis
        parameter to select correct axis.
    x : scalar or array_like
        Of length M.
    der : int, optional
        How many derivatives to extract; None for all potentially
        nonzero derivatives (that is a number equal to the number
        of points), or a list of derivatives to extract. This number
        includes the function value as 0th derivative.
    axis : int, optional
        Axis in the yi array corresponding to the x-coordinate values.

    See Also
    --------
    scipy.interpolate.Akima1DInterpolator

    Returns
    -------
    y : scalar or array_like
        The result, of length R or length M or M by R,

    """
    from scipy import interpolate

    P = interpolate.Akima1DInterpolator(xi, yi, axis=axis)

    return P(x, nu=der)


def _cubicspline_interpolate(
    xi: ArrayLike,
    yi: ArrayLike,
    x: Union[ArrayLike, Scalar],
    axis: Optional[int] = 0,
    bc_type: Union[str, Tuple] = "not-a-knot",
    extrapolate: Optional[Union[bool, str]] = None,
) -> Union[ArrayLike, Scalar]:
    """
    Convenience function for cubic spline data interpolator.

    See `scipy.interpolate.CubicSpline` for details.

    Parameters
    ----------
    xi : array_like, shape (n,)
        1-d array containing values of the independent variable.
        Values must be real, finite and in strictly increasing order.
    yi : array_like
        Array containing values of the dependent variable. It can have
        arbitrary number of dimensions, but the length along ``axis``
        (see below) must match the length of ``x``. Values must be finite.
    x : scalar or array_like, shape (m,)
    axis : int, optional
        Axis along which `y` is assumed to be varying. Meaning that for
        ``x[i]`` the corresponding values are ``np.take(y, i, axis=axis)``.
        Default is 0.
    bc_type : string or 2-tuple, optional
        Boundary condition type. Two additional equations, given by the
        boundary conditions, are required to determine all coefficients of
        polynomials on each segment [2]_.
        If `bc_type` is a string, then the specified condition will be applied
        at both ends of a spline. Available conditions are:
        * 'not-a-knot' (default): The first and second segment at a curve end
          are the same polynomial. It is a good default when there is no
          information on boundary conditions.
        * 'periodic': The interpolated functions is assumed to be periodic
          of period ``x[-1] - x[0]``. The first and last value of `y` must be
          identical: ``y[0] == y[-1]``. This boundary condition will result in
          ``y'[0] == y'[-1]`` and ``y''[0] == y''[-1]``.
        * 'clamped': The first derivative at curves ends are zero. Assuming
          a 1D `y`, ``bc_type=((1, 0.0), (1, 0.0))`` is the same condition.
        * 'natural': The second derivative at curve ends are zero. Assuming
          a 1D `y`, ``bc_type=((2, 0.0), (2, 0.0))`` is the same condition.
        If `bc_type` is a 2-tuple, the first and the second value will be
        applied at the curve start and end respectively. The tuple values can
        be one of the previously mentioned strings (except 'periodic') or a
        tuple `(order, deriv_values)` allowing to specify arbitrary
        derivatives at curve ends:
        * `order`: the derivative order, 1 or 2.
        * `deriv_value`: array_like containing derivative values, shape must
          be the same as `y`, excluding ``axis`` dimension. For example, if
          `y` is 1D, then `deriv_value` must be a scalar. If `y` is 3D with
          the shape (n0, n1, n2) and axis=2, then `deriv_value` must be 2D
          and have the shape (n0, n1).
    extrapolate : {bool, 'periodic', None}, optional
        If bool, determines whether to extrapolate to out-of-bounds points
        based on first and last intervals, or to return NaNs. If 'periodic',
        periodic extrapolation is used. If None (default), ``extrapolate`` is
        set to 'periodic' for ``bc_type='periodic'`` and to True otherwise.

    See Also
    --------
    scipy.interpolate.CubicHermiteSpline

    Returns
    -------
    y : scalar or array_like
        The result, of shape (m,)

    References
    ----------
    .. [1] `Cubic Spline Interpolation
            <https://en.wikiversity.org/wiki/Cubic_Spline_Interpolation>`_
            on Wikiversity.
    .. [2] Carl de Boor, "A Practical Guide to Splines", Springer-Verlag, 1978.
    """
    from scipy import interpolate

    P = interpolate.CubicSpline(
        xi, yi, axis=axis, bc_type=bc_type, extrapolate=extrapolate
    )

    return P(x)


def _interpolate_with_limit_area(
    values: ArrayLike, method: str, limit: Optional[int], limit_area: Optional[str]
) -> ArrayLike:
    """
    Apply interpolation and limit_area logic to values along a to-be-specified axis.

    Parameters
    ----------
    values: array-like
        Input array.
    method: str
        Interpolation method. Could be "bfill" or "pad"
    limit: int, optional
        Index limit on interpolation.
    limit_area: str
        Limit area for interpolation. Can be "inside" or "outside"

    Returns
    -------
    values: array-like
        Interpolated array.
    """

    invalid = isna(values)

    if not invalid.all():
        first = find_valid_index(values, "first")
        last = find_valid_index(values, "last")

        assert first is not None and last is not None

        values = interpolate_2d(
            values,
            method=method,
            limit=limit,
        )

        if limit_area == "inside":
            invalid[first : last + 1] = False
        elif limit_area == "outside":
            invalid[:first] = invalid[last + 1 :] = False

        values[invalid] = np.nan

    return values


def interpolate_2d(
    values: np.ndarray,
    method: str = "pad",
    axis: Axis = 0,
    limit: Optional[int] = None,
    limit_area: Optional[str] = None,
) -> np.ndarray:
    """
    Perform an actual interpolation of values, values will be make 2-d if
    needed fills inplace, returns the result.

       Parameters
    ----------
    values: array-like
        Input array.
    method: str, default "pad"
        Interpolation method. Could be "bfill" or "pad"
    axis: 0 or 1
        Interpolation axis
    limit: int, optional
        Index limit on interpolation.
    limit_area: str, optional
        Limit area for interpolation. Can be "inside" or "outside"

    Returns
    -------
    values: array-like
        Interpolated array.
    """
    if limit_area is not None:
        return np.apply_along_axis(
            partial(
                _interpolate_with_limit_area,
                method=method,
                limit=limit,
                limit_area=limit_area,
            ),
            axis,
            values,
        )

    orig_values = values

    transf = (lambda x: x) if axis == 0 else (lambda x: x.T)

    # reshape a 1 dim if needed
    ndim = values.ndim
    if values.ndim == 1:
        if axis != 0:  # pragma: no cover
            raise AssertionError("cannot interpolate on a ndim == 1 with axis != 0")
        values = values.reshape(tuple((1,) + values.shape))

    method_cleaned = clean_fill_method(method)
    assert isinstance(method_cleaned, str)
    method = method_cleaned

    tvalues = transf(values)
    if method == "pad":
        result = _pad_2d(tvalues, limit=limit)
    else:
        result = _backfill_2d(tvalues, limit=limit)

    result = transf(result)
    # reshape back
    if ndim == 1:
        result = result[0]

    if orig_values.dtype.kind in ["m", "M"]:
        # convert float back to datetime64/timedelta64
        result = result.view(orig_values.dtype)

    return result


def _cast_values_for_fillna(
    values: ArrayLike, dtype: DtypeObj, has_mask: bool
) -> ArrayLike:
    """
    Cast values to a dtype that algos.pad and algos.backfill can handle.
    """
    # TODO: for int-dtypes we make a copy, but for everything else this
    #  alters the values in-place.  Is this intentional?

    if needs_i8_conversion(dtype):
        values = values.view(np.int64)

    elif is_integer_dtype(values) and not has_mask:
        # NB: this check needs to come after the datetime64 check above
        # has_mask check to avoid casting i8 values that have already
        #  been cast from PeriodDtype
        values = ensure_float64(values)

    return values


def _fillna_prep(
    values: np.ndarray, mask: Optional[np.ndarray] = None
) -> Tuple[np.ndarray, np.ndarray]:
    # boilerplate for _pad_1d, _backfill_1d, _pad_2d, _backfill_2d

    has_mask = mask is not None

    # This needs to occur before datetime/timedeltas are cast to int64
    mask = isna(values) if mask is None else mask

    values = _cast_values_for_fillna(values, values.dtype, has_mask)
    mask = mask.view(np.uint8)

    return values, mask


def _pad_1d(
    values: np.ndarray, limit: Optional[int] = None, mask: Optional[np.ndarray] = None
) -> np.ndarray:
    values, mask = _fillna_prep(values, mask)
    algos.pad_inplace(values, mask, limit=limit)
    return values


def _backfill_1d(
    values: np.ndarray, limit: Optional[int] = None, mask: Optional[np.ndarray] = None
) -> np.ndarray:
    values, mask = _fillna_prep(values, mask)
    algos.backfill_inplace(values, mask, limit=limit)
    return values


def _pad_2d(
    values: np.ndarray, limit: Optional[int] = None, mask: Optional[np.ndarray] = None
) -> np.ndarray:
    values, mask = _fillna_prep(values, mask)

    if np.all(values.shape):
        algos.pad_2d_inplace(values, mask, limit=limit)
    else:
        # for test coverage
        pass
    return values


def _backfill_2d(
    values: np.ndarray, limit: Optional[int] = None, mask: Optional[np.ndarray] = None
) -> np.ndarray:
    values, mask = _fillna_prep(values, mask)

    if np.all(values.shape):
        algos.backfill_2d_inplace(values, mask, limit=limit)
    else:
        # for test coverage
        pass
    return values


_fill_methods = {"pad": _pad_1d, "backfill": _backfill_1d}


def get_fill_func(method: str) -> Callable:
    method_cleaned = clean_fill_method(method)
    assert isinstance(method_cleaned, str)
    return _fill_methods[method_cleaned]


def clean_reindex_fill_method(method: str) -> Optional[str]:
    return clean_fill_method(method, allow_nearest=True)


def _interp_limit(
    invalid: np.ndarray, fw_limit: Optional[int], bw_limit: Optional[int]
) -> Set[IndexLabel]:
    """
    Get indexers of values that won't be filled
    because they exceed the limits.

    Parameters
    ----------
    invalid : boolean ndarray
    fw_limit : int or None
        forward limit to index
    bw_limit : int or None
        backward limit to index

    Returns
    -------
    set of indexers

    Notes
    -----
    This is equivalent to the more readable, but slower

    .. code-block:: python

        def _interp_limit(invalid, fw_limit, bw_limit):
            for x in np.where(invalid)[0]:
                if invalid[max(0, x - fw_limit):x + bw_limit + 1].all():
                    yield x
    """
    # handle forward first; the backward direction is the same except
    # 1. operate on the reversed array
    # 2. subtract the returned indices from N - 1
    N = len(invalid)
    f_idx = set()
    b_idx = set()

    def inner(invalid: np.ndarray, limit: int) -> Set[IndexLabel]:
        limit = min(limit, N)
        windowed = _rolling_window(invalid, limit + 1).all(1)
        idx = set(np.where(windowed)[0] + limit) | set(
            np.where((~invalid[: limit + 1]).cumsum() == 0)[0]
        )
        return idx

    if fw_limit is not None:

        if fw_limit == 0:
            f_idx = set(np.where(invalid)[0])
        else:
            f_idx = inner(invalid, fw_limit)

    if bw_limit is not None:

        if bw_limit == 0:
            # then we don't even need to care about backwards
            # just use forwards
            return f_idx
        else:
            b_idx_inv = list(inner(invalid[::-1], bw_limit))
            b_idx = set(N - 1 - np.asarray(b_idx_inv))
            if fw_limit == 0:
                return b_idx

    return f_idx & b_idx


def _rolling_window(a: np.ndarray, window: int) -> np.ndarray:
    """
    [True, True, False, True, False], 2 ->

    [
        [True,  True],
        [True, False],
        [False, True],
        [True, False],
    ]
    """
    # https://stackoverflow.com/a/6811241
    shape = a.shape[:-1] + (a.shape[-1] - window + 1, window)
    strides = a.strides + (a.strides[-1],)
    return np.lib.stride_tricks.as_strided(a, shape=shape, strides=strides)<|MERGE_RESOLUTION|>--- conflicted
+++ resolved
@@ -2,11 +2,7 @@
 Routines for filling missing data.
 """
 from functools import partial
-<<<<<<< HEAD
-from typing import Any, Callable, List, Optional, Set, Tuple, Union
-=======
-from typing import TYPE_CHECKING, Any, List, Optional, Set, Union
->>>>>>> b23bba97
+from typing import TYPE_CHECKING, Any, Callable, List, Optional, Set, Tuple, Union
 
 import numpy as np
 
