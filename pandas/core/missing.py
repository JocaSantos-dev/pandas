--- conflicted
+++ resolved
@@ -28,20 +28,10 @@
     Return a masking array of same size/shape as arr
     with entries equaling any member of values_to_mask set to True
 
-<<<<<<< HEAD
-    try:
-        # pandas\core\missing.py:32: error: Argument "dtype" to "array" has
-        # incompatible type "Union[dtype, ExtensionDtype]"; expected
-        # "Union[dtype, None, type, _SupportsDtype, str, Tuple[Any, int],
-        # Tuple[Any, Union[int, Sequence[int]]], List[Any], _DtypeDict,
-        # Tuple[Any, Any]]"  [arg-type]
-        values_to_mask = np.array(values_to_mask, dtype=dtype)  # type: ignore[arg-type]
-=======
     Parameters
     ----------
     arr : ArrayLike
     values_to_mask: list, tuple, or scalar
->>>>>>> d0db0098
 
     Returns
     -------
@@ -59,45 +49,14 @@
     # GH 21977
     mask = np.zeros(arr.shape, dtype=bool)
     for x in nonna:
-<<<<<<< HEAD
-        if mask is None:
-            if is_numeric_v_string_like(arr, x):
-                # GH#29553 prevent numpy deprecation warnings
-                mask = False
-            else:
-                mask = arr == x
-
-            # if x is a string and arr is not, then we get False and we must
-            # expand the mask to size arr.shape
-            if is_scalar(mask):
-                # pandas\core\missing.py:52: error: Incompatible types in
-                # assignment (expression has type "ndarray", variable has type
-                # "Optional[bool]")  [assignment]
-                mask = np.zeros(arr.shape, dtype=bool)  # type: ignore[assignment]
-=======
         if is_numeric_v_string_like(arr, x):
             # GH#29553 prevent numpy deprecation warnings
             pass
->>>>>>> d0db0098
         else:
             mask |= arr == x
 
     if na_mask.any():
-<<<<<<< HEAD
-        if mask is None:
-            mask = isna(arr)
-        else:
-            mask |= isna(arr)
-
-    # GH 21977
-    if mask is None:
-        # pandas\core\missing.py:68: error: Incompatible types in assignment
-        # (expression has type "ndarray", variable has type "Optional[bool]")
-        # [assignment]
-        mask = np.zeros(arr.shape, dtype=bool)  # type: ignore[assignment]
-=======
         mask |= isna(arr)
->>>>>>> d0db0098
 
     return mask
 
