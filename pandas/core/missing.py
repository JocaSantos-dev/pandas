--- conflicted
+++ resolved
@@ -120,27 +120,6 @@
 
 def clean_interp_method(method: str, **kwargs) -> str:
     order = kwargs.get("order")
-<<<<<<< HEAD
-    sp_methods = [
-        "nearest",
-        "zero",
-        "slinear",
-        "quadratic",
-        "cubic",
-        "barycentric",
-        "krogh",
-        "spline",
-        "polynomial",
-        "from_derivatives",
-        "piecewise_polynomial",
-        "pchip",
-        "akima",
-        "cubicspline",
-    ]
-    valid = ["linear", "time", "index", "values"] + sp_methods
-=======
-
->>>>>>> a79ac367
     if method in ("spline", "polynomial") and order is None:
         raise ValueError("You must specify the order of the spline or polynomial.")
 
@@ -206,23 +185,6 @@
     Bounds_error is currently hardcoded to False since non-scipy ones don't
     take it as an argument.
     """
-<<<<<<< HEAD
-    # Treat the original, non-scipy methods first.
-=======
-    invalid = isna(yvalues)
-    valid = ~invalid
-
-    if not valid.any():
-        # have to call np.asarray(xvalues) since xvalues could be an Index
-        # which can't be mutated
-        result = np.empty_like(np.asarray(xvalues), dtype=np.float64)
-        result.fill(np.nan)
-        return result
-
-    if valid.all():
-        return yvalues
->>>>>>> a79ac367
-
     if method == "time":
         if not getattr(xvalues, "is_all_dates", None):
             # if not issubclass(xvalues.dtype.type, np.datetime64):
@@ -253,18 +215,21 @@
     # default limit is unlimited GH #16282
     limit = algos._validate_limit(nobs=None, limit=limit)
 
-<<<<<<< HEAD
+    # xvalues to pass to NumPy/SciPy
+
     xvalues = getattr(xvalues, "values", xvalues)
-
-    inds = np.asarray(xvalues)
-
-    # hack for DatetimeIndex, #1646
-    if method != "linear" and needs_i8_conversion(inds.dtype):
-        inds = inds.view(np.int64)
-
-    if method in ("values", "index"):
-        if inds.dtype == np.object_:
-            inds = lib.maybe_convert_objects(inds)
+    if method == "linear":
+        inds = xvalues
+    else:
+        inds = np.asarray(xvalues)
+
+        # hack for DatetimeIndex, #1646
+        if needs_i8_conversion(inds.dtype):
+            inds = inds.view(np.int64)
+
+        if method in ("values", "index"):
+            if inds.dtype == np.object_:
+                inds = lib.maybe_convert_objects(inds)
 
     def func(yvalues: np.ndarray) -> np.ndarray:
         invalid = isna(yvalues)
@@ -319,7 +284,7 @@
         yvalues = getattr(yvalues, "values", yvalues)
         result = yvalues.copy()
 
-        if method in ["linear", "index", "values"]:
+        if method in NP_METHODS:
             # np.interp requires sorted X values, #21037
             indexer = np.argsort(inds[valid])
             result[invalid] = np.interp(
@@ -340,83 +305,6 @@
         return result
 
     return func
-=======
-    # These are sets of index pointers to invalid values... i.e. {0, 1, etc...
-    all_nans = set(np.flatnonzero(invalid))
-    start_nans = set(range(find_valid_index(yvalues, "first")))
-    end_nans = set(range(1 + find_valid_index(yvalues, "last"), len(valid)))
-    mid_nans = all_nans - start_nans - end_nans
-
-    # Like the sets above, preserve_nans contains indices of invalid values,
-    # but in this case, it is the final set of indices that need to be
-    # preserved as NaN after the interpolation.
-
-    # For example if limit_direction='forward' then preserve_nans will
-    # contain indices of NaNs at the beginning of the series, and NaNs that
-    # are more than'limit' away from the prior non-NaN.
-
-    # set preserve_nans based on direction using _interp_limit
-    preserve_nans: Union[List, Set]
-    if limit_direction == "forward":
-        preserve_nans = start_nans | set(_interp_limit(invalid, limit, 0))
-    elif limit_direction == "backward":
-        preserve_nans = end_nans | set(_interp_limit(invalid, 0, limit))
-    else:
-        # both directions... just use _interp_limit
-        preserve_nans = set(_interp_limit(invalid, limit, limit))
-
-    # if limit_area is set, add either mid or outside indices
-    # to preserve_nans GH #16284
-    if limit_area == "inside":
-        # preserve NaNs on the outside
-        preserve_nans |= start_nans | end_nans
-    elif limit_area == "outside":
-        # preserve NaNs on the inside
-        preserve_nans |= mid_nans
-
-    # sort preserve_nans and covert to list
-    preserve_nans = sorted(preserve_nans)
-
-    yvalues = getattr(yvalues, "values", yvalues)
-    result = yvalues.copy()
-
-    # xvalues to pass to NumPy/SciPy
-
-    xvalues = getattr(xvalues, "values", xvalues)
-    if method == "linear":
-        inds = xvalues
-    else:
-        inds = np.asarray(xvalues)
-
-        # hack for DatetimeIndex, #1646
-        if needs_i8_conversion(inds.dtype):
-            inds = inds.view(np.int64)
-
-        if method in ("values", "index"):
-            if inds.dtype == np.object_:
-                inds = lib.maybe_convert_objects(inds)
-
-    if method in NP_METHODS:
-        # np.interp requires sorted X values, #21037
-        indexer = np.argsort(inds[valid])
-        result[invalid] = np.interp(
-            inds[invalid], inds[valid][indexer], yvalues[valid][indexer]
-        )
-    else:
-        result[invalid] = _interpolate_scipy_wrapper(
-            inds[valid],
-            yvalues[valid],
-            inds[invalid],
-            method=method,
-            fill_value=fill_value,
-            bounds_error=bounds_error,
-            order=order,
-            **kwargs,
-        )
-
-    result[preserve_nans] = np.nan
-    return result
->>>>>>> a79ac367
 
 
 def _interpolate_scipy_wrapper(
