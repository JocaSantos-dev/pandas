--- conflicted
+++ resolved
@@ -1,10 +1,7 @@
 """
 Routines for filling missing data.
 """
-<<<<<<< HEAD
 from typing import Set
-=======
->>>>>>> db60ab6c
 
 import numpy as np
 
