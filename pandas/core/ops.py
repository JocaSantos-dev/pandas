"""
Arithmetic operations for PandasObjects

This is not a public API.
"""
# necessary to enforce truediv in Python 2.X
from __future__ import division
import operator
import warnings
import numpy as np
import pandas as pd
import datetime

from pandas._libs import (lib, index as libindex,
                          tslib as libts, algos as libalgos, iNaT)

from pandas import compat
from pandas.util._decorators import Appender

from pandas.compat import bind_method
import pandas.core.missing as missing

from pandas.errors import PerformanceWarning
from pandas.core.common import _values_from_object, _maybe_match_name
from pandas.core.dtypes.missing import notna, isna
from pandas.core.dtypes.common import (
    needs_i8_conversion,
    is_datetimelike_v_numeric,
    is_integer_dtype, is_categorical_dtype,
    is_object_dtype, is_timedelta64_dtype,
    is_datetime64_dtype, is_datetime64tz_dtype,
    is_bool_dtype, is_datetimetz,
    is_list_like, is_offsetlike,
    is_scalar,
    _ensure_object)
from pandas.core.dtypes.cast import (
    maybe_upcast_putmask, find_common_type,
    construct_1d_object_array_from_listlike)
from pandas.core.dtypes.generic import (
    ABCSeries,
    ABCDataFrame,
    ABCIndex,
    ABCPeriodIndex)

# -----------------------------------------------------------------------------
# Functions that add arithmetic methods to objects, given arithmetic factory
# methods


def _create_methods(arith_method, comp_method, bool_method,
                    use_numexpr, special=False, default_axis='columns',
                    have_divmod=False):
    # creates actual methods based upon arithmetic, comp and bool method
    # constructors.

    # NOTE: Only frame cares about default_axis, specifically: special methods
    # have default axis None, whereas flex methods have default axis 'columns'
    # if we're not using numexpr, then don't pass a str_rep
    if use_numexpr:
        op = lambda x: x
    else:
        op = lambda x: None
    if special:

        def names(x):
            if x[-1] == "_":
                return "__{name}_".format(name=x)
            else:
                return "__{name}__".format(name=x)
    else:
        names = lambda x: x

    # Inframe, all special methods have default_axis=None, flex methods have
    # default_axis set to the default (columns)
    # yapf: disable
    new_methods = dict(
        add=arith_method(operator.add, names('add'), op('+'),
                         default_axis=default_axis),
        radd=arith_method(lambda x, y: y + x, names('radd'), op('+'),
                          default_axis=default_axis),
        sub=arith_method(operator.sub, names('sub'), op('-'),
                         default_axis=default_axis),
        mul=arith_method(operator.mul, names('mul'), op('*'),
                         default_axis=default_axis),
        truediv=arith_method(operator.truediv, names('truediv'), op('/'),
                             truediv=True, fill_zeros=np.inf,
                             default_axis=default_axis),
        floordiv=arith_method(operator.floordiv, names('floordiv'), op('//'),
                              default_axis=default_axis, fill_zeros=np.inf),
        # Causes a floating point exception in the tests when numexpr enabled,
        # so for now no speedup
        mod=arith_method(operator.mod, names('mod'), None,
                         default_axis=default_axis, fill_zeros=np.nan),
        pow=arith_method(operator.pow, names('pow'), op('**'),
                         default_axis=default_axis),
        # not entirely sure why this is necessary, but previously was included
        # so it's here to maintain compatibility
        rmul=arith_method(operator.mul, names('rmul'), op('*'),
                          default_axis=default_axis, reversed=True),
        rsub=arith_method(lambda x, y: y - x, names('rsub'), op('-'),
                          default_axis=default_axis, reversed=True),
        rtruediv=arith_method(lambda x, y: operator.truediv(y, x),
                              names('rtruediv'), op('/'), truediv=True,
                              fill_zeros=np.inf, default_axis=default_axis,
                              reversed=True),
        rfloordiv=arith_method(lambda x, y: operator.floordiv(y, x),
                               names('rfloordiv'), op('//'),
                               default_axis=default_axis, fill_zeros=np.inf,
                               reversed=True),
        rpow=arith_method(lambda x, y: y**x, names('rpow'), op('**'),
                          default_axis=default_axis, reversed=True),
        rmod=arith_method(lambda x, y: y % x, names('rmod'), op('%'),
                          default_axis=default_axis, fill_zeros=np.nan,
                          reversed=True),)
    # yapf: enable
    new_methods['div'] = new_methods['truediv']
    new_methods['rdiv'] = new_methods['rtruediv']

    # Comp methods never had a default axis set
    if comp_method:
        new_methods.update(dict(
            eq=comp_method(operator.eq, names('eq'), op('==')),
            ne=comp_method(operator.ne, names('ne'), op('!='), masker=True),
            lt=comp_method(operator.lt, names('lt'), op('<')),
            gt=comp_method(operator.gt, names('gt'), op('>')),
            le=comp_method(operator.le, names('le'), op('<=')),
            ge=comp_method(operator.ge, names('ge'), op('>=')), ))
    if bool_method:
        new_methods.update(
            dict(and_=bool_method(operator.and_, names('and_'), op('&')),
                 or_=bool_method(operator.or_, names('or_'), op('|')),
                 # For some reason ``^`` wasn't used in original.
                 xor=bool_method(operator.xor, names('xor'), op('^')),
                 rand_=bool_method(lambda x, y: operator.and_(y, x),
                                   names('rand_'), op('&')),
                 ror_=bool_method(lambda x, y: operator.or_(y, x),
                                  names('ror_'), op('|')),
                 rxor=bool_method(lambda x, y: operator.xor(y, x),
                                  names('rxor'), op('^'))))
    if have_divmod:
        # divmod doesn't have an op that is supported by numexpr
        new_methods['divmod'] = arith_method(
            divmod,
            names('divmod'),
            None,
            default_axis=default_axis,
            construct_result=_construct_divmod_result,
        )

    new_methods = {names(k): v for k, v in new_methods.items()}
    return new_methods


def add_methods(cls, new_methods, force, select, exclude):
    if select and exclude:
        raise TypeError("May only pass either select or exclude")

    if select:
        select = set(select)
        methods = {}
        for key, method in new_methods.items():
            if key in select:
                methods[key] = method
        new_methods = methods

    if exclude:
        for k in exclude:
            new_methods.pop(k, None)

    for name, method in new_methods.items():
        if force or name not in cls.__dict__:
            bind_method(cls, name, method)


# ----------------------------------------------------------------------
# Arithmetic
def add_special_arithmetic_methods(cls, arith_method=None,
                                   comp_method=None, bool_method=None,
                                   use_numexpr=True, force=False, select=None,
                                   exclude=None, have_divmod=False):
    """
    Adds the full suite of special arithmetic methods (``__add__``,
    ``__sub__``, etc.) to the class.

    Parameters
    ----------
    arith_method : function (optional)
        factory for special arithmetic methods, with op string:
        f(op, name, str_rep, default_axis=None, fill_zeros=None, **eval_kwargs)
    comp_method : function (optional)
        factory for rich comparison - signature: f(op, name, str_rep)
    bool_method : function (optional)
        factory for boolean methods - signature: f(op, name, str_rep)
    use_numexpr : bool, default True
        whether to accelerate with numexpr, defaults to True
    force : bool, default False
        if False, checks whether function is defined **on ``cls.__dict__``**
        before defining if True, always defines functions on class base
    select : iterable of strings (optional)
        if passed, only sets functions with names in select
    exclude : iterable of strings (optional)
        if passed, will not set functions with names in exclude
    have_divmod : bool, (optional)
        should a divmod method be added? this method is special because it
        returns a tuple of cls instead of a single element of type cls
    """

    # in frame, special methods have default_axis = None, comp methods use
    # 'columns'

    new_methods = _create_methods(arith_method, comp_method,
                                  bool_method, use_numexpr, default_axis=None,
                                  special=True, have_divmod=have_divmod)

    # inplace operators (I feel like these should get passed an `inplace=True`
    # or just be removed

    def _wrap_inplace_method(method):
        """
        return an inplace wrapper for this method
        """

        def f(self, other):
            result = method(self, other)

            # this makes sure that we are aligned like the input
            # we are updating inplace so we want to ignore is_copy
            self._update_inplace(result.reindex_like(self, copy=False)._data,
                                 verify_is_copy=False)

            return self

        return f

    new_methods.update(
        dict(__iadd__=_wrap_inplace_method(new_methods["__add__"]),
             __isub__=_wrap_inplace_method(new_methods["__sub__"]),
             __imul__=_wrap_inplace_method(new_methods["__mul__"]),
             __itruediv__=_wrap_inplace_method(new_methods["__truediv__"]),
             __ifloordiv__=_wrap_inplace_method(new_methods["__floordiv__"]),
             __imod__=_wrap_inplace_method(new_methods["__mod__"]),
             __ipow__=_wrap_inplace_method(new_methods["__pow__"])))
    if not compat.PY3:
        new_methods["__idiv__"] = _wrap_inplace_method(new_methods["__div__"])
    if bool_method:
        new_methods.update(
            dict(__iand__=_wrap_inplace_method(new_methods["__and__"]),
                 __ior__=_wrap_inplace_method(new_methods["__or__"]),
                 __ixor__=_wrap_inplace_method(new_methods["__xor__"])))

    add_methods(cls, new_methods=new_methods, force=force, select=select,
                exclude=exclude)


def add_flex_arithmetic_methods(cls, flex_arith_method,
                                flex_comp_method=None, flex_bool_method=None,
                                use_numexpr=True, force=False, select=None,
                                exclude=None):
    """
    Adds the full suite of flex arithmetic methods (``pow``, ``mul``, ``add``)
    to the class.

    Parameters
    ----------
    flex_arith_method : function
        factory for special arithmetic methods, with op string:
        f(op, name, str_rep, default_axis=None, fill_zeros=None, **eval_kwargs)
    flex_comp_method : function, optional,
        factory for rich comparison - signature: f(op, name, str_rep)
    use_numexpr : bool, default True
        whether to accelerate with numexpr, defaults to True
    force : bool, default False
        if False, checks whether function is defined **on ``cls.__dict__``**
        before defining if True, always defines functions on class base
    select : iterable of strings (optional)
        if passed, only sets functions with names in select
    exclude : iterable of strings (optional)
        if passed, will not set functions with names in exclude
    """
    # in frame, default axis is 'columns', doesn't matter for series and panel
    new_methods = _create_methods(flex_arith_method,
                                  flex_comp_method, flex_bool_method,
                                  use_numexpr, default_axis='columns',
                                  special=False)
    new_methods.update(dict(multiply=new_methods['mul'],
                            subtract=new_methods['sub'],
                            divide=new_methods['div']))
    # opt out of bool flex methods for now
    for k in ('ror_', 'rxor', 'rand_'):
        if k in new_methods:
            new_methods.pop(k)

    add_methods(cls, new_methods=new_methods, force=force, select=select,
                exclude=exclude)


class _Op(object):

    """
    Wrapper around Series arithmetic operations.
    Generally, you should use classmethod ``_Op.get_op`` as an entry point.

    This validates and coerces lhs and rhs depending on its dtype and
    based on op. See _TimeOp also.

    Parameters
    ----------
    left : Series
        lhs of op
    right : object
        rhs of op
    name : str
        name of op
    na_op : callable
        a function which wraps op
    """

    fill_value = np.nan
    wrap_results = staticmethod(lambda x: x)
    dtype = None

    def __init__(self, left, right, name, na_op):
        self.left = left
        self.right = right

        self.name = name
        self.na_op = na_op

        self.lvalues = left
        self.rvalues = right

    @classmethod
    def get_op(cls, left, right, name, na_op):
        """
        Get op dispatcher, returns _Op or _TimeOp.

        If ``left`` and ``right`` are appropriate for datetime arithmetic with
        operation ``name``, processes them and returns a ``_TimeOp`` object
        that stores all the required values.  Otherwise, it will generate
        either a ``_Op``, indicating that the operation is performed via
        normal numpy path.
        """
        is_timedelta_lhs = is_timedelta64_dtype(left)
        is_datetime_lhs = (is_datetime64_dtype(left) or
                           is_datetime64tz_dtype(left))

        if not (is_datetime_lhs or is_timedelta_lhs):
            return _Op(left, right, name, na_op)
        else:
            return _TimeOp(left, right, name, na_op)


class _TimeOp(_Op):
    """
    Wrapper around Series datetime/time/timedelta arithmetic operations.
    Generally, you should use classmethod ``_Op.get_op`` as an entry point.
    """
    fill_value = iNaT

    def __init__(self, left, right, name, na_op):
        super(_TimeOp, self).__init__(left, right, name, na_op)

        lvalues = self._convert_to_array(left, name=name)
        rvalues = self._convert_to_array(right, name=name, other=lvalues)

        # left
        self.is_offset_lhs = is_offsetlike(left)
        self.is_timedelta_lhs = is_timedelta64_dtype(lvalues)
        self.is_datetime64_lhs = is_datetime64_dtype(lvalues)
        self.is_datetime64tz_lhs = is_datetime64tz_dtype(lvalues)
        self.is_datetime_lhs = (self.is_datetime64_lhs or
                                self.is_datetime64tz_lhs)
        self.is_integer_lhs = left.dtype.kind in ['i', 'u']
        self.is_floating_lhs = left.dtype.kind == 'f'

        # right
        self.is_offset_rhs = is_offsetlike(right)
        self.is_datetime64_rhs = is_datetime64_dtype(rvalues)
        self.is_datetime64tz_rhs = is_datetime64tz_dtype(rvalues)
        self.is_datetime_rhs = (self.is_datetime64_rhs or
                                self.is_datetime64tz_rhs)
        self.is_timedelta_rhs = is_timedelta64_dtype(rvalues)
        self.is_integer_rhs = rvalues.dtype.kind in ('i', 'u')
        self.is_floating_rhs = rvalues.dtype.kind == 'f'

        self._validate(lvalues, rvalues, name)
        self.lvalues, self.rvalues = self._convert_for_datetime(lvalues,
                                                                rvalues)

<<<<<<< HEAD
    def _validate(self, lvalues, rvalues, name):
        # timedelta and integer mul/div

        if ((self.is_timedelta_lhs and
                (self.is_integer_rhs or self.is_floating_rhs)) or
            (self.is_timedelta_rhs and
                (self.is_integer_lhs or self.is_floating_lhs))):

            if name not in ('__div__', '__truediv__', '__mul__', '__rmul__'):
                raise TypeError("can only operate on a timedelta and an "
                                "integer or a float for division and "
                                "multiplication, but the operator [{name}] "
                                "was passed".format(name=name))

        # 2 timedeltas
        elif ((self.is_timedelta_lhs and
               (self.is_timedelta_rhs or self.is_offset_rhs)) or
              (self.is_timedelta_rhs and
               (self.is_timedelta_lhs or self.is_offset_lhs))):

            if name not in ('__div__', '__rdiv__', '__truediv__',
                            '__rtruediv__', '__add__', '__radd__', '__sub__',
                            '__rsub__', '__floordiv__', '__rfloordiv__'):
                raise TypeError("can only operate on a timedeltas for addition"
                                ", subtraction, and division, but the operator"
                                " [{name}] was passed".format(name=name))

        # datetime and timedelta/DateOffset
        elif (self.is_datetime_lhs and
              (self.is_timedelta_rhs or self.is_offset_rhs)):
=======
    def _validate_datetime(self, lvalues, rvalues, name):
        # assumes self.is_datetime_lhs
>>>>>>> cdebcf37

        if (self.is_timedelta_rhs or self.is_offset_rhs):
            # datetime and timedelta/DateOffset
            if name not in ('__add__', '__radd__', '__sub__'):
                raise TypeError("can only operate on a datetime with a rhs of "
                                "a timedelta/DateOffset for addition and "
                                "subtraction, but the operator [{name}] was "
                                "passed".format(name=name))

        elif self.is_datetime_rhs:
            # 2 datetimes
            if name not in ('__sub__', '__rsub__'):
                raise TypeError("can only operate on a datetimes for"
                                " subtraction, but the operator [{name}] was"
                                " passed".format(name=name))

            # if tz's must be equal (same or None)
            if getattr(lvalues, 'tz', None) != getattr(rvalues, 'tz', None):
                raise ValueError("Incompatible tz's on datetime subtraction "
                                 "ops")

        else:
            raise TypeError('cannot operate on a series without a rhs '
                            'of a series/ndarray of type datetime64[ns] '
                            'or a timedelta')

    def _validate_timedelta(self, name):
        # assumes self.is_timedelta_lhs

        if self.is_integer_rhs or self.is_floating_rhs:
            # timedelta and integer mul/div
            self._check_timedelta_with_numeric(name)
        elif self.is_timedelta_rhs or self.is_offset_rhs:
            # 2 timedeltas
            if name not in ('__div__', '__rdiv__', '__truediv__',
                            '__rtruediv__', '__add__', '__radd__', '__sub__',
                            '__rsub__'):
                raise TypeError("can only operate on a timedeltas for addition"
                                ", subtraction, and division, but the operator"
                                " [{name}] was passed".format(name=name))
        elif self.is_datetime_rhs:
            if name not in ('__add__', '__radd__', '__rsub__'):
                raise TypeError("can only operate on a timedelta/DateOffset "
                                "with a rhs of a datetime for addition, "
                                "but the operator [{name}] was passed"
                                .format(name=name))
        else:
            raise TypeError('cannot operate on a series without a rhs '
                            'of a series/ndarray of type datetime64[ns] '
                            'or a timedelta')

    def _validate_offset(self, name):
        # assumes self.is_offset_lhs

        if self.is_timedelta_rhs:
            # 2 timedeltas
            if name not in ('__div__', '__rdiv__', '__truediv__',
                            '__rtruediv__', '__add__', '__radd__', '__sub__',
                            '__rsub__'):
                raise TypeError("can only operate on a timedeltas for addition"
                                ", subtraction, and division, but the operator"
                                " [{name}] was passed".format(name=name))

        elif self.is_datetime_rhs:
            if name not in ('__add__', '__radd__'):
                raise TypeError("can only operate on a timedelta/DateOffset "
                                "and a datetime for addition, but the operator"
                                " [{name}] was passed".format(name=name))

        else:
            raise TypeError('cannot operate on a series without a rhs '
                            'of a series/ndarray of type datetime64[ns] '
                            'or a timedelta')

    def _validate(self, lvalues, rvalues, name):
        if self.is_datetime_lhs:
            return self._validate_datetime(lvalues, rvalues, name)
        elif self.is_timedelta_lhs:
            return self._validate_timedelta(name)
        elif self.is_offset_lhs:
            return self._validate_offset(name)

        if ((self.is_integer_lhs or self.is_floating_lhs) and
                self.is_timedelta_rhs):
            self._check_timedelta_with_numeric(name)
        else:
            raise TypeError('cannot operate on a series without a rhs '
                            'of a series/ndarray of type datetime64[ns] '
                            'or a timedelta')

    def _check_timedelta_with_numeric(self, name):
        if name not in ('__div__', '__truediv__', '__mul__', '__rmul__'):
            raise TypeError("can only operate on a timedelta and an "
                            "integer or a float for division and "
                            "multiplication, but the operator [{name}] "
                            "was passed".format(name=name))

    def _convert_to_array(self, values, name=None, other=None):
        """converts values to ndarray"""
        from pandas.core.tools.timedeltas import to_timedelta

        ovalues = values
        supplied_dtype = None
        if not is_list_like(values):
            values = np.array([values])

        # if this is a Series that contains relevant dtype info, then use this
        # instead of the inferred type; this avoids coercing Series([NaT],
        # dtype='datetime64[ns]') to Series([NaT], dtype='timedelta64[ns]')
        elif (isinstance(values, pd.Series) and
              (is_timedelta64_dtype(values) or is_datetime64_dtype(values))):
            supplied_dtype = values.dtype

        inferred_type = lib.infer_dtype(values)
        if (inferred_type in ('datetime64', 'datetime', 'date', 'time') or
                is_datetimetz(inferred_type)):
            # if we have a other of timedelta, but use pd.NaT here we
            # we are in the wrong path
            if (supplied_dtype is None and other is not None and
                (other.dtype in ('timedelta64[ns]', 'datetime64[ns]')) and
                    isna(values).all()):
                values = np.empty(values.shape, dtype='timedelta64[ns]')
                values[:] = iNaT

            # a datelike
            elif isinstance(values, pd.DatetimeIndex):
                values = values.to_series()
            # datetime with tz
            elif (isinstance(ovalues, datetime.datetime) and
                  hasattr(ovalues, 'tzinfo')):
                values = pd.DatetimeIndex(values)
            # datetime array with tz
            elif is_datetimetz(values):
                if isinstance(values, ABCSeries):
                    values = values._values
            elif not (isinstance(values, (np.ndarray, ABCSeries)) and
                      is_datetime64_dtype(values)):
                values = libts.array_to_datetime(values)
        elif inferred_type in ('timedelta', 'timedelta64'):
            # have a timedelta, convert to to ns here
            values = to_timedelta(values, errors='coerce', box=False)
        elif inferred_type == 'integer':
            # py3 compat where dtype is 'm' but is an integer
            if values.dtype.kind == 'm':
                values = values.astype('timedelta64[ns]')
            elif isinstance(values, pd.PeriodIndex):
                values = values.to_timestamp().to_series()
            elif name not in ('__truediv__', '__div__', '__mul__', '__rmul__'):
                raise TypeError("incompatible type for a datetime/timedelta "
                                "operation [{name}]".format(name=name))
        elif inferred_type == 'floating':
            if (isna(values).all() and
                    name in ('__add__', '__radd__', '__sub__', '__rsub__')):
                values = np.empty(values.shape, dtype=other.dtype)
                values[:] = iNaT
            return values
        elif is_offsetlike(values):
            return values
        else:
            raise TypeError("incompatible type [{dtype}] for a "
                            "datetime/timedelta operation"
                            .format(dtype=np.array(values).dtype))

        return values

    def _convert_for_datetime(self, lvalues, rvalues):
        from pandas.core.tools.timedeltas import to_timedelta

        mask = isna(lvalues) | isna(rvalues)

        # datetimes require views
        if self.is_datetime_lhs or self.is_datetime_rhs:

            # datetime subtraction means timedelta
            if self.is_datetime_lhs and self.is_datetime_rhs:
                if self.name in ('__sub__', '__rsub__'):
                    self.dtype = 'timedelta64[ns]'
                else:
                    self.dtype = 'datetime64[ns]'
            elif self.is_datetime64tz_lhs:
                self.dtype = lvalues.dtype
            elif self.is_datetime64tz_rhs:
                self.dtype = rvalues.dtype
            else:
                self.dtype = 'datetime64[ns]'

            # if adding single offset try vectorized path
            # in DatetimeIndex; otherwise elementwise apply
            def _offset(lvalues, rvalues):
                if len(lvalues) == 1:
                    rvalues = pd.DatetimeIndex(rvalues)
                    lvalues = lvalues[0]
                else:
                    warnings.warn("Adding/subtracting array of DateOffsets to "
                                  "Series not vectorized", PerformanceWarning)
                    rvalues = rvalues.astype('O')

                # pass thru on the na_op
                self.na_op = lambda x, y: getattr(x, self.name)(y)
                return lvalues, rvalues

            if self.is_offset_lhs:
                lvalues, rvalues = _offset(lvalues, rvalues)
            elif self.is_offset_rhs:
                rvalues, lvalues = _offset(rvalues, lvalues)
            else:

                # with tz, convert to UTC
                if self.is_datetime64tz_lhs:
                    lvalues = lvalues.tz_convert('UTC').tz_localize(None)
                if self.is_datetime64tz_rhs:
                    rvalues = rvalues.tz_convert('UTC').tz_localize(None)

                lvalues = lvalues.view(np.int64)
                rvalues = rvalues.view(np.int64)

        # otherwise it's a timedelta
        else:

            self.dtype = 'timedelta64[ns]'

            # convert Tick DateOffset to underlying delta
            if self.is_offset_lhs:
                lvalues = to_timedelta(lvalues, box=False)
            if self.is_offset_rhs:
                rvalues = to_timedelta(rvalues, box=False)

            lvalues = lvalues.astype(np.int64)
            if not self.is_floating_rhs:
                rvalues = rvalues.astype(np.int64)

            # time delta division -> unit less
            # integer gets converted to timedelta in np < 1.6
            if ((self.is_timedelta_lhs and self.is_timedelta_rhs) and
                    not self.is_integer_rhs and not self.is_integer_lhs and
                    self.name in ('__div__', '__rdiv__',
                                  '__truediv__', '__rtruediv__',
                                  '__floordiv__', '__rfloordiv__')):
                self.dtype = 'float64'
                self.fill_value = np.nan
                lvalues = lvalues.astype(np.float64)
                rvalues = rvalues.astype(np.float64)

        # if we need to mask the results
        if mask.any():

            def f(x):

                # datetime64[ns]/timedelta64[ns] masking
                try:
                    x = np.array(x, dtype=self.dtype)
                except TypeError:
                    x = np.array(x, dtype='datetime64[ns]')

                np.putmask(x, mask, self.fill_value)
                return x

            self.wrap_results = f

        return lvalues, rvalues


def _align_method_SERIES(left, right, align_asobject=False):
    """ align lhs and rhs Series """

    # ToDo: Different from _align_method_FRAME, list, tuple and ndarray
    # are not coerced here
    # because Series has inconsistencies described in #13637

    if isinstance(right, ABCSeries):
        # avoid repeated alignment
        if not left.index.equals(right.index):

            if align_asobject:
                # to keep original value's dtype for bool ops
                left = left.astype(object)
                right = right.astype(object)

            left, right = left.align(right, copy=False)

    return left, right


def _construct_result(left, result, index, name, dtype):
    return left._constructor(result, index=index, name=name, dtype=dtype)


def _construct_divmod_result(left, result, index, name, dtype):
    """divmod returns a tuple of like indexed series instead of a single series.
    """
    constructor = left._constructor
    return (
        constructor(result[0], index=index, name=name, dtype=dtype),
        constructor(result[1], index=index, name=name, dtype=dtype),
    )


def _arith_method_SERIES(op, name, str_rep, fill_zeros=None, default_axis=None,
                         construct_result=_construct_result, **eval_kwargs):
    """
    Wrapper function for Series arithmetic operations, to avoid
    code duplication.
    """
    def na_op(x, y):
        import pandas.core.computation.expressions as expressions

        try:
            result = expressions.evaluate(op, str_rep, x, y, **eval_kwargs)
        except TypeError:
            if isinstance(y, (np.ndarray, ABCSeries, pd.Index)):
                dtype = find_common_type([x.dtype, y.dtype])
                result = np.empty(x.size, dtype=dtype)
                mask = notna(x) & notna(y)
                result[mask] = op(x[mask], _values_from_object(y[mask]))
            elif isinstance(x, np.ndarray):
                result = np.empty(len(x), dtype=x.dtype)
                mask = notna(x)
                result[mask] = op(x[mask], y)
            else:
                raise TypeError("{typ} cannot perform the operation "
                                "{op}".format(typ=type(x).__name__,
                                              op=str_rep))

            result, changed = maybe_upcast_putmask(result, ~mask, np.nan)

        result = missing.fill_zeros(result, x, y, name, fill_zeros)
        return result

    def safe_na_op(lvalues, rvalues):
        try:
            with np.errstate(all='ignore'):
                return na_op(lvalues, rvalues)
        except Exception:
            if isinstance(rvalues, ABCSeries):
                if is_object_dtype(rvalues):
                    # if dtype is object, try elementwise op
                    return libalgos.arrmap_object(rvalues,
                                                  lambda x: op(lvalues, x))
            else:
                if is_object_dtype(lvalues):
                    return libalgos.arrmap_object(lvalues,
                                                  lambda x: op(x, rvalues))
            raise

    def wrapper(left, right, name=name, na_op=na_op):

        if isinstance(right, ABCDataFrame):
            return NotImplemented

        left, right = _align_method_SERIES(left, right)

        converted = _Op.get_op(left, right, name, na_op)

        left, right = converted.left, converted.right
        lvalues, rvalues = converted.lvalues, converted.rvalues
        dtype = converted.dtype
        wrap_results = converted.wrap_results
        na_op = converted.na_op

        if isinstance(rvalues, ABCSeries):
            name = _maybe_match_name(left, rvalues)
            lvalues = getattr(lvalues, 'values', lvalues)
            rvalues = getattr(rvalues, 'values', rvalues)
            # _Op aligns left and right
        else:
            name = left.name
            if (hasattr(lvalues, 'values') and
                    not isinstance(lvalues, pd.DatetimeIndex)):
                lvalues = lvalues.values

        result = wrap_results(safe_na_op(lvalues, rvalues))
        return construct_result(
            left,
            result,
            index=left.index,
            name=name,
            dtype=dtype,
        )

    return wrapper


def _comp_method_OBJECT_ARRAY(op, x, y):
    if isinstance(y, list):
        y = construct_1d_object_array_from_listlike(y)
    if isinstance(y, (np.ndarray, ABCSeries, ABCIndex)):
        if not is_object_dtype(y.dtype):
            y = y.astype(np.object_)

        if isinstance(y, (ABCSeries, ABCIndex)):
            y = y.values

        result = lib.vec_compare(x, y, op)
    else:
        result = lib.scalar_compare(x, y, op)
    return result


def _comp_method_SERIES(op, name, str_rep, masker=False):
    """
    Wrapper function for Series arithmetic operations, to avoid
    code duplication.
    """

    def na_op(x, y):

        # dispatch to the categorical if we have a categorical
        # in either operand
        if is_categorical_dtype(x):
            return op(x, y)
        elif is_categorical_dtype(y) and not is_scalar(y):
            return op(y, x)

        if is_object_dtype(x.dtype):
            result = _comp_method_OBJECT_ARRAY(op, x, y)
        else:

            # we want to compare like types
            # we only want to convert to integer like if
            # we are not NotImplemented, otherwise
            # we would allow datetime64 (but viewed as i8) against
            # integer comparisons
            if is_datetimelike_v_numeric(x, y):
                raise TypeError("invalid type comparison")

            # numpy does not like comparisons vs None
            if is_scalar(y) and isna(y):
                if name == '__ne__':
                    return np.ones(len(x), dtype=bool)
                else:
                    return np.zeros(len(x), dtype=bool)

            # we have a datetime/timedelta and may need to convert
            mask = None
            if (needs_i8_conversion(x) or
                    (not is_scalar(y) and needs_i8_conversion(y))):

                if is_scalar(y):
                    mask = isna(x)
                    y = libindex.convert_scalar(x, _values_from_object(y))
                else:
                    mask = isna(x) | isna(y)
                    y = y.view('i8')
                x = x.view('i8')

            try:
                with np.errstate(all='ignore'):
                    result = getattr(x, name)(y)
                if result is NotImplemented:
                    raise TypeError("invalid type comparison")
            except AttributeError:
                result = op(x, y)

            if mask is not None and mask.any():
                result[mask] = masker

        return result

    def wrapper(self, other, axis=None):
        # Validate the axis parameter
        if axis is not None:
            self._get_axis_number(axis)

        if isinstance(other, ABCSeries):
            name = _maybe_match_name(self, other)
            if not self._indexed_same(other):
                msg = 'Can only compare identically-labeled Series objects'
                raise ValueError(msg)
            return self._constructor(na_op(self.values, other.values),
                                     index=self.index, name=name)
        elif isinstance(other, ABCDataFrame):  # pragma: no cover
            return NotImplemented
        elif isinstance(other, (np.ndarray, pd.Index)):
            # do not check length of zerodim array
            # as it will broadcast
            if (not is_scalar(lib.item_from_zerodim(other)) and
                    len(self) != len(other)):
                raise ValueError('Lengths must match to compare')

            if isinstance(other, ABCPeriodIndex):
                # temp workaround until fixing GH 13637
                # tested in test_nat_comparisons
                # (pandas.tests.series.test_operators.TestSeriesOperators)
                return self._constructor(na_op(self.values,
                                               other.astype(object).values),
                                         index=self.index)

            return self._constructor(na_op(self.values, np.asarray(other)),
                                     index=self.index).__finalize__(self)

        elif isinstance(other, pd.Categorical):
            if not is_categorical_dtype(self):
                msg = ("Cannot compare a Categorical for op {op} with Series "
                       "of dtype {typ}.\nIf you want to compare values, use "
                       "'series <op> np.asarray(other)'.")
                raise TypeError(msg.format(op=op, typ=self.dtype))

        if is_categorical_dtype(self):
            # cats are a special case as get_values() would return an ndarray,
            # which would then not take categories ordering into account
            # we can go directly to op, as the na_op would just test again and
            # dispatch to it.
            with np.errstate(all='ignore'):
                res = op(self.values, other)
        else:
            values = self.get_values()
            if isinstance(other, (list, np.ndarray)):
                other = np.asarray(other)

            with np.errstate(all='ignore'):
                res = na_op(values, other)
            if is_scalar(res):
                raise TypeError('Could not compare {typ} type with Series'
                                .format(typ=type(other)))

            # always return a full value series here
            res = _values_from_object(res)

        res = pd.Series(res, index=self.index, name=self.name, dtype='bool')
        return res

    return wrapper


def _bool_method_SERIES(op, name, str_rep):
    """
    Wrapper function for Series arithmetic operations, to avoid
    code duplication.
    """

    def na_op(x, y):
        try:
            result = op(x, y)
        except TypeError:
            if isinstance(y, list):
                y = construct_1d_object_array_from_listlike(y)

            if isinstance(y, (np.ndarray, ABCSeries)):
                if (is_bool_dtype(x.dtype) and is_bool_dtype(y.dtype)):
                    result = op(x, y)  # when would this be hit?
                else:
                    x = _ensure_object(x)
                    y = _ensure_object(y)
                    result = lib.vec_binop(x, y, op)
            else:
                try:

                    # let null fall thru
                    if not isna(y):
                        y = bool(y)
                    result = lib.scalar_binop(x, y, op)
                except:
                    msg = ("cannot compare a dtyped [{dtype}] array "
                           "with a scalar of type [{type}]"
                           ).format(dtype=x.dtype, type=type(y).__name__)
                    raise TypeError(msg)

        return result

    def wrapper(self, other):
        is_self_int_dtype = is_integer_dtype(self.dtype)

        fill_int = lambda x: x.fillna(0)
        fill_bool = lambda x: x.fillna(False).astype(bool)

        self, other = _align_method_SERIES(self, other, align_asobject=True)

        if isinstance(other, ABCSeries):
            name = _maybe_match_name(self, other)
            is_other_int_dtype = is_integer_dtype(other.dtype)
            other = fill_int(other) if is_other_int_dtype else fill_bool(other)

            filler = (fill_int if is_self_int_dtype and is_other_int_dtype
                      else fill_bool)
            return filler(self._constructor(na_op(self.values, other.values),
                                            index=self.index, name=name))

        elif isinstance(other, ABCDataFrame):
            return NotImplemented

        else:
            # scalars, list, tuple, np.array
            filler = (fill_int if is_self_int_dtype and
                      is_integer_dtype(np.asarray(other)) else fill_bool)
            return filler(self._constructor(
                na_op(self.values, other),
                index=self.index)).__finalize__(self)

    return wrapper


_op_descriptions = {'add': {'op': '+',
                            'desc': 'Addition',
                            'reversed': False,
                            'reverse': 'radd'},
                    'sub': {'op': '-',
                            'desc': 'Subtraction',
                            'reversed': False,
                            'reverse': 'rsub'},
                    'mul': {'op': '*',
                            'desc': 'Multiplication',
                            'reversed': False,
                            'reverse': 'rmul'},
                    'mod': {'op': '%',
                            'desc': 'Modulo',
                            'reversed': False,
                            'reverse': 'rmod'},
                    'pow': {'op': '**',
                            'desc': 'Exponential power',
                            'reversed': False,
                            'reverse': 'rpow'},
                    'truediv': {'op': '/',
                                'desc': 'Floating division',
                                'reversed': False,
                                'reverse': 'rtruediv'},
                    'floordiv': {'op': '//',
                                 'desc': 'Integer division',
                                 'reversed': False,
                                 'reverse': 'rfloordiv'},
                    'divmod': {'op': 'divmod',
                               'desc': 'Integer division and modulo',
                               'reversed': False,
                               'reverse': None},

                    'eq': {'op': '==',
                                 'desc': 'Equal to',
                                 'reversed': False,
                                 'reverse': None},
                    'ne': {'op': '!=',
                                 'desc': 'Not equal to',
                                 'reversed': False,
                                 'reverse': None},
                    'lt': {'op': '<',
                                 'desc': 'Less than',
                                 'reversed': False,
                                 'reverse': None},
                    'le': {'op': '<=',
                                 'desc': 'Less than or equal to',
                                 'reversed': False,
                                 'reverse': None},
                    'gt': {'op': '>',
                                 'desc': 'Greater than',
                                 'reversed': False,
                                 'reverse': None},
                    'ge': {'op': '>=',
                                 'desc': 'Greater than or equal to',
                                 'reversed': False,
                                 'reverse': None}}

_op_names = list(_op_descriptions.keys())
for k in _op_names:
    reverse_op = _op_descriptions[k]['reverse']
    _op_descriptions[reverse_op] = _op_descriptions[k].copy()
    _op_descriptions[reverse_op]['reversed'] = True
    _op_descriptions[reverse_op]['reverse'] = k


_flex_doc_SERIES = """
%s of series and other, element-wise (binary operator `%s`).

Equivalent to ``%s``, but with support to substitute a fill_value for
missing data in one of the inputs.

Parameters
----------
other : Series or scalar value
fill_value : None or float value, default None (NaN)
    Fill missing (NaN) values with this value. If both Series are
    missing, the result will be missing
level : int or name
    Broadcast across a level, matching Index values on the
    passed MultiIndex level

Returns
-------
result : Series

See also
--------
Series.%s
"""


def _flex_method_SERIES(op, name, str_rep, default_axis=None, fill_zeros=None,
                        **eval_kwargs):
    op_name = name.replace('__', '')
    op_desc = _op_descriptions[op_name]
    if op_desc['reversed']:
        equiv = 'other ' + op_desc['op'] + ' series'
    else:
        equiv = 'series ' + op_desc['op'] + ' other'

    doc = _flex_doc_SERIES % (op_desc['desc'], op_name, equiv,
                              op_desc['reverse'])

    @Appender(doc)
    def flex_wrapper(self, other, level=None, fill_value=None, axis=0):
        # validate axis
        if axis is not None:
            self._get_axis_number(axis)
        if isinstance(other, ABCSeries):
            return self._binop(other, op, level=level, fill_value=fill_value)
        elif isinstance(other, (np.ndarray, list, tuple)):
            if len(other) != len(self):
                raise ValueError('Lengths must be equal')
            return self._binop(self._constructor(other, self.index), op,
                               level=level, fill_value=fill_value)
        else:
            if fill_value is not None:
                self = self.fillna(fill_value)

            return self._constructor(op(self, other),
                                     self.index).__finalize__(self)

    flex_wrapper.__name__ = name
    return flex_wrapper


series_flex_funcs = dict(flex_arith_method=_flex_method_SERIES,
                         flex_comp_method=_flex_method_SERIES)

series_special_funcs = dict(arith_method=_arith_method_SERIES,
                            comp_method=_comp_method_SERIES,
                            bool_method=_bool_method_SERIES,
                            have_divmod=True)

_arith_doc_FRAME = """
Binary operator %s with support to substitute a fill_value for missing data in
one of the inputs

Parameters
----------
other : Series, DataFrame, or constant
axis : {0, 1, 'index', 'columns'}
    For Series input, axis to match Series index on
fill_value : None or float value, default None
    Fill missing (NaN) values with this value. If both DataFrame locations are
    missing, the result will be missing
level : int or name
    Broadcast across a level, matching Index values on the
    passed MultiIndex level

Notes
-----
Mismatched indices will be unioned together

Returns
-------
result : DataFrame
"""

_flex_doc_FRAME = """
%s of dataframe and other, element-wise (binary operator `%s`).

Equivalent to ``%s``, but with support to substitute a fill_value for
missing data in one of the inputs.

Parameters
----------
other : Series, DataFrame, or constant
axis : {0, 1, 'index', 'columns'}
    For Series input, axis to match Series index on
fill_value : None or float value, default None
    Fill missing (NaN) values with this value. If both DataFrame
    locations are missing, the result will be missing
level : int or name
    Broadcast across a level, matching Index values on the
    passed MultiIndex level

Notes
-----
Mismatched indices will be unioned together

Returns
-------
result : DataFrame

See also
--------
DataFrame.%s
"""


def _align_method_FRAME(left, right, axis):
    """ convert rhs to meet lhs dims if input is list, tuple or np.ndarray """

    def to_series(right):
        msg = ('Unable to coerce to Series, length must be {req_len}: '
               'given {given_len}')
        if axis is not None and left._get_axis_name(axis) == 'index':
            if len(left.index) != len(right):
                raise ValueError(msg.format(req_len=len(left.index),
                                            given_len=len(right)))
            right = left._constructor_sliced(right, index=left.index)
        else:
            if len(left.columns) != len(right):
                raise ValueError(msg.format(req_len=len(left.columns),
                                            given_len=len(right)))
            right = left._constructor_sliced(right, index=left.columns)
        return right

    if isinstance(right, np.ndarray):

        if right.ndim == 1:
            right = to_series(right)

        elif right.ndim == 2:
            if left.shape != right.shape:
                msg = ("Unable to coerce to DataFrame, shape "
                       "must be {req_shape}: given {given_shape}"
                       ).format(req_shape=left.shape, given_shape=right.shape)
                raise ValueError(msg)

            right = left._constructor(right, index=left.index,
                                      columns=left.columns)
        elif right.ndim > 2:
            raise ValueError('Unable to coerce to Series/DataFrame, dim '
                             'must be <= 2: {dim}'.format(dim=right.shape))

    elif (is_list_like(right) and
          not isinstance(right, (ABCSeries, ABCDataFrame))):
        # GH17901
        right = to_series(right)

    return right


def _arith_method_FRAME(op, name, str_rep=None, default_axis='columns',
                        fill_zeros=None, **eval_kwargs):
    def na_op(x, y):
        import pandas.core.computation.expressions as expressions

        try:
            result = expressions.evaluate(op, str_rep, x, y, **eval_kwargs)
        except TypeError:
            xrav = x.ravel()
            if isinstance(y, (np.ndarray, ABCSeries)):
                dtype = np.find_common_type([x.dtype, y.dtype], [])
                result = np.empty(x.size, dtype=dtype)
                yrav = y.ravel()
                mask = notna(xrav) & notna(yrav)
                xrav = xrav[mask]

                # we may need to manually
                # broadcast a 1 element array
                if yrav.shape != mask.shape:
                    yrav = np.empty(mask.shape, dtype=yrav.dtype)
                    yrav.fill(yrav.item())

                yrav = yrav[mask]
                if np.prod(xrav.shape) and np.prod(yrav.shape):
                    with np.errstate(all='ignore'):
                        result[mask] = op(xrav, yrav)
            elif hasattr(x, 'size'):
                result = np.empty(x.size, dtype=x.dtype)
                mask = notna(xrav)
                xrav = xrav[mask]
                if np.prod(xrav.shape):
                    with np.errstate(all='ignore'):
                        result[mask] = op(xrav, y)
            else:
                raise TypeError("cannot perform operation {op} between "
                                "objects of type {x} and {y}".format(
                                    op=name, x=type(x), y=type(y)))

            result, changed = maybe_upcast_putmask(result, ~mask, np.nan)
            result = result.reshape(x.shape)

        result = missing.fill_zeros(result, x, y, name, fill_zeros)

        return result

    if name in _op_descriptions:
        op_name = name.replace('__', '')
        op_desc = _op_descriptions[op_name]
        if op_desc['reversed']:
            equiv = 'other ' + op_desc['op'] + ' dataframe'
        else:
            equiv = 'dataframe ' + op_desc['op'] + ' other'

        doc = _flex_doc_FRAME % (op_desc['desc'], op_name, equiv,
                                 op_desc['reverse'])
    else:
        doc = _arith_doc_FRAME % name

    @Appender(doc)
    def f(self, other, axis=default_axis, level=None, fill_value=None):

        other = _align_method_FRAME(self, other, axis)

        if isinstance(other, ABCDataFrame):  # Another DataFrame
            return self._combine_frame(other, na_op, fill_value, level)
        elif isinstance(other, ABCSeries):
            return self._combine_series(other, na_op, fill_value, axis, level)
        else:
            if fill_value is not None:
                self = self.fillna(fill_value)

            return self._combine_const(other, na_op)

    f.__name__ = name

    return f


# Masker unused for now
def _flex_comp_method_FRAME(op, name, str_rep=None, default_axis='columns',
                            masker=False):
    def na_op(x, y):
        try:
            with np.errstate(invalid='ignore'):
                result = op(x, y)
        except TypeError:
            xrav = x.ravel()
            result = np.empty(x.size, dtype=bool)
            if isinstance(y, (np.ndarray, ABCSeries)):
                yrav = y.ravel()
                mask = notna(xrav) & notna(yrav)
                result[mask] = op(np.array(list(xrav[mask])),
                                  np.array(list(yrav[mask])))
            else:
                mask = notna(xrav)
                result[mask] = op(np.array(list(xrav[mask])), y)

            if op == operator.ne:  # pragma: no cover
                np.putmask(result, ~mask, True)
            else:
                np.putmask(result, ~mask, False)
            result = result.reshape(x.shape)

        return result

    @Appender('Wrapper for flexible comparison methods {name}'
              .format(name=name))
    def f(self, other, axis=default_axis, level=None):

        other = _align_method_FRAME(self, other, axis)

        if isinstance(other, ABCDataFrame):  # Another DataFrame
            return self._flex_compare_frame(other, na_op, str_rep, level,
                                            try_cast=False)

        elif isinstance(other, ABCSeries):
            return self._combine_series(other, na_op, None, axis, level,
                                        try_cast=False)
        else:
            return self._combine_const(other, na_op, try_cast=False)

    f.__name__ = name

    return f


def _comp_method_FRAME(func, name, str_rep, masker=False):
    @Appender('Wrapper for comparison method {name}'.format(name=name))
    def f(self, other):
        if isinstance(other, ABCDataFrame):  # Another DataFrame
            return self._compare_frame(other, func, str_rep)
        elif isinstance(other, ABCSeries):
            return self._combine_series_infer(other, func, try_cast=False)
        else:

            # straight boolean comparisions we want to allow all columns
            # (regardless of dtype to pass thru) See #4537 for discussion.
            res = self._combine_const(other, func,
                                      errors='ignore',
                                      try_cast=False)
            return res.fillna(True).astype(bool)

    f.__name__ = name

    return f


frame_flex_funcs = dict(flex_arith_method=_arith_method_FRAME,
                        flex_comp_method=_flex_comp_method_FRAME)

frame_special_funcs = dict(arith_method=_arith_method_FRAME,
                           comp_method=_comp_method_FRAME,
                           bool_method=_arith_method_FRAME)


def _arith_method_PANEL(op, name, str_rep=None, fill_zeros=None,
                        default_axis=None, **eval_kwargs):
    # copied from Series na_op above, but without unnecessary branch for
    # non-scalar
    def na_op(x, y):
        import pandas.core.computation.expressions as expressions

        try:
            result = expressions.evaluate(op, str_rep, x, y, **eval_kwargs)
        except TypeError:

            # TODO: might need to find_common_type here?
            result = np.empty(len(x), dtype=x.dtype)
            mask = notna(x)
            result[mask] = op(x[mask], y)
            result, changed = maybe_upcast_putmask(result, ~mask, np.nan)

        result = missing.fill_zeros(result, x, y, name, fill_zeros)
        return result

    # work only for scalars
    def f(self, other):
        if not is_scalar(other):
            raise ValueError('Simple arithmetic with {name} can only be '
                             'done with scalar values'
                             .format(name=self._constructor.__name__))

        return self._combine(other, op)

    f.__name__ = name
    return f


def _comp_method_PANEL(op, name, str_rep=None, masker=False):
    def na_op(x, y):
        import pandas.core.computation.expressions as expressions

        try:
            result = expressions.evaluate(op, str_rep, x, y)
        except TypeError:
            xrav = x.ravel()
            result = np.empty(x.size, dtype=bool)
            if isinstance(y, np.ndarray):
                yrav = y.ravel()
                mask = notna(xrav) & notna(yrav)
                result[mask] = op(np.array(list(xrav[mask])),
                                  np.array(list(yrav[mask])))
            else:
                mask = notna(xrav)
                result[mask] = op(np.array(list(xrav[mask])), y)

            if op == operator.ne:  # pragma: no cover
                np.putmask(result, ~mask, True)
            else:
                np.putmask(result, ~mask, False)
            result = result.reshape(x.shape)

        return result

    @Appender('Wrapper for comparison method {name}'.format(name=name))
    def f(self, other, axis=None):
        # Validate the axis parameter
        if axis is not None:
            axis = self._get_axis_number(axis)

        if isinstance(other, self._constructor):
            return self._compare_constructor(other, na_op, try_cast=False)
        elif isinstance(other, (self._constructor_sliced, ABCDataFrame,
                                ABCSeries)):
            raise Exception("input needs alignment for this object [{object}]"
                            .format(object=self._constructor))
        else:
            return self._combine_const(other, na_op, try_cast=False)

    f.__name__ = name

    return f


panel_special_funcs = dict(arith_method=_arith_method_PANEL,
                           comp_method=_comp_method_PANEL,
                           bool_method=_arith_method_PANEL)<|MERGE_RESOLUTION|>--- conflicted
+++ resolved
@@ -387,41 +387,8 @@
         self.lvalues, self.rvalues = self._convert_for_datetime(lvalues,
                                                                 rvalues)
 
-<<<<<<< HEAD
-    def _validate(self, lvalues, rvalues, name):
-        # timedelta and integer mul/div
-
-        if ((self.is_timedelta_lhs and
-                (self.is_integer_rhs or self.is_floating_rhs)) or
-            (self.is_timedelta_rhs and
-                (self.is_integer_lhs or self.is_floating_lhs))):
-
-            if name not in ('__div__', '__truediv__', '__mul__', '__rmul__'):
-                raise TypeError("can only operate on a timedelta and an "
-                                "integer or a float for division and "
-                                "multiplication, but the operator [{name}] "
-                                "was passed".format(name=name))
-
-        # 2 timedeltas
-        elif ((self.is_timedelta_lhs and
-               (self.is_timedelta_rhs or self.is_offset_rhs)) or
-              (self.is_timedelta_rhs and
-               (self.is_timedelta_lhs or self.is_offset_lhs))):
-
-            if name not in ('__div__', '__rdiv__', '__truediv__',
-                            '__rtruediv__', '__add__', '__radd__', '__sub__',
-                            '__rsub__', '__floordiv__', '__rfloordiv__'):
-                raise TypeError("can only operate on a timedeltas for addition"
-                                ", subtraction, and division, but the operator"
-                                " [{name}] was passed".format(name=name))
-
-        # datetime and timedelta/DateOffset
-        elif (self.is_datetime_lhs and
-              (self.is_timedelta_rhs or self.is_offset_rhs)):
-=======
     def _validate_datetime(self, lvalues, rvalues, name):
         # assumes self.is_datetime_lhs
->>>>>>> cdebcf37
 
         if (self.is_timedelta_rhs or self.is_offset_rhs):
             # datetime and timedelta/DateOffset
