"""
Arithmetic operations for PandasObjects

This is not a public API.
"""
# necessary to enforce truediv in Python 2.X
from __future__ import division
import datetime
import operator
import textwrap
import warnings

import numpy as np
import pandas as pd

from pandas._libs import lib, algos as libalgos, ops as libops

from pandas import compat
from pandas.util._decorators import Appender

from pandas.compat import bind_method
import pandas.core.missing as missing
import pandas.core.common as com

from pandas.errors import NullFrequencyError
from pandas.core.dtypes.missing import notna, isna
from pandas.core.dtypes.common import (
    needs_i8_conversion,
    is_datetimelike_v_numeric,
    is_period_dtype,
    is_integer_dtype, is_categorical_dtype,
    is_object_dtype, is_timedelta64_dtype,
    is_datetime64_dtype, is_datetime64tz_dtype,
    is_bool_dtype,
    is_list_like,
    is_scalar,
    is_extension_array_dtype,
    ensure_object)
from pandas.core.dtypes.cast import (
    maybe_upcast_putmask, find_common_type,
    construct_1d_object_array_from_listlike)
from pandas.core.dtypes.generic import (
    ABCSeries,
    ABCDataFrame, ABCPanel,
    ABCIndex, ABCIndexClass,
    ABCSparseSeries, ABCSparseArray)


# -----------------------------------------------------------------------------
# Ops Wrapping Utilities

def get_op_result_name(left, right):
    """
    Find the appropriate name to pin to an operation result.  This result
    should always be either an Index or a Series.

    Parameters
    ----------
    left : {Series, Index}
    right : object

    Returns
    -------
    name : object
        Usually a string
    """
    # `left` is always a pd.Series when called from within ops
    if isinstance(right, (ABCSeries, pd.Index)):
        name = _maybe_match_name(left, right)
    else:
        name = left.name
    return name


def _maybe_match_name(a, b):
    """
    Try to find a name to attach to the result of an operation between
    a and b.  If only one of these has a `name` attribute, return that
    name.  Otherwise return a consensus name if they match of None if
    they have different names.

    Parameters
    ----------
    a : object
    b : object

    Returns
    -------
    name : str or None

    See also
    --------
    pandas.core.common.consensus_name_attr
    """
    a_has = hasattr(a, 'name')
    b_has = hasattr(b, 'name')
    if a_has and b_has:
        if a.name == b.name:
            return a.name
        else:
            # TODO: what if they both have np.nan for their names?
            return None
    elif a_has:
        return a.name
    elif b_has:
        return b.name
    return None


def maybe_upcast_for_op(obj):
    """
    Cast non-pandas objects to pandas types to unify behavior of arithmetic
    and comparison operations.

    Parameters
    ----------
    obj: object

    Returns
    -------
    out : object

    Notes
    -----
    Be careful to call this *after* determining the `name` attribute to be
    attached to the result of the arithmetic operation.
    """
    if type(obj) is datetime.timedelta:
        # GH#22390  cast up to Timedelta to rely on Timedelta
        # implementation; otherwise operation against numeric-dtype
        # raises TypeError
        return pd.Timedelta(obj)
    elif isinstance(obj, np.ndarray) and is_timedelta64_dtype(obj):
        # GH#22390 Unfortunately we need to special-case right-hand
        # timedelta64 dtypes because numpy casts integer dtypes to
        # timedelta64 when operating with timedelta64
        return pd.TimedeltaIndex(obj)
    return obj


# -----------------------------------------------------------------------------
# Reversed Operations not available in the stdlib operator module.
# Defining these instead of using lambdas allows us to reference them by name.

def radd(left, right):
    return right + left


def rsub(left, right):
    return right - left


def rmul(left, right):
    return right * left


def rdiv(left, right):
    return right / left


def rtruediv(left, right):
    return right / left


def rfloordiv(left, right):
    return right // left


def rmod(left, right):
    # check if right is a string as % is the string
    # formatting operation; this is a TypeError
    # otherwise perform the op
    if isinstance(right, compat.string_types):
        raise TypeError("{typ} cannot perform the operation mod".format(
            typ=type(left).__name__))

    return right % left


def rdivmod(left, right):
    return divmod(right, left)


def rpow(left, right):
    return right ** left


def rand_(left, right):
    return operator.and_(right, left)


def ror_(left, right):
    return operator.or_(right, left)


def rxor(left, right):
    return operator.xor(right, left)


# -----------------------------------------------------------------------------

def make_invalid_op(name):
    """
    Return a binary method that always raises a TypeError.

    Parameters
    ----------
    name : str

    Returns
    -------
    invalid_op : function
    """
    def invalid_op(self, other=None):
        raise TypeError("cannot perform {name} with this index type: "
                        "{typ}".format(name=name, typ=type(self).__name__))

    invalid_op.__name__ = name
    return invalid_op


def _gen_eval_kwargs(name):
    """
    Find the keyword arguments to pass to numexpr for the given operation.

    Parameters
    ----------
    name : str

    Returns
    -------
    eval_kwargs : dict

    Examples
    --------
    >>> _gen_eval_kwargs("__add__")
    {}

    >>> _gen_eval_kwargs("rtruediv")
    {"reversed": True, "truediv": True}
    """
    kwargs = {}

    # Series and Panel appear to only pass __add__, __radd__, ...
    # but DataFrame gets both these dunder names _and_ non-dunder names
    # add, radd, ...
    name = name.replace('__', '')

    if name.startswith('r'):
        if name not in ['radd', 'rand', 'ror', 'rxor']:
            # Exclude commutative operations
            kwargs['reversed'] = True

    if name in ['truediv', 'rtruediv']:
        kwargs['truediv'] = True

    if name in ['ne']:
        kwargs['masker'] = True

    return kwargs


def _gen_fill_zeros(name):
    """
    Find the appropriate fill value to use when filling in undefined values
    in the results of the given operation caused by operating on
    (generally dividing by) zero.

    Parameters
    ----------
    name : str

    Returns
    -------
    fill_value : {None, np.nan, np.inf}
    """
    name = name.strip('__')
    if 'div' in name:
        # truediv, floordiv, div, and reversed variants
        fill_value = np.inf
    elif 'mod' in name:
        # mod, rmod
        fill_value = np.nan
    else:
        fill_value = None
    return fill_value


def _get_frame_op_default_axis(name):
    """
    Only DataFrame cares about default_axis, specifically:
    special methods have default_axis=None and flex methods
    have default_axis='columns'.

    Parameters
    ----------
    name : str

    Returns
    -------
    default_axis: str or None
    """
    if name.replace('__r', '__') in ['__and__', '__or__', '__xor__']:
        # bool methods
        return 'columns'
    elif name.startswith('__'):
        # __add__, __mul__, ...
        return None
    else:
        # add, mul, ...
        return 'columns'


def _get_opstr(op, cls):
    """
    Find the operation string, if any, to pass to numexpr for this
    operation.

    Parameters
    ----------
    op : binary operator
    cls : class

    Returns
    -------
    op_str : string or None
    """
    # numexpr is available for non-sparse classes
    subtyp = getattr(cls, '_subtyp', '')
    use_numexpr = 'sparse' not in subtyp

    if not use_numexpr:
        # if we're not using numexpr, then don't pass a str_rep
        return None

    return {operator.add: '+',
            radd: '+',
            operator.mul: '*',
            rmul: '*',
            operator.sub: '-',
            rsub: '-',
            operator.truediv: '/',
            rtruediv: '/',
            operator.floordiv: '//',
            rfloordiv: '//',
            operator.mod: None,  # TODO: Why None for mod but '%' for rmod?
            rmod: '%',
            operator.pow: '**',
            rpow: '**',
            operator.eq: '==',
            operator.ne: '!=',
            operator.le: '<=',
            operator.lt: '<',
            operator.ge: '>=',
            operator.gt: '>',
            operator.and_: '&',
            rand_: '&',
            operator.or_: '|',
            ror_: '|',
            operator.xor: '^',
            rxor: '^',
            divmod: None,
            rdivmod: None}[op]


def _get_op_name(op, special):
    """
    Find the name to attach to this method according to conventions
    for special and non-special methods.

    Parameters
    ----------
    op : binary operator
    special : bool

    Returns
    -------
    op_name : str
    """
    opname = op.__name__.strip('_')
    if special:
        opname = '__{opname}__'.format(opname=opname)
    return opname


# -----------------------------------------------------------------------------
# Docstring Generation and Templates

_add_example_FRAME = """
>>> a = pd.DataFrame([1, 1, 1, np.nan], index=['a', 'b', 'c', 'd'],
...                  columns=['one'])
>>> a
   one
a  1.0
b  1.0
c  1.0
d  NaN
>>> b = pd.DataFrame(dict(one=[1, np.nan, 1, np.nan],
...                       two=[np.nan, 2, np.nan, 2]),
...                  index=['a', 'b', 'd', 'e'])
>>> b
   one  two
a  1.0  NaN
b  NaN  2.0
d  1.0  NaN
e  NaN  2.0
>>> a.add(b, fill_value=0)
   one  two
a  2.0  NaN
b  1.0  2.0
c  1.0  NaN
d  1.0  NaN
e  NaN  2.0
"""

_sub_example_FRAME = """
>>> a = pd.DataFrame([2, 1, 1, np.nan], index=['a', 'b', 'c', 'd'],
...                  columns=['one'])
>>> a
   one
a  2.0
b  1.0
c  1.0
d  NaN
>>> b = pd.DataFrame(dict(one=[1, np.nan, 1, np.nan],
...                       two=[3, 2, np.nan, 2]),
...                  index=['a', 'b', 'd', 'e'])
>>> b
   one  two
a  1.0  3.0
b  NaN  2.0
d  1.0  NaN
e  NaN  2.0
>>> a.sub(b, fill_value=0)
   one  two
a  1.0  -3.0
b  1.0  -2.0
c  1.0  NaN
d  -1.0  NaN
e  NaN  -2.0
"""

_mod_example_FRAME = """
**Using a scalar argument**

>>> df = pd.DataFrame([2, 4, np.nan, 6.2], index=["a", "b", "c", "d"],
...                   columns=['one'])
>>> df
    one
a   2.0
b   4.0
c   NaN
d   6.2
>>> df.mod(3, fill_value=-1)
    one
a   2.0
b   1.0
c   2.0
d   0.2

**Using a DataFrame argument**

>>> df = pd.DataFrame(dict(one=[np.nan, 2, 3, 14], two=[np.nan, 1, 1, 3]),
...                   index=['a', 'b', 'c', 'd'])
>>> df
    one   two
a   NaN   NaN
b   2.0   1.0
c   3.0   1.0
d   14.0  3.0
>>> other = pd.DataFrame(dict(one=[np.nan, np.nan, 6, np.nan],
...                           three=[np.nan, 10, np.nan, -7]),
...                      index=['a', 'b', 'd', 'e'])
>>> other
    one three
a   NaN NaN
b   NaN 10.0
d   6.0 NaN
e   NaN -7.0
>>> df.mod(other, fill_value=3)
    one   three two
a   NaN   NaN   NaN
b   2.0   3.0   1.0
c   0.0   NaN   1.0
d   2.0   NaN   0.0
e   NaN  -4.0   NaN
"""

_op_descriptions = {
    # Arithmetic Operators
    'add': {'op': '+',
            'desc': 'Addition',
            'reverse': 'radd',
            'df_examples': _add_example_FRAME},
    'sub': {'op': '-',
            'desc': 'Subtraction',
            'reverse': 'rsub',
            'df_examples': _sub_example_FRAME},
    'mul': {'op': '*',
            'desc': 'Multiplication',
            'reverse': 'rmul',
            'df_examples': None},
    'mod': {'op': '%',
            'desc': 'Modulo',
            'reverse': 'rmod',
            'df_examples': _mod_example_FRAME},
    'pow': {'op': '**',
            'desc': 'Exponential power',
            'reverse': 'rpow',
            'df_examples': None},
    'truediv': {'op': '/',
                'desc': 'Floating division',
                'reverse': 'rtruediv',
                'df_examples': None},
    'floordiv': {'op': '//',
                 'desc': 'Integer division',
                 'reverse': 'rfloordiv',
                 'df_examples': None},
    'divmod': {'op': 'divmod',
               'desc': 'Integer division and modulo',
               'reverse': 'rdivmod',
               'df_examples': None},

    # Comparison Operators
    'eq': {'op': '==',
           'desc': 'Equal to',
           'reverse': None,
           'df_examples': None},
    'ne': {'op': '!=',
           'desc': 'Not equal to',
           'reverse': None,
           'df_examples': None},
    'lt': {'op': '<',
           'desc': 'Less than',
           'reverse': None,
           'df_examples': None},
    'le': {'op': '<=',
           'desc': 'Less than or equal to',
           'reverse': None,
           'df_examples': None},
    'gt': {'op': '>',
           'desc': 'Greater than',
           'reverse': None,
           'df_examples': None},
    'ge': {'op': '>=',
           'desc': 'Greater than or equal to',
           'reverse': None,
           'df_examples': None}}

_op_names = list(_op_descriptions.keys())
for key in _op_names:
    _op_descriptions[key]['reversed'] = False
    reverse_op = _op_descriptions[key]['reverse']
    if reverse_op is not None:
        _op_descriptions[reverse_op] = _op_descriptions[key].copy()
        _op_descriptions[reverse_op]['reversed'] = True
        _op_descriptions[reverse_op]['reverse'] = key

_flex_doc_SERIES = """
{desc} of series and other, element-wise (binary operator `{op_name}`).

Equivalent to ``{equiv}``, but with support to substitute a fill_value for
missing data in one of the inputs.

Parameters
----------
other : Series or scalar value
fill_value : None or float value, default None (NaN)
    Fill existing missing (NaN) values, and any new element needed for
    successful Series alignment, with this value before computation.
    If data in both corresponding Series locations is missing
    the result will be missing
level : int or name
    Broadcast across a level, matching Index values on the
    passed MultiIndex level

Returns
-------
result : Series

Examples
--------
>>> a = pd.Series([1, 1, 1, np.nan], index=['a', 'b', 'c', 'd'])
>>> a
a    1.0
b    1.0
c    1.0
d    NaN
dtype: float64
>>> b = pd.Series([1, np.nan, 1, np.nan], index=['a', 'b', 'd', 'e'])
>>> b
a    1.0
b    NaN
d    1.0
e    NaN
dtype: float64
>>> a.add(b, fill_value=0)
a    2.0
b    1.0
c    1.0
d    1.0
e    NaN
dtype: float64

See also
--------
Series.{reverse}
"""

_arith_doc_FRAME = """
Binary operator %s with support to substitute a fill_value for missing data in
one of the inputs

Parameters
----------
other : Series, DataFrame, or constant
axis : {0, 1, 'index', 'columns'}
    For Series input, axis to match Series index on
fill_value : None or float value, default None
    Fill existing missing (NaN) values, and any new element needed for
    successful DataFrame alignment, with this value before computation.
    If data in both corresponding DataFrame locations is missing
    the result will be missing
level : int or name
    Broadcast across a level, matching Index values on the
    passed MultiIndex level

Notes
-----
Mismatched indices will be unioned together

Returns
-------
result : DataFrame
"""

_flex_doc_FRAME = """
{desc} of dataframe and other, element-wise (binary operator `{op_name}`).

Equivalent to ``{equiv}``, but with support to substitute a fill_value for
missing data in one of the inputs.

Parameters
----------
other : Series, DataFrame, or constant
axis : {{0, 1, 'index', 'columns'}}
    For Series input, axis to match Series index on
level : int or name
    Broadcast across a level, matching Index values on the
    passed MultiIndex level
fill_value : None or float value, default None
    Fill existing missing (NaN) values, and any new element needed for
    successful DataFrame alignment, with this value before computation.
    If data in both corresponding DataFrame locations is missing
    the result will be missing

Notes
-----
Mismatched indices will be unioned together

Returns
-------
result : DataFrame

Examples
--------
{df_examples}

See also
--------
DataFrame.{reverse}
"""

_flex_doc_PANEL = """
{desc} of series and other, element-wise (binary operator `{op_name}`).
Equivalent to ``{equiv}``.

Parameters
----------
other : DataFrame or Panel
axis : {{items, major_axis, minor_axis}}
    Axis to broadcast over

Returns
-------
Panel

See also
--------
Panel.{reverse}
"""


_agg_doc_PANEL = """
Wrapper method for {op_name}

Parameters
----------
other : DataFrame or Panel
axis : {{items, major_axis, minor_axis}}
    Axis to broadcast over

Returns
-------
Panel
"""


def _make_flex_doc(op_name, typ):
    """
    Make the appropriate substitutions for the given operation and class-typ
    into either _flex_doc_SERIES or _flex_doc_FRAME to return the docstring
    to attach to a generated method.

    Parameters
    ----------
    op_name : str {'__add__', '__sub__', ... '__eq__', '__ne__', ...}
    typ : str {series, 'dataframe']}

    Returns
    -------
    doc : str
    """
    op_name = op_name.replace('__', '')
    op_desc = _op_descriptions[op_name]

    if op_desc['reversed']:
        equiv = 'other ' + op_desc['op'] + ' ' + typ
    else:
        equiv = typ + ' ' + op_desc['op'] + ' other'

    if typ == 'series':
        base_doc = _flex_doc_SERIES
        doc = base_doc.format(desc=op_desc['desc'], op_name=op_name,
                              equiv=equiv, reverse=op_desc['reverse'])
    elif typ == 'dataframe':
        base_doc = _flex_doc_FRAME
        doc = base_doc.format(desc=op_desc['desc'], op_name=op_name,
                              equiv=equiv, reverse=op_desc['reverse'],
                              df_examples=op_desc['df_examples'])
    elif typ == 'panel':
        base_doc = _flex_doc_PANEL
        doc = base_doc.format(desc=op_desc['desc'], op_name=op_name,
                              equiv=equiv, reverse=op_desc['reverse'])
    else:
        raise AssertionError('Invalid typ argument.')
    return doc


# -----------------------------------------------------------------------------
# Masking NA values and fallbacks for operations numpy does not support

def fill_binop(left, right, fill_value):
    """
    If a non-None fill_value is given, replace null entries in left and right
    with this value, but only in positions where _one_ of left/right is null,
    not both.

    Parameters
    ----------
    left : array-like
    right : array-like
    fill_value : object

    Returns
    -------
    left : array-like
    right : array-like

    Notes
    -----
    Makes copies if fill_value is not None
    """
    # TODO: can we make a no-copy implementation?
    if fill_value is not None:
        left_mask = isna(left)
        right_mask = isna(right)
        left = left.copy()
        right = right.copy()

        # one but not both
        mask = left_mask ^ right_mask
        left[left_mask & mask] = fill_value
        right[right_mask & mask] = fill_value
    return left, right


def mask_cmp_op(x, y, op, allowed_types):
    """
    Apply the function `op` to only non-null points in x and y.

    Parameters
    ----------
    x : array-like
    y : array-like
    op : binary operation
    allowed_types : class or tuple of classes

    Returns
    -------
    result : ndarray[bool]
    """
    # TODO: Can we make the allowed_types arg unnecessary?
    xrav = x.ravel()
    result = np.empty(x.size, dtype=bool)
    if isinstance(y, allowed_types):
        yrav = y.ravel()
        mask = notna(xrav) & notna(yrav)
        result[mask] = op(np.array(list(xrav[mask])),
                          np.array(list(yrav[mask])))
    else:
        mask = notna(xrav)
        result[mask] = op(np.array(list(xrav[mask])), y)

    if op == operator.ne:  # pragma: no cover
        np.putmask(result, ~mask, True)
    else:
        np.putmask(result, ~mask, False)
    result = result.reshape(x.shape)
    return result


def masked_arith_op(x, y, op):
    """
    If the given arithmetic operation fails, attempt it again on
    only the non-null elements of the input array(s).

    Parameters
    ----------
    x : np.ndarray
    y : np.ndarray, Series, Index
    op : binary operator
    """
    # For Series `x` is 1D so ravel() is a no-op; calling it anyway makes
    # the logic valid for both Series and DataFrame ops.
    xrav = x.ravel()
    assert isinstance(x, (np.ndarray, ABCSeries)), type(x)
    if isinstance(y, (np.ndarray, ABCSeries, ABCIndexClass)):
        dtype = find_common_type([x.dtype, y.dtype])
        result = np.empty(x.size, dtype=dtype)

        # PeriodIndex.ravel() returns int64 dtype, so we have
        # to work around that case.  See GH#19956
        yrav = y if is_period_dtype(y) else y.ravel()
        mask = notna(xrav) & notna(yrav)

        if yrav.shape != mask.shape:
            # FIXME: GH#5284, GH#5035, GH#19448
            # Without specifically raising here we get mismatched
            # errors in Py3 (TypeError) vs Py2 (ValueError)
            # Note: Only = an issue in DataFrame case
            raise ValueError('Cannot broadcast operands together.')

        if mask.any():
            with np.errstate(all='ignore'):
                result[mask] = op(xrav[mask],
                                  com.values_from_object(yrav[mask]))

    else:
        assert is_scalar(y), type(y)
        assert isinstance(x, np.ndarray), type(x)
        # mask is only meaningful for x
        result = np.empty(x.size, dtype=x.dtype)
        mask = notna(xrav)

        # 1 ** np.nan is 1. So we have to unmask those.
        if op == pow:
            mask = np.where(x == 1, False, mask)
        elif op == rpow:
            mask = np.where(y == 1, False, mask)

        if mask.any():
            with np.errstate(all='ignore'):
                result[mask] = op(xrav[mask], y)

    result, changed = maybe_upcast_putmask(result, ~mask, np.nan)
    result = result.reshape(x.shape)  # 2D compat
    return result


def invalid_comparison(left, right, op):
    """
    If a comparison has mismatched types and is not necessarily meaningful,
    follow python3 conventions by:

        - returning all-False for equality
        - returning all-True for inequality
        - raising TypeError otherwise

    Parameters
    ----------
    left : array-like
    right : scalar, array-like
    op : operator.{eq, ne, lt, le, gt}

    Raises
    ------
    TypeError : on inequality comparisons
    """
    if op is operator.eq:
        res_values = np.zeros(left.shape, dtype=bool)
    elif op is operator.ne:
        res_values = np.ones(left.shape, dtype=bool)
    else:
        raise TypeError("Invalid comparison between dtype={dtype} and {typ}"
                        .format(dtype=left.dtype, typ=type(right).__name__))
    return res_values


# -----------------------------------------------------------------------------
# Dispatch logic

def should_series_dispatch(left, right, op):
    """
    Identify cases where a DataFrame operation should dispatch to its
    Series counterpart.

    Parameters
    ----------
    left : DataFrame
    right : DataFrame
    op : binary operator

    Returns
    -------
    override : bool
    """
    if left._is_mixed_type or right._is_mixed_type:
        return True

    if not len(left.columns) or not len(right.columns):
        # ensure obj.dtypes[0] exists for each obj
        return False

    ldtype = left.dtypes.iloc[0]
    rdtype = right.dtypes.iloc[0]

    if ((is_timedelta64_dtype(ldtype) and is_integer_dtype(rdtype)) or
            (is_timedelta64_dtype(rdtype) and is_integer_dtype(ldtype))):
        # numpy integer dtypes as timedelta64 dtypes in this scenario
        return True

    return False


def dispatch_to_series(left, right, func, str_rep=None, axis=None):
    """
    Evaluate the frame operation func(left, right) by evaluating
    column-by-column, dispatching to the Series implementation.

    Parameters
    ----------
    left : DataFrame
    right : scalar or DataFrame
    func : arithmetic or comparison operator
    str_rep : str or None, default None
    axis : {None, 0, 1, "index", "columns"}

    Returns
    -------
    DataFrame
    """
    # Note: we use iloc to access columns for compat with cases
    #       with non-unique columns.
    import pandas.core.computation.expressions as expressions

    right = lib.item_from_zerodim(right)
    if lib.is_scalar(right):

        def column_op(a, b):
            return {i: func(a.iloc[:, i], b)
                    for i in range(len(a.columns))}

    elif isinstance(right, ABCDataFrame):
        assert right._indexed_same(left)

        def column_op(a, b):
            return {i: func(a.iloc[:, i], b.iloc[:, i])
                    for i in range(len(a.columns))}

    elif isinstance(right, ABCSeries) and axis == "columns":
        # We only get here if called via left._combine_match_columns,
        # in which case we specifically want to operate row-by-row
        assert right.index.equals(left.columns)

        def column_op(a, b):
            return {i: func(a.iloc[:, i], b.iloc[i])
                    for i in range(len(a.columns))}

    elif isinstance(right, ABCSeries):
        assert right.index.equals(left.index)  # Handle other cases later

        def column_op(a, b):
            return {i: func(a.iloc[:, i], b)
                    for i in range(len(a.columns))}

    else:
        # Remaining cases have less-obvious dispatch rules
        raise NotImplementedError(right)

    new_data = expressions.evaluate(column_op, str_rep, left, right)

    result = left._constructor(new_data, index=left.index, copy=False)
    # Pin columns instead of passing to constructor for compat with
    # non-unique columns case
    result.columns = left.columns
    return result


def dispatch_to_index_op(op, left, right, index_class):
    """
    Wrap Series left in the given index_class to delegate the operation op
    to the index implementation.  DatetimeIndex and TimedeltaIndex perform
    type checking, timezone handling, overflow checks, etc.

    Parameters
    ----------
    op : binary operator (operator.add, operator.sub, ...)
    left : Series
    right : object
    index_class : DatetimeIndex or TimedeltaIndex

    Returns
    -------
    result : object, usually DatetimeIndex, TimedeltaIndex, or Series
    """
    left_idx = index_class(left)

    # avoid accidentally allowing integer add/sub.  For datetime64[tz] dtypes,
    # left_idx may inherit a freq from a cached DatetimeIndex.
    # See discussion in GH#19147.
    if getattr(left_idx, 'freq', None) is not None:
        left_idx = left_idx._shallow_copy(freq=None)
    try:
        result = op(left_idx, right)
    except NullFrequencyError:
        # DatetimeIndex and TimedeltaIndex with freq == None raise ValueError
        # on add/sub of integers (or int-like).  We re-raise as a TypeError.
        raise TypeError('incompatible type for a datetime/timedelta '
                        'operation [{name}]'.format(name=op.__name__))
    return result


def dispatch_to_extension_op(op, left, right):
    """
    Assume that left or right is a Series backed by an ExtensionArray,
    apply the operator defined by op.
    """

    # The op calls will raise TypeError if the op is not defined
    # on the ExtensionArray

    # unbox Series and Index to arrays
    if isinstance(left, (ABCSeries, ABCIndexClass)):
        new_left = left._values
    else:
        new_left = left

    if isinstance(right, (ABCSeries, ABCIndexClass)):
        new_right = right._values
    else:
        new_right = right

    res_values = op(new_left, new_right)
    res_name = get_op_result_name(left, right)

    if op.__name__ == 'divmod':
        return _construct_divmod_result(
            left, res_values, left.index, res_name)

    return _construct_result(left, res_values, left.index, res_name)


# -----------------------------------------------------------------------------
# Functions that add arithmetic methods to objects, given arithmetic factory
# methods

def _get_method_wrappers(cls):
    """
    Find the appropriate operation-wrappers to use when defining flex/special
    arithmetic, boolean, and comparison operations with the given class.

    Parameters
    ----------
    cls : class

    Returns
    -------
    arith_flex : function or None
    comp_flex : function or None
    arith_special : function
    comp_special : function
    bool_special : function

    Notes
    -----
    None is only returned for SparseArray
    """
    if issubclass(cls, ABCSparseSeries):
        # Be sure to catch this before ABCSeries and ABCSparseArray,
        # as they will both come see SparseSeries as a subclass
        arith_flex = _flex_method_SERIES
        comp_flex = _flex_method_SERIES
        arith_special = _arith_method_SPARSE_SERIES
        comp_special = _arith_method_SPARSE_SERIES
        bool_special = _bool_method_SERIES
        # TODO: I don't think the functions defined by bool_method are tested
    elif issubclass(cls, ABCSeries):
        # Just Series; SparseSeries is caught above
        arith_flex = _flex_method_SERIES
        comp_flex = _flex_method_SERIES
        arith_special = _arith_method_SERIES
        comp_special = _comp_method_SERIES
        bool_special = _bool_method_SERIES
    elif issubclass(cls, ABCSparseArray):
        arith_flex = None
        comp_flex = None
        arith_special = _arith_method_SPARSE_ARRAY
        comp_special = _arith_method_SPARSE_ARRAY
        bool_special = _arith_method_SPARSE_ARRAY
    elif issubclass(cls, ABCPanel):
        arith_flex = _flex_method_PANEL
        comp_flex = _comp_method_PANEL
        arith_special = _arith_method_PANEL
        comp_special = _comp_method_PANEL
        bool_special = _arith_method_PANEL
    elif issubclass(cls, ABCDataFrame):
        # Same for DataFrame and SparseDataFrame
        arith_flex = _arith_method_FRAME
        comp_flex = _flex_comp_method_FRAME
        arith_special = _arith_method_FRAME
        comp_special = _comp_method_FRAME
        bool_special = _arith_method_FRAME
    return arith_flex, comp_flex, arith_special, comp_special, bool_special


def _create_methods(cls, arith_method, comp_method, bool_method, special):
    # creates actual methods based upon arithmetic, comp and bool method
    # constructors.

    have_divmod = issubclass(cls, ABCSeries)
    # divmod is available for Series and SparseSeries

    # yapf: disable
    new_methods = dict(
        add=arith_method(cls, operator.add, special),
        radd=arith_method(cls, radd, special),
        sub=arith_method(cls, operator.sub, special),
        mul=arith_method(cls, operator.mul, special),
        truediv=arith_method(cls, operator.truediv, special),
        floordiv=arith_method(cls, operator.floordiv, special),
        # Causes a floating point exception in the tests when numexpr enabled,
        # so for now no speedup
        mod=arith_method(cls, operator.mod, special),
        pow=arith_method(cls, operator.pow, special),
        # not entirely sure why this is necessary, but previously was included
        # so it's here to maintain compatibility
        rmul=arith_method(cls, rmul, special),
        rsub=arith_method(cls, rsub, special),
        rtruediv=arith_method(cls, rtruediv, special),
        rfloordiv=arith_method(cls, rfloordiv, special),
        rpow=arith_method(cls, rpow, special),
        rmod=arith_method(cls, rmod, special))
    # yapf: enable
    new_methods['div'] = new_methods['truediv']
    new_methods['rdiv'] = new_methods['rtruediv']
    if have_divmod:
        # divmod doesn't have an op that is supported by numexpr
        new_methods['divmod'] = arith_method(cls, divmod, special)
        new_methods['rdivmod'] = arith_method(cls, rdivmod, special)

    new_methods.update(dict(
        eq=comp_method(cls, operator.eq, special),
        ne=comp_method(cls, operator.ne, special),
        lt=comp_method(cls, operator.lt, special),
        gt=comp_method(cls, operator.gt, special),
        le=comp_method(cls, operator.le, special),
        ge=comp_method(cls, operator.ge, special)))

    if bool_method:
        new_methods.update(
            dict(and_=bool_method(cls, operator.and_, special),
                 or_=bool_method(cls, operator.or_, special),
                 # For some reason ``^`` wasn't used in original.
                 xor=bool_method(cls, operator.xor, special),
                 rand_=bool_method(cls, rand_, special),
                 ror_=bool_method(cls, ror_, special),
                 rxor=bool_method(cls, rxor, special)))

    if special:
        dunderize = lambda x: '__{name}__'.format(name=x.strip('_'))
    else:
        dunderize = lambda x: x
    new_methods = {dunderize(k): v for k, v in new_methods.items()}
    return new_methods


def add_methods(cls, new_methods):
    for name, method in new_methods.items():
        # For most methods, if we find that the class already has a method
        # of the same name, it is OK to over-write it.  The exception is
        # inplace methods (__iadd__, __isub__, ...) for SparseArray, which
        # retain the np.ndarray versions.
        force = not (issubclass(cls, ABCSparseArray) and
                     name.startswith('__i'))
        if force or name not in cls.__dict__:
            bind_method(cls, name, method)


# ----------------------------------------------------------------------
# Arithmetic
def add_special_arithmetic_methods(cls):
    """
    Adds the full suite of special arithmetic methods (``__add__``,
    ``__sub__``, etc.) to the class.

    Parameters
    ----------
    cls : class
        special methods will be defined and pinned to this class
    """
    _, _, arith_method, comp_method, bool_method = _get_method_wrappers(cls)
    new_methods = _create_methods(cls, arith_method, comp_method, bool_method,
                                  special=True)
    # inplace operators (I feel like these should get passed an `inplace=True`
    # or just be removed

    def _wrap_inplace_method(method):
        """
        return an inplace wrapper for this method
        """

        def f(self, other):
            result = method(self, other)

            # this makes sure that we are aligned like the input
            # we are updating inplace so we want to ignore is_copy
            self._update_inplace(result.reindex_like(self, copy=False)._data,
                                 verify_is_copy=False)

            return self

        return f

    new_methods.update(
        dict(__iadd__=_wrap_inplace_method(new_methods["__add__"]),
             __isub__=_wrap_inplace_method(new_methods["__sub__"]),
             __imul__=_wrap_inplace_method(new_methods["__mul__"]),
             __itruediv__=_wrap_inplace_method(new_methods["__truediv__"]),
             __ifloordiv__=_wrap_inplace_method(new_methods["__floordiv__"]),
             __imod__=_wrap_inplace_method(new_methods["__mod__"]),
             __ipow__=_wrap_inplace_method(new_methods["__pow__"])))
    if not compat.PY3:
        new_methods["__idiv__"] = _wrap_inplace_method(new_methods["__div__"])

    new_methods.update(
        dict(__iand__=_wrap_inplace_method(new_methods["__and__"]),
             __ior__=_wrap_inplace_method(new_methods["__or__"]),
             __ixor__=_wrap_inplace_method(new_methods["__xor__"])))

    add_methods(cls, new_methods=new_methods)


def add_flex_arithmetic_methods(cls):
    """
    Adds the full suite of flex arithmetic methods (``pow``, ``mul``, ``add``)
    to the class.

    Parameters
    ----------
    cls : class
        flex methods will be defined and pinned to this class
    """
    flex_arith_method, flex_comp_method, _, _, _ = _get_method_wrappers(cls)
    new_methods = _create_methods(cls, flex_arith_method,
                                  flex_comp_method, bool_method=None,
                                  special=False)
    new_methods.update(dict(multiply=new_methods['mul'],
                            subtract=new_methods['sub'],
                            divide=new_methods['div']))
    # opt out of bool flex methods for now
    assert not any(kname in new_methods for kname in ('ror_', 'rxor', 'rand_'))

    add_methods(cls, new_methods=new_methods)


# -----------------------------------------------------------------------------
# Series

def _align_method_SERIES(left, right, align_asobject=False):
    """ align lhs and rhs Series """

    # ToDo: Different from _align_method_FRAME, list, tuple and ndarray
    # are not coerced here
    # because Series has inconsistencies described in #13637

    if isinstance(right, ABCSeries):
        # avoid repeated alignment
        if not left.index.equals(right.index):

            if align_asobject:
                # to keep original value's dtype for bool ops
                left = left.astype(object)
                right = right.astype(object)

            left, right = left.align(right, copy=False)

    return left, right


def _construct_result(left, result, index, name, dtype=None):
    """
    If the raw op result has a non-None name (e.g. it is an Index object) and
    the name argument is None, then passing name to the constructor will
    not be enough; we still need to override the name attribute.
    """
    out = left._constructor(result, index=index, dtype=dtype)

    out.name = name
    return out


def _construct_divmod_result(left, result, index, name, dtype=None):
    """divmod returns a tuple of like indexed series instead of a single series.
    """
    constructor = left._constructor
    return (
        constructor(result[0], index=index, name=name, dtype=dtype),
        constructor(result[1], index=index, name=name, dtype=dtype),
    )


<<<<<<< HEAD
=======
def dispatch_to_extension_op(op, left, right):
    """
    Assume that left or right is a Series backed by an ExtensionArray,
    apply the operator defined by op.
    """

    # The op calls will raise TypeError if the op is not defined
    # on the ExtensionArray

    # unbox Series and Index to arrays
    if isinstance(left, (ABCSeries, ABCIndexClass)):
        new_left = left._values
    else:
        new_left = left

    if isinstance(right, (ABCSeries, ABCIndexClass)):
        new_right = right._values
    else:
        new_right = right

    res_values = op(new_left, new_right)
    res_name = get_op_result_name(left, right)

    if op.__name__ in ['divmod', 'rdivmod']:
        return _construct_divmod_result(
            left, res_values, left.index, res_name)

    return _construct_result(left, res_values, left.index, res_name)


>>>>>>> 9308c7ce
def _arith_method_SERIES(cls, op, special):
    """
    Wrapper function for Series arithmetic operations, to avoid
    code duplication.
    """
    str_rep = _get_opstr(op, cls)
    op_name = _get_op_name(op, special)
    eval_kwargs = _gen_eval_kwargs(op_name)
    fill_zeros = _gen_fill_zeros(op_name)
    construct_result = (_construct_divmod_result
                        if op in [divmod, rdivmod] else _construct_result)

    def na_op(x, y):
        import pandas.core.computation.expressions as expressions
        try:
            result = expressions.evaluate(op, str_rep, x, y, **eval_kwargs)
        except TypeError:
            result = masked_arith_op(x, y, op)

        result = missing.fill_zeros(result, x, y, op_name, fill_zeros)
        return result

    def safe_na_op(lvalues, rvalues):
        """
        return the result of evaluating na_op on the passed in values

        try coercion to object type if the native types are not compatible

        Parameters
        ----------
        lvalues : array-like
        rvalues : array-like

        Raises
        ------
        TypeError: invalid operation
        """
        try:
            with np.errstate(all='ignore'):
                return na_op(lvalues, rvalues)
        except Exception:
            if is_object_dtype(lvalues):
                return libalgos.arrmap_object(lvalues,
                                              lambda x: op(x, rvalues))
            raise

    def wrapper(left, right):
        if isinstance(right, ABCDataFrame):
            return NotImplemented

        left, right = _align_method_SERIES(left, right)
        res_name = get_op_result_name(left, right)
        right = maybe_upcast_for_op(right)

        if is_categorical_dtype(left):
            raise TypeError("{typ} cannot perform the operation "
                            "{op}".format(typ=type(left).__name__, op=str_rep))

        elif (is_extension_array_dtype(left) or
                (is_extension_array_dtype(right) and not is_scalar(right))):
            # GH#22378 disallow scalar to exclude e.g. "category", "Int64"
            return dispatch_to_extension_op(op, left, right)

        elif is_datetime64_dtype(left) or is_datetime64tz_dtype(left):
            result = dispatch_to_index_op(op, left, right, pd.DatetimeIndex)
            return construct_result(left, result,
                                    index=left.index, name=res_name,
                                    dtype=result.dtype)

        elif is_timedelta64_dtype(left):
            result = dispatch_to_index_op(op, left, right, pd.TimedeltaIndex)
            return construct_result(left, result,
                                    index=left.index, name=res_name,
                                    dtype=result.dtype)

        elif is_timedelta64_dtype(right) and not is_scalar(right):
            # i.e. exclude np.timedelta64 object
            # Note: we cannot use dispatch_to_index_op because
            # that may incorrectly raise TypeError when we
            # should get NullFrequencyError
            result = op(pd.Index(left), right)
            return construct_result(left, result,
                                    index=left.index, name=res_name,
                                    dtype=result.dtype)

        lvalues = left.values
        rvalues = right
        if isinstance(rvalues, ABCSeries):
            rvalues = rvalues.values

        result = safe_na_op(lvalues, rvalues)
        return construct_result(left, result,
                                index=left.index, name=res_name, dtype=None)

    return wrapper


def _comp_method_OBJECT_ARRAY(op, x, y):
    if isinstance(y, list):
        y = construct_1d_object_array_from_listlike(y)
    if isinstance(y, (np.ndarray, ABCSeries, ABCIndex)):
        if not is_object_dtype(y.dtype):
            y = y.astype(np.object_)

        if isinstance(y, (ABCSeries, ABCIndex)):
            y = y.values

        result = libops.vec_compare(x, y, op)
    else:
        result = libops.scalar_compare(x, y, op)
    return result


def _comp_method_SERIES(cls, op, special):
    """
    Wrapper function for Series arithmetic operations, to avoid
    code duplication.
    """
    op_name = _get_op_name(op, special)
    masker = _gen_eval_kwargs(op_name).get('masker', False)

    def na_op(x, y):
        # TODO:
        # should have guarantess on what x, y can be type-wise
        # Extension Dtypes are not called here

        # Checking that cases that were once handled here are no longer
        # reachable.
        assert not (is_categorical_dtype(y) and not is_scalar(y))

        if is_object_dtype(x.dtype):
            result = _comp_method_OBJECT_ARRAY(op, x, y)

        elif is_datetimelike_v_numeric(x, y):
            return invalid_comparison(x, y, op)

        else:

            # we want to compare like types
            # we only want to convert to integer like if
            # we are not NotImplemented, otherwise
            # we would allow datetime64 (but viewed as i8) against
            # integer comparisons

            # we have a datetime/timedelta and may need to convert
            assert not needs_i8_conversion(x)
            mask = None
            if not is_scalar(y) and needs_i8_conversion(y):
                mask = isna(x) | isna(y)
                y = y.view('i8')
                x = x.view('i8')

            method = getattr(x, op_name, None)
            if method is not None:
                with np.errstate(all='ignore'):
                    result = method(y)
                if result is NotImplemented:
                    return invalid_comparison(x, y, op)
            else:
                result = op(x, y)

            if mask is not None and mask.any():
                result[mask] = masker

        return result

    def wrapper(self, other, axis=None):
        # Validate the axis parameter
        if axis is not None:
            self._get_axis_number(axis)

        res_name = get_op_result_name(self, other)

        if isinstance(other, list):
            # TODO: same for tuples?
            other = np.asarray(other)

        if isinstance(other, ABCDataFrame):  # pragma: no cover
            # Defer to DataFrame implementation; fail early
            return NotImplemented

        elif isinstance(other, ABCSeries) and not self._indexed_same(other):
            raise ValueError("Can only compare identically-labeled "
                             "Series objects")

        elif is_categorical_dtype(self):
            # Dispatch to Categorical implementation; pd.CategoricalIndex
            # behavior is non-canonical GH#19513
            res_values = dispatch_to_index_op(op, self, other, pd.Categorical)
            return self._constructor(res_values, index=self.index,
                                     name=res_name)

        elif is_datetime64_dtype(self) or is_datetime64tz_dtype(self):
            # Dispatch to DatetimeIndex to ensure identical
            # Series/Index behavior
            if (isinstance(other, datetime.date) and
                    not isinstance(other, datetime.datetime)):
                # https://github.com/pandas-dev/pandas/issues/21152
                # Compatibility for difference between Series comparison w/
                # datetime and date
                msg = (
                    "Comparing Series of datetimes with 'datetime.date'.  "
                    "Currently, the 'datetime.date' is coerced to a "
                    "datetime. In the future pandas will not coerce, "
                    "and {future}. "
                    "To retain the current behavior, "
                    "convert the 'datetime.date' to a datetime with "
                    "'pd.Timestamp'."
                )

                if op in {operator.lt, operator.le, operator.gt, operator.ge}:
                    future = "a TypeError will be raised"
                else:
                    future = (
                        "'the values will not compare equal to the "
                        "'datetime.date'"
                    )
                msg = '\n'.join(textwrap.wrap(msg.format(future=future)))
                warnings.warn(msg, FutureWarning, stacklevel=2)
                other = pd.Timestamp(other)

            res_values = dispatch_to_index_op(op, self, other,
                                              pd.DatetimeIndex)

            return self._constructor(res_values, index=self.index,
                                     name=res_name)

        elif is_timedelta64_dtype(self):
            res_values = dispatch_to_index_op(op, self, other,
                                              pd.TimedeltaIndex)
            return self._constructor(res_values, index=self.index,
                                     name=res_name)

        elif (is_extension_array_dtype(self) or
              (is_extension_array_dtype(other) and not is_scalar(other))):
            # Note: the `not is_scalar(other)` condition rules out
            # e.g. other == "category"
            return dispatch_to_extension_op(op, self, other)

        elif isinstance(other, ABCSeries):
            # By this point we have checked that self._indexed_same(other)
            res_values = na_op(self.values, other.values)
            # rename is needed in case res_name is None and res_values.name
            # is not.
            return self._constructor(res_values, index=self.index,
                                     name=res_name).rename(res_name)

        elif isinstance(other, (np.ndarray, pd.Index)):
            # do not check length of zerodim array
            # as it will broadcast
            if other.ndim != 0 and len(self) != len(other):
                raise ValueError('Lengths must match to compare')

            res_values = na_op(self.values, np.asarray(other))
            result = self._constructor(res_values, index=self.index)
            # rename is needed in case res_name is None and self.name
            # is not.
            return result.__finalize__(self).rename(res_name)

        elif is_scalar(other) and isna(other):
            # numpy does not like comparisons vs None
            if op is operator.ne:
                res_values = np.ones(len(self), dtype=bool)
            else:
                res_values = np.zeros(len(self), dtype=bool)
            return self._constructor(res_values, index=self.index,
                                     name=res_name, dtype='bool')

        else:
            values = self.get_values()

            with np.errstate(all='ignore'):
                res = na_op(values, other)
            if is_scalar(res):
                raise TypeError('Could not compare {typ} type with Series'
                                .format(typ=type(other)))

            # always return a full value series here
            res_values = com.values_from_object(res)
            return self._constructor(res_values, index=self.index,
                                     name=res_name, dtype='bool')

    return wrapper


def _bool_method_SERIES(cls, op, special):
    """
    Wrapper function for Series arithmetic operations, to avoid
    code duplication.
    """
    op_name = _get_op_name(op, special)

    def na_op(x, y):
        try:
            result = op(x, y)
        except TypeError:
            assert not isinstance(y, (list, ABCSeries, ABCIndexClass))
            if isinstance(y, np.ndarray):
                # bool-bool dtype operations should be OK, should not get here
                assert not (is_bool_dtype(x) and is_bool_dtype(y))
                x = ensure_object(x)
                y = ensure_object(y)
                result = libops.vec_binop(x, y, op)
            else:
                # let null fall thru
                assert lib.is_scalar(y)
                if not isna(y):
                    y = bool(y)
                try:
                    result = libops.scalar_binop(x, y, op)
                except (TypeError, ValueError, AttributeError,
                        OverflowError, NotImplementedError):
                    raise TypeError("cannot compare a dtyped [{dtype}] array "
                                    "with a scalar of type [{typ}]"
                                    .format(dtype=x.dtype,
                                            typ=type(y).__name__))

        return result

    fill_int = lambda x: x.fillna(0)
    fill_bool = lambda x: x.fillna(False).astype(bool)

    def wrapper(self, other):
        is_self_int_dtype = is_integer_dtype(self.dtype)

        self, other = _align_method_SERIES(self, other, align_asobject=True)
        res_name = get_op_result_name(self, other)

        if isinstance(other, ABCDataFrame):
            # Defer to DataFrame implementation; fail early
            return NotImplemented

        elif isinstance(other, (ABCSeries, ABCIndexClass)):
            is_other_int_dtype = is_integer_dtype(other.dtype)
            other = fill_int(other) if is_other_int_dtype else fill_bool(other)

            ovalues = other.values
            finalizer = lambda x: x

        else:
            # scalars, list, tuple, np.array
            is_other_int_dtype = is_integer_dtype(np.asarray(other))
            if is_list_like(other) and not isinstance(other, np.ndarray):
                # TODO: Can we do this before the is_integer_dtype check?
                # could the is_integer_dtype check be checking the wrong
                # thing?  e.g. other = [[0, 1], [2, 3], [4, 5]]?
                other = construct_1d_object_array_from_listlike(other)

            ovalues = other
            finalizer = lambda x: x.__finalize__(self)

        # For int vs int `^`, `|`, `&` are bitwise operators and return
        #   integer dtypes.  Otherwise these are boolean ops
        filler = (fill_int if is_self_int_dtype and is_other_int_dtype
                  else fill_bool)
        res_values = na_op(self.values, ovalues)
        unfilled = self._constructor(res_values,
                                     index=self.index, name=res_name)
        filled = filler(unfilled)
        return finalizer(filled)

    wrapper.__name__ = op_name
    return wrapper


def _flex_method_SERIES(cls, op, special):
    name = _get_op_name(op, special)
    doc = _make_flex_doc(name, 'series')

    @Appender(doc)
    def flex_wrapper(self, other, level=None, fill_value=None, axis=0):
        # validate axis
        if axis is not None:
            self._get_axis_number(axis)
        if isinstance(other, ABCSeries):
            return self._binop(other, op, level=level, fill_value=fill_value)
        elif isinstance(other, (np.ndarray, list, tuple)):
            if len(other) != len(self):
                raise ValueError('Lengths must be equal')
            other = self._constructor(other, self.index)
            return self._binop(other, op, level=level, fill_value=fill_value)
        else:
            if fill_value is not None:
                self = self.fillna(fill_value)

            return self._constructor(op(self, other),
                                     self.index).__finalize__(self)

    flex_wrapper.__name__ = name
    return flex_wrapper


# -----------------------------------------------------------------------------
# DataFrame


def _combine_series_frame(self, other, func, fill_value=None, axis=None,
                          level=None):
    """
    Apply binary operator `func` to self, other using alignment and fill
    conventions determined by the fill_value, axis, level, and try_cast kwargs.

    Parameters
    ----------
    self : DataFrame
    other : Series
    func : binary operator
    fill_value : object, default None
    axis : {0, 1, 'columns', 'index', None}, default None
    level : int or None, default None

    Returns
    -------
    result : DataFrame
    """
    if fill_value is not None:
        raise NotImplementedError("fill_value {fill} not supported."
                                  .format(fill=fill_value))

    if axis is not None:
        axis = self._get_axis_number(axis)
        if axis == 0:
            return self._combine_match_index(other, func, level=level)
        else:
            return self._combine_match_columns(other, func, level=level)
    else:
        if not len(other):
            return self * np.nan

        if not len(self):
            # Ambiguous case, use _series so works with DataFrame
            return self._constructor(data=self._series, index=self.index,
                                     columns=self.columns)

        # default axis is columns
        return self._combine_match_columns(other, func, level=level)


def _align_method_FRAME(left, right, axis):
    """ convert rhs to meet lhs dims if input is list, tuple or np.ndarray """

    def to_series(right):
        msg = ('Unable to coerce to Series, length must be {req_len}: '
               'given {given_len}')
        if axis is not None and left._get_axis_name(axis) == 'index':
            if len(left.index) != len(right):
                raise ValueError(msg.format(req_len=len(left.index),
                                            given_len=len(right)))
            right = left._constructor_sliced(right, index=left.index)
        else:
            if len(left.columns) != len(right):
                raise ValueError(msg.format(req_len=len(left.columns),
                                            given_len=len(right)))
            right = left._constructor_sliced(right, index=left.columns)
        return right

    if isinstance(right, np.ndarray):

        if right.ndim == 1:
            right = to_series(right)

        elif right.ndim == 2:
            if right.shape == left.shape:
                right = left._constructor(right, index=left.index,
                                          columns=left.columns)

            elif right.shape[0] == left.shape[0] and right.shape[1] == 1:
                # Broadcast across columns
                right = np.broadcast_to(right, left.shape)
                right = left._constructor(right,
                                          index=left.index,
                                          columns=left.columns)

            elif right.shape[1] == left.shape[1] and right.shape[0] == 1:
                # Broadcast along rows
                right = to_series(right[0, :])

            else:
                raise ValueError("Unable to coerce to DataFrame, shape "
                                 "must be {req_shape}: given {given_shape}"
                                 .format(req_shape=left.shape,
                                         given_shape=right.shape))

        elif right.ndim > 2:
            raise ValueError('Unable to coerce to Series/DataFrame, dim '
                             'must be <= 2: {dim}'.format(dim=right.shape))

    elif (is_list_like(right) and
          not isinstance(right, (ABCSeries, ABCDataFrame))):
        # GH17901
        right = to_series(right)

    return right


def _arith_method_FRAME(cls, op, special):
    str_rep = _get_opstr(op, cls)
    op_name = _get_op_name(op, special)
    eval_kwargs = _gen_eval_kwargs(op_name)
    fill_zeros = _gen_fill_zeros(op_name)
    default_axis = _get_frame_op_default_axis(op_name)

    def na_op(x, y):
        import pandas.core.computation.expressions as expressions

        try:
            result = expressions.evaluate(op, str_rep, x, y, **eval_kwargs)
        except TypeError:
            result = masked_arith_op(x, y, op)

        result = missing.fill_zeros(result, x, y, op_name, fill_zeros)

        return result

    if op_name in _op_descriptions:
        # i.e. include "add" but not "__add__"
        doc = _make_flex_doc(op_name, 'dataframe')
    else:
        doc = _arith_doc_FRAME % op_name

    @Appender(doc)
    def f(self, other, axis=default_axis, level=None, fill_value=None):

        other = _align_method_FRAME(self, other, axis)

        if isinstance(other, ABCDataFrame):
            # Another DataFrame
            pass_op = op if should_series_dispatch(self, other, op) else na_op
            return self._combine_frame(other, pass_op, fill_value, level)
        elif isinstance(other, ABCSeries):
            # For these values of `axis`, we end up dispatching to Series op,
            # so do not want the masked op.
            pass_op = op if axis in [0, "columns", None] else na_op
            return _combine_series_frame(self, other, pass_op,
                                         fill_value=fill_value, axis=axis,
                                         level=level)
        else:
            if fill_value is not None:
                self = self.fillna(fill_value)

            assert np.ndim(other) == 0
            return self._combine_const(other, op, try_cast=True)

    f.__name__ = op_name

    return f


def _flex_comp_method_FRAME(cls, op, special):
    str_rep = _get_opstr(op, cls)
    op_name = _get_op_name(op, special)
    default_axis = _get_frame_op_default_axis(op_name)

    def na_op(x, y):
        try:
            with np.errstate(invalid='ignore'):
                result = op(x, y)
        except TypeError:
            result = mask_cmp_op(x, y, op, (np.ndarray, ABCSeries))
        return result

    @Appender('Wrapper for flexible comparison methods {name}'
              .format(name=op_name))
    def f(self, other, axis=default_axis, level=None):

        other = _align_method_FRAME(self, other, axis)

        if isinstance(other, ABCDataFrame):
            # Another DataFrame
            if not self._indexed_same(other):
                self, other = self.align(other, 'outer',
                                         level=level, copy=False)
            return dispatch_to_series(self, other, na_op, str_rep)

        elif isinstance(other, ABCSeries):
            return _combine_series_frame(self, other, na_op,
                                         fill_value=None, axis=axis,
                                         level=level)
        else:
            return self._combine_const(other, na_op, try_cast=False)

    f.__name__ = op_name

    return f


def _comp_method_FRAME(cls, func, special):
    str_rep = _get_opstr(func, cls)
    op_name = _get_op_name(func, special)

    @Appender('Wrapper for comparison method {name}'.format(name=op_name))
    def f(self, other):

        other = _align_method_FRAME(self, other, axis=None)

        if isinstance(other, ABCDataFrame):
            # Another DataFrame
            if not self._indexed_same(other):
                raise ValueError('Can only compare identically-labeled '
                                 'DataFrame objects')
            return dispatch_to_series(self, other, func, str_rep)

        elif isinstance(other, ABCSeries):
            return _combine_series_frame(self, other, func,
                                         fill_value=None, axis=None,
                                         level=None)
        else:

            # straight boolean comparisons we want to allow all columns
            # (regardless of dtype to pass thru) See #4537 for discussion.
            res = self._combine_const(other, func,
                                      errors='ignore',
                                      try_cast=False)
            return res.fillna(True).astype(bool)

    f.__name__ = op_name

    return f


# -----------------------------------------------------------------------------
# Panel

def _arith_method_PANEL(cls, op, special):
    # work only for scalars
    op_name = _get_op_name(op, special)

    def f(self, other):
        if not is_scalar(other):
            raise ValueError('Simple arithmetic with {name} can only be '
                             'done with scalar values'
                             .format(name=self._constructor.__name__))

        return self._combine(other, op)

    f.__name__ = op_name
    return f


def _comp_method_PANEL(cls, op, special):
    str_rep = _get_opstr(op, cls)
    op_name = _get_op_name(op, special)

    def na_op(x, y):
        import pandas.core.computation.expressions as expressions

        try:
            result = expressions.evaluate(op, str_rep, x, y)
        except TypeError:
            result = mask_cmp_op(x, y, op, np.ndarray)
        return result

    @Appender('Wrapper for comparison method {name}'.format(name=op_name))
    def f(self, other, axis=None):
        # Validate the axis parameter
        if axis is not None:
            self._get_axis_number(axis)

        if isinstance(other, self._constructor):
            return self._compare_constructor(other, na_op, try_cast=False)
        elif isinstance(other, (self._constructor_sliced, ABCDataFrame,
                                ABCSeries)):
            raise Exception("input needs alignment for this object [{object}]"
                            .format(object=self._constructor))
        else:
            return self._combine_const(other, na_op, try_cast=False)

    f.__name__ = op_name

    return f


def _flex_method_PANEL(cls, op, special):
    str_rep = _get_opstr(op, cls)
    op_name = _get_op_name(op, special)
    eval_kwargs = _gen_eval_kwargs(op_name)
    fill_zeros = _gen_fill_zeros(op_name)

    def na_op(x, y):
        import pandas.core.computation.expressions as expressions

        try:
            result = expressions.evaluate(op, str_rep, x, y,
                                          errors='raise',
                                          **eval_kwargs)
        except TypeError:
            result = op(x, y)

        # handles discrepancy between numpy and numexpr on division/mod
        # by 0 though, given that these are generally (always?)
        # non-scalars, I'm not sure whether it's worth it at the moment
        result = missing.fill_zeros(result, x, y, op_name, fill_zeros)
        return result

    if op_name in _op_descriptions:
        doc = _make_flex_doc(op_name, 'panel')
    else:
        # doc strings substitors
        doc = _agg_doc_PANEL.format(op_name=op_name)

    @Appender(doc)
    def f(self, other, axis=0):
        return self._combine(other, na_op, axis=axis)

    f.__name__ = op_name
    return f


# -----------------------------------------------------------------------------
# Sparse

def _cast_sparse_series_op(left, right, opname):
    """
    For SparseSeries operation, coerce to float64 if the result is expected
    to have NaN or inf values

    Parameters
    ----------
    left : SparseArray
    right : SparseArray
    opname : str

    Returns
    -------
    left : SparseArray
    right : SparseArray
    """
    from pandas.core.sparse.api import SparseDtype

    opname = opname.strip('_')

    # TODO: This should be moved to the array?
    if is_integer_dtype(left) and is_integer_dtype(right):
        # series coerces to float64 if result should have NaN/inf
        if opname in ('floordiv', 'mod') and (right.values == 0).any():
            left = left.astype(SparseDtype(np.float64, left.fill_value))
            right = right.astype(SparseDtype(np.float64, right.fill_value))
        elif opname in ('rfloordiv', 'rmod') and (left.values == 0).any():
            left = left.astype(SparseDtype(np.float64, left.fill_value))
            right = right.astype(SparseDtype(np.float64, right.fill_value))

    return left, right


def _arith_method_SPARSE_SERIES(cls, op, special):
    """
    Wrapper function for Series arithmetic operations, to avoid
    code duplication.
    """
    op_name = _get_op_name(op, special)

    def wrapper(self, other):
        if isinstance(other, ABCDataFrame):
            return NotImplemented
        elif isinstance(other, ABCSeries):
            if not isinstance(other, ABCSparseSeries):
                other = other.to_sparse(fill_value=self.fill_value)
            return _sparse_series_op(self, other, op, op_name)
        elif is_scalar(other):
            with np.errstate(all='ignore'):
                new_values = op(self.values, other)
            return self._constructor(new_values,
                                     index=self.index,
                                     name=self.name)
        else:  # pragma: no cover
            raise TypeError('operation with {other} not supported'
                            .format(other=type(other)))

    wrapper.__name__ = op_name
    return wrapper


def _sparse_series_op(left, right, op, name):
    left, right = left.align(right, join='outer', copy=False)
    new_index = left.index
    new_name = get_op_result_name(left, right)

    from pandas.core.arrays.sparse import _sparse_array_op
    lvalues, rvalues = _cast_sparse_series_op(left.values, right.values, name)
    result = _sparse_array_op(lvalues, rvalues, op, name)
    return left._constructor(result, index=new_index, name=new_name)


def _arith_method_SPARSE_ARRAY(cls, op, special):
    """
    Wrapper function for Series arithmetic operations, to avoid
    code duplication.
    """
    op_name = _get_op_name(op, special)

    def wrapper(self, other):
        from pandas.core.arrays.sparse.array import (
            SparseArray, _sparse_array_op, _wrap_result, _get_fill)
        if isinstance(other, np.ndarray):
            if len(self) != len(other):
                raise AssertionError("length mismatch: {self} vs. {other}"
                                     .format(self=len(self), other=len(other)))
            if not isinstance(other, SparseArray):
                dtype = getattr(other, 'dtype', None)
                other = SparseArray(other, fill_value=self.fill_value,
                                    dtype=dtype)
            return _sparse_array_op(self, other, op, op_name)
        elif is_scalar(other):
            with np.errstate(all='ignore'):
                fill = op(_get_fill(self), np.asarray(other))
                result = op(self.sp_values, other)

            return _wrap_result(op_name, result, self.sp_index, fill)
        else:  # pragma: no cover
            raise TypeError('operation with {other} not supported'
                            .format(other=type(other)))

    wrapper.__name__ = op_name
    return wrapper<|MERGE_RESOLUTION|>--- conflicted
+++ resolved
@@ -1064,7 +1064,7 @@
     res_values = op(new_left, new_right)
     res_name = get_op_result_name(left, right)
 
-    if op.__name__ == 'divmod':
+    if op.__name__ in ['divmod', 'rdivmod']:
         return _construct_divmod_result(
             left, res_values, left.index, res_name)
 
@@ -1330,39 +1330,6 @@
     )
 
 
-<<<<<<< HEAD
-=======
-def dispatch_to_extension_op(op, left, right):
-    """
-    Assume that left or right is a Series backed by an ExtensionArray,
-    apply the operator defined by op.
-    """
-
-    # The op calls will raise TypeError if the op is not defined
-    # on the ExtensionArray
-
-    # unbox Series and Index to arrays
-    if isinstance(left, (ABCSeries, ABCIndexClass)):
-        new_left = left._values
-    else:
-        new_left = left
-
-    if isinstance(right, (ABCSeries, ABCIndexClass)):
-        new_right = right._values
-    else:
-        new_right = right
-
-    res_values = op(new_left, new_right)
-    res_name = get_op_result_name(left, right)
-
-    if op.__name__ in ['divmod', 'rdivmod']:
-        return _construct_divmod_result(
-            left, res_values, left.index, res_name)
-
-    return _construct_result(left, res_values, left.index, res_name)
-
-
->>>>>>> 9308c7ce
 def _arith_method_SERIES(cls, op, special):
     """
     Wrapper function for Series arithmetic operations, to avoid
