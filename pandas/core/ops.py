--- conflicted
+++ resolved
@@ -1869,13 +1869,8 @@
             if fill_value is not None:
                 self = self.fillna(fill_value)
 
-<<<<<<< HEAD
-            assert np.ndim(other) == 0, other
+            assert np.ndim(other) == 0
             return self._combine_const(other, op)
-=======
-            assert np.ndim(other) == 0
-            return self._combine_const(other, op, try_cast=True)
->>>>>>> 779aeacd
 
     f.__name__ = op_name
 
