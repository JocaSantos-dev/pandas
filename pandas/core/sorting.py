""" miscellaneous sorting / groupby utilities """
import numpy as np

from pandas._libs import algos, hashtable, lib
from pandas._libs.hashtable import unique_label_indices

from pandas.core.dtypes.common import (
    ensure_int64,
    ensure_platform_int,
    is_categorical_dtype,
    is_extension_array_dtype,
)
from pandas.core.dtypes.missing import isna

import pandas.core.algorithms as algorithms
from pandas.core.construction import extract_array

_INT64_MAX = np.iinfo(np.int64).max


def get_group_index(labels, shape, sort: bool, xnull: bool):
    """
    For the particular label_list, gets the offsets into the hypothetical list
    representing the totally ordered cartesian product of all possible label
    combinations, *as long as* this space fits within int64 bounds;
    otherwise, though group indices identify unique combinations of
    labels, they cannot be deconstructed.
    - If `sort`, rank of returned ids preserve lexical ranks of labels.
      i.e. returned id's can be used to do lexical sort on labels;
    - If `xnull` nulls (-1 labels) are passed through.

    Parameters
    ----------
    labels: sequence of arrays
        Integers identifying levels at each location
    shape: sequence of ints same length as labels
        Number of unique levels at each location
    sort: boolean
        If the ranks of returned ids should match lexical ranks of labels
    xnull: boolean
        If true nulls are excluded. i.e. -1 values in the labels are
        passed through
    Returns
    -------
    An array of type int64 where two elements are equal if their corresponding
    labels are equal at all location.
    """

    def _int64_cut_off(shape) -> int:
        acc = 1
        for i, mul in enumerate(shape):
            acc *= int(mul)
            if not acc < _INT64_MAX:
                return i
        return len(shape)

    def maybe_lift(lab, size):
        # promote nan values (assigned -1 label in lab array)
        # so that all output values are non-negative
        return (lab + 1, size + 1) if (lab == -1).any() else (lab, size)

    labels = map(ensure_int64, labels)
    if not xnull:
        labels, shape = map(list, zip(*map(maybe_lift, labels, shape)))

    labels = list(labels)
    shape = list(shape)

    # Iteratively process all the labels in chunks sized so less
    # than _INT64_MAX unique int ids will be required for each chunk
    while True:
        # how many levels can be done without overflow:
        nlev = _int64_cut_off(shape)

        # compute flat ids for the first `nlev` levels
        stride = np.prod(shape[1:nlev], dtype="i8")
        out = stride * labels[0].astype("i8", subok=False, copy=False)

        for i in range(1, nlev):
            if shape[i] == 0:
                stride = 0
            else:
                stride //= shape[i]
            out += labels[i] * stride

        if xnull:  # exclude nulls
            mask = labels[0] == -1
            for lab in labels[1:nlev]:
                mask |= lab == -1
            out[mask] = -1

        if nlev == len(shape):  # all levels done!
            break

        # compress what has been done so far in order to avoid overflow
        # to retain lexical ranks, obs_ids should be sorted
        comp_ids, obs_ids = compress_group_index(out, sort=sort)

        labels = [comp_ids] + labels[nlev:]
        shape = [len(obs_ids)] + shape[nlev:]

    return out


def get_compressed_ids(labels, sizes):
    """

    Group_index is offsets into cartesian product of all possible labels. This
    space can be huge, so this function compresses it, by computing offsets
    (comp_ids) into the list of unique labels (obs_group_ids).

    Parameters
    ----------
    labels : list of label arrays
    sizes : list of size of the levels

    Returns
    -------
    tuple of (comp_ids, obs_group_ids)

    """
    ids = get_group_index(labels, sizes, sort=True, xnull=False)
    return compress_group_index(ids, sort=True)


def is_int64_overflow_possible(shape) -> bool:
    the_prod = 1
    for x in shape:
        the_prod *= int(x)

    return the_prod >= _INT64_MAX


def decons_group_index(comp_labels, shape):
    # reconstruct labels
    if is_int64_overflow_possible(shape):
        # at some point group indices are factorized,
        # and may not be deconstructed here! wrong path!
        raise ValueError("cannot deconstruct factorized group indices!")

    label_list = []
    factor = 1
    y = 0
    x = comp_labels
    for i in reversed(range(len(shape))):
        labels = (x - y) % (factor * shape[i]) // factor
        np.putmask(labels, comp_labels < 0, -1)
        label_list.append(labels)
        y = labels * factor
        factor *= shape[i]
    return label_list[::-1]


def decons_obs_group_ids(comp_ids, obs_ids, shape, labels, xnull: bool):
    """
    reconstruct labels from observed group ids

    Parameters
    ----------
    xnull: boolean,
        if nulls are excluded; i.e. -1 labels are passed through
    """

    if not xnull:
        lift = np.fromiter(((a == -1).any() for a in labels), dtype="i8")
        shape = np.asarray(shape, dtype="i8") + lift

    if not is_int64_overflow_possible(shape):
        # obs ids are deconstructable! take the fast route!
        out = decons_group_index(obs_ids, shape)
        return out if xnull or not lift.any() else [x - y for x, y in zip(out, lift)]

    i = unique_label_indices(comp_ids)
    i8copy = lambda a: a.astype("i8", subok=False, copy=True)
    return [i8copy(lab[i]) for lab in labels]


def indexer_from_factorized(labels, shape, compress: bool = True):
    ids = get_group_index(labels, shape, sort=True, xnull=False)

    if not compress:
        ngroups = (ids.size and ids.max()) + 1
    else:
        ids, obs = compress_group_index(ids, sort=True)
        ngroups = len(obs)

    return get_group_index_sorter(ids, ngroups)


def lexsort_indexer(keys, orders=None, na_position="last"):
    from pandas.core.arrays import Categorical

    labels = []
    shape = []
    if isinstance(orders, bool):
        orders = [orders] * len(keys)
    elif orders is None:
        orders = [True] * len(keys)

    for key, order in zip(keys, orders):

        # we are already a Categorical
        if is_categorical_dtype(key):
            cat = key

        # create the Categorical
        else:
            cat = Categorical(key, ordered=True)

        if na_position not in ["last", "first"]:
            raise ValueError("invalid na_position: {!r}".format(na_position))

        n = len(cat.categories)
        codes = cat.codes.copy()

        mask = cat.codes == -1
        if order:  # ascending
            if na_position == "last":
                codes = np.where(mask, n, codes)
            elif na_position == "first":
                codes += 1
        else:  # not order means descending
            if na_position == "last":
                codes = np.where(mask, n, n - codes - 1)
            elif na_position == "first":
                codes = np.where(mask, 0, n - codes)
        if mask.any():
            n += 1

        shape.append(n)
        labels.append(codes)

    return indexer_from_factorized(labels, shape)


<<<<<<< HEAD
def nargsort(
    items, kind: str = "quicksort", ascending: bool = True, na_position: str = "last"
) -> np.ndarray:
=======
def nargsort(items, kind="quicksort", ascending: bool = True, na_position="last"):
>>>>>>> d3461c14
    """
    This is intended to be a drop-in replacement for np.argsort which
    handles NaNs. It adds ascending and na_position parameters.
    GH #6399, #5231
    """
    items = extract_array(items)
    mask = np.asarray(isna(items))

    if is_extension_array_dtype(items):
        items = items._values_for_argsort()
    else:
        items = np.asanyarray(items)

    idx = np.arange(len(items))
    non_nans = items[~mask]
    non_nan_idx = idx[~mask]
    nan_idx = np.nonzero(mask)[0]
    if not ascending:
        non_nans = non_nans[::-1]
        non_nan_idx = non_nan_idx[::-1]
    indexer = non_nan_idx[non_nans.argsort(kind=kind)]
    if not ascending:
        indexer = indexer[::-1]
    # Finally, place the NaNs at the end or the beginning according to
    # na_position
    if na_position == "last":
        indexer = np.concatenate([indexer, nan_idx])
    elif na_position == "first":
        indexer = np.concatenate([nan_idx, indexer])
    else:
        raise ValueError("invalid na_position: {!r}".format(na_position))
    return indexer


class _KeyMapper:
    """
    Ease my suffering. Map compressed group id -> key tuple
    """

    def __init__(self, comp_ids, ngroups, levels, labels):
        self.levels = levels
        self.labels = labels
        self.comp_ids = comp_ids.astype(np.int64)

        self.k = len(labels)
        self.tables = [hashtable.Int64HashTable(ngroups) for _ in range(self.k)]

        self._populate_tables()

    def _populate_tables(self):
        for labs, table in zip(self.labels, self.tables):
            table.map(self.comp_ids, labs.astype(np.int64))

    def get_key(self, comp_id):
        return tuple(
            level[table.get_item(comp_id)]
            for table, level in zip(self.tables, self.levels)
        )


def get_flattened_iterator(comp_ids, ngroups, levels, labels):
    # provide "flattened" iterator for multi-group setting
    mapper = _KeyMapper(comp_ids, ngroups, levels, labels)
    return [mapper.get_key(i) for i in range(ngroups)]


def get_indexer_dict(label_list, keys):
    """ return a dict of {labels} -> {indexers} """
    shape = [len(x) for x in keys]

    group_index = get_group_index(label_list, shape, sort=True, xnull=True)
    ngroups = (
        ((group_index.size and group_index.max()) + 1)
        if is_int64_overflow_possible(shape)
        else np.prod(shape, dtype="i8")
    )

    sorter = get_group_index_sorter(group_index, ngroups)

    sorted_labels = [lab.take(sorter) for lab in label_list]
    group_index = group_index.take(sorter)

    return lib.indices_fast(sorter, group_index, keys, sorted_labels)


# ----------------------------------------------------------------------
# sorting levels...cleverly?


def get_group_index_sorter(group_index, ngroups: int):
    """
    algos.groupsort_indexer implements `counting sort` and it is at least
    O(ngroups), where
        ngroups = prod(shape)
        shape = map(len, keys)
    that is, linear in the number of combinations (cartesian product) of unique
    values of groupby keys. This can be huge when doing multi-key groupby.
    np.argsort(kind='mergesort') is O(count x log(count)) where count is the
    length of the data-frame;
    Both algorithms are `stable` sort and that is necessary for correctness of
    groupby operations. e.g. consider:
        df.groupby(key)[col].transform('first')
    """
    count = len(group_index)
    alpha = 0.0  # taking complexities literally; there may be
    beta = 1.0  # some room for fine-tuning these parameters
    do_groupsort = count > 0 and ((alpha + beta * ngroups) < (count * np.log(count)))
    if do_groupsort:
        sorter, _ = algos.groupsort_indexer(ensure_int64(group_index), ngroups)
        return ensure_platform_int(sorter)
    else:
        return group_index.argsort(kind="mergesort")


def compress_group_index(group_index, sort: bool = True):
    """
    Group_index is offsets into cartesian product of all possible labels. This
    space can be huge, so this function compresses it, by computing offsets
    (comp_ids) into the list of unique labels (obs_group_ids).
    """

    size_hint = min(len(group_index), hashtable._SIZE_HINT_LIMIT)
    table = hashtable.Int64HashTable(size_hint)

    group_index = ensure_int64(group_index)

    # note, group labels come out ascending (ie, 1,2,3 etc)
    comp_ids, obs_group_ids = table.get_labels_groupby(group_index)

    if sort and len(obs_group_ids) > 0:
        obs_group_ids, comp_ids = _reorder_by_uniques(obs_group_ids, comp_ids)

    return comp_ids, obs_group_ids


def _reorder_by_uniques(uniques, labels):
    # sorter is index where elements ought to go
    sorter = uniques.argsort()

    # reverse_indexer is where elements came from
    reverse_indexer = np.empty(len(sorter), dtype=np.int64)
    reverse_indexer.put(sorter, np.arange(len(sorter)))

    mask = labels < 0

    # move labels to right locations (ie, unsort ascending labels)
    labels = algorithms.take_nd(reverse_indexer, labels, allow_fill=False)
    np.putmask(labels, mask, -1)

    # sort observed ids
    uniques = algorithms.take_nd(uniques, sorter, allow_fill=False)

    return uniques, labels<|MERGE_RESOLUTION|>--- conflicted
+++ resolved
@@ -233,13 +233,9 @@
     return indexer_from_factorized(labels, shape)
 
 
-<<<<<<< HEAD
 def nargsort(
     items, kind: str = "quicksort", ascending: bool = True, na_position: str = "last"
 ) -> np.ndarray:
-=======
-def nargsort(items, kind="quicksort", ascending: bool = True, na_position="last"):
->>>>>>> d3461c14
     """
     This is intended to be a drop-in replacement for np.argsort which
     handles NaNs. It adds ascending and na_position parameters.
