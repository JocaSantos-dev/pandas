"""
Data structure for 1-dimensional cross-sectional and time series data
"""
from io import StringIO
from shutil import get_terminal_size
from textwrap import dedent
from typing import (
    IO,
    TYPE_CHECKING,
    Any,
    Callable,
    Iterable,
    List,
    Optional,
    Tuple,
    Type,
)
import warnings

import numpy as np

from pandas._config import get_option

from pandas._libs import lib, properties, reshape, tslibs
from pandas._typing import Axis, DtypeObj, Label
from pandas.compat.numpy import function as nv
from pandas.util._decorators import Appender, Substitution, doc
from pandas.util._validators import validate_bool_kwarg, validate_percentile

from pandas.core.dtypes.cast import (
    convert_dtypes,
    maybe_cast_to_extension_array,
    validate_numeric_casting,
)
from pandas.core.dtypes.common import (
    _is_unorderable_exception,
    ensure_platform_int,
    is_bool,
    is_categorical_dtype,
    is_dict_like,
    is_extension_array_dtype,
    is_integer,
    is_iterator,
    is_list_like,
    is_object_dtype,
    is_scalar,
)
from pandas.core.dtypes.generic import (
    ABCDataFrame,
    ABCDatetimeIndex,
    ABCMultiIndex,
    ABCPeriodIndex,
    ABCSeries,
)
from pandas.core.dtypes.inference import is_hashable
from pandas.core.dtypes.missing import (
    isna,
    na_value_for_dtype,
    notna,
    remove_na_arraylike,
)

import pandas as pd
from pandas.core import algorithms, base, generic, nanops, ops
from pandas.core.accessor import CachedAccessor
from pandas.core.arrays import ExtensionArray
from pandas.core.arrays.categorical import CategoricalAccessor
from pandas.core.arrays.sparse import SparseAccessor
import pandas.core.common as com
from pandas.core.construction import (
    create_series_with_explicit_dtype,
    extract_array,
    is_empty_data,
    sanitize_array,
)
from pandas.core.generic import NDFrame
from pandas.core.indexers import unpack_1tuple
from pandas.core.indexes.accessors import CombinedDatetimelikeProperties
from pandas.core.indexes.api import (
    Float64Index,
    Index,
    IntervalIndex,
    InvalidIndexError,
    MultiIndex,
    ensure_index,
)
import pandas.core.indexes.base as ibase
from pandas.core.indexes.datetimes import DatetimeIndex
from pandas.core.indexes.period import PeriodIndex
from pandas.core.indexes.timedeltas import TimedeltaIndex
from pandas.core.indexing import check_bool_indexer
from pandas.core.internals import SingleBlockManager
from pandas.core.strings import StringMethods
from pandas.core.tools.datetimes import to_datetime

import pandas.io.formats.format as fmt
import pandas.plotting

if TYPE_CHECKING:
    from pandas.core.frame import DataFrame
    from pandas.core.groupby.generic import SeriesGroupBy

__all__ = ["Series"]

_shared_doc_kwargs = dict(
    axes="index",
    klass="Series",
    axes_single_arg="{0 or 'index'}",
    axis="""axis : {0 or 'index'}
        Parameter needed for compatibility with DataFrame.""",
    inplace="""inplace : boolean, default False
        If True, performs operation inplace and returns None.""",
    unique="np.ndarray",
    duplicated="Series",
    optional_by="",
    optional_mapper="",
    optional_labels="",
    optional_axis="",
    versionadded_to_excel="\n    .. versionadded:: 0.20.0\n",
)


def _coerce_method(converter):
    """
    Install the scalar coercion methods.
    """

    def wrapper(self):
        if len(self) == 1:
            return converter(self.iloc[0])
        raise TypeError(f"cannot convert the series to {converter}")

    wrapper.__name__ = f"__{converter.__name__}__"
    return wrapper


# ----------------------------------------------------------------------
# Series class


class Series(base.IndexOpsMixin, generic.NDFrame):
    """
    One-dimensional ndarray with axis labels (including time series).

    Labels need not be unique but must be a hashable type. The object
    supports both integer- and label-based indexing and provides a host of
    methods for performing operations involving the index. Statistical
    methods from ndarray have been overridden to automatically exclude
    missing data (currently represented as NaN).

    Operations between Series (+, -, /, *, **) align values based on their
    associated index values-- they need not be the same length. The result
    index will be the sorted union of the two indexes.

    Parameters
    ----------
    data : array-like, Iterable, dict, or scalar value
        Contains data stored in Series.

        .. versionchanged:: 0.23.0
           If data is a dict, argument order is maintained for Python 3.6
           and later.

    index : array-like or Index (1d)
        Values must be hashable and have the same length as `data`.
        Non-unique index values are allowed. Will default to
        RangeIndex (0, 1, 2, ..., n) if not provided. If both a dict and index
        sequence are used, the index will override the keys found in the
        dict.
    dtype : str, numpy.dtype, or ExtensionDtype, optional
        Data type for the output Series. If not specified, this will be
        inferred from `data`.
        See the :ref:`user guide <basics.dtypes>` for more usages.
    name : str, optional
        The name to give to the Series.
    copy : bool, default False
        Copy input data.
    """

    _typ = "series"

    _name: Label
    _metadata: List[str] = ["name"]
    _internal_names_set = {"index"} | generic.NDFrame._internal_names_set
    _accessors = {"dt", "cat", "str", "sparse"}
    _deprecations = (
        base.IndexOpsMixin._deprecations
        | generic.NDFrame._deprecations
        | frozenset(["compress", "ptp"])
    )

    # Override cache_readonly bc Series is mutable
    hasnans = property(
        base.IndexOpsMixin.hasnans.func, doc=base.IndexOpsMixin.hasnans.__doc__
    )
    _mgr: SingleBlockManager
    div: Callable[["Series", Any], "Series"]
    rdiv: Callable[["Series", Any], "Series"]

    # ----------------------------------------------------------------------
    # Constructors

    def __init__(
        self, data=None, index=None, dtype=None, name=None, copy=False, fastpath=False
    ):

        # we are called internally, so short-circuit
        if fastpath:

            # data is an ndarray, index is defined
            if not isinstance(data, SingleBlockManager):
                data = SingleBlockManager.from_array(data, index)
            if copy:
                data = data.copy()
            if index is None:
                index = data.index

        else:

            name = ibase.maybe_extract_name(name, data, type(self))

            if is_empty_data(data) and dtype is None:
                # gh-17261
                warnings.warn(
                    "The default dtype for empty Series will be 'object' instead "
                    "of 'float64' in a future version. Specify a dtype explicitly "
                    "to silence this warning.",
                    DeprecationWarning,
                    stacklevel=2,
                )
                # uncomment the line below when removing the DeprecationWarning
                # dtype = np.dtype(object)

            if index is not None:
                index = ensure_index(index)

            if data is None:
                data = {}
            if dtype is not None:
                dtype = self._validate_dtype(dtype)

            if isinstance(data, MultiIndex):
                raise NotImplementedError(
                    "initializing a Series from a MultiIndex is not supported"
                )
            elif isinstance(data, Index):

                if dtype is not None:
                    # astype copies
                    data = data.astype(dtype)
                else:
                    # need to copy to avoid aliasing issues
                    data = data._values.copy()
                    if isinstance(data, ABCDatetimeIndex) and data.tz is not None:
                        # GH#24096 need copy to be deep for datetime64tz case
                        # TODO: See if we can avoid these copies
                        data = data._values.copy(deep=True)
                copy = False

            elif isinstance(data, np.ndarray):
                if len(data.dtype):
                    # GH#13296 we are dealing with a compound dtype, which
                    #  should be treated as 2D
                    raise ValueError(
                        "Cannot construct a Series from an ndarray with "
                        "compound dtype.  Use DataFrame instead."
                    )
                pass
            elif isinstance(data, ABCSeries):
                if index is None:
                    index = data.index
                else:
                    data = data.reindex(index, copy=copy)
                data = data._mgr
            elif is_dict_like(data):
                data, index = self._init_dict(data, index, dtype)
                dtype = None
                copy = False
            elif isinstance(data, SingleBlockManager):
                if index is None:
                    index = data.index
                elif not data.index.equals(index) or copy:
                    # GH#19275 SingleBlockManager input should only be called
                    # internally
                    raise AssertionError(
                        "Cannot pass both SingleBlockManager "
                        "`data` argument and a different "
                        "`index` argument. `copy` must be False."
                    )

            elif is_extension_array_dtype(data):
                pass
            elif isinstance(data, (set, frozenset)):
                raise TypeError(f"'{type(data).__name__}' type is unordered")
            else:
                data = com.maybe_iterable_to_list(data)

            if index is None:
                if not is_list_like(data):
                    data = [data]
                index = ibase.default_index(len(data))
            elif is_list_like(data):

                # a scalar numpy array is list-like but doesn't
                # have a proper length
                try:
                    if len(index) != len(data):
                        raise ValueError(
                            f"Length of passed values is {len(data)}, "
                            f"index implies {len(index)}."
                        )
                except TypeError:
                    pass

            # create/copy the manager
            if isinstance(data, SingleBlockManager):
                if dtype is not None:
                    data = data.astype(dtype=dtype, errors="ignore", copy=copy)
                elif copy:
                    data = data.copy()
            else:
                data = sanitize_array(data, index, dtype, copy, raise_cast_failure=True)

                data = SingleBlockManager.from_array(data, index)

        generic.NDFrame.__init__(self, data)
        self.name = name
        self._set_axis(0, index, fastpath=True)

    def _init_dict(self, data, index=None, dtype=None):
        """
        Derive the "_mgr" and "index" attributes of a new Series from a
        dictionary input.

        Parameters
        ----------
        data : dict or dict-like
            Data used to populate the new Series.
        index : Index or index-like, default None
            Index for the new Series: if None, use dict keys.
        dtype : dtype, default None
            The dtype for the new Series: if None, infer from data.

        Returns
        -------
        _data : BlockManager for the new Series
        index : index for the new Series
        """
        # Looking for NaN in dict doesn't work ({np.nan : 1}[float('nan')]
        # raises KeyError), so we iterate the entire dict, and align
        if data:
            keys, values = zip(*data.items())
            values = list(values)
        elif index is not None:
            # fastpath for Series(data=None). Just use broadcasting a scalar
            # instead of reindexing.
            values = na_value_for_dtype(dtype)
            keys = index
        else:
            keys, values = [], []

        # Input is now list-like, so rely on "standard" construction:

        # TODO: passing np.float64 to not break anything yet. See GH-17261
        s = create_series_with_explicit_dtype(
            values, index=keys, dtype=dtype, dtype_if_empty=np.float64
        )

        # Now we just make sure the order is respected, if any
        if data and index is not None:
            s = s.reindex(index, copy=False)
        return s._mgr, s.index

    # ----------------------------------------------------------------------

    @property
    def _constructor(self) -> Type["Series"]:
        return Series

    @property
    def _constructor_expanddim(self) -> Type["DataFrame"]:
        from pandas.core.frame import DataFrame

        return DataFrame

    # types
    @property
    def _can_hold_na(self):
        return self._mgr._can_hold_na

    _index = None

    def _set_axis(self, axis: int, labels, fastpath: bool = False) -> None:
        """
        Override generic, we want to set the _typ here.

        This is called from the cython code when we set the `index` attribute
        directly, e.g. `series.index = [1, 2, 3]`.
        """
        if not fastpath:
            labels = ensure_index(labels)

        is_all_dates = labels.is_all_dates
        if is_all_dates:
            if not isinstance(labels, (DatetimeIndex, PeriodIndex, TimedeltaIndex)):
                try:
                    labels = DatetimeIndex(labels)
                    # need to set here because we changed the index
                    if fastpath:
                        self._mgr.set_axis(axis, labels)
                except (tslibs.OutOfBoundsDatetime, ValueError):
                    # labels may exceeds datetime bounds,
                    # or not be a DatetimeIndex
                    pass

        object.__setattr__(self, "_index", labels)
        if not fastpath:
<<<<<<< HEAD
            # The ensure_index call above ensures we have an Index object
            self._data.set_axis(axis, labels)
=======
            # The ensure_index call aabove ensures we have an Index object
            self._mgr.set_axis(axis, labels)
>>>>>>> 66a3d178

    # ndarray compatibility
    @property
    def dtype(self) -> DtypeObj:
        """
        Return the dtype object of the underlying data.
        """
        return self._mgr.dtype

    @property
    def dtypes(self) -> DtypeObj:
        """
        Return the dtype object of the underlying data.
        """
        # DataFrame compatibility
        return self.dtype

    @property
    def name(self) -> Label:
        """
        Return the name of the Series.

        The name of a Series becomes its index or column name if it is used
        to form a DataFrame. It is also used whenever displaying the Series
        using the interpreter.

        Returns
        -------
        label (hashable object)
            The name of the Series, also the column name if part of a DataFrame.

        See Also
        --------
        Series.rename : Sets the Series name when given a scalar input.
        Index.name : Corresponding Index property.

        Examples
        --------
        The Series name can be set initially when calling the constructor.

        >>> s = pd.Series([1, 2, 3], dtype=np.int64, name='Numbers')
        >>> s
        0    1
        1    2
        2    3
        Name: Numbers, dtype: int64
        >>> s.name = "Integers"
        >>> s
        0    1
        1    2
        2    3
        Name: Integers, dtype: int64

        The name of a Series within a DataFrame is its column name.

        >>> df = pd.DataFrame([[1, 2], [3, 4], [5, 6]],
        ...                   columns=["Odd Numbers", "Even Numbers"])
        >>> df
           Odd Numbers  Even Numbers
        0            1             2
        1            3             4
        2            5             6
        >>> df["Even Numbers"].name
        'Even Numbers'
        """
        return self._name

    @name.setter
    def name(self, value: Label) -> None:
        if not is_hashable(value):
            raise TypeError("Series.name must be a hashable type")
        object.__setattr__(self, "_name", value)

    @property
    def values(self):
        """
        Return Series as ndarray or ndarray-like depending on the dtype.

        .. warning::

           We recommend using :attr:`Series.array` or
           :meth:`Series.to_numpy`, depending on whether you need
           a reference to the underlying data or a NumPy array.

        Returns
        -------
        numpy.ndarray or ndarray-like

        See Also
        --------
        Series.array : Reference to the underlying data.
        Series.to_numpy : A NumPy array representing the underlying data.

        Examples
        --------
        >>> pd.Series([1, 2, 3]).values
        array([1, 2, 3])

        >>> pd.Series(list('aabc')).values
        array(['a', 'a', 'b', 'c'], dtype=object)

        >>> pd.Series(list('aabc')).astype('category').values
        [a, a, b, c]
        Categories (3, object): [a, b, c]

        Timezone aware datetime data is converted to UTC:

        >>> pd.Series(pd.date_range('20130101', periods=3,
        ...                         tz='US/Eastern')).values
        array(['2013-01-01T05:00:00.000000000',
               '2013-01-02T05:00:00.000000000',
               '2013-01-03T05:00:00.000000000'], dtype='datetime64[ns]')
        """
        return self._mgr.external_values()

    @property
    def _values(self):
        """
        Return the internal repr of this data (defined by Block.interval_values).
        This are the values as stored in the Block (ndarray or ExtensionArray
        depending on the Block class), with datetime64[ns] and timedelta64[ns]
        wrapped in ExtensionArrays to match Index._values behavior.

        Differs from the public ``.values`` for certain data types, because of
        historical backwards compatibility of the public attribute (e.g. period
        returns object ndarray and datetimetz a datetime64[ns] ndarray for
        ``.values`` while it returns an ExtensionArray for ``._values`` in those
        cases).

        Differs from ``.array`` in that this still returns the numpy array if
        the Block is backed by a numpy array (except for datetime64 and
        timedelta64 dtypes), while ``.array`` ensures to always return an
        ExtensionArray.

        Overview:

        dtype       | values        | _values       | array         |
        ----------- | ------------- | ------------- | ------------- |
        Numeric     | ndarray       | ndarray       | PandasArray   |
        Category    | Categorical   | Categorical   | Categorical   |
        dt64[ns]    | ndarray[M8ns] | DatetimeArray | DatetimeArray |
        dt64[ns tz] | ndarray[M8ns] | DatetimeArray | DatetimeArray |
        td64[ns]    | ndarray[m8ns] | TimedeltaArray| ndarray[m8ns] |
        Period      | ndarray[obj]  | PeriodArray   | PeriodArray   |
        Nullable    | EA            | EA            | EA            |

        """
        return self._mgr.internal_values()

    @Appender(base.IndexOpsMixin.array.__doc__)  # type: ignore
    @property
    def array(self) -> ExtensionArray:
        return self._mgr._block.array_values()

    # ops
    def ravel(self, order="C"):
        """
        Return the flattened underlying data as an ndarray.

        Returns
        -------
        numpy.ndarray or ndarray-like
            Flattened data of the Series.

        See Also
        --------
        numpy.ndarray.ravel : Return a flattened array.
        """
        return self._values.ravel(order=order)

    def __len__(self) -> int:
        """
        Return the length of the Series.
        """
        return len(self._mgr)

    def view(self, dtype=None) -> "Series":
        """
        Create a new view of the Series.

        This function will return a new Series with a view of the same
        underlying values in memory, optionally reinterpreted with a new data
        type. The new data type must preserve the same size in bytes as to not
        cause index misalignment.

        Parameters
        ----------
        dtype : data type
            Data type object or one of their string representations.

        Returns
        -------
        Series
            A new Series object as a view of the same data in memory.

        See Also
        --------
        numpy.ndarray.view : Equivalent numpy function to create a new view of
            the same data in memory.

        Notes
        -----
        Series are instantiated with ``dtype=float64`` by default. While
        ``numpy.ndarray.view()`` will return a view with the same data type as
        the original array, ``Series.view()`` (without specified dtype)
        will try using ``float64`` and may fail if the original data type size
        in bytes is not the same.

        Examples
        --------
        >>> s = pd.Series([-2, -1, 0, 1, 2], dtype='int8')
        >>> s
        0   -2
        1   -1
        2    0
        3    1
        4    2
        dtype: int8

        The 8 bit signed integer representation of `-1` is `0b11111111`, but
        the same bytes represent 255 if read as an 8 bit unsigned integer:

        >>> us = s.view('uint8')
        >>> us
        0    254
        1    255
        2      0
        3      1
        4      2
        dtype: uint8

        The views share the same underlying values:

        >>> us[0] = 128
        >>> s
        0   -128
        1     -1
        2      0
        3      1
        4      2
        dtype: int8
        """
        return self._constructor(
            self._values.view(dtype), index=self.index
        ).__finalize__(self)

    # ----------------------------------------------------------------------
    # NDArray Compat
    _HANDLED_TYPES = (Index, ExtensionArray, np.ndarray)

    def __array_ufunc__(
        self, ufunc: Callable, method: str, *inputs: Any, **kwargs: Any
    ):
        # TODO: handle DataFrame
        cls = type(self)

        # for binary ops, use our custom dunder methods
        result = ops.maybe_dispatch_ufunc_to_dunder_op(
            self, ufunc, method, *inputs, **kwargs
        )
        if result is not NotImplemented:
            return result

        # Determine if we should defer.
        no_defer = (np.ndarray.__array_ufunc__, cls.__array_ufunc__)

        for item in inputs:
            higher_priority = (
                hasattr(item, "__array_priority__")
                and item.__array_priority__ > self.__array_priority__
            )
            has_array_ufunc = (
                hasattr(item, "__array_ufunc__")
                and type(item).__array_ufunc__ not in no_defer
                and not isinstance(item, self._HANDLED_TYPES)
            )
            if higher_priority or has_array_ufunc:
                return NotImplemented

        # align all the inputs.
        names = [getattr(x, "name") for x in inputs if hasattr(x, "name")]
        types = tuple(type(x) for x in inputs)
        # TODO: dataframe
        alignable = [x for x, t in zip(inputs, types) if issubclass(t, Series)]

        if len(alignable) > 1:
            # This triggers alignment.
            # At the moment, there aren't any ufuncs with more than two inputs
            # so this ends up just being x1.index | x2.index, but we write
            # it to handle *args.
            index = alignable[0].index
            for s in alignable[1:]:
                index |= s.index
            inputs = tuple(
                x.reindex(index) if issubclass(t, Series) else x
                for x, t in zip(inputs, types)
            )
        else:
            index = self.index

        inputs = tuple(extract_array(x, extract_numpy=True) for x in inputs)
        result = getattr(ufunc, method)(*inputs, **kwargs)

        name = names[0] if len(set(names)) == 1 else None

        def construct_return(result):
            if lib.is_scalar(result):
                return result
            elif result.ndim > 1:
                # e.g. np.subtract.outer
                if method == "outer":
                    # GH#27198
                    raise NotImplementedError
                return result
            return self._constructor(result, index=index, name=name, copy=False)

        if type(result) is tuple:
            # multiple return values
            return tuple(construct_return(x) for x in result)
        elif method == "at":
            # no return value
            return None
        else:
            return construct_return(result)

    def __array__(self, dtype=None) -> np.ndarray:
        """
        Return the values as a NumPy array.

        Users should not call this directly. Rather, it is invoked by
        :func:`numpy.array` and :func:`numpy.asarray`.

        Parameters
        ----------
        dtype : str or numpy.dtype, optional
            The dtype to use for the resulting NumPy array. By default,
            the dtype is inferred from the data.

        Returns
        -------
        numpy.ndarray
            The values in the series converted to a :class:`numpy.ndarray`
            with the specified `dtype`.

        See Also
        --------
        array : Create a new array from data.
        Series.array : Zero-copy view to the array backing the Series.
        Series.to_numpy : Series method for similar behavior.

        Examples
        --------
        >>> ser = pd.Series([1, 2, 3])
        >>> np.asarray(ser)
        array([1, 2, 3])

        For timezone-aware data, the timezones may be retained with
        ``dtype='object'``

        >>> tzser = pd.Series(pd.date_range('2000', periods=2, tz="CET"))
        >>> np.asarray(tzser, dtype="object")
        array([Timestamp('2000-01-01 00:00:00+0100', tz='CET', freq='D'),
               Timestamp('2000-01-02 00:00:00+0100', tz='CET', freq='D')],
              dtype=object)

        Or the values may be localized to UTC and the tzinfo discarded with
        ``dtype='datetime64[ns]'``

        >>> np.asarray(tzser, dtype="datetime64[ns]")  # doctest: +ELLIPSIS
        array(['1999-12-31T23:00:00.000000000', ...],
              dtype='datetime64[ns]')
        """
        return np.asarray(self.array, dtype)

    # ----------------------------------------------------------------------
    # Unary Methods

    # coercion
    __float__ = _coerce_method(float)
    __long__ = _coerce_method(int)
    __int__ = _coerce_method(int)

    # ----------------------------------------------------------------------

    # indexers
    @property
    def axes(self) -> List[Index]:
        """
        Return a list of the row axis labels.
        """
        return [self.index]

    # ----------------------------------------------------------------------
    # Indexing Methods

    @Appender(generic.NDFrame.take.__doc__)
    def take(self, indices, axis=0, is_copy=None, **kwargs) -> "Series":
        if is_copy is not None:
            warnings.warn(
                "is_copy is deprecated and will be removed in a future version. "
                "'take' always returns a copy, so there is no need to specify this.",
                FutureWarning,
                stacklevel=2,
            )
        nv.validate_take(tuple(), kwargs)

        indices = ensure_platform_int(indices)
        new_index = self.index.take(indices)
        new_values = self._values.take(indices)

        return self._constructor(
            new_values, index=new_index, fastpath=True
        ).__finalize__(self)

    def _take_with_is_copy(self, indices, axis=0):
        """
        Internal version of the `take` method that sets the `_is_copy`
        attribute to keep track of the parent dataframe (using in indexing
        for the SettingWithCopyWarning). For Series this does the same
        as the public take (it never sets `_is_copy`).

        See the docstring of `take` for full explanation of the parameters.
        """
        return self.take(indices=indices, axis=axis)

    def _ixs(self, i: int, axis: int = 0):
        """
        Return the i-th value or values in the Series by location.

        Parameters
        ----------
        i : int

        Returns
        -------
        scalar (int) or Series (slice, sequence)
        """
        return self._values[i]

    def _slice(self, slobj: slice, axis: int = 0) -> "Series":
        # axis kwarg is retained for compat with NDFrame method
        #  _slice is *always* positional
        return self._get_values(slobj)

    def __getitem__(self, key):
        key = com.apply_if_callable(key, self)

        if key is Ellipsis:
            return self

        key_is_scalar = is_scalar(key)
        if isinstance(key, (list, tuple)):
            key = unpack_1tuple(key)

        if key_is_scalar or isinstance(self.index, MultiIndex):
            # Otherwise index.get_value will raise InvalidIndexError
            try:
                result = self.index.get_value(self, key)

                return result
            except InvalidIndexError:
                if not isinstance(self.index, MultiIndex):
                    raise

            except (KeyError, ValueError):
                if isinstance(key, tuple) and isinstance(self.index, MultiIndex):
                    # kludge
                    pass
                else:
                    raise

        if not key_is_scalar:
            # avoid expensive checks if we know we have a scalar
            if is_iterator(key):
                key = list(key)

            if com.is_bool_indexer(key):
                key = check_bool_indexer(self.index, key)
                key = np.asarray(key, dtype=bool)
                return self._get_values(key)

        return self._get_with(key)

    def _get_with(self, key):
        # other: fancy integer or otherwise
        if isinstance(key, slice):
            # _convert_slice_indexer to determin if this slice is positional
            #  or label based, and if the latter, convert to positional
            slobj = self.index._convert_slice_indexer(key, kind="getitem")
            return self._slice(slobj)
        elif isinstance(key, ABCDataFrame):
            raise TypeError(
                "Indexing a Series with DataFrame is not "
                "supported, use the appropriate DataFrame column"
            )
        elif isinstance(key, tuple):
            return self._get_values_tuple(key)

        elif not is_list_like(key):
            # e.g. scalars that aren't recognized by lib.is_scalar, GH#32684
            return self.loc[key]

        if not isinstance(key, (list, np.ndarray, ExtensionArray, Series, Index)):
            key = list(key)

        if isinstance(key, Index):
            key_type = key.inferred_type
        else:
            key_type = lib.infer_dtype(key, skipna=False)

        # Note: The key_type == "boolean" case should be caught by the
        #  com.is_bool_indexer check in __getitem__
        if key_type == "integer":
            # We need to decide whether to treat this as a positional indexer
            #  (i.e. self.iloc) or label-based (i.e. self.loc)
            if self.index.is_integer() or self.index.is_floating():
                return self.loc[key]
            elif isinstance(self.index, IntervalIndex):
                return self.loc[key]
            else:
                return self.iloc[key]

        if isinstance(key, list):
            # handle the dup indexing case GH#4246
            return self.loc[key]

        return self.reindex(key)

    def _get_values_tuple(self, key):
        # mpl hackaround
        if com.any_none(*key):
            # suppress warning from slicing the index with a 2d indexer.
            # eventually we'll want Series itself to warn.
            with warnings.catch_warnings():
                warnings.filterwarnings(
                    "ignore", "Support for multi-dim", DeprecationWarning
                )
                return self._get_values(key)

        if not isinstance(self.index, MultiIndex):
            raise ValueError("Can only tuple-index with a MultiIndex")

        # If key is contained, would have returned by now
        indexer, new_index = self.index.get_loc_level(key)
        return self._constructor(self._values[indexer], index=new_index).__finalize__(
            self
        )

    def _get_values(self, indexer):
        try:
            return self._constructor(self._mgr.get_slice(indexer)).__finalize__(self)
        except ValueError:
            # mpl compat if we look up e.g. ser[:, np.newaxis];
            #  see tests.series.timeseries.test_mpl_compat_hack
            return self._values[indexer]

    def _get_value(self, label, takeable: bool = False):
        """
        Quickly retrieve single value at passed index label.

        Parameters
        ----------
        label : object
        takeable : interpret the index as indexers, default False

        Returns
        -------
        scalar value
        """
        if takeable:
            return self._values[label]

        # Similar to Index.get_value, but we do not fall back to positional
        loc = self.index.get_loc(label)
        return self.index._get_values_for_loc(self, loc, label)

    def __setitem__(self, key, value):
        key = com.apply_if_callable(key, self)
        cacher_needs_updating = self._check_is_chained_assignment_possible()

        if key is Ellipsis:
            key = slice(None)

        try:
            self._set_with_engine(key, value)
        except (KeyError, ValueError):
            values = self._values
            if is_integer(key) and not self.index.inferred_type == "integer":
                values[key] = value
            else:
                self.loc[key] = value

        except TypeError as e:
            if isinstance(key, tuple) and not isinstance(self.index, MultiIndex):
                raise ValueError("Can only tuple-index with a MultiIndex") from e

            # python 3 type errors should be raised
            if _is_unorderable_exception(e):
                raise IndexError(key) from e

            if com.is_bool_indexer(key):
                key = check_bool_indexer(self.index, key)
                key = np.asarray(key, dtype=bool)
                try:
                    self._where(~key, value, inplace=True)
                    return
                except InvalidIndexError:
                    self._set_values(key.astype(np.bool_), value)

            else:
                self._set_with(key, value)

        if cacher_needs_updating:
            self._maybe_update_cacher()

    def _set_with_engine(self, key, value):
        # fails with AttributeError for IntervalIndex
        loc = self.index._engine.get_loc(key)
        validate_numeric_casting(self.dtype, value)
        self._values[loc] = value

    def _set_with(self, key, value):
        # other: fancy integer or otherwise
        if isinstance(key, slice):
            indexer = self.index._convert_slice_indexer(key, kind="getitem")
            return self._set_values(indexer, value)

        elif is_scalar(key) and not is_integer(key) and key not in self.index:
            # GH#12862 adding an new key to the Series
            # Note: have to exclude integers because that is ambiguously
            #  position-based
            self.loc[key] = value
            return

        else:
            if isinstance(key, tuple):
                try:
                    # TODO: no test cases that get here
                    self._set_values(key, value)
                except Exception:
                    pass

            if is_scalar(key):
                key = [key]

            if isinstance(key, Index):
                key_type = key.inferred_type
                key = key._values
            else:
                key_type = lib.infer_dtype(key, skipna=False)

            # Note: key_type == "boolean" should not occur because that
            #  should be caught by the is_bool_indexer check in __setitem__
            if key_type == "integer":
                if self.index.inferred_type == "integer":
                    self._set_labels(key, value)
                else:
                    return self._set_values(key, value)
            else:
                self._set_labels(key, value)

    def _set_labels(self, key, value):
        key = com.asarray_tuplesafe(key)
        indexer: np.ndarray = self.index.get_indexer(key)
        mask = indexer == -1
        if mask.any():
            raise ValueError(f"{key[mask]} not contained in the index")
        self._set_values(indexer, value)

    def _set_values(self, key, value):
        if isinstance(key, Series):
            key = key._values
        self._mgr = self._mgr.setitem(indexer=key, value=value)
        self._maybe_update_cacher()

    def _set_value(self, label, value, takeable: bool = False):
        """
        Quickly set single value at passed label.

        If label is not contained, a new object is created with the label
        placed at the end of the result index.

        Parameters
        ----------
        label : object
            Partial indexing with MultiIndex not allowed.
        value : object
            Scalar value.
        takeable : interpret the index as indexers, default False
        """
        try:
            if takeable:
                self._values[label] = value
            else:
                loc = self.index.get_loc(label)
                validate_numeric_casting(self.dtype, value)
                self._values[loc] = value
        except KeyError:

            # set using a non-recursive method
            self.loc[label] = value

    # ----------------------------------------------------------------------
    # Unsorted

    @property
    def _is_mixed_type(self):
        return False

    def repeat(self, repeats, axis=None) -> "Series":
        """
        Repeat elements of a Series.

        Returns a new Series where each element of the current Series
        is repeated consecutively a given number of times.

        Parameters
        ----------
        repeats : int or array of ints
            The number of repetitions for each element. This should be a
            non-negative integer. Repeating 0 times will return an empty
            Series.
        axis : None
            Must be ``None``. Has no effect but is accepted for compatibility
            with numpy.

        Returns
        -------
        Series
            Newly created Series with repeated elements.

        See Also
        --------
        Index.repeat : Equivalent function for Index.
        numpy.repeat : Similar method for :class:`numpy.ndarray`.

        Examples
        --------
        >>> s = pd.Series(['a', 'b', 'c'])
        >>> s
        0    a
        1    b
        2    c
        dtype: object
        >>> s.repeat(2)
        0    a
        0    a
        1    b
        1    b
        2    c
        2    c
        dtype: object
        >>> s.repeat([1, 2, 3])
        0    a
        1    b
        1    b
        2    c
        2    c
        2    c
        dtype: object
        """
        nv.validate_repeat(tuple(), dict(axis=axis))
        new_index = self.index.repeat(repeats)
        new_values = self._values.repeat(repeats)
        return self._constructor(new_values, index=new_index).__finalize__(self)

    def reset_index(self, level=None, drop=False, name=None, inplace=False):
        """
        Generate a new DataFrame or Series with the index reset.

        This is useful when the index needs to be treated as a column, or
        when the index is meaningless and needs to be reset to the default
        before another operation.

        Parameters
        ----------
        level : int, str, tuple, or list, default optional
            For a Series with a MultiIndex, only remove the specified levels
            from the index. Removes all levels by default.
        drop : bool, default False
            Just reset the index, without inserting it as a column in
            the new DataFrame.
        name : object, optional
            The name to use for the column containing the original Series
            values. Uses ``self.name`` by default. This argument is ignored
            when `drop` is True.
        inplace : bool, default False
            Modify the Series in place (do not create a new object).

        Returns
        -------
        Series or DataFrame
            When `drop` is False (the default), a DataFrame is returned.
            The newly created columns will come first in the DataFrame,
            followed by the original Series values.
            When `drop` is True, a `Series` is returned.
            In either case, if ``inplace=True``, no value is returned.

        See Also
        --------
        DataFrame.reset_index: Analogous function for DataFrame.

        Examples
        --------
        >>> s = pd.Series([1, 2, 3, 4], name='foo',
        ...               index=pd.Index(['a', 'b', 'c', 'd'], name='idx'))

        Generate a DataFrame with default index.

        >>> s.reset_index()
          idx  foo
        0   a    1
        1   b    2
        2   c    3
        3   d    4

        To specify the name of the new column use `name`.

        >>> s.reset_index(name='values')
          idx  values
        0   a       1
        1   b       2
        2   c       3
        3   d       4

        To generate a new Series with the default set `drop` to True.

        >>> s.reset_index(drop=True)
        0    1
        1    2
        2    3
        3    4
        Name: foo, dtype: int64

        To update the Series in place, without generating a new one
        set `inplace` to True. Note that it also requires ``drop=True``.

        >>> s.reset_index(inplace=True, drop=True)
        >>> s
        0    1
        1    2
        2    3
        3    4
        Name: foo, dtype: int64

        The `level` parameter is interesting for Series with a multi-level
        index.

        >>> arrays = [np.array(['bar', 'bar', 'baz', 'baz']),
        ...           np.array(['one', 'two', 'one', 'two'])]
        >>> s2 = pd.Series(
        ...     range(4), name='foo',
        ...     index=pd.MultiIndex.from_arrays(arrays,
        ...                                     names=['a', 'b']))

        To remove a specific level from the Index, use `level`.

        >>> s2.reset_index(level='a')
               a  foo
        b
        one  bar    0
        two  bar    1
        one  baz    2
        two  baz    3

        If `level` is not set, all levels are removed from the Index.

        >>> s2.reset_index()
             a    b  foo
        0  bar  one    0
        1  bar  two    1
        2  baz  one    2
        3  baz  two    3
        """
        inplace = validate_bool_kwarg(inplace, "inplace")
        if drop:
            new_index = ibase.default_index(len(self))
            if level is not None:
                if not isinstance(level, (tuple, list)):
                    level = [level]
                level = [self.index._get_level_number(lev) for lev in level]
                if len(level) < self.index.nlevels:
                    new_index = self.index.droplevel(level)

            if inplace:
                self.index = new_index
                # set name if it was passed, otherwise, keep the previous name
                self.name = name or self.name
            else:
                return self._constructor(
                    self._values.copy(), index=new_index
                ).__finalize__(self)
        elif inplace:
            raise TypeError(
                "Cannot reset_index inplace on a Series to create a DataFrame"
            )
        else:
            df = self.to_frame(name)
            return df.reset_index(level=level, drop=drop)

    # ----------------------------------------------------------------------
    # Rendering Methods

    def __repr__(self) -> str:
        """
        Return a string representation for a particular Series.
        """
        buf = StringIO("")
        width, height = get_terminal_size()
        max_rows = (
            height
            if get_option("display.max_rows") == 0
            else get_option("display.max_rows")
        )
        min_rows = (
            height
            if get_option("display.max_rows") == 0
            else get_option("display.min_rows")
        )
        show_dimensions = get_option("display.show_dimensions")

        self.to_string(
            buf=buf,
            name=self.name,
            dtype=self.dtype,
            min_rows=min_rows,
            max_rows=max_rows,
            length=show_dimensions,
        )
        result = buf.getvalue()

        return result

    def to_string(
        self,
        buf=None,
        na_rep="NaN",
        float_format=None,
        header=True,
        index=True,
        length=False,
        dtype=False,
        name=False,
        max_rows=None,
        min_rows=None,
    ):
        """
        Render a string representation of the Series.

        Parameters
        ----------
        buf : StringIO-like, optional
            Buffer to write to.
        na_rep : str, optional
            String representation of NaN to use, default 'NaN'.
        float_format : one-parameter function, optional
            Formatter function to apply to columns' elements if they are
            floats, default None.
        header : bool, default True
            Add the Series header (index name).
        index : bool, optional
            Add index (row) labels, default True.
        length : bool, default False
            Add the Series length.
        dtype : bool, default False
            Add the Series dtype.
        name : bool, default False
            Add the Series name if not None.
        max_rows : int, optional
            Maximum number of rows to show before truncating. If None, show
            all.
        min_rows : int, optional
            The number of rows to display in a truncated repr (when number
            of rows is above `max_rows`).

        Returns
        -------
        str or None
            String representation of Series if ``buf=None``, otherwise None.
        """
        formatter = fmt.SeriesFormatter(
            self,
            name=name,
            length=length,
            header=header,
            index=index,
            dtype=dtype,
            na_rep=na_rep,
            float_format=float_format,
            min_rows=min_rows,
            max_rows=max_rows,
        )
        result = formatter.to_string()

        # catch contract violations
        if not isinstance(result, str):
            raise AssertionError(
                "result must be of type str, type "
                f"of result is {repr(type(result).__name__)}"
            )

        if buf is None:
            return result
        else:
            try:
                buf.write(result)
            except AttributeError:
                with open(buf, "w") as f:
                    f.write(result)

    @Appender(
        """
        Examples
        --------
        >>> s = pd.Series(["elk", "pig", "dog", "quetzal"], name="animal")
        >>> print(s.to_markdown())
        |    | animal   |
        |---:|:---------|
        |  0 | elk      |
        |  1 | pig      |
        |  2 | dog      |
        |  3 | quetzal  |
        """
    )
    @Substitution(klass="Series")
    @Appender(generic._shared_docs["to_markdown"])
    def to_markdown(
        self, buf: Optional[IO[str]] = None, mode: Optional[str] = None, **kwargs
    ) -> Optional[str]:
        return self.to_frame().to_markdown(buf, mode, **kwargs)

    # ----------------------------------------------------------------------

    def items(self) -> Iterable[Tuple[Label, Any]]:
        """
        Lazily iterate over (index, value) tuples.

        This method returns an iterable tuple (index, value). This is
        convenient if you want to create a lazy iterator.

        Returns
        -------
        iterable
            Iterable of tuples containing the (index, value) pairs from a
            Series.

        See Also
        --------
        DataFrame.items : Iterate over (column name, Series) pairs.
        DataFrame.iterrows : Iterate over DataFrame rows as (index, Series) pairs.

        Examples
        --------
        >>> s = pd.Series(['A', 'B', 'C'])
        >>> for index, value in s.items():
        ...     print(f"Index : {index}, Value : {value}")
        Index : 0, Value : A
        Index : 1, Value : B
        Index : 2, Value : C
        """
        return zip(iter(self.index), iter(self))

    @Appender(items.__doc__)
    def iteritems(self) -> Iterable[Tuple[Label, Any]]:
        return self.items()

    # ----------------------------------------------------------------------
    # Misc public methods

    def keys(self) -> Index:
        """
        Return alias for index.

        Returns
        -------
        Index
            Index of the Series.
        """
        return self.index

    def to_dict(self, into=dict):
        """
        Convert Series to {label -> value} dict or dict-like object.

        Parameters
        ----------
        into : class, default dict
            The collections.abc.Mapping subclass to use as the return
            object. Can be the actual class or an empty
            instance of the mapping type you want.  If you want a
            collections.defaultdict, you must pass it initialized.

        Returns
        -------
        collections.abc.Mapping
            Key-value representation of Series.

        Examples
        --------
        >>> s = pd.Series([1, 2, 3, 4])
        >>> s.to_dict()
        {0: 1, 1: 2, 2: 3, 3: 4}
        >>> from collections import OrderedDict, defaultdict
        >>> s.to_dict(OrderedDict)
        OrderedDict([(0, 1), (1, 2), (2, 3), (3, 4)])
        >>> dd = defaultdict(list)
        >>> s.to_dict(dd)
        defaultdict(<class 'list'>, {0: 1, 1: 2, 2: 3, 3: 4})
        """
        # GH16122
        into_c = com.standardize_mapping(into)
        return into_c(self.items())

    def to_frame(self, name=None) -> "DataFrame":
        """
        Convert Series to DataFrame.

        Parameters
        ----------
        name : object, default None
            The passed name should substitute for the series name (if it has
            one).

        Returns
        -------
        DataFrame
            DataFrame representation of Series.

        Examples
        --------
        >>> s = pd.Series(["a", "b", "c"],
        ...               name="vals")
        >>> s.to_frame()
          vals
        0    a
        1    b
        2    c
        """
        if name is None:
            df = self._constructor_expanddim(self)
        else:
            df = self._constructor_expanddim({name: self})

        return df

    def _set_name(self, name, inplace=False) -> "Series":
        """
        Set the Series name.

        Parameters
        ----------
        name : str
        inplace : bool
            Whether to modify `self` directly or return a copy.
        """
        inplace = validate_bool_kwarg(inplace, "inplace")
        ser = self if inplace else self.copy()
        ser.name = name
        return ser

    @Appender(
        """
Examples
--------
>>> ser = pd.Series([390., 350., 30., 20.],
...                 index=['Falcon', 'Falcon', 'Parrot', 'Parrot'], name="Max Speed")
>>> ser
Falcon    390.0
Falcon    350.0
Parrot     30.0
Parrot     20.0
Name: Max Speed, dtype: float64
>>> ser.groupby(["a", "b", "a", "b"]).mean()
a    210.0
b    185.0
Name: Max Speed, dtype: float64
>>> ser.groupby(level=0).mean()
Falcon    370.0
Parrot     25.0
Name: Max Speed, dtype: float64
>>> ser.groupby(ser > 100).mean()
Max Speed
False     25.0
True     370.0
Name: Max Speed, dtype: float64

**Grouping by Indexes**

We can groupby different levels of a hierarchical index
using the `level` parameter:

>>> arrays = [['Falcon', 'Falcon', 'Parrot', 'Parrot'],
...           ['Captive', 'Wild', 'Captive', 'Wild']]
>>> index = pd.MultiIndex.from_arrays(arrays, names=('Animal', 'Type'))
>>> ser = pd.Series([390., 350., 30., 20.], index=index, name="Max Speed")
>>> ser
Animal  Type
Falcon  Captive    390.0
        Wild       350.0
Parrot  Captive     30.0
        Wild        20.0
Name: Max Speed, dtype: float64
>>> ser.groupby(level=0).mean()
Animal
Falcon    370.0
Parrot     25.0
Name: Max Speed, dtype: float64
>>> ser.groupby(level="Type").mean()
Type
Captive    210.0
Wild       185.0
Name: Max Speed, dtype: float64
"""
    )
    @Appender(generic._shared_docs["groupby"] % _shared_doc_kwargs)
    def groupby(
        self,
        by=None,
        axis=0,
        level=None,
        as_index: bool = True,
        sort: bool = True,
        group_keys: bool = True,
        squeeze: bool = False,
        observed: bool = False,
    ) -> "SeriesGroupBy":
        from pandas.core.groupby.generic import SeriesGroupBy

        if level is None and by is None:
            raise TypeError("You have to supply one of 'by' and 'level'")
        axis = self._get_axis_number(axis)

        return SeriesGroupBy(
            obj=self,
            keys=by,
            axis=axis,
            level=level,
            as_index=as_index,
            sort=sort,
            group_keys=group_keys,
            squeeze=squeeze,
            observed=observed,
        )

    # ----------------------------------------------------------------------
    # Statistics, overridden ndarray methods

    # TODO: integrate bottleneck

    def count(self, level=None):
        """
        Return number of non-NA/null observations in the Series.

        Parameters
        ----------
        level : int or level name, default None
            If the axis is a MultiIndex (hierarchical), count along a
            particular level, collapsing into a smaller Series.

        Returns
        -------
        int or Series (if level specified)
            Number of non-null values in the Series.

        See Also
        --------
        DataFrame.count : Count non-NA cells for each column or row.

        Examples
        --------
        >>> s = pd.Series([0.0, 1.0, np.nan])
        >>> s.count()
        2
        """
        if level is None:
            return notna(self.array).sum()

        if isinstance(level, str):
            level = self.index._get_level_number(level)

        lev = self.index.levels[level]
        level_codes = np.array(self.index.codes[level], subok=False, copy=True)

        mask = level_codes == -1
        if mask.any():
            level_codes[mask] = cnt = len(lev)
            lev = lev.insert(cnt, lev._na_value)

        obs = level_codes[notna(self._values)]
        out = np.bincount(obs, minlength=len(lev) or None)
        return self._constructor(out, index=lev, dtype="int64").__finalize__(self)

    def mode(self, dropna=True) -> "Series":
        """
        Return the mode(s) of the dataset.

        Always returns Series even if only one value is returned.

        Parameters
        ----------
        dropna : bool, default True
            Don't consider counts of NaN/NaT.

            .. versionadded:: 0.24.0

        Returns
        -------
        Series
            Modes of the Series in sorted order.
        """
        # TODO: Add option for bins like value_counts()
        return algorithms.mode(self, dropna=dropna)

    def unique(self):
        """
        Return unique values of Series object.

        Uniques are returned in order of appearance. Hash table-based unique,
        therefore does NOT sort.

        Returns
        -------
        ndarray or ExtensionArray
            The unique values returned as a NumPy array. See Notes.

        See Also
        --------
        unique : Top-level unique method for any 1-d array-like object.
        Index.unique : Return Index with unique values from an Index object.

        Notes
        -----
        Returns the unique values as a NumPy array. In case of an
        extension-array backed Series, a new
        :class:`~api.extensions.ExtensionArray` of that type with just
        the unique values is returned. This includes

            * Categorical
            * Period
            * Datetime with Timezone
            * Interval
            * Sparse
            * IntegerNA

        See Examples section.

        Examples
        --------
        >>> pd.Series([2, 1, 3, 3], name='A').unique()
        array([2, 1, 3])

        >>> pd.Series([pd.Timestamp('2016-01-01') for _ in range(3)]).unique()
        array(['2016-01-01T00:00:00.000000000'], dtype='datetime64[ns]')

        >>> pd.Series([pd.Timestamp('2016-01-01', tz='US/Eastern')
        ...            for _ in range(3)]).unique()
        <DatetimeArray>
        ['2016-01-01 00:00:00-05:00']
        Length: 1, dtype: datetime64[ns, US/Eastern]

        An unordered Categorical will return categories in the order of
        appearance.

        >>> pd.Series(pd.Categorical(list('baabc'))).unique()
        [b, a, c]
        Categories (3, object): [b, a, c]

        An ordered Categorical preserves the category ordering.

        >>> pd.Series(pd.Categorical(list('baabc'), categories=list('abc'),
        ...                          ordered=True)).unique()
        [b, a, c]
        Categories (3, object): [a < b < c]
        """
        result = super().unique()
        return result

    def drop_duplicates(self, keep="first", inplace=False) -> Optional["Series"]:
        """
        Return Series with duplicate values removed.

        Parameters
        ----------
        keep : {'first', 'last', ``False``}, default 'first'
            Method to handle dropping duplicates:

            - 'first' : Drop duplicates except for the first occurrence.
            - 'last' : Drop duplicates except for the last occurrence.
            - ``False`` : Drop all duplicates.

        inplace : bool, default ``False``
            If ``True``, performs operation inplace and returns None.

        Returns
        -------
        Series
            Series with duplicates dropped.

        See Also
        --------
        Index.drop_duplicates : Equivalent method on Index.
        DataFrame.drop_duplicates : Equivalent method on DataFrame.
        Series.duplicated : Related method on Series, indicating duplicate
            Series values.

        Examples
        --------
        Generate a Series with duplicated entries.

        >>> s = pd.Series(['lama', 'cow', 'lama', 'beetle', 'lama', 'hippo'],
        ...               name='animal')
        >>> s
        0      lama
        1       cow
        2      lama
        3    beetle
        4      lama
        5     hippo
        Name: animal, dtype: object

        With the 'keep' parameter, the selection behaviour of duplicated values
        can be changed. The value 'first' keeps the first occurrence for each
        set of duplicated entries. The default value of keep is 'first'.

        >>> s.drop_duplicates()
        0      lama
        1       cow
        3    beetle
        5     hippo
        Name: animal, dtype: object

        The value 'last' for parameter 'keep' keeps the last occurrence for
        each set of duplicated entries.

        >>> s.drop_duplicates(keep='last')
        1       cow
        3    beetle
        4      lama
        5     hippo
        Name: animal, dtype: object

        The value ``False`` for parameter 'keep' discards all sets of
        duplicated entries. Setting the value of 'inplace' to ``True`` performs
        the operation inplace and returns ``None``.

        >>> s.drop_duplicates(keep=False, inplace=True)
        >>> s
        1       cow
        3    beetle
        5     hippo
        Name: animal, dtype: object
        """
        inplace = validate_bool_kwarg(inplace, "inplace")
        result = super().drop_duplicates(keep=keep)
        if inplace:
            self._update_inplace(result)
            return None
        else:
            return result

    def duplicated(self, keep="first") -> "Series":
        """
        Indicate duplicate Series values.

        Duplicated values are indicated as ``True`` values in the resulting
        Series. Either all duplicates, all except the first or all except the
        last occurrence of duplicates can be indicated.

        Parameters
        ----------
        keep : {'first', 'last', False}, default 'first'
            Method to handle dropping duplicates:

            - 'first' : Mark duplicates as ``True`` except for the first
              occurrence.
            - 'last' : Mark duplicates as ``True`` except for the last
              occurrence.
            - ``False`` : Mark all duplicates as ``True``.

        Returns
        -------
        Series
            Series indicating whether each value has occurred in the
            preceding values.

        See Also
        --------
        Index.duplicated : Equivalent method on pandas.Index.
        DataFrame.duplicated : Equivalent method on pandas.DataFrame.
        Series.drop_duplicates : Remove duplicate values from Series.

        Examples
        --------
        By default, for each set of duplicated values, the first occurrence is
        set on False and all others on True:

        >>> animals = pd.Series(['lama', 'cow', 'lama', 'beetle', 'lama'])
        >>> animals.duplicated()
        0    False
        1    False
        2     True
        3    False
        4     True
        dtype: bool

        which is equivalent to

        >>> animals.duplicated(keep='first')
        0    False
        1    False
        2     True
        3    False
        4     True
        dtype: bool

        By using 'last', the last occurrence of each set of duplicated values
        is set on False and all others on True:

        >>> animals.duplicated(keep='last')
        0     True
        1    False
        2     True
        3    False
        4    False
        dtype: bool

        By setting keep on ``False``, all duplicates are True:

        >>> animals.duplicated(keep=False)
        0     True
        1    False
        2     True
        3    False
        4     True
        dtype: bool
        """
        return super().duplicated(keep=keep)

    def idxmin(self, axis=0, skipna=True, *args, **kwargs):
        """
        Return the row label of the minimum value.

        If multiple values equal the minimum, the first row label with that
        value is returned.

        Parameters
        ----------
        axis : int, default 0
            For compatibility with DataFrame.idxmin. Redundant for application
            on Series.
        skipna : bool, default True
            Exclude NA/null values. If the entire Series is NA, the result
            will be NA.
        *args, **kwargs
            Additional arguments and keywords have no effect but might be
            accepted for compatibility with NumPy.

        Returns
        -------
        Index
            Label of the minimum value.

        Raises
        ------
        ValueError
            If the Series is empty.

        See Also
        --------
        numpy.argmin : Return indices of the minimum values
            along the given axis.
        DataFrame.idxmin : Return index of first occurrence of minimum
            over requested axis.
        Series.idxmax : Return index *label* of the first occurrence
            of maximum of values.

        Notes
        -----
        This method is the Series version of ``ndarray.argmin``. This method
        returns the label of the minimum, while ``ndarray.argmin`` returns
        the position. To get the position, use ``series.values.argmin()``.

        Examples
        --------
        >>> s = pd.Series(data=[1, None, 4, 1],
        ...               index=['A', 'B', 'C', 'D'])
        >>> s
        A    1.0
        B    NaN
        C    4.0
        D    1.0
        dtype: float64

        >>> s.idxmin()
        'A'

        If `skipna` is False and there is an NA value in the data,
        the function returns ``nan``.

        >>> s.idxmin(skipna=False)
        nan
        """
        skipna = nv.validate_argmin_with_skipna(skipna, args, kwargs)
        i = nanops.nanargmin(self._values, skipna=skipna)
        if i == -1:
            return np.nan
        return self.index[i]

    def idxmax(self, axis=0, skipna=True, *args, **kwargs):
        """
        Return the row label of the maximum value.

        If multiple values equal the maximum, the first row label with that
        value is returned.

        Parameters
        ----------
        axis : int, default 0
            For compatibility with DataFrame.idxmax. Redundant for application
            on Series.
        skipna : bool, default True
            Exclude NA/null values. If the entire Series is NA, the result
            will be NA.
        *args, **kwargs
            Additional arguments and keywords have no effect but might be
            accepted for compatibility with NumPy.

        Returns
        -------
        Index
            Label of the maximum value.

        Raises
        ------
        ValueError
            If the Series is empty.

        See Also
        --------
        numpy.argmax : Return indices of the maximum values
            along the given axis.
        DataFrame.idxmax : Return index of first occurrence of maximum
            over requested axis.
        Series.idxmin : Return index *label* of the first occurrence
            of minimum of values.

        Notes
        -----
        This method is the Series version of ``ndarray.argmax``. This method
        returns the label of the maximum, while ``ndarray.argmax`` returns
        the position. To get the position, use ``series.values.argmax()``.

        Examples
        --------
        >>> s = pd.Series(data=[1, None, 4, 3, 4],
        ...               index=['A', 'B', 'C', 'D', 'E'])
        >>> s
        A    1.0
        B    NaN
        C    4.0
        D    3.0
        E    4.0
        dtype: float64

        >>> s.idxmax()
        'C'

        If `skipna` is False and there is an NA value in the data,
        the function returns ``nan``.

        >>> s.idxmax(skipna=False)
        nan
        """
        skipna = nv.validate_argmax_with_skipna(skipna, args, kwargs)
        i = nanops.nanargmax(self._values, skipna=skipna)
        if i == -1:
            return np.nan
        return self.index[i]

    def round(self, decimals=0, *args, **kwargs) -> "Series":
        """
        Round each value in a Series to the given number of decimals.

        Parameters
        ----------
        decimals : int, default 0
            Number of decimal places to round to. If decimals is negative,
            it specifies the number of positions to the left of the decimal point.
        *args, **kwargs
            Additional arguments and keywords have no effect but might be
            accepted for compatibility with NumPy.

        Returns
        -------
        Series
            Rounded values of the Series.

        See Also
        --------
        numpy.around : Round values of an np.array.
        DataFrame.round : Round values of a DataFrame.

        Examples
        --------
        >>> s = pd.Series([0.1, 1.3, 2.7])
        >>> s.round()
        0    0.0
        1    1.0
        2    3.0
        dtype: float64
        """
        nv.validate_round(args, kwargs)
        result = self._values.round(decimals)
        result = self._constructor(result, index=self.index).__finalize__(self)

        return result

    def quantile(self, q=0.5, interpolation="linear"):
        """
        Return value at the given quantile.

        Parameters
        ----------
        q : float or array-like, default 0.5 (50% quantile)
            The quantile(s) to compute, which can lie in range: 0 <= q <= 1.
        interpolation : {'linear', 'lower', 'higher', 'midpoint', 'nearest'}
            This optional parameter specifies the interpolation method to use,
            when the desired quantile lies between two data points `i` and `j`:

                * linear: `i + (j - i) * fraction`, where `fraction` is the
                  fractional part of the index surrounded by `i` and `j`.
                * lower: `i`.
                * higher: `j`.
                * nearest: `i` or `j` whichever is nearest.
                * midpoint: (`i` + `j`) / 2.

        Returns
        -------
        float or Series
            If ``q`` is an array, a Series will be returned where the
            index is ``q`` and the values are the quantiles, otherwise
            a float will be returned.

        See Also
        --------
        core.window.Rolling.quantile : Calculate the rolling quantile.
        numpy.percentile : Returns the q-th percentile(s) of the array elements.

        Examples
        --------
        >>> s = pd.Series([1, 2, 3, 4])
        >>> s.quantile(.5)
        2.5
        >>> s.quantile([.25, .5, .75])
        0.25    1.75
        0.50    2.50
        0.75    3.25
        dtype: float64
        """
        validate_percentile(q)

        # We dispatch to DataFrame so that core.internals only has to worry
        #  about 2D cases.
        df = self.to_frame()

        result = df.quantile(q=q, interpolation=interpolation, numeric_only=False)
        if result.ndim == 2:
            result = result.iloc[:, 0]

        if is_list_like(q):
            result.name = self.name
            return self._constructor(result, index=Float64Index(q), name=self.name)
        else:
            # scalar
            return result.iloc[0]

    def corr(self, other, method="pearson", min_periods=None) -> float:
        """
        Compute correlation with `other` Series, excluding missing values.

        Parameters
        ----------
        other : Series
            Series with which to compute the correlation.
        method : {'pearson', 'kendall', 'spearman'} or callable
            Method used to compute correlation:

            - pearson : Standard correlation coefficient
            - kendall : Kendall Tau correlation coefficient
            - spearman : Spearman rank correlation
            - callable: Callable with input two 1d ndarrays and returning a float.

            .. versionadded:: 0.24.0
                Note that the returned matrix from corr will have 1 along the
                diagonals and will be symmetric regardless of the callable's
                behavior.
        min_periods : int, optional
            Minimum number of observations needed to have a valid result.

        Returns
        -------
        float
            Correlation with other.

        See Also
        --------
        DataFrame.corr : Compute pairwise correlation between columns.
        DataFrame.corrwith : Compute pairwise correlation with another
            DataFrame or Series.

        Examples
        --------
        >>> def histogram_intersection(a, b):
        ...     v = np.minimum(a, b).sum().round(decimals=1)
        ...     return v
        >>> s1 = pd.Series([.2, .0, .6, .2])
        >>> s2 = pd.Series([.3, .6, .0, .1])
        >>> s1.corr(s2, method=histogram_intersection)
        0.3
        """
        this, other = self.align(other, join="inner", copy=False)
        if len(this) == 0:
            return np.nan

        if method in ["pearson", "spearman", "kendall"] or callable(method):
            return nanops.nancorr(
                this.values, other.values, method=method, min_periods=min_periods
            )

        raise ValueError(
            "method must be either 'pearson', "
            "'spearman', 'kendall', or a callable, "
            f"'{method}' was supplied"
        )

    def cov(self, other, min_periods=None) -> float:
        """
        Compute covariance with Series, excluding missing values.

        Parameters
        ----------
        other : Series
            Series with which to compute the covariance.
        min_periods : int, optional
            Minimum number of observations needed to have a valid result.

        Returns
        -------
        float
            Covariance between Series and other normalized by N-1
            (unbiased estimator).

        See Also
        --------
        DataFrame.cov : Compute pairwise covariance of columns.

        Examples
        --------
        >>> s1 = pd.Series([0.90010907, 0.13484424, 0.62036035])
        >>> s2 = pd.Series([0.12528585, 0.26962463, 0.51111198])
        >>> s1.cov(s2)
        -0.01685762652715874
        """
        this, other = self.align(other, join="inner", copy=False)
        if len(this) == 0:
            return np.nan
        return nanops.nancov(this.values, other.values, min_periods=min_periods)

    def diff(self, periods: int = 1) -> "Series":
        """
        First discrete difference of element.

        Calculates the difference of a Series element compared with another
        element in the Series (default is element in previous row).

        Parameters
        ----------
        periods : int, default 1
            Periods to shift for calculating difference, accepts negative
            values.

        Returns
        -------
        Series
            First differences of the Series.

        See Also
        --------
        Series.pct_change: Percent change over given number of periods.
        Series.shift: Shift index by desired number of periods with an
            optional time freq.
        DataFrame.diff: First discrete difference of object.

        Notes
        -----
        For boolean dtypes, this uses :meth:`operator.xor` rather than
        :meth:`operator.sub`.

        Examples
        --------
        Difference with previous row

        >>> s = pd.Series([1, 1, 2, 3, 5, 8])
        >>> s.diff()
        0    NaN
        1    0.0
        2    1.0
        3    1.0
        4    2.0
        5    3.0
        dtype: float64

        Difference with 3rd previous row

        >>> s.diff(periods=3)
        0    NaN
        1    NaN
        2    NaN
        3    2.0
        4    4.0
        5    6.0
        dtype: float64

        Difference with following row

        >>> s.diff(periods=-1)
        0    0.0
        1   -1.0
        2   -1.0
        3   -2.0
        4   -3.0
        5    NaN
        dtype: float64
        """
        result = algorithms.diff(self.array, periods)
        return self._constructor(result, index=self.index).__finalize__(self)

    def autocorr(self, lag=1) -> float:
        """
        Compute the lag-N autocorrelation.

        This method computes the Pearson correlation between
        the Series and its shifted self.

        Parameters
        ----------
        lag : int, default 1
            Number of lags to apply before performing autocorrelation.

        Returns
        -------
        float
            The Pearson correlation between self and self.shift(lag).

        See Also
        --------
        Series.corr : Compute the correlation between two Series.
        Series.shift : Shift index by desired number of periods.
        DataFrame.corr : Compute pairwise correlation of columns.
        DataFrame.corrwith : Compute pairwise correlation between rows or
            columns of two DataFrame objects.

        Notes
        -----
        If the Pearson correlation is not well defined return 'NaN'.

        Examples
        --------
        >>> s = pd.Series([0.25, 0.5, 0.2, -0.05])
        >>> s.autocorr()  # doctest: +ELLIPSIS
        0.10355...
        >>> s.autocorr(lag=2)  # doctest: +ELLIPSIS
        -0.99999...

        If the Pearson correlation is not well defined, then 'NaN' is returned.

        >>> s = pd.Series([1, 0, 0, 0])
        >>> s.autocorr()
        nan
        """
        return self.corr(self.shift(lag))

    def dot(self, other):
        """
        Compute the dot product between the Series and the columns of other.

        This method computes the dot product between the Series and another
        one, or the Series and each columns of a DataFrame, or the Series and
        each columns of an array.

        It can also be called using `self @ other` in Python >= 3.5.

        Parameters
        ----------
        other : Series, DataFrame or array-like
            The other object to compute the dot product with its columns.

        Returns
        -------
        scalar, Series or numpy.ndarray
            Return the dot product of the Series and other if other is a
            Series, the Series of the dot product of Series and each rows of
            other if other is a DataFrame or a numpy.ndarray between the Series
            and each columns of the numpy array.

        See Also
        --------
        DataFrame.dot: Compute the matrix product with the DataFrame.
        Series.mul: Multiplication of series and other, element-wise.

        Notes
        -----
        The Series and other has to share the same index if other is a Series
        or a DataFrame.

        Examples
        --------
        >>> s = pd.Series([0, 1, 2, 3])
        >>> other = pd.Series([-1, 2, -3, 4])
        >>> s.dot(other)
        8
        >>> s @ other
        8
        >>> df = pd.DataFrame([[0, 1], [-2, 3], [4, -5], [6, 7]])
        >>> s.dot(df)
        0    24
        1    14
        dtype: int64
        >>> arr = np.array([[0, 1], [-2, 3], [4, -5], [6, 7]])
        >>> s.dot(arr)
        array([24, 14])
        """
        if isinstance(other, (Series, ABCDataFrame)):
            common = self.index.union(other.index)
            if len(common) > len(self.index) or len(common) > len(other.index):
                raise ValueError("matrices are not aligned")

            left = self.reindex(index=common, copy=False)
            right = other.reindex(index=common, copy=False)
            lvals = left.values
            rvals = right.values
        else:
            lvals = self.values
            rvals = np.asarray(other)
            if lvals.shape[0] != rvals.shape[0]:
                raise Exception(
                    f"Dot product shape mismatch, {lvals.shape} vs {rvals.shape}"
                )

        if isinstance(other, ABCDataFrame):
            return self._constructor(
                np.dot(lvals, rvals), index=other.columns
            ).__finalize__(self)
        elif isinstance(other, Series):
            return np.dot(lvals, rvals)
        elif isinstance(rvals, np.ndarray):
            return np.dot(lvals, rvals)
        else:  # pragma: no cover
            raise TypeError(f"unsupported type: {type(other)}")

    def __matmul__(self, other):
        """
        Matrix multiplication using binary `@` operator in Python>=3.5.
        """
        return self.dot(other)

    def __rmatmul__(self, other):
        """
        Matrix multiplication using binary `@` operator in Python>=3.5.
        """
        return self.dot(np.transpose(other))

    @doc(base.IndexOpsMixin.searchsorted, klass="Series")
    def searchsorted(self, value, side="left", sorter=None):
        return algorithms.searchsorted(self._values, value, side=side, sorter=sorter)

    # -------------------------------------------------------------------
    # Combination

    def append(self, to_append, ignore_index=False, verify_integrity=False):
        """
        Concatenate two or more Series.

        Parameters
        ----------
        to_append : Series or list/tuple of Series
            Series to append with self.
        ignore_index : bool, default False
            If True, do not use the index labels.
        verify_integrity : bool, default False
            If True, raise Exception on creating index with duplicates.

        Returns
        -------
        Series
            Concatenated Series.

        See Also
        --------
        concat : General function to concatenate DataFrame or Series objects.

        Notes
        -----
        Iteratively appending to a Series can be more computationally intensive
        than a single concatenate. A better solution is to append values to a
        list and then concatenate the list with the original Series all at
        once.

        Examples
        --------
        >>> s1 = pd.Series([1, 2, 3])
        >>> s2 = pd.Series([4, 5, 6])
        >>> s3 = pd.Series([4, 5, 6], index=[3, 4, 5])
        >>> s1.append(s2)
        0    1
        1    2
        2    3
        0    4
        1    5
        2    6
        dtype: int64

        >>> s1.append(s3)
        0    1
        1    2
        2    3
        3    4
        4    5
        5    6
        dtype: int64

        With `ignore_index` set to True:

        >>> s1.append(s2, ignore_index=True)
        0    1
        1    2
        2    3
        3    4
        4    5
        5    6
        dtype: int64

        With `verify_integrity` set to True:

        >>> s1.append(s2, verify_integrity=True)
        Traceback (most recent call last):
        ...
        ValueError: Indexes have overlapping values: [0, 1, 2]
        """
        from pandas.core.reshape.concat import concat

        if isinstance(to_append, (list, tuple)):
            to_concat = [self]
            to_concat.extend(to_append)
        else:
            to_concat = [self, to_append]
        if any(isinstance(x, (ABCDataFrame,)) for x in to_concat[1:]):
            msg = (
                f"to_append should be a Series or list/tuple of Series, "
                f"got DataFrame"
            )
            raise TypeError(msg)
        return concat(
            to_concat, ignore_index=ignore_index, verify_integrity=verify_integrity
        )

    def _binop(self, other, func, level=None, fill_value=None):
        """
        Perform generic binary operation with optional fill value.

        Parameters
        ----------
        other : Series
        func : binary operator
        fill_value : float or object
            Value to substitute for NA/null values. If both Series are NA in a
            location, the result will be NA regardless of the passed fill value.
        level : int or level name, default None
            Broadcast across a level, matching Index values on the
            passed MultiIndex level.

        Returns
        -------
        Series
        """
        if not isinstance(other, Series):
            raise AssertionError("Other operand must be Series")

        new_index = self.index
        this = self

        if not self.index.equals(other.index):
            this, other = self.align(other, level=level, join="outer", copy=False)
            new_index = this.index

        this_vals, other_vals = ops.fill_binop(this.values, other.values, fill_value)

        with np.errstate(all="ignore"):
            result = func(this_vals, other_vals)

        name = ops.get_op_result_name(self, other)
        ret = ops._construct_result(self, result, new_index, name)
        return ret

    def combine(self, other, func, fill_value=None) -> "Series":
        """
        Combine the Series with a Series or scalar according to `func`.

        Combine the Series and `other` using `func` to perform elementwise
        selection for combined Series.
        `fill_value` is assumed when value is missing at some index
        from one of the two objects being combined.

        Parameters
        ----------
        other : Series or scalar
            The value(s) to be combined with the `Series`.
        func : function
            Function that takes two scalars as inputs and returns an element.
        fill_value : scalar, optional
            The value to assume when an index is missing from
            one Series or the other. The default specifies to use the
            appropriate NaN value for the underlying dtype of the Series.

        Returns
        -------
        Series
            The result of combining the Series with the other object.

        See Also
        --------
        Series.combine_first : Combine Series values, choosing the calling
            Series' values first.

        Examples
        --------
        Consider 2 Datasets ``s1`` and ``s2`` containing
        highest clocked speeds of different birds.

        >>> s1 = pd.Series({'falcon': 330.0, 'eagle': 160.0})
        >>> s1
        falcon    330.0
        eagle     160.0
        dtype: float64
        >>> s2 = pd.Series({'falcon': 345.0, 'eagle': 200.0, 'duck': 30.0})
        >>> s2
        falcon    345.0
        eagle     200.0
        duck       30.0
        dtype: float64

        Now, to combine the two datasets and view the highest speeds
        of the birds across the two datasets

        >>> s1.combine(s2, max)
        duck        NaN
        eagle     200.0
        falcon    345.0
        dtype: float64

        In the previous example, the resulting value for duck is missing,
        because the maximum of a NaN and a float is a NaN.
        So, in the example, we set ``fill_value=0``,
        so the maximum value returned will be the value from some dataset.

        >>> s1.combine(s2, max, fill_value=0)
        duck       30.0
        eagle     200.0
        falcon    345.0
        dtype: float64
        """
        if fill_value is None:
            fill_value = na_value_for_dtype(self.dtype, compat=False)

        if isinstance(other, Series):
            # If other is a Series, result is based on union of Series,
            # so do this element by element
            new_index = self.index.union(other.index)
            new_name = ops.get_op_result_name(self, other)
            new_values = []
            for idx in new_index:
                lv = self.get(idx, fill_value)
                rv = other.get(idx, fill_value)
                with np.errstate(all="ignore"):
                    new_values.append(func(lv, rv))
        else:
            # Assume that other is a scalar, so apply the function for
            # each element in the Series
            new_index = self.index
            with np.errstate(all="ignore"):
                new_values = [func(lv, other) for lv in self._values]
            new_name = self.name

        if is_categorical_dtype(self.dtype):
            pass
        elif is_extension_array_dtype(self.dtype):
            # TODO: can we do this for only SparseDtype?
            # The function can return something of any type, so check
            # if the type is compatible with the calling EA.
            new_values = maybe_cast_to_extension_array(type(self._values), new_values)
        return self._constructor(new_values, index=new_index, name=new_name)

    def combine_first(self, other) -> "Series":
        """
        Combine Series values, choosing the calling Series's values first.

        Parameters
        ----------
        other : Series
            The value(s) to be combined with the `Series`.

        Returns
        -------
        Series
            The result of combining the Series with the other object.

        See Also
        --------
        Series.combine : Perform elementwise operation on two Series
            using a given function.

        Notes
        -----
        Result index will be the union of the two indexes.

        Examples
        --------
        >>> s1 = pd.Series([1, np.nan])
        >>> s2 = pd.Series([3, 4])
        >>> s1.combine_first(s2)
        0    1.0
        1    4.0
        dtype: float64
        """
        new_index = self.index.union(other.index)
        this = self.reindex(new_index, copy=False)
        other = other.reindex(new_index, copy=False)
        if this.dtype.kind == "M" and other.dtype.kind != "M":
            other = to_datetime(other)

        return this.where(notna(this), other)

    def update(self, other) -> None:
        """
        Modify Series in place using non-NA values from passed
        Series. Aligns on index.

        Parameters
        ----------
        other : Series

        Examples
        --------
        >>> s = pd.Series([1, 2, 3])
        >>> s.update(pd.Series([4, 5, 6]))
        >>> s
        0    4
        1    5
        2    6
        dtype: int64

        >>> s = pd.Series(['a', 'b', 'c'])
        >>> s.update(pd.Series(['d', 'e'], index=[0, 2]))
        >>> s
        0    d
        1    b
        2    e
        dtype: object

        >>> s = pd.Series([1, 2, 3])
        >>> s.update(pd.Series([4, 5, 6, 7, 8]))
        >>> s
        0    4
        1    5
        2    6
        dtype: int64

        If ``other`` contains NaNs the corresponding values are not updated
        in the original Series.

        >>> s = pd.Series([1, 2, 3])
        >>> s.update(pd.Series([4, np.nan, 6]))
        >>> s
        0    4
        1    2
        2    6
        dtype: int64
        """
        other = other.reindex_like(self)
        mask = notna(other)

        self._mgr = self._mgr.putmask(mask=mask, new=other)
        self._maybe_update_cacher()

    # ----------------------------------------------------------------------
    # Reindexing, sorting

    def sort_values(
        self,
        axis=0,
        ascending=True,
        inplace: bool = False,
        kind: str = "quicksort",
        na_position: str = "last",
        ignore_index: bool = False,
    ):
        """
        Sort by the values.

        Sort a Series in ascending or descending order by some
        criterion.

        Parameters
        ----------
        axis : {0 or 'index'}, default 0
            Axis to direct sorting. The value 'index' is accepted for
            compatibility with DataFrame.sort_values.
        ascending : bool, default True
            If True, sort values in ascending order, otherwise descending.
        inplace : bool, default False
            If True, perform operation in-place.
        kind : {'quicksort', 'mergesort' or 'heapsort'}, default 'quicksort'
            Choice of sorting algorithm. See also :func:`numpy.sort` for more
            information. 'mergesort' is the only stable  algorithm.
        na_position : {'first' or 'last'}, default 'last'
            Argument 'first' puts NaNs at the beginning, 'last' puts NaNs at
            the end.
        ignore_index : bool, default False
             If True, the resulting axis will be labeled 0, 1, …, n - 1.

             .. versionadded:: 1.0.0

        Returns
        -------
        Series
            Series ordered by values.

        See Also
        --------
        Series.sort_index : Sort by the Series indices.
        DataFrame.sort_values : Sort DataFrame by the values along either axis.
        DataFrame.sort_index : Sort DataFrame by indices.

        Examples
        --------
        >>> s = pd.Series([np.nan, 1, 3, 10, 5])
        >>> s
        0     NaN
        1     1.0
        2     3.0
        3     10.0
        4     5.0
        dtype: float64

        Sort values ascending order (default behaviour)

        >>> s.sort_values(ascending=True)
        1     1.0
        2     3.0
        4     5.0
        3    10.0
        0     NaN
        dtype: float64

        Sort values descending order

        >>> s.sort_values(ascending=False)
        3    10.0
        4     5.0
        2     3.0
        1     1.0
        0     NaN
        dtype: float64

        Sort values inplace

        >>> s.sort_values(ascending=False, inplace=True)
        >>> s
        3    10.0
        4     5.0
        2     3.0
        1     1.0
        0     NaN
        dtype: float64

        Sort values putting NAs first

        >>> s.sort_values(na_position='first')
        0     NaN
        1     1.0
        2     3.0
        4     5.0
        3    10.0
        dtype: float64

        Sort a series of strings

        >>> s = pd.Series(['z', 'b', 'd', 'a', 'c'])
        >>> s
        0    z
        1    b
        2    d
        3    a
        4    c
        dtype: object

        >>> s.sort_values()
        3    a
        1    b
        4    c
        2    d
        0    z
        dtype: object
        """
        inplace = validate_bool_kwarg(inplace, "inplace")
        # Validate the axis parameter
        self._get_axis_number(axis)

        # GH 5856/5853
        if inplace and self._is_cached:
            raise ValueError(
                "This Series is a view of some other array, to "
                "sort in-place you must create a copy"
            )

        def _try_kind_sort(arr):
            # easier to ask forgiveness than permission
            try:
                # if kind==mergesort, it can fail for object dtype
                return arr.argsort(kind=kind)
            except TypeError:
                # stable sort not available for object dtype
                # uses the argsort default quicksort
                return arr.argsort(kind="quicksort")

        arr = self._values
        sorted_index = np.empty(len(self), dtype=np.int32)

        bad = isna(arr)

        good = ~bad
        idx = ibase.default_index(len(self))

        argsorted = _try_kind_sort(arr[good])

        if is_list_like(ascending):
            if len(ascending) != 1:
                raise ValueError(
                    f"Length of ascending ({len(ascending)}) must be 1 for Series"
                )
            ascending = ascending[0]

        if not is_bool(ascending):
            raise ValueError("ascending must be boolean")

        if not ascending:
            argsorted = argsorted[::-1]

        if na_position == "last":
            n = good.sum()
            sorted_index[:n] = idx[good][argsorted]
            sorted_index[n:] = idx[bad]
        elif na_position == "first":
            n = bad.sum()
            sorted_index[n:] = idx[good][argsorted]
            sorted_index[:n] = idx[bad]
        else:
            raise ValueError(f"invalid na_position: {na_position}")

        result = self._constructor(arr[sorted_index], index=self.index[sorted_index])

        if ignore_index:
            result.index = ibase.default_index(len(sorted_index))

        if inplace:
            self._update_inplace(result)
        else:
            return result.__finalize__(self)

    def sort_index(
        self,
        axis=0,
        level=None,
        ascending: bool = True,
        inplace: bool = False,
        kind: str = "quicksort",
        na_position: str = "last",
        sort_remaining: bool = True,
        ignore_index: bool = False,
    ):
        """
        Sort Series by index labels.

        Returns a new Series sorted by label if `inplace` argument is
        ``False``, otherwise updates the original series and returns None.

        Parameters
        ----------
        axis : int, default 0
            Axis to direct sorting. This can only be 0 for Series.
        level : int, optional
            If not None, sort on values in specified index level(s).
        ascending : bool or list of bools, default True
            Sort ascending vs. descending. When the index is a MultiIndex the
            sort direction can be controlled for each level individually.
        inplace : bool, default False
            If True, perform operation in-place.
        kind : {'quicksort', 'mergesort', 'heapsort'}, default 'quicksort'
            Choice of sorting algorithm. See also :func:`numpy.sort` for more
            information.  'mergesort' is the only stable algorithm. For
            DataFrames, this option is only applied when sorting on a single
            column or label.
        na_position : {'first', 'last'}, default 'last'
            If 'first' puts NaNs at the beginning, 'last' puts NaNs at the end.
            Not implemented for MultiIndex.
        sort_remaining : bool, default True
            If True and sorting by level and index is multilevel, sort by other
            levels too (in order) after sorting by specified level.
        ignore_index : bool, default False
            If True, the resulting axis will be labeled 0, 1, …, n - 1.

            .. versionadded:: 1.0.0

        Returns
        -------
        Series
            The original Series sorted by the labels.

        See Also
        --------
        DataFrame.sort_index: Sort DataFrame by the index.
        DataFrame.sort_values: Sort DataFrame by the value.
        Series.sort_values : Sort Series by the value.

        Examples
        --------
        >>> s = pd.Series(['a', 'b', 'c', 'd'], index=[3, 2, 1, 4])
        >>> s.sort_index()
        1    c
        2    b
        3    a
        4    d
        dtype: object

        Sort Descending

        >>> s.sort_index(ascending=False)
        4    d
        3    a
        2    b
        1    c
        dtype: object

        Sort Inplace

        >>> s.sort_index(inplace=True)
        >>> s
        1    c
        2    b
        3    a
        4    d
        dtype: object

        By default NaNs are put at the end, but use `na_position` to place
        them at the beginning

        >>> s = pd.Series(['a', 'b', 'c', 'd'], index=[3, 2, 1, np.nan])
        >>> s.sort_index(na_position='first')
        NaN     d
         1.0    c
         2.0    b
         3.0    a
        dtype: object

        Specify index level to sort

        >>> arrays = [np.array(['qux', 'qux', 'foo', 'foo',
        ...                     'baz', 'baz', 'bar', 'bar']),
        ...           np.array(['two', 'one', 'two', 'one',
        ...                     'two', 'one', 'two', 'one'])]
        >>> s = pd.Series([1, 2, 3, 4, 5, 6, 7, 8], index=arrays)
        >>> s.sort_index(level=1)
        bar  one    8
        baz  one    6
        foo  one    4
        qux  one    2
        bar  two    7
        baz  two    5
        foo  two    3
        qux  two    1
        dtype: int64

        Does not sort by remaining levels when sorting by levels

        >>> s.sort_index(level=1, sort_remaining=False)
        qux  one    2
        foo  one    4
        baz  one    6
        bar  one    8
        qux  two    1
        foo  two    3
        baz  two    5
        bar  two    7
        dtype: int64
        """
        # TODO: this can be combined with DataFrame.sort_index impl as
        # almost identical
        inplace = validate_bool_kwarg(inplace, "inplace")
        # Validate the axis parameter
        self._get_axis_number(axis)
        index = self.index

        if level is not None:
            new_index, indexer = index.sortlevel(
                level, ascending=ascending, sort_remaining=sort_remaining
            )
        elif isinstance(index, MultiIndex):
            from pandas.core.sorting import lexsort_indexer

            labels = index._sort_levels_monotonic()
            indexer = lexsort_indexer(
                labels._get_codes_for_sorting(),
                orders=ascending,
                na_position=na_position,
            )
        else:
            from pandas.core.sorting import nargsort

            # Check monotonic-ness before sort an index
            # GH11080
            if (ascending and index.is_monotonic_increasing) or (
                not ascending and index.is_monotonic_decreasing
            ):
                if inplace:
                    return
                else:
                    return self.copy()

            indexer = nargsort(
                index, kind=kind, ascending=ascending, na_position=na_position
            )

        indexer = ensure_platform_int(indexer)
        new_index = index.take(indexer)
        new_index = new_index._sort_levels_monotonic()

        new_values = self._values.take(indexer)
        result = self._constructor(new_values, index=new_index)

        if ignore_index:
            result.index = ibase.default_index(len(result))

        if inplace:
            self._update_inplace(result)
        else:
            return result.__finalize__(self)

    def argsort(self, axis=0, kind="quicksort", order=None) -> "Series":
        """
        Override ndarray.argsort. Argsorts the value, omitting NA/null values,
        and places the result in the same locations as the non-NA values.

        Parameters
        ----------
        axis : {0 or "index"}
            Has no effect but is accepted for compatibility with numpy.
        kind : {'mergesort', 'quicksort', 'heapsort'}, default 'quicksort'
            Choice of sorting algorithm. See np.sort for more
            information. 'mergesort' is the only stable algorithm.
        order : None
            Has no effect but is accepted for compatibility with numpy.

        Returns
        -------
        Series
            Positions of values within the sort order with -1 indicating
            nan values.

        See Also
        --------
        numpy.ndarray.argsort : Returns the indices that would sort this array.
        """
        values = self._values
        mask = isna(values)

        if mask.any():
            result = Series(-1, index=self.index, name=self.name, dtype="int64")
            notmask = ~mask
            result[notmask] = np.argsort(values[notmask], kind=kind)
            return self._constructor(result, index=self.index).__finalize__(self)
        else:
            return self._constructor(
                np.argsort(values, kind=kind), index=self.index, dtype="int64"
            ).__finalize__(self)

    def nlargest(self, n=5, keep="first") -> "Series":
        """
        Return the largest `n` elements.

        Parameters
        ----------
        n : int, default 5
            Return this many descending sorted values.
        keep : {'first', 'last', 'all'}, default 'first'
            When there are duplicate values that cannot all fit in a
            Series of `n` elements:

            - ``first`` : return the first `n` occurrences in order
                of appearance.
            - ``last`` : return the last `n` occurrences in reverse
                order of appearance.
            - ``all`` : keep all occurrences. This can result in a Series of
                size larger than `n`.

        Returns
        -------
        Series
            The `n` largest values in the Series, sorted in decreasing order.

        See Also
        --------
        Series.nsmallest: Get the `n` smallest elements.
        Series.sort_values: Sort Series by values.
        Series.head: Return the first `n` rows.

        Notes
        -----
        Faster than ``.sort_values(ascending=False).head(n)`` for small `n`
        relative to the size of the ``Series`` object.

        Examples
        --------
        >>> countries_population = {"Italy": 59000000, "France": 65000000,
        ...                         "Malta": 434000, "Maldives": 434000,
        ...                         "Brunei": 434000, "Iceland": 337000,
        ...                         "Nauru": 11300, "Tuvalu": 11300,
        ...                         "Anguilla": 11300, "Monserat": 5200}
        >>> s = pd.Series(countries_population)
        >>> s
        Italy       59000000
        France      65000000
        Malta         434000
        Maldives      434000
        Brunei        434000
        Iceland       337000
        Nauru          11300
        Tuvalu         11300
        Anguilla       11300
        Monserat        5200
        dtype: int64

        The `n` largest elements where ``n=5`` by default.

        >>> s.nlargest()
        France      65000000
        Italy       59000000
        Malta         434000
        Maldives      434000
        Brunei        434000
        dtype: int64

        The `n` largest elements where ``n=3``. Default `keep` value is 'first'
        so Malta will be kept.

        >>> s.nlargest(3)
        France    65000000
        Italy     59000000
        Malta       434000
        dtype: int64

        The `n` largest elements where ``n=3`` and keeping the last duplicates.
        Brunei will be kept since it is the last with value 434000 based on
        the index order.

        >>> s.nlargest(3, keep='last')
        France      65000000
        Italy       59000000
        Brunei        434000
        dtype: int64

        The `n` largest elements where ``n=3`` with all duplicates kept. Note
        that the returned Series has five elements due to the three duplicates.

        >>> s.nlargest(3, keep='all')
        France      65000000
        Italy       59000000
        Malta         434000
        Maldives      434000
        Brunei        434000
        dtype: int64
        """
        return algorithms.SelectNSeries(self, n=n, keep=keep).nlargest()

    def nsmallest(self, n=5, keep="first") -> "Series":
        """
        Return the smallest `n` elements.

        Parameters
        ----------
        n : int, default 5
            Return this many ascending sorted values.
        keep : {'first', 'last', 'all'}, default 'first'
            When there are duplicate values that cannot all fit in a
            Series of `n` elements:

            - ``first`` : return the first `n` occurrences in order
                of appearance.
            - ``last`` : return the last `n` occurrences in reverse
                order of appearance.
            - ``all`` : keep all occurrences. This can result in a Series of
                size larger than `n`.

        Returns
        -------
        Series
            The `n` smallest values in the Series, sorted in increasing order.

        See Also
        --------
        Series.nlargest: Get the `n` largest elements.
        Series.sort_values: Sort Series by values.
        Series.head: Return the first `n` rows.

        Notes
        -----
        Faster than ``.sort_values().head(n)`` for small `n` relative to
        the size of the ``Series`` object.

        Examples
        --------
        >>> countries_population = {"Italy": 59000000, "France": 65000000,
        ...                         "Brunei": 434000, "Malta": 434000,
        ...                         "Maldives": 434000, "Iceland": 337000,
        ...                         "Nauru": 11300, "Tuvalu": 11300,
        ...                         "Anguilla": 11300, "Monserat": 5200}
        >>> s = pd.Series(countries_population)
        >>> s
        Italy       59000000
        France      65000000
        Brunei        434000
        Malta         434000
        Maldives      434000
        Iceland       337000
        Nauru          11300
        Tuvalu         11300
        Anguilla       11300
        Monserat        5200
        dtype: int64

        The `n` smallest elements where ``n=5`` by default.

        >>> s.nsmallest()
        Monserat      5200
        Nauru        11300
        Tuvalu       11300
        Anguilla     11300
        Iceland     337000
        dtype: int64

        The `n` smallest elements where ``n=3``. Default `keep` value is
        'first' so Nauru and Tuvalu will be kept.

        >>> s.nsmallest(3)
        Monserat     5200
        Nauru       11300
        Tuvalu      11300
        dtype: int64

        The `n` smallest elements where ``n=3`` and keeping the last
        duplicates. Anguilla and Tuvalu will be kept since they are the last
        with value 11300 based on the index order.

        >>> s.nsmallest(3, keep='last')
        Monserat     5200
        Anguilla    11300
        Tuvalu      11300
        dtype: int64

        The `n` smallest elements where ``n=3`` with all duplicates kept. Note
        that the returned Series has four elements due to the three duplicates.

        >>> s.nsmallest(3, keep='all')
        Monserat     5200
        Nauru       11300
        Tuvalu      11300
        Anguilla    11300
        dtype: int64
        """
        return algorithms.SelectNSeries(self, n=n, keep=keep).nsmallest()

    def swaplevel(self, i=-2, j=-1, copy=True) -> "Series":
        """
        Swap levels i and j in a :class:`MultiIndex`.

        Default is to swap the two innermost levels of the index.

        Parameters
        ----------
        i, j : int, str
            Level of the indices to be swapped. Can pass level name as string.
        copy : bool, default True
            Whether to copy underlying data.

        Returns
        -------
        Series
            Series with levels swapped in MultiIndex.
        """
        assert isinstance(self.index, ABCMultiIndex)
        new_index = self.index.swaplevel(i, j)
        return self._constructor(self._values, index=new_index, copy=copy).__finalize__(
            self
        )

    def reorder_levels(self, order) -> "Series":
        """
        Rearrange index levels using input order.

        May not drop or duplicate levels.

        Parameters
        ----------
        order : list of int representing new level order
            Reference level by number or key.

        Returns
        -------
        type of caller (new object)
        """
        if not isinstance(self.index, MultiIndex):  # pragma: no cover
            raise Exception("Can only reorder levels on a hierarchical axis.")

        result = self.copy()
        assert isinstance(result.index, ABCMultiIndex)
        result.index = result.index.reorder_levels(order)
        return result

    def explode(self) -> "Series":
        """
        Transform each element of a list-like to a row, replicating the
        index values.

        .. versionadded:: 0.25.0

        Returns
        -------
        Series
            Exploded lists to rows; index will be duplicated for these rows.

        See Also
        --------
        Series.str.split : Split string values on specified separator.
        Series.unstack : Unstack, a.k.a. pivot, Series with MultiIndex
            to produce DataFrame.
        DataFrame.melt : Unpivot a DataFrame from wide format to long format.
        DataFrame.explode : Explode a DataFrame from list-like
            columns to long format.

        Notes
        -----
        This routine will explode list-likes including lists, tuples,
        Series, and np.ndarray. The result dtype of the subset rows will
        be object. Scalars will be returned unchanged. Empty list-likes will
        result in a np.nan for that row.

        Examples
        --------
        >>> s = pd.Series([[1, 2, 3], 'foo', [], [3, 4]])
        >>> s
        0    [1, 2, 3]
        1          foo
        2           []
        3       [3, 4]
        dtype: object

        >>> s.explode()
        0      1
        0      2
        0      3
        1    foo
        2    NaN
        3      3
        3      4
        dtype: object
        """
        if not len(self) or not is_object_dtype(self):
            return self.copy()

        values, counts = reshape.explode(np.asarray(self.array))

        result = Series(values, index=self.index.repeat(counts), name=self.name)
        return result

    def unstack(self, level=-1, fill_value=None):
        """
        Unstack, also known as pivot, Series with MultiIndex to produce DataFrame.
        The level involved will automatically get sorted.

        Parameters
        ----------
        level : int, str, or list of these, default last level
            Level(s) to unstack, can pass level name.
        fill_value : scalar value, default None
            Value to use when replacing NaN values.

        Returns
        -------
        DataFrame
            Unstacked Series.

        Examples
        --------
        >>> s = pd.Series([1, 2, 3, 4],
        ...               index=pd.MultiIndex.from_product([['one', 'two'],
        ...                                                 ['a', 'b']]))
        >>> s
        one  a    1
             b    2
        two  a    3
             b    4
        dtype: int64

        >>> s.unstack(level=-1)
             a  b
        one  1  2
        two  3  4

        >>> s.unstack(level=0)
           one  two
        a    1    3
        b    2    4
        """
        from pandas.core.reshape.reshape import unstack

        return unstack(self, level, fill_value)

    # ----------------------------------------------------------------------
    # function application

    def map(self, arg, na_action=None) -> "Series":
        """
        Map values of Series according to input correspondence.

        Used for substituting each value in a Series with another value,
        that may be derived from a function, a ``dict`` or
        a :class:`Series`.

        Parameters
        ----------
        arg : function, collections.abc.Mapping subclass or Series
            Mapping correspondence.
        na_action : {None, 'ignore'}, default None
            If 'ignore', propagate NaN values, without passing them to the
            mapping correspondence.

        Returns
        -------
        Series
            Same index as caller.

        See Also
        --------
        Series.apply : For applying more complex functions on a Series.
        DataFrame.apply : Apply a function row-/column-wise.
        DataFrame.applymap : Apply a function elementwise on a whole DataFrame.

        Notes
        -----
        When ``arg`` is a dictionary, values in Series that are not in the
        dictionary (as keys) are converted to ``NaN``. However, if the
        dictionary is a ``dict`` subclass that defines ``__missing__`` (i.e.
        provides a method for default values), then this default is used
        rather than ``NaN``.

        Examples
        --------
        >>> s = pd.Series(['cat', 'dog', np.nan, 'rabbit'])
        >>> s
        0      cat
        1      dog
        2      NaN
        3   rabbit
        dtype: object

        ``map`` accepts a ``dict`` or a ``Series``. Values that are not found
        in the ``dict`` are converted to ``NaN``, unless the dict has a default
        value (e.g. ``defaultdict``):

        >>> s.map({'cat': 'kitten', 'dog': 'puppy'})
        0   kitten
        1    puppy
        2      NaN
        3      NaN
        dtype: object

        It also accepts a function:

        >>> s.map('I am a {}'.format)
        0       I am a cat
        1       I am a dog
        2       I am a nan
        3    I am a rabbit
        dtype: object

        To avoid applying the function to missing values (and keep them as
        ``NaN``) ``na_action='ignore'`` can be used:

        >>> s.map('I am a {}'.format, na_action='ignore')
        0     I am a cat
        1     I am a dog
        2            NaN
        3  I am a rabbit
        dtype: object
        """
        new_values = super()._map_values(arg, na_action=na_action)
        return self._constructor(new_values, index=self.index).__finalize__(self)

    def _gotitem(self, key, ndim, subset=None) -> "Series":
        """
        Sub-classes to define. Return a sliced object.

        Parameters
        ----------
        key : string / list of selections
        ndim : 1,2
            Requested ndim of result.
        subset : object, default None
            Subset to act on.
        """
        return self

    _agg_see_also_doc = dedent(
        """
    See Also
    --------
    Series.apply : Invoke function on a Series.
    Series.transform : Transform function producing a Series with like indexes.
    """
    )

    _agg_examples_doc = dedent(
        """
    Examples
    --------
    >>> s = pd.Series([1, 2, 3, 4])
    >>> s
    0    1
    1    2
    2    3
    3    4
    dtype: int64

    >>> s.agg('min')
    1

    >>> s.agg(['min', 'max'])
    min   1
    max   4
    dtype: int64
    """
    )

    @Substitution(
        see_also=_agg_see_also_doc,
        examples=_agg_examples_doc,
        versionadded="\n.. versionadded:: 0.20.0\n",
        **_shared_doc_kwargs,
    )
    @Appender(generic._shared_docs["aggregate"])
    def aggregate(self, func, axis=0, *args, **kwargs):
        # Validate the axis parameter
        self._get_axis_number(axis)
        result, how = self._aggregate(func, *args, **kwargs)
        if result is None:

            # we can be called from an inner function which
            # passes this meta-data
            kwargs.pop("_axis", None)
            kwargs.pop("_level", None)

            # try a regular apply, this evaluates lambdas
            # row-by-row; however if the lambda is expected a Series
            # expression, e.g.: lambda x: x-x.quantile(0.25)
            # this will fail, so we can try a vectorized evaluation

            # we cannot FIRST try the vectorized evaluation, because
            # then .agg and .apply would have different semantics if the
            # operation is actually defined on the Series, e.g. str
            try:
                result = self.apply(func, *args, **kwargs)
            except (ValueError, AttributeError, TypeError):
                result = func(self, *args, **kwargs)

        return result

    agg = aggregate

    @Appender(generic._shared_docs["transform"] % _shared_doc_kwargs)
    def transform(self, func, axis=0, *args, **kwargs):
        # Validate the axis parameter
        self._get_axis_number(axis)
        return super().transform(func, *args, **kwargs)

    def apply(self, func, convert_dtype=True, args=(), **kwds):
        """
        Invoke function on values of Series.

        Can be ufunc (a NumPy function that applies to the entire Series)
        or a Python function that only works on single values.

        Parameters
        ----------
        func : function
            Python function or NumPy ufunc to apply.
        convert_dtype : bool, default True
            Try to find better dtype for elementwise function results. If
            False, leave as dtype=object.
        args : tuple
            Positional arguments passed to func after the series value.
        **kwds
            Additional keyword arguments passed to func.

        Returns
        -------
        Series or DataFrame
            If func returns a Series object the result will be a DataFrame.

        See Also
        --------
        Series.map: For element-wise operations.
        Series.agg: Only perform aggregating type operations.
        Series.transform: Only perform transforming type operations.

        Examples
        --------
        Create a series with typical summer temperatures for each city.

        >>> s = pd.Series([20, 21, 12],
        ...               index=['London', 'New York', 'Helsinki'])
        >>> s
        London      20
        New York    21
        Helsinki    12
        dtype: int64

        Square the values by defining a function and passing it as an
        argument to ``apply()``.

        >>> def square(x):
        ...     return x ** 2
        >>> s.apply(square)
        London      400
        New York    441
        Helsinki    144
        dtype: int64

        Square the values by passing an anonymous function as an
        argument to ``apply()``.

        >>> s.apply(lambda x: x ** 2)
        London      400
        New York    441
        Helsinki    144
        dtype: int64

        Define a custom function that needs additional positional
        arguments and pass these additional arguments using the
        ``args`` keyword.

        >>> def subtract_custom_value(x, custom_value):
        ...     return x - custom_value

        >>> s.apply(subtract_custom_value, args=(5,))
        London      15
        New York    16
        Helsinki     7
        dtype: int64

        Define a custom function that takes keyword arguments
        and pass these arguments to ``apply``.

        >>> def add_custom_values(x, **kwargs):
        ...     for month in kwargs:
        ...         x += kwargs[month]
        ...     return x

        >>> s.apply(add_custom_values, june=30, july=20, august=25)
        London      95
        New York    96
        Helsinki    87
        dtype: int64

        Use a function from the Numpy library.

        >>> s.apply(np.log)
        London      2.995732
        New York    3.044522
        Helsinki    2.484907
        dtype: float64
        """
        if len(self) == 0:
            return self._constructor(dtype=self.dtype, index=self.index).__finalize__(
                self
            )

        # dispatch to agg
        if isinstance(func, (list, dict)):
            return self.aggregate(func, *args, **kwds)

        # if we are a string, try to dispatch
        if isinstance(func, str):
            return self._try_aggregate_string_function(func, *args, **kwds)

        # handle ufuncs and lambdas
        if kwds or args and not isinstance(func, np.ufunc):

            def f(x):
                return func(x, *args, **kwds)

        else:
            f = func

        with np.errstate(all="ignore"):
            if isinstance(f, np.ufunc):
                return f(self)

            # row-wise access
            if is_extension_array_dtype(self.dtype) and hasattr(self._values, "map"):
                # GH#23179 some EAs do not have `map`
                mapped = self._values.map(f)
            else:
                values = self.astype(object)._values
                mapped = lib.map_infer(values, f, convert=convert_dtype)

        if len(mapped) and isinstance(mapped[0], Series):
            # GH 25959 use pd.array instead of tolist
            # so extension arrays can be used
            return self._constructor_expanddim(pd.array(mapped), index=self.index)
        else:
            return self._constructor(mapped, index=self.index).__finalize__(self)

    def _reduce(
        self, op, name, axis=0, skipna=True, numeric_only=None, filter_type=None, **kwds
    ):
        """
        Perform a reduction operation.

        If we have an ndarray as a value, then simply perform the operation,
        otherwise delegate to the object.
        """
        delegate = self._values

        if axis is not None:
            self._get_axis_number(axis)

        if isinstance(delegate, ExtensionArray):
            # dispatch to ExtensionArray interface
            return delegate._reduce(name, skipna=skipna, **kwds)

        else:
            # dispatch to numpy arrays
            if numeric_only:
                raise NotImplementedError(
                    f"Series.{name} does not implement numeric_only."
                )
            with np.errstate(all="ignore"):
                return op(delegate, skipna=skipna, **kwds)

    def _reindex_indexer(self, new_index, indexer, copy):
        if indexer is None:
            if copy:
                return self.copy()
            return self

        new_values = algorithms.take_1d(
            self._values, indexer, allow_fill=True, fill_value=None
        )
        return self._constructor(new_values, index=new_index)

    def _needs_reindex_multi(self, axes, method, level):
        """
        Check if we do need a multi reindex; this is for compat with
        higher dims.
        """
        return False

    @Appender(generic._shared_docs["align"] % _shared_doc_kwargs)
    def align(
        self,
        other,
        join="outer",
        axis=None,
        level=None,
        copy=True,
        fill_value=None,
        method=None,
        limit=None,
        fill_axis=0,
        broadcast_axis=None,
    ):
        return super().align(
            other,
            join=join,
            axis=axis,
            level=level,
            copy=copy,
            fill_value=fill_value,
            method=method,
            limit=limit,
            fill_axis=fill_axis,
            broadcast_axis=broadcast_axis,
        )

    def rename(
        self,
        index=None,
        *,
        axis=None,
        copy=True,
        inplace=False,
        level=None,
        errors="ignore",
    ):
        """
        Alter Series index labels or name.

        Function / dict values must be unique (1-to-1). Labels not contained in
        a dict / Series will be left as-is. Extra labels listed don't throw an
        error.

        Alternatively, change ``Series.name`` with a scalar value.

        See the :ref:`user guide <basics.rename>` for more.

        Parameters
        ----------
        axis : {0 or "index"}
            Unused. Accepted for compatibility with DataFrame method only.
        index : scalar, hashable sequence, dict-like or function, optional
            Functions or dict-like are transformations to apply to
            the index.
            Scalar or hashable sequence-like will alter the ``Series.name``
            attribute.

        **kwargs
            Additional keyword arguments passed to the function. Only the
            "inplace" keyword is used.

        Returns
        -------
        Series
            Series with index labels or name altered.

        See Also
        --------
        DataFrame.rename : Corresponding DataFrame method.
        Series.rename_axis : Set the name of the axis.

        Examples
        --------
        >>> s = pd.Series([1, 2, 3])
        >>> s
        0    1
        1    2
        2    3
        dtype: int64
        >>> s.rename("my_name")  # scalar, changes Series.name
        0    1
        1    2
        2    3
        Name: my_name, dtype: int64
        >>> s.rename(lambda x: x ** 2)  # function, changes labels
        0    1
        1    2
        4    3
        dtype: int64
        >>> s.rename({1: 3, 2: 5})  # mapping, changes labels
        0    1
        3    2
        5    3
        dtype: int64
        """
        if callable(index) or is_dict_like(index):
            return super().rename(
                index, copy=copy, inplace=inplace, level=level, errors=errors
            )
        else:
            return self._set_name(index, inplace=inplace)

    @Appender(
        """
        Examples
        --------
        >>> s = pd.Series([1, 2, 3])
        >>> s
        0    1
        1    2
        2    3
        dtype: int64

        >>> s.set_axis(['a', 'b', 'c'], axis=0)
        a    1
        b    2
        c    3
        dtype: int64
    """
    )
    @Substitution(
        **_shared_doc_kwargs,
        extended_summary_sub="",
        axis_description_sub="",
        see_also_sub="",
    )
    @Appender(generic.NDFrame.set_axis.__doc__)
    def set_axis(self, labels, axis: Axis = 0, inplace: bool = False):
        return super().set_axis(labels, axis=axis, inplace=inplace)

    @Substitution(**_shared_doc_kwargs)
    @Appender(generic.NDFrame.reindex.__doc__)
    def reindex(self, index=None, **kwargs):
        return super().reindex(index=index, **kwargs)

    def drop(
        self,
        labels=None,
        axis=0,
        index=None,
        columns=None,
        level=None,
        inplace=False,
        errors="raise",
    ) -> "Series":
        """
        Return Series with specified index labels removed.

        Remove elements of a Series based on specifying the index labels.
        When using a multi-index, labels on different levels can be removed
        by specifying the level.

        Parameters
        ----------
        labels : single label or list-like
            Index labels to drop.
        axis : 0, default 0
            Redundant for application on Series.
        index : single label or list-like
            Redundant for application on Series, but 'index' can be used instead
            of 'labels'.
        columns : single label or list-like
            No change is made to the Series; use 'index' or 'labels' instead.
        level : int or level name, optional
            For MultiIndex, level for which the labels will be removed.
        inplace : bool, default False
            If True, do operation inplace and return None.
        errors : {'ignore', 'raise'}, default 'raise'
            If 'ignore', suppress error and only existing labels are dropped.

        Returns
        -------
        Series
            Series with specified index labels removed.

        Raises
        ------
        KeyError
            If none of the labels are found in the index.

        See Also
        --------
        Series.reindex : Return only specified index labels of Series.
        Series.dropna : Return series without null values.
        Series.drop_duplicates : Return Series with duplicate values removed.
        DataFrame.drop : Drop specified labels from rows or columns.

        Examples
        --------
        >>> s = pd.Series(data=np.arange(3), index=['A', 'B', 'C'])
        >>> s
        A  0
        B  1
        C  2
        dtype: int64

        Drop labels B en C

        >>> s.drop(labels=['B', 'C'])
        A  0
        dtype: int64

        Drop 2nd level label in MultiIndex Series

        >>> midx = pd.MultiIndex(levels=[['lama', 'cow', 'falcon'],
        ...                              ['speed', 'weight', 'length']],
        ...                      codes=[[0, 0, 0, 1, 1, 1, 2, 2, 2],
        ...                             [0, 1, 2, 0, 1, 2, 0, 1, 2]])
        >>> s = pd.Series([45, 200, 1.2, 30, 250, 1.5, 320, 1, 0.3],
        ...               index=midx)
        >>> s
        lama    speed      45.0
                weight    200.0
                length      1.2
        cow     speed      30.0
                weight    250.0
                length      1.5
        falcon  speed     320.0
                weight      1.0
                length      0.3
        dtype: float64

        >>> s.drop(labels='weight', level=1)
        lama    speed      45.0
                length      1.2
        cow     speed      30.0
                length      1.5
        falcon  speed     320.0
                length      0.3
        dtype: float64
        """
        return super().drop(
            labels=labels,
            axis=axis,
            index=index,
            columns=columns,
            level=level,
            inplace=inplace,
            errors=errors,
        )

    @doc(NDFrame.fillna, **_shared_doc_kwargs)
    def fillna(
        self,
        value=None,
        method=None,
        axis=None,
        inplace=False,
        limit=None,
        downcast=None,
    ) -> Optional["Series"]:
        return super().fillna(
            value=value,
            method=method,
            axis=axis,
            inplace=inplace,
            limit=limit,
            downcast=downcast,
        )

    @Appender(generic._shared_docs["replace"] % _shared_doc_kwargs)
    def replace(
        self,
        to_replace=None,
        value=None,
        inplace=False,
        limit=None,
        regex=False,
        method="pad",
    ):
        return super().replace(
            to_replace=to_replace,
            value=value,
            inplace=inplace,
            limit=limit,
            regex=regex,
            method=method,
        )

    @Appender(generic._shared_docs["shift"] % _shared_doc_kwargs)
    def shift(self, periods=1, freq=None, axis=0, fill_value=None) -> "Series":
        return super().shift(
            periods=periods, freq=freq, axis=axis, fill_value=fill_value
        )

    def memory_usage(self, index=True, deep=False):
        """
        Return the memory usage of the Series.

        The memory usage can optionally include the contribution of
        the index and of elements of `object` dtype.

        Parameters
        ----------
        index : bool, default True
            Specifies whether to include the memory usage of the Series index.
        deep : bool, default False
            If True, introspect the data deeply by interrogating
            `object` dtypes for system-level memory consumption, and include
            it in the returned value.

        Returns
        -------
        int
            Bytes of memory consumed.

        See Also
        --------
        numpy.ndarray.nbytes : Total bytes consumed by the elements of the
            array.
        DataFrame.memory_usage : Bytes consumed by a DataFrame.

        Examples
        --------
        >>> s = pd.Series(range(3))
        >>> s.memory_usage()
        152

        Not including the index gives the size of the rest of the data, which
        is necessarily smaller:

        >>> s.memory_usage(index=False)
        24

        The memory footprint of `object` values is ignored by default:

        >>> s = pd.Series(["a", "b"])
        >>> s.values
        array(['a', 'b'], dtype=object)
        >>> s.memory_usage()
        144
        >>> s.memory_usage(deep=True)
        260
        """
        v = super().memory_usage(deep=deep)
        if index:
            v += self.index.memory_usage(deep=deep)
        return v

    def isin(self, values) -> "Series":
        """
        Check whether `values` are contained in Series.

        Return a boolean Series showing whether each element in the Series
        matches an element in the passed sequence of `values` exactly.

        Parameters
        ----------
        values : set or list-like
            The sequence of values to test. Passing in a single string will
            raise a ``TypeError``. Instead, turn a single string into a
            list of one element.

        Returns
        -------
        Series
            Series of booleans indicating if each element is in values.

        Raises
        ------
        TypeError
          * If `values` is a string

        See Also
        --------
        DataFrame.isin : Equivalent method on DataFrame.

        Examples
        --------
        >>> s = pd.Series(['lama', 'cow', 'lama', 'beetle', 'lama',
        ...                'hippo'], name='animal')
        >>> s.isin(['cow', 'lama'])
        0     True
        1     True
        2     True
        3    False
        4     True
        5    False
        Name: animal, dtype: bool

        Passing a single string as ``s.isin('lama')`` will raise an error. Use
        a list of one element instead:

        >>> s.isin(['lama'])
        0     True
        1    False
        2     True
        3    False
        4     True
        5    False
        Name: animal, dtype: bool
        """
        result = algorithms.isin(self, values)
        return self._constructor(result, index=self.index).__finalize__(self)

    def between(self, left, right, inclusive=True) -> "Series":
        """
        Return boolean Series equivalent to left <= series <= right.

        This function returns a boolean vector containing `True` wherever the
        corresponding Series element is between the boundary values `left` and
        `right`. NA values are treated as `False`.

        Parameters
        ----------
        left : scalar or list-like
            Left boundary.
        right : scalar or list-like
            Right boundary.
        inclusive : bool, default True
            Include boundaries.

        Returns
        -------
        Series
            Series representing whether each element is between left and
            right (inclusive).

        See Also
        --------
        Series.gt : Greater than of series and other.
        Series.lt : Less than of series and other.

        Notes
        -----
        This function is equivalent to ``(left <= ser) & (ser <= right)``

        Examples
        --------
        >>> s = pd.Series([2, 0, 4, 8, np.nan])

        Boundary values are included by default:

        >>> s.between(1, 4)
        0     True
        1    False
        2     True
        3    False
        4    False
        dtype: bool

        With `inclusive` set to ``False`` boundary values are excluded:

        >>> s.between(1, 4, inclusive=False)
        0     True
        1    False
        2    False
        3    False
        4    False
        dtype: bool

        `left` and `right` can be any scalar value:

        >>> s = pd.Series(['Alice', 'Bob', 'Carol', 'Eve'])
        >>> s.between('Anna', 'Daniel')
        0    False
        1     True
        2     True
        3    False
        dtype: bool
        """
        if inclusive:
            lmask = self >= left
            rmask = self <= right
        else:
            lmask = self > left
            rmask = self < right

        return lmask & rmask

    # ----------------------------------------------------------------------
    # Convert to types that support pd.NA

    def _convert_dtypes(
        self,
        infer_objects: bool = True,
        convert_string: bool = True,
        convert_integer: bool = True,
        convert_boolean: bool = True,
    ) -> "Series":
        input_series = self
        if infer_objects:
            input_series = input_series.infer_objects()
            if is_object_dtype(input_series):
                input_series = input_series.copy()

        if convert_string or convert_integer or convert_boolean:
            inferred_dtype = convert_dtypes(
                input_series._values, convert_string, convert_integer, convert_boolean
            )
            try:
                result = input_series.astype(inferred_dtype)
            except TypeError:
                result = input_series.copy()
        else:
            result = input_series.copy()
        return result

    @Appender(generic._shared_docs["isna"] % _shared_doc_kwargs)
    def isna(self) -> "Series":
        return super().isna()

    @Appender(generic._shared_docs["isna"] % _shared_doc_kwargs)
    def isnull(self) -> "Series":
        return super().isnull()

    @Appender(generic._shared_docs["notna"] % _shared_doc_kwargs)
    def notna(self) -> "Series":
        return super().notna()

    @Appender(generic._shared_docs["notna"] % _shared_doc_kwargs)
    def notnull(self) -> "Series":
        return super().notnull()

    def dropna(self, axis=0, inplace=False, how=None):
        """
        Return a new Series with missing values removed.

        See the :ref:`User Guide <missing_data>` for more on which values are
        considered missing, and how to work with missing data.

        Parameters
        ----------
        axis : {0 or 'index'}, default 0
            There is only one axis to drop values from.
        inplace : bool, default False
            If True, do operation inplace and return None.
        how : str, optional
            Not in use. Kept for compatibility.

        Returns
        -------
        Series
            Series with NA entries dropped from it.

        See Also
        --------
        Series.isna: Indicate missing values.
        Series.notna : Indicate existing (non-missing) values.
        Series.fillna : Replace missing values.
        DataFrame.dropna : Drop rows or columns which contain NA values.
        Index.dropna : Drop missing indices.

        Examples
        --------
        >>> ser = pd.Series([1., 2., np.nan])
        >>> ser
        0    1.0
        1    2.0
        2    NaN
        dtype: float64

        Drop NA values from a Series.

        >>> ser.dropna()
        0    1.0
        1    2.0
        dtype: float64

        Keep the Series with valid entries in the same variable.

        >>> ser.dropna(inplace=True)
        >>> ser
        0    1.0
        1    2.0
        dtype: float64

        Empty strings are not considered NA values. ``None`` is considered an
        NA value.

        >>> ser = pd.Series([np.NaN, 2, pd.NaT, '', None, 'I stay'])
        >>> ser
        0       NaN
        1         2
        2       NaT
        3
        4      None
        5    I stay
        dtype: object
        >>> ser.dropna()
        1         2
        3
        5    I stay
        dtype: object
        """
        inplace = validate_bool_kwarg(inplace, "inplace")
        # Validate the axis parameter
        self._get_axis_number(axis or 0)

        if self._can_hold_na:
            result = remove_na_arraylike(self)
            if inplace:
                self._update_inplace(result)
            else:
                return result
        else:
            if inplace:
                # do nothing
                pass
            else:
                return self.copy()

    # ----------------------------------------------------------------------
    # Time series-oriented methods

    def to_timestamp(self, freq=None, how="start", copy=True) -> "Series":
        """
        Cast to DatetimeIndex of Timestamps, at *beginning* of period.

        Parameters
        ----------
        freq : str, default frequency of PeriodIndex
            Desired frequency.
        how : {'s', 'e', 'start', 'end'}
            Convention for converting period to timestamp; start of period
            vs. end.
        copy : bool, default True
            Whether or not to return a copy.

        Returns
        -------
        Series with DatetimeIndex
        """
        new_values = self._values
        if copy:
            new_values = new_values.copy()

        assert isinstance(self.index, (ABCDatetimeIndex, ABCPeriodIndex))
        new_index = self.index.to_timestamp(freq=freq, how=how)
        return self._constructor(new_values, index=new_index).__finalize__(self)

    def to_period(self, freq=None, copy=True) -> "Series":
        """
        Convert Series from DatetimeIndex to PeriodIndex with desired
        frequency (inferred from index if not passed).

        Parameters
        ----------
        freq : str, default None
            Frequency associated with the PeriodIndex.
        copy : bool, default True
            Whether or not to return a copy.

        Returns
        -------
        Series
            Series with index converted to PeriodIndex.
        """
        new_values = self._values
        if copy:
            new_values = new_values.copy()

        assert isinstance(self.index, ABCDatetimeIndex)
        new_index = self.index.to_period(freq=freq)
        return self._constructor(new_values, index=new_index).__finalize__(self)

    # ----------------------------------------------------------------------
    # Add index
    _AXIS_ORDERS = ["index"]
    _AXIS_NUMBERS = {"index": 0}
    _AXIS_NAMES = {0: "index"}
    _AXIS_REVERSED = False
    _AXIS_LEN = len(_AXIS_ORDERS)
    _info_axis_number = 0
    _info_axis_name = "index"

    index: "Index" = properties.AxisProperty(
        axis=0, doc="The index (axis labels) of the Series."
    )

    # ----------------------------------------------------------------------
    # Accessor Methods
    # ----------------------------------------------------------------------
    str = CachedAccessor("str", StringMethods)
    dt = CachedAccessor("dt", CombinedDatetimelikeProperties)
    cat = CachedAccessor("cat", CategoricalAccessor)
    plot = CachedAccessor("plot", pandas.plotting.PlotAccessor)
    sparse = CachedAccessor("sparse", SparseAccessor)

    # ----------------------------------------------------------------------
    # Add plotting methods to Series
    hist = pandas.plotting.hist_series


Series._add_numeric_operations()
Series._add_series_or_dataframe_operations()

# Add arithmetic!
ops.add_flex_arithmetic_methods(Series)
ops.add_special_arithmetic_methods(Series)<|MERGE_RESOLUTION|>--- conflicted
+++ resolved
@@ -415,13 +415,8 @@
 
         object.__setattr__(self, "_index", labels)
         if not fastpath:
-<<<<<<< HEAD
             # The ensure_index call above ensures we have an Index object
-            self._data.set_axis(axis, labels)
-=======
-            # The ensure_index call aabove ensures we have an Index object
             self._mgr.set_axis(axis, labels)
->>>>>>> 66a3d178
 
     # ndarray compatibility
     @property
