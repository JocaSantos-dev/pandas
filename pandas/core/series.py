--- conflicted
+++ resolved
@@ -655,19 +655,12 @@
         return DataFrame._from_mgr(mgr, axes=mgr.axes)
 
     def _constructor_expanddim_from_mgr(self, mgr, axes):
-<<<<<<< HEAD
         from pandas.core.frame import DataFrame
 
         if self._constructor_expanddim is DataFrame:
             return self._expanddim_from_mgr(mgr, axes)
         assert axes is mgr.axes
         return self._constructor_expanddim(mgr)
-=======
-        df = self._expanddim_from_mgr(mgr, axes)
-        if type(self) is Series:
-            return df
-        return self._constructor_expanddim(df, copy=False)
->>>>>>> 59d4e841
 
     # types
     @property
