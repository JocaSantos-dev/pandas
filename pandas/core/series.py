--- conflicted
+++ resolved
@@ -71,12 +71,8 @@
     is_empty_data,
     sanitize_array,
 )
-<<<<<<< HEAD
+from pandas.core.generic import NDFrame
 from pandas.core.indexers import maybe_convert_indices, unpack_1tuple
-=======
-from pandas.core.generic import NDFrame
-from pandas.core.indexers import maybe_convert_indices
->>>>>>> 05ab8bab
 from pandas.core.indexes.accessors import CombinedDatetimelikeProperties
 from pandas.core.indexes.api import (
     Float64Index,
