--- conflicted
+++ resolved
@@ -5257,7 +5257,6 @@
             self, method="to_period"
         )
 
-<<<<<<< HEAD
     @deprecate_nonkeyword_arguments(
         version=None, allowed_args=["self", "lower", "upper"]
     )
@@ -5271,7 +5270,7 @@
         **kwargs,
     ) -> Series | None:
         return super().clip(lower, upper, axis, inplace, *args, **kwargs)
-=======
+
     @deprecate_nonkeyword_arguments(version=None, allowed_args=["self", "method"])
     def interpolate(
         self: Series,
@@ -5294,7 +5293,6 @@
             downcast,
             **kwargs,
         )
->>>>>>> a246270e
 
     # ----------------------------------------------------------------------
     # Add index
