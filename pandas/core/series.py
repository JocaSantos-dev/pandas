"""
Data structure for 1-dimensional cross-sectional and time series data
"""
from io import StringIO
from shutil import get_terminal_size
from textwrap import dedent
<<<<<<< HEAD
from typing import Any, Callable, Hashable, Mapping, Optional, Union
=======
from typing import IO, Any, Callable, Hashable, List, Optional
>>>>>>> 5d407cfe
import warnings

import numpy as np

from pandas._config import get_option

from pandas._libs import index as libindex, lib, reshape, tslibs
from pandas.compat.numpy import function as nv
from pandas.util._decorators import Appender, Substitution
from pandas.util._validators import validate_bool_kwarg, validate_percentile

from pandas.core.dtypes.common import (
    _is_unorderable_exception,
    ensure_platform_int,
    is_bool,
    is_categorical_dtype,
    is_datetime64_dtype,
    is_dict_like,
    is_extension_array_dtype,
    is_integer,
    is_iterator,
    is_list_like,
    is_object_dtype,
    is_scalar,
    is_timedelta64_dtype,
)
from pandas.core.dtypes.generic import (
    ABCDataFrame,
    ABCDatetimeIndex,
    ABCSeries,
    ABCSparseArray,
)
from pandas.core.dtypes.inference import is_hashable
from pandas.core.dtypes.missing import (
    isna,
    na_value_for_dtype,
    notna,
    remove_na_arraylike,
)

import pandas as pd
from pandas._typing import Axis, Level
from pandas.core import algorithms, base, generic, nanops, ops
from pandas.core.accessor import CachedAccessor
from pandas.core.arrays import ExtensionArray, try_cast_to_ea
from pandas.core.arrays.categorical import Categorical, CategoricalAccessor
from pandas.core.arrays.sparse import SparseAccessor
import pandas.core.common as com
from pandas.core.construction import (
    create_series_with_explicit_dtype,
    extract_array,
    is_empty_data,
    sanitize_array,
)
from pandas.core.groupby import generic as groupby_generic
from pandas.core.indexers import maybe_convert_indices
from pandas.core.indexes.accessors import CombinedDatetimelikeProperties
from pandas.core.indexes.api import (
    Float64Index,
    Index,
    InvalidIndexError,
    MultiIndex,
    ensure_index,
)
import pandas.core.indexes.base as ibase
from pandas.core.indexes.datetimes import DatetimeIndex
from pandas.core.indexes.period import PeriodIndex
from pandas.core.indexes.timedeltas import TimedeltaIndex
from pandas.core.indexing import check_bool_indexer
from pandas.core.internals import SingleBlockManager
from pandas.core.strings import StringMethods
from pandas.core.tools.datetimes import to_datetime

import pandas.io.formats.format as fmt
import pandas.plotting

__all__ = ["Series"]

_shared_doc_kwargs = dict(
    axes="index",
    klass="Series",
    axes_single_arg="{0 or 'index'}",
    axis="""axis : {0 or 'index'}
        Parameter needed for compatibility with DataFrame.""",
    inplace="""inplace : boolean, default False
        If True, performs operation inplace and returns None.""",
    unique="np.ndarray",
    duplicated="Series",
    optional_by="",
    optional_mapper="",
    optional_labels="",
    optional_axis="",
    versionadded_to_excel="\n    .. versionadded:: 0.20.0\n",
)


def _coerce_method(converter):
    """
    Install the scalar coercion methods.
    """

    def wrapper(self):
        if len(self) == 1:
            return converter(self.iloc[0])
        raise TypeError(f"cannot convert the series to {converter}")

    wrapper.__name__ = f"__{converter.__name__}__"
    return wrapper


# ----------------------------------------------------------------------
# Series class


class Series(base.IndexOpsMixin, generic.NDFrame):
    """
    One-dimensional ndarray with axis labels (including time series).

    Labels need not be unique but must be a hashable type. The object
    supports both integer- and label-based indexing and provides a host of
    methods for performing operations involving the index. Statistical
    methods from ndarray have been overridden to automatically exclude
    missing data (currently represented as NaN).

    Operations between Series (+, -, /, *, **) align values based on their
    associated index values-- they need not be the same length. The result
    index will be the sorted union of the two indexes.

    Parameters
    ----------
    data : array-like, Iterable, dict, or scalar value
        Contains data stored in Series.

        .. versionchanged:: 0.23.0
           If data is a dict, argument order is maintained for Python 3.6
           and later.

    index : array-like or Index (1d)
        Values must be hashable and have the same length as `data`.
        Non-unique index values are allowed. Will default to
        RangeIndex (0, 1, 2, ..., n) if not provided. If both a dict and index
        sequence are used, the index will override the keys found in the
        dict.
    dtype : str, numpy.dtype, or ExtensionDtype, optional
        Data type for the output Series. If not specified, this will be
        inferred from `data`.
        See the :ref:`user guide <basics.dtypes>` for more usages.
    name : str, optional
        The name to give to the Series.
    copy : bool, default False
        Copy input data.
    """

    _typ = "series"

    _metadata: List[str] = []
    _accessors = {"dt", "cat", "str", "sparse"}
    _deprecations = (
        base.IndexOpsMixin._deprecations
        | generic.NDFrame._deprecations
        | frozenset(["compress", "ptp"])
    )

    # Override cache_readonly bc Series is mutable
    hasnans = property(
        base.IndexOpsMixin.hasnans.func, doc=base.IndexOpsMixin.hasnans.__doc__
    )
    _data: SingleBlockManager
    div: Callable[["Series", Any], "Series"]
    rdiv: Callable[["Series", Any], "Series"]

    # ----------------------------------------------------------------------
    # Constructors

    def __init__(
        self, data=None, index=None, dtype=None, name=None, copy=False, fastpath=False
    ):

        # we are called internally, so short-circuit
        if fastpath:

            # data is an ndarray, index is defined
            if not isinstance(data, SingleBlockManager):
                data = SingleBlockManager(data, index, fastpath=True)
            if copy:
                data = data.copy()
            if index is None:
                index = data.index

        else:

            name = ibase.maybe_extract_name(name, data, type(self))

            if is_empty_data(data) and dtype is None:
                # gh-17261
                warnings.warn(
                    "The default dtype for empty Series will be 'object' instead "
                    "of 'float64' in a future version. Specify a dtype explicitly "
                    "to silence this warning.",
                    DeprecationWarning,
                    stacklevel=2,
                )
                # uncomment the line below when removing the DeprecationWarning
                # dtype = np.dtype(object)

            if index is not None:
                index = ensure_index(index)

            if data is None:
                data = {}
            if dtype is not None:
                dtype = self._validate_dtype(dtype)

            if isinstance(data, MultiIndex):
                raise NotImplementedError(
                    "initializing a Series from a MultiIndex is not supported"
                )
            elif isinstance(data, Index):

                if dtype is not None:
                    # astype copies
                    data = data.astype(dtype)
                else:
                    # need to copy to avoid aliasing issues
                    data = data._values.copy()
                    if isinstance(data, ABCDatetimeIndex) and data.tz is not None:
                        # GH#24096 need copy to be deep for datetime64tz case
                        # TODO: See if we can avoid these copies
                        data = data._values.copy(deep=True)
                copy = False

            elif isinstance(data, np.ndarray):
                if len(data.dtype):
                    # GH#13296 we are dealing with a compound dtype, which
                    #  should be treated as 2D
                    raise ValueError(
                        "Cannot construct a Series from an ndarray with "
                        "compound dtype.  Use DataFrame instead."
                    )
                pass
            elif isinstance(data, ABCSeries):
                if index is None:
                    index = data.index
                else:
                    data = data.reindex(index, copy=copy)
                data = data._data
            elif is_dict_like(data):
                data, index = self._init_dict(data, index, dtype)
                dtype = None
                copy = False
            elif isinstance(data, SingleBlockManager):
                if index is None:
                    index = data.index
                elif not data.index.equals(index) or copy:
                    # GH#19275 SingleBlockManager input should only be called
                    # internally
                    raise AssertionError(
                        "Cannot pass both SingleBlockManager "
                        "`data` argument and a different "
                        "`index` argument. `copy` must be False."
                    )

            elif is_extension_array_dtype(data):
                pass
            elif isinstance(data, (set, frozenset)):
                raise TypeError(f"'{type(data).__name__}' type is unordered")
            elif isinstance(data, ABCSparseArray):
                # handle sparse passed here (and force conversion)
                data = data.to_dense()
            else:
                data = com.maybe_iterable_to_list(data)

            if index is None:
                if not is_list_like(data):
                    data = [data]
                index = ibase.default_index(len(data))
            elif is_list_like(data):

                # a scalar numpy array is list-like but doesn't
                # have a proper length
                try:
                    if len(index) != len(data):
                        raise ValueError(
                            f"Length of passed values is {len(data)}, "
                            f"index implies {len(index)}."
                        )
                except TypeError:
                    pass

            # create/copy the manager
            if isinstance(data, SingleBlockManager):
                if dtype is not None:
                    data = data.astype(dtype=dtype, errors="ignore", copy=copy)
                elif copy:
                    data = data.copy()
            else:
                data = sanitize_array(data, index, dtype, copy, raise_cast_failure=True)

                data = SingleBlockManager(data, index, fastpath=True)

        generic.NDFrame.__init__(self, data, fastpath=True)
        self.name = name
        self._set_axis(0, index, fastpath=True)

    def _init_dict(self, data, index=None, dtype=None):
        """
        Derive the "_data" and "index" attributes of a new Series from a
        dictionary input.

        Parameters
        ----------
        data : dict or dict-like
            Data used to populate the new Series.
        index : Index or index-like, default None
            Index for the new Series: if None, use dict keys.
        dtype : dtype, default None
            The dtype for the new Series: if None, infer from data.

        Returns
        -------
        _data : BlockManager for the new Series
        index : index for the new Series
        """
        # Looking for NaN in dict doesn't work ({np.nan : 1}[float('nan')]
        # raises KeyError), so we iterate the entire dict, and align
        if data:
            keys, values = zip(*data.items())
            values = list(values)
        elif index is not None:
            # fastpath for Series(data=None). Just use broadcasting a scalar
            # instead of reindexing.
            values = na_value_for_dtype(dtype)
            keys = index
        else:
            keys, values = [], []

        # Input is now list-like, so rely on "standard" construction:

        # TODO: passing np.float64 to not break anything yet. See GH-17261
        s = create_series_with_explicit_dtype(
            values, index=keys, dtype=dtype, dtype_if_empty=np.float64
        )

        # Now we just make sure the order is respected, if any
        if data and index is not None:
            s = s.reindex(index, copy=False)
        return s._data, s.index

    # ----------------------------------------------------------------------

    @property
    def _constructor(self):
        return Series

    @property
    def _constructor_expanddim(self):
        from pandas.core.frame import DataFrame

        return DataFrame

    # types
    @property
    def _can_hold_na(self):
        return self._data._can_hold_na

    _index = None

    def _set_axis(self, axis, labels, fastpath=False):
        """
        Override generic, we want to set the _typ here.
        """

        if not fastpath:
            labels = ensure_index(labels)

        is_all_dates = labels.is_all_dates
        if is_all_dates:
            if not isinstance(labels, (DatetimeIndex, PeriodIndex, TimedeltaIndex)):
                try:
                    labels = DatetimeIndex(labels)
                    # need to set here because we changed the index
                    if fastpath:
                        self._data.set_axis(axis, labels)
                except (tslibs.OutOfBoundsDatetime, ValueError):
                    # labels may exceeds datetime bounds,
                    # or not be a DatetimeIndex
                    pass

        self._set_subtyp(is_all_dates)

        object.__setattr__(self, "_index", labels)
        if not fastpath:
            self._data.set_axis(axis, labels)

    def _set_subtyp(self, is_all_dates):
        if is_all_dates:
            object.__setattr__(self, "_subtyp", "time_series")
        else:
            object.__setattr__(self, "_subtyp", "series")

    def _update_inplace(self, result, **kwargs):
        # we want to call the generic version and not the IndexOpsMixin
        return generic.NDFrame._update_inplace(self, result, **kwargs)

    # ndarray compatibility
    @property
    def dtype(self):
        """
        Return the dtype object of the underlying data.
        """
        return self._data.dtype

    @property
    def dtypes(self):
        """
        Return the dtype object of the underlying data.
        """
        return self._data.dtype

    @property
    def name(self) -> Optional[Hashable]:
        return self.attrs.get("name", None)

    @name.setter
    def name(self, value: Optional[Hashable]) -> None:
        if not is_hashable(value):
            raise TypeError("Series.name must be a hashable type")
        self.attrs["name"] = value

    @property
    def values(self):
        """
        Return Series as ndarray or ndarray-like depending on the dtype.

        .. warning::

           We recommend using :attr:`Series.array` or
           :meth:`Series.to_numpy`, depending on whether you need
           a reference to the underlying data or a NumPy array.

        Returns
        -------
        numpy.ndarray or ndarray-like

        See Also
        --------
        Series.array : Reference to the underlying data.
        Series.to_numpy : A NumPy array representing the underlying data.

        Examples
        --------
        >>> pd.Series([1, 2, 3]).values
        array([1, 2, 3])

        >>> pd.Series(list('aabc')).values
        array(['a', 'a', 'b', 'c'], dtype=object)

        >>> pd.Series(list('aabc')).astype('category').values
        [a, a, b, c]
        Categories (3, object): [a, b, c]

        Timezone aware datetime data is converted to UTC:

        >>> pd.Series(pd.date_range('20130101', periods=3,
        ...                         tz='US/Eastern')).values
        array(['2013-01-01T05:00:00.000000000',
               '2013-01-02T05:00:00.000000000',
               '2013-01-03T05:00:00.000000000'], dtype='datetime64[ns]')
        """
        return self._data.external_values()

    @property
    def _values(self):
        """
        Return the internal repr of this data.
        """
        return self._data.internal_values()

    def _internal_get_values(self):
        """
        Same as values (but handles sparseness conversions); is a view.

        Returns
        -------
        numpy.ndarray
            Data of the Series.
        """

        return self._data.get_values()

    # ops
    def ravel(self, order="C"):
        """
        Return the flattened underlying data as an ndarray.

        Returns
        -------
        numpy.ndarray or ndarray-like
            Flattened data of the Series.

        See Also
        --------
        numpy.ndarray.ravel
        """
        return self._values.ravel(order=order)

    def __len__(self) -> int:
        """
        Return the length of the Series.
        """
        return len(self._data)

    def view(self, dtype=None):
        """
        Create a new view of the Series.

        This function will return a new Series with a view of the same
        underlying values in memory, optionally reinterpreted with a new data
        type. The new data type must preserve the same size in bytes as to not
        cause index misalignment.

        Parameters
        ----------
        dtype : data type
            Data type object or one of their string representations.

        Returns
        -------
        Series
            A new Series object as a view of the same data in memory.

        See Also
        --------
        numpy.ndarray.view : Equivalent numpy function to create a new view of
            the same data in memory.

        Notes
        -----
        Series are instantiated with ``dtype=float64`` by default. While
        ``numpy.ndarray.view()`` will return a view with the same data type as
        the original array, ``Series.view()`` (without specified dtype)
        will try using ``float64`` and may fail if the original data type size
        in bytes is not the same.

        Examples
        --------
        >>> s = pd.Series([-2, -1, 0, 1, 2], dtype='int8')
        >>> s
        0   -2
        1   -1
        2    0
        3    1
        4    2
        dtype: int8

        The 8 bit signed integer representation of `-1` is `0b11111111`, but
        the same bytes represent 255 if read as an 8 bit unsigned integer:

        >>> us = s.view('uint8')
        >>> us
        0    254
        1    255
        2      0
        3      1
        4      2
        dtype: uint8

        The views share the same underlying values:

        >>> us[0] = 128
        >>> s
        0   -128
        1     -1
        2      0
        3      1
        4      2
        dtype: int8
        """
        return self._constructor(
            self._values.view(dtype), index=self.index
        ).__finalize__(self)

    # ----------------------------------------------------------------------
    # NDArray Compat
    _HANDLED_TYPES = (Index, ExtensionArray, np.ndarray)

    def __array_ufunc__(
        self, ufunc: Callable, method: str, *inputs: Any, **kwargs: Any
    ):
        # TODO: handle DataFrame
        cls = type(self)

        # for binary ops, use our custom dunder methods
        result = ops.maybe_dispatch_ufunc_to_dunder_op(
            self, ufunc, method, *inputs, **kwargs
        )
        if result is not NotImplemented:
            return result

        # Determine if we should defer.
        no_defer = (np.ndarray.__array_ufunc__, cls.__array_ufunc__)

        for item in inputs:
            higher_priority = (
                hasattr(item, "__array_priority__")
                and item.__array_priority__ > self.__array_priority__
            )
            has_array_ufunc = (
                hasattr(item, "__array_ufunc__")
                and type(item).__array_ufunc__ not in no_defer
                and not isinstance(item, self._HANDLED_TYPES)
            )
            if higher_priority or has_array_ufunc:
                return NotImplemented

        # align all the inputs.
        names = [getattr(x, "name") for x in inputs if hasattr(x, "name")]
        types = tuple(type(x) for x in inputs)
        # TODO: dataframe
        alignable = [x for x, t in zip(inputs, types) if issubclass(t, Series)]

        if len(alignable) > 1:
            # This triggers alignment.
            # At the moment, there aren't any ufuncs with more than two inputs
            # so this ends up just being x1.index | x2.index, but we write
            # it to handle *args.
            index = alignable[0].index
            for s in alignable[1:]:
                index |= s.index
            inputs = tuple(
                x.reindex(index) if issubclass(t, Series) else x
                for x, t in zip(inputs, types)
            )
        else:
            index = self.index

        inputs = tuple(extract_array(x, extract_numpy=True) for x in inputs)
        result = getattr(ufunc, method)(*inputs, **kwargs)

        name: Optional[Hashable]
        if len(set(names)) == 1:
            name = names[0]
        else:
            name = None

        def construct_return(result):
            if lib.is_scalar(result):
                return result
            elif result.ndim > 1:
                # e.g. np.subtract.outer
                if method == "outer":
                    # GH#27198
                    raise NotImplementedError
                return result
            return self._constructor(result, index=index, name=name, copy=False)

        if type(result) is tuple:
            # multiple return values
            return tuple(construct_return(x) for x in result)
        elif method == "at":
            # no return value
            return None
        else:
            return construct_return(result)

    def __array__(self, dtype=None):
        """
        Return the values as a NumPy array.

        Users should not call this directly. Rather, it is invoked by
        :func:`numpy.array` and :func:`numpy.asarray`.

        Parameters
        ----------
        dtype : str or numpy.dtype, optional
            The dtype to use for the resulting NumPy array. By default,
            the dtype is inferred from the data.

        Returns
        -------
        numpy.ndarray
            The values in the series converted to a :class:`numpy.ndarary`
            with the specified `dtype`.

        See Also
        --------
        array : Create a new array from data.
        Series.array : Zero-copy view to the array backing the Series.
        Series.to_numpy : Series method for similar behavior.

        Examples
        --------
        >>> ser = pd.Series([1, 2, 3])
        >>> np.asarray(ser)
        array([1, 2, 3])

        For timezone-aware data, the timezones may be retained with
        ``dtype='object'``

        >>> tzser = pd.Series(pd.date_range('2000', periods=2, tz="CET"))
        >>> np.asarray(tzser, dtype="object")
        array([Timestamp('2000-01-01 00:00:00+0100', tz='CET', freq='D'),
               Timestamp('2000-01-02 00:00:00+0100', tz='CET', freq='D')],
              dtype=object)

        Or the values may be localized to UTC and the tzinfo discarded with
        ``dtype='datetime64[ns]'``

        >>> np.asarray(tzser, dtype="datetime64[ns]")  # doctest: +ELLIPSIS
        array(['1999-12-31T23:00:00.000000000', ...],
              dtype='datetime64[ns]')
        """
        return np.asarray(self.array, dtype)

    # ----------------------------------------------------------------------
    # Unary Methods

    # coercion
    __float__ = _coerce_method(float)
    __long__ = _coerce_method(int)
    __int__ = _coerce_method(int)

    # ----------------------------------------------------------------------

    def _unpickle_series_compat(self, state):
        if isinstance(state, dict):
            self._data = state["_data"]
            self.name = state["name"]
            self.index = self._data.index

        elif isinstance(state, tuple):

            # < 0.12 series pickle

            nd_state, own_state = state

            # recreate the ndarray
            data = np.empty(nd_state[1], dtype=nd_state[2])
            np.ndarray.__setstate__(data, nd_state)

            # backwards compat
            index, name = own_state[0], None
            if len(own_state) > 1:
                name = own_state[1]

            # recreate
            self._data = SingleBlockManager(data, index, fastpath=True)
            self._index = index
            self.name = name

        else:
            raise Exception(f"cannot unpickle legacy formats -> [{state}]")

    # indexers
    @property
    def axes(self):
        """
        Return a list of the row axis labels.
        """
        return [self.index]

    # ----------------------------------------------------------------------
    # Indexing Methods

    @Appender(generic.NDFrame.take.__doc__)
    def take(self, indices, axis=0, is_copy=False, **kwargs):
        nv.validate_take(tuple(), kwargs)

        indices = ensure_platform_int(indices)
        new_index = self.index.take(indices)

        if is_categorical_dtype(self):
            # https://github.com/pandas-dev/pandas/issues/20664
            # TODO: remove when the default Categorical.take behavior changes
            indices = maybe_convert_indices(indices, len(self._get_axis(axis)))
            kwargs = {"allow_fill": False}
        else:
            kwargs = {}
        new_values = self._values.take(indices, **kwargs)

        result = self._constructor(
            new_values, index=new_index, fastpath=True
        ).__finalize__(self)

        # Maybe set copy if we didn't actually change the index.
        if is_copy:
            if not result._get_axis(axis).equals(self._get_axis(axis)):
                result._set_is_copy(self)

        return result

    def _ixs(self, i: int, axis: int = 0):
        """
        Return the i-th value or values in the Series by location.

        Parameters
        ----------
        i : int

        Returns
        -------
        scalar (int) or Series (slice, sequence)
        """

        # dispatch to the values if we need
        values = self._values
        if isinstance(values, np.ndarray):
            return libindex.get_value_at(values, i)
        else:
            return values[i]

    def _slice(self, slobj: slice, axis: int = 0, kind=None):
        slobj = self.index._convert_slice_indexer(slobj, kind=kind or "getitem")
        return self._get_values(slobj)

    def __getitem__(self, key):
        key = com.apply_if_callable(key, self)
        try:
            result = self.index.get_value(self, key)

            if not is_scalar(result):
                if is_list_like(result) and not isinstance(result, Series):

                    # we need to box if loc of the key isn't scalar here
                    # otherwise have inline ndarray/lists
                    try:
                        if not is_scalar(self.index.get_loc(key)):
                            result = self._constructor(
                                result, index=[key] * len(result), dtype=self.dtype
                            ).__finalize__(self)
                    except KeyError:
                        pass
            return result
        except InvalidIndexError:
            pass
        except (KeyError, ValueError):
            if isinstance(key, tuple) and isinstance(self.index, MultiIndex):
                # kludge
                pass
            elif key is Ellipsis:
                return self
            elif com.is_bool_indexer(key):
                pass
            else:

                # we can try to coerce the indexer (or this will raise)
                new_key = self.index._convert_scalar_indexer(key, kind="getitem")
                if type(new_key) != type(key):
                    return self.__getitem__(new_key)
                raise

        if is_iterator(key):
            key = list(key)

        if com.is_bool_indexer(key):
            key = check_bool_indexer(self.index, key)

        return self._get_with(key)

    def _get_with(self, key):
        # other: fancy integer or otherwise
        if isinstance(key, slice):
            return self._slice(key)
        elif isinstance(key, ABCDataFrame):
            raise TypeError(
                "Indexing a Series with DataFrame is not "
                "supported, use the appropriate DataFrame column"
            )
        elif isinstance(key, tuple):
            try:
                return self._get_values_tuple(key)
            except ValueError:
                # if we don't have a MultiIndex, we may still be able to handle
                #  a 1-tuple.  see test_1tuple_without_multiindex
                if len(key) == 1:
                    key = key[0]
                    if isinstance(key, slice):
                        return self._get_values(key)
                raise

        if not isinstance(key, (list, np.ndarray, Series, Index)):
            key = list(key)

        if isinstance(key, Index):
            key_type = key.inferred_type
        else:
            key_type = lib.infer_dtype(key, skipna=False)

        if key_type == "integer":
            if self.index.is_integer() or self.index.is_floating():
                return self.loc[key]
            else:
                return self._get_values(key)
        elif key_type == "boolean":
            return self._get_values(key)

        if isinstance(key, (list, tuple)):
            # TODO: de-dup with tuple case handled above?
            # handle the dup indexing case GH#4246
            if len(key) == 1 and isinstance(key[0], slice):
                # [slice(0, 5, None)] will break if you convert to ndarray,
                # e.g. as requested by np.median
                # FIXME: hack
                return self._get_values(key)

            return self.loc[key]

        return self.reindex(key)

    def _get_values_tuple(self, key):
        # mpl hackaround
        if com.any_none(*key):
            return self._get_values(key)

        if not isinstance(self.index, MultiIndex):
            raise ValueError("Can only tuple-index with a MultiIndex")

        # If key is contained, would have returned by now
        indexer, new_index = self.index.get_loc_level(key)
        return self._constructor(self._values[indexer], index=new_index).__finalize__(
            self
        )

    def _get_values(self, indexer):
        try:
            return self._constructor(
                self._data.get_slice(indexer), fastpath=True
            ).__finalize__(self)
        except ValueError:
            # mpl compat if we look up e.g. ser[:, np.newaxis];
            #  see tests.series.timeseries.test_mpl_compat_hack
            return self._values[indexer]

    def _get_value(self, label, takeable: bool = False):
        """
        Quickly retrieve single value at passed index label.

        Parameters
        ----------
        label : object
        takeable : interpret the index as indexers, default False

        Returns
        -------
        scalar value
        """
        if takeable:
            return com.maybe_box_datetimelike(self._values[label])
        return self.index.get_value(self._values, label)

    def __setitem__(self, key, value):
        key = com.apply_if_callable(key, self)
        cacher_needs_updating = self._check_is_chained_assignment_possible()

        try:
            self._set_with_engine(key, value)
        except com.SettingWithCopyError:
            raise
        except (KeyError, ValueError):
            values = self._values
            if is_integer(key) and not self.index.inferred_type == "integer":
                values[key] = value
            elif key is Ellipsis:
                self[:] = value
            else:
                self.loc[key] = value

        except TypeError as e:
            if isinstance(key, tuple) and not isinstance(self.index, MultiIndex):
                raise ValueError("Can only tuple-index with a MultiIndex")

            # python 3 type errors should be raised
            if _is_unorderable_exception(e):
                raise IndexError(key)

            if com.is_bool_indexer(key):
                key = check_bool_indexer(self.index, key)
                try:
                    self._where(~key, value, inplace=True)
                    return
                except InvalidIndexError:
                    pass

            self._set_with(key, value)

        if cacher_needs_updating:
            self._maybe_update_cacher()

    def _set_with_engine(self, key, value):
        values = self._values
        if is_extension_array_dtype(values.dtype):
            # The cython indexing engine does not support ExtensionArrays.
            values[self.index.get_loc(key)] = value
            return
        try:
            self.index._engine.set_value(values, key, value)
            return
        except KeyError:
            values[self.index.get_loc(key)] = value
            return

    def _set_with(self, key, value):
        # other: fancy integer or otherwise
        if isinstance(key, slice):
            indexer = self.index._convert_slice_indexer(key, kind="getitem")
            return self._set_values(indexer, value)

        elif is_scalar(key) and not is_integer(key) and key not in self.index:
            # GH#12862 adding an new key to the Series
            # Note: have to exclude integers because that is ambiguously
            #  position-based
            self.loc[key] = value
            return

        else:
            if isinstance(key, tuple):
                try:
                    # TODO: no test cases that get here
                    self._set_values(key, value)
                except Exception:
                    pass

            if is_scalar(key):
                key = [key]

            if isinstance(key, Index):
                key_type = key.inferred_type
                key = key._values
            else:
                key_type = lib.infer_dtype(key, skipna=False)

            if key_type == "integer":
                if self.index.inferred_type == "integer":
                    self._set_labels(key, value)
                else:
                    return self._set_values(key, value)
            elif key_type == "boolean":
                self._set_values(key.astype(np.bool_), value)
            else:
                self._set_labels(key, value)

    def _set_labels(self, key, value):
        key = com.asarray_tuplesafe(key)
        indexer = self.index.get_indexer(key)
        mask = indexer == -1
        if mask.any():
            raise ValueError(f"{key[mask]} not contained in the index")
        self._set_values(indexer, value)

    def _set_values(self, key, value):
        if isinstance(key, Series):
            key = key._values
        self._data = self._data.setitem(indexer=key, value=value)
        self._maybe_update_cacher()

    def _set_value(self, label, value, takeable: bool = False):
        """
        Quickly set single value at passed label.

        If label is not contained, a new object is created with the label
        placed at the end of the result index.

        Parameters
        ----------
        label : object
            Partial indexing with MultiIndex not allowed.
        value : object
            Scalar value.
        takeable : interpret the index as indexers, default False

        Returns
        -------
        Series
            If label is contained, will be reference to calling Series,
            otherwise a new object.
        """
        try:
            if takeable:
                self._values[label] = value
            else:
                self.index._engine.set_value(self._values, label, value)
        except (KeyError, TypeError):

            # set using a non-recursive method
            self.loc[label] = value

        return self

    # ----------------------------------------------------------------------
    # Unsorted

    @property
    def _is_mixed_type(self):
        return False

    def repeat(self, repeats, axis=None):
        """
        Repeat elements of a Series.

        Returns a new Series where each element of the current Series
        is repeated consecutively a given number of times.

        Parameters
        ----------
        repeats : int or array of ints
            The number of repetitions for each element. This should be a
            non-negative integer. Repeating 0 times will return an empty
            Series.
        axis : None
            Must be ``None``. Has no effect but is accepted for compatibility
            with numpy.

        Returns
        -------
        Series
            Newly created Series with repeated elements.

        See Also
        --------
        Index.repeat : Equivalent function for Index.
        numpy.repeat : Similar method for :class:`numpy.ndarray`.

        Examples
        --------
        >>> s = pd.Series(['a', 'b', 'c'])
        >>> s
        0    a
        1    b
        2    c
        dtype: object
        >>> s.repeat(2)
        0    a
        0    a
        1    b
        1    b
        2    c
        2    c
        dtype: object
        >>> s.repeat([1, 2, 3])
        0    a
        1    b
        1    b
        2    c
        2    c
        2    c
        dtype: object
        """
        nv.validate_repeat(tuple(), dict(axis=axis))
        new_index = self.index.repeat(repeats)
        new_values = self._values.repeat(repeats)
        return self._constructor(new_values, index=new_index).__finalize__(self)

    def reset_index(self, level=None, drop=False, name=None, inplace=False):
        """
        Generate a new DataFrame or Series with the index reset.

        This is useful when the index needs to be treated as a column, or
        when the index is meaningless and needs to be reset to the default
        before another operation.

        Parameters
        ----------
        level : int, str, tuple, or list, default optional
            For a Series with a MultiIndex, only remove the specified levels
            from the index. Removes all levels by default.
        drop : bool, default False
            Just reset the index, without inserting it as a column in
            the new DataFrame.
        name : object, optional
            The name to use for the column containing the original Series
            values. Uses ``self.name`` by default. This argument is ignored
            when `drop` is True.
        inplace : bool, default False
            Modify the Series in place (do not create a new object).

        Returns
        -------
        Series or DataFrame
            When `drop` is False (the default), a DataFrame is returned.
            The newly created columns will come first in the DataFrame,
            followed by the original Series values.
            When `drop` is True, a `Series` is returned.
            In either case, if ``inplace=True``, no value is returned.

        See Also
        --------
        DataFrame.reset_index: Analogous function for DataFrame.

        Examples
        --------
        >>> s = pd.Series([1, 2, 3, 4], name='foo',
        ...               index=pd.Index(['a', 'b', 'c', 'd'], name='idx'))

        Generate a DataFrame with default index.

        >>> s.reset_index()
          idx  foo
        0   a    1
        1   b    2
        2   c    3
        3   d    4

        To specify the name of the new column use `name`.

        >>> s.reset_index(name='values')
          idx  values
        0   a       1
        1   b       2
        2   c       3
        3   d       4

        To generate a new Series with the default set `drop` to True.

        >>> s.reset_index(drop=True)
        0    1
        1    2
        2    3
        3    4
        Name: foo, dtype: int64

        To update the Series in place, without generating a new one
        set `inplace` to True. Note that it also requires ``drop=True``.

        >>> s.reset_index(inplace=True, drop=True)
        >>> s
        0    1
        1    2
        2    3
        3    4
        Name: foo, dtype: int64

        The `level` parameter is interesting for Series with a multi-level
        index.

        >>> arrays = [np.array(['bar', 'bar', 'baz', 'baz']),
        ...           np.array(['one', 'two', 'one', 'two'])]
        >>> s2 = pd.Series(
        ...     range(4), name='foo',
        ...     index=pd.MultiIndex.from_arrays(arrays,
        ...                                     names=['a', 'b']))

        To remove a specific level from the Index, use `level`.

        >>> s2.reset_index(level='a')
               a  foo
        b
        one  bar    0
        two  bar    1
        one  baz    2
        two  baz    3

        If `level` is not set, all levels are removed from the Index.

        >>> s2.reset_index()
             a    b  foo
        0  bar  one    0
        1  bar  two    1
        2  baz  one    2
        3  baz  two    3
        """
        inplace = validate_bool_kwarg(inplace, "inplace")
        if drop:
            new_index = ibase.default_index(len(self))
            if level is not None:
                if not isinstance(level, (tuple, list)):
                    level = [level]
                level = [self.index._get_level_number(lev) for lev in level]
                if len(level) < self.index.nlevels:
                    new_index = self.index.droplevel(level)

            if inplace:
                self.index = new_index
                # set name if it was passed, otherwise, keep the previous name
                self.name = name or self.name
            else:
                return self._constructor(
                    self._values.copy(), index=new_index
                ).__finalize__(self)
        elif inplace:
            raise TypeError(
                "Cannot reset_index inplace on a Series to create a DataFrame"
            )
        else:
            df = self.to_frame(name)
            return df.reset_index(level=level, drop=drop)

    # ----------------------------------------------------------------------
    # Rendering Methods

    def __repr__(self) -> str:
        """
        Return a string representation for a particular Series.
        """
        buf = StringIO("")
        width, height = get_terminal_size()
        max_rows = (
            height
            if get_option("display.max_rows") == 0
            else get_option("display.max_rows")
        )
        min_rows = (
            height
            if get_option("display.max_rows") == 0
            else get_option("display.min_rows")
        )
        show_dimensions = get_option("display.show_dimensions")

        self.to_string(
            buf=buf,
            name=self.name,
            dtype=self.dtype,
            min_rows=min_rows,
            max_rows=max_rows,
            length=show_dimensions,
        )
        result = buf.getvalue()

        return result

    def to_string(
        self,
        buf=None,
        na_rep="NaN",
        float_format=None,
        header=True,
        index=True,
        length=False,
        dtype=False,
        name=False,
        max_rows=None,
        min_rows=None,
    ):
        """
        Render a string representation of the Series.

        Parameters
        ----------
        buf : StringIO-like, optional
            Buffer to write to.
        na_rep : str, optional
            String representation of NaN to use, default 'NaN'.
        float_format : one-parameter function, optional
            Formatter function to apply to columns' elements if they are
            floats, default None.
        header : bool, default True
            Add the Series header (index name).
        index : bool, optional
            Add index (row) labels, default True.
        length : bool, default False
            Add the Series length.
        dtype : bool, default False
            Add the Series dtype.
        name : bool, default False
            Add the Series name if not None.
        max_rows : int, optional
            Maximum number of rows to show before truncating. If None, show
            all.
        min_rows : int, optional
            The number of rows to display in a truncated repr (when number
            of rows is above `max_rows`).

        Returns
        -------
        str or None
            String representation of Series if ``buf=None``, otherwise None.
        """

        formatter = fmt.SeriesFormatter(
            self,
            name=name,
            length=length,
            header=header,
            index=index,
            dtype=dtype,
            na_rep=na_rep,
            float_format=float_format,
            min_rows=min_rows,
            max_rows=max_rows,
        )
        result = formatter.to_string()

        # catch contract violations
        if not isinstance(result, str):
            raise AssertionError(
                "result must be of type str, type"
                f" of result is {repr(type(result).__name__)}"
            )

        if buf is None:
            return result
        else:
            try:
                buf.write(result)
            except AttributeError:
                with open(buf, "w") as f:
                    f.write(result)

    @Appender(
        """
        Examples
        --------
        >>> s = pd.Series(["elk", "pig", "dog", "quetzal"], name="animal")
        >>> print(s.to_markdown())
        |    | animal   |
        |---:|:---------|
        |  0 | elk      |
        |  1 | pig      |
        |  2 | dog      |
        |  3 | quetzal  |
        """
    )
    @Substitution(klass="Series")
    @Appender(generic._shared_docs["to_markdown"])
    def to_markdown(
        self, buf: Optional[IO[str]] = None, mode: Optional[str] = None, **kwargs
    ) -> Optional[str]:
        return self.to_frame().to_markdown(buf, mode, **kwargs)

    # ----------------------------------------------------------------------

    def items(self):
        """
        Lazily iterate over (index, value) tuples.

        This method returns an iterable tuple (index, value). This is
        convenient if you want to create a lazy iterator.

        Returns
        -------
        iterable
            Iterable of tuples containing the (index, value) pairs from a
            Series.

        See Also
        --------
        DataFrame.items : Iterate over (column name, Series) pairs.
        DataFrame.iterrows : Iterate over DataFrame rows as (index, Series) pairs.

        Examples
        --------
        >>> s = pd.Series(['A', 'B', 'C'])
        >>> for index, value in s.items():
        ...     print(f"Index : {index}, Value : {value}")
        Index : 0, Value : A
        Index : 1, Value : B
        Index : 2, Value : C
        """
        return zip(iter(self.index), iter(self))

    @Appender(items.__doc__)
    def iteritems(self):
        return self.items()

    # ----------------------------------------------------------------------
    # Misc public methods

    def keys(self):
        """
        Return alias for index.

        Returns
        -------
        Index
            Index of the Series.
        """
        return self.index

    def to_dict(self, into=dict):
        """
        Convert Series to {label -> value} dict or dict-like object.

        Parameters
        ----------
        into : class, default dict
            The collections.abc.Mapping subclass to use as the return
            object. Can be the actual class or an empty
            instance of the mapping type you want.  If you want a
            collections.defaultdict, you must pass it initialized.

            .. versionadded:: 0.21.0

        Returns
        -------
        collections.abc.Mapping
            Key-value representation of Series.

        Examples
        --------
        >>> s = pd.Series([1, 2, 3, 4])
        >>> s.to_dict()
        {0: 1, 1: 2, 2: 3, 3: 4}
        >>> from collections import OrderedDict, defaultdict
        >>> s.to_dict(OrderedDict)
        OrderedDict([(0, 1), (1, 2), (2, 3), (3, 4)])
        >>> dd = defaultdict(list)
        >>> s.to_dict(dd)
        defaultdict(<class 'list'>, {0: 1, 1: 2, 2: 3, 3: 4})
        """
        # GH16122
        into_c = com.standardize_mapping(into)
        return into_c(self.items())

    def to_frame(self, name=None):
        """
        Convert Series to DataFrame.

        Parameters
        ----------
        name : object, default None
            The passed name should substitute for the series name (if it has
            one).

        Returns
        -------
        DataFrame
            DataFrame representation of Series.

        Examples
        --------
        >>> s = pd.Series(["a", "b", "c"],
        ...               name="vals")
        >>> s.to_frame()
          vals
        0    a
        1    b
        2    c
        """
        if name is None:
            df = self._constructor_expanddim(self)
        else:
            df = self._constructor_expanddim({name: self})

        return df

    def _set_name(self, name, inplace=False):
        """
        Set the Series name.

        Parameters
        ----------
        name : str
        inplace : bool
            Whether to modify `self` directly or return a copy.
        """
        inplace = validate_bool_kwarg(inplace, "inplace")
        ser = self if inplace else self.copy()
        ser.name = name
        return ser

    @Appender(
        """
Examples
--------
>>> ser = pd.Series([390., 350., 30., 20.],
...                 index=['Falcon', 'Falcon', 'Parrot', 'Parrot'], name="Max Speed")
>>> ser
Falcon    390.0
Falcon    350.0
Parrot     30.0
Parrot     20.0
Name: Max Speed, dtype: float64
>>> ser.groupby(["a", "b", "a", "b"]).mean()
a    210.0
b    185.0
Name: Max Speed, dtype: float64
>>> ser.groupby(level=0).mean()
Falcon    370.0
Parrot     25.0
Name: Max Speed, dtype: float64
>>> ser.groupby(ser > 100).mean()
Max Speed
False     25.0
True     370.0
Name: Max Speed, dtype: float64

**Grouping by Indexes**

We can groupby different levels of a hierarchical index
using the `level` parameter:

>>> arrays = [['Falcon', 'Falcon', 'Parrot', 'Parrot'],
...           ['Captive', 'Wild', 'Captive', 'Wild']]
>>> index = pd.MultiIndex.from_arrays(arrays, names=('Animal', 'Type'))
>>> ser = pd.Series([390., 350., 30., 20.], index=index, name="Max Speed")
>>> ser
Animal  Type
Falcon  Captive    390.0
        Wild       350.0
Parrot  Captive     30.0
        Wild        20.0
Name: Max Speed, dtype: float64
>>> ser.groupby(level=0).mean()
Animal
Falcon    370.0
Parrot     25.0
Name: Max Speed, dtype: float64
>>> ser.groupby(level="Type").mean()
Type
Captive    210.0
Wild       185.0
Name: Max Speed, dtype: float64
"""
    )
    @Appender(generic._shared_docs["groupby"] % _shared_doc_kwargs)
    def groupby(
        self,
        by=None,
        axis=0,
        level=None,
        as_index: bool = True,
        sort: bool = True,
        group_keys: bool = True,
        squeeze: bool = False,
        observed: bool = False,
    ) -> "groupby_generic.SeriesGroupBy":

        if level is None and by is None:
            raise TypeError("You have to supply one of 'by' and 'level'")
        axis = self._get_axis_number(axis)

        return groupby_generic.SeriesGroupBy(
            obj=self,
            keys=by,
            axis=axis,
            level=level,
            as_index=as_index,
            sort=sort,
            group_keys=group_keys,
            squeeze=squeeze,
            observed=observed,
        )

    # ----------------------------------------------------------------------
    # Statistics, overridden ndarray methods

    # TODO: integrate bottleneck

    def count(self, level=None):
        """
        Return number of non-NA/null observations in the Series.

        Parameters
        ----------
        level : int or level name, default None
            If the axis is a MultiIndex (hierarchical), count along a
            particular level, collapsing into a smaller Series.

        Returns
        -------
        int or Series (if level specified)
            Number of non-null values in the Series.

        Examples
        --------
        >>> s = pd.Series([0.0, 1.0, np.nan])
        >>> s.count()
        2
        """
        if level is None:
            return notna(self.array).sum()

        if isinstance(level, str):
            level = self.index._get_level_number(level)

        lev = self.index.levels[level]
        level_codes = np.array(self.index.codes[level], subok=False, copy=True)

        mask = level_codes == -1
        if mask.any():
            level_codes[mask] = cnt = len(lev)
            lev = lev.insert(cnt, lev._na_value)

        obs = level_codes[notna(self.values)]
        out = np.bincount(obs, minlength=len(lev) or None)
        return self._constructor(out, index=lev, dtype="int64").__finalize__(self)

    def mode(self, dropna=True):
        """
        Return the mode(s) of the dataset.

        Always returns Series even if only one value is returned.

        Parameters
        ----------
        dropna : bool, default True
            Don't consider counts of NaN/NaT.

            .. versionadded:: 0.24.0

        Returns
        -------
        Series
            Modes of the Series in sorted order.
        """
        # TODO: Add option for bins like value_counts()
        return algorithms.mode(self, dropna=dropna)

    def unique(self):
        """
        Return unique values of Series object.

        Uniques are returned in order of appearance. Hash table-based unique,
        therefore does NOT sort.

        Returns
        -------
        ndarray or ExtensionArray
            The unique values returned as a NumPy array. See Notes.

        See Also
        --------
        unique : Top-level unique method for any 1-d array-like object.
        Index.unique : Return Index with unique values from an Index object.

        Notes
        -----
        Returns the unique values as a NumPy array. In case of an
        extension-array backed Series, a new
        :class:`~api.extensions.ExtensionArray` of that type with just
        the unique values is returned. This includes

            * Categorical
            * Period
            * Datetime with Timezone
            * Interval
            * Sparse
            * IntegerNA

        See Examples section.

        Examples
        --------
        >>> pd.Series([2, 1, 3, 3], name='A').unique()
        array([2, 1, 3])

        >>> pd.Series([pd.Timestamp('2016-01-01') for _ in range(3)]).unique()
        array(['2016-01-01T00:00:00.000000000'], dtype='datetime64[ns]')

        >>> pd.Series([pd.Timestamp('2016-01-01', tz='US/Eastern')
        ...            for _ in range(3)]).unique()
        <DatetimeArray>
        ['2016-01-01 00:00:00-05:00']
        Length: 1, dtype: datetime64[ns, US/Eastern]

        An unordered Categorical will return categories in the order of
        appearance.

        >>> pd.Series(pd.Categorical(list('baabc'))).unique()
        [b, a, c]
        Categories (3, object): [b, a, c]

        An ordered Categorical preserves the category ordering.

        >>> pd.Series(pd.Categorical(list('baabc'), categories=list('abc'),
        ...                          ordered=True)).unique()
        [b, a, c]
        Categories (3, object): [a < b < c]
        """
        result = super().unique()
        return result

    def drop_duplicates(self, keep="first", inplace=False):
        """
        Return Series with duplicate values removed.

        Parameters
        ----------
        keep : {'first', 'last', ``False``}, default 'first'
            Method to handle dropping duplicates:

            - 'first' : Drop duplicates except for the first occurrence.
            - 'last' : Drop duplicates except for the last occurrence.
            - ``False`` : Drop all duplicates.

        inplace : bool, default ``False``
            If ``True``, performs operation inplace and returns None.

        Returns
        -------
        Series
            Series with duplicates dropped.

        See Also
        --------
        Index.drop_duplicates : Equivalent method on Index.
        DataFrame.drop_duplicates : Equivalent method on DataFrame.
        Series.duplicated : Related method on Series, indicating duplicate
            Series values.

        Examples
        --------
        Generate a Series with duplicated entries.

        >>> s = pd.Series(['lama', 'cow', 'lama', 'beetle', 'lama', 'hippo'],
        ...               name='animal')
        >>> s
        0      lama
        1       cow
        2      lama
        3    beetle
        4      lama
        5     hippo
        Name: animal, dtype: object

        With the 'keep' parameter, the selection behaviour of duplicated values
        can be changed. The value 'first' keeps the first occurrence for each
        set of duplicated entries. The default value of keep is 'first'.

        >>> s.drop_duplicates()
        0      lama
        1       cow
        3    beetle
        5     hippo
        Name: animal, dtype: object

        The value 'last' for parameter 'keep' keeps the last occurrence for
        each set of duplicated entries.

        >>> s.drop_duplicates(keep='last')
        1       cow
        3    beetle
        4      lama
        5     hippo
        Name: animal, dtype: object

        The value ``False`` for parameter 'keep' discards all sets of
        duplicated entries. Setting the value of 'inplace' to ``True`` performs
        the operation inplace and returns ``None``.

        >>> s.drop_duplicates(keep=False, inplace=True)
        >>> s
        1       cow
        3    beetle
        5     hippo
        Name: animal, dtype: object
        """
        return super().drop_duplicates(keep=keep, inplace=inplace)

    def duplicated(self, keep="first"):
        """
        Indicate duplicate Series values.

        Duplicated values are indicated as ``True`` values in the resulting
        Series. Either all duplicates, all except the first or all except the
        last occurrence of duplicates can be indicated.

        Parameters
        ----------
        keep : {'first', 'last', False}, default 'first'
            Method to handle dropping duplicates:

            - 'first' : Mark duplicates as ``True`` except for the first
              occurrence.
            - 'last' : Mark duplicates as ``True`` except for the last
              occurrence.
            - ``False`` : Mark all duplicates as ``True``.

        Returns
        -------
        Series
            Series indicating whether each value has occurred in the
            preceding values.

        See Also
        --------
        Index.duplicated : Equivalent method on pandas.Index.
        DataFrame.duplicated : Equivalent method on pandas.DataFrame.
        Series.drop_duplicates : Remove duplicate values from Series.

        Examples
        --------
        By default, for each set of duplicated values, the first occurrence is
        set on False and all others on True:

        >>> animals = pd.Series(['lama', 'cow', 'lama', 'beetle', 'lama'])
        >>> animals.duplicated()
        0    False
        1    False
        2     True
        3    False
        4     True
        dtype: bool

        which is equivalent to

        >>> animals.duplicated(keep='first')
        0    False
        1    False
        2     True
        3    False
        4     True
        dtype: bool

        By using 'last', the last occurrence of each set of duplicated values
        is set on False and all others on True:

        >>> animals.duplicated(keep='last')
        0     True
        1    False
        2     True
        3    False
        4    False
        dtype: bool

        By setting keep on ``False``, all duplicates are True:

        >>> animals.duplicated(keep=False)
        0     True
        1    False
        2     True
        3    False
        4     True
        dtype: bool
        """
        return super().duplicated(keep=keep)

    def idxmin(self, axis=0, skipna=True, *args, **kwargs):
        """
        Return the row label of the minimum value.

        If multiple values equal the minimum, the first row label with that
        value is returned.

        Parameters
        ----------
        axis : int, default 0
            For compatibility with DataFrame.idxmin. Redundant for application
            on Series.
        skipna : bool, default True
            Exclude NA/null values. If the entire Series is NA, the result
            will be NA.
        *args, **kwargs
            Additional arguments and keywords have no effect but might be
            accepted for compatibility with NumPy.

        Returns
        -------
        Index
            Label of the minimum value.

        Raises
        ------
        ValueError
            If the Series is empty.

        See Also
        --------
        numpy.argmin : Return indices of the minimum values
            along the given axis.
        DataFrame.idxmin : Return index of first occurrence of minimum
            over requested axis.
        Series.idxmax : Return index *label* of the first occurrence
            of maximum of values.

        Notes
        -----
        This method is the Series version of ``ndarray.argmin``. This method
        returns the label of the minimum, while ``ndarray.argmin`` returns
        the position. To get the position, use ``series.values.argmin()``.

        Examples
        --------
        >>> s = pd.Series(data=[1, None, 4, 1],
        ...               index=['A', 'B', 'C', 'D'])
        >>> s
        A    1.0
        B    NaN
        C    4.0
        D    1.0
        dtype: float64

        >>> s.idxmin()
        'A'

        If `skipna` is False and there is an NA value in the data,
        the function returns ``nan``.

        >>> s.idxmin(skipna=False)
        nan
        """
        skipna = nv.validate_argmin_with_skipna(skipna, args, kwargs)
        i = nanops.nanargmin(com.values_from_object(self), skipna=skipna)
        if i == -1:
            return np.nan
        return self.index[i]

    def idxmax(self, axis=0, skipna=True, *args, **kwargs):
        """
        Return the row label of the maximum value.

        If multiple values equal the maximum, the first row label with that
        value is returned.

        Parameters
        ----------
        axis : int, default 0
            For compatibility with DataFrame.idxmax. Redundant for application
            on Series.
        skipna : bool, default True
            Exclude NA/null values. If the entire Series is NA, the result
            will be NA.
        *args, **kwargs
            Additional arguments and keywords have no effect but might be
            accepted for compatibility with NumPy.

        Returns
        -------
        Index
            Label of the maximum value.

        Raises
        ------
        ValueError
            If the Series is empty.

        See Also
        --------
        numpy.argmax : Return indices of the maximum values
            along the given axis.
        DataFrame.idxmax : Return index of first occurrence of maximum
            over requested axis.
        Series.idxmin : Return index *label* of the first occurrence
            of minimum of values.

        Notes
        -----
        This method is the Series version of ``ndarray.argmax``. This method
        returns the label of the maximum, while ``ndarray.argmax`` returns
        the position. To get the position, use ``series.values.argmax()``.

        Examples
        --------
        >>> s = pd.Series(data=[1, None, 4, 3, 4],
        ...               index=['A', 'B', 'C', 'D', 'E'])
        >>> s
        A    1.0
        B    NaN
        C    4.0
        D    3.0
        E    4.0
        dtype: float64

        >>> s.idxmax()
        'C'

        If `skipna` is False and there is an NA value in the data,
        the function returns ``nan``.

        >>> s.idxmax(skipna=False)
        nan
        """
        skipna = nv.validate_argmax_with_skipna(skipna, args, kwargs)
        i = nanops.nanargmax(com.values_from_object(self), skipna=skipna)
        if i == -1:
            return np.nan
        return self.index[i]

    def round(self, decimals=0, *args, **kwargs):
        """
        Round each value in a Series to the given number of decimals.

        Parameters
        ----------
        decimals : int, default 0
            Number of decimal places to round to. If decimals is negative,
            it specifies the number of positions to the left of the decimal point.

        Returns
        -------
        Series
            Rounded values of the Series.

        See Also
        --------
        numpy.around : Round values of an np.array.
        DataFrame.round : Round values of a DataFrame.

        Examples
        --------
        >>> s = pd.Series([0.1, 1.3, 2.7])
        >>> s.round()
        0    0.0
        1    1.0
        2    3.0
        dtype: float64
        """
        nv.validate_round(args, kwargs)
        result = com.values_from_object(self).round(decimals)
        result = self._constructor(result, index=self.index).__finalize__(self)

        return result

    def quantile(self, q=0.5, interpolation="linear"):
        """
        Return value at the given quantile.

        Parameters
        ----------
        q : float or array-like, default 0.5 (50% quantile)
            The quantile(s) to compute, which can lie in range: 0 <= q <= 1.
        interpolation : {'linear', 'lower', 'higher', 'midpoint', 'nearest'}
            This optional parameter specifies the interpolation method to use,
            when the desired quantile lies between two data points `i` and `j`:

                * linear: `i + (j - i) * fraction`, where `fraction` is the
                  fractional part of the index surrounded by `i` and `j`.
                * lower: `i`.
                * higher: `j`.
                * nearest: `i` or `j` whichever is nearest.
                * midpoint: (`i` + `j`) / 2.

        Returns
        -------
        float or Series
            If ``q`` is an array, a Series will be returned where the
            index is ``q`` and the values are the quantiles, otherwise
            a float will be returned.

        See Also
        --------
        core.window.Rolling.quantile
        numpy.percentile

        Examples
        --------
        >>> s = pd.Series([1, 2, 3, 4])
        >>> s.quantile(.5)
        2.5
        >>> s.quantile([.25, .5, .75])
        0.25    1.75
        0.50    2.50
        0.75    3.25
        dtype: float64
        """

        validate_percentile(q)

        # We dispatch to DataFrame so that core.internals only has to worry
        #  about 2D cases.
        df = self.to_frame()

        result = df.quantile(q=q, interpolation=interpolation, numeric_only=False)
        if result.ndim == 2:
            result = result.iloc[:, 0]

        if is_list_like(q):
            result.name = self.name
            return self._constructor(result, index=Float64Index(q), name=self.name)
        else:
            # scalar
            return result.iloc[0]

    def corr(self, other, method="pearson", min_periods=None):
        """
        Compute correlation with `other` Series, excluding missing values.

        Parameters
        ----------
        other : Series
            Series with which to compute the correlation.
        method : {'pearson', 'kendall', 'spearman'} or callable
            Method used to compute correlation:

            - pearson : Standard correlation coefficient
            - kendall : Kendall Tau correlation coefficient
            - spearman : Spearman rank correlation
            - callable: Callable with input two 1d ndarrays and returning a float.

            .. versionadded:: 0.24.0
                Note that the returned matrix from corr will have 1 along the
                diagonals and will be symmetric regardless of the callable's
                behavior.
        min_periods : int, optional
            Minimum number of observations needed to have a valid result.

        Returns
        -------
        float
            Correlation with other.

        Examples
        --------
        >>> def histogram_intersection(a, b):
        ...     v = np.minimum(a, b).sum().round(decimals=1)
        ...     return v
        >>> s1 = pd.Series([.2, .0, .6, .2])
        >>> s2 = pd.Series([.3, .6, .0, .1])
        >>> s1.corr(s2, method=histogram_intersection)
        0.3
        """
        this, other = self.align(other, join="inner", copy=False)
        if len(this) == 0:
            return np.nan

        if method in ["pearson", "spearman", "kendall"] or callable(method):
            return nanops.nancorr(
                this.values, other.values, method=method, min_periods=min_periods
            )

        raise ValueError(
            "method must be either 'pearson', "
            "'spearman', 'kendall', or a callable, "
            f"'{method}' was supplied"
        )

    def cov(self, other, min_periods=None):
        """
        Compute covariance with Series, excluding missing values.

        Parameters
        ----------
        other : Series
            Series with which to compute the covariance.
        min_periods : int, optional
            Minimum number of observations needed to have a valid result.

        Returns
        -------
        float
            Covariance between Series and other normalized by N-1
            (unbiased estimator).

        Examples
        --------
        >>> s1 = pd.Series([0.90010907, 0.13484424, 0.62036035])
        >>> s2 = pd.Series([0.12528585, 0.26962463, 0.51111198])
        >>> s1.cov(s2)
        -0.01685762652715874
        """
        this, other = self.align(other, join="inner", copy=False)
        if len(this) == 0:
            return np.nan
        return nanops.nancov(this.values, other.values, min_periods=min_periods)

    def diff(self, periods=1):
        """
        First discrete difference of element.

        Calculates the difference of a Series element compared with another
        element in the Series (default is element in previous row).

        Parameters
        ----------
        periods : int, default 1
            Periods to shift for calculating difference, accepts negative
            values.

        Returns
        -------
        Series
            First differences of the Series.

        See Also
        --------
        Series.pct_change: Percent change over given number of periods.
        Series.shift: Shift index by desired number of periods with an
            optional time freq.
        DataFrame.diff: First discrete difference of object.

        Examples
        --------
        Difference with previous row

        >>> s = pd.Series([1, 1, 2, 3, 5, 8])
        >>> s.diff()
        0    NaN
        1    0.0
        2    1.0
        3    1.0
        4    2.0
        5    3.0
        dtype: float64

        Difference with 3rd previous row

        >>> s.diff(periods=3)
        0    NaN
        1    NaN
        2    NaN
        3    2.0
        4    4.0
        5    6.0
        dtype: float64

        Difference with following row

        >>> s.diff(periods=-1)
        0    0.0
        1   -1.0
        2   -1.0
        3   -2.0
        4   -3.0
        5    NaN
        dtype: float64
        """
        result = algorithms.diff(com.values_from_object(self), periods)
        return self._constructor(result, index=self.index).__finalize__(self)

    def autocorr(self, lag=1):
        """
        Compute the lag-N autocorrelation.

        This method computes the Pearson correlation between
        the Series and its shifted self.

        Parameters
        ----------
        lag : int, default 1
            Number of lags to apply before performing autocorrelation.

        Returns
        -------
        float
            The Pearson correlation between self and self.shift(lag).

        See Also
        --------
        Series.corr : Compute the correlation between two Series.
        Series.shift : Shift index by desired number of periods.
        DataFrame.corr : Compute pairwise correlation of columns.
        DataFrame.corrwith : Compute pairwise correlation between rows or
            columns of two DataFrame objects.

        Notes
        -----
        If the Pearson correlation is not well defined return 'NaN'.

        Examples
        --------
        >>> s = pd.Series([0.25, 0.5, 0.2, -0.05])
        >>> s.autocorr()  # doctest: +ELLIPSIS
        0.10355...
        >>> s.autocorr(lag=2)  # doctest: +ELLIPSIS
        -0.99999...

        If the Pearson correlation is not well defined, then 'NaN' is returned.

        >>> s = pd.Series([1, 0, 0, 0])
        >>> s.autocorr()
        nan
        """
        return self.corr(self.shift(lag))

    def dot(self, other):
        """
        Compute the dot product between the Series and the columns of other.

        This method computes the dot product between the Series and another
        one, or the Series and each columns of a DataFrame, or the Series and
        each columns of an array.

        It can also be called using `self @ other` in Python >= 3.5.

        Parameters
        ----------
        other : Series, DataFrame or array-like
            The other object to compute the dot product with its columns.

        Returns
        -------
        scalar, Series or numpy.ndarray
            Return the dot product of the Series and other if other is a
            Series, the Series of the dot product of Series and each rows of
            other if other is a DataFrame or a numpy.ndarray between the Series
            and each columns of the numpy array.

        See Also
        --------
        DataFrame.dot: Compute the matrix product with the DataFrame.
        Series.mul: Multiplication of series and other, element-wise.

        Notes
        -----
        The Series and other has to share the same index if other is a Series
        or a DataFrame.

        Examples
        --------
        >>> s = pd.Series([0, 1, 2, 3])
        >>> other = pd.Series([-1, 2, -3, 4])
        >>> s.dot(other)
        8
        >>> s @ other
        8
        >>> df = pd.DataFrame([[0, 1], [-2, 3], [4, -5], [6, 7]])
        >>> s.dot(df)
        0    24
        1    14
        dtype: int64
        >>> arr = np.array([[0, 1], [-2, 3], [4, -5], [6, 7]])
        >>> s.dot(arr)
        array([24, 14])
        """
        if isinstance(other, (Series, ABCDataFrame)):
            common = self.index.union(other.index)
            if len(common) > len(self.index) or len(common) > len(other.index):
                raise ValueError("matrices are not aligned")

            left = self.reindex(index=common, copy=False)
            right = other.reindex(index=common, copy=False)
            lvals = left.values
            rvals = right.values
        else:
            lvals = self.values
            rvals = np.asarray(other)
            if lvals.shape[0] != rvals.shape[0]:
                raise Exception(
                    f"Dot product shape mismatch, {lvals.shape} vs {rvals.shape}"
                )

        if isinstance(other, ABCDataFrame):
            return self._constructor(
                np.dot(lvals, rvals), index=other.columns
            ).__finalize__(self)
        elif isinstance(other, Series):
            return np.dot(lvals, rvals)
        elif isinstance(rvals, np.ndarray):
            return np.dot(lvals, rvals)
        else:  # pragma: no cover
            raise TypeError(f"unsupported type: {type(other)}")

    def __matmul__(self, other):
        """
        Matrix multiplication using binary `@` operator in Python>=3.5.
        """
        return self.dot(other)

    def __rmatmul__(self, other):
        """
        Matrix multiplication using binary `@` operator in Python>=3.5.
        """
        return self.dot(np.transpose(other))

    @Substitution(klass="Series")
    @Appender(base._shared_docs["searchsorted"])
    def searchsorted(self, value, side="left", sorter=None):
        return algorithms.searchsorted(self._values, value, side=side, sorter=sorter)

    # -------------------------------------------------------------------
    # Combination

    def append(self, to_append, ignore_index=False, verify_integrity=False):
        """
        Concatenate two or more Series.

        Parameters
        ----------
        to_append : Series or list/tuple of Series
            Series to append with self.
        ignore_index : bool, default False
            If True, do not use the index labels.
        verify_integrity : bool, default False
            If True, raise Exception on creating index with duplicates.

        Returns
        -------
        Series
            Concatenated Series.

        See Also
        --------
        concat : General function to concatenate DataFrame or Series objects.

        Notes
        -----
        Iteratively appending to a Series can be more computationally intensive
        than a single concatenate. A better solution is to append values to a
        list and then concatenate the list with the original Series all at
        once.

        Examples
        --------
        >>> s1 = pd.Series([1, 2, 3])
        >>> s2 = pd.Series([4, 5, 6])
        >>> s3 = pd.Series([4, 5, 6], index=[3, 4, 5])
        >>> s1.append(s2)
        0    1
        1    2
        2    3
        0    4
        1    5
        2    6
        dtype: int64

        >>> s1.append(s3)
        0    1
        1    2
        2    3
        3    4
        4    5
        5    6
        dtype: int64

        With `ignore_index` set to True:

        >>> s1.append(s2, ignore_index=True)
        0    1
        1    2
        2    3
        3    4
        4    5
        5    6
        dtype: int64

        With `verify_integrity` set to True:

        >>> s1.append(s2, verify_integrity=True)
        Traceback (most recent call last):
        ...
        ValueError: Indexes have overlapping values: [0, 1, 2]
        """
        from pandas.core.reshape.concat import concat

        if isinstance(to_append, (list, tuple)):
            to_concat = [self]
            to_concat.extend(to_append)
        else:
            to_concat = [self, to_append]
        return concat(
            to_concat, ignore_index=ignore_index, verify_integrity=verify_integrity
        )

    def _binop(self, other, func, level=None, fill_value=None):
        """
        Perform generic binary operation with optional fill value.

        Parameters
        ----------
        other : Series
        func : binary operator
        fill_value : float or object
            Value to substitute for NA/null values. If both Series are NA in a
            location, the result will be NA regardless of the passed fill value.
        level : int or level name, default None
            Broadcast across a level, matching Index values on the
            passed MultiIndex level.

        Returns
        -------
        Series
        """

        if not isinstance(other, Series):
            raise AssertionError("Other operand must be Series")

        new_index = self.index
        this = self

        if not self.index.equals(other.index):
            this, other = self.align(other, level=level, join="outer", copy=False)
            new_index = this.index

        this_vals, other_vals = ops.fill_binop(this.values, other.values, fill_value)

        with np.errstate(all="ignore"):
            result = func(this_vals, other_vals)

        name = ops.get_op_result_name(self, other)
        ret = ops._construct_result(self, result, new_index, name)
        return ret

    def combine(self, other, func, fill_value=None):
        """
        Combine the Series with a Series or scalar according to `func`.

        Combine the Series and `other` using `func` to perform elementwise
        selection for combined Series.
        `fill_value` is assumed when value is missing at some index
        from one of the two objects being combined.

        Parameters
        ----------
        other : Series or scalar
            The value(s) to be combined with the `Series`.
        func : function
            Function that takes two scalars as inputs and returns an element.
        fill_value : scalar, optional
            The value to assume when an index is missing from
            one Series or the other. The default specifies to use the
            appropriate NaN value for the underlying dtype of the Series.

        Returns
        -------
        Series
            The result of combining the Series with the other object.

        See Also
        --------
        Series.combine_first : Combine Series values, choosing the calling
            Series' values first.

        Examples
        --------
        Consider 2 Datasets ``s1`` and ``s2`` containing
        highest clocked speeds of different birds.

        >>> s1 = pd.Series({'falcon': 330.0, 'eagle': 160.0})
        >>> s1
        falcon    330.0
        eagle     160.0
        dtype: float64
        >>> s2 = pd.Series({'falcon': 345.0, 'eagle': 200.0, 'duck': 30.0})
        >>> s2
        falcon    345.0
        eagle     200.0
        duck       30.0
        dtype: float64

        Now, to combine the two datasets and view the highest speeds
        of the birds across the two datasets

        >>> s1.combine(s2, max)
        duck        NaN
        eagle     200.0
        falcon    345.0
        dtype: float64

        In the previous example, the resulting value for duck is missing,
        because the maximum of a NaN and a float is a NaN.
        So, in the example, we set ``fill_value=0``,
        so the maximum value returned will be the value from some dataset.

        >>> s1.combine(s2, max, fill_value=0)
        duck       30.0
        eagle     200.0
        falcon    345.0
        dtype: float64
        """
        if fill_value is None:
            fill_value = na_value_for_dtype(self.dtype, compat=False)

        if isinstance(other, Series):
            # If other is a Series, result is based on union of Series,
            # so do this element by element
            new_index = self.index.union(other.index)
            new_name = ops.get_op_result_name(self, other)
            new_values = []
            for idx in new_index:
                lv = self.get(idx, fill_value)
                rv = other.get(idx, fill_value)
                with np.errstate(all="ignore"):
                    new_values.append(func(lv, rv))
        else:
            # Assume that other is a scalar, so apply the function for
            # each element in the Series
            new_index = self.index
            with np.errstate(all="ignore"):
                new_values = [func(lv, other) for lv in self._values]
            new_name = self.name

        if is_categorical_dtype(self.values):
            pass
        elif is_extension_array_dtype(self.values):
            # The function can return something of any type, so check
            # if the type is compatible with the calling EA.
            new_values = try_cast_to_ea(self._values, new_values)
        return self._constructor(new_values, index=new_index, name=new_name)

    def combine_first(self, other):
        """
        Combine Series values, choosing the calling Series's values first.

        Parameters
        ----------
        other : Series
            The value(s) to be combined with the `Series`.

        Returns
        -------
        Series
            The result of combining the Series with the other object.

        See Also
        --------
        Series.combine : Perform elementwise operation on two Series
            using a given function.

        Notes
        -----
        Result index will be the union of the two indexes.

        Examples
        --------
        >>> s1 = pd.Series([1, np.nan])
        >>> s2 = pd.Series([3, 4])
        >>> s1.combine_first(s2)
        0    1.0
        1    4.0
        dtype: float64
        """
        new_index = self.index.union(other.index)
        this = self.reindex(new_index, copy=False)
        other = other.reindex(new_index, copy=False)
        if this.dtype.kind == "M" and other.dtype.kind != "M":
            other = to_datetime(other)

        return this.where(notna(this), other)

    def update(self, other):
        """
        Modify Series in place using non-NA values from passed
        Series. Aligns on index.

        Parameters
        ----------
        other : Series

        Examples
        --------
        >>> s = pd.Series([1, 2, 3])
        >>> s.update(pd.Series([4, 5, 6]))
        >>> s
        0    4
        1    5
        2    6
        dtype: int64

        >>> s = pd.Series(['a', 'b', 'c'])
        >>> s.update(pd.Series(['d', 'e'], index=[0, 2]))
        >>> s
        0    d
        1    b
        2    e
        dtype: object

        >>> s = pd.Series([1, 2, 3])
        >>> s.update(pd.Series([4, 5, 6, 7, 8]))
        >>> s
        0    4
        1    5
        2    6
        dtype: int64

        If ``other`` contains NaNs the corresponding values are not updated
        in the original Series.

        >>> s = pd.Series([1, 2, 3])
        >>> s.update(pd.Series([4, np.nan, 6]))
        >>> s
        0    4
        1    2
        2    6
        dtype: int64
        """
        other = other.reindex_like(self)
        mask = notna(other)

        self._data = self._data.putmask(mask=mask, new=other, inplace=True)
        self._maybe_update_cacher()

    # ----------------------------------------------------------------------
    # Reindexing, sorting

    def sort_values(
        self,
        axis=0,
        ascending=True,
        inplace=False,
        kind="quicksort",
        na_position="last",
        ignore_index=False,
    ):
        """
        Sort by the values.

        Sort a Series in ascending or descending order by some
        criterion.

        Parameters
        ----------
        axis : {0 or 'index'}, default 0
            Axis to direct sorting. The value 'index' is accepted for
            compatibility with DataFrame.sort_values.
        ascending : bool, default True
            If True, sort values in ascending order, otherwise descending.
        inplace : bool, default False
            If True, perform operation in-place.
        kind : {'quicksort', 'mergesort' or 'heapsort'}, default 'quicksort'
            Choice of sorting algorithm. See also :func:`numpy.sort` for more
            information. 'mergesort' is the only stable  algorithm.
        na_position : {'first' or 'last'}, default 'last'
            Argument 'first' puts NaNs at the beginning, 'last' puts NaNs at
            the end.
        ignore_index : bool, default False
             If True, the resulting axis will be labeled 0, 1, …, n - 1.

             .. versionadded:: 1.0.0

        Returns
        -------
        Series
            Series ordered by values.

        See Also
        --------
        Series.sort_index : Sort by the Series indices.
        DataFrame.sort_values : Sort DataFrame by the values along either axis.
        DataFrame.sort_index : Sort DataFrame by indices.

        Examples
        --------
        >>> s = pd.Series([np.nan, 1, 3, 10, 5])
        >>> s
        0     NaN
        1     1.0
        2     3.0
        3     10.0
        4     5.0
        dtype: float64

        Sort values ascending order (default behaviour)

        >>> s.sort_values(ascending=True)
        1     1.0
        2     3.0
        4     5.0
        3    10.0
        0     NaN
        dtype: float64

        Sort values descending order

        >>> s.sort_values(ascending=False)
        3    10.0
        4     5.0
        2     3.0
        1     1.0
        0     NaN
        dtype: float64

        Sort values inplace

        >>> s.sort_values(ascending=False, inplace=True)
        >>> s
        3    10.0
        4     5.0
        2     3.0
        1     1.0
        0     NaN
        dtype: float64

        Sort values putting NAs first

        >>> s.sort_values(na_position='first')
        0     NaN
        1     1.0
        2     3.0
        4     5.0
        3    10.0
        dtype: float64

        Sort a series of strings

        >>> s = pd.Series(['z', 'b', 'd', 'a', 'c'])
        >>> s
        0    z
        1    b
        2    d
        3    a
        4    c
        dtype: object

        >>> s.sort_values()
        3    a
        1    b
        4    c
        2    d
        0    z
        dtype: object
        """
        inplace = validate_bool_kwarg(inplace, "inplace")
        # Validate the axis parameter
        self._get_axis_number(axis)

        # GH 5856/5853
        if inplace and self._is_cached:
            raise ValueError(
                "This Series is a view of some other array, to "
                "sort in-place you must create a copy"
            )

        def _try_kind_sort(arr):
            # easier to ask forgiveness than permission
            try:
                # if kind==mergesort, it can fail for object dtype
                return arr.argsort(kind=kind)
            except TypeError:
                # stable sort not available for object dtype
                # uses the argsort default quicksort
                return arr.argsort(kind="quicksort")

        arr = self._values
        sorted_index = np.empty(len(self), dtype=np.int32)

        bad = isna(arr)

        good = ~bad
        idx = ibase.default_index(len(self))

        argsorted = _try_kind_sort(arr[good])

        if is_list_like(ascending):
            if len(ascending) != 1:
                raise ValueError(
                    f"Length of ascending ({len(ascending)}) must be 1 for Series"
                )
            ascending = ascending[0]

        if not is_bool(ascending):
            raise ValueError("ascending must be boolean")

        if not ascending:
            argsorted = argsorted[::-1]

        if na_position == "last":
            n = good.sum()
            sorted_index[:n] = idx[good][argsorted]
            sorted_index[n:] = idx[bad]
        elif na_position == "first":
            n = bad.sum()
            sorted_index[n:] = idx[good][argsorted]
            sorted_index[:n] = idx[bad]
        else:
            raise ValueError(f"invalid na_position: {na_position}")

        result = self._constructor(arr[sorted_index], index=self.index[sorted_index])

        if ignore_index:
            result.index = ibase.default_index(len(sorted_index))

        if inplace:
            self._update_inplace(result)
        else:
            return result.__finalize__(self)

    def sort_index(
        self,
        axis=0,
        level=None,
        ascending=True,
        inplace=False,
        kind="quicksort",
        na_position="last",
        sort_remaining=True,
        ignore_index: bool = False,
    ):
        """
        Sort Series by index labels.

        Returns a new Series sorted by label if `inplace` argument is
        ``False``, otherwise updates the original series and returns None.

        Parameters
        ----------
        axis : int, default 0
            Axis to direct sorting. This can only be 0 for Series.
        level : int, optional
            If not None, sort on values in specified index level(s).
        ascending : bool, default true
            Sort ascending vs. descending.
        inplace : bool, default False
            If True, perform operation in-place.
        kind : {'quicksort', 'mergesort', 'heapsort'}, default 'quicksort'
            Choice of sorting algorithm. See also :func:`numpy.sort` for more
            information.  'mergesort' is the only stable algorithm. For
            DataFrames, this option is only applied when sorting on a single
            column or label.
        na_position : {'first', 'last'}, default 'last'
            If 'first' puts NaNs at the beginning, 'last' puts NaNs at the end.
            Not implemented for MultiIndex.
        sort_remaining : bool, default True
            If True and sorting by level and index is multilevel, sort by other
            levels too (in order) after sorting by specified level.
        ignore_index : bool, default False
            If True, the resulting axis will be labeled 0, 1, …, n - 1.

            .. versionadded:: 1.0.0

        Returns
        -------
        Series
            The original Series sorted by the labels.

        See Also
        --------
        DataFrame.sort_index: Sort DataFrame by the index.
        DataFrame.sort_values: Sort DataFrame by the value.
        Series.sort_values : Sort Series by the value.

        Examples
        --------
        >>> s = pd.Series(['a', 'b', 'c', 'd'], index=[3, 2, 1, 4])
        >>> s.sort_index()
        1    c
        2    b
        3    a
        4    d
        dtype: object

        Sort Descending

        >>> s.sort_index(ascending=False)
        4    d
        3    a
        2    b
        1    c
        dtype: object

        Sort Inplace

        >>> s.sort_index(inplace=True)
        >>> s
        1    c
        2    b
        3    a
        4    d
        dtype: object

        By default NaNs are put at the end, but use `na_position` to place
        them at the beginning

        >>> s = pd.Series(['a', 'b', 'c', 'd'], index=[3, 2, 1, np.nan])
        >>> s.sort_index(na_position='first')
        NaN     d
         1.0    c
         2.0    b
         3.0    a
        dtype: object

        Specify index level to sort

        >>> arrays = [np.array(['qux', 'qux', 'foo', 'foo',
        ...                     'baz', 'baz', 'bar', 'bar']),
        ...           np.array(['two', 'one', 'two', 'one',
        ...                     'two', 'one', 'two', 'one'])]
        >>> s = pd.Series([1, 2, 3, 4, 5, 6, 7, 8], index=arrays)
        >>> s.sort_index(level=1)
        bar  one    8
        baz  one    6
        foo  one    4
        qux  one    2
        bar  two    7
        baz  two    5
        foo  two    3
        qux  two    1
        dtype: int64

        Does not sort by remaining levels when sorting by levels

        >>> s.sort_index(level=1, sort_remaining=False)
        qux  one    2
        foo  one    4
        baz  one    6
        bar  one    8
        qux  two    1
        foo  two    3
        baz  two    5
        bar  two    7
        dtype: int64
        """
        # TODO: this can be combined with DataFrame.sort_index impl as
        # almost identical
        inplace = validate_bool_kwarg(inplace, "inplace")
        # Validate the axis parameter
        self._get_axis_number(axis)
        index = self.index

        if level is not None:
            new_index, indexer = index.sortlevel(
                level, ascending=ascending, sort_remaining=sort_remaining
            )
        elif isinstance(index, MultiIndex):
            from pandas.core.sorting import lexsort_indexer

            labels = index._sort_levels_monotonic()
            indexer = lexsort_indexer(
                labels._get_codes_for_sorting(),
                orders=ascending,
                na_position=na_position,
            )
        else:
            from pandas.core.sorting import nargsort

            # Check monotonic-ness before sort an index
            # GH11080
            if (ascending and index.is_monotonic_increasing) or (
                not ascending and index.is_monotonic_decreasing
            ):
                if inplace:
                    return
                else:
                    return self.copy()

            indexer = nargsort(
                index, kind=kind, ascending=ascending, na_position=na_position
            )

        indexer = ensure_platform_int(indexer)
        new_index = index.take(indexer)
        new_index = new_index._sort_levels_monotonic()

        new_values = self._values.take(indexer)
        result = self._constructor(new_values, index=new_index)

        if ignore_index:
            result.index = ibase.default_index(len(result))

        if inplace:
            self._update_inplace(result)
        else:
            return result.__finalize__(self)

    def argsort(self, axis=0, kind="quicksort", order=None):
        """
        Override ndarray.argsort. Argsorts the value, omitting NA/null values,
        and places the result in the same locations as the non-NA values.

        Parameters
        ----------
        axis : int
            Has no effect but is accepted for compatibility with numpy.
        kind : {'mergesort', 'quicksort', 'heapsort'}, default 'quicksort'
            Choice of sorting algorithm. See np.sort for more
            information. 'mergesort' is the only stable algorithm.
        order : None
            Has no effect but is accepted for compatibility with numpy.

        Returns
        -------
        Series
            Positions of values within the sort order with -1 indicating
            nan values.

        See Also
        --------
        numpy.ndarray.argsort
        """
        values = self._values
        mask = isna(values)

        if mask.any():
            result = Series(-1, index=self.index, name=self.name, dtype="int64")
            notmask = ~mask
            result[notmask] = np.argsort(values[notmask], kind=kind)
            return self._constructor(result, index=self.index).__finalize__(self)
        else:
            return self._constructor(
                np.argsort(values, kind=kind), index=self.index, dtype="int64"
            ).__finalize__(self)

    def nlargest(self, n=5, keep="first"):
        """
        Return the largest `n` elements.

        Parameters
        ----------
        n : int, default 5
            Return this many descending sorted values.
        keep : {'first', 'last', 'all'}, default 'first'
            When there are duplicate values that cannot all fit in a
            Series of `n` elements:

            - ``first`` : return the first `n` occurrences in order
                of appearance.
            - ``last`` : return the last `n` occurrences in reverse
                order of appearance.
            - ``all`` : keep all occurrences. This can result in a Series of
                size larger than `n`.

        Returns
        -------
        Series
            The `n` largest values in the Series, sorted in decreasing order.

        See Also
        --------
        Series.nsmallest: Get the `n` smallest elements.
        Series.sort_values: Sort Series by values.
        Series.head: Return the first `n` rows.

        Notes
        -----
        Faster than ``.sort_values(ascending=False).head(n)`` for small `n`
        relative to the size of the ``Series`` object.

        Examples
        --------
        >>> countries_population = {"Italy": 59000000, "France": 65000000,
        ...                         "Malta": 434000, "Maldives": 434000,
        ...                         "Brunei": 434000, "Iceland": 337000,
        ...                         "Nauru": 11300, "Tuvalu": 11300,
        ...                         "Anguilla": 11300, "Monserat": 5200}
        >>> s = pd.Series(countries_population)
        >>> s
        Italy       59000000
        France      65000000
        Malta         434000
        Maldives      434000
        Brunei        434000
        Iceland       337000
        Nauru          11300
        Tuvalu         11300
        Anguilla       11300
        Monserat        5200
        dtype: int64

        The `n` largest elements where ``n=5`` by default.

        >>> s.nlargest()
        France      65000000
        Italy       59000000
        Malta         434000
        Maldives      434000
        Brunei        434000
        dtype: int64

        The `n` largest elements where ``n=3``. Default `keep` value is 'first'
        so Malta will be kept.

        >>> s.nlargest(3)
        France    65000000
        Italy     59000000
        Malta       434000
        dtype: int64

        The `n` largest elements where ``n=3`` and keeping the last duplicates.
        Brunei will be kept since it is the last with value 434000 based on
        the index order.

        >>> s.nlargest(3, keep='last')
        France      65000000
        Italy       59000000
        Brunei        434000
        dtype: int64

        The `n` largest elements where ``n=3`` with all duplicates kept. Note
        that the returned Series has five elements due to the three duplicates.

        >>> s.nlargest(3, keep='all')
        France      65000000
        Italy       59000000
        Malta         434000
        Maldives      434000
        Brunei        434000
        dtype: int64
        """
        return algorithms.SelectNSeries(self, n=n, keep=keep).nlargest()

    def nsmallest(self, n=5, keep="first"):
        """
        Return the smallest `n` elements.

        Parameters
        ----------
        n : int, default 5
            Return this many ascending sorted values.
        keep : {'first', 'last', 'all'}, default 'first'
            When there are duplicate values that cannot all fit in a
            Series of `n` elements:

            - ``first`` : return the first `n` occurrences in order
                of appearance.
            - ``last`` : return the last `n` occurrences in reverse
                order of appearance.
            - ``all`` : keep all occurrences. This can result in a Series of
                size larger than `n`.

        Returns
        -------
        Series
            The `n` smallest values in the Series, sorted in increasing order.

        See Also
        --------
        Series.nlargest: Get the `n` largest elements.
        Series.sort_values: Sort Series by values.
        Series.head: Return the first `n` rows.

        Notes
        -----
        Faster than ``.sort_values().head(n)`` for small `n` relative to
        the size of the ``Series`` object.

        Examples
        --------
        >>> countries_population = {"Italy": 59000000, "France": 65000000,
        ...                         "Brunei": 434000, "Malta": 434000,
        ...                         "Maldives": 434000, "Iceland": 337000,
        ...                         "Nauru": 11300, "Tuvalu": 11300,
        ...                         "Anguilla": 11300, "Monserat": 5200}
        >>> s = pd.Series(countries_population)
        >>> s
        Italy       59000000
        France      65000000
        Brunei        434000
        Malta         434000
        Maldives      434000
        Iceland       337000
        Nauru          11300
        Tuvalu         11300
        Anguilla       11300
        Monserat        5200
        dtype: int64

        The `n` smallest elements where ``n=5`` by default.

        >>> s.nsmallest()
        Monserat      5200
        Nauru        11300
        Tuvalu       11300
        Anguilla     11300
        Iceland     337000
        dtype: int64

        The `n` smallest elements where ``n=3``. Default `keep` value is
        'first' so Nauru and Tuvalu will be kept.

        >>> s.nsmallest(3)
        Monserat     5200
        Nauru       11300
        Tuvalu      11300
        dtype: int64

        The `n` smallest elements where ``n=3`` and keeping the last
        duplicates. Anguilla and Tuvalu will be kept since they are the last
        with value 11300 based on the index order.

        >>> s.nsmallest(3, keep='last')
        Monserat     5200
        Anguilla    11300
        Tuvalu      11300
        dtype: int64

        The `n` smallest elements where ``n=3`` with all duplicates kept. Note
        that the returned Series has four elements due to the three duplicates.

        >>> s.nsmallest(3, keep='all')
        Monserat     5200
        Nauru       11300
        Tuvalu      11300
        Anguilla    11300
        dtype: int64
        """
        return algorithms.SelectNSeries(self, n=n, keep=keep).nsmallest()

    def swaplevel(self, i=-2, j=-1, copy=True):
        """
        Swap levels i and j in a :class:`MultiIndex`.

        Default is to swap the two innermost levels of the index.

        Parameters
        ----------
        i, j : int, str
            Level of the indices to be swapped. Can pass level name as string.
        copy : bool, default True
            Whether to copy underlying data.

        Returns
        -------
        Series
            Series with levels swapped in MultiIndex.
        """
        new_index = self.index.swaplevel(i, j)
        return self._constructor(self._values, index=new_index, copy=copy).__finalize__(
            self
        )

    def reorder_levels(self, order):
        """
        Rearrange index levels using input order.

        May not drop or duplicate levels.

        Parameters
        ----------
        order : list of int representing new level order
            Reference level by number or key.

        Returns
        -------
        type of caller (new object)
        """
        if not isinstance(self.index, MultiIndex):  # pragma: no cover
            raise Exception("Can only reorder levels on a hierarchical axis.")

        result = self.copy()
        result.index = result.index.reorder_levels(order)
        return result

    def explode(self) -> "Series":
        """
        Transform each element of a list-like to a row, replicating the
        index values.

        .. versionadded:: 0.25.0

        Returns
        -------
        Series
            Exploded lists to rows; index will be duplicated for these rows.

        See Also
        --------
        Series.str.split : Split string values on specified separator.
        Series.unstack : Unstack, a.k.a. pivot, Series with MultiIndex
            to produce DataFrame.
        DataFrame.melt : Unpivot a DataFrame from wide format to long format.
        DataFrame.explode : Explode a DataFrame from list-like
            columns to long format.

        Notes
        -----
        This routine will explode list-likes including lists, tuples,
        Series, and np.ndarray. The result dtype of the subset rows will
        be object. Scalars will be returned unchanged. Empty list-likes will
        result in a np.nan for that row.

        Examples
        --------
        >>> s = pd.Series([[1, 2, 3], 'foo', [], [3, 4]])
        >>> s
        0    [1, 2, 3]
        1          foo
        2           []
        3       [3, 4]
        dtype: object

        >>> s.explode()
        0      1
        0      2
        0      3
        1    foo
        2    NaN
        3      3
        3      4
        dtype: object
        """
        if not len(self) or not is_object_dtype(self):
            return self.copy()

        values, counts = reshape.explode(np.asarray(self.array))

        result = Series(values, index=self.index.repeat(counts), name=self.name)
        return result

    def unstack(self, level=-1, fill_value=None):
        """
        Unstack, a.k.a. pivot, Series with MultiIndex to produce DataFrame.
        The level involved will automatically get sorted.

        Parameters
        ----------
        level : int, str, or list of these, default last level
            Level(s) to unstack, can pass level name.
        fill_value : scalar value, default None
            Value to use when replacing NaN values.

        Returns
        -------
        DataFrame
            Unstacked Series.

        Examples
        --------
        >>> s = pd.Series([1, 2, 3, 4],
        ...               index=pd.MultiIndex.from_product([['one', 'two'],
        ...                                                 ['a', 'b']]))
        >>> s
        one  a    1
             b    2
        two  a    3
             b    4
        dtype: int64

        >>> s.unstack(level=-1)
             a  b
        one  1  2
        two  3  4

        >>> s.unstack(level=0)
           one  two
        a    1    3
        b    2    4
        """
        from pandas.core.reshape.reshape import unstack

        return unstack(self, level, fill_value)

    # ----------------------------------------------------------------------
    # function application

    def map(self, arg, na_action=None):
        """
        Map values of Series according to input correspondence.

        Used for substituting each value in a Series with another value,
        that may be derived from a function, a ``dict`` or
        a :class:`Series`.

        Parameters
        ----------
        arg : function, collections.abc.Mapping subclass or Series
            Mapping correspondence.
        na_action : {None, 'ignore'}, default None
            If 'ignore', propagate NaN values, without passing them to the
            mapping correspondence.

        Returns
        -------
        Series
            Same index as caller.

        See Also
        --------
        Series.apply : For applying more complex functions on a Series.
        DataFrame.apply : Apply a function row-/column-wise.
        DataFrame.applymap : Apply a function elementwise on a whole DataFrame.

        Notes
        -----
        When ``arg`` is a dictionary, values in Series that are not in the
        dictionary (as keys) are converted to ``NaN``. However, if the
        dictionary is a ``dict`` subclass that defines ``__missing__`` (i.e.
        provides a method for default values), then this default is used
        rather than ``NaN``.

        Examples
        --------
        >>> s = pd.Series(['cat', 'dog', np.nan, 'rabbit'])
        >>> s
        0      cat
        1      dog
        2      NaN
        3   rabbit
        dtype: object

        ``map`` accepts a ``dict`` or a ``Series``. Values that are not found
        in the ``dict`` are converted to ``NaN``, unless the dict has a default
        value (e.g. ``defaultdict``):

        >>> s.map({'cat': 'kitten', 'dog': 'puppy'})
        0   kitten
        1    puppy
        2      NaN
        3      NaN
        dtype: object

        It also accepts a function:

        >>> s.map('I am a {}'.format)
        0       I am a cat
        1       I am a dog
        2       I am a nan
        3    I am a rabbit
        dtype: object

        To avoid applying the function to missing values (and keep them as
        ``NaN``) ``na_action='ignore'`` can be used:

        >>> s.map('I am a {}'.format, na_action='ignore')
        0     I am a cat
        1     I am a dog
        2            NaN
        3  I am a rabbit
        dtype: object
        """
        new_values = super()._map_values(arg, na_action=na_action)
        return self._constructor(new_values, index=self.index).__finalize__(self)

    def _gotitem(self, key, ndim, subset=None):
        """
        Sub-classes to define. Return a sliced object.

        Parameters
        ----------
        key : string / list of selections
        ndim : 1,2
            Requested ndim of result.
        subset : object, default None
            Subset to act on.
        """
        return self

    _agg_see_also_doc = dedent(
        """
    See Also
    --------
    Series.apply : Invoke function on a Series.
    Series.transform : Transform function producing a Series with like indexes.
    """
    )

    _agg_examples_doc = dedent(
        """
    Examples
    --------
    >>> s = pd.Series([1, 2, 3, 4])
    >>> s
    0    1
    1    2
    2    3
    3    4
    dtype: int64

    >>> s.agg('min')
    1

    >>> s.agg(['min', 'max'])
    min   1
    max   4
    dtype: int64
    """
    )

    @Substitution(
        see_also=_agg_see_also_doc,
        examples=_agg_examples_doc,
        versionadded="\n.. versionadded:: 0.20.0\n",
        **_shared_doc_kwargs,
    )
    @Appender(generic._shared_docs["aggregate"])
    def aggregate(self, func, axis=0, *args, **kwargs):
        # Validate the axis parameter
        self._get_axis_number(axis)
        result, how = self._aggregate(func, *args, **kwargs)
        if result is None:

            # we can be called from an inner function which
            # passes this meta-data
            kwargs.pop("_axis", None)
            kwargs.pop("_level", None)

            # try a regular apply, this evaluates lambdas
            # row-by-row; however if the lambda is expected a Series
            # expression, e.g.: lambda x: x-x.quantile(0.25)
            # this will fail, so we can try a vectorized evaluation

            # we cannot FIRST try the vectorized evaluation, because
            # then .agg and .apply would have different semantics if the
            # operation is actually defined on the Series, e.g. str
            try:
                result = self.apply(func, *args, **kwargs)
            except (ValueError, AttributeError, TypeError):
                result = func(self, *args, **kwargs)

        return result

    agg = aggregate

    @Appender(generic._shared_docs["transform"] % _shared_doc_kwargs)
    def transform(self, func, axis=0, *args, **kwargs):
        # Validate the axis parameter
        self._get_axis_number(axis)
        return super().transform(func, *args, **kwargs)

    def apply(self, func, convert_dtype=True, args=(), **kwds):
        """
        Invoke function on values of Series.

        Can be ufunc (a NumPy function that applies to the entire Series)
        or a Python function that only works on single values.

        Parameters
        ----------
        func : function
            Python function or NumPy ufunc to apply.
        convert_dtype : bool, default True
            Try to find better dtype for elementwise function results. If
            False, leave as dtype=object.
        args : tuple
            Positional arguments passed to func after the series value.
        **kwds
            Additional keyword arguments passed to func.

        Returns
        -------
        Series or DataFrame
            If func returns a Series object the result will be a DataFrame.

        See Also
        --------
        Series.map: For element-wise operations.
        Series.agg: Only perform aggregating type operations.
        Series.transform: Only perform transforming type operations.

        Examples
        --------
        Create a series with typical summer temperatures for each city.

        >>> s = pd.Series([20, 21, 12],
        ...               index=['London', 'New York', 'Helsinki'])
        >>> s
        London      20
        New York    21
        Helsinki    12
        dtype: int64

        Square the values by defining a function and passing it as an
        argument to ``apply()``.

        >>> def square(x):
        ...     return x ** 2
        >>> s.apply(square)
        London      400
        New York    441
        Helsinki    144
        dtype: int64

        Square the values by passing an anonymous function as an
        argument to ``apply()``.

        >>> s.apply(lambda x: x ** 2)
        London      400
        New York    441
        Helsinki    144
        dtype: int64

        Define a custom function that needs additional positional
        arguments and pass these additional arguments using the
        ``args`` keyword.

        >>> def subtract_custom_value(x, custom_value):
        ...     return x - custom_value

        >>> s.apply(subtract_custom_value, args=(5,))
        London      15
        New York    16
        Helsinki     7
        dtype: int64

        Define a custom function that takes keyword arguments
        and pass these arguments to ``apply``.

        >>> def add_custom_values(x, **kwargs):
        ...     for month in kwargs:
        ...         x += kwargs[month]
        ...     return x

        >>> s.apply(add_custom_values, june=30, july=20, august=25)
        London      95
        New York    96
        Helsinki    87
        dtype: int64

        Use a function from the Numpy library.

        >>> s.apply(np.log)
        London      2.995732
        New York    3.044522
        Helsinki    2.484907
        dtype: float64
        """
        if len(self) == 0:
            return self._constructor(dtype=self.dtype, index=self.index).__finalize__(
                self
            )

        # dispatch to agg
        if isinstance(func, (list, dict)):
            return self.aggregate(func, *args, **kwds)

        # if we are a string, try to dispatch
        if isinstance(func, str):
            return self._try_aggregate_string_function(func, *args, **kwds)

        # handle ufuncs and lambdas
        if kwds or args and not isinstance(func, np.ufunc):

            def f(x):
                return func(x, *args, **kwds)

        else:
            f = func

        with np.errstate(all="ignore"):
            if isinstance(f, np.ufunc):
                return f(self)

            # row-wise access
            if is_extension_array_dtype(self.dtype) and hasattr(self._values, "map"):
                # GH#23179 some EAs do not have `map`
                mapped = self._values.map(f)
            else:
                values = self.astype(object).values
                mapped = lib.map_infer(values, f, convert=convert_dtype)

        if len(mapped) and isinstance(mapped[0], Series):
            # GH 25959 use pd.array instead of tolist
            # so extension arrays can be used
            return self._constructor_expanddim(pd.array(mapped), index=self.index)
        else:
            return self._constructor(mapped, index=self.index).__finalize__(self)

    def _reduce(
        self, op, name, axis=0, skipna=True, numeric_only=None, filter_type=None, **kwds
    ):
        """
        Perform a reduction operation.

        If we have an ndarray as a value, then simply perform the operation,
        otherwise delegate to the object.
        """
        delegate = self._values

        if axis is not None:
            self._get_axis_number(axis)

        if isinstance(delegate, Categorical):
            return delegate._reduce(name, skipna=skipna, **kwds)
        elif isinstance(delegate, ExtensionArray):
            # dispatch to ExtensionArray interface
            return delegate._reduce(name, skipna=skipna, **kwds)
        elif is_datetime64_dtype(delegate):
            # use DatetimeIndex implementation to handle skipna correctly
            delegate = DatetimeIndex(delegate)
        elif is_timedelta64_dtype(delegate) and hasattr(TimedeltaIndex, name):
            # use TimedeltaIndex to handle skipna correctly
            # TODO: remove hasattr check after TimedeltaIndex has `std` method
            delegate = TimedeltaIndex(delegate)

        # dispatch to numpy arrays
        elif isinstance(delegate, np.ndarray):
            if numeric_only:
                raise NotImplementedError(
                    f"Series.{name} does not implement numeric_only."
                )
            with np.errstate(all="ignore"):
                return op(delegate, skipna=skipna, **kwds)

        # TODO(EA) dispatch to Index
        # remove once all internals extension types are
        # moved to ExtensionArrays
        return delegate._reduce(
            op=op,
            name=name,
            axis=axis,
            skipna=skipna,
            numeric_only=numeric_only,
            filter_type=filter_type,
            **kwds,
        )

    def _reindex_indexer(self, new_index, indexer, copy):
        if indexer is None:
            if copy:
                return self.copy()
            return self

        new_values = algorithms.take_1d(
            self._values, indexer, allow_fill=True, fill_value=None
        )
        return self._constructor(new_values, index=new_index)

    def _needs_reindex_multi(self, axes, method, level):
        """
        Check if we do need a multi reindex; this is for compat with
        higher dims.
        """
        return False

    @Appender(generic._shared_docs["align"] % _shared_doc_kwargs)
    def align(
        self,
        other,
        join="outer",
        axis=None,
        level=None,
        copy=True,
        fill_value=None,
        method=None,
        limit=None,
        fill_axis=0,
        broadcast_axis=None,
    ):
        return super().align(
            other,
            join=join,
            axis=axis,
            level=level,
            copy=copy,
            fill_value=fill_value,
            method=method,
            limit=limit,
            fill_axis=fill_axis,
            broadcast_axis=broadcast_axis,
        )

    def rename(
        self,
        index: Optional[
            Union[Hashable, Mapping[Hashable, Hashable], Callable[[Hashable], Hashable]]
        ] = None,
        *,
        axis: Optional[Axis] = None,
        copy: bool = True,
        inplace: bool = False,
        level: Optional[Level] = None,
        errors: str = "ignore"
    ) -> "Series":
        """
        Alter Series index labels or name.

        Function / dict values must be unique (1-to-1). Labels not contained in
        a dict / Series will be left as-is. Extra labels listed don't throw an
        error.

        Alternatively, change ``Series.name`` with a scalar value.

        See the :ref:`user guide <basics.rename>` for more.

        Parameters
        ----------
        axis : int or str
            Unused. Accepted for compatability with DataFrame method only.
        index : scalar, hashable sequence, dict-like or function, optional
            Functions or dict-like are transformations to apply to
            the index.
            Scalar or hashable sequence-like will alter the ``Series.name``
            attribute.

        **kwargs
            Additional keyword arguments passed to the function. Only the
            "inplace" keyword is used.

        Returns
        -------
        Series
            Series with index labels or name altered.

        See Also
        --------
        DataFrame.rename : Corresponding DataFrame method.
        Series.rename_axis : Set the name of the axis.

        Examples
        --------
        >>> s = pd.Series([1, 2, 3])
        >>> s
        0    1
        1    2
        2    3
        dtype: int64
        >>> s.rename("my_name")  # scalar, changes Series.name
        0    1
        1    2
        2    3
        Name: my_name, dtype: int64
        >>> s.rename(lambda x: x ** 2)  # function, changes labels
        0    1
        1    2
        4    3
        dtype: int64
        >>> s.rename({1: 3, 2: 5})  # mapping, changes labels
        0    1
        3    2
        5    3
        dtype: int64
        """
        if callable(index) or is_dict_like(index):
            return super().rename(
                index, copy=copy, inplace=inplace, level=level, errors=errors
            )
        else:
            return self._set_name(index, inplace=inplace)

    @Substitution(**_shared_doc_kwargs)
    @Appender(generic.NDFrame.reindex.__doc__)
    def reindex(self, index=None, **kwargs):
        return super().reindex(index=index, **kwargs)

    def drop(
        self,
        labels=None,
        axis=0,
        index=None,
        columns=None,
        level=None,
        inplace=False,
        errors="raise",
    ):
        """
        Return Series with specified index labels removed.

        Remove elements of a Series based on specifying the index labels.
        When using a multi-index, labels on different levels can be removed
        by specifying the level.

        Parameters
        ----------
        labels : single label or list-like
            Index labels to drop.
        axis : 0, default 0
            Redundant for application on Series.
        index : single label or list-like
            Redundant for application on Series, but 'index' can be used instead
            of 'labels'.

            .. versionadded:: 0.21.0
        columns : single label or list-like
            No change is made to the Series; use 'index' or 'labels' instead.

            .. versionadded:: 0.21.0
        level : int or level name, optional
            For MultiIndex, level for which the labels will be removed.
        inplace : bool, default False
            If True, do operation inplace and return None.
        errors : {'ignore', 'raise'}, default 'raise'
            If 'ignore', suppress error and only existing labels are dropped.

        Returns
        -------
        Series
            Series with specified index labels removed.

        Raises
        ------
        KeyError
            If none of the labels are found in the index.

        See Also
        --------
        Series.reindex : Return only specified index labels of Series.
        Series.dropna : Return series without null values.
        Series.drop_duplicates : Return Series with duplicate values removed.
        DataFrame.drop : Drop specified labels from rows or columns.

        Examples
        --------
        >>> s = pd.Series(data=np.arange(3), index=['A', 'B', 'C'])
        >>> s
        A  0
        B  1
        C  2
        dtype: int64

        Drop labels B en C

        >>> s.drop(labels=['B', 'C'])
        A  0
        dtype: int64

        Drop 2nd level label in MultiIndex Series

        >>> midx = pd.MultiIndex(levels=[['lama', 'cow', 'falcon'],
        ...                              ['speed', 'weight', 'length']],
        ...                      codes=[[0, 0, 0, 1, 1, 1, 2, 2, 2],
        ...                             [0, 1, 2, 0, 1, 2, 0, 1, 2]])
        >>> s = pd.Series([45, 200, 1.2, 30, 250, 1.5, 320, 1, 0.3],
        ...               index=midx)
        >>> s
        lama    speed      45.0
                weight    200.0
                length      1.2
        cow     speed      30.0
                weight    250.0
                length      1.5
        falcon  speed     320.0
                weight      1.0
                length      0.3
        dtype: float64

        >>> s.drop(labels='weight', level=1)
        lama    speed      45.0
                length      1.2
        cow     speed      30.0
                length      1.5
        falcon  speed     320.0
                length      0.3
        dtype: float64
        """
        return super().drop(
            labels=labels,
            axis=axis,
            index=index,
            columns=columns,
            level=level,
            inplace=inplace,
            errors=errors,
        )

    @Substitution(**_shared_doc_kwargs)
    @Appender(generic.NDFrame.fillna.__doc__)
    def fillna(
        self,
        value=None,
        method=None,
        axis=None,
        inplace=False,
        limit=None,
        downcast=None,
    ) -> Optional["Series"]:
        return super().fillna(
            value=value,
            method=method,
            axis=axis,
            inplace=inplace,
            limit=limit,
            downcast=downcast,
        )

    @Appender(generic._shared_docs["replace"] % _shared_doc_kwargs)
    def replace(
        self,
        to_replace=None,
        value=None,
        inplace=False,
        limit=None,
        regex=False,
        method="pad",
    ):
        return super().replace(
            to_replace=to_replace,
            value=value,
            inplace=inplace,
            limit=limit,
            regex=regex,
            method=method,
        )

    @Appender(generic._shared_docs["shift"] % _shared_doc_kwargs)
    def shift(self, periods=1, freq=None, axis=0, fill_value=None):
        return super().shift(
            periods=periods, freq=freq, axis=axis, fill_value=fill_value
        )

    def memory_usage(self, index=True, deep=False):
        """
        Return the memory usage of the Series.

        The memory usage can optionally include the contribution of
        the index and of elements of `object` dtype.

        Parameters
        ----------
        index : bool, default True
            Specifies whether to include the memory usage of the Series index.
        deep : bool, default False
            If True, introspect the data deeply by interrogating
            `object` dtypes for system-level memory consumption, and include
            it in the returned value.

        Returns
        -------
        int
            Bytes of memory consumed.

        See Also
        --------
        numpy.ndarray.nbytes : Total bytes consumed by the elements of the
            array.
        DataFrame.memory_usage : Bytes consumed by a DataFrame.

        Examples
        --------
        >>> s = pd.Series(range(3))
        >>> s.memory_usage()
        152

        Not including the index gives the size of the rest of the data, which
        is necessarily smaller:

        >>> s.memory_usage(index=False)
        24

        The memory footprint of `object` values is ignored by default:

        >>> s = pd.Series(["a", "b"])
        >>> s.values
        array(['a', 'b'], dtype=object)
        >>> s.memory_usage()
        144
        >>> s.memory_usage(deep=True)
        260
        """
        v = super().memory_usage(deep=deep)
        if index:
            v += self.index.memory_usage(deep=deep)
        return v

    def isin(self, values):
        """
        Check whether `values` are contained in Series.

        Return a boolean Series showing whether each element in the Series
        matches an element in the passed sequence of `values` exactly.

        Parameters
        ----------
        values : set or list-like
            The sequence of values to test. Passing in a single string will
            raise a ``TypeError``. Instead, turn a single string into a
            list of one element.

        Returns
        -------
        Series
            Series of booleans indicating if each element is in values.

        Raises
        ------
        TypeError
          * If `values` is a string

        See Also
        --------
        DataFrame.isin : Equivalent method on DataFrame.

        Examples
        --------
        >>> s = pd.Series(['lama', 'cow', 'lama', 'beetle', 'lama',
        ...                'hippo'], name='animal')
        >>> s.isin(['cow', 'lama'])
        0     True
        1     True
        2     True
        3    False
        4     True
        5    False
        Name: animal, dtype: bool

        Passing a single string as ``s.isin('lama')`` will raise an error. Use
        a list of one element instead:

        >>> s.isin(['lama'])
        0     True
        1    False
        2     True
        3    False
        4     True
        5    False
        Name: animal, dtype: bool
        """
        result = algorithms.isin(self, values)
        return self._constructor(result, index=self.index).__finalize__(self)

    def between(self, left, right, inclusive=True):
        """
        Return boolean Series equivalent to left <= series <= right.

        This function returns a boolean vector containing `True` wherever the
        corresponding Series element is between the boundary values `left` and
        `right`. NA values are treated as `False`.

        Parameters
        ----------
        left : scalar or list-like
            Left boundary.
        right : scalar or list-like
            Right boundary.
        inclusive : bool, default True
            Include boundaries.

        Returns
        -------
        Series
            Series representing whether each element is between left and
            right (inclusive).

        See Also
        --------
        Series.gt : Greater than of series and other.
        Series.lt : Less than of series and other.

        Notes
        -----
        This function is equivalent to ``(left <= ser) & (ser <= right)``

        Examples
        --------
        >>> s = pd.Series([2, 0, 4, 8, np.nan])

        Boundary values are included by default:

        >>> s.between(1, 4)
        0     True
        1    False
        2     True
        3    False
        4    False
        dtype: bool

        With `inclusive` set to ``False`` boundary values are excluded:

        >>> s.between(1, 4, inclusive=False)
        0     True
        1    False
        2    False
        3    False
        4    False
        dtype: bool

        `left` and `right` can be any scalar value:

        >>> s = pd.Series(['Alice', 'Bob', 'Carol', 'Eve'])
        >>> s.between('Anna', 'Daniel')
        0    False
        1     True
        2     True
        3    False
        dtype: bool
        """
        if inclusive:
            lmask = self >= left
            rmask = self <= right
        else:
            lmask = self > left
            rmask = self < right

        return lmask & rmask

    @Appender(generic._shared_docs["isna"] % _shared_doc_kwargs)
    def isna(self):
        return super().isna()

    @Appender(generic._shared_docs["isna"] % _shared_doc_kwargs)
    def isnull(self):
        return super().isnull()

    @Appender(generic._shared_docs["notna"] % _shared_doc_kwargs)
    def notna(self):
        return super().notna()

    @Appender(generic._shared_docs["notna"] % _shared_doc_kwargs)
    def notnull(self):
        return super().notnull()

    def dropna(self, axis=0, inplace=False, how=None):
        """
        Return a new Series with missing values removed.

        See the :ref:`User Guide <missing_data>` for more on which values are
        considered missing, and how to work with missing data.

        Parameters
        ----------
        axis : {0 or 'index'}, default 0
            There is only one axis to drop values from.
        inplace : bool, default False
            If True, do operation inplace and return None.
        how : str, optional
            Not in use. Kept for compatibility.

        Returns
        -------
        Series
            Series with NA entries dropped from it.

        See Also
        --------
        Series.isna: Indicate missing values.
        Series.notna : Indicate existing (non-missing) values.
        Series.fillna : Replace missing values.
        DataFrame.dropna : Drop rows or columns which contain NA values.
        Index.dropna : Drop missing indices.

        Examples
        --------
        >>> ser = pd.Series([1., 2., np.nan])
        >>> ser
        0    1.0
        1    2.0
        2    NaN
        dtype: float64

        Drop NA values from a Series.

        >>> ser.dropna()
        0    1.0
        1    2.0
        dtype: float64

        Keep the Series with valid entries in the same variable.

        >>> ser.dropna(inplace=True)
        >>> ser
        0    1.0
        1    2.0
        dtype: float64

        Empty strings are not considered NA values. ``None`` is considered an
        NA value.

        >>> ser = pd.Series([np.NaN, 2, pd.NaT, '', None, 'I stay'])
        >>> ser
        0       NaN
        1         2
        2       NaT
        3
        4      None
        5    I stay
        dtype: object
        >>> ser.dropna()
        1         2
        3
        5    I stay
        dtype: object
        """
        inplace = validate_bool_kwarg(inplace, "inplace")
        # Validate the axis parameter
        self._get_axis_number(axis or 0)

        if self._can_hold_na:
            result = remove_na_arraylike(self)
            if inplace:
                self._update_inplace(result)
            else:
                return result
        else:
            if inplace:
                # do nothing
                pass
            else:
                return self.copy()

    # ----------------------------------------------------------------------
    # Time series-oriented methods

    def to_timestamp(self, freq=None, how="start", copy=True):
        """
        Cast to DatetimeIndex of Timestamps, at *beginning* of period.

        Parameters
        ----------
        freq : str, default frequency of PeriodIndex
            Desired frequency.
        how : {'s', 'e', 'start', 'end'}
            Convention for converting period to timestamp; start of period
            vs. end.
        copy : bool, default True
            Whether or not to return a copy.

        Returns
        -------
        Series with DatetimeIndex
        """
        new_values = self._values
        if copy:
            new_values = new_values.copy()

        new_index = self.index.to_timestamp(freq=freq, how=how)
        return self._constructor(new_values, index=new_index).__finalize__(self)

    def to_period(self, freq=None, copy=True):
        """
        Convert Series from DatetimeIndex to PeriodIndex with desired
        frequency (inferred from index if not passed).

        Parameters
        ----------
        freq : str, default None
            Frequency associated with the PeriodIndex.
        copy : bool, default True
            Whether or not to return a copy.

        Returns
        -------
        Series
            Series with index converted to PeriodIndex.
        """
        new_values = self._values
        if copy:
            new_values = new_values.copy()

        new_index = self.index.to_period(freq=freq)
        return self._constructor(new_values, index=new_index).__finalize__(self)

    # ----------------------------------------------------------------------
    # Accessor Methods
    # ----------------------------------------------------------------------
    str = CachedAccessor("str", StringMethods)
    dt = CachedAccessor("dt", CombinedDatetimelikeProperties)
    cat = CachedAccessor("cat", CategoricalAccessor)
    plot = CachedAccessor("plot", pandas.plotting.PlotAccessor)
    sparse = CachedAccessor("sparse", SparseAccessor)

    # ----------------------------------------------------------------------
    # Add plotting methods to Series
    hist = pandas.plotting.hist_series


Series._setup_axes(["index"], docs={"index": "The index (axis labels) of the Series."})
Series._add_numeric_operations()
Series._add_series_or_dataframe_operations()

# Add arithmetic!
ops.add_flex_arithmetic_methods(Series)
ops.add_special_arithmetic_methods(Series)<|MERGE_RESOLUTION|>--- conflicted
+++ resolved
@@ -4,11 +4,7 @@
 from io import StringIO
 from shutil import get_terminal_size
 from textwrap import dedent
-<<<<<<< HEAD
-from typing import Any, Callable, Hashable, Mapping, Optional, Union
-=======
-from typing import IO, Any, Callable, Hashable, List, Optional
->>>>>>> 5d407cfe
+from typing import IO, Any, Callable, Hashable, List, Mapping, Optional, Union
 import warnings
 
 import numpy as np
