"""
Data structure for 1-dimensional cross-sectional and time series data
"""
from io import StringIO
from shutil import get_terminal_size
from textwrap import dedent
from typing import (
    IO,
    TYPE_CHECKING,
    Any,
    Callable,
    Iterable,
    List,
    Optional,
    Tuple,
    Type,
)
import warnings

import numpy as np

from pandas._config import get_option

from pandas._libs import lib, properties, reshape, tslibs
from pandas._typing import Axis, DtypeObj, Label
from pandas.compat.numpy import function as nv
from pandas.util._decorators import Appender, Substitution, doc
from pandas.util._validators import validate_bool_kwarg, validate_percentile

from pandas.core.dtypes.cast import convert_dtypes, validate_numeric_casting
from pandas.core.dtypes.common import (
    _is_unorderable_exception,
    ensure_platform_int,
    is_bool,
    is_categorical_dtype,
    is_dict_like,
    is_extension_array_dtype,
    is_integer,
    is_iterator,
    is_list_like,
    is_object_dtype,
    is_scalar,
)
from pandas.core.dtypes.generic import (
    ABCDataFrame,
    ABCDatetimeIndex,
    ABCMultiIndex,
    ABCPeriodIndex,
    ABCSeries,
    ABCSparseArray,
)
from pandas.core.dtypes.inference import is_hashable
from pandas.core.dtypes.missing import (
    isna,
    na_value_for_dtype,
    notna,
    remove_na_arraylike,
)

import pandas as pd
from pandas.core import algorithms, base, generic, nanops, ops
from pandas.core.accessor import CachedAccessor
from pandas.core.arrays import ExtensionArray, try_cast_to_ea
from pandas.core.arrays.categorical import CategoricalAccessor
from pandas.core.arrays.sparse import SparseAccessor
import pandas.core.common as com
from pandas.core.construction import (
    create_series_with_explicit_dtype,
    extract_array,
    is_empty_data,
    sanitize_array,
)
from pandas.core.generic import NDFrame
from pandas.core.indexers import maybe_convert_indices, unpack_1tuple
from pandas.core.indexes.accessors import CombinedDatetimelikeProperties
from pandas.core.indexes.api import (
    Float64Index,
    Index,
    IntervalIndex,
    InvalidIndexError,
    MultiIndex,
    ensure_index,
)
import pandas.core.indexes.base as ibase
from pandas.core.indexes.datetimes import DatetimeIndex
from pandas.core.indexes.period import PeriodIndex
from pandas.core.indexes.timedeltas import TimedeltaIndex
from pandas.core.indexing import check_bool_indexer
from pandas.core.internals import SingleBlockManager
from pandas.core.strings import StringMethods
from pandas.core.tools.datetimes import to_datetime

import pandas.io.formats.format as fmt
import pandas.plotting

if TYPE_CHECKING:
    from pandas.core.frame import DataFrame
    from pandas.core.groupby.generic import SeriesGroupBy

__all__ = ["Series"]

_shared_doc_kwargs = dict(
    axes="index",
    klass="Series",
    axes_single_arg="{0 or 'index'}",
    axis="""axis : {0 or 'index'}
        Parameter needed for compatibility with DataFrame.""",
    inplace="""inplace : boolean, default False
        If True, performs operation inplace and returns None.""",
    unique="np.ndarray",
    duplicated="Series",
    optional_by="",
    optional_mapper="",
    optional_labels="",
    optional_axis="",
    versionadded_to_excel="\n    .. versionadded:: 0.20.0\n",
)


def _coerce_method(converter):
    """
    Install the scalar coercion methods.
    """

    def wrapper(self):
        if len(self) == 1:
            return converter(self.iloc[0])
        raise TypeError(f"cannot convert the series to {converter}")

    wrapper.__name__ = f"__{converter.__name__}__"
    return wrapper


# ----------------------------------------------------------------------
# Series class


class Series(base.IndexOpsMixin, generic.NDFrame):
    """
    One-dimensional ndarray with axis labels (including time series).

    Labels need not be unique but must be a hashable type. The object
    supports both integer- and label-based indexing and provides a host of
    methods for performing operations involving the index. Statistical
    methods from ndarray have been overridden to automatically exclude
    missing data (currently represented as NaN).

    Operations between Series (+, -, /, *, **) align values based on their
    associated index values-- they need not be the same length. The result
    index will be the sorted union of the two indexes.

    Parameters
    ----------
    data : array-like, Iterable, dict, or scalar value
        Contains data stored in Series.

        .. versionchanged:: 0.23.0
           If data is a dict, argument order is maintained for Python 3.6
           and later.

    index : array-like or Index (1d)
        Values must be hashable and have the same length as `data`.
        Non-unique index values are allowed. Will default to
        RangeIndex (0, 1, 2, ..., n) if not provided. If both a dict and index
        sequence are used, the index will override the keys found in the
        dict.
    dtype : str, numpy.dtype, or ExtensionDtype, optional
        Data type for the output Series. If not specified, this will be
        inferred from `data`.
        See the :ref:`user guide <basics.dtypes>` for more usages.
    name : str, optional
        The name to give to the Series.
    copy : bool, default False
        Copy input data.
    """

    _typ = "series"

    _name: Label
    _metadata: List[str] = ["name"]
    _internal_names_set = {"index"} | generic.NDFrame._internal_names_set
    _accessors = {"dt", "cat", "str", "sparse"}
    _deprecations = (
        base.IndexOpsMixin._deprecations
        | generic.NDFrame._deprecations
        | frozenset(["compress", "ptp"])
    )

    # Override cache_readonly bc Series is mutable
    hasnans = property(
        base.IndexOpsMixin.hasnans.func, doc=base.IndexOpsMixin.hasnans.__doc__
    )
    _data: SingleBlockManager
    div: Callable[["Series", Any], "Series"]
    rdiv: Callable[["Series", Any], "Series"]

    # ----------------------------------------------------------------------
    # Constructors

    def __init__(
        self, data=None, index=None, dtype=None, name=None, copy=False, fastpath=False
    ):

        # we are called internally, so short-circuit
        if fastpath:

            # data is an ndarray, index is defined
            if not isinstance(data, SingleBlockManager):
                data = SingleBlockManager(data, index, fastpath=True)
            if copy:
                data = data.copy()
            if index is None:
                index = data.index

        else:

            name = ibase.maybe_extract_name(name, data, type(self))

            if is_empty_data(data) and dtype is None:
                # gh-17261
                warnings.warn(
                    "The default dtype for empty Series will be 'object' instead "
                    "of 'float64' in a future version. Specify a dtype explicitly "
                    "to silence this warning.",
                    DeprecationWarning,
                    stacklevel=2,
                )
                # uncomment the line below when removing the DeprecationWarning
                # dtype = np.dtype(object)

            if index is not None:
                index = ensure_index(index)

            if data is None:
                data = {}
            if dtype is not None:
                dtype = self._validate_dtype(dtype)

            if isinstance(data, MultiIndex):
                raise NotImplementedError(
                    "initializing a Series from a MultiIndex is not supported"
                )
            elif isinstance(data, Index):

                if dtype is not None:
                    # astype copies
                    data = data.astype(dtype)
                else:
                    # need to copy to avoid aliasing issues
                    data = data._values.copy()
                    if isinstance(data, ABCDatetimeIndex) and data.tz is not None:
                        # GH#24096 need copy to be deep for datetime64tz case
                        # TODO: See if we can avoid these copies
                        data = data._values.copy(deep=True)
                copy = False

            elif isinstance(data, np.ndarray):
                if len(data.dtype):
                    # GH#13296 we are dealing with a compound dtype, which
                    #  should be treated as 2D
                    raise ValueError(
                        "Cannot construct a Series from an ndarray with "
                        "compound dtype.  Use DataFrame instead."
                    )
                pass
            elif isinstance(data, ABCSeries):
                if index is None:
                    index = data.index
                else:
                    data = data.reindex(index, copy=copy)
                data = data._data
            elif is_dict_like(data):
                data, index = self._init_dict(data, index, dtype)
                dtype = None
                copy = False
            elif isinstance(data, SingleBlockManager):
                if index is None:
                    index = data.index
                elif not data.index.equals(index) or copy:
                    # GH#19275 SingleBlockManager input should only be called
                    # internally
                    raise AssertionError(
                        "Cannot pass both SingleBlockManager "
                        "`data` argument and a different "
                        "`index` argument. `copy` must be False."
                    )

            elif is_extension_array_dtype(data):
                pass
            elif isinstance(data, (set, frozenset)):
                raise TypeError(f"'{type(data).__name__}' type is unordered")
            elif isinstance(data, ABCSparseArray):
                # handle sparse passed here (and force conversion)
                data = data.to_dense()
            else:
                data = com.maybe_iterable_to_list(data)

            if index is None:
                if not is_list_like(data):
                    data = [data]
                index = ibase.default_index(len(data))
            elif is_list_like(data):

                # a scalar numpy array is list-like but doesn't
                # have a proper length
                try:
                    if len(index) != len(data):
                        raise ValueError(
                            f"Length of passed values is {len(data)}, "
                            f"index implies {len(index)}."
                        )
                except TypeError:
                    pass

            # create/copy the manager
            if isinstance(data, SingleBlockManager):
                if dtype is not None:
                    data = data.astype(dtype=dtype, errors="ignore", copy=copy)
                elif copy:
                    data = data.copy()
            else:
                data = sanitize_array(data, index, dtype, copy, raise_cast_failure=True)

                data = SingleBlockManager(data, index, fastpath=True)

        generic.NDFrame.__init__(self, data)
        self.name = name
        self._set_axis(0, index, fastpath=True)

    def _init_dict(self, data, index=None, dtype=None):
        """
        Derive the "_data" and "index" attributes of a new Series from a
        dictionary input.

        Parameters
        ----------
        data : dict or dict-like
            Data used to populate the new Series.
        index : Index or index-like, default None
            Index for the new Series: if None, use dict keys.
        dtype : dtype, default None
            The dtype for the new Series: if None, infer from data.

        Returns
        -------
        _data : BlockManager for the new Series
        index : index for the new Series
        """
        # Looking for NaN in dict doesn't work ({np.nan : 1}[float('nan')]
        # raises KeyError), so we iterate the entire dict, and align
        if data:
            keys, values = zip(*data.items())
            values = list(values)
        elif index is not None:
            # fastpath for Series(data=None). Just use broadcasting a scalar
            # instead of reindexing.
            values = na_value_for_dtype(dtype)
            keys = index
        else:
            keys, values = [], []

        # Input is now list-like, so rely on "standard" construction:

        # TODO: passing np.float64 to not break anything yet. See GH-17261
        s = create_series_with_explicit_dtype(
            values, index=keys, dtype=dtype, dtype_if_empty=np.float64
        )

        # Now we just make sure the order is respected, if any
        if data and index is not None:
            s = s.reindex(index, copy=False)
        return s._data, s.index

    # ----------------------------------------------------------------------

    @property
    def _constructor(self) -> Type["Series"]:
        return Series

    @property
    def _constructor_expanddim(self) -> Type["DataFrame"]:
        from pandas.core.frame import DataFrame

        return DataFrame

    # types
    @property
    def _can_hold_na(self):
        return self._data._can_hold_na

    _index = None

    def _set_axis(self, axis: int, labels, fastpath: bool = False) -> None:
        """
        Override generic, we want to set the _typ here.

        This is called from the cython code when we set the `index` attribute
        directly, e.g. `series.index = [1, 2, 3]`.
        """
        if not fastpath:
            labels = ensure_index(labels)

        is_all_dates = labels.is_all_dates
        if is_all_dates:
            if not isinstance(labels, (DatetimeIndex, PeriodIndex, TimedeltaIndex)):
                try:
                    labels = DatetimeIndex(labels)
                    # need to set here because we changed the index
                    if fastpath:
                        self._data.set_axis(axis, labels)
                except (tslibs.OutOfBoundsDatetime, ValueError):
                    # labels may exceeds datetime bounds,
                    # or not be a DatetimeIndex
                    pass

        object.__setattr__(self, "_index", labels)
        if not fastpath:
            # The ensure_index call aabove ensures we have an Index object
            self._data.set_axis(axis, labels)

    def _update_inplace(self, result, **kwargs):
        # we want to call the generic version and not the IndexOpsMixin
        return generic.NDFrame._update_inplace(self, result, **kwargs)

    # ndarray compatibility
    @property
    def dtype(self) -> DtypeObj:
        """
        Return the dtype object of the underlying data.
        """
        return self._data.dtype

    @property
    def dtypes(self) -> DtypeObj:
        """
        Return the dtype object of the underlying data.
        """
        return self._data.dtype

    @property
    def name(self) -> Label:
        return self._name

    @name.setter
    def name(self, value: Label) -> None:
        if not is_hashable(value):
            raise TypeError("Series.name must be a hashable type")
        object.__setattr__(self, "_name", value)

    @property
    def values(self):
        """
        Return Series as ndarray or ndarray-like depending on the dtype.

        .. warning::

           We recommend using :attr:`Series.array` or
           :meth:`Series.to_numpy`, depending on whether you need
           a reference to the underlying data or a NumPy array.

        Returns
        -------
        numpy.ndarray or ndarray-like

        See Also
        --------
        Series.array : Reference to the underlying data.
        Series.to_numpy : A NumPy array representing the underlying data.

        Examples
        --------
        >>> pd.Series([1, 2, 3]).values
        array([1, 2, 3])

        >>> pd.Series(list('aabc')).values
        array(['a', 'a', 'b', 'c'], dtype=object)

        >>> pd.Series(list('aabc')).astype('category').values
        [a, a, b, c]
        Categories (3, object): [a, b, c]

        Timezone aware datetime data is converted to UTC:

        >>> pd.Series(pd.date_range('20130101', periods=3,
        ...                         tz='US/Eastern')).values
        array(['2013-01-01T05:00:00.000000000',
               '2013-01-02T05:00:00.000000000',
               '2013-01-03T05:00:00.000000000'], dtype='datetime64[ns]')
        """
        return self._data.external_values()

    @property
    def _values(self):
        """
        Return the internal repr of this data (defined by Block.interval_values).
        This are the values as stored in the Block (ndarray or ExtensionArray
        depending on the Block class), with datetime64[ns] and timedelta64[ns]
        wrapped in ExtensionArrays to match Index._values behavior.

        Differs from the public ``.values`` for certain data types, because of
        historical backwards compatibility of the public attribute (e.g. period
        returns object ndarray and datetimetz a datetime64[ns] ndarray for
        ``.values`` while it returns an ExtensionArray for ``._values`` in those
        cases).

        Differs from ``.array`` in that this still returns the numpy array if
        the Block is backed by a numpy array (except for datetime64 and
        timedelta64 dtypes), while ``.array`` ensures to always return an
        ExtensionArray.

        Differs from ``._ndarray_values``, as that ensures to always return a
        numpy array (it will call ``_ndarray_values`` on the ExtensionArray, if
        the Series was backed by an ExtensionArray).

        Overview:

        dtype       | values        | _values       | array         | _ndarray_values |
        ----------- | ------------- | ------------- | ------------- | --------------- |
        Numeric     | ndarray       | ndarray       | PandasArray   | ndarray         |
        Category    | Categorical   | Categorical   | Categorical   | ndarray[int]    |
        dt64[ns]    | ndarray[M8ns] | DatetimeArray | DatetimeArray | ndarray[M8ns]   |
        dt64[ns tz] | ndarray[M8ns] | DatetimeArray | DatetimeArray | ndarray[M8ns]   |
        td64[ns]    | ndarray[m8ns] | TimedeltaArray| ndarray[m8ns] | ndarray[m8ns]   |
        Period      | ndarray[obj]  | PeriodArray   | PeriodArray   | ndarray[int]    |
        Nullable    | EA            | EA            | EA            | ndarray         |

        """
        return self._data.internal_values()

    @Appender(base.IndexOpsMixin.array.__doc__)  # type: ignore
    @property
    def array(self) -> ExtensionArray:
        return self._data._block.array_values()

    def _internal_get_values(self):
        """
        Same as values (but handles sparseness conversions); is a view.

        Returns
        -------
        numpy.ndarray
            Data of the Series.
        """
        return self._data.get_values()

    # ops
    def ravel(self, order="C"):
        """
        Return the flattened underlying data as an ndarray.

        Returns
        -------
        numpy.ndarray or ndarray-like
            Flattened data of the Series.

        See Also
        --------
        numpy.ndarray.ravel
        """
        return self._values.ravel(order=order)

    def __len__(self) -> int:
        """
        Return the length of the Series.
        """
        return len(self._data)

    def view(self, dtype=None) -> "Series":
        """
        Create a new view of the Series.

        This function will return a new Series with a view of the same
        underlying values in memory, optionally reinterpreted with a new data
        type. The new data type must preserve the same size in bytes as to not
        cause index misalignment.

        Parameters
        ----------
        dtype : data type
            Data type object or one of their string representations.

        Returns
        -------
        Series
            A new Series object as a view of the same data in memory.

        See Also
        --------
        numpy.ndarray.view : Equivalent numpy function to create a new view of
            the same data in memory.

        Notes
        -----
        Series are instantiated with ``dtype=float64`` by default. While
        ``numpy.ndarray.view()`` will return a view with the same data type as
        the original array, ``Series.view()`` (without specified dtype)
        will try using ``float64`` and may fail if the original data type size
        in bytes is not the same.

        Examples
        --------
        >>> s = pd.Series([-2, -1, 0, 1, 2], dtype='int8')
        >>> s
        0   -2
        1   -1
        2    0
        3    1
        4    2
        dtype: int8

        The 8 bit signed integer representation of `-1` is `0b11111111`, but
        the same bytes represent 255 if read as an 8 bit unsigned integer:

        >>> us = s.view('uint8')
        >>> us
        0    254
        1    255
        2      0
        3      1
        4      2
        dtype: uint8

        The views share the same underlying values:

        >>> us[0] = 128
        >>> s
        0   -128
        1     -1
        2      0
        3      1
        4      2
        dtype: int8
        """
        return self._constructor(
            self._values.view(dtype), index=self.index
        ).__finalize__(self)

    # ----------------------------------------------------------------------
    # NDArray Compat
    _HANDLED_TYPES = (Index, ExtensionArray, np.ndarray)

    def __array_ufunc__(
        self, ufunc: Callable, method: str, *inputs: Any, **kwargs: Any
    ):
        # TODO: handle DataFrame
        cls = type(self)

        # for binary ops, use our custom dunder methods
        result = ops.maybe_dispatch_ufunc_to_dunder_op(
            self, ufunc, method, *inputs, **kwargs
        )
        if result is not NotImplemented:
            return result

        # Determine if we should defer.
        no_defer = (np.ndarray.__array_ufunc__, cls.__array_ufunc__)

        for item in inputs:
            higher_priority = (
                hasattr(item, "__array_priority__")
                and item.__array_priority__ > self.__array_priority__
            )
            has_array_ufunc = (
                hasattr(item, "__array_ufunc__")
                and type(item).__array_ufunc__ not in no_defer
                and not isinstance(item, self._HANDLED_TYPES)
            )
            if higher_priority or has_array_ufunc:
                return NotImplemented

        # align all the inputs.
        names = [getattr(x, "name") for x in inputs if hasattr(x, "name")]
        types = tuple(type(x) for x in inputs)
        # TODO: dataframe
        alignable = [x for x, t in zip(inputs, types) if issubclass(t, Series)]

        if len(alignable) > 1:
            # This triggers alignment.
            # At the moment, there aren't any ufuncs with more than two inputs
            # so this ends up just being x1.index | x2.index, but we write
            # it to handle *args.
            index = alignable[0].index
            for s in alignable[1:]:
                index |= s.index
            inputs = tuple(
                x.reindex(index) if issubclass(t, Series) else x
                for x, t in zip(inputs, types)
            )
        else:
            index = self.index

        inputs = tuple(extract_array(x, extract_numpy=True) for x in inputs)
        result = getattr(ufunc, method)(*inputs, **kwargs)

<<<<<<< HEAD
        name = names[0] if len(set(names)) == 1 else None
=======
        name: Label
        if len(set(names)) == 1:
            name = names[0]
        else:
            name = None
>>>>>>> a1f9ae29

        def construct_return(result):
            if lib.is_scalar(result):
                return result
            elif result.ndim > 1:
                # e.g. np.subtract.outer
                if method == "outer":
                    # GH#27198
                    raise NotImplementedError
                return result
            return self._constructor(result, index=index, name=name, copy=False)

        if type(result) is tuple:
            # multiple return values
            return tuple(construct_return(x) for x in result)
        elif method == "at":
            # no return value
            return None
        else:
            return construct_return(result)

    def __array__(self, dtype=None) -> np.ndarray:
        """
        Return the values as a NumPy array.

        Users should not call this directly. Rather, it is invoked by
        :func:`numpy.array` and :func:`numpy.asarray`.

        Parameters
        ----------
        dtype : str or numpy.dtype, optional
            The dtype to use for the resulting NumPy array. By default,
            the dtype is inferred from the data.

        Returns
        -------
        numpy.ndarray
            The values in the series converted to a :class:`numpy.ndarray`
            with the specified `dtype`.

        See Also
        --------
        array : Create a new array from data.
        Series.array : Zero-copy view to the array backing the Series.
        Series.to_numpy : Series method for similar behavior.

        Examples
        --------
        >>> ser = pd.Series([1, 2, 3])
        >>> np.asarray(ser)
        array([1, 2, 3])

        For timezone-aware data, the timezones may be retained with
        ``dtype='object'``

        >>> tzser = pd.Series(pd.date_range('2000', periods=2, tz="CET"))
        >>> np.asarray(tzser, dtype="object")
        array([Timestamp('2000-01-01 00:00:00+0100', tz='CET', freq='D'),
               Timestamp('2000-01-02 00:00:00+0100', tz='CET', freq='D')],
              dtype=object)

        Or the values may be localized to UTC and the tzinfo discarded with
        ``dtype='datetime64[ns]'``

        >>> np.asarray(tzser, dtype="datetime64[ns]")  # doctest: +ELLIPSIS
        array(['1999-12-31T23:00:00.000000000', ...],
              dtype='datetime64[ns]')
        """
        return np.asarray(self.array, dtype)

    # ----------------------------------------------------------------------
    # Unary Methods

    # coercion
    __float__ = _coerce_method(float)
    __long__ = _coerce_method(int)
    __int__ = _coerce_method(int)

    # ----------------------------------------------------------------------

    # indexers
    @property
    def axes(self) -> List[Index]:
        """
        Return a list of the row axis labels.
        """
        return [self.index]

    # ----------------------------------------------------------------------
    # Indexing Methods

    @Appender(generic.NDFrame.take.__doc__)
    def take(self, indices, axis=0, is_copy=None, **kwargs) -> "Series":
        if is_copy is not None:
            warnings.warn(
                "is_copy is deprecated and will be removed in a future version. "
                "'take' always returns a copy, so there is no need to specify this.",
                FutureWarning,
                stacklevel=2,
            )
        nv.validate_take(tuple(), kwargs)

        indices = ensure_platform_int(indices)
        new_index = self.index.take(indices)

        if is_categorical_dtype(self):
            # https://github.com/pandas-dev/pandas/issues/20664
            # TODO: remove when the default Categorical.take behavior changes
            indices = maybe_convert_indices(indices, len(self._get_axis(axis)))
            kwargs = {"allow_fill": False}
        else:
            kwargs = {}
        new_values = self._values.take(indices, **kwargs)

        return self._constructor(
            new_values, index=new_index, fastpath=True
        ).__finalize__(self)

    def _take_with_is_copy(self, indices, axis=0):
        """
        Internal version of the `take` method that sets the `_is_copy`
        attribute to keep track of the parent dataframe (using in indexing
        for the SettingWithCopyWarning). For Series this does the same
        as the public take (it never sets `_is_copy`).

        See the docstring of `take` for full explanation of the parameters.
        """
        return self.take(indices=indices, axis=axis)

    def _ixs(self, i: int, axis: int = 0):
        """
        Return the i-th value or values in the Series by location.

        Parameters
        ----------
        i : int

        Returns
        -------
        scalar (int) or Series (slice, sequence)
        """
        return self._values[i]

    def _slice(self, slobj: slice, axis: int = 0) -> "Series":
        # axis kwarg is retained for compat with NDFrame method
        #  _slice is *always* positional
        return self._get_values(slobj)

    def __getitem__(self, key):
        key = com.apply_if_callable(key, self)

        if key is Ellipsis:
            return self

        key_is_scalar = is_scalar(key)
        if key_is_scalar:
            key = self.index._convert_scalar_indexer(key, kind="getitem")
        elif isinstance(key, (list, tuple)):
            key = unpack_1tuple(key)

        if key_is_scalar or isinstance(self.index, MultiIndex):
            # Otherwise index.get_value will raise InvalidIndexError
            try:
                result = self.index.get_value(self, key)

                return result
            except InvalidIndexError:
                if not isinstance(self.index, MultiIndex):
                    raise

            except (KeyError, ValueError):
                if isinstance(key, tuple) and isinstance(self.index, MultiIndex):
                    # kludge
                    pass
                else:
                    raise

        if not key_is_scalar:
            # avoid expensive checks if we know we have a scalar
            if is_iterator(key):
                key = list(key)

            if com.is_bool_indexer(key):
                key = check_bool_indexer(self.index, key)
                return self._get_values(key)

        return self._get_with(key)

    def _get_with(self, key):
        # other: fancy integer or otherwise
        if isinstance(key, slice):
            # _convert_slice_indexer to determing if this slice is positional
            #  or label based, and if the latter, convert to positional
            slobj = self.index._convert_slice_indexer(key, kind="getitem")
            return self._slice(slobj)
        elif isinstance(key, ABCDataFrame):
            raise TypeError(
                "Indexing a Series with DataFrame is not "
                "supported, use the appropriate DataFrame column"
            )
        elif isinstance(key, tuple):
            return self._get_values_tuple(key)

        if not isinstance(key, (list, np.ndarray, ExtensionArray, Series, Index)):
            key = list(key)

        if isinstance(key, Index):
            key_type = key.inferred_type
        else:
            key_type = lib.infer_dtype(key, skipna=False)

        # Note: The key_type == "boolean" case should be caught by the
        #  com.is_bool_indexer check in __getitem__
        if key_type == "integer":
            # We need to decide whether to treat this as a positional indexer
            #  (i.e. self.iloc) or label-based (i.e. self.loc)
            if self.index.is_integer() or self.index.is_floating():
                return self.loc[key]
            elif isinstance(self.index, IntervalIndex):
                return self.loc[key]
            else:
                return self.iloc[key]

        if isinstance(key, list):
            # handle the dup indexing case GH#4246
            return self.loc[key]

        return self.reindex(key)

    def _get_values_tuple(self, key):
        # mpl hackaround
        if com.any_none(*key):
            # suppress warning from slicing the index with a 2d indexer.
            # eventually we'll want Series itself to warn.
            with warnings.catch_warnings():
                warnings.filterwarnings(
                    "ignore", "Support for multi-dim", DeprecationWarning
                )
                return self._get_values(key)

        if not isinstance(self.index, MultiIndex):
            raise ValueError("Can only tuple-index with a MultiIndex")

        # If key is contained, would have returned by now
        indexer, new_index = self.index.get_loc_level(key)
        return self._constructor(self._values[indexer], index=new_index).__finalize__(
            self
        )

    def _get_values(self, indexer):
        try:
            return self._constructor(
                self._data.get_slice(indexer), fastpath=True
            ).__finalize__(self)
        except ValueError:
            # mpl compat if we look up e.g. ser[:, np.newaxis];
            #  see tests.series.timeseries.test_mpl_compat_hack
            return self._values[indexer]

    def _get_value(self, label, takeable: bool = False):
        """
        Quickly retrieve single value at passed index label.

        Parameters
        ----------
        label : object
        takeable : interpret the index as indexers, default False

        Returns
        -------
        scalar value
        """
        if takeable:
            return self._values[label]

        # Similar to Index.get_value, but we do not fall back to positional
        loc = self.index.get_loc(label)
        # We assume that _convert_scalar_indexer has already been called,
        #  with kind="loc", if necessary, by the time we get here
        return self.index._get_values_for_loc(self, loc, label)

    def __setitem__(self, key, value):
        key = com.apply_if_callable(key, self)
        cacher_needs_updating = self._check_is_chained_assignment_possible()

        try:
            self._set_with_engine(key, value)
        except (KeyError, ValueError):
            values = self._values
            if is_integer(key) and not self.index.inferred_type == "integer":
                values[key] = value
            elif key is Ellipsis:
                self[:] = value
            else:
                self.loc[key] = value

        except TypeError as e:
            if isinstance(key, tuple) and not isinstance(self.index, MultiIndex):
                raise ValueError("Can only tuple-index with a MultiIndex") from e

            # python 3 type errors should be raised
            if _is_unorderable_exception(e):
                raise IndexError(key) from e

            if com.is_bool_indexer(key):
                key = check_bool_indexer(self.index, key)
                try:
                    self._where(~key, value, inplace=True)
                    return
                except InvalidIndexError:
                    pass

            self._set_with(key, value)

        if cacher_needs_updating:
            self._maybe_update_cacher()

    def _set_with_engine(self, key, value):
        # fails with AttributeError for IntervalIndex
        loc = self.index._engine.get_loc(key)
        validate_numeric_casting(self.dtype, value)
        self._values[loc] = value

    def _set_with(self, key, value):
        # other: fancy integer or otherwise
        if isinstance(key, slice):
            indexer = self.index._convert_slice_indexer(key, kind="getitem")
            return self._set_values(indexer, value)

        elif is_scalar(key) and not is_integer(key) and key not in self.index:
            # GH#12862 adding an new key to the Series
            # Note: have to exclude integers because that is ambiguously
            #  position-based
            self.loc[key] = value
            return

        else:
            if isinstance(key, tuple):
                try:
                    # TODO: no test cases that get here
                    self._set_values(key, value)
                except Exception:
                    pass

            if is_scalar(key):
                key = [key]

            if isinstance(key, Index):
                key_type = key.inferred_type
                key = key._values
            else:
                key_type = lib.infer_dtype(key, skipna=False)

            if key_type == "integer":
                if self.index.inferred_type == "integer":
                    self._set_labels(key, value)
                else:
                    return self._set_values(key, value)
            elif key_type == "boolean":
                self._set_values(key.astype(np.bool_), value)
            else:
                self._set_labels(key, value)

    def _set_labels(self, key, value):
        key = com.asarray_tuplesafe(key)
        indexer: np.ndarray = self.index.get_indexer(key)
        mask = indexer == -1
        if mask.any():
            raise ValueError(f"{key[mask]} not contained in the index")
        self._set_values(indexer, value)

    def _set_values(self, key, value):
        if isinstance(key, Series):
            key = key._values
        self._data = self._data.setitem(indexer=key, value=value)
        self._maybe_update_cacher()

    def _set_value(self, label, value, takeable: bool = False):
        """
        Quickly set single value at passed label.

        If label is not contained, a new object is created with the label
        placed at the end of the result index.

        Parameters
        ----------
        label : object
            Partial indexing with MultiIndex not allowed.
        value : object
            Scalar value.
        takeable : interpret the index as indexers, default False
        """
        try:
            if takeable:
                self._values[label] = value
            else:
                loc = self.index.get_loc(label)
                validate_numeric_casting(self.dtype, value)
                self._values[loc] = value
        except KeyError:

            # set using a non-recursive method
            self.loc[label] = value

    # ----------------------------------------------------------------------
    # Unsorted

    @property
    def _is_mixed_type(self):
        return False

    def repeat(self, repeats, axis=None) -> "Series":
        """
        Repeat elements of a Series.

        Returns a new Series where each element of the current Series
        is repeated consecutively a given number of times.

        Parameters
        ----------
        repeats : int or array of ints
            The number of repetitions for each element. This should be a
            non-negative integer. Repeating 0 times will return an empty
            Series.
        axis : None
            Must be ``None``. Has no effect but is accepted for compatibility
            with numpy.

        Returns
        -------
        Series
            Newly created Series with repeated elements.

        See Also
        --------
        Index.repeat : Equivalent function for Index.
        numpy.repeat : Similar method for :class:`numpy.ndarray`.

        Examples
        --------
        >>> s = pd.Series(['a', 'b', 'c'])
        >>> s
        0    a
        1    b
        2    c
        dtype: object
        >>> s.repeat(2)
        0    a
        0    a
        1    b
        1    b
        2    c
        2    c
        dtype: object
        >>> s.repeat([1, 2, 3])
        0    a
        1    b
        1    b
        2    c
        2    c
        2    c
        dtype: object
        """
        nv.validate_repeat(tuple(), dict(axis=axis))
        new_index = self.index.repeat(repeats)
        new_values = self._values.repeat(repeats)
        return self._constructor(new_values, index=new_index).__finalize__(self)

    def reset_index(self, level=None, drop=False, name=None, inplace=False):
        """
        Generate a new DataFrame or Series with the index reset.

        This is useful when the index needs to be treated as a column, or
        when the index is meaningless and needs to be reset to the default
        before another operation.

        Parameters
        ----------
        level : int, str, tuple, or list, default optional
            For a Series with a MultiIndex, only remove the specified levels
            from the index. Removes all levels by default.
        drop : bool, default False
            Just reset the index, without inserting it as a column in
            the new DataFrame.
        name : object, optional
            The name to use for the column containing the original Series
            values. Uses ``self.name`` by default. This argument is ignored
            when `drop` is True.
        inplace : bool, default False
            Modify the Series in place (do not create a new object).

        Returns
        -------
        Series or DataFrame
            When `drop` is False (the default), a DataFrame is returned.
            The newly created columns will come first in the DataFrame,
            followed by the original Series values.
            When `drop` is True, a `Series` is returned.
            In either case, if ``inplace=True``, no value is returned.

        See Also
        --------
        DataFrame.reset_index: Analogous function for DataFrame.

        Examples
        --------
        >>> s = pd.Series([1, 2, 3, 4], name='foo',
        ...               index=pd.Index(['a', 'b', 'c', 'd'], name='idx'))

        Generate a DataFrame with default index.

        >>> s.reset_index()
          idx  foo
        0   a    1
        1   b    2
        2   c    3
        3   d    4

        To specify the name of the new column use `name`.

        >>> s.reset_index(name='values')
          idx  values
        0   a       1
        1   b       2
        2   c       3
        3   d       4

        To generate a new Series with the default set `drop` to True.

        >>> s.reset_index(drop=True)
        0    1
        1    2
        2    3
        3    4
        Name: foo, dtype: int64

        To update the Series in place, without generating a new one
        set `inplace` to True. Note that it also requires ``drop=True``.

        >>> s.reset_index(inplace=True, drop=True)
        >>> s
        0    1
        1    2
        2    3
        3    4
        Name: foo, dtype: int64

        The `level` parameter is interesting for Series with a multi-level
        index.

        >>> arrays = [np.array(['bar', 'bar', 'baz', 'baz']),
        ...           np.array(['one', 'two', 'one', 'two'])]
        >>> s2 = pd.Series(
        ...     range(4), name='foo',
        ...     index=pd.MultiIndex.from_arrays(arrays,
        ...                                     names=['a', 'b']))

        To remove a specific level from the Index, use `level`.

        >>> s2.reset_index(level='a')
               a  foo
        b
        one  bar    0
        two  bar    1
        one  baz    2
        two  baz    3

        If `level` is not set, all levels are removed from the Index.

        >>> s2.reset_index()
             a    b  foo
        0  bar  one    0
        1  bar  two    1
        2  baz  one    2
        3  baz  two    3
        """
        inplace = validate_bool_kwarg(inplace, "inplace")
        if drop:
            new_index = ibase.default_index(len(self))
            if level is not None:
                if not isinstance(level, (tuple, list)):
                    level = [level]
                level = [self.index._get_level_number(lev) for lev in level]
                if len(level) < self.index.nlevels:
                    new_index = self.index.droplevel(level)

            if inplace:
                self.index = new_index
                # set name if it was passed, otherwise, keep the previous name
                self.name = name or self.name
            else:
                return self._constructor(
                    self._values.copy(), index=new_index
                ).__finalize__(self)
        elif inplace:
            raise TypeError(
                "Cannot reset_index inplace on a Series to create a DataFrame"
            )
        else:
            df = self.to_frame(name)
            return df.reset_index(level=level, drop=drop)

    # ----------------------------------------------------------------------
    # Rendering Methods

    def __repr__(self) -> str:
        """
        Return a string representation for a particular Series.
        """
        buf = StringIO("")
        width, height = get_terminal_size()
        max_rows = (
            height
            if get_option("display.max_rows") == 0
            else get_option("display.max_rows")
        )
        min_rows = (
            height
            if get_option("display.max_rows") == 0
            else get_option("display.min_rows")
        )
        show_dimensions = get_option("display.show_dimensions")

        self.to_string(
            buf=buf,
            name=self.name,
            dtype=self.dtype,
            min_rows=min_rows,
            max_rows=max_rows,
            length=show_dimensions,
        )
        result = buf.getvalue()

        return result

    def to_string(
        self,
        buf=None,
        na_rep="NaN",
        float_format=None,
        header=True,
        index=True,
        length=False,
        dtype=False,
        name=False,
        max_rows=None,
        min_rows=None,
    ):
        """
        Render a string representation of the Series.

        Parameters
        ----------
        buf : StringIO-like, optional
            Buffer to write to.
        na_rep : str, optional
            String representation of NaN to use, default 'NaN'.
        float_format : one-parameter function, optional
            Formatter function to apply to columns' elements if they are
            floats, default None.
        header : bool, default True
            Add the Series header (index name).
        index : bool, optional
            Add index (row) labels, default True.
        length : bool, default False
            Add the Series length.
        dtype : bool, default False
            Add the Series dtype.
        name : bool, default False
            Add the Series name if not None.
        max_rows : int, optional
            Maximum number of rows to show before truncating. If None, show
            all.
        min_rows : int, optional
            The number of rows to display in a truncated repr (when number
            of rows is above `max_rows`).

        Returns
        -------
        str or None
            String representation of Series if ``buf=None``, otherwise None.
        """
        formatter = fmt.SeriesFormatter(
            self,
            name=name,
            length=length,
            header=header,
            index=index,
            dtype=dtype,
            na_rep=na_rep,
            float_format=float_format,
            min_rows=min_rows,
            max_rows=max_rows,
        )
        result = formatter.to_string()

        # catch contract violations
        if not isinstance(result, str):
            raise AssertionError(
                "result must be of type str, type "
                f"of result is {repr(type(result).__name__)}"
            )

        if buf is None:
            return result
        else:
            try:
                buf.write(result)
            except AttributeError:
                with open(buf, "w") as f:
                    f.write(result)

    @Appender(
        """
        Examples
        --------
        >>> s = pd.Series(["elk", "pig", "dog", "quetzal"], name="animal")
        >>> print(s.to_markdown())
        |    | animal   |
        |---:|:---------|
        |  0 | elk      |
        |  1 | pig      |
        |  2 | dog      |
        |  3 | quetzal  |
        """
    )
    @Substitution(klass="Series")
    @Appender(generic._shared_docs["to_markdown"])
    def to_markdown(
        self, buf: Optional[IO[str]] = None, mode: Optional[str] = None, **kwargs
    ) -> Optional[str]:
        return self.to_frame().to_markdown(buf, mode, **kwargs)

    # ----------------------------------------------------------------------

    def items(self) -> Iterable[Tuple[Label, Any]]:
        """
        Lazily iterate over (index, value) tuples.

        This method returns an iterable tuple (index, value). This is
        convenient if you want to create a lazy iterator.

        Returns
        -------
        iterable
            Iterable of tuples containing the (index, value) pairs from a
            Series.

        See Also
        --------
        DataFrame.items : Iterate over (column name, Series) pairs.
        DataFrame.iterrows : Iterate over DataFrame rows as (index, Series) pairs.

        Examples
        --------
        >>> s = pd.Series(['A', 'B', 'C'])
        >>> for index, value in s.items():
        ...     print(f"Index : {index}, Value : {value}")
        Index : 0, Value : A
        Index : 1, Value : B
        Index : 2, Value : C
        """
        return zip(iter(self.index), iter(self))

    @Appender(items.__doc__)
    def iteritems(self) -> Iterable[Tuple[Label, Any]]:
        return self.items()

    # ----------------------------------------------------------------------
    # Misc public methods

    def keys(self) -> Index:
        """
        Return alias for index.

        Returns
        -------
        Index
            Index of the Series.
        """
        return self.index

    def to_dict(self, into=dict):
        """
        Convert Series to {label -> value} dict or dict-like object.

        Parameters
        ----------
        into : class, default dict
            The collections.abc.Mapping subclass to use as the return
            object. Can be the actual class or an empty
            instance of the mapping type you want.  If you want a
            collections.defaultdict, you must pass it initialized.

            .. versionadded:: 0.21.0

        Returns
        -------
        collections.abc.Mapping
            Key-value representation of Series.

        Examples
        --------
        >>> s = pd.Series([1, 2, 3, 4])
        >>> s.to_dict()
        {0: 1, 1: 2, 2: 3, 3: 4}
        >>> from collections import OrderedDict, defaultdict
        >>> s.to_dict(OrderedDict)
        OrderedDict([(0, 1), (1, 2), (2, 3), (3, 4)])
        >>> dd = defaultdict(list)
        >>> s.to_dict(dd)
        defaultdict(<class 'list'>, {0: 1, 1: 2, 2: 3, 3: 4})
        """
        # GH16122
        into_c = com.standardize_mapping(into)
        return into_c(self.items())

    def to_frame(self, name=None) -> "DataFrame":
        """
        Convert Series to DataFrame.

        Parameters
        ----------
        name : object, default None
            The passed name should substitute for the series name (if it has
            one).

        Returns
        -------
        DataFrame
            DataFrame representation of Series.

        Examples
        --------
        >>> s = pd.Series(["a", "b", "c"],
        ...               name="vals")
        >>> s.to_frame()
          vals
        0    a
        1    b
        2    c
        """
        if name is None:
            df = self._constructor_expanddim(self)
        else:
            df = self._constructor_expanddim({name: self})

        return df

    def _set_name(self, name, inplace=False) -> "Series":
        """
        Set the Series name.

        Parameters
        ----------
        name : str
        inplace : bool
            Whether to modify `self` directly or return a copy.
        """
        inplace = validate_bool_kwarg(inplace, "inplace")
        ser = self if inplace else self.copy()
        ser.name = name
        return ser

    @Appender(
        """
Examples
--------
>>> ser = pd.Series([390., 350., 30., 20.],
...                 index=['Falcon', 'Falcon', 'Parrot', 'Parrot'], name="Max Speed")
>>> ser
Falcon    390.0
Falcon    350.0
Parrot     30.0
Parrot     20.0
Name: Max Speed, dtype: float64
>>> ser.groupby(["a", "b", "a", "b"]).mean()
a    210.0
b    185.0
Name: Max Speed, dtype: float64
>>> ser.groupby(level=0).mean()
Falcon    370.0
Parrot     25.0
Name: Max Speed, dtype: float64
>>> ser.groupby(ser > 100).mean()
Max Speed
False     25.0
True     370.0
Name: Max Speed, dtype: float64

**Grouping by Indexes**

We can groupby different levels of a hierarchical index
using the `level` parameter:

>>> arrays = [['Falcon', 'Falcon', 'Parrot', 'Parrot'],
...           ['Captive', 'Wild', 'Captive', 'Wild']]
>>> index = pd.MultiIndex.from_arrays(arrays, names=('Animal', 'Type'))
>>> ser = pd.Series([390., 350., 30., 20.], index=index, name="Max Speed")
>>> ser
Animal  Type
Falcon  Captive    390.0
        Wild       350.0
Parrot  Captive     30.0
        Wild        20.0
Name: Max Speed, dtype: float64
>>> ser.groupby(level=0).mean()
Animal
Falcon    370.0
Parrot     25.0
Name: Max Speed, dtype: float64
>>> ser.groupby(level="Type").mean()
Type
Captive    210.0
Wild       185.0
Name: Max Speed, dtype: float64
"""
    )
    @Appender(generic._shared_docs["groupby"] % _shared_doc_kwargs)
    def groupby(
        self,
        by=None,
        axis=0,
        level=None,
        as_index: bool = True,
        sort: bool = True,
        group_keys: bool = True,
        squeeze: bool = False,
        observed: bool = False,
    ) -> "SeriesGroupBy":
        from pandas.core.groupby.generic import SeriesGroupBy

        if level is None and by is None:
            raise TypeError("You have to supply one of 'by' and 'level'")
        axis = self._get_axis_number(axis)

        return SeriesGroupBy(
            obj=self,
            keys=by,
            axis=axis,
            level=level,
            as_index=as_index,
            sort=sort,
            group_keys=group_keys,
            squeeze=squeeze,
            observed=observed,
        )

    # ----------------------------------------------------------------------
    # Statistics, overridden ndarray methods

    # TODO: integrate bottleneck

    def count(self, level=None):
        """
        Return number of non-NA/null observations in the Series.

        Parameters
        ----------
        level : int or level name, default None
            If the axis is a MultiIndex (hierarchical), count along a
            particular level, collapsing into a smaller Series.

        Returns
        -------
        int or Series (if level specified)
            Number of non-null values in the Series.

        Examples
        --------
        >>> s = pd.Series([0.0, 1.0, np.nan])
        >>> s.count()
        2
        """
        if level is None:
            return notna(self.array).sum()

        if isinstance(level, str):
            level = self.index._get_level_number(level)

        lev = self.index.levels[level]
        level_codes = np.array(self.index.codes[level], subok=False, copy=True)

        mask = level_codes == -1
        if mask.any():
            level_codes[mask] = cnt = len(lev)
            lev = lev.insert(cnt, lev._na_value)

        obs = level_codes[notna(self.values)]
        out = np.bincount(obs, minlength=len(lev) or None)
        return self._constructor(out, index=lev, dtype="int64").__finalize__(self)

    def mode(self, dropna=True) -> "Series":
        """
        Return the mode(s) of the dataset.

        Always returns Series even if only one value is returned.

        Parameters
        ----------
        dropna : bool, default True
            Don't consider counts of NaN/NaT.

            .. versionadded:: 0.24.0

        Returns
        -------
        Series
            Modes of the Series in sorted order.
        """
        # TODO: Add option for bins like value_counts()
        return algorithms.mode(self, dropna=dropna)

    def unique(self):
        """
        Return unique values of Series object.

        Uniques are returned in order of appearance. Hash table-based unique,
        therefore does NOT sort.

        Returns
        -------
        ndarray or ExtensionArray
            The unique values returned as a NumPy array. See Notes.

        See Also
        --------
        unique : Top-level unique method for any 1-d array-like object.
        Index.unique : Return Index with unique values from an Index object.

        Notes
        -----
        Returns the unique values as a NumPy array. In case of an
        extension-array backed Series, a new
        :class:`~api.extensions.ExtensionArray` of that type with just
        the unique values is returned. This includes

            * Categorical
            * Period
            * Datetime with Timezone
            * Interval
            * Sparse
            * IntegerNA

        See Examples section.

        Examples
        --------
        >>> pd.Series([2, 1, 3, 3], name='A').unique()
        array([2, 1, 3])

        >>> pd.Series([pd.Timestamp('2016-01-01') for _ in range(3)]).unique()
        array(['2016-01-01T00:00:00.000000000'], dtype='datetime64[ns]')

        >>> pd.Series([pd.Timestamp('2016-01-01', tz='US/Eastern')
        ...            for _ in range(3)]).unique()
        <DatetimeArray>
        ['2016-01-01 00:00:00-05:00']
        Length: 1, dtype: datetime64[ns, US/Eastern]

        An unordered Categorical will return categories in the order of
        appearance.

        >>> pd.Series(pd.Categorical(list('baabc'))).unique()
        [b, a, c]
        Categories (3, object): [b, a, c]

        An ordered Categorical preserves the category ordering.

        >>> pd.Series(pd.Categorical(list('baabc'), categories=list('abc'),
        ...                          ordered=True)).unique()
        [b, a, c]
        Categories (3, object): [a < b < c]
        """
        result = super().unique()
        return result

    def drop_duplicates(self, keep="first", inplace=False) -> "Series":
        """
        Return Series with duplicate values removed.

        Parameters
        ----------
        keep : {'first', 'last', ``False``}, default 'first'
            Method to handle dropping duplicates:

            - 'first' : Drop duplicates except for the first occurrence.
            - 'last' : Drop duplicates except for the last occurrence.
            - ``False`` : Drop all duplicates.

        inplace : bool, default ``False``
            If ``True``, performs operation inplace and returns None.

        Returns
        -------
        Series
            Series with duplicates dropped.

        See Also
        --------
        Index.drop_duplicates : Equivalent method on Index.
        DataFrame.drop_duplicates : Equivalent method on DataFrame.
        Series.duplicated : Related method on Series, indicating duplicate
            Series values.

        Examples
        --------
        Generate a Series with duplicated entries.

        >>> s = pd.Series(['lama', 'cow', 'lama', 'beetle', 'lama', 'hippo'],
        ...               name='animal')
        >>> s
        0      lama
        1       cow
        2      lama
        3    beetle
        4      lama
        5     hippo
        Name: animal, dtype: object

        With the 'keep' parameter, the selection behaviour of duplicated values
        can be changed. The value 'first' keeps the first occurrence for each
        set of duplicated entries. The default value of keep is 'first'.

        >>> s.drop_duplicates()
        0      lama
        1       cow
        3    beetle
        5     hippo
        Name: animal, dtype: object

        The value 'last' for parameter 'keep' keeps the last occurrence for
        each set of duplicated entries.

        >>> s.drop_duplicates(keep='last')
        1       cow
        3    beetle
        4      lama
        5     hippo
        Name: animal, dtype: object

        The value ``False`` for parameter 'keep' discards all sets of
        duplicated entries. Setting the value of 'inplace' to ``True`` performs
        the operation inplace and returns ``None``.

        >>> s.drop_duplicates(keep=False, inplace=True)
        >>> s
        1       cow
        3    beetle
        5     hippo
        Name: animal, dtype: object
        """
        return super().drop_duplicates(keep=keep, inplace=inplace)

    def duplicated(self, keep="first") -> "Series":
        """
        Indicate duplicate Series values.

        Duplicated values are indicated as ``True`` values in the resulting
        Series. Either all duplicates, all except the first or all except the
        last occurrence of duplicates can be indicated.

        Parameters
        ----------
        keep : {'first', 'last', False}, default 'first'
            Method to handle dropping duplicates:

            - 'first' : Mark duplicates as ``True`` except for the first
              occurrence.
            - 'last' : Mark duplicates as ``True`` except for the last
              occurrence.
            - ``False`` : Mark all duplicates as ``True``.

        Returns
        -------
        Series
            Series indicating whether each value has occurred in the
            preceding values.

        See Also
        --------
        Index.duplicated : Equivalent method on pandas.Index.
        DataFrame.duplicated : Equivalent method on pandas.DataFrame.
        Series.drop_duplicates : Remove duplicate values from Series.

        Examples
        --------
        By default, for each set of duplicated values, the first occurrence is
        set on False and all others on True:

        >>> animals = pd.Series(['lama', 'cow', 'lama', 'beetle', 'lama'])
        >>> animals.duplicated()
        0    False
        1    False
        2     True
        3    False
        4     True
        dtype: bool

        which is equivalent to

        >>> animals.duplicated(keep='first')
        0    False
        1    False
        2     True
        3    False
        4     True
        dtype: bool

        By using 'last', the last occurrence of each set of duplicated values
        is set on False and all others on True:

        >>> animals.duplicated(keep='last')
        0     True
        1    False
        2     True
        3    False
        4    False
        dtype: bool

        By setting keep on ``False``, all duplicates are True:

        >>> animals.duplicated(keep=False)
        0     True
        1    False
        2     True
        3    False
        4     True
        dtype: bool
        """
        return super().duplicated(keep=keep)

    def idxmin(self, axis=0, skipna=True, *args, **kwargs):
        """
        Return the row label of the minimum value.

        If multiple values equal the minimum, the first row label with that
        value is returned.

        Parameters
        ----------
        axis : int, default 0
            For compatibility with DataFrame.idxmin. Redundant for application
            on Series.
        skipna : bool, default True
            Exclude NA/null values. If the entire Series is NA, the result
            will be NA.
        *args, **kwargs
            Additional arguments and keywords have no effect but might be
            accepted for compatibility with NumPy.

        Returns
        -------
        Index
            Label of the minimum value.

        Raises
        ------
        ValueError
            If the Series is empty.

        See Also
        --------
        numpy.argmin : Return indices of the minimum values
            along the given axis.
        DataFrame.idxmin : Return index of first occurrence of minimum
            over requested axis.
        Series.idxmax : Return index *label* of the first occurrence
            of maximum of values.

        Notes
        -----
        This method is the Series version of ``ndarray.argmin``. This method
        returns the label of the minimum, while ``ndarray.argmin`` returns
        the position. To get the position, use ``series.values.argmin()``.

        Examples
        --------
        >>> s = pd.Series(data=[1, None, 4, 1],
        ...               index=['A', 'B', 'C', 'D'])
        >>> s
        A    1.0
        B    NaN
        C    4.0
        D    1.0
        dtype: float64

        >>> s.idxmin()
        'A'

        If `skipna` is False and there is an NA value in the data,
        the function returns ``nan``.

        >>> s.idxmin(skipna=False)
        nan
        """
        skipna = nv.validate_argmin_with_skipna(skipna, args, kwargs)
        i = nanops.nanargmin(com.values_from_object(self), skipna=skipna)
        if i == -1:
            return np.nan
        return self.index[i]

    def idxmax(self, axis=0, skipna=True, *args, **kwargs):
        """
        Return the row label of the maximum value.

        If multiple values equal the maximum, the first row label with that
        value is returned.

        Parameters
        ----------
        axis : int, default 0
            For compatibility with DataFrame.idxmax. Redundant for application
            on Series.
        skipna : bool, default True
            Exclude NA/null values. If the entire Series is NA, the result
            will be NA.
        *args, **kwargs
            Additional arguments and keywords have no effect but might be
            accepted for compatibility with NumPy.

        Returns
        -------
        Index
            Label of the maximum value.

        Raises
        ------
        ValueError
            If the Series is empty.

        See Also
        --------
        numpy.argmax : Return indices of the maximum values
            along the given axis.
        DataFrame.idxmax : Return index of first occurrence of maximum
            over requested axis.
        Series.idxmin : Return index *label* of the first occurrence
            of minimum of values.

        Notes
        -----
        This method is the Series version of ``ndarray.argmax``. This method
        returns the label of the maximum, while ``ndarray.argmax`` returns
        the position. To get the position, use ``series.values.argmax()``.

        Examples
        --------
        >>> s = pd.Series(data=[1, None, 4, 3, 4],
        ...               index=['A', 'B', 'C', 'D', 'E'])
        >>> s
        A    1.0
        B    NaN
        C    4.0
        D    3.0
        E    4.0
        dtype: float64

        >>> s.idxmax()
        'C'

        If `skipna` is False and there is an NA value in the data,
        the function returns ``nan``.

        >>> s.idxmax(skipna=False)
        nan
        """
        skipna = nv.validate_argmax_with_skipna(skipna, args, kwargs)
        i = nanops.nanargmax(com.values_from_object(self), skipna=skipna)
        if i == -1:
            return np.nan
        return self.index[i]

    def round(self, decimals=0, *args, **kwargs) -> "Series":
        """
        Round each value in a Series to the given number of decimals.

        Parameters
        ----------
        decimals : int, default 0
            Number of decimal places to round to. If decimals is negative,
            it specifies the number of positions to the left of the decimal point.

        Returns
        -------
        Series
            Rounded values of the Series.

        See Also
        --------
        numpy.around : Round values of an np.array.
        DataFrame.round : Round values of a DataFrame.

        Examples
        --------
        >>> s = pd.Series([0.1, 1.3, 2.7])
        >>> s.round()
        0    0.0
        1    1.0
        2    3.0
        dtype: float64
        """
        nv.validate_round(args, kwargs)
        result = com.values_from_object(self).round(decimals)
        result = self._constructor(result, index=self.index).__finalize__(self)

        return result

    def quantile(self, q=0.5, interpolation="linear"):
        """
        Return value at the given quantile.

        Parameters
        ----------
        q : float or array-like, default 0.5 (50% quantile)
            The quantile(s) to compute, which can lie in range: 0 <= q <= 1.
        interpolation : {'linear', 'lower', 'higher', 'midpoint', 'nearest'}
            This optional parameter specifies the interpolation method to use,
            when the desired quantile lies between two data points `i` and `j`:

                * linear: `i + (j - i) * fraction`, where `fraction` is the
                  fractional part of the index surrounded by `i` and `j`.
                * lower: `i`.
                * higher: `j`.
                * nearest: `i` or `j` whichever is nearest.
                * midpoint: (`i` + `j`) / 2.

        Returns
        -------
        float or Series
            If ``q`` is an array, a Series will be returned where the
            index is ``q`` and the values are the quantiles, otherwise
            a float will be returned.

        See Also
        --------
        core.window.Rolling.quantile
        numpy.percentile

        Examples
        --------
        >>> s = pd.Series([1, 2, 3, 4])
        >>> s.quantile(.5)
        2.5
        >>> s.quantile([.25, .5, .75])
        0.25    1.75
        0.50    2.50
        0.75    3.25
        dtype: float64
        """
        validate_percentile(q)

        # We dispatch to DataFrame so that core.internals only has to worry
        #  about 2D cases.
        df = self.to_frame()

        result = df.quantile(q=q, interpolation=interpolation, numeric_only=False)
        if result.ndim == 2:
            result = result.iloc[:, 0]

        if is_list_like(q):
            result.name = self.name
            return self._constructor(result, index=Float64Index(q), name=self.name)
        else:
            # scalar
            return result.iloc[0]

    def corr(self, other, method="pearson", min_periods=None) -> float:
        """
        Compute correlation with `other` Series, excluding missing values.

        Parameters
        ----------
        other : Series
            Series with which to compute the correlation.
        method : {'pearson', 'kendall', 'spearman'} or callable
            Method used to compute correlation:

            - pearson : Standard correlation coefficient
            - kendall : Kendall Tau correlation coefficient
            - spearman : Spearman rank correlation
            - callable: Callable with input two 1d ndarrays and returning a float.

            .. versionadded:: 0.24.0
                Note that the returned matrix from corr will have 1 along the
                diagonals and will be symmetric regardless of the callable's
                behavior.
        min_periods : int, optional
            Minimum number of observations needed to have a valid result.

        Returns
        -------
        float
            Correlation with other.

        Examples
        --------
        >>> def histogram_intersection(a, b):
        ...     v = np.minimum(a, b).sum().round(decimals=1)
        ...     return v
        >>> s1 = pd.Series([.2, .0, .6, .2])
        >>> s2 = pd.Series([.3, .6, .0, .1])
        >>> s1.corr(s2, method=histogram_intersection)
        0.3
        """
        this, other = self.align(other, join="inner", copy=False)
        if len(this) == 0:
            return np.nan

        if method in ["pearson", "spearman", "kendall"] or callable(method):
            return nanops.nancorr(
                this.values, other.values, method=method, min_periods=min_periods
            )

        raise ValueError(
            "method must be either 'pearson', "
            "'spearman', 'kendall', or a callable, "
            f"'{method}' was supplied"
        )

    def cov(self, other, min_periods=None) -> float:
        """
        Compute covariance with Series, excluding missing values.

        Parameters
        ----------
        other : Series
            Series with which to compute the covariance.
        min_periods : int, optional
            Minimum number of observations needed to have a valid result.

        Returns
        -------
        float
            Covariance between Series and other normalized by N-1
            (unbiased estimator).

        Examples
        --------
        >>> s1 = pd.Series([0.90010907, 0.13484424, 0.62036035])
        >>> s2 = pd.Series([0.12528585, 0.26962463, 0.51111198])
        >>> s1.cov(s2)
        -0.01685762652715874
        """
        this, other = self.align(other, join="inner", copy=False)
        if len(this) == 0:
            return np.nan
        return nanops.nancov(this.values, other.values, min_periods=min_periods)

    def diff(self, periods=1) -> "Series":
        """
        First discrete difference of element.

        Calculates the difference of a Series element compared with another
        element in the Series (default is element in previous row).

        Parameters
        ----------
        periods : int, default 1
            Periods to shift for calculating difference, accepts negative
            values.

        Returns
        -------
        Series
            First differences of the Series.

        See Also
        --------
        Series.pct_change: Percent change over given number of periods.
        Series.shift: Shift index by desired number of periods with an
            optional time freq.
        DataFrame.diff: First discrete difference of object.

        Notes
        -----
        For boolean dtypes, this uses :meth:`operator.xor` rather than
        :meth:`operator.sub`.

        Examples
        --------
        Difference with previous row

        >>> s = pd.Series([1, 1, 2, 3, 5, 8])
        >>> s.diff()
        0    NaN
        1    0.0
        2    1.0
        3    1.0
        4    2.0
        5    3.0
        dtype: float64

        Difference with 3rd previous row

        >>> s.diff(periods=3)
        0    NaN
        1    NaN
        2    NaN
        3    2.0
        4    4.0
        5    6.0
        dtype: float64

        Difference with following row

        >>> s.diff(periods=-1)
        0    0.0
        1   -1.0
        2   -1.0
        3   -2.0
        4   -3.0
        5    NaN
        dtype: float64
        """
        result = algorithms.diff(self.array, periods)
        return self._constructor(result, index=self.index).__finalize__(self)

    def autocorr(self, lag=1) -> float:
        """
        Compute the lag-N autocorrelation.

        This method computes the Pearson correlation between
        the Series and its shifted self.

        Parameters
        ----------
        lag : int, default 1
            Number of lags to apply before performing autocorrelation.

        Returns
        -------
        float
            The Pearson correlation between self and self.shift(lag).

        See Also
        --------
        Series.corr : Compute the correlation between two Series.
        Series.shift : Shift index by desired number of periods.
        DataFrame.corr : Compute pairwise correlation of columns.
        DataFrame.corrwith : Compute pairwise correlation between rows or
            columns of two DataFrame objects.

        Notes
        -----
        If the Pearson correlation is not well defined return 'NaN'.

        Examples
        --------
        >>> s = pd.Series([0.25, 0.5, 0.2, -0.05])
        >>> s.autocorr()  # doctest: +ELLIPSIS
        0.10355...
        >>> s.autocorr(lag=2)  # doctest: +ELLIPSIS
        -0.99999...

        If the Pearson correlation is not well defined, then 'NaN' is returned.

        >>> s = pd.Series([1, 0, 0, 0])
        >>> s.autocorr()
        nan
        """
        return self.corr(self.shift(lag))

    def dot(self, other):
        """
        Compute the dot product between the Series and the columns of other.

        This method computes the dot product between the Series and another
        one, or the Series and each columns of a DataFrame, or the Series and
        each columns of an array.

        It can also be called using `self @ other` in Python >= 3.5.

        Parameters
        ----------
        other : Series, DataFrame or array-like
            The other object to compute the dot product with its columns.

        Returns
        -------
        scalar, Series or numpy.ndarray
            Return the dot product of the Series and other if other is a
            Series, the Series of the dot product of Series and each rows of
            other if other is a DataFrame or a numpy.ndarray between the Series
            and each columns of the numpy array.

        See Also
        --------
        DataFrame.dot: Compute the matrix product with the DataFrame.
        Series.mul: Multiplication of series and other, element-wise.

        Notes
        -----
        The Series and other has to share the same index if other is a Series
        or a DataFrame.

        Examples
        --------
        >>> s = pd.Series([0, 1, 2, 3])
        >>> other = pd.Series([-1, 2, -3, 4])
        >>> s.dot(other)
        8
        >>> s @ other
        8
        >>> df = pd.DataFrame([[0, 1], [-2, 3], [4, -5], [6, 7]])
        >>> s.dot(df)
        0    24
        1    14
        dtype: int64
        >>> arr = np.array([[0, 1], [-2, 3], [4, -5], [6, 7]])
        >>> s.dot(arr)
        array([24, 14])
        """
        if isinstance(other, (Series, ABCDataFrame)):
            common = self.index.union(other.index)
            if len(common) > len(self.index) or len(common) > len(other.index):
                raise ValueError("matrices are not aligned")

            left = self.reindex(index=common, copy=False)
            right = other.reindex(index=common, copy=False)
            lvals = left.values
            rvals = right.values
        else:
            lvals = self.values
            rvals = np.asarray(other)
            if lvals.shape[0] != rvals.shape[0]:
                raise Exception(
                    f"Dot product shape mismatch, {lvals.shape} vs {rvals.shape}"
                )

        if isinstance(other, ABCDataFrame):
            return self._constructor(
                np.dot(lvals, rvals), index=other.columns
            ).__finalize__(self)
        elif isinstance(other, Series):
            return np.dot(lvals, rvals)
        elif isinstance(rvals, np.ndarray):
            return np.dot(lvals, rvals)
        else:  # pragma: no cover
            raise TypeError(f"unsupported type: {type(other)}")

    def __matmul__(self, other):
        """
        Matrix multiplication using binary `@` operator in Python>=3.5.
        """
        return self.dot(other)

    def __rmatmul__(self, other):
        """
        Matrix multiplication using binary `@` operator in Python>=3.5.
        """
        return self.dot(np.transpose(other))

    @Substitution(klass="Series")
    @Appender(base._shared_docs["searchsorted"])
    def searchsorted(self, value, side="left", sorter=None):
        return algorithms.searchsorted(self._values, value, side=side, sorter=sorter)

    # -------------------------------------------------------------------
    # Combination

    def append(self, to_append, ignore_index=False, verify_integrity=False):
        """
        Concatenate two or more Series.

        Parameters
        ----------
        to_append : Series or list/tuple of Series
            Series to append with self.
        ignore_index : bool, default False
            If True, do not use the index labels.
        verify_integrity : bool, default False
            If True, raise Exception on creating index with duplicates.

        Returns
        -------
        Series
            Concatenated Series.

        See Also
        --------
        concat : General function to concatenate DataFrame or Series objects.

        Notes
        -----
        Iteratively appending to a Series can be more computationally intensive
        than a single concatenate. A better solution is to append values to a
        list and then concatenate the list with the original Series all at
        once.

        Examples
        --------
        >>> s1 = pd.Series([1, 2, 3])
        >>> s2 = pd.Series([4, 5, 6])
        >>> s3 = pd.Series([4, 5, 6], index=[3, 4, 5])
        >>> s1.append(s2)
        0    1
        1    2
        2    3
        0    4
        1    5
        2    6
        dtype: int64

        >>> s1.append(s3)
        0    1
        1    2
        2    3
        3    4
        4    5
        5    6
        dtype: int64

        With `ignore_index` set to True:

        >>> s1.append(s2, ignore_index=True)
        0    1
        1    2
        2    3
        3    4
        4    5
        5    6
        dtype: int64

        With `verify_integrity` set to True:

        >>> s1.append(s2, verify_integrity=True)
        Traceback (most recent call last):
        ...
        ValueError: Indexes have overlapping values: [0, 1, 2]
        """
        from pandas.core.reshape.concat import concat

        if isinstance(to_append, (list, tuple)):
            to_concat = [self]
            to_concat.extend(to_append)
        else:
            to_concat = [self, to_append]
        return concat(
            to_concat, ignore_index=ignore_index, verify_integrity=verify_integrity
        )

    def _binop(self, other, func, level=None, fill_value=None):
        """
        Perform generic binary operation with optional fill value.

        Parameters
        ----------
        other : Series
        func : binary operator
        fill_value : float or object
            Value to substitute for NA/null values. If both Series are NA in a
            location, the result will be NA regardless of the passed fill value.
        level : int or level name, default None
            Broadcast across a level, matching Index values on the
            passed MultiIndex level.

        Returns
        -------
        Series
        """
        if not isinstance(other, Series):
            raise AssertionError("Other operand must be Series")

        new_index = self.index
        this = self

        if not self.index.equals(other.index):
            this, other = self.align(other, level=level, join="outer", copy=False)
            new_index = this.index

        this_vals, other_vals = ops.fill_binop(this.values, other.values, fill_value)

        with np.errstate(all="ignore"):
            result = func(this_vals, other_vals)

        name = ops.get_op_result_name(self, other)
        ret = ops._construct_result(self, result, new_index, name)
        return ret

    def combine(self, other, func, fill_value=None) -> "Series":
        """
        Combine the Series with a Series or scalar according to `func`.

        Combine the Series and `other` using `func` to perform elementwise
        selection for combined Series.
        `fill_value` is assumed when value is missing at some index
        from one of the two objects being combined.

        Parameters
        ----------
        other : Series or scalar
            The value(s) to be combined with the `Series`.
        func : function
            Function that takes two scalars as inputs and returns an element.
        fill_value : scalar, optional
            The value to assume when an index is missing from
            one Series or the other. The default specifies to use the
            appropriate NaN value for the underlying dtype of the Series.

        Returns
        -------
        Series
            The result of combining the Series with the other object.

        See Also
        --------
        Series.combine_first : Combine Series values, choosing the calling
            Series' values first.

        Examples
        --------
        Consider 2 Datasets ``s1`` and ``s2`` containing
        highest clocked speeds of different birds.

        >>> s1 = pd.Series({'falcon': 330.0, 'eagle': 160.0})
        >>> s1
        falcon    330.0
        eagle     160.0
        dtype: float64
        >>> s2 = pd.Series({'falcon': 345.0, 'eagle': 200.0, 'duck': 30.0})
        >>> s2
        falcon    345.0
        eagle     200.0
        duck       30.0
        dtype: float64

        Now, to combine the two datasets and view the highest speeds
        of the birds across the two datasets

        >>> s1.combine(s2, max)
        duck        NaN
        eagle     200.0
        falcon    345.0
        dtype: float64

        In the previous example, the resulting value for duck is missing,
        because the maximum of a NaN and a float is a NaN.
        So, in the example, we set ``fill_value=0``,
        so the maximum value returned will be the value from some dataset.

        >>> s1.combine(s2, max, fill_value=0)
        duck       30.0
        eagle     200.0
        falcon    345.0
        dtype: float64
        """
        if fill_value is None:
            fill_value = na_value_for_dtype(self.dtype, compat=False)

        if isinstance(other, Series):
            # If other is a Series, result is based on union of Series,
            # so do this element by element
            new_index = self.index.union(other.index)
            new_name = ops.get_op_result_name(self, other)
            new_values = []
            for idx in new_index:
                lv = self.get(idx, fill_value)
                rv = other.get(idx, fill_value)
                with np.errstate(all="ignore"):
                    new_values.append(func(lv, rv))
        else:
            # Assume that other is a scalar, so apply the function for
            # each element in the Series
            new_index = self.index
            with np.errstate(all="ignore"):
                new_values = [func(lv, other) for lv in self._values]
            new_name = self.name

        if is_categorical_dtype(self.values):
            pass
        elif is_extension_array_dtype(self.values):
            # The function can return something of any type, so check
            # if the type is compatible with the calling EA.
            new_values = try_cast_to_ea(self._values, new_values)
        return self._constructor(new_values, index=new_index, name=new_name)

    def combine_first(self, other) -> "Series":
        """
        Combine Series values, choosing the calling Series's values first.

        Parameters
        ----------
        other : Series
            The value(s) to be combined with the `Series`.

        Returns
        -------
        Series
            The result of combining the Series with the other object.

        See Also
        --------
        Series.combine : Perform elementwise operation on two Series
            using a given function.

        Notes
        -----
        Result index will be the union of the two indexes.

        Examples
        --------
        >>> s1 = pd.Series([1, np.nan])
        >>> s2 = pd.Series([3, 4])
        >>> s1.combine_first(s2)
        0    1.0
        1    4.0
        dtype: float64
        """
        new_index = self.index.union(other.index)
        this = self.reindex(new_index, copy=False)
        other = other.reindex(new_index, copy=False)
        if this.dtype.kind == "M" and other.dtype.kind != "M":
            other = to_datetime(other)

        return this.where(notna(this), other)

    def update(self, other) -> None:
        """
        Modify Series in place using non-NA values from passed
        Series. Aligns on index.

        Parameters
        ----------
        other : Series

        Examples
        --------
        >>> s = pd.Series([1, 2, 3])
        >>> s.update(pd.Series([4, 5, 6]))
        >>> s
        0    4
        1    5
        2    6
        dtype: int64

        >>> s = pd.Series(['a', 'b', 'c'])
        >>> s.update(pd.Series(['d', 'e'], index=[0, 2]))
        >>> s
        0    d
        1    b
        2    e
        dtype: object

        >>> s = pd.Series([1, 2, 3])
        >>> s.update(pd.Series([4, 5, 6, 7, 8]))
        >>> s
        0    4
        1    5
        2    6
        dtype: int64

        If ``other`` contains NaNs the corresponding values are not updated
        in the original Series.

        >>> s = pd.Series([1, 2, 3])
        >>> s.update(pd.Series([4, np.nan, 6]))
        >>> s
        0    4
        1    2
        2    6
        dtype: int64
        """
        other = other.reindex_like(self)
        mask = notna(other)

        self._data = self._data.putmask(mask=mask, new=other, inplace=True)
        self._maybe_update_cacher()

    # ----------------------------------------------------------------------
    # Reindexing, sorting

    def sort_values(
        self,
        axis=0,
        ascending=True,
        inplace: bool = False,
        kind: str = "quicksort",
        na_position: str = "last",
        ignore_index: bool = False,
    ):
        """
        Sort by the values.

        Sort a Series in ascending or descending order by some
        criterion.

        Parameters
        ----------
        axis : {0 or 'index'}, default 0
            Axis to direct sorting. The value 'index' is accepted for
            compatibility with DataFrame.sort_values.
        ascending : bool, default True
            If True, sort values in ascending order, otherwise descending.
        inplace : bool, default False
            If True, perform operation in-place.
        kind : {'quicksort', 'mergesort' or 'heapsort'}, default 'quicksort'
            Choice of sorting algorithm. See also :func:`numpy.sort` for more
            information. 'mergesort' is the only stable  algorithm.
        na_position : {'first' or 'last'}, default 'last'
            Argument 'first' puts NaNs at the beginning, 'last' puts NaNs at
            the end.
        ignore_index : bool, default False
             If True, the resulting axis will be labeled 0, 1, …, n - 1.

             .. versionadded:: 1.0.0

        Returns
        -------
        Series
            Series ordered by values.

        See Also
        --------
        Series.sort_index : Sort by the Series indices.
        DataFrame.sort_values : Sort DataFrame by the values along either axis.
        DataFrame.sort_index : Sort DataFrame by indices.

        Examples
        --------
        >>> s = pd.Series([np.nan, 1, 3, 10, 5])
        >>> s
        0     NaN
        1     1.0
        2     3.0
        3     10.0
        4     5.0
        dtype: float64

        Sort values ascending order (default behaviour)

        >>> s.sort_values(ascending=True)
        1     1.0
        2     3.0
        4     5.0
        3    10.0
        0     NaN
        dtype: float64

        Sort values descending order

        >>> s.sort_values(ascending=False)
        3    10.0
        4     5.0
        2     3.0
        1     1.0
        0     NaN
        dtype: float64

        Sort values inplace

        >>> s.sort_values(ascending=False, inplace=True)
        >>> s
        3    10.0
        4     5.0
        2     3.0
        1     1.0
        0     NaN
        dtype: float64

        Sort values putting NAs first

        >>> s.sort_values(na_position='first')
        0     NaN
        1     1.0
        2     3.0
        4     5.0
        3    10.0
        dtype: float64

        Sort a series of strings

        >>> s = pd.Series(['z', 'b', 'd', 'a', 'c'])
        >>> s
        0    z
        1    b
        2    d
        3    a
        4    c
        dtype: object

        >>> s.sort_values()
        3    a
        1    b
        4    c
        2    d
        0    z
        dtype: object
        """
        inplace = validate_bool_kwarg(inplace, "inplace")
        # Validate the axis parameter
        self._get_axis_number(axis)

        # GH 5856/5853
        if inplace and self._is_cached:
            raise ValueError(
                "This Series is a view of some other array, to "
                "sort in-place you must create a copy"
            )

        def _try_kind_sort(arr):
            # easier to ask forgiveness than permission
            try:
                # if kind==mergesort, it can fail for object dtype
                return arr.argsort(kind=kind)
            except TypeError:
                # stable sort not available for object dtype
                # uses the argsort default quicksort
                return arr.argsort(kind="quicksort")

        arr = self._values
        sorted_index = np.empty(len(self), dtype=np.int32)

        bad = isna(arr)

        good = ~bad
        idx = ibase.default_index(len(self))

        argsorted = _try_kind_sort(arr[good])

        if is_list_like(ascending):
            if len(ascending) != 1:
                raise ValueError(
                    f"Length of ascending ({len(ascending)}) must be 1 for Series"
                )
            ascending = ascending[0]

        if not is_bool(ascending):
            raise ValueError("ascending must be boolean")

        if not ascending:
            argsorted = argsorted[::-1]

        if na_position == "last":
            n = good.sum()
            sorted_index[:n] = idx[good][argsorted]
            sorted_index[n:] = idx[bad]
        elif na_position == "first":
            n = bad.sum()
            sorted_index[n:] = idx[good][argsorted]
            sorted_index[:n] = idx[bad]
        else:
            raise ValueError(f"invalid na_position: {na_position}")

        result = self._constructor(arr[sorted_index], index=self.index[sorted_index])

        if ignore_index:
            result.index = ibase.default_index(len(sorted_index))

        if inplace:
            self._update_inplace(result)
        else:
            return result.__finalize__(self)

    def sort_index(
        self,
        axis=0,
        level=None,
        ascending: bool = True,
        inplace: bool = False,
        kind: str = "quicksort",
        na_position: str = "last",
        sort_remaining: bool = True,
        ignore_index: bool = False,
    ):
        """
        Sort Series by index labels.

        Returns a new Series sorted by label if `inplace` argument is
        ``False``, otherwise updates the original series and returns None.

        Parameters
        ----------
        axis : int, default 0
            Axis to direct sorting. This can only be 0 for Series.
        level : int, optional
            If not None, sort on values in specified index level(s).
        ascending : bool or list of bools, default True
            Sort ascending vs. descending. When the index is a MultiIndex the
            sort direction can be controlled for each level individually.
        inplace : bool, default False
            If True, perform operation in-place.
        kind : {'quicksort', 'mergesort', 'heapsort'}, default 'quicksort'
            Choice of sorting algorithm. See also :func:`numpy.sort` for more
            information.  'mergesort' is the only stable algorithm. For
            DataFrames, this option is only applied when sorting on a single
            column or label.
        na_position : {'first', 'last'}, default 'last'
            If 'first' puts NaNs at the beginning, 'last' puts NaNs at the end.
            Not implemented for MultiIndex.
        sort_remaining : bool, default True
            If True and sorting by level and index is multilevel, sort by other
            levels too (in order) after sorting by specified level.
        ignore_index : bool, default False
            If True, the resulting axis will be labeled 0, 1, …, n - 1.

            .. versionadded:: 1.0.0

        Returns
        -------
        Series
            The original Series sorted by the labels.

        See Also
        --------
        DataFrame.sort_index: Sort DataFrame by the index.
        DataFrame.sort_values: Sort DataFrame by the value.
        Series.sort_values : Sort Series by the value.

        Examples
        --------
        >>> s = pd.Series(['a', 'b', 'c', 'd'], index=[3, 2, 1, 4])
        >>> s.sort_index()
        1    c
        2    b
        3    a
        4    d
        dtype: object

        Sort Descending

        >>> s.sort_index(ascending=False)
        4    d
        3    a
        2    b
        1    c
        dtype: object

        Sort Inplace

        >>> s.sort_index(inplace=True)
        >>> s
        1    c
        2    b
        3    a
        4    d
        dtype: object

        By default NaNs are put at the end, but use `na_position` to place
        them at the beginning

        >>> s = pd.Series(['a', 'b', 'c', 'd'], index=[3, 2, 1, np.nan])
        >>> s.sort_index(na_position='first')
        NaN     d
         1.0    c
         2.0    b
         3.0    a
        dtype: object

        Specify index level to sort

        >>> arrays = [np.array(['qux', 'qux', 'foo', 'foo',
        ...                     'baz', 'baz', 'bar', 'bar']),
        ...           np.array(['two', 'one', 'two', 'one',
        ...                     'two', 'one', 'two', 'one'])]
        >>> s = pd.Series([1, 2, 3, 4, 5, 6, 7, 8], index=arrays)
        >>> s.sort_index(level=1)
        bar  one    8
        baz  one    6
        foo  one    4
        qux  one    2
        bar  two    7
        baz  two    5
        foo  two    3
        qux  two    1
        dtype: int64

        Does not sort by remaining levels when sorting by levels

        >>> s.sort_index(level=1, sort_remaining=False)
        qux  one    2
        foo  one    4
        baz  one    6
        bar  one    8
        qux  two    1
        foo  two    3
        baz  two    5
        bar  two    7
        dtype: int64
        """
        # TODO: this can be combined with DataFrame.sort_index impl as
        # almost identical
        inplace = validate_bool_kwarg(inplace, "inplace")
        # Validate the axis parameter
        self._get_axis_number(axis)
        index = self.index

        if level is not None:
            new_index, indexer = index.sortlevel(
                level, ascending=ascending, sort_remaining=sort_remaining
            )
        elif isinstance(index, MultiIndex):
            from pandas.core.sorting import lexsort_indexer

            labels = index._sort_levels_monotonic()
            indexer = lexsort_indexer(
                labels._get_codes_for_sorting(),
                orders=ascending,
                na_position=na_position,
            )
        else:
            from pandas.core.sorting import nargsort

            # Check monotonic-ness before sort an index
            # GH11080
            if (ascending and index.is_monotonic_increasing) or (
                not ascending and index.is_monotonic_decreasing
            ):
                if inplace:
                    return
                else:
                    return self.copy()

            indexer = nargsort(
                index, kind=kind, ascending=ascending, na_position=na_position
            )

        indexer = ensure_platform_int(indexer)
        new_index = index.take(indexer)
        new_index = new_index._sort_levels_monotonic()

        new_values = self._values.take(indexer)
        result = self._constructor(new_values, index=new_index)

        if ignore_index:
            result.index = ibase.default_index(len(result))

        if inplace:
            self._update_inplace(result)
        else:
            return result.__finalize__(self)

    def argsort(self, axis=0, kind="quicksort", order=None) -> "Series":
        """
        Override ndarray.argsort. Argsorts the value, omitting NA/null values,
        and places the result in the same locations as the non-NA values.

        Parameters
        ----------
        axis : {0 or "index"}
            Has no effect but is accepted for compatibility with numpy.
        kind : {'mergesort', 'quicksort', 'heapsort'}, default 'quicksort'
            Choice of sorting algorithm. See np.sort for more
            information. 'mergesort' is the only stable algorithm.
        order : None
            Has no effect but is accepted for compatibility with numpy.

        Returns
        -------
        Series
            Positions of values within the sort order with -1 indicating
            nan values.

        See Also
        --------
        numpy.ndarray.argsort
        """
        values = self._values
        mask = isna(values)

        if mask.any():
            result = Series(-1, index=self.index, name=self.name, dtype="int64")
            notmask = ~mask
            result[notmask] = np.argsort(values[notmask], kind=kind)
            return self._constructor(result, index=self.index).__finalize__(self)
        else:
            return self._constructor(
                np.argsort(values, kind=kind), index=self.index, dtype="int64"
            ).__finalize__(self)

    def nlargest(self, n=5, keep="first") -> "Series":
        """
        Return the largest `n` elements.

        Parameters
        ----------
        n : int, default 5
            Return this many descending sorted values.
        keep : {'first', 'last', 'all'}, default 'first'
            When there are duplicate values that cannot all fit in a
            Series of `n` elements:

            - ``first`` : return the first `n` occurrences in order
                of appearance.
            - ``last`` : return the last `n` occurrences in reverse
                order of appearance.
            - ``all`` : keep all occurrences. This can result in a Series of
                size larger than `n`.

        Returns
        -------
        Series
            The `n` largest values in the Series, sorted in decreasing order.

        See Also
        --------
        Series.nsmallest: Get the `n` smallest elements.
        Series.sort_values: Sort Series by values.
        Series.head: Return the first `n` rows.

        Notes
        -----
        Faster than ``.sort_values(ascending=False).head(n)`` for small `n`
        relative to the size of the ``Series`` object.

        Examples
        --------
        >>> countries_population = {"Italy": 59000000, "France": 65000000,
        ...                         "Malta": 434000, "Maldives": 434000,
        ...                         "Brunei": 434000, "Iceland": 337000,
        ...                         "Nauru": 11300, "Tuvalu": 11300,
        ...                         "Anguilla": 11300, "Monserat": 5200}
        >>> s = pd.Series(countries_population)
        >>> s
        Italy       59000000
        France      65000000
        Malta         434000
        Maldives      434000
        Brunei        434000
        Iceland       337000
        Nauru          11300
        Tuvalu         11300
        Anguilla       11300
        Monserat        5200
        dtype: int64

        The `n` largest elements where ``n=5`` by default.

        >>> s.nlargest()
        France      65000000
        Italy       59000000
        Malta         434000
        Maldives      434000
        Brunei        434000
        dtype: int64

        The `n` largest elements where ``n=3``. Default `keep` value is 'first'
        so Malta will be kept.

        >>> s.nlargest(3)
        France    65000000
        Italy     59000000
        Malta       434000
        dtype: int64

        The `n` largest elements where ``n=3`` and keeping the last duplicates.
        Brunei will be kept since it is the last with value 434000 based on
        the index order.

        >>> s.nlargest(3, keep='last')
        France      65000000
        Italy       59000000
        Brunei        434000
        dtype: int64

        The `n` largest elements where ``n=3`` with all duplicates kept. Note
        that the returned Series has five elements due to the three duplicates.

        >>> s.nlargest(3, keep='all')
        France      65000000
        Italy       59000000
        Malta         434000
        Maldives      434000
        Brunei        434000
        dtype: int64
        """
        return algorithms.SelectNSeries(self, n=n, keep=keep).nlargest()

    def nsmallest(self, n=5, keep="first") -> "Series":
        """
        Return the smallest `n` elements.

        Parameters
        ----------
        n : int, default 5
            Return this many ascending sorted values.
        keep : {'first', 'last', 'all'}, default 'first'
            When there are duplicate values that cannot all fit in a
            Series of `n` elements:

            - ``first`` : return the first `n` occurrences in order
                of appearance.
            - ``last`` : return the last `n` occurrences in reverse
                order of appearance.
            - ``all`` : keep all occurrences. This can result in a Series of
                size larger than `n`.

        Returns
        -------
        Series
            The `n` smallest values in the Series, sorted in increasing order.

        See Also
        --------
        Series.nlargest: Get the `n` largest elements.
        Series.sort_values: Sort Series by values.
        Series.head: Return the first `n` rows.

        Notes
        -----
        Faster than ``.sort_values().head(n)`` for small `n` relative to
        the size of the ``Series`` object.

        Examples
        --------
        >>> countries_population = {"Italy": 59000000, "France": 65000000,
        ...                         "Brunei": 434000, "Malta": 434000,
        ...                         "Maldives": 434000, "Iceland": 337000,
        ...                         "Nauru": 11300, "Tuvalu": 11300,
        ...                         "Anguilla": 11300, "Monserat": 5200}
        >>> s = pd.Series(countries_population)
        >>> s
        Italy       59000000
        France      65000000
        Brunei        434000
        Malta         434000
        Maldives      434000
        Iceland       337000
        Nauru          11300
        Tuvalu         11300
        Anguilla       11300
        Monserat        5200
        dtype: int64

        The `n` smallest elements where ``n=5`` by default.

        >>> s.nsmallest()
        Monserat      5200
        Nauru        11300
        Tuvalu       11300
        Anguilla     11300
        Iceland     337000
        dtype: int64

        The `n` smallest elements where ``n=3``. Default `keep` value is
        'first' so Nauru and Tuvalu will be kept.

        >>> s.nsmallest(3)
        Monserat     5200
        Nauru       11300
        Tuvalu      11300
        dtype: int64

        The `n` smallest elements where ``n=3`` and keeping the last
        duplicates. Anguilla and Tuvalu will be kept since they are the last
        with value 11300 based on the index order.

        >>> s.nsmallest(3, keep='last')
        Monserat     5200
        Anguilla    11300
        Tuvalu      11300
        dtype: int64

        The `n` smallest elements where ``n=3`` with all duplicates kept. Note
        that the returned Series has four elements due to the three duplicates.

        >>> s.nsmallest(3, keep='all')
        Monserat     5200
        Nauru       11300
        Tuvalu      11300
        Anguilla    11300
        dtype: int64
        """
        return algorithms.SelectNSeries(self, n=n, keep=keep).nsmallest()

    def swaplevel(self, i=-2, j=-1, copy=True) -> "Series":
        """
        Swap levels i and j in a :class:`MultiIndex`.

        Default is to swap the two innermost levels of the index.

        Parameters
        ----------
        i, j : int, str
            Level of the indices to be swapped. Can pass level name as string.
        copy : bool, default True
            Whether to copy underlying data.

        Returns
        -------
        Series
            Series with levels swapped in MultiIndex.
        """
        assert isinstance(self.index, ABCMultiIndex)
        new_index = self.index.swaplevel(i, j)
        return self._constructor(self._values, index=new_index, copy=copy).__finalize__(
            self
        )

    def reorder_levels(self, order) -> "Series":
        """
        Rearrange index levels using input order.

        May not drop or duplicate levels.

        Parameters
        ----------
        order : list of int representing new level order
            Reference level by number or key.

        Returns
        -------
        type of caller (new object)
        """
        if not isinstance(self.index, MultiIndex):  # pragma: no cover
            raise Exception("Can only reorder levels on a hierarchical axis.")

        result = self.copy()
        assert isinstance(result.index, ABCMultiIndex)
        result.index = result.index.reorder_levels(order)
        return result

    def explode(self) -> "Series":
        """
        Transform each element of a list-like to a row, replicating the
        index values.

        .. versionadded:: 0.25.0

        Returns
        -------
        Series
            Exploded lists to rows; index will be duplicated for these rows.

        See Also
        --------
        Series.str.split : Split string values on specified separator.
        Series.unstack : Unstack, a.k.a. pivot, Series with MultiIndex
            to produce DataFrame.
        DataFrame.melt : Unpivot a DataFrame from wide format to long format.
        DataFrame.explode : Explode a DataFrame from list-like
            columns to long format.

        Notes
        -----
        This routine will explode list-likes including lists, tuples,
        Series, and np.ndarray. The result dtype of the subset rows will
        be object. Scalars will be returned unchanged. Empty list-likes will
        result in a np.nan for that row.

        Examples
        --------
        >>> s = pd.Series([[1, 2, 3], 'foo', [], [3, 4]])
        >>> s
        0    [1, 2, 3]
        1          foo
        2           []
        3       [3, 4]
        dtype: object

        >>> s.explode()
        0      1
        0      2
        0      3
        1    foo
        2    NaN
        3      3
        3      4
        dtype: object
        """
        if not len(self) or not is_object_dtype(self):
            return self.copy()

        values, counts = reshape.explode(np.asarray(self.array))

        result = Series(values, index=self.index.repeat(counts), name=self.name)
        return result

    def unstack(self, level=-1, fill_value=None):
        """
        Unstack, also known as pivot, Series with MultiIndex to produce DataFrame.
        The level involved will automatically get sorted.

        Parameters
        ----------
        level : int, str, or list of these, default last level
            Level(s) to unstack, can pass level name.
        fill_value : scalar value, default None
            Value to use when replacing NaN values.

        Returns
        -------
        DataFrame
            Unstacked Series.

        Examples
        --------
        >>> s = pd.Series([1, 2, 3, 4],
        ...               index=pd.MultiIndex.from_product([['one', 'two'],
        ...                                                 ['a', 'b']]))
        >>> s
        one  a    1
             b    2
        two  a    3
             b    4
        dtype: int64

        >>> s.unstack(level=-1)
             a  b
        one  1  2
        two  3  4

        >>> s.unstack(level=0)
           one  two
        a    1    3
        b    2    4
        """
        from pandas.core.reshape.reshape import unstack

        return unstack(self, level, fill_value)

    # ----------------------------------------------------------------------
    # function application

    def map(self, arg, na_action=None) -> "Series":
        """
        Map values of Series according to input correspondence.

        Used for substituting each value in a Series with another value,
        that may be derived from a function, a ``dict`` or
        a :class:`Series`.

        Parameters
        ----------
        arg : function, collections.abc.Mapping subclass or Series
            Mapping correspondence.
        na_action : {None, 'ignore'}, default None
            If 'ignore', propagate NaN values, without passing them to the
            mapping correspondence.

        Returns
        -------
        Series
            Same index as caller.

        See Also
        --------
        Series.apply : For applying more complex functions on a Series.
        DataFrame.apply : Apply a function row-/column-wise.
        DataFrame.applymap : Apply a function elementwise on a whole DataFrame.

        Notes
        -----
        When ``arg`` is a dictionary, values in Series that are not in the
        dictionary (as keys) are converted to ``NaN``. However, if the
        dictionary is a ``dict`` subclass that defines ``__missing__`` (i.e.
        provides a method for default values), then this default is used
        rather than ``NaN``.

        Examples
        --------
        >>> s = pd.Series(['cat', 'dog', np.nan, 'rabbit'])
        >>> s
        0      cat
        1      dog
        2      NaN
        3   rabbit
        dtype: object

        ``map`` accepts a ``dict`` or a ``Series``. Values that are not found
        in the ``dict`` are converted to ``NaN``, unless the dict has a default
        value (e.g. ``defaultdict``):

        >>> s.map({'cat': 'kitten', 'dog': 'puppy'})
        0   kitten
        1    puppy
        2      NaN
        3      NaN
        dtype: object

        It also accepts a function:

        >>> s.map('I am a {}'.format)
        0       I am a cat
        1       I am a dog
        2       I am a nan
        3    I am a rabbit
        dtype: object

        To avoid applying the function to missing values (and keep them as
        ``NaN``) ``na_action='ignore'`` can be used:

        >>> s.map('I am a {}'.format, na_action='ignore')
        0     I am a cat
        1     I am a dog
        2            NaN
        3  I am a rabbit
        dtype: object
        """
        new_values = super()._map_values(arg, na_action=na_action)
        return self._constructor(new_values, index=self.index).__finalize__(self)

    def _gotitem(self, key, ndim, subset=None) -> "Series":
        """
        Sub-classes to define. Return a sliced object.

        Parameters
        ----------
        key : string / list of selections
        ndim : 1,2
            Requested ndim of result.
        subset : object, default None
            Subset to act on.
        """
        return self

    _agg_see_also_doc = dedent(
        """
    See Also
    --------
    Series.apply : Invoke function on a Series.
    Series.transform : Transform function producing a Series with like indexes.
    """
    )

    _agg_examples_doc = dedent(
        """
    Examples
    --------
    >>> s = pd.Series([1, 2, 3, 4])
    >>> s
    0    1
    1    2
    2    3
    3    4
    dtype: int64

    >>> s.agg('min')
    1

    >>> s.agg(['min', 'max'])
    min   1
    max   4
    dtype: int64
    """
    )

    @Substitution(
        see_also=_agg_see_also_doc,
        examples=_agg_examples_doc,
        versionadded="\n.. versionadded:: 0.20.0\n",
        **_shared_doc_kwargs,
    )
    @Appender(generic._shared_docs["aggregate"])
    def aggregate(self, func, axis=0, *args, **kwargs):
        # Validate the axis parameter
        self._get_axis_number(axis)
        result, how = self._aggregate(func, *args, **kwargs)
        if result is None:

            # we can be called from an inner function which
            # passes this meta-data
            kwargs.pop("_axis", None)
            kwargs.pop("_level", None)

            # try a regular apply, this evaluates lambdas
            # row-by-row; however if the lambda is expected a Series
            # expression, e.g.: lambda x: x-x.quantile(0.25)
            # this will fail, so we can try a vectorized evaluation

            # we cannot FIRST try the vectorized evaluation, because
            # then .agg and .apply would have different semantics if the
            # operation is actually defined on the Series, e.g. str
            try:
                result = self.apply(func, *args, **kwargs)
            except (ValueError, AttributeError, TypeError):
                result = func(self, *args, **kwargs)

        return result

    agg = aggregate

    @Appender(generic._shared_docs["transform"] % _shared_doc_kwargs)
    def transform(self, func, axis=0, *args, **kwargs):
        # Validate the axis parameter
        self._get_axis_number(axis)
        return super().transform(func, *args, **kwargs)

    def apply(self, func, convert_dtype=True, args=(), **kwds):
        """
        Invoke function on values of Series.

        Can be ufunc (a NumPy function that applies to the entire Series)
        or a Python function that only works on single values.

        Parameters
        ----------
        func : function
            Python function or NumPy ufunc to apply.
        convert_dtype : bool, default True
            Try to find better dtype for elementwise function results. If
            False, leave as dtype=object.
        args : tuple
            Positional arguments passed to func after the series value.
        **kwds
            Additional keyword arguments passed to func.

        Returns
        -------
        Series or DataFrame
            If func returns a Series object the result will be a DataFrame.

        See Also
        --------
        Series.map: For element-wise operations.
        Series.agg: Only perform aggregating type operations.
        Series.transform: Only perform transforming type operations.

        Examples
        --------
        Create a series with typical summer temperatures for each city.

        >>> s = pd.Series([20, 21, 12],
        ...               index=['London', 'New York', 'Helsinki'])
        >>> s
        London      20
        New York    21
        Helsinki    12
        dtype: int64

        Square the values by defining a function and passing it as an
        argument to ``apply()``.

        >>> def square(x):
        ...     return x ** 2
        >>> s.apply(square)
        London      400
        New York    441
        Helsinki    144
        dtype: int64

        Square the values by passing an anonymous function as an
        argument to ``apply()``.

        >>> s.apply(lambda x: x ** 2)
        London      400
        New York    441
        Helsinki    144
        dtype: int64

        Define a custom function that needs additional positional
        arguments and pass these additional arguments using the
        ``args`` keyword.

        >>> def subtract_custom_value(x, custom_value):
        ...     return x - custom_value

        >>> s.apply(subtract_custom_value, args=(5,))
        London      15
        New York    16
        Helsinki     7
        dtype: int64

        Define a custom function that takes keyword arguments
        and pass these arguments to ``apply``.

        >>> def add_custom_values(x, **kwargs):
        ...     for month in kwargs:
        ...         x += kwargs[month]
        ...     return x

        >>> s.apply(add_custom_values, june=30, july=20, august=25)
        London      95
        New York    96
        Helsinki    87
        dtype: int64

        Use a function from the Numpy library.

        >>> s.apply(np.log)
        London      2.995732
        New York    3.044522
        Helsinki    2.484907
        dtype: float64
        """
        if len(self) == 0:
            return self._constructor(dtype=self.dtype, index=self.index).__finalize__(
                self
            )

        # dispatch to agg
        if isinstance(func, (list, dict)):
            return self.aggregate(func, *args, **kwds)

        # if we are a string, try to dispatch
        if isinstance(func, str):
            return self._try_aggregate_string_function(func, *args, **kwds)

        # handle ufuncs and lambdas
        if kwds or args and not isinstance(func, np.ufunc):

            def f(x):
                return func(x, *args, **kwds)

        else:
            f = func

        with np.errstate(all="ignore"):
            if isinstance(f, np.ufunc):
                return f(self)

            # row-wise access
            if is_extension_array_dtype(self.dtype) and hasattr(self._values, "map"):
                # GH#23179 some EAs do not have `map`
                mapped = self._values.map(f)
            else:
                values = self.astype(object).values
                mapped = lib.map_infer(values, f, convert=convert_dtype)

        if len(mapped) and isinstance(mapped[0], Series):
            # GH 25959 use pd.array instead of tolist
            # so extension arrays can be used
            return self._constructor_expanddim(pd.array(mapped), index=self.index)
        else:
            return self._constructor(mapped, index=self.index).__finalize__(self)

    def _reduce(
        self, op, name, axis=0, skipna=True, numeric_only=None, filter_type=None, **kwds
    ):
        """
        Perform a reduction operation.

        If we have an ndarray as a value, then simply perform the operation,
        otherwise delegate to the object.
        """
        delegate = self._values

        if axis is not None:
            self._get_axis_number(axis)

        if isinstance(delegate, ExtensionArray):
            # dispatch to ExtensionArray interface
            return delegate._reduce(name, skipna=skipna, **kwds)

        else:
            # dispatch to numpy arrays
            if numeric_only:
                raise NotImplementedError(
                    f"Series.{name} does not implement numeric_only."
                )
            with np.errstate(all="ignore"):
                return op(delegate, skipna=skipna, **kwds)

    def _reindex_indexer(self, new_index, indexer, copy):
        if indexer is None:
            if copy:
                return self.copy()
            return self

        new_values = algorithms.take_1d(
            self._values, indexer, allow_fill=True, fill_value=None
        )
        return self._constructor(new_values, index=new_index)

    def _needs_reindex_multi(self, axes, method, level):
        """
        Check if we do need a multi reindex; this is for compat with
        higher dims.
        """
        return False

    @Appender(generic._shared_docs["align"] % _shared_doc_kwargs)
    def align(
        self,
        other,
        join="outer",
        axis=None,
        level=None,
        copy=True,
        fill_value=None,
        method=None,
        limit=None,
        fill_axis=0,
        broadcast_axis=None,
    ):
        return super().align(
            other,
            join=join,
            axis=axis,
            level=level,
            copy=copy,
            fill_value=fill_value,
            method=method,
            limit=limit,
            fill_axis=fill_axis,
            broadcast_axis=broadcast_axis,
        )

    def rename(
        self,
        index=None,
        *,
        axis=None,
        copy=True,
        inplace=False,
        level=None,
        errors="ignore",
    ):
        """
        Alter Series index labels or name.

        Function / dict values must be unique (1-to-1). Labels not contained in
        a dict / Series will be left as-is. Extra labels listed don't throw an
        error.

        Alternatively, change ``Series.name`` with a scalar value.

        See the :ref:`user guide <basics.rename>` for more.

        Parameters
        ----------
        axis : {0 or "index"}
            Unused. Accepted for compatability with DataFrame method only.
        index : scalar, hashable sequence, dict-like or function, optional
            Functions or dict-like are transformations to apply to
            the index.
            Scalar or hashable sequence-like will alter the ``Series.name``
            attribute.

        **kwargs
            Additional keyword arguments passed to the function. Only the
            "inplace" keyword is used.

        Returns
        -------
        Series
            Series with index labels or name altered.

        See Also
        --------
        DataFrame.rename : Corresponding DataFrame method.
        Series.rename_axis : Set the name of the axis.

        Examples
        --------
        >>> s = pd.Series([1, 2, 3])
        >>> s
        0    1
        1    2
        2    3
        dtype: int64
        >>> s.rename("my_name")  # scalar, changes Series.name
        0    1
        1    2
        2    3
        Name: my_name, dtype: int64
        >>> s.rename(lambda x: x ** 2)  # function, changes labels
        0    1
        1    2
        4    3
        dtype: int64
        >>> s.rename({1: 3, 2: 5})  # mapping, changes labels
        0    1
        3    2
        5    3
        dtype: int64
        """
        if callable(index) or is_dict_like(index):
            return super().rename(
                index, copy=copy, inplace=inplace, level=level, errors=errors
            )
        else:
            return self._set_name(index, inplace=inplace)

    @Appender(
        """
        Examples
        --------
        >>> s = pd.Series([1, 2, 3])
        >>> s
        0    1
        1    2
        2    3
        dtype: int64

        >>> s.set_axis(['a', 'b', 'c'], axis=0)
        a    1
        b    2
        c    3
        dtype: int64
    """
    )
    @Substitution(
        **_shared_doc_kwargs,
        extended_summary_sub="",
        axis_description_sub="",
        see_also_sub="",
    )
    @Appender(generic.NDFrame.set_axis.__doc__)
    def set_axis(self, labels, axis: Axis = 0, inplace: bool = False):
        return super().set_axis(labels, axis=axis, inplace=inplace)

    @Substitution(**_shared_doc_kwargs)
    @Appender(generic.NDFrame.reindex.__doc__)
    def reindex(self, index=None, **kwargs):
        return super().reindex(index=index, **kwargs)

    def drop(
        self,
        labels=None,
        axis=0,
        index=None,
        columns=None,
        level=None,
        inplace=False,
        errors="raise",
    ) -> "Series":
        """
        Return Series with specified index labels removed.

        Remove elements of a Series based on specifying the index labels.
        When using a multi-index, labels on different levels can be removed
        by specifying the level.

        Parameters
        ----------
        labels : single label or list-like
            Index labels to drop.
        axis : 0, default 0
            Redundant for application on Series.
        index : single label or list-like
            Redundant for application on Series, but 'index' can be used instead
            of 'labels'.

            .. versionadded:: 0.21.0
        columns : single label or list-like
            No change is made to the Series; use 'index' or 'labels' instead.

            .. versionadded:: 0.21.0
        level : int or level name, optional
            For MultiIndex, level for which the labels will be removed.
        inplace : bool, default False
            If True, do operation inplace and return None.
        errors : {'ignore', 'raise'}, default 'raise'
            If 'ignore', suppress error and only existing labels are dropped.

        Returns
        -------
        Series
            Series with specified index labels removed.

        Raises
        ------
        KeyError
            If none of the labels are found in the index.

        See Also
        --------
        Series.reindex : Return only specified index labels of Series.
        Series.dropna : Return series without null values.
        Series.drop_duplicates : Return Series with duplicate values removed.
        DataFrame.drop : Drop specified labels from rows or columns.

        Examples
        --------
        >>> s = pd.Series(data=np.arange(3), index=['A', 'B', 'C'])
        >>> s
        A  0
        B  1
        C  2
        dtype: int64

        Drop labels B en C

        >>> s.drop(labels=['B', 'C'])
        A  0
        dtype: int64

        Drop 2nd level label in MultiIndex Series

        >>> midx = pd.MultiIndex(levels=[['lama', 'cow', 'falcon'],
        ...                              ['speed', 'weight', 'length']],
        ...                      codes=[[0, 0, 0, 1, 1, 1, 2, 2, 2],
        ...                             [0, 1, 2, 0, 1, 2, 0, 1, 2]])
        >>> s = pd.Series([45, 200, 1.2, 30, 250, 1.5, 320, 1, 0.3],
        ...               index=midx)
        >>> s
        lama    speed      45.0
                weight    200.0
                length      1.2
        cow     speed      30.0
                weight    250.0
                length      1.5
        falcon  speed     320.0
                weight      1.0
                length      0.3
        dtype: float64

        >>> s.drop(labels='weight', level=1)
        lama    speed      45.0
                length      1.2
        cow     speed      30.0
                length      1.5
        falcon  speed     320.0
                length      0.3
        dtype: float64
        """
        return super().drop(
            labels=labels,
            axis=axis,
            index=index,
            columns=columns,
            level=level,
            inplace=inplace,
            errors=errors,
        )

    @doc(NDFrame.fillna, **_shared_doc_kwargs)
    def fillna(
        self,
        value=None,
        method=None,
        axis=None,
        inplace=False,
        limit=None,
        downcast=None,
    ) -> Optional["Series"]:
        return super().fillna(
            value=value,
            method=method,
            axis=axis,
            inplace=inplace,
            limit=limit,
            downcast=downcast,
        )

    @Appender(generic._shared_docs["replace"] % _shared_doc_kwargs)
    def replace(
        self,
        to_replace=None,
        value=None,
        inplace=False,
        limit=None,
        regex=False,
        method="pad",
    ):
        return super().replace(
            to_replace=to_replace,
            value=value,
            inplace=inplace,
            limit=limit,
            regex=regex,
            method=method,
        )

    @Appender(generic._shared_docs["shift"] % _shared_doc_kwargs)
    def shift(self, periods=1, freq=None, axis=0, fill_value=None) -> "Series":
        return super().shift(
            periods=periods, freq=freq, axis=axis, fill_value=fill_value
        )

    def memory_usage(self, index=True, deep=False):
        """
        Return the memory usage of the Series.

        The memory usage can optionally include the contribution of
        the index and of elements of `object` dtype.

        Parameters
        ----------
        index : bool, default True
            Specifies whether to include the memory usage of the Series index.
        deep : bool, default False
            If True, introspect the data deeply by interrogating
            `object` dtypes for system-level memory consumption, and include
            it in the returned value.

        Returns
        -------
        int
            Bytes of memory consumed.

        See Also
        --------
        numpy.ndarray.nbytes : Total bytes consumed by the elements of the
            array.
        DataFrame.memory_usage : Bytes consumed by a DataFrame.

        Examples
        --------
        >>> s = pd.Series(range(3))
        >>> s.memory_usage()
        152

        Not including the index gives the size of the rest of the data, which
        is necessarily smaller:

        >>> s.memory_usage(index=False)
        24

        The memory footprint of `object` values is ignored by default:

        >>> s = pd.Series(["a", "b"])
        >>> s.values
        array(['a', 'b'], dtype=object)
        >>> s.memory_usage()
        144
        >>> s.memory_usage(deep=True)
        260
        """
        v = super().memory_usage(deep=deep)
        if index:
            v += self.index.memory_usage(deep=deep)
        return v

    def isin(self, values) -> "Series":
        """
        Check whether `values` are contained in Series.

        Return a boolean Series showing whether each element in the Series
        matches an element in the passed sequence of `values` exactly.

        Parameters
        ----------
        values : set or list-like
            The sequence of values to test. Passing in a single string will
            raise a ``TypeError``. Instead, turn a single string into a
            list of one element.

        Returns
        -------
        Series
            Series of booleans indicating if each element is in values.

        Raises
        ------
        TypeError
          * If `values` is a string

        See Also
        --------
        DataFrame.isin : Equivalent method on DataFrame.

        Examples
        --------
        >>> s = pd.Series(['lama', 'cow', 'lama', 'beetle', 'lama',
        ...                'hippo'], name='animal')
        >>> s.isin(['cow', 'lama'])
        0     True
        1     True
        2     True
        3    False
        4     True
        5    False
        Name: animal, dtype: bool

        Passing a single string as ``s.isin('lama')`` will raise an error. Use
        a list of one element instead:

        >>> s.isin(['lama'])
        0     True
        1    False
        2     True
        3    False
        4     True
        5    False
        Name: animal, dtype: bool
        """
        result = algorithms.isin(self, values)
        return self._constructor(result, index=self.index).__finalize__(self)

    def between(self, left, right, inclusive=True) -> "Series":
        """
        Return boolean Series equivalent to left <= series <= right.

        This function returns a boolean vector containing `True` wherever the
        corresponding Series element is between the boundary values `left` and
        `right`. NA values are treated as `False`.

        Parameters
        ----------
        left : scalar or list-like
            Left boundary.
        right : scalar or list-like
            Right boundary.
        inclusive : bool, default True
            Include boundaries.

        Returns
        -------
        Series
            Series representing whether each element is between left and
            right (inclusive).

        See Also
        --------
        Series.gt : Greater than of series and other.
        Series.lt : Less than of series and other.

        Notes
        -----
        This function is equivalent to ``(left <= ser) & (ser <= right)``

        Examples
        --------
        >>> s = pd.Series([2, 0, 4, 8, np.nan])

        Boundary values are included by default:

        >>> s.between(1, 4)
        0     True
        1    False
        2     True
        3    False
        4    False
        dtype: bool

        With `inclusive` set to ``False`` boundary values are excluded:

        >>> s.between(1, 4, inclusive=False)
        0     True
        1    False
        2    False
        3    False
        4    False
        dtype: bool

        `left` and `right` can be any scalar value:

        >>> s = pd.Series(['Alice', 'Bob', 'Carol', 'Eve'])
        >>> s.between('Anna', 'Daniel')
        0    False
        1     True
        2     True
        3    False
        dtype: bool
        """
        if inclusive:
            lmask = self >= left
            rmask = self <= right
        else:
            lmask = self > left
            rmask = self < right

        return lmask & rmask

    # ----------------------------------------------------------------------
    # Convert to types that support pd.NA

    def _convert_dtypes(
        self,
        infer_objects: bool = True,
        convert_string: bool = True,
        convert_integer: bool = True,
        convert_boolean: bool = True,
    ) -> "Series":
        input_series = self
        if infer_objects:
            input_series = input_series.infer_objects()
            if is_object_dtype(input_series):
                input_series = input_series.copy()

        if convert_string or convert_integer or convert_boolean:
            inferred_dtype = convert_dtypes(
                input_series._values, convert_string, convert_integer, convert_boolean
            )
            try:
                result = input_series.astype(inferred_dtype)
            except TypeError:
                result = input_series.copy()
        else:
            result = input_series.copy()
        return result

    @Appender(generic._shared_docs["isna"] % _shared_doc_kwargs)
    def isna(self) -> "Series":
        return super().isna()

    @Appender(generic._shared_docs["isna"] % _shared_doc_kwargs)
    def isnull(self) -> "Series":
        return super().isnull()

    @Appender(generic._shared_docs["notna"] % _shared_doc_kwargs)
    def notna(self) -> "Series":
        return super().notna()

    @Appender(generic._shared_docs["notna"] % _shared_doc_kwargs)
    def notnull(self) -> "Series":
        return super().notnull()

    def dropna(self, axis=0, inplace=False, how=None):
        """
        Return a new Series with missing values removed.

        See the :ref:`User Guide <missing_data>` for more on which values are
        considered missing, and how to work with missing data.

        Parameters
        ----------
        axis : {0 or 'index'}, default 0
            There is only one axis to drop values from.
        inplace : bool, default False
            If True, do operation inplace and return None.
        how : str, optional
            Not in use. Kept for compatibility.

        Returns
        -------
        Series
            Series with NA entries dropped from it.

        See Also
        --------
        Series.isna: Indicate missing values.
        Series.notna : Indicate existing (non-missing) values.
        Series.fillna : Replace missing values.
        DataFrame.dropna : Drop rows or columns which contain NA values.
        Index.dropna : Drop missing indices.

        Examples
        --------
        >>> ser = pd.Series([1., 2., np.nan])
        >>> ser
        0    1.0
        1    2.0
        2    NaN
        dtype: float64

        Drop NA values from a Series.

        >>> ser.dropna()
        0    1.0
        1    2.0
        dtype: float64

        Keep the Series with valid entries in the same variable.

        >>> ser.dropna(inplace=True)
        >>> ser
        0    1.0
        1    2.0
        dtype: float64

        Empty strings are not considered NA values. ``None`` is considered an
        NA value.

        >>> ser = pd.Series([np.NaN, 2, pd.NaT, '', None, 'I stay'])
        >>> ser
        0       NaN
        1         2
        2       NaT
        3
        4      None
        5    I stay
        dtype: object
        >>> ser.dropna()
        1         2
        3
        5    I stay
        dtype: object
        """
        inplace = validate_bool_kwarg(inplace, "inplace")
        # Validate the axis parameter
        self._get_axis_number(axis or 0)

        if self._can_hold_na:
            result = remove_na_arraylike(self)
            if inplace:
                self._update_inplace(result)
            else:
                return result
        else:
            if inplace:
                # do nothing
                pass
            else:
                return self.copy()

    # ----------------------------------------------------------------------
    # Time series-oriented methods

    def to_timestamp(self, freq=None, how="start", copy=True) -> "Series":
        """
        Cast to DatetimeIndex of Timestamps, at *beginning* of period.

        Parameters
        ----------
        freq : str, default frequency of PeriodIndex
            Desired frequency.
        how : {'s', 'e', 'start', 'end'}
            Convention for converting period to timestamp; start of period
            vs. end.
        copy : bool, default True
            Whether or not to return a copy.

        Returns
        -------
        Series with DatetimeIndex
        """
        new_values = self._values
        if copy:
            new_values = new_values.copy()

        assert isinstance(self.index, (ABCDatetimeIndex, ABCPeriodIndex))
        new_index = self.index.to_timestamp(freq=freq, how=how)
        return self._constructor(new_values, index=new_index).__finalize__(self)

    def to_period(self, freq=None, copy=True) -> "Series":
        """
        Convert Series from DatetimeIndex to PeriodIndex with desired
        frequency (inferred from index if not passed).

        Parameters
        ----------
        freq : str, default None
            Frequency associated with the PeriodIndex.
        copy : bool, default True
            Whether or not to return a copy.

        Returns
        -------
        Series
            Series with index converted to PeriodIndex.
        """
        new_values = self._values
        if copy:
            new_values = new_values.copy()

        assert isinstance(self.index, ABCDatetimeIndex)
        new_index = self.index.to_period(freq=freq)
        return self._constructor(new_values, index=new_index).__finalize__(self)

    # ----------------------------------------------------------------------
    # Add index
    _AXIS_ORDERS = ["index"]
    _AXIS_NUMBERS = {"index": 0}
    _AXIS_NAMES = {0: "index"}
    _AXIS_REVERSED = False
    _AXIS_LEN = len(_AXIS_ORDERS)
    _info_axis_number = 0
    _info_axis_name = "index"

    index: "Index" = properties.AxisProperty(
        axis=0, doc="The index (axis labels) of the Series."
    )

    # ----------------------------------------------------------------------
    # Accessor Methods
    # ----------------------------------------------------------------------
    str = CachedAccessor("str", StringMethods)
    dt = CachedAccessor("dt", CombinedDatetimelikeProperties)
    cat = CachedAccessor("cat", CategoricalAccessor)
    plot = CachedAccessor("plot", pandas.plotting.PlotAccessor)
    sparse = CachedAccessor("sparse", SparseAccessor)

    # ----------------------------------------------------------------------
    # Add plotting methods to Series
    hist = pandas.plotting.hist_series


Series._add_numeric_operations()
Series._add_series_or_dataframe_operations()

# Add arithmetic!
ops.add_flex_arithmetic_methods(Series)
ops.add_special_arithmetic_methods(Series)<|MERGE_RESOLUTION|>--- conflicted
+++ resolved
@@ -692,15 +692,7 @@
         inputs = tuple(extract_array(x, extract_numpy=True) for x in inputs)
         result = getattr(ufunc, method)(*inputs, **kwargs)
 
-<<<<<<< HEAD
         name = names[0] if len(set(names)) == 1 else None
-=======
-        name: Label
-        if len(set(names)) == 1:
-            name = names[0]
-        else:
-            name = None
->>>>>>> a1f9ae29
 
         def construct_return(result):
             if lib.is_scalar(result):
