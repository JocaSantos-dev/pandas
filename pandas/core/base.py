"""
Base and utility classes for pandas objects.
"""
import textwrap
import warnings

<<<<<<< HEAD
from pandas.core.dtypes.missing import isna
from pandas.core.dtypes.generic import ABCDataFrame, ABCSeries, ABCIndexClass
from pandas.core.dtypes.common import (
    is_datetimelike,
    is_object_dtype,
    is_list_like,
    is_scalar,
    is_extension_type,
    is_extension_array_dtype, is_datetime64tz_dtype)
=======
import numpy as np
>>>>>>> 1f02bf24

import pandas._libs.lib as lib
import pandas.compat as compat
from pandas.compat import PYPY, OrderedDict, builtins
from pandas.compat.numpy import function as nv
from pandas.errors import AbstractMethodError
from pandas.util._decorators import Appender, Substitution, cache_readonly
from pandas.util._validators import validate_bool_kwarg

from pandas.core.dtypes.common import (
    is_datetimelike, is_extension_array_dtype, is_extension_type, is_list_like,
    is_object_dtype, is_scalar)
from pandas.core.dtypes.generic import ABCDataFrame, ABCIndexClass, ABCSeries
from pandas.core.dtypes.missing import isna

from pandas.core import algorithms, common as com
from pandas.core.accessor import DirNamesMixin
import pandas.core.nanops as nanops

_shared_docs = dict()
_indexops_doc_kwargs = dict(klass='IndexOpsMixin', inplace='',
                            unique='IndexOpsMixin', duplicated='IndexOpsMixin')


class StringMixin(object):
    """implements string methods so long as object defines a `__unicode__`
    method.

    Handles Python2/3 compatibility transparently.
    """
    # side note - this could be made into a metaclass if more than one
    #             object needs

    # ----------------------------------------------------------------------
    # Formatting

    def __unicode__(self):
        raise AbstractMethodError(self)

    def __str__(self):
        """
        Return a string representation for a particular Object

        Invoked by str(df) in both py2/py3.
        Yields Bytestring in Py2, Unicode String in py3.
        """

        if compat.PY3:
            return self.__unicode__()
        return self.__bytes__()

    def __bytes__(self):
        """
        Return a string representation for a particular object.

        Invoked by bytes(obj) in py3 only.
        Yields a bytestring in both py2/py3.
        """
        from pandas.core.config import get_option

        encoding = get_option("display.encoding")
        return self.__unicode__().encode(encoding, 'replace')

    def __repr__(self):
        """
        Return a string representation for a particular object.

        Yields Bytestring in Py2, Unicode String in py3.
        """
        return str(self)


class PandasObject(StringMixin, DirNamesMixin):

    """baseclass for various pandas objects"""

    @property
    def _constructor(self):
        """class constructor (for this class it's just `__class__`"""
        return self.__class__

    def __unicode__(self):
        """
        Return a string representation for a particular object.

        Invoked by unicode(obj) in py2 only. Yields a Unicode String in both
        py2/py3.
        """
        # Should be overwritten by base classes
        return object.__repr__(self)

    def _reset_cache(self, key=None):
        """
        Reset cached properties. If ``key`` is passed, only clears that key.
        """
        if getattr(self, '_cache', None) is None:
            return
        if key is None:
            self._cache.clear()
        else:
            self._cache.pop(key, None)

    def __sizeof__(self):
        """
        Generates the total memory usage for an object that returns
        either a value or Series of values
        """
        if hasattr(self, 'memory_usage'):
            mem = self.memory_usage(deep=True)
            if not is_scalar(mem):
                mem = mem.sum()
            return int(mem)

        # no memory_usage attribute, so fall back to
        # object's 'sizeof'
        return super(PandasObject, self).__sizeof__()


class NoNewAttributesMixin(object):
    """Mixin which prevents adding new attributes.

    Prevents additional attributes via xxx.attribute = "something" after a
    call to `self.__freeze()`. Mainly used to prevent the user from using
    wrong attributes on a accessor (`Series.cat/.str/.dt`).

    If you really want to add a new attribute at a later time, you need to use
    `object.__setattr__(self, key, value)`.
    """

    def _freeze(self):
        """Prevents setting additional attributes"""
        object.__setattr__(self, "__frozen", True)

    # prevent adding any attribute via s.xxx.new_attribute = ...
    def __setattr__(self, key, value):
        # _cache is used by a decorator
        # We need to check both 1.) cls.__dict__ and 2.) getattr(self, key)
        # because
        # 1.) getattr is false for attributes that raise errors
        # 2.) cls.__dict__ doesn't traverse into base classes
        if (getattr(self, "__frozen", False) and not
                (key == "_cache" or
                 key in type(self).__dict__ or
                 getattr(self, key, None) is not None)):
            raise AttributeError("You cannot add any new attribute '{key}'".
                                 format(key=key))
        object.__setattr__(self, key, value)


class GroupByError(Exception):
    pass


class DataError(GroupByError):
    pass


class SpecificationError(GroupByError):
    pass


class SelectionMixin(object):
    """
    mixin implementing the selection & aggregation interface on a group-like
    object sub-classes need to define: obj, exclusions
    """
    _selection = None
    _internal_names = ['_cache', '__setstate__']
    _internal_names_set = set(_internal_names)

    _builtin_table = OrderedDict((
        (builtins.sum, np.sum),
        (builtins.max, np.max),
        (builtins.min, np.min),
    ))

    _cython_table = OrderedDict((
        (builtins.sum, 'sum'),
        (builtins.max, 'max'),
        (builtins.min, 'min'),
        (np.all, 'all'),
        (np.any, 'any'),
        (np.sum, 'sum'),
        (np.nansum, 'sum'),
        (np.mean, 'mean'),
        (np.nanmean, 'mean'),
        (np.prod, 'prod'),
        (np.nanprod, 'prod'),
        (np.std, 'std'),
        (np.nanstd, 'std'),
        (np.var, 'var'),
        (np.nanvar, 'var'),
        (np.median, 'median'),
        (np.nanmedian, 'median'),
        (np.max, 'max'),
        (np.nanmax, 'max'),
        (np.min, 'min'),
        (np.nanmin, 'min'),
        (np.cumprod, 'cumprod'),
        (np.nancumprod, 'cumprod'),
        (np.cumsum, 'cumsum'),
        (np.nancumsum, 'cumsum'),
    ))

    @property
    def _selection_name(self):
        """
        return a name for myself; this would ideally be called
        the 'name' property, but we cannot conflict with the
        Series.name property which can be set
        """
        if self._selection is None:
            return None  # 'result'
        else:
            return self._selection

    @property
    def _selection_list(self):
        if not isinstance(self._selection, (list, tuple, ABCSeries,
                                            ABCIndexClass, np.ndarray)):
            return [self._selection]
        return self._selection

    @cache_readonly
    def _selected_obj(self):

        if self._selection is None or isinstance(self.obj, ABCSeries):
            return self.obj
        else:
            return self.obj[self._selection]

    @cache_readonly
    def ndim(self):
        return self._selected_obj.ndim

    @cache_readonly
    def _obj_with_exclusions(self):
        if self._selection is not None and isinstance(self.obj,
                                                      ABCDataFrame):
            return self.obj.reindex(columns=self._selection_list)

        if len(self.exclusions) > 0:
            return self.obj.drop(self.exclusions, axis=1)
        else:
            return self.obj

    def __getitem__(self, key):
        if self._selection is not None:
            raise IndexError('Column(s) {selection} already selected'
                             .format(selection=self._selection))

        if isinstance(key, (list, tuple, ABCSeries, ABCIndexClass,
                            np.ndarray)):
            if len(self.obj.columns.intersection(key)) != len(key):
                bad_keys = list(set(key).difference(self.obj.columns))
                raise KeyError("Columns not found: {missing}"
                               .format(missing=str(bad_keys)[1:-1]))
            return self._gotitem(list(key), ndim=2)

        elif not getattr(self, 'as_index', False):
            if key not in self.obj.columns:
                raise KeyError("Column not found: {key}".format(key=key))
            return self._gotitem(key, ndim=2)

        else:
            if key not in self.obj:
                raise KeyError("Column not found: {key}".format(key=key))
            return self._gotitem(key, ndim=1)

    def _gotitem(self, key, ndim, subset=None):
        """
        sub-classes to define
        return a sliced object

        Parameters
        ----------
        key : string / list of selections
        ndim : 1,2
            requested ndim of result
        subset : object, default None
            subset to act on

        """
        raise AbstractMethodError(self)

    def aggregate(self, func, *args, **kwargs):
        raise AbstractMethodError(self)

    agg = aggregate

    def _try_aggregate_string_function(self, arg, *args, **kwargs):
        """
        if arg is a string, then try to operate on it:
        - try to find a function (or attribute) on ourselves
        - try to find a numpy function
        - raise

        """
        assert isinstance(arg, compat.string_types)

        f = getattr(self, arg, None)
        if f is not None:
            if callable(f):
                return f(*args, **kwargs)

            # people may try to aggregate on a non-callable attribute
            # but don't let them think they can pass args to it
            assert len(args) == 0
            assert len([kwarg for kwarg in kwargs
                        if kwarg not in ['axis', '_level']]) == 0
            return f

        f = getattr(np, arg, None)
        if f is not None:
            return f(self, *args, **kwargs)

        raise ValueError("{arg} is an unknown string function".format(arg=arg))

    def _aggregate(self, arg, *args, **kwargs):
        """
        provide an implementation for the aggregators

        Parameters
        ----------
        arg : string, dict, function
        *args : args to pass on to the function
        **kwargs : kwargs to pass on to the function

        Returns
        -------
        tuple of result, how

        Notes
        -----
        how can be a string describe the required post-processing, or
        None if not required
        """
        is_aggregator = lambda x: isinstance(x, (list, tuple, dict))
        is_nested_renamer = False

        _axis = kwargs.pop('_axis', None)
        if _axis is None:
            _axis = getattr(self, 'axis', 0)
        _level = kwargs.pop('_level', None)

        if isinstance(arg, compat.string_types):
            return self._try_aggregate_string_function(arg, *args,
                                                       **kwargs), None

        if isinstance(arg, dict):

            # aggregate based on the passed dict
            if _axis != 0:  # pragma: no cover
                raise ValueError('Can only pass dict with axis=0')

            obj = self._selected_obj

            def nested_renaming_depr(level=4):
                # deprecation of nested renaming
                # GH 15931
                warnings.warn(
                    ("using a dict with renaming "
                     "is deprecated and will be removed in a future "
                     "version"),
                    FutureWarning, stacklevel=level)

            # if we have a dict of any non-scalars
            # eg. {'A' : ['mean']}, normalize all to
            # be list-likes
            if any(is_aggregator(x) for x in compat.itervalues(arg)):
                new_arg = compat.OrderedDict()
                for k, v in compat.iteritems(arg):
                    if not isinstance(v, (tuple, list, dict)):
                        new_arg[k] = [v]
                    else:
                        new_arg[k] = v

                    # the keys must be in the columns
                    # for ndim=2, or renamers for ndim=1

                    # ok for now, but deprecated
                    # {'A': { 'ra': 'mean' }}
                    # {'A': { 'ra': ['mean'] }}
                    # {'ra': ['mean']}

                    # not ok
                    # {'ra' : { 'A' : 'mean' }}
                    if isinstance(v, dict):
                        is_nested_renamer = True

                        if k not in obj.columns:
                            msg = ('cannot perform renaming for {key} with a '
                                   'nested dictionary').format(key=k)
                            raise SpecificationError(msg)
                        nested_renaming_depr(4 + (_level or 0))

                    elif isinstance(obj, ABCSeries):
                        nested_renaming_depr()
                    elif (isinstance(obj, ABCDataFrame) and
                          k not in obj.columns):
                        raise KeyError(
                            "Column '{col}' does not exist!".format(col=k))

                arg = new_arg

            else:
                # deprecation of renaming keys
                # GH 15931
                keys = list(compat.iterkeys(arg))
                if (isinstance(obj, ABCDataFrame) and
                        len(obj.columns.intersection(keys)) != len(keys)):
                    nested_renaming_depr()

            from pandas.core.reshape.concat import concat

            def _agg_1dim(name, how, subset=None):
                """
                aggregate a 1-dim with how
                """
                colg = self._gotitem(name, ndim=1, subset=subset)
                if colg.ndim != 1:
                    raise SpecificationError("nested dictionary is ambiguous "
                                             "in aggregation")
                return colg.aggregate(how, _level=(_level or 0) + 1)

            def _agg_2dim(name, how):
                """
                aggregate a 2-dim with how
                """
                colg = self._gotitem(self._selection, ndim=2,
                                     subset=obj)
                return colg.aggregate(how, _level=None)

            def _agg(arg, func):
                """
                run the aggregations over the arg with func
                return an OrderedDict
                """
                result = compat.OrderedDict()
                for fname, agg_how in compat.iteritems(arg):
                    result[fname] = func(fname, agg_how)
                return result

            # set the final keys
            keys = list(compat.iterkeys(arg))
            result = compat.OrderedDict()

            # nested renamer
            if is_nested_renamer:
                result = list(_agg(arg, _agg_1dim).values())

                if all(isinstance(r, dict) for r in result):

                    result, results = compat.OrderedDict(), result
                    for r in results:
                        result.update(r)
                    keys = list(compat.iterkeys(result))

                else:

                    if self._selection is not None:
                        keys = None

            # some selection on the object
            elif self._selection is not None:

                sl = set(self._selection_list)

                # we are a Series like object,
                # but may have multiple aggregations
                if len(sl) == 1:

                    result = _agg(arg, lambda fname,
                                  agg_how: _agg_1dim(self._selection, agg_how))

                # we are selecting the same set as we are aggregating
                elif not len(sl - set(keys)):

                    result = _agg(arg, _agg_1dim)

                # we are a DataFrame, with possibly multiple aggregations
                else:

                    result = _agg(arg, _agg_2dim)

            # no selection
            else:

                try:
                    result = _agg(arg, _agg_1dim)
                except SpecificationError:

                    # we are aggregating expecting all 1d-returns
                    # but we have 2d
                    result = _agg(arg, _agg_2dim)

            # combine results

            def is_any_series():
                # return a boolean if we have *any* nested series
                return any(isinstance(r, ABCSeries)
                           for r in compat.itervalues(result))

            def is_any_frame():
                # return a boolean if we have *any* nested series
                return any(isinstance(r, ABCDataFrame)
                           for r in compat.itervalues(result))

            if isinstance(result, list):
                return concat(result, keys=keys, axis=1, sort=True), True

            elif is_any_frame():
                # we have a dict of DataFrames
                # return a MI DataFrame

                return concat([result[k] for k in keys],
                              keys=keys, axis=1), True

            elif isinstance(self, ABCSeries) and is_any_series():

                # we have a dict of Series
                # return a MI Series
                try:
                    result = concat(result)
                except TypeError:
                    # we want to give a nice error here if
                    # we have non-same sized objects, so
                    # we don't automatically broadcast

                    raise ValueError("cannot perform both aggregation "
                                     "and transformation operations "
                                     "simultaneously")

                return result, True

            # fall thru
            from pandas import DataFrame, Series
            try:
                result = DataFrame(result)
            except ValueError:

                # we have a dict of scalars
                result = Series(result,
                                name=getattr(self, 'name', None))

            return result, True
        elif is_list_like(arg) and arg not in compat.string_types:
            # we require a list, but not an 'str'
            return self._aggregate_multiple_funcs(arg,
                                                  _level=_level,
                                                  _axis=_axis), None
        else:
            result = None

        f = self._is_cython_func(arg)
        if f and not args and not kwargs:
            return getattr(self, f)(), None

        # caller can react
        return result, True

    def _aggregate_multiple_funcs(self, arg, _level, _axis):
        from pandas.core.reshape.concat import concat

        if _axis != 0:
            raise NotImplementedError("axis other than 0 is not supported")

        if self._selected_obj.ndim == 1:
            obj = self._selected_obj
        else:
            obj = self._obj_with_exclusions

        results = []
        keys = []

        # degenerate case
        if obj.ndim == 1:
            for a in arg:
                try:
                    colg = self._gotitem(obj.name, ndim=1, subset=obj)
                    results.append(colg.aggregate(a))

                    # make sure we find a good name
                    name = com.get_callable_name(a) or a
                    keys.append(name)
                except (TypeError, DataError):
                    pass
                except SpecificationError:
                    raise

        # multiples
        else:
            for index, col in enumerate(obj):
                try:
                    colg = self._gotitem(col, ndim=1,
                                         subset=obj.iloc[:, index])
                    results.append(colg.aggregate(arg))
                    keys.append(col)
                except (TypeError, DataError):
                    pass
                except ValueError:
                    # cannot aggregate
                    continue
                except SpecificationError:
                    raise

        # if we are empty
        if not len(results):
            raise ValueError("no results")

        try:
            return concat(results, keys=keys, axis=1, sort=False)
        except TypeError:

            # we are concatting non-NDFrame objects,
            # e.g. a list of scalars

            from pandas.core.dtypes.cast import is_nested_object
            from pandas import Series
            result = Series(results, index=keys, name=self.name)
            if is_nested_object(result):
                raise ValueError("cannot combine transform and "
                                 "aggregation operations")
            return result

    def _shallow_copy(self, obj=None, obj_type=None, **kwargs):
        """ return a new object with the replacement attributes """
        if obj is None:
            obj = self._selected_obj.copy()
        if obj_type is None:
            obj_type = self._constructor
        if isinstance(obj, obj_type):
            obj = obj.obj
        for attr in self._attributes:
            if attr not in kwargs:
                kwargs[attr] = getattr(self, attr)
        return obj_type(obj, **kwargs)

    def _is_cython_func(self, arg):
        """ if we define an internal function for this argument, return it """
        return self._cython_table.get(arg)

    def _is_builtin_func(self, arg):
        """
        if we define an builtin function for this argument, return it,
        otherwise return the arg
        """
        return self._builtin_table.get(arg, arg)


class IndexOpsMixin(object):
    """ common ops mixin to support a unified interface / docs for Series /
    Index
    """

    # ndarray compatibility
    __array_priority__ = 1000

    def transpose(self, *args, **kwargs):
        """
        Return the transpose, which is by definition self.
        """
        nv.validate_transpose(args, kwargs)
        return self

    T = property(transpose, doc="Return the transpose, which is by "
                                "definition self.")

    @property
    def _is_homogeneous_type(self):
        """Whether the object has a single dtype.

        By definition, Series and Index are always considered homogeneous.
        A MultiIndex may or may not be homogeneous, depending on the
        dtypes of the levels.

        See Also
        --------
        DataFrame._is_homogeneous_type
        MultiIndex._is_homogeneous_type
        """
        return True

    @property
    def shape(self):
        """
        Return a tuple of the shape of the underlying data.
        """
        return self._values.shape

    @property
    def ndim(self):
        """
        Number of dimensions of the underlying data, by definition 1.
        """
        return 1

    def item(self):
        """
        Return the first element of the underlying data as a python scalar.
        """
        try:
            return self.values.item()
        except IndexError:
            # copy numpy's message here because Py26 raises an IndexError
            raise ValueError('can only convert an array of size 1 to a '
                             'Python scalar')

    @property
    def data(self):
        """
        Return the data pointer of the underlying data.
        """
        warnings.warn("{obj}.data is deprecated and will be removed "
                      "in a future version".format(obj=type(self).__name__),
                      FutureWarning, stacklevel=2)
        return self.values.data

    @property
    def itemsize(self):
        """
        Return the size of the dtype of the item of the underlying data.
        """
        warnings.warn("{obj}.itemsize is deprecated and will be removed "
                      "in a future version".format(obj=type(self).__name__),
                      FutureWarning, stacklevel=2)
        return self._ndarray_values.itemsize

    @property
    def nbytes(self):
        """
        Return the number of bytes in the underlying data.
        """
        return self._values.nbytes

    @property
    def strides(self):
        """
        Return the strides of the underlying data.
        """
        warnings.warn("{obj}.strides is deprecated and will be removed "
                      "in a future version".format(obj=type(self).__name__),
                      FutureWarning, stacklevel=2)
        return self._ndarray_values.strides

    @property
    def size(self):
        """
        Return the number of elements in the underlying data.
        """
        return self._values.size

    @property
    def flags(self):
        """
        Return the ndarray.flags for the underlying data.
        """
        warnings.warn("{obj}.flags is deprecated and will be removed "
                      "in a future version".format(obj=type(self).__name__),
                      FutureWarning, stacklevel=2)
        return self.values.flags

    @property
    def base(self):
        """
        Return the base object if the memory of the underlying data is shared.
        """
        warnings.warn("{obj}.base is deprecated and will be removed "
                      "in a future version".format(obj=type(self).__name__),
                      FutureWarning, stacklevel=2)
        return self.values.base

    @property
    def array(self):
        # type: () -> Union[np.ndarray, ExtensionArray]
        """The actual Array backing this Series or Index.

        This differs from ``.values``, which may require converting or
        copying data.

        Returns
        -------
        Union[ndarray, ExtensionArray]
            This is the actual array stored within this object. This differs
            from ``.values`` which may require converting the data
            to a different form.

        Notes
        -----
        This table lays out the different array types for each extension
        dtype within pandas.

        ================== =============================
        dtype              array type
        ================== =============================
        category           Categorical
        period             PeriodArray
        interval           IntervalArray
        IntegerNA          IntegerArray
        datetime64[ns, tz] datetime64[ns]? DatetimeArray
        ================== =============================

        For any 3rd-party extension types, the array type will be an
        ExtensionArray.

        For all remaining dtypes ``.array`` will be the :class:`numpy.ndarray`
        stored within.

        See Also
        --------
        Index.to_numpy : Similar method that always returns a NumPy array.
        Series.to_numpy : Similar method that always returns a NumPy array.

        Examples
        --------
        >>> ser = pd.Series(pd.Categorical(['a', 'b', 'a']))
        >>> ser.array
        [a, b, a]
        Categories (2, object): [a, b]
        """
        return self._values

    def to_numpy(self):
        """A NumPy array representing the values in this Series or Index.

        The returned array will be the same up to equality (values equal
        in `self` will be equal in the returned array; likewise for values
        that are not equal).

        Returns
        -------
        numpy.ndarray

        Notes
        -----
        For NumPy dtypes, this will be a reference to the actual data stored
        in this Series or Index. Modifying the result in place will modify
        the data stored in the Series or Index (not that we recommend doing
        that).

        For extension types, ``to_numpy`` *may* require copying data and
        coercing the result to a NumPy type (possibly object),
        which may be expensive.

        This table lays out the different array types for each extension
        dtype within pandas.

        ================== ================================
        dtype              array type
        ================== ================================
        category[T]        ndarray[T] (same dtype as input)
        period             ndarray[object] (Periods)
        interval           ndarray[object] (Intervals)
        IntegerNA          ndarray[object]
        datetime64[ns, tz] datetime64[ns]? object?
        ================== ================================

        See Also
        --------
        Series.array : Get the actual data stored within.
        Index.array : Get the actual data stored within.

        Examples
        --------
        >>> ser = pd.Series(pd.Categorical(['a', 'b', 'a']))
        >>> ser.to_numpy()
        array(['a', 'b', 'a'], dtype=object)
        """
        if (is_extension_array_dtype(self.dtype) or
                is_datetime64tz_dtype(self.dtype)):
            # TODO(DatetimeArray): remove the second clause.
            return np.asarray(self._values)
        return self._values

    @property
    def _ndarray_values(self):
        # type: () -> np.ndarray
        """The data as an ndarray, possibly losing information.

        The expectation is that this is cheap to compute, and is primarily
        used for interacting with our indexers.

        - categorical -> codes
        """
        if is_extension_array_dtype(self):
            return self.values._ndarray_values
        return self.values

    @property
    def empty(self):
        return not self.size

    def max(self):
        """
        Return the maximum value of the Index.

        Returns
        -------
        scalar
            Maximum value.

        See Also
        --------
        Index.min : Return the minimum value in an Index.
        Series.max : Return the maximum value in a Series.
        DataFrame.max : Return the maximum values in a DataFrame.

        Examples
        --------
        >>> idx = pd.Index([3, 2, 1])
        >>> idx.max()
        3

        >>> idx = pd.Index(['c', 'b', 'a'])
        >>> idx.max()
        'c'

        For a MultiIndex, the maximum is determined lexicographically.

        >>> idx = pd.MultiIndex.from_product([('a', 'b'), (2, 1)])
        >>> idx.max()
        ('b', 2)
        """
        return nanops.nanmax(self.values)

    def argmax(self, axis=None):
        """
        Return a ndarray of the maximum argument indexer.

        See Also
        --------
        numpy.ndarray.argmax
        """
        return nanops.nanargmax(self.values)

    def min(self):
        """
        Return the minimum value of the Index.

        Returns
        -------
        scalar
            Minimum value.

        See Also
        --------
        Index.max : Return the maximum value of the object.
        Series.min : Return the minimum value in a Series.
        DataFrame.min : Return the minimum values in a DataFrame.

        Examples
        --------
        >>> idx = pd.Index([3, 2, 1])
        >>> idx.min()
        1

        >>> idx = pd.Index(['c', 'b', 'a'])
        >>> idx.min()
        'a'

        For a MultiIndex, the minimum is determined lexicographically.

        >>> idx = pd.MultiIndex.from_product([('a', 'b'), (2, 1)])
        >>> idx.min()
        ('a', 1)
        """
        return nanops.nanmin(self.values)

    def argmin(self, axis=None):
        """
        Return a ndarray of the minimum argument indexer.

        See Also
        --------
        numpy.ndarray.argmin
        """
        return nanops.nanargmin(self.values)

    def tolist(self):
        """
        Return a list of the values.

        These are each a scalar type, which is a Python scalar
        (for str, int, float) or a pandas scalar
        (for Timestamp/Timedelta/Interval/Period)

        See Also
        --------
        numpy.ndarray.tolist
        """
        if is_datetimelike(self._values):
            return [com.maybe_box_datetimelike(x) for x in self._values]
        elif is_extension_array_dtype(self._values):
            return list(self._values)
        else:
            return self._values.tolist()

    def __iter__(self):
        """
        Return an iterator of the values.

        These are each a scalar type, which is a Python scalar
        (for str, int, float) or a pandas scalar
        (for Timestamp/Timedelta/Interval/Period)
        """
        return iter(self.tolist())

    @cache_readonly
    def hasnans(self):
        """
        Return if I have any nans; enables various perf speedups.
        """
        return bool(isna(self).any())

    def _reduce(self, op, name, axis=0, skipna=True, numeric_only=None,
                filter_type=None, **kwds):
        """ perform the reduction type operation if we can """
        func = getattr(self, name, None)
        if func is None:
            raise TypeError("{klass} cannot perform the operation {op}".format(
                            klass=self.__class__.__name__, op=name))
        return func(**kwds)

    def _map_values(self, mapper, na_action=None):
        """An internal function that maps values using the input
        correspondence (which can be a dict, Series, or function).

        Parameters
        ----------
        mapper : function, dict, or Series
            The input correspondence object
        na_action : {None, 'ignore'}
            If 'ignore', propagate NA values, without passing them to the
            mapping function

        Returns
        -------
        applied : Union[Index, MultiIndex], inferred
            The output of the mapping function applied to the index.
            If the function returns a tuple with more than one element
            a MultiIndex will be returned.

        """

        # we can fastpath dict/Series to an efficient map
        # as we know that we are not going to have to yield
        # python types
        if isinstance(mapper, dict):
            if hasattr(mapper, '__missing__'):
                # If a dictionary subclass defines a default value method,
                # convert mapper to a lookup function (GH #15999).
                dict_with_default = mapper
                mapper = lambda x: dict_with_default[x]
            else:
                # Dictionary does not have a default. Thus it's safe to
                # convert to an Series for efficiency.
                # we specify the keys here to handle the
                # possibility that they are tuples
                from pandas import Series
                mapper = Series(mapper)

        if isinstance(mapper, ABCSeries):
            # Since values were input this means we came from either
            # a dict or a series and mapper should be an index
            if is_extension_type(self.dtype):
                values = self._values
            else:
                values = self.values

            indexer = mapper.index.get_indexer(values)
            new_values = algorithms.take_1d(mapper._values, indexer)

            return new_values

        # we must convert to python types
        if is_extension_type(self.dtype):
            values = self._values
            if na_action is not None:
                raise NotImplementedError
            map_f = lambda values, f: values.map(f)
        else:
            values = self.astype(object)
            values = getattr(values, 'values', values)
            if na_action == 'ignore':
                def map_f(values, f):
                    return lib.map_infer_mask(values, f,
                                              isna(values).view(np.uint8))
            else:
                map_f = lib.map_infer

        # mapper is a function
        new_values = map_f(values, mapper)

        return new_values

    def value_counts(self, normalize=False, sort=True, ascending=False,
                     bins=None, dropna=True):
        """
        Return a Series containing counts of unique values.

        The resulting object will be in descending order so that the
        first element is the most frequently-occurring element.
        Excludes NA values by default.

        Parameters
        ----------
        normalize : boolean, default False
            If True then the object returned will contain the relative
            frequencies of the unique values.
        sort : boolean, default True
            Sort by values.
        ascending : boolean, default False
            Sort in ascending order.
        bins : integer, optional
            Rather than count values, group them into half-open bins,
            a convenience for ``pd.cut``, only works with numeric data.
        dropna : boolean, default True
            Don't include counts of NaN.

        Returns
        -------
        counts : Series

        See Also
        --------
        Series.count: Number of non-NA elements in a Series.
        DataFrame.count: Number of non-NA elements in a DataFrame.

        Examples
        --------
        >>> index = pd.Index([3, 1, 2, 3, 4, np.nan])
        >>> index.value_counts()
        3.0    2
        4.0    1
        2.0    1
        1.0    1
        dtype: int64

        With `normalize` set to `True`, returns the relative frequency by
        dividing all values by the sum of values.

        >>> s = pd.Series([3, 1, 2, 3, 4, np.nan])
        >>> s.value_counts(normalize=True)
        3.0    0.4
        4.0    0.2
        2.0    0.2
        1.0    0.2
        dtype: float64

        **bins**

        Bins can be useful for going from a continuous variable to a
        categorical variable; instead of counting unique
        apparitions of values, divide the index in the specified
        number of half-open bins.

        >>> s.value_counts(bins=3)
        (2.0, 3.0]      2
        (0.996, 2.0]    2
        (3.0, 4.0]      1
        dtype: int64

        **dropna**

        With `dropna` set to `False` we can also see NaN index values.

        >>> s.value_counts(dropna=False)
        3.0    2
        NaN    1
        4.0    1
        2.0    1
        1.0    1
        dtype: int64
        """
        from pandas.core.algorithms import value_counts
        result = value_counts(self, sort=sort, ascending=ascending,
                              normalize=normalize, bins=bins, dropna=dropna)
        return result

    def unique(self):
        values = self._values

        if hasattr(values, 'unique'):

            result = values.unique()
        else:
            from pandas.core.algorithms import unique1d
            result = unique1d(values)

        return result

    def nunique(self, dropna=True):
        """
        Return number of unique elements in the object.

        Excludes NA values by default.

        Parameters
        ----------
        dropna : boolean, default True
            Don't include NaN in the count.

        Returns
        -------
        nunique : int
        """
        uniqs = self.unique()
        n = len(uniqs)
        if dropna and isna(uniqs).any():
            n -= 1
        return n

    @property
    def is_unique(self):
        """
        Return boolean if values in the object are unique

        Returns
        -------
        is_unique : boolean
        """
        return self.nunique() == len(self)

    @property
    def is_monotonic(self):
        """
        Return boolean if values in the object are
        monotonic_increasing

        .. versionadded:: 0.19.0

        Returns
        -------
        is_monotonic : boolean
        """
        from pandas import Index
        return Index(self).is_monotonic

    is_monotonic_increasing = is_monotonic

    @property
    def is_monotonic_decreasing(self):
        """
        Return boolean if values in the object are
        monotonic_decreasing

        .. versionadded:: 0.19.0

        Returns
        -------
        is_monotonic_decreasing : boolean
        """
        from pandas import Index
        return Index(self).is_monotonic_decreasing

    def memory_usage(self, deep=False):
        """
        Memory usage of the values

        Parameters
        ----------
        deep : bool
            Introspect the data deeply, interrogate
            `object` dtypes for system-level memory consumption

        Returns
        -------
        bytes used

        Notes
        -----
        Memory usage does not include memory consumed by elements that
        are not components of the array if deep=False or if used on PyPy

        See Also
        --------
        numpy.ndarray.nbytes
        """
        if hasattr(self.values, 'memory_usage'):
            return self.values.memory_usage(deep=deep)

        v = self.values.nbytes
        if deep and is_object_dtype(self) and not PYPY:
            v += lib.memory_usage_of_objects(self.values)
        return v

    @Substitution(
        values='', order='', size_hint='',
        sort=textwrap.dedent("""\
            sort : boolean, default False
                Sort `uniques` and shuffle `labels` to maintain the
                relationship.
            """))
    @Appender(algorithms._shared_docs['factorize'])
    def factorize(self, sort=False, na_sentinel=-1):
        return algorithms.factorize(self, sort=sort, na_sentinel=na_sentinel)

    _shared_docs['searchsorted'] = (
        """Find indices where elements should be inserted to maintain order.

        Find the indices into a sorted %(klass)s `self` such that, if the
        corresponding elements in `value` were inserted before the indices,
        the order of `self` would be preserved.

        Parameters
        ----------
        value : array_like
            Values to insert into `self`.
        side : {'left', 'right'}, optional
            If 'left', the index of the first suitable location found is given.
            If 'right', return the last such index.  If there is no suitable
            index, return either 0 or N (where N is the length of `self`).
        sorter : 1-D array_like, optional
            Optional array of integer indices that sort `self` into ascending
            order. They are typically the result of ``np.argsort``.

        Returns
        -------
        indices : array of ints
            Array of insertion points with the same shape as `value`.

        See Also
        --------
        numpy.searchsorted

        Notes
        -----
        Binary search is used to find the required insertion points.

        Examples
        --------

        >>> x = pd.Series([1, 2, 3])
        >>> x
        0    1
        1    2
        2    3
        dtype: int64

        >>> x.searchsorted(4)
        array([3])

        >>> x.searchsorted([0, 4])
        array([0, 3])

        >>> x.searchsorted([1, 3], side='left')
        array([0, 2])

        >>> x.searchsorted([1, 3], side='right')
        array([1, 3])

        >>> x = pd.Categorical(['apple', 'bread', 'bread',
                                'cheese', 'milk'], ordered=True)
        [apple, bread, bread, cheese, milk]
        Categories (4, object): [apple < bread < cheese < milk]

        >>> x.searchsorted('bread')
        array([1])     # Note: an array, not a scalar

        >>> x.searchsorted(['bread'], side='right')
        array([3])
        """)

    @Substitution(klass='IndexOpsMixin')
    @Appender(_shared_docs['searchsorted'])
    def searchsorted(self, value, side='left', sorter=None):
        # needs coercion on the key (DatetimeIndex does already)
        return self.values.searchsorted(value, side=side, sorter=sorter)

    def drop_duplicates(self, keep='first', inplace=False):
        inplace = validate_bool_kwarg(inplace, 'inplace')
        if isinstance(self, ABCIndexClass):
            if self.is_unique:
                return self._shallow_copy()

        duplicated = self.duplicated(keep=keep)
        result = self[np.logical_not(duplicated)]
        if inplace:
            return self._update_inplace(result)
        else:
            return result

    def duplicated(self, keep='first'):
        from pandas.core.algorithms import duplicated
        if isinstance(self, ABCIndexClass):
            if self.is_unique:
                return np.zeros(len(self), dtype=np.bool)
            return duplicated(self, keep=keep)
        else:
            return self._constructor(duplicated(self, keep=keep),
                                     index=self.index).__finalize__(self)

    # ----------------------------------------------------------------------
    # abstracts

    def _update_inplace(self, result, **kwargs):
        raise AbstractMethodError(self)<|MERGE_RESOLUTION|>--- conflicted
+++ resolved
@@ -4,19 +4,7 @@
 import textwrap
 import warnings
 
-<<<<<<< HEAD
-from pandas.core.dtypes.missing import isna
-from pandas.core.dtypes.generic import ABCDataFrame, ABCSeries, ABCIndexClass
-from pandas.core.dtypes.common import (
-    is_datetimelike,
-    is_object_dtype,
-    is_list_like,
-    is_scalar,
-    is_extension_type,
-    is_extension_array_dtype, is_datetime64tz_dtype)
-=======
 import numpy as np
->>>>>>> 1f02bf24
 
 import pandas._libs.lib as lib
 import pandas.compat as compat
@@ -27,8 +15,8 @@
 from pandas.util._validators import validate_bool_kwarg
 
 from pandas.core.dtypes.common import (
-    is_datetimelike, is_extension_array_dtype, is_extension_type, is_list_like,
-    is_object_dtype, is_scalar)
+    is_datetime64tz_dtype, is_datetimelike, is_extension_array_dtype,
+    is_extension_type, is_list_like, is_object_dtype, is_scalar)
 from pandas.core.dtypes.generic import ABCDataFrame, ABCIndexClass, ABCSeries
 from pandas.core.dtypes.missing import isna
 
