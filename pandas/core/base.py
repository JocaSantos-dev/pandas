"""
Base and utility classes for pandas objects.
"""

import builtins
import textwrap
from typing import Any, Callable, Dict, FrozenSet, Optional, TypeVar, Union

import numpy as np

import pandas._libs.lib as lib
from pandas._typing import IndexLabel
from pandas.compat import PYPY
from pandas.compat.numpy import function as nv
from pandas.errors import AbstractMethodError
from pandas.util._decorators import cache_readonly, doc

from pandas.core.dtypes.common import (
    is_categorical_dtype,
    is_dict_like,
    is_extension_array_dtype,
    is_object_dtype,
    is_scalar,
)
from pandas.core.dtypes.generic import ABCDataFrame, ABCIndexClass, ABCSeries
from pandas.core.dtypes.missing import isna

from pandas.core import algorithms
from pandas.core.accessor import DirNamesMixin
from pandas.core.algorithms import duplicated, unique1d, value_counts
from pandas.core.arraylike import OpsMixin
from pandas.core.arrays import ExtensionArray
from pandas.core.construction import create_series_with_explicit_dtype
import pandas.core.nanops as nanops

_shared_docs: Dict[str, str] = dict()
_indexops_doc_kwargs = dict(
    klass="IndexOpsMixin",
    inplace="",
    unique="IndexOpsMixin",
    duplicated="IndexOpsMixin",
)

_T = TypeVar("_T", bound="IndexOpsMixin")


class PandasObject(DirNamesMixin):
    """
    Baseclass for various pandas objects.
    """

    _cache: Dict[str, Any]

    @property
    def _constructor(self):
        """
        Class constructor (for this class it's just `__class__`.
        """
        return type(self)

    def __repr__(self) -> str:
        """
        Return a string representation for a particular object.
        """
        # Should be overwritten by base classes
        return object.__repr__(self)

    def _reset_cache(self, key: Optional[str] = None) -> None:
        """
        Reset cached properties. If ``key`` is passed, only clears that key.
        """
        if getattr(self, "_cache", None) is None:
            return
        if key is None:
            self._cache.clear()
        else:
            self._cache.pop(key, None)

    def __sizeof__(self):
        """
        Generates the total memory usage for an object that returns
        either a value or Series of values
        """
        if hasattr(self, "memory_usage"):
            # pandas\core\base.py:84: error: "PandasObject" has no attribute
            # "memory_usage"  [attr-defined]
            mem = self.memory_usage(deep=True)  # type: ignore[attr-defined]
            return int(mem if is_scalar(mem) else mem.sum())

        # no memory_usage attribute, so fall back to object's 'sizeof'
        return super().__sizeof__()


class NoNewAttributesMixin:
    """
    Mixin which prevents adding new attributes.

    Prevents additional attributes via xxx.attribute = "something" after a
    call to `self.__freeze()`. Mainly used to prevent the user from using
    wrong attributes on an accessor (`Series.cat/.str/.dt`).

    If you really want to add a new attribute at a later time, you need to use
    `object.__setattr__(self, key, value)`.
    """

    def _freeze(self):
        """
        Prevents setting additional attributes.
        """
        object.__setattr__(self, "__frozen", True)

    # prevent adding any attribute via s.xxx.new_attribute = ...
    def __setattr__(self, key: str, value):
        # _cache is used by a decorator
        # We need to check both 1.) cls.__dict__ and 2.) getattr(self, key)
        # because
        # 1.) getattr is false for attributes that raise errors
        # 2.) cls.__dict__ doesn't traverse into base classes
        if getattr(self, "__frozen", False) and not (
            key == "_cache"
            or key in type(self).__dict__
            or getattr(self, key, None) is not None
        ):
            raise AttributeError(f"You cannot add any new attribute '{key}'")
        object.__setattr__(self, key, value)


class DataError(Exception):
    pass


class SpecificationError(Exception):
    pass


class SelectionMixin:
    """
    mixin implementing the selection & aggregation interface on a group-like
    object sub-classes need to define: obj, exclusions
    """

    _selection: Optional[IndexLabel] = None
    _internal_names = ["_cache", "__setstate__"]
    _internal_names_set = set(_internal_names)

    _builtin_table = {builtins.sum: np.sum, builtins.max: np.max, builtins.min: np.min}

    _cython_table = {
        builtins.sum: "sum",
        builtins.max: "max",
        builtins.min: "min",
        np.all: "all",
        np.any: "any",
        np.sum: "sum",
        np.nansum: "sum",
        np.mean: "mean",
        np.nanmean: "mean",
        np.prod: "prod",
        np.nanprod: "prod",
        np.std: "std",
        np.nanstd: "std",
        np.var: "var",
        np.nanvar: "var",
        np.median: "median",
        np.nanmedian: "median",
        np.max: "max",
        np.nanmax: "max",
        np.min: "min",
        np.nanmin: "min",
        np.cumprod: "cumprod",
        np.nancumprod: "cumprod",
        np.cumsum: "cumsum",
        np.nancumsum: "cumsum",
    }

    @property
    def _selection_name(self):
        """
        Return a name for myself;

        This would ideally be called the 'name' property,
        but we cannot conflict with the Series.name property which can be set.
        """
        return self._selection

    @property
    def _selection_list(self):
        if not isinstance(
            self._selection, (list, tuple, ABCSeries, ABCIndexClass, np.ndarray)
        ):
            return [self._selection]
        return self._selection

    @cache_readonly
    def _selected_obj(self):
        # pandas\core\base.py:195: error: "SelectionMixin" has no attribute
        # "obj"  [attr-defined]
        if self._selection is None or isinstance(
            self.obj, ABCSeries  # type: ignore[attr-defined]
        ):
            # pandas\core\base.py:194: error: "SelectionMixin" has no attribute
            # "obj"  [attr-defined]
            return self.obj  # type: ignore[attr-defined]
        else:
            # pandas\core\base.py:204: error: "SelectionMixin" has no attribute
            # "obj"  [attr-defined]
            return self.obj[self._selection]  # type: ignore[attr-defined]

    @cache_readonly
    def ndim(self) -> int:
        return self._selected_obj.ndim

    @cache_readonly
    def _obj_with_exclusions(self):
        # pandas\core\base.py:209: error: "SelectionMixin" has no attribute
        # "obj"  [attr-defined]
        if self._selection is not None and isinstance(
            self.obj, ABCDataFrame  # type: ignore[attr-defined]
        ):
            # pandas\core\base.py:217: error: "SelectionMixin" has no attribute
            # "obj"  [attr-defined]
            return self.obj.reindex(  # type: ignore[attr-defined]
                columns=self._selection_list
            )

        # pandas\core\base.py:207: error: "SelectionMixin" has no attribute
        # "exclusions"  [attr-defined]
        if len(self.exclusions) > 0:  # type: ignore[attr-defined]
            # pandas\core\base.py:208: error: "SelectionMixin" has no attribute
            # "obj"  [attr-defined]

            # pandas\core\base.py:208: error: "SelectionMixin" has no attribute
            # "exclusions"  [attr-defined]
            return self.obj.drop(self.exclusions, axis=1)  # type: ignore[attr-defined]
        else:
            # pandas\core\base.py:210: error: "SelectionMixin" has no attribute
            # "obj"  [attr-defined]
            return self.obj  # type: ignore[attr-defined]

    def __getitem__(self, key):
        if self._selection is not None:
            raise IndexError(f"Column(s) {self._selection} already selected")

        if isinstance(key, (list, tuple, ABCSeries, ABCIndexClass, np.ndarray)):
            # pandas\core\base.py:217: error: "SelectionMixin" has no attribute
            # "obj"  [attr-defined]
            if len(
                self.obj.columns.intersection(key)  # type: ignore[attr-defined]
            ) != len(key):
                # pandas\core\base.py:218: error: "SelectionMixin" has no
                # attribute "obj"  [attr-defined]
                bad_keys = list(
                    set(key).difference(self.obj.columns)  # type: ignore[attr-defined]
                )
                raise KeyError(f"Columns not found: {str(bad_keys)[1:-1]}")
            return self._gotitem(list(key), ndim=2)

        elif not getattr(self, "as_index", False):
            if key not in self.obj.columns:
                raise KeyError(f"Column not found: {key}")
            return self._gotitem(key, ndim=2)

        else:
            if key not in self.obj:
                raise KeyError(f"Column not found: {key}")
            return self._gotitem(key, ndim=1)

    def _gotitem(self, key, ndim: int, subset=None):
        """
        sub-classes to define
        return a sliced object

        Parameters
        ----------
        key : str / list of selections
        ndim : 1,2
            requested ndim of result
        subset : object, default None
            subset to act on
        """
        raise AbstractMethodError(self)

    def aggregate(self, func, *args, **kwargs):
        raise AbstractMethodError(self)

    agg = aggregate

    def _try_aggregate_string_function(self, arg: str, *args, **kwargs):
        """
        if arg is a string, then try to operate on it:
        - try to find a function (or attribute) on ourselves
        - try to find a numpy function
        - raise
        """
        assert isinstance(arg, str)

        f = getattr(self, arg, None)
        if f is not None:
            if callable(f):
                return f(*args, **kwargs)

            # people may try to aggregate on a non-callable attribute
            # but don't let them think they can pass args to it
            assert len(args) == 0
            assert len([kwarg for kwarg in kwargs if kwarg not in ["axis"]]) == 0
            return f

        f = getattr(np, arg, None)
        if f is not None:
            if hasattr(self, "__array__"):
                # in particular exclude Window
                return f(self, *args, **kwargs)

        raise AttributeError(
            f"'{arg}' is not a valid function for '{type(self).__name__}' object"
        )

<<<<<<< HEAD
    def _aggregate(self, arg: AggFuncType, *args, **kwargs):
        """
        provide an implementation for the aggregators

        Parameters
        ----------
        arg : string, dict, function
        *args : args to pass on to the function
        **kwargs : kwargs to pass on to the function

        Returns
        -------
        tuple of result, how

        Notes
        -----
        how can be a string describe the required post-processing, or
        None if not required
        """
        is_aggregator = lambda x: isinstance(x, (list, tuple, dict))

        _axis = kwargs.pop("_axis", None)
        if _axis is None:
            _axis = getattr(self, "axis", 0)

        if isinstance(arg, str):
            return self._try_aggregate_string_function(arg, *args, **kwargs), None

        if isinstance(arg, dict):
            # aggregate based on the passed dict
            if _axis != 0:  # pragma: no cover
                raise ValueError("Can only pass dict with axis=0")

            selected_obj = self._selected_obj

            # if we have a dict of any non-scalars
            # eg. {'A' : ['mean']}, normalize all to
            # be list-likes
            if any(is_aggregator(x) for x in arg.values()):
                new_arg: Dict[Label, Union[AggFuncTypeBase, List[AggFuncTypeBase]]] = {}
                for k, v in arg.items():
                    if not isinstance(v, (tuple, list, dict)):
                        new_arg[k] = [v]
                    else:
                        new_arg[k] = v

                    # the keys must be in the columns
                    # for ndim=2, or renamers for ndim=1

                    # ok for now, but deprecated
                    # {'A': { 'ra': 'mean' }}
                    # {'A': { 'ra': ['mean'] }}
                    # {'ra': ['mean']}

                    # not ok
                    # {'ra' : { 'A' : 'mean' }}
                    if isinstance(v, dict):
                        raise SpecificationError("nested renamer is not supported")
                    elif isinstance(selected_obj, ABCSeries):
                        raise SpecificationError("nested renamer is not supported")
                    elif (
                        isinstance(selected_obj, ABCDataFrame)
                        and k not in selected_obj.columns
                    ):
                        raise KeyError(f"Column '{k}' does not exist!")

                arg = new_arg

            else:
                # deprecation of renaming keys
                # GH 15931
                keys = list(arg.keys())
                if isinstance(selected_obj, ABCDataFrame) and len(
                    selected_obj.columns.intersection(keys)
                ) != len(keys):
                    cols = sorted(
                        set(keys) - set(selected_obj.columns.intersection(keys))
                    )
                    raise SpecificationError(f"Column(s) {cols} do not exist")

            from pandas.core.reshape.concat import concat

            def _agg_1dim(name, how, subset=None):
                """
                aggregate a 1-dim with how
                """
                colg = self._gotitem(name, ndim=1, subset=subset)
                if colg.ndim != 1:
                    raise SpecificationError(
                        "nested dictionary is ambiguous in aggregation"
                    )
                return colg.aggregate(how)

            def _agg_2dim(how):
                """
                aggregate a 2-dim with how
                """
                colg = self._gotitem(self._selection, ndim=2, subset=selected_obj)
                return colg.aggregate(how)

            def _agg(arg, func):
                """
                run the aggregations over the arg with func
                return a dict
                """
                result = {}
                for fname, agg_how in arg.items():
                    result[fname] = func(fname, agg_how)
                return result

            # set the final keys
            keys = list(arg.keys())

            if self._selection is not None:

                sl = set(self._selection_list)

                # we are a Series like object,
                # but may have multiple aggregations
                if len(sl) == 1:

                    result = _agg(
                        arg, lambda fname, agg_how: _agg_1dim(self._selection, agg_how)
                    )

                # we are selecting the same set as we are aggregating
                elif not len(sl - set(keys)):

                    result = _agg(arg, _agg_1dim)

                # we are a DataFrame, with possibly multiple aggregations
                else:

                    result = _agg(arg, _agg_2dim)

            # no selection
            else:

                try:
                    result = _agg(arg, _agg_1dim)
                except SpecificationError:

                    # we are aggregating expecting all 1d-returns
                    # but we have 2d
                    result = _agg(arg, _agg_2dim)

            # combine results

            def is_any_series() -> bool:
                # return a boolean if we have *any* nested series
                return any(isinstance(r, ABCSeries) for r in result.values())

            def is_any_frame() -> bool:
                # return a boolean if we have *any* nested series
                return any(isinstance(r, ABCDataFrame) for r in result.values())

            if isinstance(result, list):
                return concat(result, keys=keys, axis=1, sort=True), True

            elif is_any_frame():
                # we have a dict of DataFrames
                # return a MI DataFrame

                keys_to_use = [k for k in keys if not result[k].empty]
                # Have to check, if at least one DataFrame is not empty.
                keys_to_use = keys_to_use if keys_to_use != [] else keys
                return (
                    concat([result[k] for k in keys_to_use], keys=keys_to_use, axis=1),
                    True,
                )

            elif isinstance(self, ABCSeries) and is_any_series():

                # we have a dict of Series
                # return a MI Series
                try:
                    result = concat(result)
                except TypeError as err:
                    # we want to give a nice error here if
                    # we have non-same sized objects, so
                    # we don't automatically broadcast

                    raise ValueError(
                        "cannot perform both aggregation "
                        "and transformation operations "
                        "simultaneously"
                    ) from err

                return result, True

            # fall thru
            from pandas import DataFrame, Series

            try:
                result = DataFrame(result)
            except ValueError:
                # we have a dict of scalars

                # GH 36212 use name only if self is a series
                if self.ndim == 1:
                    self = cast("Series", self)
                    name = self.name
                else:
                    name = None

                result = Series(result, name=name)

            return result, True
        elif is_list_like(arg):
            # we require a list, but not an 'str'
            return self._aggregate_multiple_funcs(arg, _axis=_axis), None
        else:
            result = None

        if callable(arg):
            f = self._get_cython_func(arg)
            if f and not args and not kwargs:
                return getattr(self, f)(), None

        # caller can react
        return result, True

    def _aggregate_multiple_funcs(self, arg, _axis):
        from pandas.core.reshape.concat import concat

        if _axis != 0:
            raise NotImplementedError("axis other than 0 is not supported")

        if self._selected_obj.ndim == 1:
            selected_obj = self._selected_obj
        else:
            selected_obj = self._obj_with_exclusions

        results = []
        keys = []

        # degenerate case
        if selected_obj.ndim == 1:
            for a in arg:
                colg = self._gotitem(selected_obj.name, ndim=1, subset=selected_obj)
                try:
                    new_res = colg.aggregate(a)

                except TypeError:
                    pass
                else:
                    results.append(new_res)

                    # make sure we find a good name
                    name = com.get_callable_name(a) or a
                    keys.append(name)

        # multiples
        else:
            for index, col in enumerate(selected_obj):
                colg = self._gotitem(col, ndim=1, subset=selected_obj.iloc[:, index])
                try:
                    new_res = colg.aggregate(arg)
                except (TypeError, DataError):
                    pass
                except ValueError as err:
                    # cannot aggregate
                    if "Must produce aggregated value" in str(err):
                        # raised directly in _aggregate_named
                        pass
                    elif "no results" in str(err):
                        # raised directly in _aggregate_multiple_funcs
                        pass
                    else:
                        raise
                else:
                    results.append(new_res)
                    keys.append(col)

        # if we are empty
        if not len(results):
            raise ValueError("no results")

        try:
            return concat(results, keys=keys, axis=1, sort=False)
        except TypeError as err:

            # we are concatting non-NDFrame objects,
            # e.g. a list of scalars

            from pandas import Series

            # pandas\core\base.py:569: error: "SelectionMixin" has no attribute
            # "name"  [attr-defined]
            result = Series(
                results, index=keys, name=self.name  # type: ignore[attr-defined]
            )
            if is_nested_object(result):
                raise ValueError(
                    "cannot combine transform and aggregation operations"
                ) from err
            return result

=======
>>>>>>> 97877442
    def _get_cython_func(self, arg: Callable) -> Optional[str]:
        """
        if we define an internal function for this argument, return it
        """
        return self._cython_table.get(arg)

    def _is_builtin_func(self, arg):
        """
        if we define an builtin function for this argument, return it,
        otherwise return the arg
        """
        return self._builtin_table.get(arg, arg)


class IndexOpsMixin(OpsMixin):
    """
    Common ops mixin to support a unified interface / docs for Series / Index
    """

    # ndarray compatibility
    __array_priority__ = 1000
    _deprecations: FrozenSet[str] = frozenset(
        ["tolist"]  # tolist is not deprecated, just suppressed in the __dir__
    )

    @property
    def _values(self) -> Union[ExtensionArray, np.ndarray]:
        # must be defined here as a property for mypy
        raise AbstractMethodError(self)

    def transpose(self: _T, *args, **kwargs) -> _T:
        """
        Return the transpose, which is by definition self.

        Returns
        -------
        %(klass)s
        """
        nv.validate_transpose(args, kwargs)
        return self

    T = property(
        transpose,
        doc="""
        Return the transpose, which is by definition self.
        """,
    )

    @property
    def shape(self):
        """
        Return a tuple of the shape of the underlying data.
        """
        return self._values.shape

    def __len__(self) -> int:
        # We need this defined here for mypy
        raise AbstractMethodError(self)

    @property
    def ndim(self) -> int:
        """
        Number of dimensions of the underlying data, by definition 1.
        """
        return 1

    def item(self):
        """
        Return the first element of the underlying data as a python scalar.

        Returns
        -------
        scalar
            The first element of %(klass)s.

        Raises
        ------
        ValueError
            If the data is not length-1.
        """
        if len(self) == 1:
            return next(iter(self))
        raise ValueError("can only convert an array of size 1 to a Python scalar")

    @property
    def nbytes(self) -> int:
        """
        Return the number of bytes in the underlying data.
        """
        return self._values.nbytes

    @property
    def size(self) -> int:
        """
        Return the number of elements in the underlying data.
        """
        return len(self._values)

    @property
    def array(self) -> ExtensionArray:
        """
        The ExtensionArray of the data backing this Series or Index.

        .. versionadded:: 0.24.0

        Returns
        -------
        ExtensionArray
            An ExtensionArray of the values stored within. For extension
            types, this is the actual array. For NumPy native types, this
            is a thin (no copy) wrapper around :class:`numpy.ndarray`.

            ``.array`` differs ``.values`` which may require converting the
            data to a different form.

        See Also
        --------
        Index.to_numpy : Similar method that always returns a NumPy array.
        Series.to_numpy : Similar method that always returns a NumPy array.

        Notes
        -----
        This table lays out the different array types for each extension
        dtype within pandas.

        ================== =============================
        dtype              array type
        ================== =============================
        category           Categorical
        period             PeriodArray
        interval           IntervalArray
        IntegerNA          IntegerArray
        string             StringArray
        boolean            BooleanArray
        datetime64[ns, tz] DatetimeArray
        ================== =============================

        For any 3rd-party extension types, the array type will be an
        ExtensionArray.

        For all remaining dtypes ``.array`` will be a
        :class:`arrays.NumpyExtensionArray` wrapping the actual ndarray
        stored within. If you absolutely need a NumPy array (possibly with
        copying / coercing data), then use :meth:`Series.to_numpy` instead.

        Examples
        --------
        For regular NumPy types like int, and float, a PandasArray
        is returned.

        >>> pd.Series([1, 2, 3]).array
        <PandasArray>
        [1, 2, 3]
        Length: 3, dtype: int64

        For extension types, like Categorical, the actual ExtensionArray
        is returned

        >>> ser = pd.Series(pd.Categorical(['a', 'b', 'a']))
        >>> ser.array
        ['a', 'b', 'a']
        Categories (2, object): ['a', 'b']
        """
        raise AbstractMethodError(self)

    def to_numpy(self, dtype=None, copy=False, na_value=lib.no_default, **kwargs):
        """
        A NumPy ndarray representing the values in this Series or Index.

        .. versionadded:: 0.24.0

        Parameters
        ----------
        dtype : str or numpy.dtype, optional
            The dtype to pass to :meth:`numpy.asarray`.
        copy : bool, default False
            Whether to ensure that the returned value is not a view on
            another array. Note that ``copy=False`` does not *ensure* that
            ``to_numpy()`` is no-copy. Rather, ``copy=True`` ensure that
            a copy is made, even if not strictly necessary.
        na_value : Any, optional
            The value to use for missing values. The default value depends
            on `dtype` and the type of the array.

            .. versionadded:: 1.0.0

        **kwargs
            Additional keywords passed through to the ``to_numpy`` method
            of the underlying array (for extension arrays).

            .. versionadded:: 1.0.0

        Returns
        -------
        numpy.ndarray

        See Also
        --------
        Series.array : Get the actual data stored within.
        Index.array : Get the actual data stored within.
        DataFrame.to_numpy : Similar method for DataFrame.

        Notes
        -----
        The returned array will be the same up to equality (values equal
        in `self` will be equal in the returned array; likewise for values
        that are not equal). When `self` contains an ExtensionArray, the
        dtype may be different. For example, for a category-dtype Series,
        ``to_numpy()`` will return a NumPy array and the categorical dtype
        will be lost.

        For NumPy dtypes, this will be a reference to the actual data stored
        in this Series or Index (assuming ``copy=False``). Modifying the result
        in place will modify the data stored in the Series or Index (not that
        we recommend doing that).

        For extension types, ``to_numpy()`` *may* require copying data and
        coercing the result to a NumPy type (possibly object), which may be
        expensive. When you need a no-copy reference to the underlying data,
        :attr:`Series.array` should be used instead.

        This table lays out the different dtypes and default return types of
        ``to_numpy()`` for various dtypes within pandas.

        ================== ================================
        dtype              array type
        ================== ================================
        category[T]        ndarray[T] (same dtype as input)
        period             ndarray[object] (Periods)
        interval           ndarray[object] (Intervals)
        IntegerNA          ndarray[object]
        datetime64[ns]     datetime64[ns]
        datetime64[ns, tz] ndarray[object] (Timestamps)
        ================== ================================

        Examples
        --------
        >>> ser = pd.Series(pd.Categorical(['a', 'b', 'a']))
        >>> ser.to_numpy()
        array(['a', 'b', 'a'], dtype=object)

        Specify the `dtype` to control how datetime-aware data is represented.
        Use ``dtype=object`` to return an ndarray of pandas :class:`Timestamp`
        objects, each with the correct ``tz``.

        >>> ser = pd.Series(pd.date_range('2000', periods=2, tz="CET"))
        >>> ser.to_numpy(dtype=object)
        array([Timestamp('2000-01-01 00:00:00+0100', tz='CET', freq='D'),
               Timestamp('2000-01-02 00:00:00+0100', tz='CET', freq='D')],
              dtype=object)

        Or ``dtype='datetime64[ns]'`` to return an ndarray of native
        datetime64 values. The values are converted to UTC and the timezone
        info is dropped.

        >>> ser.to_numpy(dtype="datetime64[ns]")
        ... # doctest: +ELLIPSIS
        array(['1999-12-31T23:00:00.000000000', '2000-01-01T23:00:00...'],
              dtype='datetime64[ns]')
        """
        # pandas\core\base.py:836: error: "IndexOpsMixin" has no attribute
        # "dtype"  [attr-defined]
        if is_extension_array_dtype(self.dtype):  # type: ignore[attr-defined]
            # pandas\core\base.py:837: error: Too many arguments for "to_numpy"
            # of "ExtensionArray"  [call-arg]
            return self.array.to_numpy(  # type: ignore[call-arg]
                dtype, copy=copy, na_value=na_value, **kwargs
            )
        elif kwargs:
            bad_keys = list(kwargs.keys())[0]
            raise TypeError(
                f"to_numpy() got an unexpected keyword argument '{bad_keys}'"
            )

        result = np.asarray(self._values, dtype=dtype)
        # TODO(GH-24345): Avoid potential double copy
        if copy or na_value is not lib.no_default:
            result = result.copy()
            if na_value is not lib.no_default:
                result[self.isna()] = na_value
        return result

    @property
    def empty(self) -> bool:
        return not self.size

    def max(self, axis=None, skipna: bool = True, *args, **kwargs):
        """
        Return the maximum value of the Index.

        Parameters
        ----------
        axis : int, optional
            For compatibility with NumPy. Only 0 or None are allowed.
        skipna : bool, default True
            Exclude NA/null values when showing the result.
        *args, **kwargs
            Additional arguments and keywords for compatibility with NumPy.

        Returns
        -------
        scalar
            Maximum value.

        See Also
        --------
        Index.min : Return the minimum value in an Index.
        Series.max : Return the maximum value in a Series.
        DataFrame.max : Return the maximum values in a DataFrame.

        Examples
        --------
        >>> idx = pd.Index([3, 2, 1])
        >>> idx.max()
        3

        >>> idx = pd.Index(['c', 'b', 'a'])
        >>> idx.max()
        'c'

        For a MultiIndex, the maximum is determined lexicographically.

        >>> idx = pd.MultiIndex.from_product([('a', 'b'), (2, 1)])
        >>> idx.max()
        ('b', 2)
        """
        nv.validate_minmax_axis(axis)
        nv.validate_max(args, kwargs)
        return nanops.nanmax(self._values, skipna=skipna)

    @doc(op="max", oppose="min", value="largest")
    def argmax(self, axis=None, skipna: bool = True, *args, **kwargs) -> int:
        """
        Return int position of the {value} value in the Series.

        If the {op}imum is achieved in multiple locations,
        the first row position is returned.

        Parameters
        ----------
        axis : {{None}}
            Dummy argument for consistency with Series.
        skipna : bool, default True
            Exclude NA/null values when showing the result.
        *args, **kwargs
            Additional arguments and keywords for compatibility with NumPy.

        Returns
        -------
        int
            Row position of the {op}imum value.

        See Also
        --------
        Series.arg{op} : Return position of the {op}imum value.
        Series.arg{oppose} : Return position of the {oppose}imum value.
        numpy.ndarray.arg{op} : Equivalent method for numpy arrays.
        Series.idxmax : Return index label of the maximum values.
        Series.idxmin : Return index label of the minimum values.

        Examples
        --------
        Consider dataset containing cereal calories

        >>> s = pd.Series({{'Corn Flakes': 100.0, 'Almond Delight': 110.0,
        ...                'Cinnamon Toast Crunch': 120.0, 'Cocoa Puff': 110.0}})
        >>> s
        Corn Flakes              100.0
        Almond Delight           110.0
        Cinnamon Toast Crunch    120.0
        Cocoa Puff               110.0
        dtype: float64

        >>> s.argmax()
        2
        >>> s.argmin()
        0

        The maximum cereal calories is the third element and
        the minimum cereal calories is the first element,
        since series is zero-indexed.
        """
        nv.validate_minmax_axis(axis)
        nv.validate_argmax_with_skipna(skipna, args, kwargs)
        return nanops.nanargmax(self._values, skipna=skipna)

    def min(self, axis=None, skipna: bool = True, *args, **kwargs):
        """
        Return the minimum value of the Index.

        Parameters
        ----------
        axis : {None}
            Dummy argument for consistency with Series.
        skipna : bool, default True
            Exclude NA/null values when showing the result.
        *args, **kwargs
            Additional arguments and keywords for compatibility with NumPy.

        Returns
        -------
        scalar
            Minimum value.

        See Also
        --------
        Index.max : Return the maximum value of the object.
        Series.min : Return the minimum value in a Series.
        DataFrame.min : Return the minimum values in a DataFrame.

        Examples
        --------
        >>> idx = pd.Index([3, 2, 1])
        >>> idx.min()
        1

        >>> idx = pd.Index(['c', 'b', 'a'])
        >>> idx.min()
        'a'

        For a MultiIndex, the minimum is determined lexicographically.

        >>> idx = pd.MultiIndex.from_product([('a', 'b'), (2, 1)])
        >>> idx.min()
        ('a', 1)
        """
        nv.validate_minmax_axis(axis)
        nv.validate_min(args, kwargs)
        return nanops.nanmin(self._values, skipna=skipna)

    @doc(argmax, op="min", oppose="max", value="smallest")
    def argmin(self, axis=None, skipna=True, *args, **kwargs) -> int:
        nv.validate_minmax_axis(axis)
        nv.validate_argmax_with_skipna(skipna, args, kwargs)
        return nanops.nanargmin(self._values, skipna=skipna)

    def tolist(self):
        """
        Return a list of the values.

        These are each a scalar type, which is a Python scalar
        (for str, int, float) or a pandas scalar
        (for Timestamp/Timedelta/Interval/Period)

        Returns
        -------
        list

        See Also
        --------
        numpy.ndarray.tolist : Return the array as an a.ndim-levels deep
            nested list of Python scalars.
        """
        if not isinstance(self._values, np.ndarray):
            # check for ndarray instead of dtype to catch DTA/TDA
            return list(self._values)
        return self._values.tolist()

    to_list = tolist

    def __iter__(self):
        """
        Return an iterator of the values.

        These are each a scalar type, which is a Python scalar
        (for str, int, float) or a pandas scalar
        (for Timestamp/Timedelta/Interval/Period)

        Returns
        -------
        iterator
        """
        # We are explicitly making element iterators.
        if not isinstance(self._values, np.ndarray):
            # Check type instead of dtype to catch DTA/TDA
            return iter(self._values)
        else:
            return map(self._values.item, range(self._values.size))

    @cache_readonly
    def hasnans(self):
        """
        Return if I have any nans; enables various perf speedups.
        """
        return bool(isna(self).any())

    def isna(self):
        return isna(self._values)

    def _reduce(
        self,
        op,
        name: str,
        axis=0,
        skipna=True,
        numeric_only=None,
        filter_type=None,
        **kwds,
    ):
        """
        Perform the reduction type operation if we can.
        """
        func = getattr(self, name, None)
        if func is None:
            raise TypeError(
                f"{type(self).__name__} cannot perform the operation {name}"
            )
        return func(skipna=skipna, **kwds)

    def _map_values(self, mapper, na_action=None):
        """
        An internal function that maps values using the input
        correspondence (which can be a dict, Series, or function).

        Parameters
        ----------
        mapper : function, dict, or Series
            The input correspondence object
        na_action : {None, 'ignore'}
            If 'ignore', propagate NA values, without passing them to the
            mapping function

        Returns
        -------
        Union[Index, MultiIndex], inferred
            The output of the mapping function applied to the index.
            If the function returns a tuple with more than one element
            a MultiIndex will be returned.
        """
        # we can fastpath dict/Series to an efficient map
        # as we know that we are not going to have to yield
        # python types
        if is_dict_like(mapper):
            if isinstance(mapper, dict) and hasattr(mapper, "__missing__"):
                # If a dictionary subclass defines a default value method,
                # convert mapper to a lookup function (GH #15999).
                dict_with_default = mapper
                mapper = lambda x: dict_with_default[x]
            else:
                # Dictionary does not have a default. Thus it's safe to
                # convert to an Series for efficiency.
                # we specify the keys here to handle the
                # possibility that they are tuples

                # The return value of mapping with an empty mapper is
                # expected to be pd.Series(np.nan, ...). As np.nan is
                # of dtype float64 the return value of this method should
                # be float64 as well
                mapper = create_series_with_explicit_dtype(
                    mapper, dtype_if_empty=np.float64
                )

        if isinstance(mapper, ABCSeries):
            # Since values were input this means we came from either
            # a dict or a series and mapper should be an index

            # pandas\core\base.py:1122: error: "IndexOpsMixin" has no attribute
            # "dtype"  [attr-defined]
            if is_categorical_dtype(self.dtype):  # type: ignore[attr-defined]
                # use the built in categorical series mapper which saves
                # time by mapping the categories instead of all values

                # pandas\core\base.py:1125: error: Item "ExtensionArray" of
                # "Union[ExtensionArray, Any]" has no attribute "map"
                # [union-attr]
                return self._values.map(mapper)  # type: ignore[union-attr]

            values = self._values

            indexer = mapper.index.get_indexer(values)
            new_values = algorithms.take_1d(mapper._values, indexer)

            return new_values

        # we must convert to python types

        # pandas\core\base.py:1135: error: "IndexOpsMixin" has no attribute
        # "dtype"  [attr-defined]
        if is_extension_array_dtype(
            self.dtype  # type: ignore[attr-defined]
        ) and hasattr(self._values, "map"):
            # GH#23179 some EAs do not have `map`
            values = self._values
            if na_action is not None:
                raise NotImplementedError
            map_f = lambda values, f: values.map(f)
        else:
            # pandas\core\base.py:1142: error: "IndexOpsMixin" has no attribute
            # "astype"  [attr-defined]
            values = self.astype(object)._values  # type: ignore[attr-defined]
            if na_action == "ignore":

                def map_f(values, f):
                    return lib.map_infer_mask(values, f, isna(values).view(np.uint8))

            elif na_action is None:
                map_f = lib.map_infer
            else:
                msg = (
                    "na_action must either be 'ignore' or None, "
                    f"{na_action} was passed"
                )
                raise ValueError(msg)

        # mapper is a function
        new_values = map_f(values, mapper)

        return new_values

    def value_counts(
        self,
        normalize: bool = False,
        sort: bool = True,
        ascending: bool = False,
        bins=None,
        dropna: bool = True,
    ):
        """
        Return a Series containing counts of unique values.

        The resulting object will be in descending order so that the
        first element is the most frequently-occurring element.
        Excludes NA values by default.

        Parameters
        ----------
        normalize : bool, default False
            If True then the object returned will contain the relative
            frequencies of the unique values.
        sort : bool, default True
            Sort by frequencies.
        ascending : bool, default False
            Sort in ascending order.
        bins : int, optional
            Rather than count values, group them into half-open bins,
            a convenience for ``pd.cut``, only works with numeric data.
        dropna : bool, default True
            Don't include counts of NaN.

        Returns
        -------
        Series

        See Also
        --------
        Series.count: Number of non-NA elements in a Series.
        DataFrame.count: Number of non-NA elements in a DataFrame.
        DataFrame.value_counts: Equivalent method on DataFrames.

        Examples
        --------
        >>> index = pd.Index([3, 1, 2, 3, 4, np.nan])
        >>> index.value_counts()
        3.0    2
        4.0    1
        2.0    1
        1.0    1
        dtype: int64

        With `normalize` set to `True`, returns the relative frequency by
        dividing all values by the sum of values.

        >>> s = pd.Series([3, 1, 2, 3, 4, np.nan])
        >>> s.value_counts(normalize=True)
        3.0    0.4
        4.0    0.2
        2.0    0.2
        1.0    0.2
        dtype: float64

        **bins**

        Bins can be useful for going from a continuous variable to a
        categorical variable; instead of counting unique
        apparitions of values, divide the index in the specified
        number of half-open bins.

        >>> s.value_counts(bins=3)
        (2.0, 3.0]      2
        (0.996, 2.0]    2
        (3.0, 4.0]      1
        dtype: int64

        **dropna**

        With `dropna` set to `False` we can also see NaN index values.

        >>> s.value_counts(dropna=False)
        3.0    2
        NaN    1
        4.0    1
        2.0    1
        1.0    1
        dtype: int64
        """
        result = value_counts(
            self,
            sort=sort,
            ascending=ascending,
            normalize=normalize,
            bins=bins,
            dropna=dropna,
        )
        return result

    def unique(self):
        values = self._values

        if not isinstance(values, np.ndarray):
            result = values.unique()
            # pandas\core\base.py:1258: error: "IndexOpsMixin" has no attribute
            # "dtype"  [attr-defined]
            if (
                self.dtype.kind  # type: ignore[attr-defined]
                in [
                    "m",
                    "M",
                ]
                and isinstance(self, ABCSeries)
            ):
                # GH#31182 Series._values returns EA, unpack for backward-compat
                if getattr(self.dtype, "tz", None) is None:
                    result = np.asarray(result)
        else:
            result = unique1d(values)

        return result

    def nunique(self, dropna: bool = True) -> int:
        """
        Return number of unique elements in the object.

        Excludes NA values by default.

        Parameters
        ----------
        dropna : bool, default True
            Don't include NaN in the count.

        Returns
        -------
        int

        See Also
        --------
        DataFrame.nunique: Method nunique for DataFrame.
        Series.count: Count non-NA/null observations in the Series.

        Examples
        --------
        >>> s = pd.Series([1, 3, 5, 7, 7])
        >>> s
        0    1
        1    3
        2    5
        3    7
        4    7
        dtype: int64

        >>> s.nunique()
        4
        """
        uniqs = self.unique()
        n = len(uniqs)
        if dropna and isna(uniqs).any():
            n -= 1
        return n

    @property
    def is_unique(self) -> bool:
        """
        Return boolean if values in the object are unique.

        Returns
        -------
        bool
        """
        return self.nunique(dropna=False) == len(self)

    @property
    def is_monotonic(self) -> bool:
        """
        Return boolean if values in the object are
        monotonic_increasing.

        Returns
        -------
        bool
        """
        from pandas import Index

        return Index(self).is_monotonic

    @property
    def is_monotonic_increasing(self) -> bool:
        """
        Alias for is_monotonic.
        """
        # mypy complains if we alias directly
        return self.is_monotonic

    @property
    def is_monotonic_decreasing(self) -> bool:
        """
        Return boolean if values in the object are
        monotonic_decreasing.

        Returns
        -------
        bool
        """
        from pandas import Index

        return Index(self).is_monotonic_decreasing

    def memory_usage(self, deep=False):
        """
        Memory usage of the values.

        Parameters
        ----------
        deep : bool, default False
            Introspect the data deeply, interrogate
            `object` dtypes for system-level memory consumption.

        Returns
        -------
        bytes used

        See Also
        --------
        numpy.ndarray.nbytes : Total bytes consumed by the elements of the
            array.

        Notes
        -----
        Memory usage does not include memory consumed by elements that
        are not components of the array if deep=False or if used on PyPy
        """
        if hasattr(self.array, "memory_usage"):
            # pandas\core\base.py:1379: error: "ExtensionArray" has no
            # attribute "memory_usage"  [attr-defined]
            return self.array.memory_usage(deep=deep)  # type: ignore[attr-defined]

        v = self.array.nbytes
        if deep and is_object_dtype(self) and not PYPY:
            v += lib.memory_usage_of_objects(self._values)
        return v

    @doc(
        algorithms.factorize,
        values="",
        order="",
        size_hint="",
        sort=textwrap.dedent(
            """\
            sort : bool, default False
                Sort `uniques` and shuffle `codes` to maintain the
                relationship.
            """
        ),
    )
    def factorize(self, sort: bool = False, na_sentinel: Optional[int] = -1):
        return algorithms.factorize(self, sort=sort, na_sentinel=na_sentinel)

    _shared_docs[
        "searchsorted"
    ] = """
        Find indices where elements should be inserted to maintain order.

        Find the indices into a sorted {klass} `self` such that, if the
        corresponding elements in `value` were inserted before the indices,
        the order of `self` would be preserved.

        .. note::

            The {klass} *must* be monotonically sorted, otherwise
            wrong locations will likely be returned. Pandas does *not*
            check this for you.

        Parameters
        ----------
        value : array_like
            Values to insert into `self`.
        side : {{'left', 'right'}}, optional
            If 'left', the index of the first suitable location found is given.
            If 'right', return the last such index.  If there is no suitable
            index, return either 0 or N (where N is the length of `self`).
        sorter : 1-D array_like, optional
            Optional array of integer indices that sort `self` into ascending
            order. They are typically the result of ``np.argsort``.

        Returns
        -------
        int or array of int
            A scalar or array of insertion points with the
            same shape as `value`.

            .. versionchanged:: 0.24.0
                If `value` is a scalar, an int is now always returned.
                Previously, scalar inputs returned an 1-item array for
                :class:`Series` and :class:`Categorical`.

        See Also
        --------
        sort_values : Sort by the values along either axis.
        numpy.searchsorted : Similar method from NumPy.

        Notes
        -----
        Binary search is used to find the required insertion points.

        Examples
        --------
        >>> ser = pd.Series([1, 2, 3])
        >>> ser
        0    1
        1    2
        2    3
        dtype: int64

        >>> ser.searchsorted(4)
        3

        >>> ser.searchsorted([0, 4])
        array([0, 3])

        >>> ser.searchsorted([1, 3], side='left')
        array([0, 2])

        >>> ser.searchsorted([1, 3], side='right')
        array([1, 3])

        >>> ser = pd.Categorical(
        ...     ['apple', 'bread', 'bread', 'cheese', 'milk'], ordered=True
        ... )
        >>> ser
        ['apple', 'bread', 'bread', 'cheese', 'milk']
        Categories (4, object): ['apple' < 'bread' < 'cheese' < 'milk']

        >>> ser.searchsorted('bread')
        1

        >>> ser.searchsorted(['bread'], side='right')
        array([3])

        If the values are not monotonically sorted, wrong locations
        may be returned:

        >>> ser = pd.Series([2, 1, 3])
        >>> ser
        0    2
        1    1
        2    3
        dtype: int64

        >>> ser.searchsorted(1)  # doctest: +SKIP
        0  # wrong result, correct would be 1
        """

    @doc(_shared_docs["searchsorted"], klass="Index")
    def searchsorted(self, value, side="left", sorter=None) -> np.ndarray:
        return algorithms.searchsorted(self._values, value, side=side, sorter=sorter)

    def drop_duplicates(self, keep="first"):
        duplicated = self.duplicated(keep=keep)
        # pandas\core\base.py:1507: error: Value of type "IndexOpsMixin" is not
        # indexable  [index]
        result = self[np.logical_not(duplicated)]  # type: ignore[index]
        return result

    def duplicated(self, keep="first"):
        return duplicated(self._values, keep=keep)<|MERGE_RESOLUTION|>--- conflicted
+++ resolved
@@ -315,307 +315,6 @@
             f"'{arg}' is not a valid function for '{type(self).__name__}' object"
         )
 
-<<<<<<< HEAD
-    def _aggregate(self, arg: AggFuncType, *args, **kwargs):
-        """
-        provide an implementation for the aggregators
-
-        Parameters
-        ----------
-        arg : string, dict, function
-        *args : args to pass on to the function
-        **kwargs : kwargs to pass on to the function
-
-        Returns
-        -------
-        tuple of result, how
-
-        Notes
-        -----
-        how can be a string describe the required post-processing, or
-        None if not required
-        """
-        is_aggregator = lambda x: isinstance(x, (list, tuple, dict))
-
-        _axis = kwargs.pop("_axis", None)
-        if _axis is None:
-            _axis = getattr(self, "axis", 0)
-
-        if isinstance(arg, str):
-            return self._try_aggregate_string_function(arg, *args, **kwargs), None
-
-        if isinstance(arg, dict):
-            # aggregate based on the passed dict
-            if _axis != 0:  # pragma: no cover
-                raise ValueError("Can only pass dict with axis=0")
-
-            selected_obj = self._selected_obj
-
-            # if we have a dict of any non-scalars
-            # eg. {'A' : ['mean']}, normalize all to
-            # be list-likes
-            if any(is_aggregator(x) for x in arg.values()):
-                new_arg: Dict[Label, Union[AggFuncTypeBase, List[AggFuncTypeBase]]] = {}
-                for k, v in arg.items():
-                    if not isinstance(v, (tuple, list, dict)):
-                        new_arg[k] = [v]
-                    else:
-                        new_arg[k] = v
-
-                    # the keys must be in the columns
-                    # for ndim=2, or renamers for ndim=1
-
-                    # ok for now, but deprecated
-                    # {'A': { 'ra': 'mean' }}
-                    # {'A': { 'ra': ['mean'] }}
-                    # {'ra': ['mean']}
-
-                    # not ok
-                    # {'ra' : { 'A' : 'mean' }}
-                    if isinstance(v, dict):
-                        raise SpecificationError("nested renamer is not supported")
-                    elif isinstance(selected_obj, ABCSeries):
-                        raise SpecificationError("nested renamer is not supported")
-                    elif (
-                        isinstance(selected_obj, ABCDataFrame)
-                        and k not in selected_obj.columns
-                    ):
-                        raise KeyError(f"Column '{k}' does not exist!")
-
-                arg = new_arg
-
-            else:
-                # deprecation of renaming keys
-                # GH 15931
-                keys = list(arg.keys())
-                if isinstance(selected_obj, ABCDataFrame) and len(
-                    selected_obj.columns.intersection(keys)
-                ) != len(keys):
-                    cols = sorted(
-                        set(keys) - set(selected_obj.columns.intersection(keys))
-                    )
-                    raise SpecificationError(f"Column(s) {cols} do not exist")
-
-            from pandas.core.reshape.concat import concat
-
-            def _agg_1dim(name, how, subset=None):
-                """
-                aggregate a 1-dim with how
-                """
-                colg = self._gotitem(name, ndim=1, subset=subset)
-                if colg.ndim != 1:
-                    raise SpecificationError(
-                        "nested dictionary is ambiguous in aggregation"
-                    )
-                return colg.aggregate(how)
-
-            def _agg_2dim(how):
-                """
-                aggregate a 2-dim with how
-                """
-                colg = self._gotitem(self._selection, ndim=2, subset=selected_obj)
-                return colg.aggregate(how)
-
-            def _agg(arg, func):
-                """
-                run the aggregations over the arg with func
-                return a dict
-                """
-                result = {}
-                for fname, agg_how in arg.items():
-                    result[fname] = func(fname, agg_how)
-                return result
-
-            # set the final keys
-            keys = list(arg.keys())
-
-            if self._selection is not None:
-
-                sl = set(self._selection_list)
-
-                # we are a Series like object,
-                # but may have multiple aggregations
-                if len(sl) == 1:
-
-                    result = _agg(
-                        arg, lambda fname, agg_how: _agg_1dim(self._selection, agg_how)
-                    )
-
-                # we are selecting the same set as we are aggregating
-                elif not len(sl - set(keys)):
-
-                    result = _agg(arg, _agg_1dim)
-
-                # we are a DataFrame, with possibly multiple aggregations
-                else:
-
-                    result = _agg(arg, _agg_2dim)
-
-            # no selection
-            else:
-
-                try:
-                    result = _agg(arg, _agg_1dim)
-                except SpecificationError:
-
-                    # we are aggregating expecting all 1d-returns
-                    # but we have 2d
-                    result = _agg(arg, _agg_2dim)
-
-            # combine results
-
-            def is_any_series() -> bool:
-                # return a boolean if we have *any* nested series
-                return any(isinstance(r, ABCSeries) for r in result.values())
-
-            def is_any_frame() -> bool:
-                # return a boolean if we have *any* nested series
-                return any(isinstance(r, ABCDataFrame) for r in result.values())
-
-            if isinstance(result, list):
-                return concat(result, keys=keys, axis=1, sort=True), True
-
-            elif is_any_frame():
-                # we have a dict of DataFrames
-                # return a MI DataFrame
-
-                keys_to_use = [k for k in keys if not result[k].empty]
-                # Have to check, if at least one DataFrame is not empty.
-                keys_to_use = keys_to_use if keys_to_use != [] else keys
-                return (
-                    concat([result[k] for k in keys_to_use], keys=keys_to_use, axis=1),
-                    True,
-                )
-
-            elif isinstance(self, ABCSeries) and is_any_series():
-
-                # we have a dict of Series
-                # return a MI Series
-                try:
-                    result = concat(result)
-                except TypeError as err:
-                    # we want to give a nice error here if
-                    # we have non-same sized objects, so
-                    # we don't automatically broadcast
-
-                    raise ValueError(
-                        "cannot perform both aggregation "
-                        "and transformation operations "
-                        "simultaneously"
-                    ) from err
-
-                return result, True
-
-            # fall thru
-            from pandas import DataFrame, Series
-
-            try:
-                result = DataFrame(result)
-            except ValueError:
-                # we have a dict of scalars
-
-                # GH 36212 use name only if self is a series
-                if self.ndim == 1:
-                    self = cast("Series", self)
-                    name = self.name
-                else:
-                    name = None
-
-                result = Series(result, name=name)
-
-            return result, True
-        elif is_list_like(arg):
-            # we require a list, but not an 'str'
-            return self._aggregate_multiple_funcs(arg, _axis=_axis), None
-        else:
-            result = None
-
-        if callable(arg):
-            f = self._get_cython_func(arg)
-            if f and not args and not kwargs:
-                return getattr(self, f)(), None
-
-        # caller can react
-        return result, True
-
-    def _aggregate_multiple_funcs(self, arg, _axis):
-        from pandas.core.reshape.concat import concat
-
-        if _axis != 0:
-            raise NotImplementedError("axis other than 0 is not supported")
-
-        if self._selected_obj.ndim == 1:
-            selected_obj = self._selected_obj
-        else:
-            selected_obj = self._obj_with_exclusions
-
-        results = []
-        keys = []
-
-        # degenerate case
-        if selected_obj.ndim == 1:
-            for a in arg:
-                colg = self._gotitem(selected_obj.name, ndim=1, subset=selected_obj)
-                try:
-                    new_res = colg.aggregate(a)
-
-                except TypeError:
-                    pass
-                else:
-                    results.append(new_res)
-
-                    # make sure we find a good name
-                    name = com.get_callable_name(a) or a
-                    keys.append(name)
-
-        # multiples
-        else:
-            for index, col in enumerate(selected_obj):
-                colg = self._gotitem(col, ndim=1, subset=selected_obj.iloc[:, index])
-                try:
-                    new_res = colg.aggregate(arg)
-                except (TypeError, DataError):
-                    pass
-                except ValueError as err:
-                    # cannot aggregate
-                    if "Must produce aggregated value" in str(err):
-                        # raised directly in _aggregate_named
-                        pass
-                    elif "no results" in str(err):
-                        # raised directly in _aggregate_multiple_funcs
-                        pass
-                    else:
-                        raise
-                else:
-                    results.append(new_res)
-                    keys.append(col)
-
-        # if we are empty
-        if not len(results):
-            raise ValueError("no results")
-
-        try:
-            return concat(results, keys=keys, axis=1, sort=False)
-        except TypeError as err:
-
-            # we are concatting non-NDFrame objects,
-            # e.g. a list of scalars
-
-            from pandas import Series
-
-            # pandas\core\base.py:569: error: "SelectionMixin" has no attribute
-            # "name"  [attr-defined]
-            result = Series(
-                results, index=keys, name=self.name  # type: ignore[attr-defined]
-            )
-            if is_nested_object(result):
-                raise ValueError(
-                    "cannot combine transform and aggregation operations"
-                ) from err
-            return result
-
-=======
->>>>>>> 97877442
     def _get_cython_func(self, arg: Callable) -> Optional[str]:
         """
         if we define an internal function for this argument, return it
