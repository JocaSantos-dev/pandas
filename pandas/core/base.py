"""
Base and utility classes for pandas objects.
"""

from __future__ import annotations

import inspect
import textwrap
from typing import (
    TYPE_CHECKING,
    Any,
    Generic,
    Hashable,
    Iterator,
    Literal,
    TypeVar,
    cast,
    final,
    overload,
)
import warnings

import numpy as np

import pandas._libs.lib as lib
from pandas._typing import (
    ArrayLike,
    AxisInt,
    DtypeObj,
    IndexLabel,
    NDFrameT,
    Shape,
    npt,
)
from pandas.compat import PYPY
from pandas.compat.numpy import function as nv
from pandas.errors import AbstractMethodError
from pandas.util._decorators import (
    cache_readonly,
    doc,
)
from pandas.util._exceptions import find_stack_level

from pandas.core.dtypes.common import (
    is_categorical_dtype,
    is_dict_like,
    is_extension_array_dtype,
    is_object_dtype,
    is_scalar,
)
from pandas.core.dtypes.generic import (
    ABCDataFrame,
    ABCIndex,
    ABCSeries,
)
from pandas.core.dtypes.missing import (
    isna,
    remove_na_arraylike,
)

from pandas.core import (
    algorithms,
    nanops,
    ops,
)
from pandas.core.accessor import DirNamesMixin
from pandas.core.algorithms import (
    duplicated,
    unique1d,
    value_counts,
)
from pandas.core.arraylike import OpsMixin
from pandas.core.arrays import ExtensionArray
from pandas.core.construction import (
    create_series_with_explicit_dtype,
    ensure_wrapped_if_datetimelike,
    extract_array,
)

if TYPE_CHECKING:

    from pandas._typing import (
        NumpySorter,
        NumpyValueArrayLike,
    )

    from pandas import (
        Categorical,
        Series,
    )


_shared_docs: dict[str, str] = {}
_indexops_doc_kwargs = {
    "klass": "IndexOpsMixin",
    "inplace": "",
    "unique": "IndexOpsMixin",
    "duplicated": "IndexOpsMixin",
}

_T = TypeVar("_T", bound="IndexOpsMixin")


class PandasObject(DirNamesMixin):
    """
    Baseclass for various pandas objects.
    """

    # results from calls to methods decorated with cache_readonly get added to _cache
    _cache: dict[str, Any]

    @property
    def _constructor(self):
        """
        Class constructor (for this class it's just `__class__`.
        """
        return type(self)

    def __repr__(self) -> str:
        """
        Return a string representation for a particular object.
        """
        # Should be overwritten by base classes
        return object.__repr__(self)

    def _reset_cache(self, key: str | None = None) -> None:
        """
        Reset cached properties. If ``key`` is passed, only clears that key.
        """
        if not hasattr(self, "_cache"):
            return
        if key is None:
            self._cache.clear()
        else:
            self._cache.pop(key, None)

    def __sizeof__(self) -> int:
        """
        Generates the total memory usage for an object that returns
        either a value or Series of values
        """
        memory_usage = getattr(self, "memory_usage", None)
        if memory_usage:
            mem = memory_usage(deep=True)
            return int(mem if is_scalar(mem) else mem.sum())

        # no memory_usage attribute, so fall back to object's 'sizeof'
        return super().__sizeof__()


class NoNewAttributesMixin:
    """
    Mixin which prevents adding new attributes.

    Prevents additional attributes via xxx.attribute = "something" after a
    call to `self.__freeze()`. Mainly used to prevent the user from using
    wrong attributes on an accessor (`Series.cat/.str/.dt`).

    If you really want to add a new attribute at a later time, you need to use
    `object.__setattr__(self, key, value)`.
    """

    def _freeze(self) -> None:
        """
        Prevents setting additional attributes.
        """
        object.__setattr__(self, "__frozen", True)

    # prevent adding any attribute via s.xxx.new_attribute = ...
    def __setattr__(self, key: str, value) -> None:
        # _cache is used by a decorator
        # We need to check both 1.) cls.__dict__ and 2.) getattr(self, key)
        # because
        # 1.) getattr is false for attributes that raise errors
        # 2.) cls.__dict__ doesn't traverse into base classes
        if getattr(self, "__frozen", False) and not (
            key == "_cache"
            or key in type(self).__dict__
            or getattr(self, key, None) is not None
        ):
            raise AttributeError(f"You cannot add any new attribute '{key}'")
        object.__setattr__(self, key, value)


class SelectionMixin(Generic[NDFrameT]):
    """
    mixin implementing the selection & aggregation interface on a group-like
    object sub-classes need to define: obj, exclusions
    """

    obj: NDFrameT
    _selection: IndexLabel | None = None
    exclusions: frozenset[Hashable]
    _internal_names = ["_cache", "__setstate__"]
    _internal_names_set = set(_internal_names)

    @final
    @property
    def _selection_list(self):
        if not isinstance(
            self._selection, (list, tuple, ABCSeries, ABCIndex, np.ndarray)
        ):
            return [self._selection]
        return self._selection

    @cache_readonly
    def _selected_obj(self):
        if self._selection is None or isinstance(self.obj, ABCSeries):
            return self.obj
        else:
            return self.obj[self._selection]

    @final
    @cache_readonly
    def ndim(self) -> int:
        return self._selected_obj.ndim

    @final
    @cache_readonly
    def _obj_with_exclusions(self):
        if self._selection is not None and isinstance(self.obj, ABCDataFrame):
            return self.obj[self._selection_list]

        if len(self.exclusions) > 0:
            # equivalent to `self.obj.drop(self.exclusions, axis=1)
            #  but this avoids consolidating and making a copy
            # TODO: following GH#45287 can we now use .drop directly without
            #  making a copy?
            return self.obj._drop_axis(self.exclusions, axis=1, only_slice=True)
        else:
            return self.obj

    def __getitem__(self, key):
        if self._selection is not None:
            raise IndexError(f"Column(s) {self._selection} already selected")

        if isinstance(key, (list, tuple, ABCSeries, ABCIndex, np.ndarray)):
            if len(self.obj.columns.intersection(key)) != len(set(key)):
                bad_keys = list(set(key).difference(self.obj.columns))
                raise KeyError(f"Columns not found: {str(bad_keys)[1:-1]}")
            return self._gotitem(list(key), ndim=2)

        elif not getattr(self, "as_index", False):
            if key not in self.obj.columns:
                raise KeyError(f"Column not found: {key}")
            return self._gotitem(key, ndim=2)

        else:
            if key not in self.obj:
                raise KeyError(f"Column not found: {key}")
            subset = self.obj[key]
            ndim = subset.ndim
            return self._gotitem(key, ndim=ndim, subset=subset)

    def _gotitem(self, key, ndim: int, subset=None):
        """
        sub-classes to define
        return a sliced object

        Parameters
        ----------
        key : str / list of selections
        ndim : {1, 2}
            requested ndim of result
        subset : object, default None
            subset to act on
        """
        raise AbstractMethodError(self)

    def aggregate(self, func, *args, **kwargs):
        raise AbstractMethodError(self)

    agg = aggregate


class IndexOpsMixin(OpsMixin):
    """
    Common ops mixin to support a unified interface / docs for Series / Index
    """

    # ndarray compatibility
    __array_priority__ = 1000
    _hidden_attrs: frozenset[str] = frozenset(
        ["tolist"]  # tolist is not deprecated, just suppressed in the __dir__
    )

    @property
    def dtype(self) -> DtypeObj:
        # must be defined here as a property for mypy
        raise AbstractMethodError(self)

    @property
    def _values(self) -> ExtensionArray | np.ndarray:
        # must be defined here as a property for mypy
        raise AbstractMethodError(self)

    def transpose(self: _T, *args, **kwargs) -> _T:
        """
        Return the transpose, which is by definition self.

        Returns
        -------
        %(klass)s
        """
        nv.validate_transpose(args, kwargs)
        return self

    T = property(
        transpose,
        doc="""
        Return the transpose, which is by definition self.
        """,
    )

    @property
    def shape(self) -> Shape:
        """
        Return a tuple of the shape of the underlying data.
        """
        return self._values.shape

    def __len__(self) -> int:
        # We need this defined here for mypy
        raise AbstractMethodError(self)

    @property
    def ndim(self) -> Literal[1]:
        """
        Number of dimensions of the underlying data, by definition 1.
        """
        return 1

    def item(self):
        """
        Return the first element of the underlying data as a Python scalar.

        Returns
        -------
        scalar
            The first element of %(klass)s.

        Raises
        ------
        ValueError
            If the data is not length-1.
        """
        if len(self) == 1:
            return next(iter(self))
        raise ValueError("can only convert an array of size 1 to a Python scalar")

    @property
    def nbytes(self) -> int:
        """
        Return the number of bytes in the underlying data.
        """
        return self._values.nbytes

    @property
    def size(self) -> int:
        """
        Return the number of elements in the underlying data.
        """
        return len(self._values)

    @property
    def array(self) -> ExtensionArray:
        """
        The ExtensionArray of the data backing this Series or Index.

        Returns
        -------
        ExtensionArray
            An ExtensionArray of the values stored within. For extension
            types, this is the actual array. For NumPy native types, this
            is a thin (no copy) wrapper around :class:`numpy.ndarray`.

            ``.array`` differs ``.values`` which may require converting the
            data to a different form.

        See Also
        --------
        Index.to_numpy : Similar method that always returns a NumPy array.
        Series.to_numpy : Similar method that always returns a NumPy array.

        Notes
        -----
        This table lays out the different array types for each extension
        dtype within pandas.

        ================== =============================
        dtype              array type
        ================== =============================
        category           Categorical
        period             PeriodArray
        interval           IntervalArray
        IntegerNA          IntegerArray
        string             StringArray
        boolean            BooleanArray
        datetime64[ns, tz] DatetimeArray
        ================== =============================

        For any 3rd-party extension types, the array type will be an
        ExtensionArray.

        For all remaining dtypes ``.array`` will be a
        :class:`arrays.NumpyExtensionArray` wrapping the actual ndarray
        stored within. If you absolutely need a NumPy array (possibly with
        copying / coercing data), then use :meth:`Series.to_numpy` instead.

        Examples
        --------
        For regular NumPy types like int, and float, a PandasArray
        is returned.

        >>> pd.Series([1, 2, 3]).array
        <PandasArray>
        [1, 2, 3]
        Length: 3, dtype: int64

        For extension types, like Categorical, the actual ExtensionArray
        is returned

        >>> ser = pd.Series(pd.Categorical(['a', 'b', 'a']))
        >>> ser.array
        ['a', 'b', 'a']
        Categories (2, object): ['a', 'b']
        """
        raise AbstractMethodError(self)

    def to_numpy(
        self,
        dtype: npt.DTypeLike | None = None,
        copy: bool = False,
        na_value: object = lib.no_default,
        **kwargs,
    ) -> np.ndarray:
        """
        A NumPy ndarray representing the values in this Series or Index.

        Parameters
        ----------
        dtype : str or numpy.dtype, optional
            The dtype to pass to :meth:`numpy.asarray`.
        copy : bool, default False
            Whether to ensure that the returned value is not a view on
            another array. Note that ``copy=False`` does not *ensure* that
            ``to_numpy()`` is no-copy. Rather, ``copy=True`` ensure that
            a copy is made, even if not strictly necessary.
        na_value : Any, optional
            The value to use for missing values. The default value depends
            on `dtype` and the type of the array.

            .. versionadded:: 1.0.0

        **kwargs
            Additional keywords passed through to the ``to_numpy`` method
            of the underlying array (for extension arrays).

            .. versionadded:: 1.0.0

        Returns
        -------
        numpy.ndarray

        See Also
        --------
        Series.array : Get the actual data stored within.
        Index.array : Get the actual data stored within.
        DataFrame.to_numpy : Similar method for DataFrame.

        Notes
        -----
        The returned array will be the same up to equality (values equal
        in `self` will be equal in the returned array; likewise for values
        that are not equal). When `self` contains an ExtensionArray, the
        dtype may be different. For example, for a category-dtype Series,
        ``to_numpy()`` will return a NumPy array and the categorical dtype
        will be lost.

        For NumPy dtypes, this will be a reference to the actual data stored
        in this Series or Index (assuming ``copy=False``). Modifying the result
        in place will modify the data stored in the Series or Index (not that
        we recommend doing that).

        For extension types, ``to_numpy()`` *may* require copying data and
        coercing the result to a NumPy type (possibly object), which may be
        expensive. When you need a no-copy reference to the underlying data,
        :attr:`Series.array` should be used instead.

        This table lays out the different dtypes and default return types of
        ``to_numpy()`` for various dtypes within pandas.

        ================== ================================
        dtype              array type
        ================== ================================
        category[T]        ndarray[T] (same dtype as input)
        period             ndarray[object] (Periods)
        interval           ndarray[object] (Intervals)
        IntegerNA          ndarray[object]
        datetime64[ns]     datetime64[ns]
        datetime64[ns, tz] ndarray[object] (Timestamps)
        ================== ================================

        Examples
        --------
        >>> ser = pd.Series(pd.Categorical(['a', 'b', 'a']))
        >>> ser.to_numpy()
        array(['a', 'b', 'a'], dtype=object)

        Specify the `dtype` to control how datetime-aware data is represented.
        Use ``dtype=object`` to return an ndarray of pandas :class:`Timestamp`
        objects, each with the correct ``tz``.

        >>> ser = pd.Series(pd.date_range('2000', periods=2, tz="CET"))
        >>> ser.to_numpy(dtype=object)
        array([Timestamp('2000-01-01 00:00:00+0100', tz='CET'),
               Timestamp('2000-01-02 00:00:00+0100', tz='CET')],
              dtype=object)

        Or ``dtype='datetime64[ns]'`` to return an ndarray of native
        datetime64 values. The values are converted to UTC and the timezone
        info is dropped.

        >>> ser.to_numpy(dtype="datetime64[ns]")
        ... # doctest: +ELLIPSIS
        array(['1999-12-31T23:00:00.000000000', '2000-01-01T23:00:00...'],
              dtype='datetime64[ns]')
        """
        if is_extension_array_dtype(self.dtype):
            return self.array.to_numpy(dtype, copy=copy, na_value=na_value, **kwargs)
        elif kwargs:
            bad_keys = list(kwargs.keys())[0]
            raise TypeError(
                f"to_numpy() got an unexpected keyword argument '{bad_keys}'"
            )

        result = np.asarray(self._values, dtype=dtype)
        # TODO(GH-24345): Avoid potential double copy
        if copy or na_value is not lib.no_default:
            result = result.copy()
            if na_value is not lib.no_default:
                result[np.asanyarray(self.isna())] = na_value
        return result

    @property
    def empty(self) -> bool:
        return not self.size

    def max(self, axis: AxisInt | None = None, skipna: bool = True, *args, **kwargs):
        """
        Return the maximum value of the Index.

        Parameters
        ----------
        axis : int, optional
            For compatibility with NumPy. Only 0 or None are allowed.
        skipna : bool, default True
            Exclude NA/null values when showing the result.
        *args, **kwargs
            Additional arguments and keywords for compatibility with NumPy.

        Returns
        -------
        scalar
            Maximum value.

        See Also
        --------
        Index.min : Return the minimum value in an Index.
        Series.max : Return the maximum value in a Series.
        DataFrame.max : Return the maximum values in a DataFrame.

        Examples
        --------
        >>> idx = pd.Index([3, 2, 1])
        >>> idx.max()
        3

        >>> idx = pd.Index(['c', 'b', 'a'])
        >>> idx.max()
        'c'

        For a MultiIndex, the maximum is determined lexicographically.

        >>> idx = pd.MultiIndex.from_product([('a', 'b'), (2, 1)])
        >>> idx.max()
        ('b', 2)
        """
        nv.validate_minmax_axis(axis)
        nv.validate_max(args, kwargs)
        return nanops.nanmax(self._values, skipna=skipna)

    @doc(op="max", oppose="min", value="largest")
    def argmax(
        self, axis: AxisInt | None = None, skipna: bool = True, *args, **kwargs
    ) -> int:
        """
        Return int position of the {value} value in the Series.

        If the {op}imum is achieved in multiple locations,
        the first row position is returned.

        Parameters
        ----------
        axis : {{None}}
            Unused. Parameter needed for compatibility with DataFrame.
        skipna : bool, default True
            Exclude NA/null values when showing the result.
        *args, **kwargs
            Additional arguments and keywords for compatibility with NumPy.

        Returns
        -------
        int
            Row position of the {op}imum value.

        See Also
        --------
        Series.arg{op} : Return position of the {op}imum value.
        Series.arg{oppose} : Return position of the {oppose}imum value.
        numpy.ndarray.arg{op} : Equivalent method for numpy arrays.
        Series.idxmax : Return index label of the maximum values.
        Series.idxmin : Return index label of the minimum values.

        Examples
        --------
        Consider dataset containing cereal calories

        >>> s = pd.Series({{'Corn Flakes': 100.0, 'Almond Delight': 110.0,
        ...                'Cinnamon Toast Crunch': 120.0, 'Cocoa Puff': 110.0}})
        >>> s
        Corn Flakes              100.0
        Almond Delight           110.0
        Cinnamon Toast Crunch    120.0
        Cocoa Puff               110.0
        dtype: float64

        >>> s.argmax()
        2
        >>> s.argmin()
        0

        The maximum cereal calories is the third element and
        the minimum cereal calories is the first element,
        since series is zero-indexed.
        """
        delegate = self._values
        nv.validate_minmax_axis(axis)
        skipna = nv.validate_argmax_with_skipna(skipna, args, kwargs)

        if isinstance(delegate, ExtensionArray):
            if not skipna and delegate.isna().any():
                return -1
            else:
                return delegate.argmax()
        else:
            # error: Incompatible return value type (got "Union[int, ndarray]", expected
            # "int")
            return nanops.nanargmax(  # type: ignore[return-value]
                delegate, skipna=skipna
            )

    def min(self, axis: AxisInt | None = None, skipna: bool = True, *args, **kwargs):
        """
        Return the minimum value of the Index.

        Parameters
        ----------
        axis : {None}
            Dummy argument for consistency with Series.
        skipna : bool, default True
            Exclude NA/null values when showing the result.
        *args, **kwargs
            Additional arguments and keywords for compatibility with NumPy.

        Returns
        -------
        scalar
            Minimum value.

        See Also
        --------
        Index.max : Return the maximum value of the object.
        Series.min : Return the minimum value in a Series.
        DataFrame.min : Return the minimum values in a DataFrame.

        Examples
        --------
        >>> idx = pd.Index([3, 2, 1])
        >>> idx.min()
        1

        >>> idx = pd.Index(['c', 'b', 'a'])
        >>> idx.min()
        'a'

        For a MultiIndex, the minimum is determined lexicographically.

        >>> idx = pd.MultiIndex.from_product([('a', 'b'), (2, 1)])
        >>> idx.min()
        ('a', 1)
        """
        nv.validate_minmax_axis(axis)
        nv.validate_min(args, kwargs)
        return nanops.nanmin(self._values, skipna=skipna)

    @doc(argmax, op="min", oppose="max", value="smallest")
<<<<<<< HEAD
    def argmin(self, axis: AxisInt | None = None, skipna=True, *args, **kwargs) -> int:
=======
    def argmin(self, axis=None, skipna: bool = True, *args, **kwargs) -> int:
>>>>>>> 5de24481
        delegate = self._values
        nv.validate_minmax_axis(axis)
        skipna = nv.validate_argmin_with_skipna(skipna, args, kwargs)

        if isinstance(delegate, ExtensionArray):
            if not skipna and delegate.isna().any():
                return -1
            else:
                return delegate.argmin()
        else:
            # error: Incompatible return value type (got "Union[int, ndarray]", expected
            # "int")
            return nanops.nanargmin(  # type: ignore[return-value]
                delegate, skipna=skipna
            )

    def tolist(self):
        """
        Return a list of the values.

        These are each a scalar type, which is a Python scalar
        (for str, int, float) or a pandas scalar
        (for Timestamp/Timedelta/Interval/Period)

        Returns
        -------
        list

        See Also
        --------
        numpy.ndarray.tolist : Return the array as an a.ndim-levels deep
            nested list of Python scalars.
        """
        return self._values.tolist()

    to_list = tolist

    def __iter__(self) -> Iterator:
        """
        Return an iterator of the values.

        These are each a scalar type, which is a Python scalar
        (for str, int, float) or a pandas scalar
        (for Timestamp/Timedelta/Interval/Period)

        Returns
        -------
        iterator
        """
        # We are explicitly making element iterators.
        if not isinstance(self._values, np.ndarray):
            # Check type instead of dtype to catch DTA/TDA
            return iter(self._values)
        else:
            return map(self._values.item, range(self._values.size))

    @cache_readonly
    def hasnans(self) -> bool:
        """
        Return True if there are any NaNs.

        Enables various performance speedups.
        """
        # error: Item "bool" of "Union[bool, ndarray[Any, dtype[bool_]], NDFrame]"
        # has no attribute "any"
        return bool(isna(self).any())  # type: ignore[union-attr]

    def isna(self) -> npt.NDArray[np.bool_]:
        return isna(self._values)

    def _reduce(
        self,
        op,
        name: str,
        *,
        axis=0,
        skipna: bool = True,
        numeric_only=None,
        filter_type=None,
        **kwds,
    ):
        """
        Perform the reduction type operation if we can.
        """
        func = getattr(self, name, None)
        if func is None:
            raise TypeError(
                f"{type(self).__name__} cannot perform the operation {name}"
            )
        return func(skipna=skipna, **kwds)

    @final
    def _map_values(self, mapper, na_action=None):
        """
        An internal function that maps values using the input
        correspondence (which can be a dict, Series, or function).

        Parameters
        ----------
        mapper : function, dict, or Series
            The input correspondence object
        na_action : {None, 'ignore'}
            If 'ignore', propagate NA values, without passing them to the
            mapping function

        Returns
        -------
        Union[Index, MultiIndex], inferred
            The output of the mapping function applied to the index.
            If the function returns a tuple with more than one element
            a MultiIndex will be returned.
        """
        # we can fastpath dict/Series to an efficient map
        # as we know that we are not going to have to yield
        # python types
        if is_dict_like(mapper):
            if isinstance(mapper, dict) and hasattr(mapper, "__missing__"):
                # If a dictionary subclass defines a default value method,
                # convert mapper to a lookup function (GH #15999).
                dict_with_default = mapper
                mapper = lambda x: dict_with_default[x]
            else:
                # Dictionary does not have a default. Thus it's safe to
                # convert to an Series for efficiency.
                # we specify the keys here to handle the
                # possibility that they are tuples

                # The return value of mapping with an empty mapper is
                # expected to be pd.Series(np.nan, ...). As np.nan is
                # of dtype float64 the return value of this method should
                # be float64 as well
                mapper = create_series_with_explicit_dtype(
                    mapper, dtype_if_empty=np.float64
                )

        if isinstance(mapper, ABCSeries):
            if na_action not in (None, "ignore"):
                msg = (
                    "na_action must either be 'ignore' or None, "
                    f"{na_action} was passed"
                )
                raise ValueError(msg)

            if na_action == "ignore":
                mapper = mapper[mapper.index.notna()]

            # Since values were input this means we came from either
            # a dict or a series and mapper should be an index
            if is_categorical_dtype(self.dtype):
                # use the built in categorical series mapper which saves
                # time by mapping the categories instead of all values

                cat = cast("Categorical", self._values)
                return cat.map(mapper)

            values = self._values

            indexer = mapper.index.get_indexer(values)
            new_values = algorithms.take_nd(mapper._values, indexer)

            return new_values

        # we must convert to python types
        if is_extension_array_dtype(self.dtype) and hasattr(self._values, "map"):
            # GH#23179 some EAs do not have `map`
            values = self._values
            if na_action is not None:
                raise NotImplementedError
            map_f = lambda values, f: values.map(f)
        else:
            values = self._values.astype(object)
            if na_action == "ignore":
                map_f = lambda values, f: lib.map_infer_mask(
                    values, f, isna(values).view(np.uint8)
                )
            elif na_action is None:
                map_f = lib.map_infer
            else:
                msg = (
                    "na_action must either be 'ignore' or None, "
                    f"{na_action} was passed"
                )
                raise ValueError(msg)

        # mapper is a function
        new_values = map_f(values, mapper)

        return new_values

    def value_counts(
        self,
        normalize: bool = False,
        sort: bool = True,
        ascending: bool = False,
        bins=None,
        dropna: bool = True,
    ) -> Series:
        """
        Return a Series containing counts of unique values.

        The resulting object will be in descending order so that the
        first element is the most frequently-occurring element.
        Excludes NA values by default.

        Parameters
        ----------
        normalize : bool, default False
            If True then the object returned will contain the relative
            frequencies of the unique values.
        sort : bool, default True
            Sort by frequencies.
        ascending : bool, default False
            Sort in ascending order.
        bins : int, optional
            Rather than count values, group them into half-open bins,
            a convenience for ``pd.cut``, only works with numeric data.
        dropna : bool, default True
            Don't include counts of NaN.

        Returns
        -------
        Series

        See Also
        --------
        Series.count: Number of non-NA elements in a Series.
        DataFrame.count: Number of non-NA elements in a DataFrame.
        DataFrame.value_counts: Equivalent method on DataFrames.

        Examples
        --------
        >>> index = pd.Index([3, 1, 2, 3, 4, np.nan])
        >>> index.value_counts()
        3.0    2
        1.0    1
        2.0    1
        4.0    1
        dtype: int64

        With `normalize` set to `True`, returns the relative frequency by
        dividing all values by the sum of values.

        >>> s = pd.Series([3, 1, 2, 3, 4, np.nan])
        >>> s.value_counts(normalize=True)
        3.0    0.4
        1.0    0.2
        2.0    0.2
        4.0    0.2
        dtype: float64

        **bins**

        Bins can be useful for going from a continuous variable to a
        categorical variable; instead of counting unique
        apparitions of values, divide the index in the specified
        number of half-open bins.

        >>> s.value_counts(bins=3)
        (0.996, 2.0]    2
        (2.0, 3.0]      2
        (3.0, 4.0]      1
        dtype: int64

        **dropna**

        With `dropna` set to `False` we can also see NaN index values.

        >>> s.value_counts(dropna=False)
        3.0    2
        1.0    1
        2.0    1
        4.0    1
        NaN    1
        dtype: int64
        """
        return value_counts(
            self,
            sort=sort,
            ascending=ascending,
            normalize=normalize,
            bins=bins,
            dropna=dropna,
        )

    def unique(self):
        values = self._values

        if not isinstance(values, np.ndarray):
            result: ArrayLike = values.unique()
            if (
                isinstance(self.dtype, np.dtype) and self.dtype.kind in ["m", "M"]
            ) and isinstance(self, ABCSeries):
                # GH#31182 Series._values returns EA
                # unpack numpy datetime for backward-compat
                result = np.asarray(result)
        else:
            result = unique1d(values)

        return result

    def nunique(self, dropna: bool = True) -> int:
        """
        Return number of unique elements in the object.

        Excludes NA values by default.

        Parameters
        ----------
        dropna : bool, default True
            Don't include NaN in the count.

        Returns
        -------
        int

        See Also
        --------
        DataFrame.nunique: Method nunique for DataFrame.
        Series.count: Count non-NA/null observations in the Series.

        Examples
        --------
        >>> s = pd.Series([1, 3, 5, 7, 7])
        >>> s
        0    1
        1    3
        2    5
        3    7
        4    7
        dtype: int64

        >>> s.nunique()
        4
        """
        uniqs = self.unique()
        if dropna:
            uniqs = remove_na_arraylike(uniqs)
        return len(uniqs)

    @property
    def is_unique(self) -> bool:
        """
        Return boolean if values in the object are unique.

        Returns
        -------
        bool
        """
        return self.nunique(dropna=False) == len(self)

    @property
    def is_monotonic(self) -> bool:
        """
        Return boolean if values in the object are monotonically increasing.

        .. deprecated:: 1.5.0
            is_monotonic is deprecated and will be removed in a future version.
            Use is_monotonic_increasing instead.

        Returns
        -------
        bool
        """
        warnings.warn(
            "is_monotonic is deprecated and will be removed in a future version. "
            "Use is_monotonic_increasing instead.",
            FutureWarning,
            stacklevel=find_stack_level(inspect.currentframe()),
        )
        return self.is_monotonic_increasing

    @property
    def is_monotonic_increasing(self) -> bool:
        """
        Return boolean if values in the object are monotonically increasing.

        Returns
        -------
        bool
        """
        from pandas import Index

        return Index(self).is_monotonic_increasing

    @property
    def is_monotonic_decreasing(self) -> bool:
        """
        Return boolean if values in the object are monotonically decreasing.

        Returns
        -------
        bool
        """
        from pandas import Index

        return Index(self).is_monotonic_decreasing

    def _memory_usage(self, deep: bool = False) -> int:
        """
        Memory usage of the values.

        Parameters
        ----------
        deep : bool, default False
            Introspect the data deeply, interrogate
            `object` dtypes for system-level memory consumption.

        Returns
        -------
        bytes used

        See Also
        --------
        numpy.ndarray.nbytes : Total bytes consumed by the elements of the
            array.

        Notes
        -----
        Memory usage does not include memory consumed by elements that
        are not components of the array if deep=False or if used on PyPy
        """
        if hasattr(self.array, "memory_usage"):
            # https://github.com/python/mypy/issues/1424
            # error: "ExtensionArray" has no attribute "memory_usage"
            return self.array.memory_usage(deep=deep)  # type: ignore[attr-defined]

        v = self.array.nbytes
        if deep and is_object_dtype(self) and not PYPY:
            values = cast(np.ndarray, self._values)
            v += lib.memory_usage_of_objects(values)
        return v

    @doc(
        algorithms.factorize,
        values="",
        order="",
        size_hint="",
        sort=textwrap.dedent(
            """\
            sort : bool, default False
                Sort `uniques` and shuffle `codes` to maintain the
                relationship.
            """
        ),
    )
    def factorize(
        self,
        sort: bool = False,
        na_sentinel: int | lib.NoDefault = lib.no_default,
        use_na_sentinel: bool | lib.NoDefault = lib.no_default,
    ):
        return algorithms.factorize(
            self, sort=sort, na_sentinel=na_sentinel, use_na_sentinel=use_na_sentinel
        )

    _shared_docs[
        "searchsorted"
    ] = """
        Find indices where elements should be inserted to maintain order.

        Find the indices into a sorted {klass} `self` such that, if the
        corresponding elements in `value` were inserted before the indices,
        the order of `self` would be preserved.

        .. note::

            The {klass} *must* be monotonically sorted, otherwise
            wrong locations will likely be returned. Pandas does *not*
            check this for you.

        Parameters
        ----------
        value : array-like or scalar
            Values to insert into `self`.
        side : {{'left', 'right'}}, optional
            If 'left', the index of the first suitable location found is given.
            If 'right', return the last such index.  If there is no suitable
            index, return either 0 or N (where N is the length of `self`).
        sorter : 1-D array-like, optional
            Optional array of integer indices that sort `self` into ascending
            order. They are typically the result of ``np.argsort``.

        Returns
        -------
        int or array of int
            A scalar or array of insertion points with the
            same shape as `value`.

        See Also
        --------
        sort_values : Sort by the values along either axis.
        numpy.searchsorted : Similar method from NumPy.

        Notes
        -----
        Binary search is used to find the required insertion points.

        Examples
        --------
        >>> ser = pd.Series([1, 2, 3])
        >>> ser
        0    1
        1    2
        2    3
        dtype: int64

        >>> ser.searchsorted(4)
        3

        >>> ser.searchsorted([0, 4])
        array([0, 3])

        >>> ser.searchsorted([1, 3], side='left')
        array([0, 2])

        >>> ser.searchsorted([1, 3], side='right')
        array([1, 3])

        >>> ser = pd.Series(pd.to_datetime(['3/11/2000', '3/12/2000', '3/13/2000']))
        >>> ser
        0   2000-03-11
        1   2000-03-12
        2   2000-03-13
        dtype: datetime64[ns]

        >>> ser.searchsorted('3/14/2000')
        3

        >>> ser = pd.Categorical(
        ...     ['apple', 'bread', 'bread', 'cheese', 'milk'], ordered=True
        ... )
        >>> ser
        ['apple', 'bread', 'bread', 'cheese', 'milk']
        Categories (4, object): ['apple' < 'bread' < 'cheese' < 'milk']

        >>> ser.searchsorted('bread')
        1

        >>> ser.searchsorted(['bread'], side='right')
        array([3])

        If the values are not monotonically sorted, wrong locations
        may be returned:

        >>> ser = pd.Series([2, 1, 3])
        >>> ser
        0    2
        1    1
        2    3
        dtype: int64

        >>> ser.searchsorted(1)  # doctest: +SKIP
        0  # wrong result, correct would be 1
        """

    # This overload is needed so that the call to searchsorted in
    # pandas.core.resample.TimeGrouper._get_period_bins picks the correct result

    @overload
    # The following ignore is also present in numpy/__init__.pyi
    # Possibly a mypy bug??
    # error: Overloaded function signatures 1 and 2 overlap with incompatible
    # return types  [misc]
    def searchsorted(  # type: ignore[misc]
        self,
        value: npt._ScalarLike_co,
        side: Literal["left", "right"] = ...,
        sorter: NumpySorter = ...,
    ) -> np.intp:
        ...

    @overload
    def searchsorted(
        self,
        value: npt.ArrayLike | ExtensionArray,
        side: Literal["left", "right"] = ...,
        sorter: NumpySorter = ...,
    ) -> npt.NDArray[np.intp]:
        ...

    @doc(_shared_docs["searchsorted"], klass="Index")
    def searchsorted(
        self,
        value: NumpyValueArrayLike | ExtensionArray,
        side: Literal["left", "right"] = "left",
        sorter: NumpySorter = None,
    ) -> npt.NDArray[np.intp] | np.intp:

        values = self._values
        if not isinstance(values, np.ndarray):
            # Going through EA.searchsorted directly improves performance GH#38083
            return values.searchsorted(value, side=side, sorter=sorter)

        return algorithms.searchsorted(
            values,
            value,
            side=side,
            sorter=sorter,
        )

    def drop_duplicates(self, keep="first"):
        duplicated = self._duplicated(keep=keep)
        # error: Value of type "IndexOpsMixin" is not indexable
        return self[~duplicated]  # type: ignore[index]

    @final
    def _duplicated(
        self, keep: Literal["first", "last", False] = "first"
    ) -> npt.NDArray[np.bool_]:
        return duplicated(self._values, keep=keep)

    def _arith_method(self, other, op):
        res_name = ops.get_op_result_name(self, other)

        lvalues = self._values
        rvalues = extract_array(other, extract_numpy=True, extract_range=True)
        rvalues = ops.maybe_prepare_scalar_for_op(rvalues, lvalues.shape)
        rvalues = ensure_wrapped_if_datetimelike(rvalues)

        with np.errstate(all="ignore"):
            result = ops.arithmetic_op(lvalues, rvalues, op)

        return self._construct_result(result, name=res_name)

    def _construct_result(self, result, name):
        """
        Construct an appropriately-wrapped result from the ArrayLike result
        of an arithmetic-like operation.
        """
        raise AbstractMethodError(self)<|MERGE_RESOLUTION|>--- conflicted
+++ resolved
@@ -705,11 +705,9 @@
         return nanops.nanmin(self._values, skipna=skipna)
 
     @doc(argmax, op="min", oppose="max", value="smallest")
-<<<<<<< HEAD
-    def argmin(self, axis: AxisInt | None = None, skipna=True, *args, **kwargs) -> int:
-=======
-    def argmin(self, axis=None, skipna: bool = True, *args, **kwargs) -> int:
->>>>>>> 5de24481
+    def argmin(
+        self, axis: AxisInt | None = None, skipna: bool = True, *args, **kwargs
+    ) -> int:
         delegate = self._values
         nv.validate_minmax_axis(axis)
         skipna = nv.validate_argmin_with_skipna(skipna, args, kwargs)
