from __future__ import annotations

import abc
from collections import defaultdict
from functools import partial
import inspect
from typing import (
    TYPE_CHECKING,
    Any,
    Callable,
    DefaultDict,
    Literal,
    cast,
)
import warnings

import numpy as np

from pandas._config import option_context

from pandas._libs import lib
from pandas._typing import (
    AggFuncType,
    AggFuncTypeBase,
    AggFuncTypeDict,
    AggObjType,
    Axis,
    AxisInt,
    NDFrameT,
    npt,
)
from pandas.errors import SpecificationError
from pandas.util._decorators import cache_readonly
from pandas.util._exceptions import find_stack_level

from pandas.core.dtypes.cast import is_nested_object
from pandas.core.dtypes.common import (
    is_dict_like,
    is_list_like,
    is_sequence,
)
from pandas.core.dtypes.dtypes import (
    CategoricalDtype,
    ExtensionDtype,
)
from pandas.core.dtypes.generic import (
    ABCDataFrame,
    ABCNDFrame,
    ABCSeries,
)

from pandas.core._numba.executor import generate_apply_looper
import pandas.core.common as com
from pandas.core.construction import ensure_wrapped_if_datetimelike

if TYPE_CHECKING:
    from collections.abc import (
        Generator,
        Hashable,
        Iterable,
        Sequence,
    )

    from pandas import (
        DataFrame,
        Index,
        Series,
    )
    from pandas.core.groupby import GroupBy
    from pandas.core.resample import Resampler
    from pandas.core.window.rolling import BaseWindow


ResType = dict[int, Any]


def frame_apply(
    obj: DataFrame,
    func: AggFuncType,
    axis: Axis = 0,
    raw: bool = False,
    result_type: str | None = None,
    by_row: Literal[False, "compat"] = "compat",
    engine: str = "python",
    engine_kwargs: dict[str, bool] | None = None,
    args=None,
    kwargs=None,
) -> FrameApply:
    """construct and return a row or column based frame apply object"""
    axis = obj._get_axis_number(axis)
    klass: type[FrameApply]
    if axis == 0:
        klass = FrameRowApply
    elif axis == 1:
        klass = FrameColumnApply

    _, func, _, _ = reconstruct_func(func, **kwargs)
    assert func is not None

    return klass(
        obj,
        func,
        raw=raw,
        result_type=result_type,
        by_row=by_row,
        engine=engine,
        engine_kwargs=engine_kwargs,
        args=args,
        kwargs=kwargs,
    )


class Apply(metaclass=abc.ABCMeta):
    axis: AxisInt

    def __init__(
        self,
        obj: AggObjType,
        func: AggFuncType,
        raw: bool,
        result_type: str | None,
        *,
        by_row: Literal[False, "compat", "_compat"] = "compat",
        args,
        kwargs,
    ) -> None:
        self.obj = obj
        self.raw = raw

        assert by_row is False or by_row in ["compat", "_compat"]
        self.by_row = by_row

        self.args = args or ()
        self.kwargs = kwargs or {}

        if result_type not in [None, "reduce", "broadcast", "expand"]:
            raise ValueError(
                "invalid value for result_type, must be one "
                "of {None, 'reduce', 'broadcast', 'expand'}"
            )

        self.result_type = result_type

        self.func = func

    @abc.abstractmethod
    def apply(self) -> DataFrame | Series:
        pass

    @abc.abstractmethod
    def agg_or_apply_list_like(
        self, op_name: Literal["agg", "apply"]
    ) -> DataFrame | Series:
        pass

    @abc.abstractmethod
    def agg_or_apply_dict_like(
        self, op_name: Literal["agg", "apply"]
    ) -> DataFrame | Series:
        pass

    def agg(self) -> DataFrame | Series | None:
        """
        Provide an implementation for the aggregators.

        Returns
        -------
        Result of aggregation, or None if agg cannot be performed by
        this method.
        """
        obj = self.obj
        func = self.func
        args = self.args
        kwargs = self.kwargs

        if isinstance(func, str):
            return self.apply_str()

        if is_dict_like(func):
            return self.agg_dict_like()
        elif is_list_like(func):
            # we require a list, but not a 'str'
            return self.agg_list_like()

        if callable(func):
            f = com.get_cython_func(func)
            if f and not args and not kwargs:
                warn_alias_replacement(obj, func, f)
                return getattr(obj, f)()

        # caller can react
        return None

    def transform(self) -> DataFrame | Series:
        """
        Transform a DataFrame or Series.

        Returns
        -------
        DataFrame or Series
            Result of applying ``func`` along the given axis of the
            Series or DataFrame.

        Raises
        ------
        ValueError
            If the transform function fails or does not transform.
        """
        obj = self.obj
        func = self.func
        axis = self.axis
        args = self.args
        kwargs = self.kwargs

        is_series = obj.ndim == 1

        if obj._get_axis_number(axis) == 1:
            assert not is_series
            return obj.T.transform(func, 0, *args, **kwargs).T

        if is_list_like(func) and not is_dict_like(func):
            func = cast(list[AggFuncTypeBase], func)
            # Convert func equivalent dict
            if is_series:
                func = {com.get_callable_name(v) or v: v for v in func}
            else:
                func = {col: func for col in obj}

        if is_dict_like(func):
            func = cast(AggFuncTypeDict, func)
            return self.transform_dict_like(func)

        # func is either str or callable
        func = cast(AggFuncTypeBase, func)
        try:
            result = self.transform_str_or_callable(func)
        except TypeError:
            raise
        except Exception as err:
            raise ValueError("Transform function failed") from err

        # Functions that transform may return empty Series/DataFrame
        # when the dtype is not appropriate
        if (
            isinstance(result, (ABCSeries, ABCDataFrame))
            and result.empty
            and not obj.empty
        ):
            raise ValueError("Transform function failed")
        # error: Argument 1 to "__get__" of "AxisProperty" has incompatible type
        # "Union[Series, DataFrame, GroupBy[Any], SeriesGroupBy,
        # DataFrameGroupBy, BaseWindow, Resampler]"; expected "Union[DataFrame,
        # Series]"
        if not isinstance(result, (ABCSeries, ABCDataFrame)) or not result.index.equals(
            obj.index  # type: ignore[arg-type]
        ):
            raise ValueError("Function did not transform")

        return result

    def transform_dict_like(self, func) -> DataFrame:
        """
        Compute transform in the case of a dict-like func
        """
        from pandas.core.reshape.concat import concat

        obj = self.obj
        args = self.args
        kwargs = self.kwargs

        # transform is currently only for Series/DataFrame
        assert isinstance(obj, ABCNDFrame)

        if len(func) == 0:
            raise ValueError("No transform functions were provided")

        func = self.normalize_dictlike_arg("transform", obj, func)

        results: dict[Hashable, DataFrame | Series] = {}
        for name, how in func.items():
            colg = obj._gotitem(name, ndim=1)
            results[name] = colg.transform(how, 0, *args, **kwargs)
        return concat(results, axis=1)

    def transform_str_or_callable(self, func) -> DataFrame | Series:
        """
        Compute transform in the case of a string or callable func
        """
        obj = self.obj
        args = self.args
        kwargs = self.kwargs

        if isinstance(func, str):
            return self._apply_str(obj, func, *args, **kwargs)

        if not args and not kwargs:
            f = com.get_cython_func(func)
            if f:
                warn_alias_replacement(obj, func, f)
                return getattr(obj, f)()

        # Two possible ways to use a UDF - apply or call directly
        try:
            return obj.apply(func, args=args, **kwargs)
        except Exception:
            return func(obj, *args, **kwargs)

    def agg_list_like(self) -> DataFrame | Series:
        """
        Compute aggregation in the case of a list-like argument.

        Returns
        -------
        Result of aggregation.
        """
        return self.agg_or_apply_list_like(op_name="agg")

    def compute_list_like(
        self,
        op_name: Literal["agg", "apply"],
        selected_obj: Series | DataFrame,
        kwargs: dict[str, Any],
    ) -> tuple[list[Hashable] | Index, list[Any]]:
        """
        Compute agg/apply results for like-like input.

        Parameters
        ----------
        op_name : {"agg", "apply"}
            Operation being performed.
        selected_obj : Series or DataFrame
            Data to perform operation on.
        kwargs : dict
            Keyword arguments to pass to the functions.

        Returns
        -------
        keys : list[Hashable] or Index
            Index labels for result.
        results : list
            Data for result. When aggregating with a Series, this can contain any
            Python objects.
        """
        func = cast(list[AggFuncTypeBase], self.func)
        obj = self.obj

        results = []
        keys = []

        # degenerate case
        if selected_obj.ndim == 1:
            for a in func:
                colg = obj._gotitem(selected_obj.name, ndim=1, subset=selected_obj)
                args = (
                    [self.axis, *self.args]
                    if include_axis(op_name, colg)
                    else self.args
                )
                new_res = getattr(colg, op_name)(a, *args, **kwargs)
                results.append(new_res)

                # make sure we find a good name
                name = com.get_callable_name(a) or a
                keys.append(name)

        else:
            indices = []
            for index, col in enumerate(selected_obj):
                colg = obj._gotitem(col, ndim=1, subset=selected_obj.iloc[:, index])
                args = (
                    [self.axis, *self.args]
                    if include_axis(op_name, colg)
                    else self.args
                )
                new_res = getattr(colg, op_name)(func, *args, **kwargs)
                results.append(new_res)
                indices.append(index)
            # error: Incompatible types in assignment (expression has type "Any |
            # Index", variable has type "list[Any | Callable[..., Any] | str]")
            keys = selected_obj.columns.take(indices)  # type: ignore[assignment]

        return keys, results

    def wrap_results_list_like(
        self, keys: Iterable[Hashable], results: list[Series | DataFrame]
    ):
        from pandas.core.reshape.concat import concat

        obj = self.obj

        try:
            return concat(results, keys=keys, axis=1, sort=False)
        except TypeError as err:
            # we are concatting non-NDFrame objects,
            # e.g. a list of scalars
            from pandas import Series

            result = Series(results, index=keys, name=obj.name)
            if is_nested_object(result):
                raise ValueError(
                    "cannot combine transform and aggregation operations"
                ) from err
            return result

    def agg_dict_like(self) -> DataFrame | Series:
        """
        Compute aggregation in the case of a dict-like argument.

        Returns
        -------
        Result of aggregation.
        """
        return self.agg_or_apply_dict_like(op_name="agg")

    def compute_dict_like(
        self,
        op_name: Literal["agg", "apply"],
        selected_obj: Series | DataFrame,
        selection: Hashable | Sequence[Hashable],
        kwargs: dict[str, Any],
    ) -> tuple[list[Hashable], list[Any]]:
        """
        Compute agg/apply results for dict-like input.

        Parameters
        ----------
        op_name : {"agg", "apply"}
            Operation being performed.
        selected_obj : Series or DataFrame
            Data to perform operation on.
        selection : hashable or sequence of hashables
            Used by GroupBy, Window, and Resample if selection is applied to the object.
        kwargs : dict
            Keyword arguments to pass to the functions.

        Returns
        -------
        keys : list[hashable]
            Index labels for result.
        results : list
            Data for result. When aggregating with a Series, this can contain any
            Python object.
        """
        from pandas.core.groupby.generic import (
            DataFrameGroupBy,
            SeriesGroupBy,
        )

        obj = self.obj
        is_groupby = isinstance(obj, (DataFrameGroupBy, SeriesGroupBy))
        func = cast(AggFuncTypeDict, self.func)
        func = self.normalize_dictlike_arg(op_name, selected_obj, func)

        is_non_unique_col = (
            selected_obj.ndim == 2
            and selected_obj.columns.nunique() < len(selected_obj.columns)
        )

        if selected_obj.ndim == 1:
            # key only used for output
            colg = obj._gotitem(selection, ndim=1)
            results = [getattr(colg, op_name)(how, **kwargs) for _, how in func.items()]
            keys = list(func.keys())
        elif not is_groupby and is_non_unique_col:
            # key used for column selection and output
            # GH#51099
            results = []
            keys = []
            for key, how in func.items():
                indices = selected_obj.columns.get_indexer_for([key])
                labels = selected_obj.columns.take(indices)
                label_to_indices = defaultdict(list)
                for index, label in zip(indices, labels):
                    label_to_indices[label].append(index)

                key_data = [
                    getattr(selected_obj._ixs(indice, axis=1), op_name)(how, **kwargs)
                    for label, indices in label_to_indices.items()
                    for indice in indices
                ]

                keys += [key] * len(key_data)
                results += key_data
        else:
            # key used for column selection and output
            results = [
                getattr(obj._gotitem(key, ndim=1), op_name)(how, **kwargs)
                for key, how in func.items()
            ]
            keys = list(func.keys())

        return keys, results

    def wrap_results_dict_like(
        self,
        selected_obj: Series | DataFrame,
        result_index: list[Hashable],
        result_data: list,
    ):
        from pandas import Index
        from pandas.core.reshape.concat import concat

        obj = self.obj

        # Avoid making two isinstance calls in all and any below
        is_ndframe = [isinstance(r, ABCNDFrame) for r in result_data]

        if all(is_ndframe):
            results = dict(zip(result_index, result_data))
            keys_to_use: Iterable[Hashable]
            keys_to_use = [k for k in result_index if not results[k].empty]
            # Have to check, if at least one DataFrame is not empty.
            keys_to_use = keys_to_use if keys_to_use != [] else result_index
            if selected_obj.ndim == 2:
                # keys are columns, so we can preserve names
                ktu = Index(keys_to_use)
                ktu._set_names(selected_obj.columns.names)
                keys_to_use = ktu

            axis: AxisInt = 0 if isinstance(obj, ABCSeries) else 1
            result = concat(
                {k: results[k] for k in keys_to_use},
                axis=axis,
                keys=keys_to_use,
            )
        elif any(is_ndframe):
            # There is a mix of NDFrames and scalars
            raise ValueError(
                "cannot perform both aggregation "
                "and transformation operations "
                "simultaneously"
            )
        else:
            from pandas import Series

            # we have a list of scalars
            # GH 36212 use name only if obj is a series
            if obj.ndim == 1:
                obj = cast("Series", obj)
                name = obj.name
            else:
                name = None

            result = Series(result_data, index=result_index, name=name)

        return result

    def apply_str(self) -> DataFrame | Series:
        """
        Compute apply in case of a string.

        Returns
        -------
        result: Series or DataFrame
        """
        # Caller is responsible for checking isinstance(self.f, str)
        func = cast(str, self.func)

        obj = self.obj

        from pandas.core.groupby.generic import (
            DataFrameGroupBy,
            SeriesGroupBy,
        )

        # Support for `frame.transform('method')`
        # Some methods (shift, etc.) require the axis argument, others
        # don't, so inspect and insert if necessary.
        method = getattr(obj, func, None)
        if callable(method):
            sig = inspect.getfullargspec(method)
            arg_names = (*sig.args, *sig.kwonlyargs)
            if self.axis != 0 and (
                "axis" not in arg_names or func in ("corrwith", "skew")
            ):
                raise ValueError(f"Operation {func} does not support axis=1")
            if "axis" in arg_names:
                if isinstance(obj, (SeriesGroupBy, DataFrameGroupBy)):
                    # Try to avoid FutureWarning for deprecated axis keyword;
                    # If self.axis matches the axis we would get by not passing
                    #  axis, we safely exclude the keyword.

                    default_axis = 0
                    if func in ["idxmax", "idxmin"]:
                        # DataFrameGroupBy.idxmax, idxmin axis defaults to self.axis,
                        # whereas other axis keywords default to 0
                        default_axis = self.obj.axis

                    if default_axis != self.axis:
                        self.kwargs["axis"] = self.axis
                else:
                    self.kwargs["axis"] = self.axis
        return self._apply_str(obj, func, *self.args, **self.kwargs)

    def apply_list_or_dict_like(self) -> DataFrame | Series:
        """
        Compute apply in case of a list-like or dict-like.

        Returns
        -------
        result: Series, DataFrame, or None
            Result when self.func is a list-like or dict-like, None otherwise.
        """
        if self.axis == 1 and isinstance(self.obj, ABCDataFrame):
            return self.obj.T.apply(self.func, 0, args=self.args, **self.kwargs).T

        func = self.func
        kwargs = self.kwargs

        if is_dict_like(func):
            result = self.agg_or_apply_dict_like(op_name="apply")
        else:
            result = self.agg_or_apply_list_like(op_name="apply")

        result = reconstruct_and_relabel_result(result, func, **kwargs)

        return result

    def normalize_dictlike_arg(
        self, how: str, obj: DataFrame | Series, func: AggFuncTypeDict
    ) -> AggFuncTypeDict:
        """
        Handler for dict-like argument.

        Ensures that necessary columns exist if obj is a DataFrame, and
        that a nested renamer is not passed. Also normalizes to all lists
        when values consists of a mix of list and non-lists.
        """
        assert how in ("apply", "agg", "transform")

        # Can't use func.values(); wouldn't work for a Series
        if (
            how == "agg"
            and isinstance(obj, ABCSeries)
            and any(is_list_like(v) for _, v in func.items())
        ) or (any(is_dict_like(v) for _, v in func.items())):
            # GH 15931 - deprecation of renaming keys
            raise SpecificationError("nested renamer is not supported")

        if obj.ndim != 1:
            # Check for missing columns on a frame
            from pandas import Index

            cols = Index(list(func.keys())).difference(obj.columns, sort=True)
            if len(cols) > 0:
                raise KeyError(f"Column(s) {list(cols)} do not exist")

        aggregator_types = (list, tuple, dict)

        # if we have a dict of any non-scalars
        # eg. {'A' : ['mean']}, normalize all to
        # be list-likes
        # Cannot use func.values() because arg may be a Series
        if any(isinstance(x, aggregator_types) for _, x in func.items()):
            new_func: AggFuncTypeDict = {}
            for k, v in func.items():
                if not isinstance(v, aggregator_types):
                    new_func[k] = [v]
                else:
                    new_func[k] = v
            func = new_func
        return func

    def _apply_str(self, obj, func: str, *args, **kwargs):
        """
        if arg is a string, then try to operate on it:
        - try to find a function (or attribute) on obj
        - try to find a numpy function
        - raise
        """
        assert isinstance(func, str)

        if hasattr(obj, func):
            f = getattr(obj, func)
            if callable(f):
                return f(*args, **kwargs)

            # people may aggregate on a non-callable attribute
            # but don't let them think they can pass args to it
            assert len(args) == 0
            assert len([kwarg for kwarg in kwargs if kwarg not in ["axis"]]) == 0
            return f
        elif hasattr(np, func) and hasattr(obj, "__array__"):
            # in particular exclude Window
            f = getattr(np, func)
            return f(obj, *args, **kwargs)
        else:
            msg = f"'{func}' is not a valid function for '{type(obj).__name__}' object"
            raise AttributeError(msg)


class NDFrameApply(Apply):
    """
    Methods shared by FrameApply and SeriesApply but
    not GroupByApply or ResamplerWindowApply
    """

    obj: DataFrame | Series

    @property
    def index(self) -> Index:
        return self.obj.index

    @property
    def agg_axis(self) -> Index:
        return self.obj._get_agg_axis(self.axis)

    def agg_or_apply_list_like(
        self, op_name: Literal["agg", "apply"]
    ) -> DataFrame | Series:
        obj = self.obj
        kwargs = self.kwargs

        if op_name == "apply":
            if isinstance(self, FrameApply):
                by_row = self.by_row

            elif isinstance(self, SeriesApply):
                by_row = "_compat" if self.by_row else False
            else:
                by_row = False
            kwargs = {**kwargs, "by_row": by_row}

        if getattr(obj, "axis", 0) == 1:
            raise NotImplementedError("axis other than 0 is not supported")

        keys, results = self.compute_list_like(op_name, obj, kwargs)
        result = self.wrap_results_list_like(keys, results)
        return result

    def agg_or_apply_dict_like(
        self, op_name: Literal["agg", "apply"]
    ) -> DataFrame | Series:
        assert op_name in ["agg", "apply"]
        obj = self.obj

        kwargs = {}
        if op_name == "apply":
            by_row = "_compat" if self.by_row else False
            kwargs.update({"by_row": by_row})

        if getattr(obj, "axis", 0) == 1:
            raise NotImplementedError("axis other than 0 is not supported")

        selection = None
        result_index, result_data = self.compute_dict_like(
            op_name, obj, selection, kwargs
        )
        result = self.wrap_results_dict_like(obj, result_index, result_data)
        return result


class FrameApply(NDFrameApply):
    obj: DataFrame

    def __init__(
        self,
        obj: AggObjType,
        func: AggFuncType,
        raw: bool,
        result_type: str | None,
        *,
        by_row: Literal[False, "compat"] = False,
        engine: str = "python",
        engine_kwargs: dict[str, bool] | None = None,
        args,
        kwargs,
    ) -> None:
        if by_row is not False and by_row != "compat":
            raise ValueError(f"by_row={by_row} not allowed")
        self.engine = engine
        self.engine_kwargs = engine_kwargs
        super().__init__(
            obj, func, raw, result_type, by_row=by_row, args=args, kwargs=kwargs
        )

    # ---------------------------------------------------------------
    # Abstract Methods

    @property
    @abc.abstractmethod
    def result_index(self) -> Index:
        pass

    @property
    @abc.abstractmethod
    def result_columns(self) -> Index:
        pass

    @property
    @abc.abstractmethod
    def series_generator(self) -> Generator[Series, None, None]:
        pass

    @abc.abstractmethod
    def wrap_results_for_axis(
        self, results: ResType, res_index: Index
    ) -> DataFrame | Series:
        pass

    # ---------------------------------------------------------------

    @property
    def res_columns(self) -> Index:
        return self.result_columns

    @property
    def columns(self) -> Index:
        return self.obj.columns

    @cache_readonly
    def values(self):
        return self.obj.values

    def apply(self) -> DataFrame | Series:
        """compute the results"""

        if self.engine == "numba" and not self.raw:
            raise ValueError(
                "The numba engine in DataFrame.apply can only be used when raw=True"
            )

        # dispatch to handle list-like or dict-like
        if is_list_like(self.func):
            return self.apply_list_or_dict_like()

        # all empty
        if len(self.columns) == 0 and len(self.index) == 0:
            return self.apply_empty_result()

        # string dispatch
        if isinstance(self.func, str):
            return self.apply_str()

        # ufunc
        elif isinstance(self.func, np.ufunc):
            with np.errstate(all="ignore"):
                results = self.obj._mgr.apply("apply", func=self.func)
            # _constructor will retain self.index and self.columns
            return self.obj._constructor_from_mgr(results, axes=results.axes)

        # broadcasting
        if self.result_type == "broadcast":
            return self.apply_broadcast(self.obj)

        # one axis empty
        elif not all(self.obj.shape):
            return self.apply_empty_result()

        # raw
        elif self.raw:
            return self.apply_raw(engine=self.engine, engine_kwargs=self.engine_kwargs)

        return self.apply_standard()

    def agg(self):
        obj = self.obj
        axis = self.axis

        # TODO: Avoid having to change state
        self.obj = self.obj if self.axis == 0 else self.obj.T
        self.axis = 0

        result = None
        try:
            result = super().agg()
        finally:
            self.obj = obj
            self.axis = axis

        if axis == 1:
            result = result.T if result is not None else result

        if result is None:
            result = self.obj.apply(self.func, axis, args=self.args, **self.kwargs)

        return result

    def apply_empty_result(self):
        """
        we have an empty result; at least 1 axis is 0

        we will try to apply the function to an empty
        series in order to see if this is a reduction function
        """
        assert callable(self.func)

        # we are not asked to reduce or infer reduction
        # so just return a copy of the existing object
        if self.result_type not in ["reduce", None]:
            return self.obj.copy()

        # we may need to infer
        should_reduce = self.result_type == "reduce"

        from pandas import Series

        if not should_reduce:
            try:
                if self.axis == 0:
                    r = self.func(
                        Series([], dtype=np.float64), *self.args, **self.kwargs
                    )
                else:
                    r = self.func(
                        Series(index=self.columns, dtype=np.float64),
                        *self.args,
                        **self.kwargs,
                    )
            except Exception:
                pass
            else:
                should_reduce = not isinstance(r, Series)

        if should_reduce:
            if len(self.agg_axis):
                r = self.func(Series([], dtype=np.float64), *self.args, **self.kwargs)
            else:
                r = np.nan

            return self.obj._constructor_sliced(r, index=self.agg_axis)
        else:
            return self.obj.copy()

    def apply_raw(self, engine="python", engine_kwargs=None):
        """apply to the values as a numpy array"""

        def wrap_function(func):
            """
            Wrap user supplied function to work around numpy issue.

            see https://github.com/numpy/numpy/issues/8352
            """

            def wrapper(*args, **kwargs):
                result = func(*args, **kwargs)
                if isinstance(result, str):
                    result = np.array(result, dtype=object)
                return result

            return wrapper

<<<<<<< HEAD
        result = np.apply_along_axis(
            wrap_function(self.func), self.axis, self.values, *self.args, **self.kwargs
        )
=======
        if engine == "numba":
            engine_kwargs = {} if engine_kwargs is None else engine_kwargs

            # error: Argument 1 to "__call__" of "_lru_cache_wrapper" has
            # incompatible type "Callable[..., Any] | str | list[Callable
            # [..., Any] | str] | dict[Hashable,Callable[..., Any] | str |
            # list[Callable[..., Any] | str]]"; expected "Hashable"
            nb_looper = generate_apply_looper(
                self.func, **engine_kwargs  # type: ignore[arg-type]
            )
            result = nb_looper(self.values, self.axis)
            # If we made the result 2-D, squeeze it back to 1-D
            result = np.squeeze(result)
        else:
            result = np.apply_along_axis(
                wrap_function(self.func), self.axis, self.values
            )
>>>>>>> 705d4312

        # TODO: mixed type case
        if result.ndim == 2:
            return self.obj._constructor(result, index=self.index, columns=self.columns)
        else:
            return self.obj._constructor_sliced(result, index=self.agg_axis)

    def apply_broadcast(self, target: DataFrame) -> DataFrame:
        assert callable(self.func)

        result_values = np.empty_like(target.values)

        # axis which we want to compare compliance
        result_compare = target.shape[0]

        for i, col in enumerate(target.columns):
            res = self.func(target[col], *self.args, **self.kwargs)
            ares = np.asarray(res).ndim

            # must be a scalar or 1d
            if ares > 1:
                raise ValueError("too many dims to broadcast")
            if ares == 1:
                # must match return dim
                if result_compare != len(res):
                    raise ValueError("cannot broadcast result")

            result_values[:, i] = res

        # we *always* preserve the original index / columns
        result = self.obj._constructor(
            result_values, index=target.index, columns=target.columns
        )
        return result

    def apply_standard(self):
        results, res_index = self.apply_series_generator()

        # wrap results
        return self.wrap_results(results, res_index)

    def apply_series_generator(self) -> tuple[ResType, Index]:
        assert callable(self.func)

        series_gen = self.series_generator
        res_index = self.result_index

        results = {}

        with option_context("mode.chained_assignment", None):
            for i, v in enumerate(series_gen):
                # ignore SettingWithCopy here in case the user mutates
                results[i] = self.func(v, *self.args, **self.kwargs)
                if isinstance(results[i], ABCSeries):
                    # If we have a view on v, we need to make a copy because
                    #  series_generator will swap out the underlying data
                    results[i] = results[i].copy(deep=False)

        return results, res_index

    def wrap_results(self, results: ResType, res_index: Index) -> DataFrame | Series:
        from pandas import Series

        # see if we can infer the results
        if len(results) > 0 and 0 in results and is_sequence(results[0]):
            return self.wrap_results_for_axis(results, res_index)

        # dict of scalars

        # the default dtype of an empty Series is `object`, but this
        # code can be hit by df.mean() where the result should have dtype
        # float64 even if it's an empty Series.
        constructor_sliced = self.obj._constructor_sliced
        if len(results) == 0 and constructor_sliced is Series:
            result = constructor_sliced(results, dtype=np.float64)
        else:
            result = constructor_sliced(results)
        result.index = res_index

        return result

    def apply_str(self) -> DataFrame | Series:
        # Caller is responsible for checking isinstance(self.func, str)
        # TODO: GH#39993 - Avoid special-casing by replacing with lambda
        if self.func == "size":
            # Special-cased because DataFrame.size returns a single scalar
            obj = self.obj
            value = obj.shape[self.axis]
            return obj._constructor_sliced(value, index=self.agg_axis)
        return super().apply_str()


class FrameRowApply(FrameApply):
    axis: AxisInt = 0

    @property
    def series_generator(self) -> Generator[Series, None, None]:
        return (self.obj._ixs(i, axis=1) for i in range(len(self.columns)))

    @property
    def result_index(self) -> Index:
        return self.columns

    @property
    def result_columns(self) -> Index:
        return self.index

    def wrap_results_for_axis(
        self, results: ResType, res_index: Index
    ) -> DataFrame | Series:
        """return the results for the rows"""

        if self.result_type == "reduce":
            # e.g. test_apply_dict GH#8735
            res = self.obj._constructor_sliced(results)
            res.index = res_index
            return res

        elif self.result_type is None and all(
            isinstance(x, dict) for x in results.values()
        ):
            # Our operation was a to_dict op e.g.
            #  test_apply_dict GH#8735, test_apply_reduce_to_dict GH#25196 #37544
            res = self.obj._constructor_sliced(results)
            res.index = res_index
            return res

        try:
            result = self.obj._constructor(data=results)
        except ValueError as err:
            if "All arrays must be of the same length" in str(err):
                # e.g. result = [[2, 3], [1.5], ['foo', 'bar']]
                #  see test_agg_listlike_result GH#29587
                res = self.obj._constructor_sliced(results)
                res.index = res_index
                return res
            else:
                raise

        if not isinstance(results[0], ABCSeries):
            if len(result.index) == len(self.res_columns):
                result.index = self.res_columns

        if len(result.columns) == len(res_index):
            result.columns = res_index

        return result


class FrameColumnApply(FrameApply):
    axis: AxisInt = 1

    def apply_broadcast(self, target: DataFrame) -> DataFrame:
        result = super().apply_broadcast(target.T)
        return result.T

    @property
    def series_generator(self) -> Generator[Series, None, None]:
        values = self.values
        values = ensure_wrapped_if_datetimelike(values)
        assert len(values) > 0

        # We create one Series object, and will swap out the data inside
        #  of it.  Kids: don't do this at home.
        ser = self.obj._ixs(0, axis=0)
        mgr = ser._mgr

        if isinstance(ser.dtype, ExtensionDtype):
            # values will be incorrect for this block
            # TODO(EA2D): special case would be unnecessary with 2D EAs
            obj = self.obj
            for i in range(len(obj)):
                yield obj._ixs(i, axis=0)

        else:
            for arr, name in zip(values, self.index):
                # GH#35462 re-pin mgr in case setitem changed it
                ser._mgr = mgr
                mgr.set_values(arr)
                object.__setattr__(ser, "_name", name)
                yield ser

    @property
    def result_index(self) -> Index:
        return self.index

    @property
    def result_columns(self) -> Index:
        return self.columns

    def wrap_results_for_axis(
        self, results: ResType, res_index: Index
    ) -> DataFrame | Series:
        """return the results for the columns"""
        result: DataFrame | Series

        # we have requested to expand
        if self.result_type == "expand":
            result = self.infer_to_same_shape(results, res_index)

        # we have a non-series and don't want inference
        elif not isinstance(results[0], ABCSeries):
            result = self.obj._constructor_sliced(results)
            result.index = res_index

        # we may want to infer results
        else:
            result = self.infer_to_same_shape(results, res_index)

        return result

    def infer_to_same_shape(self, results: ResType, res_index: Index) -> DataFrame:
        """infer the results to the same shape as the input object"""
        result = self.obj._constructor(data=results)
        result = result.T

        # set the index
        result.index = res_index

        # infer dtypes
        result = result.infer_objects(copy=False)

        return result


class SeriesApply(NDFrameApply):
    obj: Series
    axis: AxisInt = 0
    by_row: Literal[False, "compat", "_compat"]  # only relevant for apply()

    def __init__(
        self,
        obj: Series,
        func: AggFuncType,
        *,
        convert_dtype: bool | lib.NoDefault = lib.no_default,
        by_row: Literal[False, "compat", "_compat"] = "compat",
        args,
        kwargs,
    ) -> None:
        if convert_dtype is lib.no_default:
            convert_dtype = True
        else:
            warnings.warn(
                "the convert_dtype parameter is deprecated and will be removed in a "
                "future version.  Do ``ser.astype(object).apply()`` "
                "instead if you want ``convert_dtype=False``.",
                FutureWarning,
                stacklevel=find_stack_level(),
            )
        self.convert_dtype = convert_dtype

        super().__init__(
            obj,
            func,
            raw=False,
            result_type=None,
            by_row=by_row,
            args=args,
            kwargs=kwargs,
        )

    def apply(self) -> DataFrame | Series:
        obj = self.obj

        if len(obj) == 0:
            return self.apply_empty_result()

        # dispatch to handle list-like or dict-like
        if is_list_like(self.func):
            return self.apply_list_or_dict_like()

        if isinstance(self.func, str):
            # if we are a string, try to dispatch
            return self.apply_str()

        if self.by_row == "_compat":
            return self.apply_compat()

        # self.func is Callable
        return self.apply_standard()

    def agg(self):
        result = super().agg()
        if result is None:
            obj = self.obj
            func = self.func
            # string, list-like, and dict-like are entirely handled in super
            assert callable(func)

            # GH53325: The setup below is just to keep current behavior while emitting a
            # deprecation message. In the future this will all be replaced with a simple
            # `result = f(self.obj, *self.args, **self.kwargs)`.
            try:
                result = obj.apply(func, args=self.args, **self.kwargs)
            except (ValueError, AttributeError, TypeError):
                result = func(obj, *self.args, **self.kwargs)
            else:
                msg = (
                    f"using {func} in {type(obj).__name__}.agg cannot aggregate and "
                    f"has been deprecated. Use {type(obj).__name__}.transform to "
                    f"keep behavior unchanged."
                )
                warnings.warn(msg, FutureWarning, stacklevel=find_stack_level())

        return result

    def apply_empty_result(self) -> Series:
        obj = self.obj
        return obj._constructor(dtype=obj.dtype, index=obj.index).__finalize__(
            obj, method="apply"
        )

    def apply_compat(self):
        """compat apply method for funcs in listlikes and dictlikes.

         Used for each callable when giving listlikes and dictlikes of callables to
         apply. Needed for compatibility with Pandas < v2.1.

        .. versionadded:: 2.1.0
        """
        obj = self.obj
        func = self.func

        if callable(func):
            f = com.get_cython_func(func)
            if f and not self.args and not self.kwargs:
                return obj.apply(func, by_row=False)

        try:
            result = obj.apply(func, by_row="compat")
        except (ValueError, AttributeError, TypeError):
            result = obj.apply(func, by_row=False)
        return result

    def apply_standard(self) -> DataFrame | Series:
        # caller is responsible for ensuring that f is Callable
        func = cast(Callable, self.func)
        obj = self.obj

        if isinstance(func, np.ufunc):
            with np.errstate(all="ignore"):
                return func(obj, *self.args, **self.kwargs)
        elif not self.by_row:
            return func(obj, *self.args, **self.kwargs)

        if self.args or self.kwargs:
            # _map_values does not support args/kwargs
            def curried(x):
                return func(x, *self.args, **self.kwargs)

        else:
            curried = func

        # row-wise access
        # apply doesn't have a `na_action` keyword and for backward compat reasons
        # we need to give `na_action="ignore"` for categorical data.
        # TODO: remove the `na_action="ignore"` when that default has been changed in
        #  Categorical (GH51645).
        action = "ignore" if isinstance(obj.dtype, CategoricalDtype) else None
        mapped = obj._map_values(
            mapper=curried, na_action=action, convert=self.convert_dtype
        )

        if len(mapped) and isinstance(mapped[0], ABCSeries):
            warnings.warn(
                "Returning a DataFrame from Series.apply when the supplied function "
                "returns a Series is deprecated and will be removed in a future "
                "version.",
                FutureWarning,
                stacklevel=find_stack_level(),
            )  # GH52116

            # GH#43986 Need to do list(mapped) in order to get treated as nested
            #  See also GH#25959 regarding EA support
            return obj._constructor_expanddim(list(mapped), index=obj.index)
        else:
            return obj._constructor(mapped, index=obj.index).__finalize__(
                obj, method="apply"
            )


class GroupByApply(Apply):
    obj: GroupBy | Resampler | BaseWindow

    def __init__(
        self,
        obj: GroupBy[NDFrameT],
        func: AggFuncType,
        *,
        args,
        kwargs,
    ) -> None:
        kwargs = kwargs.copy()
        self.axis = obj.obj._get_axis_number(kwargs.get("axis", 0))
        super().__init__(
            obj,
            func,
            raw=False,
            result_type=None,
            args=args,
            kwargs=kwargs,
        )

    def apply(self):
        raise NotImplementedError

    def transform(self):
        raise NotImplementedError

    def agg_or_apply_list_like(
        self, op_name: Literal["agg", "apply"]
    ) -> DataFrame | Series:
        obj = self.obj
        kwargs = self.kwargs
        if op_name == "apply":
            kwargs = {**kwargs, "by_row": False}

        if getattr(obj, "axis", 0) == 1:
            raise NotImplementedError("axis other than 0 is not supported")

        if obj._selected_obj.ndim == 1:
            # For SeriesGroupBy this matches _obj_with_exclusions
            selected_obj = obj._selected_obj
        else:
            selected_obj = obj._obj_with_exclusions

        # Only set as_index=True on groupby objects, not Window or Resample
        # that inherit from this class.
        with com.temp_setattr(
            obj, "as_index", True, condition=hasattr(obj, "as_index")
        ):
            keys, results = self.compute_list_like(op_name, selected_obj, kwargs)
        result = self.wrap_results_list_like(keys, results)
        return result

    def agg_or_apply_dict_like(
        self, op_name: Literal["agg", "apply"]
    ) -> DataFrame | Series:
        from pandas.core.groupby.generic import (
            DataFrameGroupBy,
            SeriesGroupBy,
        )

        assert op_name in ["agg", "apply"]

        obj = self.obj
        kwargs = {}
        if op_name == "apply":
            by_row = "_compat" if self.by_row else False
            kwargs.update({"by_row": by_row})

        if getattr(obj, "axis", 0) == 1:
            raise NotImplementedError("axis other than 0 is not supported")

        selected_obj = obj._selected_obj
        selection = obj._selection

        is_groupby = isinstance(obj, (DataFrameGroupBy, SeriesGroupBy))

        # Numba Groupby engine/engine-kwargs passthrough
        if is_groupby:
            engine = self.kwargs.get("engine", None)
            engine_kwargs = self.kwargs.get("engine_kwargs", None)
            kwargs.update({"engine": engine, "engine_kwargs": engine_kwargs})

        with com.temp_setattr(
            obj, "as_index", True, condition=hasattr(obj, "as_index")
        ):
            result_index, result_data = self.compute_dict_like(
                op_name, selected_obj, selection, kwargs
            )
        result = self.wrap_results_dict_like(selected_obj, result_index, result_data)
        return result


class ResamplerWindowApply(GroupByApply):
    axis: AxisInt = 0
    obj: Resampler | BaseWindow

    def __init__(
        self,
        obj: Resampler | BaseWindow,
        func: AggFuncType,
        *,
        args,
        kwargs,
    ) -> None:
        super(GroupByApply, self).__init__(
            obj,
            func,
            raw=False,
            result_type=None,
            args=args,
            kwargs=kwargs,
        )

    def apply(self):
        raise NotImplementedError

    def transform(self):
        raise NotImplementedError


def reconstruct_func(
    func: AggFuncType | None, **kwargs
) -> tuple[bool, AggFuncType, list[str] | None, npt.NDArray[np.intp] | None]:
    """
    This is the internal function to reconstruct func given if there is relabeling
    or not and also normalize the keyword to get new order of columns.

    If named aggregation is applied, `func` will be None, and kwargs contains the
    column and aggregation function information to be parsed;
    If named aggregation is not applied, `func` is either string (e.g. 'min') or
    Callable, or list of them (e.g. ['min', np.max]), or the dictionary of column name
    and str/Callable/list of them (e.g. {'A': 'min'}, or {'A': [np.min, lambda x: x]})

    If relabeling is True, will return relabeling, reconstructed func, column
    names, and the reconstructed order of columns.
    If relabeling is False, the columns and order will be None.

    Parameters
    ----------
    func: agg function (e.g. 'min' or Callable) or list of agg functions
        (e.g. ['min', np.max]) or dictionary (e.g. {'A': ['min', np.max]}).
    **kwargs: dict, kwargs used in is_multi_agg_with_relabel and
        normalize_keyword_aggregation function for relabelling

    Returns
    -------
    relabelling: bool, if there is relabelling or not
    func: normalized and mangled func
    columns: list of column names
    order: array of columns indices

    Examples
    --------
    >>> reconstruct_func(None, **{"foo": ("col", "min")})
    (True, defaultdict(<class 'list'>, {'col': ['min']}), ('foo',), array([0]))

    >>> reconstruct_func("min")
    (False, 'min', None, None)
    """
    relabeling = func is None and is_multi_agg_with_relabel(**kwargs)
    columns: list[str] | None = None
    order: npt.NDArray[np.intp] | None = None

    if not relabeling:
        if isinstance(func, list) and len(func) > len(set(func)):
            # GH 28426 will raise error if duplicated function names are used and
            # there is no reassigned name
            raise SpecificationError(
                "Function names must be unique if there is no new column names "
                "assigned"
            )
        if func is None:
            # nicer error message
            raise TypeError("Must provide 'func' or tuples of '(column, aggfunc).")

    if relabeling:
        func, columns, order = normalize_keyword_aggregation(kwargs)
    assert func is not None

    return relabeling, func, columns, order


def is_multi_agg_with_relabel(**kwargs) -> bool:
    """
    Check whether kwargs passed to .agg look like multi-agg with relabeling.

    Parameters
    ----------
    **kwargs : dict

    Returns
    -------
    bool

    Examples
    --------
    >>> is_multi_agg_with_relabel(a="max")
    False
    >>> is_multi_agg_with_relabel(a_max=("a", "max"), a_min=("a", "min"))
    True
    >>> is_multi_agg_with_relabel()
    False
    """
    return all(isinstance(v, tuple) and len(v) == 2 for v in kwargs.values()) and (
        len(kwargs) > 0
    )


def normalize_keyword_aggregation(
    kwargs: dict,
) -> tuple[dict, list[str], npt.NDArray[np.intp]]:
    """
    Normalize user-provided "named aggregation" kwargs.
    Transforms from the new ``Mapping[str, NamedAgg]`` style kwargs
    to the old Dict[str, List[scalar]]].

    Parameters
    ----------
    kwargs : dict

    Returns
    -------
    aggspec : dict
        The transformed kwargs.
    columns : List[str]
        The user-provided keys.
    col_idx_order : List[int]
        List of columns indices.

    Examples
    --------
    >>> normalize_keyword_aggregation({"output": ("input", "sum")})
    (defaultdict(<class 'list'>, {'input': ['sum']}), ('output',), array([0]))
    """
    from pandas.core.indexes.base import Index

    # Normalize the aggregation functions as Mapping[column, List[func]],
    # process normally, then fixup the names.
    # TODO: aggspec type: typing.Dict[str, List[AggScalar]]
    # May be hitting https://github.com/python/mypy/issues/5958
    # saying it doesn't have an attribute __name__
    aggspec: DefaultDict = defaultdict(list)
    order = []
    columns, pairs = list(zip(*kwargs.items()))

    for column, aggfunc in pairs:
        aggspec[column].append(aggfunc)
        order.append((column, com.get_callable_name(aggfunc) or aggfunc))

    # uniquify aggfunc name if duplicated in order list
    uniquified_order = _make_unique_kwarg_list(order)

    # GH 25719, due to aggspec will change the order of assigned columns in aggregation
    # uniquified_aggspec will store uniquified order list and will compare it with order
    # based on index
    aggspec_order = [
        (column, com.get_callable_name(aggfunc) or aggfunc)
        for column, aggfuncs in aggspec.items()
        for aggfunc in aggfuncs
    ]
    uniquified_aggspec = _make_unique_kwarg_list(aggspec_order)

    # get the new index of columns by comparison
    col_idx_order = Index(uniquified_aggspec).get_indexer(uniquified_order)
    return aggspec, columns, col_idx_order


def _make_unique_kwarg_list(
    seq: Sequence[tuple[Any, Any]]
) -> Sequence[tuple[Any, Any]]:
    """
    Uniquify aggfunc name of the pairs in the order list

    Examples:
    --------
    >>> kwarg_list = [('a', '<lambda>'), ('a', '<lambda>'), ('b', '<lambda>')]
    >>> _make_unique_kwarg_list(kwarg_list)
    [('a', '<lambda>_0'), ('a', '<lambda>_1'), ('b', '<lambda>')]
    """
    return [
        (pair[0], f"{pair[1]}_{seq[:i].count(pair)}") if seq.count(pair) > 1 else pair
        for i, pair in enumerate(seq)
    ]


def relabel_result(
    result: DataFrame | Series,
    func: dict[str, list[Callable | str]],
    columns: Iterable[Hashable],
    order: Iterable[int],
) -> dict[Hashable, Series]:
    """
    Internal function to reorder result if relabelling is True for
    dataframe.agg, and return the reordered result in dict.

    Parameters:
    ----------
    result: Result from aggregation
    func: Dict of (column name, funcs)
    columns: New columns name for relabelling
    order: New order for relabelling

    Examples
    --------
    >>> from pandas.core.apply import relabel_result
    >>> result = pd.DataFrame(
    ...     {"A": [np.nan, 2, np.nan], "C": [6, np.nan, np.nan], "B": [np.nan, 4, 2.5]},
    ...     index=["max", "mean", "min"]
    ... )
    >>> funcs = {"A": ["max"], "C": ["max"], "B": ["mean", "min"]}
    >>> columns = ("foo", "aab", "bar", "dat")
    >>> order = [0, 1, 2, 3]
    >>> result_in_dict = relabel_result(result, funcs, columns, order)
    >>> pd.DataFrame(result_in_dict, index=columns)
           A    C    B
    foo  2.0  NaN  NaN
    aab  NaN  6.0  NaN
    bar  NaN  NaN  4.0
    dat  NaN  NaN  2.5
    """
    from pandas.core.indexes.base import Index

    reordered_indexes = [
        pair[0] for pair in sorted(zip(columns, order), key=lambda t: t[1])
    ]
    reordered_result_in_dict: dict[Hashable, Series] = {}
    idx = 0

    reorder_mask = not isinstance(result, ABCSeries) and len(result.columns) > 1
    for col, fun in func.items():
        s = result[col].dropna()

        # In the `_aggregate`, the callable names are obtained and used in `result`, and
        # these names are ordered alphabetically. e.g.
        #           C2   C1
        # <lambda>   1  NaN
        # amax     NaN  4.0
        # max      NaN  4.0
        # sum     18.0  6.0
        # Therefore, the order of functions for each column could be shuffled
        # accordingly so need to get the callable name if it is not parsed names, and
        # reorder the aggregated result for each column.
        # e.g. if df.agg(c1=("C2", sum), c2=("C2", lambda x: min(x))), correct order is
        # [sum, <lambda>], but in `result`, it will be [<lambda>, sum], and we need to
        # reorder so that aggregated values map to their functions regarding the order.

        # However there is only one column being used for aggregation, not need to
        # reorder since the index is not sorted, and keep as is in `funcs`, e.g.
        #         A
        # min   1.0
        # mean  1.5
        # mean  1.5
        if reorder_mask:
            fun = [
                com.get_callable_name(f) if not isinstance(f, str) else f for f in fun
            ]
            col_idx_order = Index(s.index).get_indexer(fun)
            s = s.iloc[col_idx_order]

        # assign the new user-provided "named aggregation" as index names, and reindex
        # it based on the whole user-provided names.
        s.index = reordered_indexes[idx : idx + len(fun)]
        reordered_result_in_dict[col] = s.reindex(columns, copy=False)
        idx = idx + len(fun)
    return reordered_result_in_dict


def reconstruct_and_relabel_result(result, func, **kwargs) -> DataFrame | Series:
    from pandas import DataFrame

    relabeling, func, columns, order = reconstruct_func(func, **kwargs)

    if relabeling:
        # This is to keep the order to columns occurrence unchanged, and also
        # keep the order of new columns occurrence unchanged

        # For the return values of reconstruct_func, if relabeling is
        # False, columns and order will be None.
        assert columns is not None
        assert order is not None

        result_in_dict = relabel_result(result, func, columns, order)
        result = DataFrame(result_in_dict, index=columns)

    return result


# TODO: Can't use, because mypy doesn't like us setting __name__
#   error: "partial[Any]" has no attribute "__name__"
# the type is:
#   typing.Sequence[Callable[..., ScalarResult]]
#     -> typing.Sequence[Callable[..., ScalarResult]]:


def _managle_lambda_list(aggfuncs: Sequence[Any]) -> Sequence[Any]:
    """
    Possibly mangle a list of aggfuncs.

    Parameters
    ----------
    aggfuncs : Sequence

    Returns
    -------
    mangled: list-like
        A new AggSpec sequence, where lambdas have been converted
        to have unique names.

    Notes
    -----
    If just one aggfunc is passed, the name will not be mangled.
    """
    if len(aggfuncs) <= 1:
        # don't mangle for .agg([lambda x: .])
        return aggfuncs
    i = 0
    mangled_aggfuncs = []
    for aggfunc in aggfuncs:
        if com.get_callable_name(aggfunc) == "<lambda>":
            aggfunc = partial(aggfunc)
            aggfunc.__name__ = f"<lambda_{i}>"
            i += 1
        mangled_aggfuncs.append(aggfunc)

    return mangled_aggfuncs


def maybe_mangle_lambdas(agg_spec: Any) -> Any:
    """
    Make new lambdas with unique names.

    Parameters
    ----------
    agg_spec : Any
        An argument to GroupBy.agg.
        Non-dict-like `agg_spec` are pass through as is.
        For dict-like `agg_spec` a new spec is returned
        with name-mangled lambdas.

    Returns
    -------
    mangled : Any
        Same type as the input.

    Examples
    --------
    >>> maybe_mangle_lambdas('sum')
    'sum'
    >>> maybe_mangle_lambdas([lambda: 1, lambda: 2])  # doctest: +SKIP
    [<function __main__.<lambda_0>,
     <function pandas...._make_lambda.<locals>.f(*args, **kwargs)>]
    """
    is_dict = is_dict_like(agg_spec)
    if not (is_dict or is_list_like(agg_spec)):
        return agg_spec
    mangled_aggspec = type(agg_spec)()  # dict or OrderedDict

    if is_dict:
        for key, aggfuncs in agg_spec.items():
            if is_list_like(aggfuncs) and not is_dict_like(aggfuncs):
                mangled_aggfuncs = _managle_lambda_list(aggfuncs)
            else:
                mangled_aggfuncs = aggfuncs

            mangled_aggspec[key] = mangled_aggfuncs
    else:
        mangled_aggspec = _managle_lambda_list(agg_spec)

    return mangled_aggspec


def validate_func_kwargs(
    kwargs: dict,
) -> tuple[list[str], list[str | Callable[..., Any]]]:
    """
    Validates types of user-provided "named aggregation" kwargs.
    `TypeError` is raised if aggfunc is not `str` or callable.

    Parameters
    ----------
    kwargs : dict

    Returns
    -------
    columns : List[str]
        List of user-provided keys.
    func : List[Union[str, callable[...,Any]]]
        List of user-provided aggfuncs

    Examples
    --------
    >>> validate_func_kwargs({'one': 'min', 'two': 'max'})
    (['one', 'two'], ['min', 'max'])
    """
    tuple_given_message = "func is expected but received {} in **kwargs."
    columns = list(kwargs)
    func = []
    for col_func in kwargs.values():
        if not (isinstance(col_func, str) or callable(col_func)):
            raise TypeError(tuple_given_message.format(type(col_func).__name__))
        func.append(col_func)
    if not columns:
        no_arg_message = "Must provide 'func' or named aggregation **kwargs."
        raise TypeError(no_arg_message)
    return columns, func


def include_axis(op_name: Literal["agg", "apply"], colg: Series | DataFrame) -> bool:
    return isinstance(colg, ABCDataFrame) or (
        isinstance(colg, ABCSeries) and op_name == "agg"
    )


def warn_alias_replacement(
    obj: AggObjType,
    func: Callable,
    alias: str,
) -> None:
    if alias.startswith("np."):
        full_alias = alias
    else:
        full_alias = f"{type(obj).__name__}.{alias}"
        alias = f'"{alias}"'
    warnings.warn(
        f"The provided callable {func} is currently using "
        f"{full_alias}. In a future version of pandas, "
        f"the provided callable will be used directly. To keep current "
        f"behavior pass the string {alias} instead.",
        category=FutureWarning,
        stacklevel=find_stack_level(),
    )<|MERGE_RESOLUTION|>--- conflicted
+++ resolved
@@ -940,11 +940,6 @@
 
             return wrapper
 
-<<<<<<< HEAD
-        result = np.apply_along_axis(
-            wrap_function(self.func), self.axis, self.values, *self.args, **self.kwargs
-        )
-=======
         if engine == "numba":
             engine_kwargs = {} if engine_kwargs is None else engine_kwargs
 
@@ -960,9 +955,8 @@
             result = np.squeeze(result)
         else:
             result = np.apply_along_axis(
-                wrap_function(self.func), self.axis, self.values
+                wrap_function(self.func), self.axis, self.values, *self.args, **self.kwargs
             )
->>>>>>> 705d4312
 
         # TODO: mixed type case
         if result.ndim == 2:
