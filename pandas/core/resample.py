from __future__ import annotations

import copy
from datetime import timedelta
import inspect
from textwrap import dedent
from typing import (
    TYPE_CHECKING,
    Callable,
    Hashable,
    Literal,
    final,
    no_type_check,
)
import warnings

import numpy as np

from pandas._libs import lib
from pandas._libs.tslibs import (
    BaseOffset,
    IncompatibleFrequency,
    NaT,
    Period,
    Timedelta,
    Timestamp,
    to_offset,
)
from pandas._typing import (
<<<<<<< HEAD
    AnyArrayLike,
    Frequency,
=======
    AxisInt,
>>>>>>> 3937fbe1
    IndexLabel,
    NDFrameT,
    QuantileInterpolation,
    T,
    TimedeltaConvertibleTypes,
    TimeGrouperOrigin,
    TimestampConvertibleTypes,
    npt,
)
from pandas.compat.numpy import function as nv
from pandas.errors import (
    AbstractMethodError,
    DataError,
)
from pandas.util._decorators import (
    Appender,
    Substitution,
    deprecate_nonkeyword_arguments,
    doc,
)
from pandas.util._exceptions import find_stack_level

from pandas.core.dtypes.generic import (
    ABCDataFrame,
    ABCSeries,
)

import pandas.core.algorithms as algos
from pandas.core.apply import ResamplerWindowApply
from pandas.core.base import PandasObject
import pandas.core.common as com
from pandas.core.generic import (
    NDFrame,
    _shared_docs,
)
from pandas.core.groupby.generic import SeriesGroupBy
from pandas.core.groupby.groupby import (
    BaseGroupBy,
    GroupBy,
    _pipe_template,
    get_groupby,
)
from pandas.core.groupby.grouper import Grouper
from pandas.core.groupby.ops import BinGrouper
from pandas.core.indexes.datetimes import (
    DatetimeIndex,
    date_range,
)
from pandas.core.indexes.period import (
    PeriodIndex,
    period_range,
)
from pandas.core.indexes.timedeltas import (
    TimedeltaIndex,
    timedelta_range,
)

from pandas.tseries.frequencies import (
    is_subperiod,
    is_superperiod,
)
from pandas.tseries.offsets import (
    DateOffset,
    Day,
    Nano,
    Tick,
)

if TYPE_CHECKING:
    from pandas import (
        DataFrame,
        Index,
        Series,
    )

_shared_docs_kwargs: dict[str, str] = {}


class Resampler(BaseGroupBy, PandasObject):
    """
    Class for resampling datetimelike data, a groupby-like operation.
    See aggregate, transform, and apply functions on this object.

    It's easiest to use obj.resample(...) to use Resampler.

    Parameters
    ----------
    obj : Series or DataFrame
    groupby : TimeGrouper
    axis : int, default 0
    kind : str or None
        'period', 'timestamp' to override default index treatment

    Returns
    -------
    a Resampler of the appropriate type

    Notes
    -----
    After resampling, see aggregate, apply, and transform functions.
    """

    grouper: BinGrouper
    exclusions: frozenset[Hashable] = frozenset()  # for SelectionMixin compat

    # to the groupby descriptor
    _attributes = [
        "freq",
        "axis",
        "closed",
        "label",
        "convention",
        "loffset",
        "kind",
        "origin",
        "offset",
    ]

    def __init__(
        self,
        obj: DataFrame | Series,
        groupby: TimeGrouper,
        axis: AxisInt = 0,
        kind=None,
        *,
        group_keys: bool | lib.NoDefault = lib.no_default,
        selection=None,
        **kwargs,
    ) -> None:
        self.groupby = groupby
        self.keys = None
        self.sort = True
        self.axis = axis
        self.kind = kind
        self.squeeze = False
        self.group_keys = group_keys
        self.as_index = True

        self.groupby._set_grouper(self._convert_obj(obj), sort=True)
        self.binner, self.grouper = self._get_binner()
        self._selection = selection
        if self.groupby.key is not None:
            self.exclusions = frozenset([self.groupby.key])
        else:
            self.exclusions = frozenset()

    @final
    def _shallow_copy(self, obj, **kwargs):
        """
        return a new object with the replacement attributes
        """
        if isinstance(obj, self._constructor):
            obj = obj.obj
        for attr in self._attributes:
            if attr not in kwargs:
                kwargs[attr] = getattr(self, attr)
        return self._constructor(obj, **kwargs)

    def __str__(self) -> str:
        """
        Provide a nice str repr of our rolling object.
        """
        attrs = (
            f"{k}={getattr(self.groupby, k)}"
            for k in self._attributes
            if getattr(self.groupby, k, None) is not None
        )
        return f"{type(self).__name__} [{', '.join(attrs)}]"

    def __getattr__(self, attr: str):
        if attr in self._internal_names_set:
            return object.__getattribute__(self, attr)
        if attr in self._attributes:
            return getattr(self.groupby, attr)
        if attr in self.obj:
            return self[attr]

        return object.__getattribute__(self, attr)

    # error: Signature of "obj" incompatible with supertype "BaseGroupBy"
    @property
    def obj(self) -> NDFrame:  # type: ignore[override]
        # error: Incompatible return value type (got "Optional[Any]",
        # expected "NDFrameT")
        return self.groupby.obj  # type: ignore[return-value]

    @property
    def ax(self):
        # we can infer that this is a PeriodIndex/DatetimeIndex/TimedeltaIndex,
        #  but skipping annotating bc the overrides overwhelming
        return self.groupby.ax

    @property
    def _from_selection(self) -> bool:
        """
        Is the resampling from a DataFrame column or MultiIndex level.
        """
        # upsampling and PeriodIndex resampling do not work
        # with selection, this state used to catch and raise an error
        return self.groupby is not None and (
            self.groupby.key is not None or self.groupby.level is not None
        )

    def _convert_obj(self, obj: NDFrameT) -> NDFrameT:
        """
        Provide any conversions for the object in order to correctly handle.

        Parameters
        ----------
        obj : Series or DataFrame

        Returns
        -------
        Series or DataFrame
        """
        return obj._consolidate()

    def _get_binner_for_time(self):
        raise AbstractMethodError(self)

    @final
    def _get_binner(self):
        """
        Create the BinGrouper, assume that self.set_grouper(obj)
        has already been called.
        """
        binner, bins, binlabels = self._get_binner_for_time()
        assert len(bins) == len(binlabels)
        bin_grouper = BinGrouper(bins, binlabels, indexer=self.groupby.indexer)
        return binner, bin_grouper

    @Substitution(
        klass="Resampler",
        examples="""
    >>> df = pd.DataFrame({'A': [1, 2, 3, 4]},
    ...                   index=pd.date_range('2012-08-02', periods=4))
    >>> df
                A
    2012-08-02  1
    2012-08-03  2
    2012-08-04  3
    2012-08-05  4

    To get the difference between each 2-day period's maximum and minimum
    value in one pass, you can do

    >>> df.resample('2D').pipe(lambda x: x.max() - x.min())
                A
    2012-08-02  1
    2012-08-04  1""",
    )
    @Appender(_pipe_template)
    def pipe(
        self,
        func: Callable[..., T] | tuple[Callable[..., T], str],
        *args,
        **kwargs,
    ) -> T:
        return super().pipe(func, *args, **kwargs)

    _agg_see_also_doc = dedent(
        """
    See Also
    --------
    DataFrame.groupby.aggregate : Aggregate using callable, string, dict,
        or list of string/callables.
    DataFrame.resample.transform : Transforms the Series on each group
        based on the given function.
    DataFrame.aggregate: Aggregate using one or more
        operations over the specified axis.
    """
    )

    _agg_examples_doc = dedent(
        """
    Examples
    --------
    >>> s = pd.Series([1, 2, 3, 4, 5],
    ...               index=pd.date_range('20130101', periods=5, freq='s'))
    >>> s
    2013-01-01 00:00:00    1
    2013-01-01 00:00:01    2
    2013-01-01 00:00:02    3
    2013-01-01 00:00:03    4
    2013-01-01 00:00:04    5
    Freq: S, dtype: int64

    >>> r = s.resample('2s')

    >>> r.agg(np.sum)
    2013-01-01 00:00:00    3
    2013-01-01 00:00:02    7
    2013-01-01 00:00:04    5
    Freq: 2S, dtype: int64

    >>> r.agg(['sum', 'mean', 'max'])
                         sum  mean  max
    2013-01-01 00:00:00    3   1.5    2
    2013-01-01 00:00:02    7   3.5    4
    2013-01-01 00:00:04    5   5.0    5

    >>> r.agg({'result': lambda x: x.mean() / x.std(),
    ...        'total': np.sum})
                           result  total
    2013-01-01 00:00:00  2.121320      3
    2013-01-01 00:00:02  4.949747      7
    2013-01-01 00:00:04       NaN      5

    >>> r.agg(average="mean", total="sum")
                             average  total
    2013-01-01 00:00:00      1.5      3
    2013-01-01 00:00:02      3.5      7
    2013-01-01 00:00:04      5.0      5
    """
    )

    @doc(
        _shared_docs["aggregate"],
        see_also=_agg_see_also_doc,
        examples=_agg_examples_doc,
        klass="DataFrame",
        axis="",
    )
    def aggregate(self, func=None, *args, **kwargs):

        result = ResamplerWindowApply(self, func, args=args, kwargs=kwargs).agg()
        if result is None:
            how = func
            result = self._groupby_and_aggregate(how, *args, **kwargs)

        result = self._apply_loffset(result)
        return result

    agg = aggregate
    apply = aggregate

    def transform(self, arg, *args, **kwargs):
        """
        Call function producing a like-indexed Series on each group.

        Return a Series with the transformed values.

        Parameters
        ----------
        arg : function
            To apply to each group. Should return a Series with the same index.

        Returns
        -------
        transformed : Series

        Examples
        --------
        >>> s = pd.Series([1, 2],
        ...               index=pd.date_range('20180101',
        ...                                   periods=2,
        ...                                   freq='1h'))
        >>> s
        2018-01-01 00:00:00    1
        2018-01-01 01:00:00    2
        Freq: H, dtype: int64

        >>> resampled = s.resample('15min')
        >>> resampled.transform(lambda x: (x - x.mean()) / x.std())
        2018-01-01 00:00:00   NaN
        2018-01-01 01:00:00   NaN
        Freq: H, dtype: float64
        """
        return self._selected_obj.groupby(self.groupby).transform(arg, *args, **kwargs)

    def _downsample(self, f, **kwargs):
        raise AbstractMethodError(self)

    def _upsample(self, f, limit=None, fill_value=None):
        raise AbstractMethodError(self)

    def _gotitem(self, key, ndim: int, subset=None):
        """
        Sub-classes to define. Return a sliced object.

        Parameters
        ----------
        key : string / list of selections
        ndim : {1, 2}
            requested ndim of result
        subset : object, default None
            subset to act on
        """
        grouper = self.grouper
        if subset is None:
            subset = self.obj
        grouped = get_groupby(
            subset, by=None, grouper=grouper, axis=self.axis, group_keys=self.group_keys
        )

        # try the key selection
        try:
            return grouped[key]
        except KeyError:
            return grouped

    def _groupby_and_aggregate(self, how, *args, **kwargs):
        """
        Re-evaluate the obj with a groupby aggregation.
        """
        grouper = self.grouper

        if self._selected_obj.ndim == 1:
            obj = self._selected_obj
        else:
            # Excludes `on` column when provided
            obj = self._obj_with_exclusions
        grouped = get_groupby(
            obj, by=None, grouper=grouper, axis=self.axis, group_keys=self.group_keys
        )

        try:
            if isinstance(obj, ABCDataFrame) and callable(how):
                # Check if the function is reducing or not.
                result = grouped._aggregate_item_by_item(how, *args, **kwargs)
            else:
                result = grouped.aggregate(how, *args, **kwargs)
        except DataError:
            # got TypeErrors on aggregation
            result = grouped.apply(how, *args, **kwargs)
        except (AttributeError, KeyError):
            # we have a non-reducing function; try to evaluate
            # alternatively we want to evaluate only a column of the input

            # test_apply_to_one_column_of_df the function being applied references
            #  a DataFrame column, but aggregate_item_by_item operates column-wise
            #  on Series, raising AttributeError or KeyError
            #  (depending on whether the column lookup uses getattr/__getitem__)
            result = grouped.apply(how, *args, **kwargs)

        except ValueError as err:
            if "Must produce aggregated value" in str(err):
                # raised in _aggregate_named
                # see test_apply_without_aggregation, test_apply_with_mutated_index
                pass
            else:
                raise

            # we have a non-reducing function
            # try to evaluate
            result = grouped.apply(how, *args, **kwargs)

        result = self._apply_loffset(result)
        return self._wrap_result(result)

    def _apply_loffset(self, result):
        """
        If loffset is set, offset the result index.

        This is NOT an idempotent routine, it will be applied
        exactly once to the result.

        Parameters
        ----------
        result : Series or DataFrame
            the result of resample
        """
        # error: Cannot determine type of 'loffset'
        needs_offset = (
            isinstance(
                self.loffset,  # type: ignore[has-type]
                (DateOffset, timedelta, np.timedelta64),
            )
            and isinstance(result.index, DatetimeIndex)
            and len(result.index) > 0
        )

        if needs_offset:
            # error: Cannot determine type of 'loffset'
            result.index = result.index + self.loffset  # type: ignore[has-type]

        self.loffset = None
        return result

    def _get_resampler_for_grouping(self, groupby, key=None):
        """
        Return the correct class for resampling with groupby.
        """
        return self._resampler_for_grouping(self, groupby=groupby, key=key)

    def _wrap_result(self, result):
        """
        Potentially wrap any results.
        """
        if isinstance(result, ABCSeries) and self._selection is not None:
            result.name = self._selection

        if isinstance(result, ABCSeries) and result.empty:
            obj = self.obj
            # When index is all NaT, result is empty but index is not
            result.index = _asfreq_compat(obj.index[:0], freq=self.freq)
            result.name = getattr(obj, "name", None)

        return result

    def ffill(self, limit=None):
        """
        Forward fill the values.

        Parameters
        ----------
        limit : int, optional
            Limit of how many values to fill.

        Returns
        -------
        An upsampled Series.

        See Also
        --------
        Series.fillna: Fill NA/NaN values using the specified method.
        DataFrame.fillna: Fill NA/NaN values using the specified method.
        """
        return self._upsample("ffill", limit=limit)

    def pad(self, limit=None):
        warnings.warn(
            "pad is deprecated and will be removed in a future version. "
            "Use ffill instead.",
            FutureWarning,
            stacklevel=find_stack_level(inspect.currentframe()),
        )
        return self.ffill(limit=limit)

    pad.__doc__ = ffill.__doc__

    def nearest(self, limit=None):
        """
        Resample by using the nearest value.

        When resampling data, missing values may appear (e.g., when the
        resampling frequency is higher than the original frequency).
        The `nearest` method will replace ``NaN`` values that appeared in
        the resampled data with the value from the nearest member of the
        sequence, based on the index value.
        Missing values that existed in the original data will not be modified.
        If `limit` is given, fill only this many values in each direction for
        each of the original values.

        Parameters
        ----------
        limit : int, optional
            Limit of how many values to fill.

        Returns
        -------
        Series or DataFrame
            An upsampled Series or DataFrame with ``NaN`` values filled with
            their nearest value.

        See Also
        --------
        backfill : Backward fill the new missing values in the resampled data.
        pad : Forward fill ``NaN`` values.

        Examples
        --------
        >>> s = pd.Series([1, 2],
        ...               index=pd.date_range('20180101',
        ...                                   periods=2,
        ...                                   freq='1h'))
        >>> s
        2018-01-01 00:00:00    1
        2018-01-01 01:00:00    2
        Freq: H, dtype: int64

        >>> s.resample('15min').nearest()
        2018-01-01 00:00:00    1
        2018-01-01 00:15:00    1
        2018-01-01 00:30:00    2
        2018-01-01 00:45:00    2
        2018-01-01 01:00:00    2
        Freq: 15T, dtype: int64

        Limit the number of upsampled values imputed by the nearest:

        >>> s.resample('15min').nearest(limit=1)
        2018-01-01 00:00:00    1.0
        2018-01-01 00:15:00    1.0
        2018-01-01 00:30:00    NaN
        2018-01-01 00:45:00    2.0
        2018-01-01 01:00:00    2.0
        Freq: 15T, dtype: float64
        """
        return self._upsample("nearest", limit=limit)

    def bfill(self, limit=None):
        """
        Backward fill the new missing values in the resampled data.

        In statistics, imputation is the process of replacing missing data with
        substituted values [1]_. When resampling data, missing values may
        appear (e.g., when the resampling frequency is higher than the original
        frequency). The backward fill will replace NaN values that appeared in
        the resampled data with the next value in the original sequence.
        Missing values that existed in the original data will not be modified.

        Parameters
        ----------
        limit : int, optional
            Limit of how many values to fill.

        Returns
        -------
        Series, DataFrame
            An upsampled Series or DataFrame with backward filled NaN values.

        See Also
        --------
        bfill : Alias of backfill.
        fillna : Fill NaN values using the specified method, which can be
            'backfill'.
        nearest : Fill NaN values with nearest neighbor starting from center.
        ffill : Forward fill NaN values.
        Series.fillna : Fill NaN values in the Series using the
            specified method, which can be 'backfill'.
        DataFrame.fillna : Fill NaN values in the DataFrame using the
            specified method, which can be 'backfill'.

        References
        ----------
        .. [1] https://en.wikipedia.org/wiki/Imputation_(statistics)

        Examples
        --------
        Resampling a Series:

        >>> s = pd.Series([1, 2, 3],
        ...               index=pd.date_range('20180101', periods=3, freq='h'))
        >>> s
        2018-01-01 00:00:00    1
        2018-01-01 01:00:00    2
        2018-01-01 02:00:00    3
        Freq: H, dtype: int64

        >>> s.resample('30min').bfill()
        2018-01-01 00:00:00    1
        2018-01-01 00:30:00    2
        2018-01-01 01:00:00    2
        2018-01-01 01:30:00    3
        2018-01-01 02:00:00    3
        Freq: 30T, dtype: int64

        >>> s.resample('15min').bfill(limit=2)
        2018-01-01 00:00:00    1.0
        2018-01-01 00:15:00    NaN
        2018-01-01 00:30:00    2.0
        2018-01-01 00:45:00    2.0
        2018-01-01 01:00:00    2.0
        2018-01-01 01:15:00    NaN
        2018-01-01 01:30:00    3.0
        2018-01-01 01:45:00    3.0
        2018-01-01 02:00:00    3.0
        Freq: 15T, dtype: float64

        Resampling a DataFrame that has missing values:

        >>> df = pd.DataFrame({'a': [2, np.nan, 6], 'b': [1, 3, 5]},
        ...                   index=pd.date_range('20180101', periods=3,
        ...                                       freq='h'))
        >>> df
                               a  b
        2018-01-01 00:00:00  2.0  1
        2018-01-01 01:00:00  NaN  3
        2018-01-01 02:00:00  6.0  5

        >>> df.resample('30min').bfill()
                               a  b
        2018-01-01 00:00:00  2.0  1
        2018-01-01 00:30:00  NaN  3
        2018-01-01 01:00:00  NaN  3
        2018-01-01 01:30:00  6.0  5
        2018-01-01 02:00:00  6.0  5

        >>> df.resample('15min').bfill(limit=2)
                               a    b
        2018-01-01 00:00:00  2.0  1.0
        2018-01-01 00:15:00  NaN  NaN
        2018-01-01 00:30:00  NaN  3.0
        2018-01-01 00:45:00  NaN  3.0
        2018-01-01 01:00:00  NaN  3.0
        2018-01-01 01:15:00  NaN  NaN
        2018-01-01 01:30:00  6.0  5.0
        2018-01-01 01:45:00  6.0  5.0
        2018-01-01 02:00:00  6.0  5.0
        """
        return self._upsample("bfill", limit=limit)

    def backfill(self, limit=None):
        warnings.warn(
            "backfill is deprecated and will be removed in a future version. "
            "Use bfill instead.",
            FutureWarning,
            stacklevel=find_stack_level(inspect.currentframe()),
        )
        return self.bfill(limit=limit)

    backfill.__doc__ = bfill.__doc__

    def fillna(self, method, limit=None):
        """
        Fill missing values introduced by upsampling.

        In statistics, imputation is the process of replacing missing data with
        substituted values [1]_. When resampling data, missing values may
        appear (e.g., when the resampling frequency is higher than the original
        frequency).

        Missing values that existed in the original data will
        not be modified.

        Parameters
        ----------
        method : {'pad', 'backfill', 'ffill', 'bfill', 'nearest'}
            Method to use for filling holes in resampled data

            * 'pad' or 'ffill': use previous valid observation to fill gap
              (forward fill).
            * 'backfill' or 'bfill': use next valid observation to fill gap.
            * 'nearest': use nearest valid observation to fill gap.

        limit : int, optional
            Limit of how many consecutive missing values to fill.

        Returns
        -------
        Series or DataFrame
            An upsampled Series or DataFrame with missing values filled.

        See Also
        --------
        bfill : Backward fill NaN values in the resampled data.
        ffill : Forward fill NaN values in the resampled data.
        nearest : Fill NaN values in the resampled data
            with nearest neighbor starting from center.
        interpolate : Fill NaN values using interpolation.
        Series.fillna : Fill NaN values in the Series using the
            specified method, which can be 'bfill' and 'ffill'.
        DataFrame.fillna : Fill NaN values in the DataFrame using the
            specified method, which can be 'bfill' and 'ffill'.

        References
        ----------
        .. [1] https://en.wikipedia.org/wiki/Imputation_(statistics)

        Examples
        --------
        Resampling a Series:

        >>> s = pd.Series([1, 2, 3],
        ...               index=pd.date_range('20180101', periods=3, freq='h'))
        >>> s
        2018-01-01 00:00:00    1
        2018-01-01 01:00:00    2
        2018-01-01 02:00:00    3
        Freq: H, dtype: int64

        Without filling the missing values you get:

        >>> s.resample("30min").asfreq()
        2018-01-01 00:00:00    1.0
        2018-01-01 00:30:00    NaN
        2018-01-01 01:00:00    2.0
        2018-01-01 01:30:00    NaN
        2018-01-01 02:00:00    3.0
        Freq: 30T, dtype: float64

        >>> s.resample('30min').fillna("backfill")
        2018-01-01 00:00:00    1
        2018-01-01 00:30:00    2
        2018-01-01 01:00:00    2
        2018-01-01 01:30:00    3
        2018-01-01 02:00:00    3
        Freq: 30T, dtype: int64

        >>> s.resample('15min').fillna("backfill", limit=2)
        2018-01-01 00:00:00    1.0
        2018-01-01 00:15:00    NaN
        2018-01-01 00:30:00    2.0
        2018-01-01 00:45:00    2.0
        2018-01-01 01:00:00    2.0
        2018-01-01 01:15:00    NaN
        2018-01-01 01:30:00    3.0
        2018-01-01 01:45:00    3.0
        2018-01-01 02:00:00    3.0
        Freq: 15T, dtype: float64

        >>> s.resample('30min').fillna("pad")
        2018-01-01 00:00:00    1
        2018-01-01 00:30:00    1
        2018-01-01 01:00:00    2
        2018-01-01 01:30:00    2
        2018-01-01 02:00:00    3
        Freq: 30T, dtype: int64

        >>> s.resample('30min').fillna("nearest")
        2018-01-01 00:00:00    1
        2018-01-01 00:30:00    2
        2018-01-01 01:00:00    2
        2018-01-01 01:30:00    3
        2018-01-01 02:00:00    3
        Freq: 30T, dtype: int64

        Missing values present before the upsampling are not affected.

        >>> sm = pd.Series([1, None, 3],
        ...               index=pd.date_range('20180101', periods=3, freq='h'))
        >>> sm
        2018-01-01 00:00:00    1.0
        2018-01-01 01:00:00    NaN
        2018-01-01 02:00:00    3.0
        Freq: H, dtype: float64

        >>> sm.resample('30min').fillna('backfill')
        2018-01-01 00:00:00    1.0
        2018-01-01 00:30:00    NaN
        2018-01-01 01:00:00    NaN
        2018-01-01 01:30:00    3.0
        2018-01-01 02:00:00    3.0
        Freq: 30T, dtype: float64

        >>> sm.resample('30min').fillna('pad')
        2018-01-01 00:00:00    1.0
        2018-01-01 00:30:00    1.0
        2018-01-01 01:00:00    NaN
        2018-01-01 01:30:00    NaN
        2018-01-01 02:00:00    3.0
        Freq: 30T, dtype: float64

        >>> sm.resample('30min').fillna('nearest')
        2018-01-01 00:00:00    1.0
        2018-01-01 00:30:00    NaN
        2018-01-01 01:00:00    NaN
        2018-01-01 01:30:00    3.0
        2018-01-01 02:00:00    3.0
        Freq: 30T, dtype: float64

        DataFrame resampling is done column-wise. All the same options are
        available.

        >>> df = pd.DataFrame({'a': [2, np.nan, 6], 'b': [1, 3, 5]},
        ...                   index=pd.date_range('20180101', periods=3,
        ...                                       freq='h'))
        >>> df
                               a  b
        2018-01-01 00:00:00  2.0  1
        2018-01-01 01:00:00  NaN  3
        2018-01-01 02:00:00  6.0  5

        >>> df.resample('30min').fillna("bfill")
                               a  b
        2018-01-01 00:00:00  2.0  1
        2018-01-01 00:30:00  NaN  3
        2018-01-01 01:00:00  NaN  3
        2018-01-01 01:30:00  6.0  5
        2018-01-01 02:00:00  6.0  5
        """
        return self._upsample(method, limit=limit)

    @deprecate_nonkeyword_arguments(version=None, allowed_args=["self", "method"])
    @doc(NDFrame.interpolate, **_shared_docs_kwargs)
    def interpolate(
        self,
        method: QuantileInterpolation = "linear",
        axis=0,
        limit=None,
        inplace: bool = False,
        limit_direction: Literal["forward", "backward", "both"] = "forward",
        limit_area=None,
        downcast=None,
        **kwargs,
    ):
        """
        Interpolate values according to different methods.
        """
        result = self._upsample("asfreq")
        return result.interpolate(
            method=method,
            axis=axis,
            limit=limit,
            inplace=inplace,
            limit_direction=limit_direction,
            limit_area=limit_area,
            downcast=downcast,
            **kwargs,
        )

    def asfreq(self, fill_value=None):
        """
        Return the values at the new freq, essentially a reindex.

        Parameters
        ----------
        fill_value : scalar, optional
            Value to use for missing values, applied during upsampling (note
            this does not fill NaNs that already were present).

        Returns
        -------
        DataFrame or Series
            Values at the specified freq.

        See Also
        --------
        Series.asfreq: Convert TimeSeries to specified frequency.
        DataFrame.asfreq: Convert TimeSeries to specified frequency.
        """
        return self._upsample("asfreq", fill_value=fill_value)

    def std(
        self,
        ddof=1,
        numeric_only: bool | lib.NoDefault = lib.no_default,
        *args,
        **kwargs,
    ):
        """
        Compute standard deviation of groups, excluding missing values.

        Parameters
        ----------
        ddof : int, default 1
            Degrees of freedom.
        numeric_only : bool, default False
            Include only `float`, `int` or `boolean` data.

            .. versionadded:: 1.5.0

        Returns
        -------
        DataFrame or Series
            Standard deviation of values within each group.
        """
        nv.validate_resampler_func("std", args, kwargs)
        return self._downsample("std", ddof=ddof, numeric_only=numeric_only)

    def var(
        self,
        ddof=1,
        numeric_only: bool | lib.NoDefault = lib.no_default,
        *args,
        **kwargs,
    ):
        """
        Compute variance of groups, excluding missing values.

        Parameters
        ----------
        ddof : int, default 1
            Degrees of freedom.

        numeric_only : bool, default False
            Include only `float`, `int` or `boolean` data.

            .. versionadded:: 1.5.0

        Returns
        -------
        DataFrame or Series
            Variance of values within each group.
        """
        nv.validate_resampler_func("var", args, kwargs)
        return self._downsample("var", ddof=ddof, numeric_only=numeric_only)

    @doc(GroupBy.size)
    def size(self):
        result = self._downsample("size")
        if not len(self.ax):
            from pandas import Series

            if self._selected_obj.ndim == 1:
                name = self._selected_obj.name
            else:
                name = None
            result = Series([], index=result.index, dtype="int64", name=name)
        return result

    @doc(GroupBy.count)
    def count(self):
        result = self._downsample("count")
        if not len(self.ax):
            if self._selected_obj.ndim == 1:
                result = type(self._selected_obj)(
                    [], index=result.index, dtype="int64", name=self._selected_obj.name
                )
            else:
                from pandas import DataFrame

                result = DataFrame(
                    [], index=result.index, columns=result.columns, dtype="int64"
                )

        return result

    def quantile(self, q: float | AnyArrayLike = 0.5, **kwargs):
        """
        Return value at the given quantile.

        Parameters
        ----------
        q : float or array-like, default 0.5 (50% quantile)

        Returns
        -------
        DataFrame or Series
            Quantile of values within each group.

        See Also
        --------
        Series.quantile
            Return a series, where the index is q and the values are the quantiles.
        DataFrame.quantile
            Return a DataFrame, where the columns are the columns of self,
            and the values are the quantiles.
        DataFrameGroupBy.quantile
            Return a DataFrame, where the columns are groupby columns,
            and the values are its quantiles.
        """
        return self._downsample("quantile", q=q, **kwargs)


def _add_downsample_kernel(
    name: str, args: tuple[str, ...], docs_class: type = GroupBy
) -> None:
    """
    Add a kernel to Resampler.

    Arguments
    ---------
    name : str
        Name of the kernel.
    args : tuple
        Arguments of the method.
    docs_class : type
        Class to get kernel docstring from.
    """
    assert args in (
        ("numeric_only", "min_count"),
        ("numeric_only",),
        ("ddof", "numeric_only"),
        (),
    )

    # Explicitly provide args rather than args/kwargs for API docs
    if args == ("numeric_only", "min_count"):

        def f(
            self,
            numeric_only: bool | lib.NoDefault = lib.no_default,
            min_count: int = 0,
            *args,
            **kwargs,
        ):
            nv.validate_resampler_func(name, args, kwargs)
            if numeric_only is lib.no_default and name != "sum":
                # For DataFrameGroupBy, set it to be False for methods other than `sum`.
                numeric_only = False

            return self._downsample(
                name, numeric_only=numeric_only, min_count=min_count
            )

    elif args == ("numeric_only",):
        # error: All conditional function variants must have identical signatures
        def f(  # type: ignore[misc]
            self, numeric_only: bool | lib.NoDefault = lib.no_default, *args, **kwargs
        ):
            nv.validate_resampler_func(name, args, kwargs)
            return self._downsample(name, numeric_only=numeric_only)

    elif args == ("ddof", "numeric_only"):
        # error: All conditional function variants must have identical signatures
        def f(  # type: ignore[misc]
            self,
            ddof: int = 1,
            numeric_only: bool | lib.NoDefault = lib.no_default,
            *args,
            **kwargs,
        ):
            nv.validate_resampler_func(name, args, kwargs)
            return self._downsample(name, ddof=ddof, numeric_only=numeric_only)

    else:
        # error: All conditional function variants must have identical signatures
        def f(  # type: ignore[misc]
            self,
            *args,
            **kwargs,
        ):
            nv.validate_resampler_func(name, args, kwargs)
            return self._downsample(name)

    f.__doc__ = getattr(docs_class, name).__doc__
    setattr(Resampler, name, f)


for method in ["sum", "prod", "min", "max", "first", "last"]:
    _add_downsample_kernel(method, ("numeric_only", "min_count"))
for method in ["mean", "median"]:
    _add_downsample_kernel(method, ("numeric_only",))
for method in ["sem"]:
    _add_downsample_kernel(method, ("ddof", "numeric_only"))
for method in ["ohlc"]:
    _add_downsample_kernel(method, ())
for method in ["nunique"]:
    _add_downsample_kernel(method, (), SeriesGroupBy)


class _GroupByMixin(PandasObject):
    """
    Provide the groupby facilities.
    """

    _attributes: list[str]  # in practice the same as Resampler._attributes
    _selection: IndexLabel | None = None

    def __init__(self, obj, parent=None, groupby=None, key=None, **kwargs) -> None:
        # reached via ._gotitem and _get_resampler_for_grouping

        if parent is None:
            parent = obj

        # initialize our GroupByMixin object with
        # the resampler attributes
        for attr in self._attributes:
            setattr(self, attr, kwargs.get(attr, getattr(parent, attr)))
        self._selection = kwargs.get("selection")

        self.binner = parent.binner
        self.key = key

        self._groupby = groupby
        self._groupby.mutated = True
        self._groupby.grouper.mutated = True
        self.groupby = copy.copy(parent.groupby)

    @no_type_check
    def _apply(self, f, *args, **kwargs):
        """
        Dispatch to _upsample; we are stripping all of the _upsample kwargs and
        performing the original function call on the grouped object.
        """

        def func(x):
            x = self._shallow_copy(x, groupby=self.groupby)

            if isinstance(f, str):
                return getattr(x, f)(**kwargs)

            return x.apply(f, *args, **kwargs)

        result = self._groupby.apply(func)
        return self._wrap_result(result)

    _upsample = _apply
    _downsample = _apply
    _groupby_and_aggregate = _apply

    @final
    def _gotitem(self, key, ndim, subset=None):
        """
        Sub-classes to define. Return a sliced object.

        Parameters
        ----------
        key : string / list of selections
        ndim : {1, 2}
            requested ndim of result
        subset : object, default None
            subset to act on
        """
        # create a new object to prevent aliasing
        if subset is None:
            # error: "GotItemMixin" has no attribute "obj"
            subset = self.obj  # type: ignore[attr-defined]

        # we need to make a shallow copy of ourselves
        # with the same groupby
        kwargs = {attr: getattr(self, attr) for attr in self._attributes}

        # Try to select from a DataFrame, falling back to a Series
        try:
            if isinstance(key, list) and self.key not in key:
                key.append(self.key)
            groupby = self._groupby[key]
        except IndexError:
            groupby = self._groupby

        selection = None
        if subset.ndim == 2 and (
            (lib.is_scalar(key) and key in subset) or lib.is_list_like(key)
        ):
            selection = key

        new_rs = type(self)(
            subset, groupby=groupby, parent=self, selection=selection, **kwargs
        )
        return new_rs


class DatetimeIndexResampler(Resampler):
    @property
    def _resampler_for_grouping(self):
        return DatetimeIndexResamplerGroupby

    def _get_binner_for_time(self):

        # this is how we are actually creating the bins
        if self.kind == "period":
            return self.groupby._get_time_period_bins(self.ax)
        return self.groupby._get_time_bins(self.ax)

    def _downsample(self, how, **kwargs):
        """
        Downsample the cython defined function.

        Parameters
        ----------
        how : string / cython mapped function
        **kwargs : kw args passed to how function
        """
        how = com.get_cython_func(how) or how
        ax = self.ax
        if self._selected_obj.ndim == 1:
            obj = self._selected_obj
        else:
            # Excludes `on` column when provided
            obj = self._obj_with_exclusions

        if not len(ax):
            # reset to the new freq
            obj = obj.copy()
            obj.index = obj.index._with_freq(self.freq)
            assert obj.index.freq == self.freq, (obj.index.freq, self.freq)
            return obj

        # do we have a regular frequency

        # error: Item "None" of "Optional[Any]" has no attribute "binlabels"
        if (
            (ax.freq is not None or ax.inferred_freq is not None)
            and len(self.grouper.binlabels) > len(ax)
            and how is None
        ):

            # let's do an asfreq
            return self.asfreq()

        # we are downsampling
        # we want to call the actual grouper method here
        result = obj.groupby(self.grouper, axis=self.axis).aggregate(how, **kwargs)

        result = self._apply_loffset(result)
        return self._wrap_result(result)

    def _adjust_binner_for_upsample(self, binner):
        """
        Adjust our binner when upsampling.

        The range of a new index should not be outside specified range
        """
        if self.closed == "right":
            binner = binner[1:]
        else:
            binner = binner[:-1]
        return binner

    def _upsample(self, method, limit=None, fill_value=None):
        """
        Parameters
        ----------
        method : string {'backfill', 'bfill', 'pad',
            'ffill', 'asfreq'} method for upsampling
        limit : int, default None
            Maximum size gap to fill when reindexing
        fill_value : scalar, default None
            Value to use for missing values

        See Also
        --------
        .fillna: Fill NA/NaN values using the specified method.

        """
        if self.axis:
            raise AssertionError("axis must be 0")
        if self._from_selection:
            raise ValueError(
                "Upsampling from level= or on= selection "
                "is not supported, use .set_index(...) "
                "to explicitly set index to datetime-like"
            )

        ax = self.ax
        obj = self._selected_obj
        binner = self.binner
        res_index = self._adjust_binner_for_upsample(binner)

        # if we have the same frequency as our axis, then we are equal sampling
        if (
            limit is None
            and to_offset(ax.inferred_freq) == self.freq
            and len(obj) == len(res_index)
        ):
            result = obj.copy()
            result.index = res_index
        else:
            result = obj.reindex(
                res_index, method=method, limit=limit, fill_value=fill_value
            )

        result = self._apply_loffset(result)
        return self._wrap_result(result)

    def _wrap_result(self, result):
        result = super()._wrap_result(result)

        # we may have a different kind that we were asked originally
        # convert if needed
        if self.kind == "period" and not isinstance(result.index, PeriodIndex):
            result.index = result.index.to_period(self.freq)
        return result


class DatetimeIndexResamplerGroupby(_GroupByMixin, DatetimeIndexResampler):
    """
    Provides a resample of a groupby implementation
    """

    @property
    def _constructor(self):
        return DatetimeIndexResampler


class PeriodIndexResampler(DatetimeIndexResampler):
    @property
    def _resampler_for_grouping(self):
        return PeriodIndexResamplerGroupby

    def _get_binner_for_time(self):
        if self.kind == "timestamp":
            return super()._get_binner_for_time()
        return self.groupby._get_period_bins(self.ax)

    def _convert_obj(self, obj: NDFrameT) -> NDFrameT:
        obj = super()._convert_obj(obj)

        if self._from_selection:
            # see GH 14008, GH 12871
            msg = (
                "Resampling from level= or on= selection "
                "with a PeriodIndex is not currently supported, "
                "use .set_index(...) to explicitly set index"
            )
            raise NotImplementedError(msg)

        if self.loffset is not None:
            # Cannot apply loffset/timedelta to PeriodIndex -> convert to
            # timestamps
            self.kind = "timestamp"

        # convert to timestamp
        if self.kind == "timestamp":
            obj = obj.to_timestamp(how=self.convention)

        return obj

    def _downsample(self, how, **kwargs):
        """
        Downsample the cython defined function.

        Parameters
        ----------
        how : string / cython mapped function
        **kwargs : kw args passed to how function
        """
        # we may need to actually resample as if we are timestamps
        if self.kind == "timestamp":
            return super()._downsample(how, **kwargs)

        how = com.get_cython_func(how) or how
        ax = self.ax

        if is_subperiod(ax.freq, self.freq):
            # Downsampling
            return self._groupby_and_aggregate(how, **kwargs)
        elif is_superperiod(ax.freq, self.freq):
            if how == "ohlc":
                # GH #13083
                # upsampling to subperiods is handled as an asfreq, which works
                # for pure aggregating/reducing methods
                # OHLC reduces along the time dimension, but creates multiple
                # values for each period -> handle by _groupby_and_aggregate()
                return self._groupby_and_aggregate(how)
            return self.asfreq()
        elif ax.freq == self.freq:
            return self.asfreq()

        raise IncompatibleFrequency(
            f"Frequency {ax.freq} cannot be resampled to {self.freq}, "
            "as they are not sub or super periods"
        )

    def _upsample(self, method, limit=None, fill_value=None):
        """
        Parameters
        ----------
        method : {'backfill', 'bfill', 'pad', 'ffill'}
            Method for upsampling.
        limit : int, default None
            Maximum size gap to fill when reindexing.
        fill_value : scalar, default None
            Value to use for missing values.

        See Also
        --------
        .fillna: Fill NA/NaN values using the specified method.

        """
        # we may need to actually resample as if we are timestamps
        if self.kind == "timestamp":
            return super()._upsample(method, limit=limit, fill_value=fill_value)

        ax = self.ax
        obj = self.obj
        new_index = self.binner

        # Start vs. end of period
        memb = ax.asfreq(self.freq, how=self.convention)

        # Get the fill indexer
        indexer = memb.get_indexer(new_index, method=method, limit=limit)
        new_obj = _take_new_index(
            obj,
            indexer,
            new_index,
            axis=self.axis,
        )
        return self._wrap_result(new_obj)


class PeriodIndexResamplerGroupby(_GroupByMixin, PeriodIndexResampler):
    """
    Provides a resample of a groupby implementation.
    """

    @property
    def _constructor(self):
        return PeriodIndexResampler


class TimedeltaIndexResampler(DatetimeIndexResampler):
    @property
    def _resampler_for_grouping(self):
        return TimedeltaIndexResamplerGroupby

    def _get_binner_for_time(self):
        return self.groupby._get_time_delta_bins(self.ax)

    def _adjust_binner_for_upsample(self, binner):
        """
        Adjust our binner when upsampling.

        The range of a new index is allowed to be greater than original range
        so we don't need to change the length of a binner, GH 13022
        """
        return binner


class TimedeltaIndexResamplerGroupby(_GroupByMixin, TimedeltaIndexResampler):
    """
    Provides a resample of a groupby implementation.
    """

    @property
    def _constructor(self):
        return TimedeltaIndexResampler


def get_resampler(
    obj, kind=None, **kwds
) -> DatetimeIndexResampler | PeriodIndexResampler | TimedeltaIndexResampler:
    """
    Create a TimeGrouper and return our resampler.
    """
    tg = TimeGrouper(**kwds)
    return tg._get_resampler(obj, kind=kind)


get_resampler.__doc__ = Resampler.__doc__


def get_resampler_for_grouping(
    groupby, rule, how=None, fill_method=None, limit=None, kind=None, on=None, **kwargs
):
    """
    Return our appropriate resampler when grouping as well.
    """
    # .resample uses 'on' similar to how .groupby uses 'key'
    tg = TimeGrouper(freq=rule, key=on, **kwargs)
    resampler = tg._get_resampler(groupby.obj, kind=kind)
    return resampler._get_resampler_for_grouping(groupby=groupby, key=tg.key)


class TimeGrouper(Grouper):
    """
    Custom groupby class for time-interval grouping.

    Parameters
    ----------
    freq : pandas date offset or offset alias for identifying bin edges
    closed : closed end of interval; 'left' or 'right'
    label : interval boundary to use for labeling; 'left' or 'right'
    convention : {'start', 'end', 'e', 's'}
        If axis is PeriodIndex
    """

    _attributes = Grouper._attributes + (
        "closed",
        "label",
        "how",
        "loffset",
        "kind",
        "convention",
        "origin",
        "offset",
    )

    origin: TimeGrouperOrigin

    def __init__(
        self,
        freq: Frequency = "Min",
        closed: Literal["left", "right"] | None = None,
        label: Literal["left", "right"] | None = None,
        how: str = "mean",
        axis=0,
        fill_method=None,
        limit=None,
        loffset=None,
        kind: str | None = None,
        convention: Literal["start", "end", "e", "s"] | None = None,
        base: int | None = None,
        origin: Literal["epoch", "start", "start_day", "end", "end_day"]
        | TimestampConvertibleTypes = "start_day",
        offset: TimedeltaConvertibleTypes | None = None,
        group_keys: bool | lib.NoDefault = True,
        **kwargs,
    ) -> None:
        # Check for correctness of the keyword arguments which would
        # otherwise silently use the default if misspelled
        if label not in {None, "left", "right"}:
            raise ValueError(f"Unsupported value {label} for `label`")
        if closed not in {None, "left", "right"}:
            raise ValueError(f"Unsupported value {closed} for `closed`")
        if convention not in {None, "start", "end", "e", "s"}:
            raise ValueError(f"Unsupported value {convention} for `convention`")

        freq = to_offset(freq)

        end_types = {"M", "A", "Q", "BM", "BA", "BQ", "W"}
        rule = freq.rule_code
        if rule in end_types or ("-" in rule and rule[: rule.find("-")] in end_types):
            if closed is None:
                closed = "right"
            if label is None:
                label = "right"
        else:
            # The backward resample sets ``closed`` to ``'right'`` by default
            # since the last value should be considered as the edge point for
            # the last bin. When origin in "end" or "end_day", the value for a
            # specific ``Timestamp`` index stands for the resample result from
            # the current ``Timestamp`` minus ``freq`` to the current
            # ``Timestamp`` with a right close.
            if origin in ["end", "end_day"]:
                if closed is None:
                    closed = "right"
                if label is None:
                    label = "right"
            else:
                if closed is None:
                    closed = "left"
                if label is None:
                    label = "left"

        self.closed = closed
        self.label = label
        self.kind = kind
        self.convention = convention if convention is not None else "e"
        self.how = how
        self.fill_method = fill_method
        self.limit = limit
        self.group_keys = group_keys

        if origin in ("epoch", "start", "start_day", "end", "end_day"):
            # error: Incompatible types in assignment (expression has type "Union[Union[
            # Timestamp, datetime, datetime64, signedinteger[_64Bit], float, str],
            # Literal['epoch', 'start', 'start_day', 'end', 'end_day']]", variable has
            # type "Union[Timestamp, Literal['epoch', 'start', 'start_day', 'end',
            # 'end_day']]")
            self.origin = origin  # type: ignore[assignment]
        else:
            try:
                self.origin = Timestamp(origin)
            except (ValueError, TypeError) as err:
                raise ValueError(
                    "'origin' should be equal to 'epoch', 'start', 'start_day', "
                    "'end', 'end_day' or "
                    f"should be a Timestamp convertible type. Got '{origin}' instead."
                ) from err

        try:
            self.offset = Timedelta(offset) if offset is not None else None
        except (ValueError, TypeError) as err:
            raise ValueError(
                "'offset' should be a Timedelta convertible type. "
                f"Got '{offset}' instead."
            ) from err

        # always sort time groupers
        kwargs["sort"] = True

        # Handle deprecated arguments since v1.1.0 of `base` and `loffset` (GH #31809)
        if base is not None and offset is not None:
            raise ValueError("'offset' and 'base' cannot be present at the same time")

        if base and isinstance(freq, Tick):
            # this conversion handle the default behavior of base and the
            # special case of GH #10530. Indeed in case when dealing with
            # a TimedeltaIndex base was treated as a 'pure' offset even though
            # the default behavior of base was equivalent of a modulo on
            # freq_nanos.
            self.offset = Timedelta(base * freq.nanos // freq.n)

        if isinstance(loffset, str):
            loffset = to_offset(loffset)
        self.loffset = loffset

        super().__init__(freq=freq, axis=axis, **kwargs)

    def _get_resampler(self, obj, kind=None):
        """
        Return my resampler or raise if we have an invalid axis.

        Parameters
        ----------
        obj : input object
        kind : string, optional
            'period','timestamp','timedelta' are valid

        Returns
        -------
        a Resampler

        Raises
        ------
        TypeError if incompatible axis

        """
        self._set_grouper(obj)

        ax = self.ax
        if isinstance(ax, DatetimeIndex):
            return DatetimeIndexResampler(
                obj, groupby=self, kind=kind, axis=self.axis, group_keys=self.group_keys
            )
        elif isinstance(ax, PeriodIndex) or kind == "period":
            return PeriodIndexResampler(
                obj, groupby=self, kind=kind, axis=self.axis, group_keys=self.group_keys
            )
        elif isinstance(ax, TimedeltaIndex):
            return TimedeltaIndexResampler(
                obj, groupby=self, axis=self.axis, group_keys=self.group_keys
            )

        raise TypeError(
            "Only valid with DatetimeIndex, "
            "TimedeltaIndex or PeriodIndex, "
            f"but got an instance of '{type(ax).__name__}'"
        )

    def _get_grouper(self, obj, validate: bool = True):
        # create the resampler and return our binner
        r = self._get_resampler(obj)
        return r.binner, r.grouper, r.obj

    def _get_time_bins(self, ax: DatetimeIndex):
        if not isinstance(ax, DatetimeIndex):
            raise TypeError(
                "axis must be a DatetimeIndex, but got "
                f"an instance of {type(ax).__name__}"
            )

        if len(ax) == 0:
            binner = labels = DatetimeIndex(data=[], freq=self.freq, name=ax.name)
            return binner, [], labels

        first, last = _get_timestamp_range_edges(
            ax.min(),
            ax.max(),
            self.freq,
            closed=self.closed,
            origin=self.origin,
            offset=self.offset,
        )
        # GH #12037
        # use first/last directly instead of call replace() on them
        # because replace() will swallow the nanosecond part
        # thus last bin maybe slightly before the end if the end contains
        # nanosecond part and lead to `Values falls after last bin` error
        # GH 25758: If DST lands at midnight (e.g. 'America/Havana'), user feedback
        # has noted that ambiguous=True provides the most sensible result
        binner = labels = date_range(
            freq=self.freq,
            start=first,
            end=last,
            tz=ax.tz,
            name=ax.name,
            ambiguous=True,
            nonexistent="shift_forward",
        )

        ax_values = ax.asi8
        binner, bin_edges = self._adjust_bin_edges(binner, ax_values)

        # general version, knowing nothing about relative frequencies
        bins = lib.generate_bins_dt64(
            ax_values, bin_edges, self.closed, hasnans=ax.hasnans
        )

        if self.closed == "right":
            labels = binner
            if self.label == "right":
                labels = labels[1:]
        elif self.label == "right":
            labels = labels[1:]

        if ax.hasnans:
            binner = binner.insert(0, NaT)
            labels = labels.insert(0, NaT)

        # if we end up with more labels than bins
        # adjust the labels
        # GH4076
        if len(bins) < len(labels):
            labels = labels[: len(bins)]

        return binner, bins, labels

    def _adjust_bin_edges(self, binner, ax_values):
        # Some hacks for > daily data, see #1471, #1458, #1483

        if self.freq != "D" and is_superperiod(self.freq, "D"):
            if self.closed == "right":
                # GH 21459, GH 9119: Adjust the bins relative to the wall time
                bin_edges = binner.tz_localize(None)
                bin_edges = bin_edges + timedelta(1) - Nano(1)
                bin_edges = bin_edges.tz_localize(binner.tz).asi8
            else:
                bin_edges = binner.asi8

            # intraday values on last day
            if bin_edges[-2] > ax_values.max():
                bin_edges = bin_edges[:-1]
                binner = binner[:-1]
        else:
            bin_edges = binner.asi8
        return binner, bin_edges

    def _get_time_delta_bins(self, ax: TimedeltaIndex):
        if not isinstance(ax, TimedeltaIndex):
            raise TypeError(
                "axis must be a TimedeltaIndex, but got "
                f"an instance of {type(ax).__name__}"
            )

        if not len(ax):
            binner = labels = TimedeltaIndex(data=[], freq=self.freq, name=ax.name)
            return binner, [], labels

        start, end = ax.min(), ax.max()

        if self.closed == "right":
            end += self.freq

        labels = binner = timedelta_range(
            start=start, end=end, freq=self.freq, name=ax.name
        )

        end_stamps = labels
        if self.closed == "left":
            end_stamps += self.freq

        bins = ax.searchsorted(end_stamps, side=self.closed)

        if self.offset:
            # GH 10530 & 31809
            labels += self.offset
        if self.loffset:
            # GH 33498
            labels += self.loffset

        return binner, bins, labels

    def _get_time_period_bins(self, ax: DatetimeIndex):
        if not isinstance(ax, DatetimeIndex):
            raise TypeError(
                "axis must be a DatetimeIndex, but got "
                f"an instance of {type(ax).__name__}"
            )

        freq = self.freq

        if not len(ax):
            binner = labels = PeriodIndex(data=[], freq=freq, name=ax.name)
            return binner, [], labels

        labels = binner = period_range(start=ax[0], end=ax[-1], freq=freq, name=ax.name)

        end_stamps = (labels + freq).asfreq(freq, "s").to_timestamp()
        if ax.tz:
            end_stamps = end_stamps.tz_localize(ax.tz)
        bins = ax.searchsorted(end_stamps, side="left")

        return binner, bins, labels

    def _get_period_bins(self, ax: PeriodIndex):
        if not isinstance(ax, PeriodIndex):
            raise TypeError(
                "axis must be a PeriodIndex, but got "
                f"an instance of {type(ax).__name__}"
            )

        memb = ax.asfreq(self.freq, how=self.convention)

        # NaT handling as in pandas._lib.lib.generate_bins_dt64()
        nat_count = 0
        if memb.hasnans:
            nat_count = np.sum(memb._isnan)
            memb = memb[~memb._isnan]

        if not len(memb):
            # index contains no valid (non-NaT) values
            bins = np.array([], dtype=np.int64)
            binner = labels = PeriodIndex(data=[], freq=self.freq, name=ax.name)
            if len(ax) > 0:
                # index is all NaT
                binner, bins, labels = _insert_nat_bin(binner, bins, labels, len(ax))
            return binner, bins, labels

        freq_mult = self.freq.n

        start = ax.min().asfreq(self.freq, how=self.convention)
        end = ax.max().asfreq(self.freq, how="end")
        bin_shift = 0

        if isinstance(self.freq, Tick):
            # GH 23882 & 31809: get adjusted bin edge labels with 'origin'
            # and 'origin' support. This call only makes sense if the freq is a
            # Tick since offset and origin are only used in those cases.
            # Not doing this check could create an extra empty bin.
            p_start, end = _get_period_range_edges(
                start,
                end,
                self.freq,
                closed=self.closed,
                origin=self.origin,
                offset=self.offset,
            )

            # Get offset for bin edge (not label edge) adjustment
            start_offset = Period(start, self.freq) - Period(p_start, self.freq)
            # error: Item "Period" of "Union[Period, Any]" has no attribute "n"
            bin_shift = start_offset.n % freq_mult  # type: ignore[union-attr]
            start = p_start

        labels = binner = period_range(
            start=start, end=end, freq=self.freq, name=ax.name
        )

        i8 = memb.asi8

        # when upsampling to subperiods, we need to generate enough bins
        expected_bins_count = len(binner) * freq_mult
        i8_extend = expected_bins_count - (i8[-1] - i8[0])
        rng = np.arange(i8[0], i8[-1] + i8_extend, freq_mult)
        rng += freq_mult
        # adjust bin edge indexes to account for base
        rng -= bin_shift

        # Wrap in PeriodArray for PeriodArray.searchsorted
        prng = type(memb._data)(rng, dtype=memb.dtype)
        bins = memb.searchsorted(prng, side="left")

        if nat_count > 0:
            binner, bins, labels = _insert_nat_bin(binner, bins, labels, nat_count)

        return binner, bins, labels


def _take_new_index(
    obj: NDFrameT, indexer: npt.NDArray[np.intp], new_index: Index, axis: AxisInt = 0
) -> NDFrameT:

    if isinstance(obj, ABCSeries):
        new_values = algos.take_nd(obj._values, indexer)
        # error: Incompatible return value type (got "Series", expected "NDFrameT")
        return obj._constructor(  # type: ignore[return-value]
            new_values, index=new_index, name=obj.name
        )
    elif isinstance(obj, ABCDataFrame):
        if axis == 1:
            raise NotImplementedError("axis 1 is not supported")
        new_mgr = obj._mgr.reindex_indexer(new_axis=new_index, indexer=indexer, axis=1)
        # error: Incompatible return value type
        # (got "DataFrame", expected "NDFrameT")
        return obj._constructor(new_mgr)  # type: ignore[return-value]
    else:
        raise ValueError("'obj' should be either a Series or a DataFrame")


def _get_timestamp_range_edges(
    first: Timestamp,
    last: Timestamp,
    freq: BaseOffset,
    closed: Literal["right", "left"] = "left",
    origin: TimeGrouperOrigin = "start_day",
    offset: Timedelta | None = None,
) -> tuple[Timestamp, Timestamp]:
    """
    Adjust the `first` Timestamp to the preceding Timestamp that resides on
    the provided offset. Adjust the `last` Timestamp to the following
    Timestamp that resides on the provided offset. Input Timestamps that
    already reside on the offset will be adjusted depending on the type of
    offset and the `closed` parameter.

    Parameters
    ----------
    first : pd.Timestamp
        The beginning Timestamp of the range to be adjusted.
    last : pd.Timestamp
        The ending Timestamp of the range to be adjusted.
    freq : pd.DateOffset
        The dateoffset to which the Timestamps will be adjusted.
    closed : {'right', 'left'}, default "left"
        Which side of bin interval is closed.
    origin : {'epoch', 'start', 'start_day'} or Timestamp, default 'start_day'
        The timestamp on which to adjust the grouping. The timezone of origin must
        match the timezone of the index.
        If a timestamp is not used, these values are also supported:

        - 'epoch': `origin` is 1970-01-01
        - 'start': `origin` is the first value of the timeseries
        - 'start_day': `origin` is the first day at midnight of the timeseries
    offset : pd.Timedelta, default is None
        An offset timedelta added to the origin.

    Returns
    -------
    A tuple of length 2, containing the adjusted pd.Timestamp objects.
    """
    if isinstance(freq, Tick):
        index_tz = first.tz
        if isinstance(origin, Timestamp) and (origin.tz is None) != (index_tz is None):
            raise ValueError("The origin must have the same timezone as the index.")
        elif origin == "epoch":
            # set the epoch based on the timezone to have similar bins results when
            # resampling on the same kind of indexes on different timezones
            origin = Timestamp("1970-01-01", tz=index_tz)

        if isinstance(freq, Day):
            # _adjust_dates_anchored assumes 'D' means 24H, but first/last
            # might contain a DST transition (23H, 24H, or 25H).
            # So "pretend" the dates are naive when adjusting the endpoints
            first = first.tz_localize(None)
            last = last.tz_localize(None)
            if isinstance(origin, Timestamp):
                origin = origin.tz_localize(None)

        first, last = _adjust_dates_anchored(
            first, last, freq, closed=closed, origin=origin, offset=offset
        )
        if isinstance(freq, Day):
            first = first.tz_localize(index_tz)
            last = last.tz_localize(index_tz)
    else:
        first = first.normalize()
        last = last.normalize()

        if closed == "left":
            first = Timestamp(freq.rollback(first))
        else:
            first = Timestamp(first - freq)

        last = Timestamp(last + freq)

    return first, last


def _get_period_range_edges(
    first: Period,
    last: Period,
    freq: BaseOffset,
    closed: Literal["right", "left"] = "left",
    origin: TimeGrouperOrigin = "start_day",
    offset: Timedelta | None = None,
) -> tuple[Period, Period]:
    """
    Adjust the provided `first` and `last` Periods to the respective Period of
    the given offset that encompasses them.

    Parameters
    ----------
    first : pd.Period
        The beginning Period of the range to be adjusted.
    last : pd.Period
        The ending Period of the range to be adjusted.
    freq : pd.DateOffset
        The freq to which the Periods will be adjusted.
    closed : {'right', 'left'}, default "left"
        Which side of bin interval is closed.
    origin : {'epoch', 'start', 'start_day'}, Timestamp, default 'start_day'
        The timestamp on which to adjust the grouping. The timezone of origin must
        match the timezone of the index.

        If a timestamp is not used, these values are also supported:

        - 'epoch': `origin` is 1970-01-01
        - 'start': `origin` is the first value of the timeseries
        - 'start_day': `origin` is the first day at midnight of the timeseries
    offset : pd.Timedelta, default is None
        An offset timedelta added to the origin.

    Returns
    -------
    A tuple of length 2, containing the adjusted pd.Period objects.
    """
    if not all(isinstance(obj, Period) for obj in [first, last]):
        raise TypeError("'first' and 'last' must be instances of type Period")

    # GH 23882
    first_ts = first.to_timestamp()
    last_ts = last.to_timestamp()
    adjust_first = not freq.is_on_offset(first_ts)
    adjust_last = freq.is_on_offset(last_ts)

    first_ts, last_ts = _get_timestamp_range_edges(
        first_ts, last_ts, freq, closed=closed, origin=origin, offset=offset
    )

    first = (first_ts + int(adjust_first) * freq).to_period(freq)
    last = (last_ts - int(adjust_last) * freq).to_period(freq)
    return first, last


def _insert_nat_bin(
    binner: PeriodIndex, bins: np.ndarray, labels: PeriodIndex, nat_count: int
) -> tuple[PeriodIndex, np.ndarray, PeriodIndex]:
    # NaT handling as in pandas._lib.lib.generate_bins_dt64()
    # shift bins by the number of NaT
    assert nat_count > 0
    bins += nat_count
    bins = np.insert(bins, 0, nat_count)

    # Incompatible types in assignment (expression has type "Index", variable
    # has type "PeriodIndex")
    binner = binner.insert(0, NaT)  # type: ignore[assignment]
    # Incompatible types in assignment (expression has type "Index", variable
    # has type "PeriodIndex")
    labels = labels.insert(0, NaT)  # type: ignore[assignment]
    return binner, bins, labels


def _adjust_dates_anchored(
    first: Timestamp,
    last: Timestamp,
    freq: Tick,
    closed: Literal["right", "left"] = "right",
    origin: TimeGrouperOrigin = "start_day",
    offset: Timedelta | None = None,
) -> tuple[Timestamp, Timestamp]:
    # First and last offsets should be calculated from the start day to fix an
    # error cause by resampling across multiple days when a one day period is
    # not a multiple of the frequency. See GH 8683
    # To handle frequencies that are not multiple or divisible by a day we let
    # the possibility to define a fixed origin timestamp. See GH 31809
    origin_nanos = 0  # origin == "epoch"
    if origin == "start_day":
        origin_nanos = first.normalize().value
    elif origin == "start":
        origin_nanos = first.value
    elif isinstance(origin, Timestamp):
        origin_nanos = origin.value
    elif origin in ["end", "end_day"]:
        origin_last = last if origin == "end" else last.ceil("D")
        sub_freq_times = (origin_last.value - first.value) // freq.nanos
        if closed == "left":
            sub_freq_times += 1
        first = origin_last - sub_freq_times * freq
        origin_nanos = first.value
    origin_nanos += offset.value if offset else 0

    # GH 10117 & GH 19375. If first and last contain timezone information,
    # Perform the calculation in UTC in order to avoid localizing on an
    # Ambiguous or Nonexistent time.
    first_tzinfo = first.tzinfo
    last_tzinfo = last.tzinfo
    if first_tzinfo is not None:
        first = first.tz_convert("UTC")
    if last_tzinfo is not None:
        last = last.tz_convert("UTC")

    foffset = (first.value - origin_nanos) % freq.nanos
    loffset = (last.value - origin_nanos) % freq.nanos

    if closed == "right":
        if foffset > 0:
            # roll back
            fresult_int = first.value - foffset
        else:
            fresult_int = first.value - freq.nanos

        if loffset > 0:
            # roll forward
            lresult_int = last.value + (freq.nanos - loffset)
        else:
            # already the end of the road
            lresult_int = last.value
    else:  # closed == 'left'
        if foffset > 0:
            fresult_int = first.value - foffset
        else:
            # start of the road
            fresult_int = first.value

        if loffset > 0:
            # roll forward
            lresult_int = last.value + (freq.nanos - loffset)
        else:
            lresult_int = last.value + freq.nanos
    fresult = Timestamp(fresult_int)
    lresult = Timestamp(lresult_int)
    if first_tzinfo is not None:
        fresult = fresult.tz_localize("UTC").tz_convert(first_tzinfo)
    if last_tzinfo is not None:
        lresult = lresult.tz_localize("UTC").tz_convert(last_tzinfo)
    return fresult, lresult


def asfreq(
    obj: NDFrameT,
    freq,
    method=None,
    how=None,
    normalize: bool = False,
    fill_value=None,
) -> NDFrameT:
    """
    Utility frequency conversion method for Series/DataFrame.

    See :meth:`pandas.NDFrame.asfreq` for full documentation.
    """
    if isinstance(obj.index, PeriodIndex):
        if method is not None:
            raise NotImplementedError("'method' argument is not supported")

        if how is None:
            how = "E"

        new_obj = obj.copy()
        new_obj.index = obj.index.asfreq(freq, how=how)

    elif len(obj.index) == 0:
        new_obj = obj.copy()

        new_obj.index = _asfreq_compat(obj.index, freq)
    else:
        dti = date_range(obj.index.min(), obj.index.max(), freq=freq)
        dti.name = obj.index.name
        new_obj = obj.reindex(dti, method=method, fill_value=fill_value)
        if normalize:
            new_obj.index = new_obj.index.normalize()

    return new_obj


def _asfreq_compat(index: DatetimeIndex | PeriodIndex | TimedeltaIndex, freq):
    """
    Helper to mimic asfreq on (empty) DatetimeIndex and TimedeltaIndex.

    Parameters
    ----------
    index : PeriodIndex, DatetimeIndex, or TimedeltaIndex
    freq : DateOffset

    Returns
    -------
    same type as index
    """
    if len(index) != 0:
        # This should never be reached, always checked by the caller
        raise ValueError(
            "Can only set arbitrary freq for empty DatetimeIndex or TimedeltaIndex"
        )
    new_index: Index
    if isinstance(index, PeriodIndex):
        new_index = index.asfreq(freq=freq)
    elif isinstance(index, DatetimeIndex):
        new_index = DatetimeIndex([], dtype=index.dtype, freq=freq, name=index.name)
    elif isinstance(index, TimedeltaIndex):
        new_index = TimedeltaIndex([], dtype=index.dtype, freq=freq, name=index.name)
    else:  # pragma: no cover
        raise TypeError(type(index))
    return new_index<|MERGE_RESOLUTION|>--- conflicted
+++ resolved
@@ -27,12 +27,9 @@
     to_offset,
 )
 from pandas._typing import (
-<<<<<<< HEAD
     AnyArrayLike,
+    AxisInt,
     Frequency,
-=======
-    AxisInt,
->>>>>>> 3937fbe1
     IndexLabel,
     NDFrameT,
     QuantileInterpolation,
