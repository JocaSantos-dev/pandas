--- conflicted
+++ resolved
@@ -900,13 +900,8 @@
         method: QuantileInterpolation = "linear",
         axis=0,
         limit=None,
-<<<<<<< HEAD
-        inplace=False,
+        inplace: bool = False,
         limit_direction: Literal["forward", "backward", "both"] = "forward",
-=======
-        inplace: bool = False,
-        limit_direction="forward",
->>>>>>> 5de24481
         limit_area=None,
         downcast=None,
         **kwargs,
