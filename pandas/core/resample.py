--- conflicted
+++ resolved
@@ -1,12 +1,7 @@
 import copy
 from datetime import timedelta
 from textwrap import dedent
-<<<<<<< HEAD
 from typing import TYPE_CHECKING, Any, Dict, Union, no_type_check
-import warnings
-=======
-from typing import Dict, no_type_check
->>>>>>> 1d36851f
 
 import numpy as np
 
