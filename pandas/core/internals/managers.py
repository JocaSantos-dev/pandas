from __future__ import annotations

import itertools
from typing import (
    Any,
    Callable,
    Hashable,
    Sequence,
    TypeVar,
    cast,
)
import warnings

import numpy as np

from pandas._libs import (
    internals as libinternals,
    lib,
)
from pandas._libs.internals import BlockPlacement
from pandas._typing import (
    ArrayLike,
    DtypeObj,
    Shape,
    npt,
    type_t,
)
from pandas.errors import PerformanceWarning
from pandas.util._decorators import cache_readonly
from pandas.util._exceptions import find_stack_level
from pandas.util._validators import validate_bool_kwarg

from pandas.core.dtypes.cast import infer_dtype_from_scalar
from pandas.core.dtypes.common import (
    ensure_platform_int,
    is_1d_only_ea_dtype,
    is_dtype_equal,
    is_list_like,
)
from pandas.core.dtypes.dtypes import ExtensionDtype
from pandas.core.dtypes.generic import (
    ABCDataFrame,
    ABCSeries,
)
from pandas.core.dtypes.missing import (
    array_equals,
    isna,
)

import pandas.core.algorithms as algos
from pandas.core.arrays._mixins import NDArrayBackedExtensionArray
from pandas.core.arrays.sparse import SparseDtype
from pandas.core.construction import (
    ensure_wrapped_if_datetimelike,
    extract_array,
)
from pandas.core.indexers import maybe_convert_indices
from pandas.core.indexes.api import (
    Float64Index,
    Index,
    ensure_index,
)
from pandas.core.internals.base import (
    DataManager,
    SingleDataManager,
    interleaved_dtype,
)
from pandas.core.internals.blocks import (
    Block,
    DatetimeTZBlock,
    NumpyBlock,
    ensure_block_shape,
    extend_blocks,
    get_block_type,
    new_block,
    new_block_2d,
)
from pandas.core.internals.ops import (
    blockwise_all,
    operate_blockwise,
)

# TODO: flexible with index=None and/or items=None

T = TypeVar("T", bound="BaseBlockManager")


class BaseBlockManager(DataManager):
    """
    Core internal data structure to implement DataFrame, Series, etc.

    Manage a bunch of labeled 2D mixed-type ndarrays. Essentially it's a
    lightweight blocked set of labeled data to be manipulated by the DataFrame
    public API class

    Attributes
    ----------
    shape
    ndim
    axes
    values
    items

    Methods
    -------
    set_axis(axis, new_labels)
    copy(deep=True)

    get_dtypes

    apply(func, axes, block_filter_fn)

    get_bool_data
    get_numeric_data

    get_slice(slice_like, axis)
    get(label)
    iget(loc)

    take(indexer, axis)
    reindex_axis(new_labels, axis)
    reindex_indexer(new_labels, indexer, axis)

    delete(label)
    insert(loc, label, value)
    set(label, value)

    Parameters
    ----------
    blocks: Sequence of Block
    axes: Sequence of Index
    verify_integrity: bool, default True

    Notes
    -----
    This is *not* a public API class
    """

    __slots__ = ()

    _blknos: npt.NDArray[np.intp]
    _blklocs: npt.NDArray[np.intp]
    blocks: tuple[Block, ...]
    axes: list[Index]

    ndim: int
    _known_consolidated: bool
    _is_consolidated: bool

    def __init__(self, blocks, axes, verify_integrity: bool = True):
        raise NotImplementedError

    @classmethod
    def from_blocks(cls: type_t[T], blocks: list[Block], axes: list[Index]) -> T:
        raise NotImplementedError

    @property
    def blknos(self) -> npt.NDArray[np.intp]:
        """
        Suppose we want to find the array corresponding to our i'th column.

        blknos[i] identifies the block from self.blocks that contains this column.

        blklocs[i] identifies the column of interest within
        self.blocks[self.blknos[i]]
        """
        if self._blknos is None:
            # Note: these can be altered by other BlockManager methods.
            self._rebuild_blknos_and_blklocs()

        return self._blknos

    @property
    def blklocs(self) -> npt.NDArray[np.intp]:
        """
        See blknos.__doc__
        """
        if self._blklocs is None:
            # Note: these can be altered by other BlockManager methods.
            self._rebuild_blknos_and_blklocs()

        return self._blklocs

    def make_empty(self: T, axes=None) -> T:
        """return an empty BlockManager with the items axis of len 0"""
        if axes is None:
            axes = [Index([])] + self.axes[1:]

        # preserve dtype if possible
        if self.ndim == 1:
            assert isinstance(self, SingleBlockManager)  # for mypy
            blk = self.blocks[0]
            arr = blk.values[:0]
            bp = BlockPlacement(slice(0, 0))
            nb = blk.make_block_same_class(arr, placement=bp)
            blocks = [nb]
        else:
            blocks = []
        return type(self).from_blocks(blocks, axes)

    def __nonzero__(self) -> bool:
        return True

    # Python3 compat
    __bool__ = __nonzero__

    def _normalize_axis(self, axis: int) -> int:
        # switch axis to follow BlockManager logic
        if self.ndim == 2:
            axis = 1 if axis == 0 else 0
        return axis

    def set_axis(self, axis: int, new_labels: Index) -> None:
        # Caller is responsible for ensuring we have an Index object.
        self._validate_set_axis(axis, new_labels)
        self.axes[axis] = new_labels

    @property
    def is_single_block(self) -> bool:
        # Assumes we are 2D; overridden by SingleBlockManager
        return len(self.blocks) == 1

    @property
    def items(self) -> Index:
        return self.axes[0]

    def get_dtypes(self):
        dtypes = np.array([blk.dtype for blk in self.blocks])
        return dtypes.take(self.blknos)

    @property
    def arrays(self) -> list[ArrayLike]:
        """
        Quick access to the backing arrays of the Blocks.

        Only for compatibility with ArrayManager for testing convenience.
        Not to be used in actual code, and return value is not the same as the
        ArrayManager method (list of 1D arrays vs iterator of 2D ndarrays / 1D EAs).
        """
        return [blk.values for blk in self.blocks]

    def __repr__(self) -> str:
        output = type(self).__name__
        for i, ax in enumerate(self.axes):
            if i == 0:
                output += f"\nItems: {ax}"
            else:
                output += f"\nAxis {i}: {ax}"

        for block in self.blocks:
            output += f"\n{block}"
        return output

    def apply(
        self: T,
        f,
        align_keys: list[str] | None = None,
        ignore_failures: bool = False,
        **kwargs,
    ) -> T:
        """
        Iterate over the blocks, collect and create a new BlockManager.

        Parameters
        ----------
        f : str or callable
            Name of the Block method to apply.
        align_keys: List[str] or None, default None
        ignore_failures: bool, default False
        **kwargs
            Keywords to pass to `f`

        Returns
        -------
        BlockManager
        """
        assert "filter" not in kwargs

        align_keys = align_keys or []
        result_blocks: list[Block] = []
        # fillna: Series/DataFrame is responsible for making sure value is aligned

        aligned_args = {k: kwargs[k] for k in align_keys}

        for b in self.blocks:

            if aligned_args:

                for k, obj in aligned_args.items():
                    if isinstance(obj, (ABCSeries, ABCDataFrame)):
                        # The caller is responsible for ensuring that
                        #  obj.axes[-1].equals(self.items)
                        if obj.ndim == 1:
                            kwargs[k] = obj.iloc[b.mgr_locs.indexer]._values
                        else:
                            kwargs[k] = obj.iloc[:, b.mgr_locs.indexer]._values
                    else:
                        # otherwise we have an ndarray
                        kwargs[k] = obj[b.mgr_locs.indexer]

            try:
                if callable(f):
                    applied = b.apply(f, **kwargs)
                else:
                    applied = getattr(b, f)(**kwargs)
            except (TypeError, NotImplementedError):
                if not ignore_failures:
                    raise
                continue
            result_blocks = extend_blocks(applied, result_blocks)

        if ignore_failures:
            return self._combine(result_blocks)

        out = type(self).from_blocks(result_blocks, self.axes)
        return out

    def where(self: T, other, cond, align: bool) -> T:
        if align:
            align_keys = ["other", "cond"]
        else:
            align_keys = ["cond"]
            other = extract_array(other, extract_numpy=True)

        return self.apply(
            "where",
            align_keys=align_keys,
            other=other,
            cond=cond,
        )

    def setitem(self: T, indexer, value) -> T:
        """
        Set values with indexer.

        For SingleBlockManager, this backs s[indexer] = value
        """
        return self.apply("setitem", indexer=indexer, value=value)

    def putmask(self, mask, new, align: bool = True):

        if align:
            align_keys = ["new", "mask"]
        else:
            align_keys = ["mask"]
            new = extract_array(new, extract_numpy=True)

        return self.apply(
            "putmask",
            align_keys=align_keys,
            mask=mask,
            new=new,
        )

    def diff(self: T, n: int, axis: int) -> T:
        axis = self._normalize_axis(axis)
        return self.apply("diff", n=n, axis=axis)

    def interpolate(self: T, **kwargs) -> T:
        return self.apply("interpolate", **kwargs)

    def shift(self: T, periods: int, axis: int, fill_value) -> T:
        axis = self._normalize_axis(axis)
        if fill_value is lib.no_default:
            fill_value = None

        if axis == 0 and self.ndim == 2 and self.nblocks > 1:
            # GH#35488 we need to watch out for multi-block cases
            # We only get here with fill_value not-lib.no_default
            ncols = self.shape[0]
            if periods > 0:
                indexer = np.array(
                    [-1] * periods + list(range(ncols - periods)), dtype=np.intp
                )
            else:
                nper = abs(periods)
                indexer = np.array(
                    list(range(nper, ncols)) + [-1] * nper, dtype=np.intp
                )
            result = self.reindex_indexer(
                self.items,
                indexer,
                axis=0,
                fill_value=fill_value,
                allow_dups=True,
                consolidate=False,
            )
            return result

        return self.apply("shift", periods=periods, axis=axis, fill_value=fill_value)

    def fillna(self: T, value, limit, inplace: bool, downcast) -> T:
        return self.apply(
            "fillna", value=value, limit=limit, inplace=inplace, downcast=downcast
        )

    def astype(self: T, dtype, copy: bool = False, errors: str = "raise") -> T:
        return self.apply("astype", dtype=dtype, copy=copy, errors=errors)

    def convert(
        self: T,
        copy: bool = True,
        datetime: bool = True,
        numeric: bool = True,
        timedelta: bool = True,
    ) -> T:
        return self.apply(
            "convert",
            copy=copy,
            datetime=datetime,
            numeric=numeric,
            timedelta=timedelta,
        )

    def replace(self: T, to_replace, value, inplace: bool, regex: bool) -> T:
        assert np.ndim(value) == 0, value
        return self.apply(
            "replace", to_replace=to_replace, value=value, inplace=inplace, regex=regex
        )

    def replace_list(
        self: T,
        src_list: list[Any],
        dest_list: list[Any],
        inplace: bool = False,
        regex: bool = False,
    ) -> T:
        """do a list replace"""
        inplace = validate_bool_kwarg(inplace, "inplace")

        bm = self.apply(
            "_replace_list",
            src_list=src_list,
            dest_list=dest_list,
            inplace=inplace,
            regex=regex,
        )
        bm._consolidate_inplace()
        return bm

    def to_native_types(self: T, **kwargs) -> T:
        """
        Convert values to native types (strings / python objects) that are used
        in formatting (repr / csv).
        """
        return self.apply("to_native_types", **kwargs)

    @property
    def is_numeric_mixed_type(self) -> bool:
        return all(block.is_numeric for block in self.blocks)

    @property
    def any_extension_types(self) -> bool:
        """Whether any of the blocks in this manager are extension blocks"""
        return any(block.is_extension for block in self.blocks)

    @property
    def is_view(self) -> bool:
        """return a boolean if we are a single block and are a view"""
        if len(self.blocks) == 1:
            return self.blocks[0].is_view

        # It is technically possible to figure out which blocks are views
        # e.g. [ b.values.base is not None for b in self.blocks ]
        # but then we have the case of possibly some blocks being a view
        # and some blocks not. setting in theory is possible on the non-view
        # blocks w/o causing a SettingWithCopy raise/warn. But this is a bit
        # complicated

        return False

    def _get_data_subset(self: T, predicate: Callable) -> T:
        blocks = [blk for blk in self.blocks if predicate(blk.values)]
        return self._combine(blocks, copy=False)

    def get_bool_data(self: T, copy: bool = False) -> T:
        """
        Select blocks that are bool-dtype and columns from object-dtype blocks
        that are all-bool.

        Parameters
        ----------
        copy : bool, default False
            Whether to copy the blocks
        """

        new_blocks = []

        for blk in self.blocks:
            if blk.dtype == bool:
                new_blocks.append(blk)

            elif blk.is_object:
                nbs = blk._split()
                for nb in nbs:
                    if nb.is_bool:
                        new_blocks.append(nb)

        return self._combine(new_blocks, copy)

    def get_numeric_data(self: T, copy: bool = False) -> T:
        """
        Parameters
        ----------
        copy : bool, default False
            Whether to copy the blocks
        """
        numeric_blocks = [blk for blk in self.blocks if blk.is_numeric]
        if len(numeric_blocks) == len(self.blocks):
            # Avoid somewhat expensive _combine
            if copy:
                return self.copy(deep=True)
            return self
        return self._combine(numeric_blocks, copy)

    def _combine(
        self: T, blocks: list[Block], copy: bool = True, index: Index | None = None
    ) -> T:
        """return a new manager with the blocks"""
        if len(blocks) == 0:
            if self.ndim == 2:
                # retain our own Index dtype
                if index is not None:
                    axes = [self.items[:0], index]
                else:
                    axes = [self.items[:0]] + self.axes[1:]
                return self.make_empty(axes)
            return self.make_empty()

        # FIXME: optimization potential
        indexer = np.sort(np.concatenate([b.mgr_locs.as_array for b in blocks]))
        inv_indexer = lib.get_reverse_indexer(indexer, self.shape[0])

        new_blocks: list[Block] = []
        for b in blocks:
            b = b.copy(deep=copy)
            b.mgr_locs = BlockPlacement(inv_indexer[b.mgr_locs.indexer])
            new_blocks.append(b)

        axes = list(self.axes)
        if index is not None:
            axes[-1] = index
        axes[0] = self.items.take(indexer)

        return type(self).from_blocks(new_blocks, axes)

    @property
    def nblocks(self) -> int:
        return len(self.blocks)

    def copy(self: T, deep=True) -> T:
        """
        Make deep or shallow copy of BlockManager

        Parameters
        ----------
        deep : bool or string, default True
            If False, return shallow copy (do not copy data)
            If 'all', copy data and a deep copy of the index

        Returns
        -------
        BlockManager
        """
        # this preserves the notion of view copying of axes
        if deep:
            # hit in e.g. tests.io.json.test_pandas

            def copy_func(ax):
                return ax.copy(deep=True) if deep == "all" else ax.view()

            new_axes = [copy_func(ax) for ax in self.axes]
        else:
            new_axes = list(self.axes)

        res = self.apply("copy", deep=deep)

        res.axes = new_axes

        if self.ndim > 1:
            # Avoid needing to re-compute these
            blknos = self._blknos
            if blknos is not None:
                res._blknos = blknos.copy()
                res._blklocs = self._blklocs.copy()

        if deep:
            res._consolidate_inplace()
        return res

    def consolidate(self: T) -> T:
        """
        Join together blocks having same dtype

        Returns
        -------
        y : BlockManager
        """
        if self.is_consolidated():
            return self

        bm = type(self)(self.blocks, self.axes, verify_integrity=False)
        bm._is_consolidated = False
        bm._consolidate_inplace()
        return bm

    def reindex_indexer(
        self: T,
        new_axis: Index,
        indexer,
        axis: int,
        fill_value=None,
        allow_dups: bool = False,
        copy: bool = True,
        consolidate: bool = True,
        only_slice: bool = False,
        *,
        use_na_proxy: bool = False,
    ) -> T:
        """
        Parameters
        ----------
        new_axis : Index
        indexer : ndarray of int64 or None
        axis : int
        fill_value : object, default None
        allow_dups : bool, default False
        copy : bool, default True
        consolidate: bool, default True
            Whether to consolidate inplace before reindexing.
        only_slice : bool, default False
            Whether to take views, not copies, along columns.
        use_na_proxy : bool, default False
            Whether to use a np.void ndarray for newly introduced columns.

        """
        if indexer is None:
            if new_axis is self.axes[axis] and not copy:
                return self

            result = self.copy(deep=copy)
            result.axes = list(self.axes)
            result.axes[axis] = new_axis
            return result

        if consolidate:
            self._consolidate_inplace()

        # some axes don't allow reindexing with dups
        if not allow_dups:
            self.axes[axis]._validate_can_reindex(indexer)

        if axis >= self.ndim:
            raise IndexError("Requested axis not found in manager")

        if axis == 0:
            new_blocks = self._slice_take_blocks_ax0(
                indexer,
                fill_value=fill_value,
                only_slice=only_slice,
                use_na_proxy=use_na_proxy,
            )
        else:
            new_blocks = [
                blk.take_nd(
                    indexer,
                    axis=1,
                    fill_value=(
                        fill_value if fill_value is not None else blk.fill_value
                    ),
                )
                for blk in self.blocks
            ]

        new_axes = list(self.axes)
        new_axes[axis] = new_axis

        new_mgr = type(self).from_blocks(new_blocks, new_axes)
        if axis == 1:
            # We can avoid the need to rebuild these
            new_mgr._blknos = self.blknos.copy()
            new_mgr._blklocs = self.blklocs.copy()
        return new_mgr

    def _slice_take_blocks_ax0(
        self,
        slice_or_indexer: slice | np.ndarray,
        fill_value=lib.no_default,
        only_slice: bool = False,
        *,
        use_na_proxy: bool = False,
    ) -> list[Block]:
        """
        Slice/take blocks along axis=0.

        Overloaded for SingleBlock

        Parameters
        ----------
        slice_or_indexer : slice or np.ndarray[int64]
        fill_value : scalar, default lib.no_default
        only_slice : bool, default False
            If True, we always return views on existing arrays, never copies.
            This is used when called from ops.blockwise.operate_blockwise.
        use_na_proxy : bool, default False
            Whether to use a np.void ndarray for newly introduced columns.

        Returns
        -------
        new_blocks : list of Block
        """
        allow_fill = fill_value is not lib.no_default

        sl_type, slobj, sllen = _preprocess_slice_or_indexer(
            slice_or_indexer, self.shape[0], allow_fill=allow_fill
        )

        if self.is_single_block:
            blk = self.blocks[0]

            if sl_type == "slice":
                # GH#32959 EABlock would fail since we can't make 0-width
                # TODO(EA2D): special casing unnecessary with 2D EAs
                if sllen == 0:
                    return []
                bp = BlockPlacement(slice(0, sllen))
                return [blk.getitem_block_columns(slobj, new_mgr_locs=bp)]
            elif not allow_fill or self.ndim == 1:
                if allow_fill and fill_value is None:
                    fill_value = blk.fill_value

                if not allow_fill and only_slice:
                    # GH#33597 slice instead of take, so we get
                    #  views instead of copies
                    blocks = [
                        blk.getitem_block_columns(
                            slice(ml, ml + 1), new_mgr_locs=BlockPlacement(i)
                        )
                        for i, ml in enumerate(slobj)
                    ]
                    # We have
                    #  all(np.shares_memory(nb.values, blk.values) for nb in blocks)
                    return blocks
                else:
                    bp = BlockPlacement(slice(0, sllen))
                    return [
                        blk.take_nd(
                            slobj,
                            axis=0,
                            new_mgr_locs=bp,
                            fill_value=fill_value,
                        )
                    ]

        if sl_type == "slice":
            blknos = self.blknos[slobj]
            blklocs = self.blklocs[slobj]
        else:
            blknos = algos.take_nd(
                self.blknos, slobj, fill_value=-1, allow_fill=allow_fill
            )
            blklocs = algos.take_nd(
                self.blklocs, slobj, fill_value=-1, allow_fill=allow_fill
            )

        # When filling blknos, make sure blknos is updated before appending to
        # blocks list, that way new blkno is exactly len(blocks).
        blocks = []
        group = not only_slice
        for blkno, mgr_locs in libinternals.get_blkno_placements(blknos, group=group):
            if blkno == -1:
                # If we've got here, fill_value was not lib.no_default

                blocks.append(
                    self._make_na_block(
                        placement=mgr_locs,
                        fill_value=fill_value,
                        use_na_proxy=use_na_proxy,
                    )
                )
            else:
                blk = self.blocks[blkno]

                # Otherwise, slicing along items axis is necessary.
                if not blk._can_consolidate and not blk._validate_ndim:
                    # i.e. we dont go through here for DatetimeTZBlock
                    # A non-consolidatable block, it's easy, because there's
                    # only one item and each mgr loc is a copy of that single
                    # item.
                    for mgr_loc in mgr_locs:
                        newblk = blk.copy(deep=False)
                        newblk.mgr_locs = BlockPlacement(slice(mgr_loc, mgr_loc + 1))
                        blocks.append(newblk)

                else:
                    # GH#32779 to avoid the performance penalty of copying,
                    #  we may try to only slice
                    taker = blklocs[mgr_locs.indexer]
                    max_len = max(len(mgr_locs), taker.max() + 1)
                    if only_slice:
                        taker = lib.maybe_indices_to_slice(taker, max_len)

                    if isinstance(taker, slice):
                        nb = blk.getitem_block_columns(taker, new_mgr_locs=mgr_locs)
                        blocks.append(nb)
                    elif only_slice:
                        # GH#33597 slice instead of take, so we get
                        #  views instead of copies
                        for i, ml in zip(taker, mgr_locs):
                            slc = slice(i, i + 1)
                            bp = BlockPlacement(ml)
                            nb = blk.getitem_block_columns(slc, new_mgr_locs=bp)
                            # We have np.shares_memory(nb.values, blk.values)
                            blocks.append(nb)
                    else:
                        nb = blk.take_nd(taker, axis=0, new_mgr_locs=mgr_locs)
                        blocks.append(nb)

        return blocks

    def _make_na_block(
        self, placement: BlockPlacement, fill_value=None, use_na_proxy: bool = False
    ) -> Block:
        # Note: we only get here with self.ndim == 2

        if use_na_proxy:
            assert fill_value is None
            shape = (len(placement), self.shape[1])
            vals = np.empty(shape, dtype=np.void)
            nb = NumpyBlock(vals, placement, ndim=2)
            return nb

        if fill_value is None:
            fill_value = np.nan
        block_shape = list(self.shape)
        block_shape[0] = len(placement)

        dtype, fill_value = infer_dtype_from_scalar(fill_value)
        # error: Argument "dtype" to "empty" has incompatible type "Union[dtype,
        # ExtensionDtype]"; expected "Union[dtype, None, type, _SupportsDtype, str,
        # Tuple[Any, int], Tuple[Any, Union[int, Sequence[int]]], List[Any], _DtypeDict,
        # Tuple[Any, Any]]"
        block_values = np.empty(block_shape, dtype=dtype)  # type: ignore[arg-type]
        block_values.fill(fill_value)
        return new_block_2d(block_values, placement=placement)

    def take(self: T, indexer, axis: int = 1, verify: bool = True) -> T:
        """
        Take items along any axis.

        indexer : np.ndarray or slice
        axis : int, default 1
        verify : bool, default True
            Check that all entries are between 0 and len(self) - 1, inclusive.
            Pass verify=False if this check has been done by the caller.

        Returns
        -------
        BlockManager
        """
        # We have 6 tests that get here with a slice
        indexer = (
            np.arange(indexer.start, indexer.stop, indexer.step, dtype="int64")
            if isinstance(indexer, slice)
            else np.asanyarray(indexer, dtype="int64")
        )

        n = self.shape[axis]
        indexer = maybe_convert_indices(indexer, n, verify=verify)

        new_labels = self.axes[axis].take(indexer)
        return self.reindex_indexer(
            new_axis=new_labels,
            indexer=indexer,
            axis=axis,
            allow_dups=True,
            consolidate=False,
        )


class BlockManager(libinternals.BlockManager, BaseBlockManager):
    """
    BaseBlockManager that holds 2D blocks.
    """

    ndim = 2

    # ----------------------------------------------------------------
    # Constructors

    def __init__(
        self,
        blocks: Sequence[Block],
        axes: Sequence[Index],
        verify_integrity: bool = True,
    ):

        if verify_integrity:
            # Assertion disabled for performance
            # assert all(isinstance(x, Index) for x in axes)

            for block in blocks:
                if self.ndim != block.ndim:
                    raise AssertionError(
                        f"Number of Block dimensions ({block.ndim}) must equal "
                        f"number of axes ({self.ndim})"
                    )
                if isinstance(block, DatetimeTZBlock) and block.values.ndim == 1:
                    # TODO(2.0): remove once fastparquet no longer needs this
                    warnings.warn(
                        "In a future version, the BlockManager constructor "
                        "will assume that a DatetimeTZBlock with block.ndim==2 "
                        "has block.values.ndim == 2.",
                        DeprecationWarning,
                        stacklevel=find_stack_level(),
                    )

                    # error: Incompatible types in assignment (expression has type
                    # "Union[ExtensionArray, ndarray]", variable has type
                    # "DatetimeArray")
                    block.values = ensure_block_shape(  # type: ignore[assignment]
                        block.values, self.ndim
                    )
                    try:
                        block._cache.clear()
                    except AttributeError:
                        # _cache not initialized
                        pass

            self._verify_integrity()

    def _verify_integrity(self) -> None:
        mgr_shape = self.shape
        tot_items = sum(len(x.mgr_locs) for x in self.blocks)
        for block in self.blocks:
            if block.shape[1:] != mgr_shape[1:]:
                raise construction_error(tot_items, block.shape[1:], self.axes)
        if len(self.items) != tot_items:
            raise AssertionError(
                "Number of manager items must equal union of "
                f"block items\n# manager items: {len(self.items)}, # "
                f"tot_items: {tot_items}"
            )

    @classmethod
    def from_blocks(cls, blocks: list[Block], axes: list[Index]) -> BlockManager:
        """
        Constructor for BlockManager and SingleBlockManager with same signature.
        """
        return cls(blocks, axes, verify_integrity=False)

    # ----------------------------------------------------------------
    # Indexing

    def fast_xs(self, loc: int) -> ArrayLike:
        """
        Return the array corresponding to `frame.iloc[loc]`.

        Parameters
        ----------
        loc : int

        Returns
        -------
        np.ndarray or ExtensionArray
        """
        if len(self.blocks) == 1:
            return self.blocks[0].iget((slice(None), loc))

        dtype = interleaved_dtype([blk.dtype for blk in self.blocks])

        n = len(self)
        if isinstance(dtype, ExtensionDtype):
            cls = dtype.construct_array_type()
            result = cls._empty((n,), dtype=dtype)
        else:
            result = np.empty(n, dtype=dtype)
            result = ensure_wrapped_if_datetimelike(result)

        for blk in self.blocks:
            # Such assignment may incorrectly coerce NaT to None
            # result[blk.mgr_locs] = blk._slice((slice(None), loc))
            for i, rl in enumerate(blk.mgr_locs):
                result[rl] = blk.iget((i, loc))

        return result

    def iget(self, i: int) -> SingleBlockManager:
        """
        Return the data as a SingleBlockManager.
        """
        block = self.blocks[self.blknos[i]]
        values = block.iget(self.blklocs[i])

        # shortcut for select a single-dim from a 2-dim BM
        bp = BlockPlacement(slice(0, len(values)))
        nb = type(block)(values, placement=bp, ndim=1)
        return SingleBlockManager(nb, self.axes[1])

    def iget_values(self, i: int) -> ArrayLike:
        """
        Return the data for column i as the values (ndarray or ExtensionArray).
        """
        block = self.blocks[self.blknos[i]]
        values = block.iget(self.blklocs[i])
        return values

    @property
    def column_arrays(self) -> list[np.ndarray]:
        """
        Used in the JSON C code to access column arrays.
        This optimizes compared to using `iget_values` by converting each
        """
        # This is an optimized equivalent to
        #  result = [self.iget_values(i) for i in range(len(self.items))]
        result: list[np.ndarray | None] = [None] * len(self.items)

        for blk in self.blocks:
            mgr_locs = blk._mgr_locs
            values = blk.values_for_json()
            if values.ndim == 1:
                # TODO(EA2D): special casing not needed with 2D EAs
                result[mgr_locs[0]] = values

            else:
                for i, loc in enumerate(mgr_locs):
                    result[loc] = values[i]

<<<<<<< HEAD
=======
        # error: Incompatible return value type (got "List[None]",
        # expected "List[ndarray[Any, Any]]")
        return result  # type: ignore[return-value]

>>>>>>> d64f1177
    def iset(
        self, loc: int | slice | np.ndarray, value: ArrayLike, inplace: bool = False
    ):
        """
        Set new item in-place. Does not consolidate. Adds new Block if not
        contained in the current set of items
        """

        # FIXME: refactor, clearly separate broadcasting & zip-like assignment
        #        can prob also fix the various if tests for sparse/categorical
        if self._blklocs is None and self.ndim > 1:
            self._rebuild_blknos_and_blklocs()

        # Note: we exclude DTA/TDA here
        value_is_extension_type = is_1d_only_ea_dtype(value.dtype)

        # categorical/sparse/datetimetz
        if value_is_extension_type:

            def value_getitem(placement):
                return value

        else:
            if value.ndim == 2:
                value = value.T
            else:
                value = ensure_block_shape(value, ndim=2)

            def value_getitem(placement):
                return value[placement.indexer]

            if value.shape[1:] != self.shape[1:]:
                raise AssertionError(
                    "Shape of new values must be compatible with manager shape"
                )

        if lib.is_integer(loc):
            # We have 6 tests where loc is _not_ an int.
            # In this case, get_blkno_placements will yield only one tuple,
            #  containing (self._blknos[loc], BlockPlacement(slice(0, 1, 1)))

            # error: Incompatible types in assignment (expression has type
            # "List[Union[int, slice, ndarray]]", variable has type "Union[int,
            # slice, ndarray]")
            loc = [loc]  # type: ignore[assignment]

        # Accessing public blknos ensures the public versions are initialized
        blknos = self.blknos[loc]
        blklocs = self.blklocs[loc].copy()

        unfit_mgr_locs = []
        unfit_val_locs = []
        removed_blknos = []
        for blkno, val_locs in libinternals.get_blkno_placements(blknos, group=True):
            blk = self.blocks[blkno]
            blk_locs = blklocs[val_locs.indexer]
            if inplace and blk.should_store(value):
                blk.set_inplace(blk_locs, value_getitem(val_locs))
            else:
                unfit_mgr_locs.append(blk.mgr_locs.as_array[blk_locs])
                unfit_val_locs.append(val_locs)

                # If all block items are unfit, schedule the block for removal.
                if len(val_locs) == len(blk.mgr_locs):
                    removed_blknos.append(blkno)
                else:
                    blk.delete(blk_locs)
                    self._blklocs[blk.mgr_locs.indexer] = np.arange(len(blk))

        if len(removed_blknos):
            # Remove blocks & update blknos accordingly
            is_deleted = np.zeros(self.nblocks, dtype=np.bool_)
            is_deleted[removed_blknos] = True

            new_blknos = np.empty(self.nblocks, dtype=np.intp)
            new_blknos.fill(-1)
            new_blknos[~is_deleted] = np.arange(self.nblocks - len(removed_blknos))
            self._blknos = new_blknos[self._blknos]
            self.blocks = tuple(
                blk for i, blk in enumerate(self.blocks) if i not in set(removed_blknos)
            )

        if unfit_val_locs:
            unfit_idxr = np.concatenate(unfit_mgr_locs)
            unfit_count = len(unfit_idxr)

            new_blocks: list[Block] = []
            if value_is_extension_type:
                # This code (ab-)uses the fact that EA blocks contain only
                # one item.
                # TODO(EA2D): special casing unnecessary with 2D EAs
                new_blocks.extend(
                    new_block_2d(
                        values=value,
                        placement=BlockPlacement(slice(mgr_loc, mgr_loc + 1)),
                    )
                    for mgr_loc in unfit_idxr
                )

                self._blknos[unfit_idxr] = np.arange(unfit_count) + len(self.blocks)
                self._blklocs[unfit_idxr] = 0

            else:
                # unfit_val_locs contains BlockPlacement objects
                unfit_val_items = unfit_val_locs[0].append(unfit_val_locs[1:])

                new_blocks.append(
                    new_block_2d(
                        values=value_getitem(unfit_val_items),
                        placement=BlockPlacement(unfit_idxr),
                    )
                )

                self._blknos[unfit_idxr] = len(self.blocks)
                self._blklocs[unfit_idxr] = np.arange(unfit_count)

            self.blocks += tuple(new_blocks)

            # Newly created block's dtype may already be present.
            self._known_consolidated = False

    def insert(self, loc: int, item: Hashable, value: ArrayLike) -> None:
        """
        Insert item at selected position.

        Parameters
        ----------
        loc : int
        item : hashable
        value : np.ndarray or ExtensionArray
        """
        # insert to the axis; this could possibly raise a TypeError
        new_axis = self.items.insert(loc, item)

        if value.ndim == 2:
            value = value.T
            if len(value) > 1:
                raise ValueError(
                    f"Expected a 1D array, got an array with shape {value.T.shape}"
                )
        else:
            value = ensure_block_shape(value, ndim=self.ndim)

        bp = BlockPlacement(slice(loc, loc + 1))
        block = new_block_2d(values=value, placement=bp)

        self._insert_update_mgr_locs(loc)
        self._insert_update_blklocs_and_blknos(loc)

        self.axes[0] = new_axis
        self.blocks += (block,)

        self._known_consolidated = False

        if sum(not block.is_extension for block in self.blocks) > 100:
            warnings.warn(
                "DataFrame is highly fragmented.  This is usually the result "
                "of calling `frame.insert` many times, which has poor performance.  "
                "Consider joining all columns at once using pd.concat(axis=1) "
                "instead. To get a de-fragmented frame, use `newframe = frame.copy()`",
                PerformanceWarning,
                stacklevel=5,
            )

    def _insert_update_mgr_locs(self, loc) -> None:
        """
        When inserting a new Block at location 'loc', we increment
        all of the mgr_locs of blocks above that by one.
        """
        for blkno, count in _fast_count_smallints(self.blknos[loc:]):
            # .620 this way, .326 of which is in increment_above
            blk = self.blocks[blkno]
            blk._mgr_locs = blk._mgr_locs.increment_above(loc)

    def _insert_update_blklocs_and_blknos(self, loc) -> None:
        """
        When inserting a new Block at location 'loc', we update our
        _blklocs and _blknos.
        """

        # Accessing public blklocs ensures the public versions are initialized
        if loc == self.blklocs.shape[0]:
            # np.append is a lot faster, let's use it if we can.
            self._blklocs = np.append(self._blklocs, 0)
            self._blknos = np.append(self._blknos, len(self.blocks))
        elif loc == 0:
            # np.append is a lot faster, let's use it if we can.
            self._blklocs = np.append(self._blklocs[::-1], 0)[::-1]
            self._blknos = np.append(self._blknos[::-1], len(self.blocks))[::-1]
        else:
            new_blklocs, new_blknos = libinternals.update_blklocs_and_blknos(
                self.blklocs, self.blknos, loc, len(self.blocks)
            )
            self._blklocs = new_blklocs
            self._blknos = new_blknos

    def idelete(self, indexer) -> BlockManager:
        """
        Delete selected locations, returning a new BlockManager.
        """
        is_deleted = np.zeros(self.shape[0], dtype=np.bool_)
        is_deleted[indexer] = True
        taker = (~is_deleted).nonzero()[0]

        nbs = self._slice_take_blocks_ax0(taker, only_slice=True)
        new_columns = self.items[~is_deleted]
        axes = [new_columns, self.axes[1]]
        return type(self)(tuple(nbs), axes, verify_integrity=False)

    # ----------------------------------------------------------------
    # Block-wise Operation

    def grouped_reduce(self: T, func: Callable, ignore_failures: bool = False) -> T:
        """
        Apply grouped reduction function blockwise, returning a new BlockManager.

        Parameters
        ----------
        func : grouped reduction function
        ignore_failures : bool, default False
            Whether to drop blocks where func raises TypeError.

        Returns
        -------
        BlockManager
        """
        result_blocks: list[Block] = []
        dropped_any = False

        for blk in self.blocks:
            if blk.is_object:
                # split on object-dtype blocks bc some columns may raise
                #  while others do not.
                for sb in blk._split():
                    try:
                        applied = sb.apply(func)
                    except (TypeError, NotImplementedError):
                        if not ignore_failures:
                            raise
                        dropped_any = True
                        continue
                    result_blocks = extend_blocks(applied, result_blocks)
            else:
                try:
                    applied = blk.apply(func)
                except (TypeError, NotImplementedError):
                    if not ignore_failures:
                        raise
                    dropped_any = True
                    continue
                result_blocks = extend_blocks(applied, result_blocks)

        if len(result_blocks) == 0:
            index = Index([None])  # placeholder
        else:
            index = Index(range(result_blocks[0].values.shape[-1]))

        if dropped_any:
            # faster to skip _combine if we haven't dropped any blocks
            return self._combine(result_blocks, copy=False, index=index)

        return type(self).from_blocks(result_blocks, [self.axes[0], index])

    def reduce(
        self: T, func: Callable, ignore_failures: bool = False
    ) -> tuple[T, np.ndarray]:
        """
        Apply reduction function blockwise, returning a single-row BlockManager.

        Parameters
        ----------
        func : reduction function
        ignore_failures : bool, default False
            Whether to drop blocks where func raises TypeError.

        Returns
        -------
        BlockManager
        np.ndarray
            Indexer of mgr_locs that are retained.
        """
        # If 2D, we assume that we're operating column-wise
        assert self.ndim == 2

        res_blocks: list[Block] = []
        for blk in self.blocks:
            nbs = blk.reduce(func, ignore_failures)
            res_blocks.extend(nbs)

        index = Index([None])  # placeholder
        if ignore_failures:
            if res_blocks:
                indexer = np.concatenate([blk.mgr_locs.as_array for blk in res_blocks])
                new_mgr = self._combine(res_blocks, copy=False, index=index)
            else:
                indexer = []
                new_mgr = type(self).from_blocks([], [self.items[:0], index])
        else:
            indexer = np.arange(self.shape[0])
            new_mgr = type(self).from_blocks(res_blocks, [self.items, index])
        return new_mgr, indexer

    def operate_blockwise(self, other: BlockManager, array_op) -> BlockManager:
        """
        Apply array_op blockwise with another (aligned) BlockManager.
        """
        return operate_blockwise(self, other, array_op)

    def _equal_values(self: BlockManager, other: BlockManager) -> bool:
        """
        Used in .equals defined in base class. Only check the column values
        assuming shape and indexes have already been checked.
        """
        return blockwise_all(self, other, array_equals)

    def quantile(
        self: T,
        *,
        qs: Float64Index,
        axis: int = 0,
        interpolation="linear",
    ) -> T:
        """
        Iterate over blocks applying quantile reduction.
        This routine is intended for reduction type operations and
        will do inference on the generated blocks.

        Parameters
        ----------
        axis: reduction axis, default 0
        consolidate: bool, default True. Join together blocks having same
            dtype
        interpolation : type of interpolation, default 'linear'
        qs : list of the quantiles to be computed

        Returns
        -------
        BlockManager
        """
        # Series dispatches to DataFrame for quantile, which allows us to
        #  simplify some of the code here and in the blocks
        assert self.ndim >= 2
        assert is_list_like(qs)  # caller is responsible for this
        assert axis == 1  # only ever called this way

        new_axes = list(self.axes)
        new_axes[1] = Float64Index(qs)

        blocks = [
            blk.quantile(axis=axis, qs=qs, interpolation=interpolation)
            for blk in self.blocks
        ]

        return type(self)(blocks, new_axes)

    # ----------------------------------------------------------------

    def unstack(self, unstacker, fill_value) -> BlockManager:
        """
        Return a BlockManager with all blocks unstacked.

        Parameters
        ----------
        unstacker : reshape._Unstacker
        fill_value : Any
            fill_value for newly introduced missing values.

        Returns
        -------
        unstacked : BlockManager
        """
        new_columns = unstacker.get_new_columns(self.items)
        new_index = unstacker.new_index

        allow_fill = not unstacker.mask.all()

        new_blocks: list[Block] = []
        columns_mask: list[np.ndarray] = []

        if len(self.items) == 0:
            factor = 1
        else:
            fac = len(new_columns) / len(self.items)
            assert fac == int(fac)
            factor = int(fac)

        for blk in self.blocks:
            mgr_locs = blk.mgr_locs
            new_placement = mgr_locs.tile_for_unstack(factor)

            blocks, mask = blk._unstack(
                unstacker,
                fill_value,
                new_placement=new_placement,
                allow_fill=allow_fill,
            )

            new_blocks.extend(blocks)
            columns_mask.extend(mask)

            # Block._unstack should ensure this holds,
            assert mask.sum() == sum(len(nb._mgr_locs) for nb in blocks)
            # In turn this ensures that in the BlockManager call below
            #  we have len(new_columns) == sum(x.shape[0] for x in new_blocks)
            #  which suffices to allow us to pass verify_inegrity=False

        new_columns = new_columns[columns_mask]

        bm = BlockManager(new_blocks, [new_columns, new_index], verify_integrity=False)
        return bm

    def to_dict(self, copy: bool = True):
        """
        Return a dict of str(dtype) -> BlockManager

        Parameters
        ----------
        copy : bool, default True

        Returns
        -------
        values : a dict of dtype -> BlockManager
        """

        bd: dict[str, list[Block]] = {}
        for b in self.blocks:
            bd.setdefault(str(b.dtype), []).append(b)

        # TODO(EA2D): the combine will be unnecessary with 2D EAs
        return {dtype: self._combine(blocks, copy=copy) for dtype, blocks in bd.items()}

    def as_array(
        self,
        dtype: np.dtype | None = None,
        copy: bool = False,
        na_value=lib.no_default,
    ) -> np.ndarray:
        """
        Convert the blockmanager data into an numpy array.

        Parameters
        ----------
        dtype : np.dtype or None, default None
            Data type of the return array.
        copy : bool, default False
            If True then guarantee that a copy is returned. A value of
            False does not guarantee that the underlying data is not
            copied.
        na_value : object, default lib.no_default
            Value to be used as the missing value sentinel.

        Returns
        -------
        arr : ndarray
        """
        if len(self.blocks) == 0:
            arr = np.empty(self.shape, dtype=float)
            return arr.transpose()

        # We want to copy when na_value is provided to avoid
        # mutating the original object
        copy = copy or na_value is not lib.no_default

        if self.is_single_block:
            blk = self.blocks[0]
            if blk.is_extension:
                # Avoid implicit conversion of extension blocks to object

                # error: Item "ndarray" of "Union[ndarray, ExtensionArray]" has no
                # attribute "to_numpy"
                arr = blk.values.to_numpy(  # type: ignore[union-attr]
                    dtype=dtype,
                    na_value=na_value,
                ).reshape(blk.shape)
            else:
                arr = np.asarray(blk.get_values())
                if dtype:
                    arr = arr.astype(dtype, copy=False)
        else:
            arr = self._interleave(dtype=dtype, na_value=na_value)
            # The underlying data was copied within _interleave
            copy = False

        if copy:
            arr = arr.copy()

        if na_value is not lib.no_default:
            arr[isna(arr)] = na_value

        return arr.transpose()

    def _interleave(
        self,
        dtype: np.dtype | None = None,
        na_value=lib.no_default,
    ) -> np.ndarray:
        """
        Return ndarray from blocks with specified item order
        Items must be contained in the blocks
        """
        if not dtype:
            # Incompatible types in assignment (expression has type
            # "Optional[Union[dtype[Any], ExtensionDtype]]", variable has
            # type "Optional[dtype[Any]]")
            dtype = interleaved_dtype(  # type: ignore[assignment]
                [blk.dtype for blk in self.blocks]
            )

        # TODO: https://github.com/pandas-dev/pandas/issues/22791
        # Give EAs some input on what happens here. Sparse needs this.
        if isinstance(dtype, SparseDtype):
            dtype = dtype.subtype
            dtype = cast(np.dtype, dtype)
        elif isinstance(dtype, ExtensionDtype):
            dtype = np.dtype("object")
        elif is_dtype_equal(dtype, str):
            dtype = np.dtype("object")

        result = np.empty(self.shape, dtype=dtype)

        itemmask = np.zeros(self.shape[0])

        if dtype == np.dtype("object") and na_value is lib.no_default:
            # much more performant than using to_numpy below
            for blk in self.blocks:
                rl = blk.mgr_locs
                arr = blk.get_values(dtype)
                result[rl.indexer] = arr
                itemmask[rl.indexer] = 1
            return result

        for blk in self.blocks:
            rl = blk.mgr_locs
            if blk.is_extension:
                # Avoid implicit conversion of extension blocks to object

                # error: Item "ndarray" of "Union[ndarray, ExtensionArray]" has no
                # attribute "to_numpy"
                arr = blk.values.to_numpy(  # type: ignore[union-attr]
                    dtype=dtype,
                    na_value=na_value,
                )
            else:
                arr = blk.get_values(dtype)
            result[rl.indexer] = arr
            itemmask[rl.indexer] = 1

        if not itemmask.all():
            raise AssertionError("Some items were not contained in blocks")

        return result

    # ----------------------------------------------------------------
    # Consolidation

    def is_consolidated(self) -> bool:
        """
        Return True if more than one block with the same dtype
        """
        if not self._known_consolidated:
            self._consolidate_check()
        return self._is_consolidated

    def _consolidate_check(self) -> None:
        if len(self.blocks) == 1:
            # fastpath
            self._is_consolidated = True
            self._known_consolidated = True
            return
        dtypes = [blk.dtype for blk in self.blocks if blk._can_consolidate]
        self._is_consolidated = len(dtypes) == len(set(dtypes))
        self._known_consolidated = True

    def _consolidate_inplace(self) -> None:
        if not self.is_consolidated():
            self.blocks = tuple(_consolidate(self.blocks))
            self._is_consolidated = True
            self._known_consolidated = True
            self._rebuild_blknos_and_blklocs()


class SingleBlockManager(BaseBlockManager, SingleDataManager):
    """manage a single block with"""

    ndim = 1
    _is_consolidated = True
    _known_consolidated = True
    __slots__ = ()
    is_single_block = True

    def __init__(
        self,
        block: Block,
        axis: Index,
        verify_integrity: bool = False,
        fastpath=lib.no_default,
    ):
        # Assertions disabled for performance
        # assert isinstance(block, Block), type(block)
        # assert isinstance(axis, Index), type(axis)

        if fastpath is not lib.no_default:
            warnings.warn(
                "The `fastpath` keyword is deprecated and will be removed "
                "in a future version.",
                FutureWarning,
                stacklevel=2,
            )

        self.axes = [axis]
        self.blocks = (block,)

    @classmethod
    def from_blocks(cls, blocks: list[Block], axes: list[Index]) -> SingleBlockManager:
        """
        Constructor for BlockManager and SingleBlockManager with same signature.
        """
        assert len(blocks) == 1
        assert len(axes) == 1
        return cls(blocks[0], axes[0], verify_integrity=False)

    @classmethod
    def from_array(cls, array: ArrayLike, index: Index) -> SingleBlockManager:
        """
        Constructor for if we have an array that is not yet a Block.
        """
        block = new_block(array, placement=slice(0, len(index)), ndim=1)
        return cls(block, index)

    def to_2d_mgr(self, columns: Index) -> BlockManager:
        """
        Manager analogue of Series.to_frame
        """
        blk = self.blocks[0]
        arr = ensure_block_shape(blk.values, ndim=2)
        bp = BlockPlacement(0)
        new_blk = type(blk)(arr, placement=bp, ndim=2)
        axes = [columns, self.axes[0]]
        return BlockManager([new_blk], axes=axes, verify_integrity=False)

    def __getstate__(self):
        block_values = [b.values for b in self.blocks]
        block_items = [self.items[b.mgr_locs.indexer] for b in self.blocks]
        axes_array = list(self.axes)

        extra_state = {
            "0.14.1": {
                "axes": axes_array,
                "blocks": [
                    {"values": b.values, "mgr_locs": b.mgr_locs.indexer}
                    for b in self.blocks
                ],
            }
        }

        # First three elements of the state are to maintain forward
        # compatibility with 0.13.1.
        return axes_array, block_values, block_items, extra_state

    def __setstate__(self, state):
        def unpickle_block(values, mgr_locs, ndim: int) -> Block:
            # TODO(EA2D): ndim would be unnecessary with 2D EAs
            # older pickles may store e.g. DatetimeIndex instead of DatetimeArray
            values = extract_array(values, extract_numpy=True)
            return new_block(values, placement=mgr_locs, ndim=ndim)

        if isinstance(state, tuple) and len(state) >= 4 and "0.14.1" in state[3]:
            state = state[3]["0.14.1"]
            self.axes = [ensure_index(ax) for ax in state["axes"]]
            ndim = len(self.axes)
            self.blocks = tuple(
                unpickle_block(b["values"], b["mgr_locs"], ndim=ndim)
                for b in state["blocks"]
            )
        else:
            raise NotImplementedError("pre-0.14.1 pickles are no longer supported")

        self._post_setstate()

    def _post_setstate(self):
        pass

    @cache_readonly
    def _block(self) -> Block:
        return self.blocks[0]

    @property
    def _blknos(self):
        """compat with BlockManager"""
        return None

    @property
    def _blklocs(self):
        """compat with BlockManager"""
        return None

    def getitem_mgr(self, indexer) -> SingleBlockManager:
        # similar to get_slice, but not restricted to slice indexer
        blk = self._block
        array = blk._slice(indexer)
        if array.ndim > 1:
            # This will be caught by Series._get_values
            raise ValueError("dimension-expanding indexing not allowed")

        bp = BlockPlacement(slice(0, len(array)))
        block = type(blk)(array, placement=bp, ndim=1)

        new_idx = self.index[indexer]
        return type(self)(block, new_idx)

    def get_slice(self, slobj: slice, axis: int = 0) -> SingleBlockManager:
        # Assertion disabled for performance
        # assert isinstance(slobj, slice), type(slobj)
        if axis >= self.ndim:
            raise IndexError("Requested axis not found in manager")

        blk = self._block
        array = blk._slice(slobj)
        bp = BlockPlacement(slice(0, len(array)))
        block = type(blk)(array, placement=bp, ndim=1)
        new_index = self.index._getitem_slice(slobj)
        return type(self)(block, new_index)

    @property
    def index(self) -> Index:
        return self.axes[0]

    @property
    def dtype(self) -> DtypeObj:
        return self._block.dtype

    def get_dtypes(self) -> np.ndarray:
        return np.array([self._block.dtype])

    def external_values(self):
        """The array that Series.values returns"""
        return self._block.external_values()

    def internal_values(self):
        """The array that Series._values returns"""
        return self._block.values

    def array_values(self):
        """The array that Series.array returns"""
        return self._block.array_values

    def get_numeric_data(self, copy: bool = False):
        if self._block.is_numeric:
            if copy:
                return self.copy()
            return self
        return self.make_empty()

    @property
    def _can_hold_na(self) -> bool:
        return self._block._can_hold_na

    def idelete(self, indexer) -> SingleBlockManager:
        """
        Delete single location from SingleBlockManager.

        Ensures that self.blocks doesn't become empty.
        """
        self._block.delete(indexer)
        self.axes[0] = self.axes[0].delete(indexer)
        return self

    def fast_xs(self, loc):
        """
        fast path for getting a cross-section
        return a view of the data
        """
        raise NotImplementedError("Use series._values[loc] instead")

    def set_values(self, values: ArrayLike):
        """
        Set the values of the single block in place.

        Use at your own risk! This does not check if the passed values are
        valid for the current Block/SingleBlockManager (length, dtype, etc).
        """
        self.blocks[0].values = values
        self.blocks[0]._mgr_locs = BlockPlacement(slice(len(values)))

    def _equal_values(self: T, other: T) -> bool:
        """
        Used in .equals defined in base class. Only check the column values
        assuming shape and indexes have already been checked.
        """
        # For SingleBlockManager (i.e.Series)
        if other.ndim != 1:
            return False
        left = self.blocks[0].values
        right = other.blocks[0].values
        return array_equals(left, right)


# --------------------------------------------------------------------
# Constructor Helpers


def create_block_manager_from_blocks(
    blocks: list[Block],
    axes: list[Index],
    consolidate: bool = True,
    verify_integrity: bool = True,
) -> BlockManager:
    # If verify_integrity=False, then caller is responsible for checking
    #  all(x.shape[-1] == len(axes[1]) for x in blocks)
    #  sum(x.shape[0] for x in blocks) == len(axes[0])
    #  set(x for for blk in blocks for x in blk.mgr_locs) == set(range(len(axes[0])))
    #  all(blk.ndim == 2 for blk in blocks)
    # This allows us to safely pass verify_integrity=False

    try:
        mgr = BlockManager(blocks, axes, verify_integrity=verify_integrity)

    except ValueError as err:
        arrays = [blk.values for blk in blocks]
        tot_items = sum(arr.shape[0] for arr in arrays)
        raise construction_error(tot_items, arrays[0].shape[1:], axes, err)

    if consolidate:
        mgr._consolidate_inplace()
    return mgr


def create_block_manager_from_column_arrays(
    arrays: list[ArrayLike],
    axes: list[Index],
    consolidate: bool = True,
) -> BlockManager:
    # Assertions disabled for performance (caller is responsible for verifying)
    # assert isinstance(axes, list)
    # assert all(isinstance(x, Index) for x in axes)
    # assert all(isinstance(x, (np.ndarray, ExtensionArray)) for x in arrays)
    # assert all(type(x) is not PandasArray for x in arrays)
    # assert all(x.ndim == 1 for x in arrays)
    # assert all(len(x) == len(axes[1]) for x in arrays)
    # assert len(arrays) == len(axes[0])
    # These last three are sufficient to allow us to safely pass
    #  verify_integrity=False below.

    try:
        blocks = _form_blocks(arrays, consolidate)
        mgr = BlockManager(blocks, axes, verify_integrity=False)
    except ValueError as e:
        raise construction_error(len(arrays), arrays[0].shape, axes, e)
    if consolidate:
        mgr._consolidate_inplace()
    return mgr


def construction_error(
    tot_items: int,
    block_shape: Shape,
    axes: list[Index],
    e: ValueError | None = None,
):
    """raise a helpful message about our construction"""
    passed = tuple(map(int, [tot_items] + list(block_shape)))
    # Correcting the user facing error message during dataframe construction
    if len(passed) <= 2:
        passed = passed[::-1]

    implied = tuple(len(ax) for ax in axes)
    # Correcting the user facing error message during dataframe construction
    if len(implied) <= 2:
        implied = implied[::-1]

    # We return the exception object instead of raising it so that we
    #  can raise it in the caller; mypy plays better with that
    if passed == implied and e is not None:
        return e
    if block_shape[0] == 0:
        return ValueError("Empty data passed with indices specified.")
    return ValueError(f"Shape of passed values is {passed}, indices imply {implied}")


# -----------------------------------------------------------------------


def _grouping_func(tup: tuple[int, ArrayLike]) -> tuple[int, bool, DtypeObj]:
    # compat for numpy<1.21, in which comparing a np.dtype with an ExtensionDtype
    # raises instead of returning False. Once earlier numpy versions are dropped,
    # this can be simplified to `return tup[1].dtype`
    dtype = tup[1].dtype

    if is_1d_only_ea_dtype(dtype):
        # We know these won't be consolidated, so don't need to group these.
        # This avoids expensive comparisons of CategoricalDtype objects
        sep = id(dtype)
    else:
        sep = 0

    return sep, isinstance(dtype, np.dtype), dtype


def _form_blocks(arrays: list[ArrayLike], consolidate: bool) -> list[Block]:
    tuples = list(enumerate(arrays))

    if not consolidate:
        nbs = _tuples_to_blocks_no_consolidate(tuples)
        return nbs

    # group by dtype
    grouper = itertools.groupby(tuples, _grouping_func)

    nbs = []
    for (_, _, dtype), tup_block in grouper:
        block_type = get_block_type(dtype)

        if isinstance(dtype, np.dtype):
            is_dtlike = dtype.kind in ["m", "M"]

            if issubclass(dtype.type, (str, bytes)):
                dtype = np.dtype(object)

            values, placement = _stack_arrays(list(tup_block), dtype)
            if is_dtlike:
                values = ensure_wrapped_if_datetimelike(values)
            blk = block_type(values, placement=BlockPlacement(placement), ndim=2)
            nbs.append(blk)

        elif is_1d_only_ea_dtype(dtype):
            dtype_blocks = [
                block_type(x[1], placement=BlockPlacement(x[0]), ndim=2)
                for x in tup_block
            ]
            nbs.extend(dtype_blocks)

        else:
            dtype_blocks = [
                block_type(
                    ensure_block_shape(x[1], 2), placement=BlockPlacement(x[0]), ndim=2
                )
                for x in tup_block
            ]
            nbs.extend(dtype_blocks)
    return nbs


def _tuples_to_blocks_no_consolidate(tuples) -> list[Block]:
    # tuples produced within _form_blocks are of the form (placement, array)
    return [
        new_block_2d(ensure_block_shape(x[1], ndim=2), placement=BlockPlacement(x[0]))
        for x in tuples
    ]


def _stack_arrays(tuples, dtype: np.dtype):

    placement, arrays = zip(*tuples)

    first = arrays[0]
    shape = (len(arrays),) + first.shape

    stacked = np.empty(shape, dtype=dtype)
    for i, arr in enumerate(arrays):
        stacked[i] = arr

    return stacked, placement


def _consolidate(blocks: tuple[Block, ...]) -> list[Block]:
    """
    Merge blocks having same dtype, exclude non-consolidating blocks
    """
    # sort by _can_consolidate, dtype
    gkey = lambda x: x._consolidate_key
    grouper = itertools.groupby(sorted(blocks, key=gkey), gkey)

    new_blocks: list[Block] = []
    for (_can_consolidate, dtype), group_blocks in grouper:
        merged_blocks = _merge_blocks(
            list(group_blocks), dtype=dtype, can_consolidate=_can_consolidate
        )
        new_blocks = extend_blocks(merged_blocks, new_blocks)
    return new_blocks


def _merge_blocks(
    blocks: list[Block], dtype: DtypeObj, can_consolidate: bool
) -> list[Block]:

    if len(blocks) == 1:
        return blocks

    if can_consolidate:

        # TODO: optimization potential in case all mgrs contain slices and
        # combination of those slices is a slice, too.
        new_mgr_locs = np.concatenate([b.mgr_locs.as_array for b in blocks])

        new_values: ArrayLike

        if isinstance(blocks[0].dtype, np.dtype):
            # error: List comprehension has incompatible type List[Union[ndarray,
            # ExtensionArray]]; expected List[Union[complex, generic,
            # Sequence[Union[int, float, complex, str, bytes, generic]],
            # Sequence[Sequence[Any]], SupportsArray]]
            new_values = np.vstack([b.values for b in blocks])  # type: ignore[misc]
        else:
            bvals = [blk.values for blk in blocks]
            bvals2 = cast(Sequence[NDArrayBackedExtensionArray], bvals)
            new_values = bvals2[0]._concat_same_type(bvals2, axis=0)

        argsort = np.argsort(new_mgr_locs)
        new_values = new_values[argsort]
        new_mgr_locs = new_mgr_locs[argsort]

        bp = BlockPlacement(new_mgr_locs)
        return [new_block_2d(new_values, placement=bp)]

    # can't consolidate --> no merge
    return blocks


def _fast_count_smallints(arr: npt.NDArray[np.intp]):
    """Faster version of set(arr) for sequences of small numbers."""
    counts = np.bincount(arr)
    nz = counts.nonzero()[0]
    # Note: list(zip(...) outperforms list(np.c_[nz, counts[nz]]) here,
    #  in one benchmark by a factor of 11
    return zip(nz, counts[nz])


def _preprocess_slice_or_indexer(
    slice_or_indexer: slice | np.ndarray, length: int, allow_fill: bool
):
    if isinstance(slice_or_indexer, slice):
        return (
            "slice",
            slice_or_indexer,
            libinternals.slice_len(slice_or_indexer, length),
        )
    else:
        if (
            not isinstance(slice_or_indexer, np.ndarray)
            or slice_or_indexer.dtype.kind != "i"
        ):
            dtype = getattr(slice_or_indexer, "dtype", None)
            raise TypeError(type(slice_or_indexer), dtype)

        indexer = ensure_platform_int(slice_or_indexer)
        if not allow_fill:
            indexer = maybe_convert_indices(indexer, length)
        return "fancy", indexer, len(indexer)<|MERGE_RESOLUTION|>--- conflicted
+++ resolved
@@ -1026,13 +1026,10 @@
                 for i, loc in enumerate(mgr_locs):
                     result[loc] = values[i]
 
-<<<<<<< HEAD
-=======
         # error: Incompatible return value type (got "List[None]",
         # expected "List[ndarray[Any, Any]]")
         return result  # type: ignore[return-value]
 
->>>>>>> d64f1177
     def iset(
         self, loc: int | slice | np.ndarray, value: ArrayLike, inplace: bool = False
     ):
