from __future__ import annotations

from collections import defaultdict
import itertools
from typing import (
    Any,
    Callable,
    DefaultDict,
    Hashable,
    Sequence,
    TypeVar,
    cast,
)
import warnings

import numpy as np

from pandas._libs import (
    internals as libinternals,
    lib,
)
from pandas._libs.internals import BlockPlacement
from pandas._typing import (
    ArrayLike,
    Dtype,
    DtypeObj,
    Shape,
    type_t,
)
from pandas.errors import PerformanceWarning
from pandas.util._validators import validate_bool_kwarg

from pandas.core.dtypes.cast import infer_dtype_from_scalar
from pandas.core.dtypes.common import (
    ensure_platform_int,
    is_1d_only_ea_dtype,
    is_dtype_equal,
    is_list_like,
)
from pandas.core.dtypes.dtypes import ExtensionDtype
from pandas.core.dtypes.generic import (
    ABCDataFrame,
    ABCSeries,
)
from pandas.core.dtypes.missing import (
    array_equals,
    isna,
)

import pandas.core.algorithms as algos
from pandas.core.arrays._mixins import NDArrayBackedExtensionArray
from pandas.core.arrays.sparse import SparseDtype
from pandas.core.construction import (
    ensure_wrapped_if_datetimelike,
    extract_array,
)
from pandas.core.indexers import maybe_convert_indices
from pandas.core.indexes.api import (
    Float64Index,
    Index,
    ensure_index,
)
from pandas.core.internals.base import (
    DataManager,
    SingleDataManager,
    interleaved_dtype,
)
from pandas.core.internals.blocks import (
    Block,
    CategoricalBlock,
    DatetimeTZBlock,
    ExtensionBlock,
    ensure_block_shape,
    extend_blocks,
    get_block_type,
    maybe_coerce_values,
    new_block,
)
from pandas.core.internals.ops import (
    blockwise_all,
    operate_blockwise,
)

# TODO: flexible with index=None and/or items=None

T = TypeVar("T", bound="BaseBlockManager")


class BaseBlockManager(DataManager):
    """
    Core internal data structure to implement DataFrame, Series, etc.

    Manage a bunch of labeled 2D mixed-type ndarrays. Essentially it's a
    lightweight blocked set of labeled data to be manipulated by the DataFrame
    public API class

    Attributes
    ----------
    shape
    ndim
    axes
    values
    items

    Methods
    -------
    set_axis(axis, new_labels)
    copy(deep=True)

    get_dtypes

    apply(func, axes, block_filter_fn)

    get_bool_data
    get_numeric_data

    get_slice(slice_like, axis)
    get(label)
    iget(loc)

    take(indexer, axis)
    reindex_axis(new_labels, axis)
    reindex_indexer(new_labels, indexer, axis)

    delete(label)
    insert(loc, label, value)
    set(label, value)

    Parameters
    ----------
    blocks: Sequence of Block
    axes: Sequence of Index
    verify_integrity: bool, default True

    Notes
    -----
    This is *not* a public API class
    """

    __slots__ = ()

    _blknos: np.ndarray
    _blklocs: np.ndarray
    blocks: tuple[Block, ...]
    axes: list[Index]

    ndim: int
    _known_consolidated: bool
    _is_consolidated: bool

    def __init__(self, blocks, axes, verify_integrity=True):
        raise NotImplementedError

    @classmethod
    def from_blocks(cls: type_t[T], blocks: list[Block], axes: list[Index]) -> T:
        raise NotImplementedError

    @property
    def blknos(self):
        """
        Suppose we want to find the array corresponding to our i'th column.

        blknos[i] identifies the block from self.blocks that contains this column.

        blklocs[i] identifies the column of interest within
        self.blocks[self.blknos[i]]
        """
        if self._blknos is None:
            # Note: these can be altered by other BlockManager methods.
            self._rebuild_blknos_and_blklocs()

        return self._blknos

    @property
    def blklocs(self):
        """
        See blknos.__doc__
        """
        if self._blklocs is None:
            # Note: these can be altered by other BlockManager methods.
            self._rebuild_blknos_and_blklocs()

        return self._blklocs

    def make_empty(self: T, axes=None) -> T:
        """ return an empty BlockManager with the items axis of len 0 """
        if axes is None:
            axes = [Index([])] + self.axes[1:]

        # preserve dtype if possible
        if self.ndim == 1:
            assert isinstance(self, SingleBlockManager)  # for mypy
            blk = self.blocks[0]
            arr = blk.values[:0]
            bp = BlockPlacement(slice(0, 0))
            nb = blk.make_block_same_class(arr, placement=bp)
            blocks = [nb]
        else:
            blocks = []
        return type(self).from_blocks(blocks, axes)

    def __nonzero__(self) -> bool:
        return True

    # Python3 compat
    __bool__ = __nonzero__

    def _normalize_axis(self, axis: int) -> int:
        # switch axis to follow BlockManager logic
        if self.ndim == 2:
            axis = 1 if axis == 0 else 0
        return axis

    def set_axis(self, axis: int, new_labels: Index) -> None:
        # Caller is responsible for ensuring we have an Index object.
        self._validate_set_axis(axis, new_labels)
        self.axes[axis] = new_labels

    @property
    def is_single_block(self) -> bool:
        # Assumes we are 2D; overridden by SingleBlockManager
        return len(self.blocks) == 1

    def _rebuild_blknos_and_blklocs(self) -> None:
        """
        Update mgr._blknos / mgr._blklocs.
        """
        new_blknos = np.empty(self.shape[0], dtype=np.intp)
        new_blklocs = np.empty(self.shape[0], dtype=np.intp)
        new_blknos.fill(-1)
        new_blklocs.fill(-1)

        for blkno, blk in enumerate(self.blocks):
            rl = blk.mgr_locs
            new_blknos[rl.indexer] = blkno
            new_blklocs[rl.indexer] = np.arange(len(rl))

        if (new_blknos == -1).any():
            # TODO: can we avoid this?  it isn't cheap
            raise AssertionError("Gaps in blk ref_locs")

        self._blknos = new_blknos
        self._blklocs = new_blklocs

    @property
    def items(self) -> Index:
        return self.axes[0]

    def get_dtypes(self):
        dtypes = np.array([blk.dtype for blk in self.blocks])
        return dtypes.take(self.blknos)

    @property
    def arrays(self) -> list[ArrayLike]:
        """
        Quick access to the backing arrays of the Blocks.

        Only for compatibility with ArrayManager for testing convenience.
        Not to be used in actual code, and return value is not the same as the
        ArrayManager method (list of 1D arrays vs iterator of 2D ndarrays / 1D EAs).
        """
        return [blk.values for blk in self.blocks]

    def __repr__(self) -> str:
        output = type(self).__name__
        for i, ax in enumerate(self.axes):
            if i == 0:
                output += f"\nItems: {ax}"
            else:
                output += f"\nAxis {i}: {ax}"

        for block in self.blocks:
            output += f"\n{block}"
        return output

    def apply(
        self: T,
        f,
        align_keys: list[str] | None = None,
        ignore_failures: bool = False,
        **kwargs,
    ) -> T:
        """
        Iterate over the blocks, collect and create a new BlockManager.

        Parameters
        ----------
        f : str or callable
            Name of the Block method to apply.
        align_keys: List[str] or None, default None
        ignore_failures: bool, default False
        **kwargs
            Keywords to pass to `f`

        Returns
        -------
        BlockManager
        """
        assert "filter" not in kwargs

        align_keys = align_keys or []
        result_blocks: list[Block] = []
        # fillna: Series/DataFrame is responsible for making sure value is aligned

        aligned_args = {k: kwargs[k] for k in align_keys}

        for b in self.blocks:

            if aligned_args:

                for k, obj in aligned_args.items():
                    if isinstance(obj, (ABCSeries, ABCDataFrame)):
                        # The caller is responsible for ensuring that
                        #  obj.axes[-1].equals(self.items)
                        if obj.ndim == 1:
                            kwargs[k] = obj.iloc[b.mgr_locs.indexer]._values
                        else:
                            kwargs[k] = obj.iloc[:, b.mgr_locs.indexer]._values
                    else:
                        # otherwise we have an ndarray
                        kwargs[k] = obj[b.mgr_locs.indexer]

            try:
                if callable(f):
                    applied = b.apply(f, **kwargs)
                else:
                    applied = getattr(b, f)(**kwargs)
            except (TypeError, NotImplementedError):
                if not ignore_failures:
                    raise
                continue
            result_blocks = extend_blocks(applied, result_blocks)

        if ignore_failures:
            return self._combine(result_blocks)

        return type(self).from_blocks(result_blocks, self.axes)

    def where(self: T, other, cond, align: bool, errors: str) -> T:
        if align:
            align_keys = ["other", "cond"]
        else:
            align_keys = ["cond"]
            other = extract_array(other, extract_numpy=True)

        return self.apply(
            "where",
            align_keys=align_keys,
            other=other,
            cond=cond,
            errors=errors,
        )

    def setitem(self: T, indexer, value) -> T:
        return self.apply("setitem", indexer=indexer, value=value)

    def putmask(self, mask, new, align: bool = True):

        if align:
            align_keys = ["new", "mask"]
        else:
            align_keys = ["mask"]
            new = extract_array(new, extract_numpy=True)

        return self.apply(
            "putmask",
            align_keys=align_keys,
            mask=mask,
            new=new,
        )

    def diff(self: T, n: int, axis: int) -> T:
        axis = self._normalize_axis(axis)
        return self.apply("diff", n=n, axis=axis)

    def interpolate(self: T, **kwargs) -> T:
        return self.apply("interpolate", **kwargs)

    def shift(self: T, periods: int, axis: int, fill_value) -> T:
        axis = self._normalize_axis(axis)
        if fill_value is lib.no_default:
            fill_value = None

        return self.apply("shift", periods=periods, axis=axis, fill_value=fill_value)

    def fillna(self: T, value, limit, inplace: bool, downcast) -> T:
        return self.apply(
            "fillna", value=value, limit=limit, inplace=inplace, downcast=downcast
        )

    def downcast(self: T) -> T:
        return self.apply("downcast")

    def astype(self: T, dtype, copy: bool = False, errors: str = "raise") -> T:
        return self.apply("astype", dtype=dtype, copy=copy, errors=errors)

    def convert(
        self: T,
        copy: bool = True,
        datetime: bool = True,
        numeric: bool = True,
        timedelta: bool = True,
    ) -> T:
        return self.apply(
            "convert",
            copy=copy,
            datetime=datetime,
            numeric=numeric,
            timedelta=timedelta,
        )

    def replace(self: T, to_replace, value, inplace: bool, regex: bool) -> T:
        assert np.ndim(value) == 0, value
        return self.apply(
            "replace", to_replace=to_replace, value=value, inplace=inplace, regex=regex
        )

    def replace_list(
        self: T,
        src_list: list[Any],
        dest_list: list[Any],
        inplace: bool = False,
        regex: bool = False,
    ) -> T:
        """ do a list replace """
        inplace = validate_bool_kwarg(inplace, "inplace")

        bm = self.apply(
            "_replace_list",
            src_list=src_list,
            dest_list=dest_list,
            inplace=inplace,
            regex=regex,
        )
        bm._consolidate_inplace()
        return bm

    def to_native_types(self: T, **kwargs) -> T:
        """
        Convert values to native types (strings / python objects) that are used
        in formatting (repr / csv).
        """
        return self.apply("to_native_types", **kwargs)

    def is_consolidated(self) -> bool:
        """
        Return True if more than one block with the same dtype
        """
        if not self._known_consolidated:
            self._consolidate_check()
        return self._is_consolidated

    def _consolidate_check(self) -> None:
        dtypes = [blk.dtype for blk in self.blocks if blk._can_consolidate]
        self._is_consolidated = len(dtypes) == len(set(dtypes))
        self._known_consolidated = True

    @property
    def is_numeric_mixed_type(self) -> bool:
        return all(block.is_numeric for block in self.blocks)

    @property
    def any_extension_types(self) -> bool:
        """Whether any of the blocks in this manager are extension blocks"""
        return any(block.is_extension for block in self.blocks)

    @property
    def is_view(self) -> bool:
        """ return a boolean if we are a single block and are a view """
        if len(self.blocks) == 1:
            return self.blocks[0].is_view

        # It is technically possible to figure out which blocks are views
        # e.g. [ b.values.base is not None for b in self.blocks ]
        # but then we have the case of possibly some blocks being a view
        # and some blocks not. setting in theory is possible on the non-view
        # blocks w/o causing a SettingWithCopy raise/warn. But this is a bit
        # complicated

        return False

    def get_bool_data(self: T, copy: bool = False) -> T:
        """
        Select blocks that are bool-dtype and columns from object-dtype blocks
        that are all-bool.

        Parameters
        ----------
        copy : bool, default False
            Whether to copy the blocks
        """

        new_blocks = []

        for blk in self.blocks:
            if blk.dtype == bool:
                new_blocks.append(blk)

            elif blk.is_object:
                nbs = blk._split()
                for nb in nbs:
                    if nb.is_bool:
                        new_blocks.append(nb)

        return self._combine(new_blocks, copy)

    def get_numeric_data(self: T, copy: bool = False) -> T:
        """
        Parameters
        ----------
        copy : bool, default False
            Whether to copy the blocks
        """
        return self._combine([b for b in self.blocks if b.is_numeric], copy)

    def _combine(
        self: T, blocks: list[Block], copy: bool = True, index: Index | None = None
    ) -> T:
        """ return a new manager with the blocks """
        if len(blocks) == 0:
            if self.ndim == 2:
                # retain our own Index dtype
                if index is not None:
                    axes = [self.items[:0], index]
                else:
                    axes = [self.items[:0]] + self.axes[1:]
                return self.make_empty(axes)
            return self.make_empty()

        # FIXME: optimization potential
        indexer = np.sort(np.concatenate([b.mgr_locs.as_array for b in blocks]))
        inv_indexer = lib.get_reverse_indexer(indexer, self.shape[0])

        new_blocks: list[Block] = []
        for b in blocks:
            b = b.copy(deep=copy)
            b.mgr_locs = BlockPlacement(inv_indexer[b.mgr_locs.indexer])
            new_blocks.append(b)

        axes = list(self.axes)
        if index is not None:
            axes[-1] = index
        axes[0] = self.items.take(indexer)

        return type(self).from_blocks(new_blocks, axes)

    @property
    def nblocks(self) -> int:
        return len(self.blocks)

    def copy(self: T, deep=True) -> T:
        """
        Make deep or shallow copy of BlockManager

        Parameters
        ----------
        deep : bool or string, default True
            If False, return shallow copy (do not copy data)
            If 'all', copy data and a deep copy of the index

        Returns
        -------
        BlockManager
        """
        # this preserves the notion of view copying of axes
        if deep:
            # hit in e.g. tests.io.json.test_pandas

            def copy_func(ax):
                return ax.copy(deep=True) if deep == "all" else ax.view()

            new_axes = [copy_func(ax) for ax in self.axes]
        else:
            new_axes = list(self.axes)

        res = self.apply("copy", deep=deep)
        res.axes = new_axes
        return res

    def consolidate(self: T) -> T:
        """
        Join together blocks having same dtype

        Returns
        -------
        y : BlockManager
        """
        if self.is_consolidated():
            return self

        bm = type(self)(self.blocks, self.axes, verify_integrity=False)
        bm._is_consolidated = False
        bm._consolidate_inplace()
        return bm

    def _consolidate_inplace(self) -> None:
        if not self.is_consolidated():
            self.blocks = tuple(_consolidate(self.blocks))
            self._is_consolidated = True
            self._known_consolidated = True
            self._rebuild_blknos_and_blklocs()

    def reindex_indexer(
        self: T,
        new_axis: Index,
        indexer,
        axis: int,
        fill_value=None,
        allow_dups: bool = False,
        copy: bool = True,
        consolidate: bool = True,
        only_slice: bool = False,
    ) -> T:
        """
        Parameters
        ----------
        new_axis : Index
        indexer : ndarray of int64 or None
        axis : int
        fill_value : object, default None
        allow_dups : bool, default False
        copy : bool, default True
        consolidate: bool, default True
            Whether to consolidate inplace before reindexing.
        only_slice : bool, default False
            Whether to take views, not copies, along columns.

        pandas-indexer with -1's only.
        """
        if indexer is None:
            if new_axis is self.axes[axis] and not copy:
                return self

            result = self.copy(deep=copy)
            result.axes = list(self.axes)
            result.axes[axis] = new_axis
            return result

        if consolidate:
            self._consolidate_inplace()

        # some axes don't allow reindexing with dups
        if not allow_dups:
            self.axes[axis]._validate_can_reindex(indexer)

        if axis >= self.ndim:
            raise IndexError("Requested axis not found in manager")

        if axis == 0:
            new_blocks = self._slice_take_blocks_ax0(
                indexer, fill_value=fill_value, only_slice=only_slice
            )
        else:
            new_blocks = [
                blk.take_nd(
                    indexer,
                    axis=1,
                    fill_value=(
                        fill_value if fill_value is not None else blk.fill_value
                    ),
                )
                for blk in self.blocks
            ]

        new_axes = list(self.axes)
        new_axes[axis] = new_axis

        return type(self).from_blocks(new_blocks, new_axes)

    def _slice_take_blocks_ax0(
        self,
        slice_or_indexer: slice | np.ndarray,
        fill_value=lib.no_default,
        only_slice: bool = False,
    ) -> list[Block]:
        """
        Slice/take blocks along axis=0.

        Overloaded for SingleBlock

        Parameters
        ----------
        slice_or_indexer : slice or np.ndarray[int64]
        fill_value : scalar, default lib.no_default
        only_slice : bool, default False
            If True, we always return views on existing arrays, never copies.
            This is used when called from ops.blockwise.operate_blockwise.

        Returns
        -------
        new_blocks : list of Block
        """
        allow_fill = fill_value is not lib.no_default

        sl_type, slobj, sllen = _preprocess_slice_or_indexer(
            slice_or_indexer, self.shape[0], allow_fill=allow_fill
        )

        if self.is_single_block:
            blk = self.blocks[0]

            if sl_type == "slice":
                # GH#32959 EABlock would fail since we can't make 0-width
                # TODO(EA2D): special casing unnecessary with 2D EAs
                if sllen == 0:
                    return []
                bp = BlockPlacement(slice(0, sllen))
                return [blk.getitem_block_columns(slobj, new_mgr_locs=bp)]
            elif not allow_fill or self.ndim == 1:
                if allow_fill and fill_value is None:
                    fill_value = blk.fill_value

                if not allow_fill and only_slice:
                    # GH#33597 slice instead of take, so we get
                    #  views instead of copies
                    blocks = [
                        blk.getitem_block_columns(
                            slice(ml, ml + 1), new_mgr_locs=BlockPlacement(i)
                        )
                        for i, ml in enumerate(slobj)
                    ]
                    # We have
                    #  all(np.shares_memory(nb.values, blk.values) for nb in blocks)
                    return blocks
                else:
                    bp = BlockPlacement(slice(0, sllen))
                    return [
                        blk.take_nd(
                            slobj,
                            axis=0,
                            new_mgr_locs=bp,
                            fill_value=fill_value,
                        )
                    ]

        if sl_type == "slice":
            blknos = self.blknos[slobj]
            blklocs = self.blklocs[slobj]
        else:
            blknos = algos.take_nd(
                self.blknos, slobj, fill_value=-1, allow_fill=allow_fill
            )
            blklocs = algos.take_nd(
                self.blklocs, slobj, fill_value=-1, allow_fill=allow_fill
            )

        # When filling blknos, make sure blknos is updated before appending to
        # blocks list, that way new blkno is exactly len(blocks).
        blocks = []
        group = not only_slice
        for blkno, mgr_locs in libinternals.get_blkno_placements(blknos, group=group):
            if blkno == -1:
                # If we've got here, fill_value was not lib.no_default

                blocks.append(
                    self._make_na_block(placement=mgr_locs, fill_value=fill_value)
                )
            else:
                blk = self.blocks[blkno]

                # Otherwise, slicing along items axis is necessary.
                if not blk._can_consolidate and not blk._validate_ndim:
                    # i.e. we dont go through here for DatetimeTZBlock
                    # A non-consolidatable block, it's easy, because there's
                    # only one item and each mgr loc is a copy of that single
                    # item.
                    for mgr_loc in mgr_locs:
                        newblk = blk.copy(deep=False)
                        newblk.mgr_locs = BlockPlacement(slice(mgr_loc, mgr_loc + 1))
                        blocks.append(newblk)

                else:
                    # GH#32779 to avoid the performance penalty of copying,
                    #  we may try to only slice
                    taker = blklocs[mgr_locs.indexer]
                    max_len = max(len(mgr_locs), taker.max() + 1)
                    if only_slice:
                        taker = lib.maybe_indices_to_slice(taker, max_len)

                    if isinstance(taker, slice):
                        nb = blk.getitem_block_columns(taker, new_mgr_locs=mgr_locs)
                        blocks.append(nb)
                    elif only_slice:
                        # GH#33597 slice instead of take, so we get
                        #  views instead of copies
                        for i, ml in zip(taker, mgr_locs):
                            slc = slice(i, i + 1)
                            bp = BlockPlacement(ml)
                            nb = blk.getitem_block_columns(slc, new_mgr_locs=bp)
                            # We have np.shares_memory(nb.values, blk.values)
                            blocks.append(nb)
                    else:
                        nb = blk.take_nd(taker, axis=0, new_mgr_locs=mgr_locs)
                        blocks.append(nb)

        return blocks

    def _make_na_block(self, placement: BlockPlacement, fill_value=None) -> Block:

        if fill_value is None:
            fill_value = np.nan
        block_shape = list(self.shape)
        block_shape[0] = len(placement)

        dtype, fill_value = infer_dtype_from_scalar(fill_value)
        # error: Argument "dtype" to "empty" has incompatible type "Union[dtype,
        # ExtensionDtype]"; expected "Union[dtype, None, type, _SupportsDtype, str,
        # Tuple[Any, int], Tuple[Any, Union[int, Sequence[int]]], List[Any], _DtypeDict,
        # Tuple[Any, Any]]"
        block_values = np.empty(block_shape, dtype=dtype)  # type: ignore[arg-type]
        block_values.fill(fill_value)
        return new_block(block_values, placement=placement, ndim=block_values.ndim)

    def take(self: T, indexer, axis: int = 1, verify: bool = True) -> T:
        """
        Take items along any axis.

        indexer : np.ndarray or slice
        axis : int, default 1
        verify : bool, default True
            Check that all entries are between 0 and len(self) - 1, inclusive.
            Pass verify=False if this check has been done by the caller.

        Returns
        -------
        BlockManager
        """
        # We have 6 tests that get here with a slice
        indexer = (
            np.arange(indexer.start, indexer.stop, indexer.step, dtype="int64")
            if isinstance(indexer, slice)
            else np.asanyarray(indexer, dtype="int64")
        )

        n = self.shape[axis]
        indexer = maybe_convert_indices(indexer, n, verify=verify)

        new_labels = self.axes[axis].take(indexer)
        return self.reindex_indexer(
            new_axis=new_labels,
            indexer=indexer,
            axis=axis,
            allow_dups=True,
            consolidate=False,
        )


class BlockManager(libinternals.BlockManager, BaseBlockManager):
    """
    BaseBlockManager that holds 2D blocks.
    """

    ndim = 2

    # ----------------------------------------------------------------
    # Constructors

    def __init__(
        self,
        blocks: Sequence[Block],
        axes: Sequence[Index],
        verify_integrity: bool = True,
    ):

        if verify_integrity:
            assert all(isinstance(x, Index) for x in axes)

            for block in blocks:
                if self.ndim != block.ndim:
                    raise AssertionError(
                        f"Number of Block dimensions ({block.ndim}) must equal "
                        f"number of axes ({self.ndim})"
                    )
                if isinstance(block, DatetimeTZBlock) and block.values.ndim == 1:
                    # TODO: remove once fastparquet no longer needs this
                    # error: Incompatible types in assignment (expression has type
                    # "Union[ExtensionArray, ndarray]", variable has type
                    # "DatetimeArray")
                    block.values = ensure_block_shape(  # type: ignore[assignment]
                        block.values, self.ndim
                    )
                    try:
                        block._cache.clear()
                    except AttributeError:
                        # _cache not initialized
                        pass

            self._verify_integrity()

    def _verify_integrity(self) -> None:
        mgr_shape = self.shape
        tot_items = sum(len(x.mgr_locs) for x in self.blocks)
        for block in self.blocks:
            if block.shape[1:] != mgr_shape[1:]:
                raise construction_error(tot_items, block.shape[1:], self.axes)
        if len(self.items) != tot_items:
            raise AssertionError(
                "Number of manager items must equal union of "
                f"block items\n# manager items: {len(self.items)}, # "
                f"tot_items: {tot_items}"
            )

    @classmethod
    def from_blocks(cls, blocks: list[Block], axes: list[Index]) -> BlockManager:
        """
        Constructor for BlockManager and SingleBlockManager with same signature.
        """
        return cls(blocks, axes, verify_integrity=False)

    # ----------------------------------------------------------------
    # Indexing

    def fast_xs(self, loc: int) -> ArrayLike:
        """
        Return the array corresponding to `frame.iloc[loc]`.

        Parameters
        ----------
        loc : int

        Returns
        -------
        np.ndarray or ExtensionArray
        """
        if len(self.blocks) == 1:
            return self.blocks[0].iget((slice(None), loc))

        dtype = interleaved_dtype([blk.dtype for blk in self.blocks])

        n = len(self)
        if isinstance(dtype, ExtensionDtype):
            # we'll eventually construct an ExtensionArray.
            result = np.empty(n, dtype=object)
            # TODO: let's just use dtype.empty?
        else:
            result = np.empty(n, dtype=dtype)

        result = ensure_wrapped_if_datetimelike(result)

        for blk in self.blocks:
            # Such assignment may incorrectly coerce NaT to None
            # result[blk.mgr_locs] = blk._slice((slice(None), loc))
            for i, rl in enumerate(blk.mgr_locs):
                result[rl] = blk.iget((i, loc))

        if isinstance(dtype, ExtensionDtype):
            result = dtype.construct_array_type()._from_sequence(result, dtype=dtype)

        return result

    def iget(self, i: int) -> SingleBlockManager:
        """
        Return the data as a SingleBlockManager.
        """
        block = self.blocks[self.blknos[i]]
        values = block.iget(self.blklocs[i])

        # shortcut for select a single-dim from a 2-dim BM
        bp = BlockPlacement(slice(0, len(values)))
        values = maybe_coerce_values(values)
        nb = type(block)(values, placement=bp, ndim=1)
        return SingleBlockManager(nb, self.axes[1])

    def iget_values(self, i: int) -> ArrayLike:
        """
        Return the data for column i as the values (ndarray or ExtensionArray).
        """
        block = self.blocks[self.blknos[i]]
        values = block.iget(self.blklocs[i])
        return values

    @property
    def column_arrays(self) -> list[np.ndarray]:
        """
        Used in the JSON C code to access column arrays.
        This optimizes compared to using `iget_values` by converting each
        block.values to a np.ndarray only once up front
        """
        # special casing datetimetz to avoid conversion through object dtype
        arrays = [
            blk.values._ndarray
            if isinstance(blk, DatetimeTZBlock)
            else np.asarray(blk.values)
            for blk in self.blocks
        ]
        result = []
        for i in range(len(self.items)):
            arr = arrays[self.blknos[i]]
            if arr.ndim == 2:
                values = arr[self.blklocs[i]]
            else:
                values = arr
            result.append(values)
        return result

    def iset(self, loc: int | slice | np.ndarray, value: ArrayLike):
        """
        Set new item in-place. Does not consolidate. Adds new Block if not
        contained in the current set of items
        """
        value = extract_array(value, extract_numpy=True)
        # FIXME: refactor, clearly separate broadcasting & zip-like assignment
        #        can prob also fix the various if tests for sparse/categorical
        if self._blklocs is None and self.ndim > 1:
            self._rebuild_blknos_and_blklocs()

        # Note: we exclude DTA/TDA here
        vdtype = getattr(value, "dtype", None)
        value_is_extension_type = is_1d_only_ea_dtype(vdtype)

        # categorical/sparse/datetimetz
        if value_is_extension_type:

            def value_getitem(placement):
                return value

        else:
            if value.ndim == 2:
                value = value.T
            else:
                value = ensure_block_shape(value, ndim=2)

            def value_getitem(placement):
                return value[placement.indexer]

            if value.shape[1:] != self.shape[1:]:
                raise AssertionError(
                    "Shape of new values must be compatible with manager shape"
                )

        if lib.is_integer(loc):
            # We have 6 tests where loc is _not_ an int.
            # In this case, get_blkno_placements will yield only one tuple,
            #  containing (self._blknos[loc], BlockPlacement(slice(0, 1, 1)))

            # error: Incompatible types in assignment (expression has type
            # "List[Union[int, slice, ndarray]]", variable has type "Union[int,
            # slice, ndarray]")
            loc = [loc]  # type: ignore[assignment]

        # Accessing public blknos ensures the public versions are initialized
        blknos = self.blknos[loc]
        blklocs = self.blklocs[loc].copy()

        unfit_mgr_locs = []
        unfit_val_locs = []
        removed_blknos = []
        for blkno, val_locs in libinternals.get_blkno_placements(blknos, group=True):
            blk = self.blocks[blkno]
            blk_locs = blklocs[val_locs.indexer]
            if blk.should_store(value):
                blk.set_inplace(blk_locs, value_getitem(val_locs))
            else:
                unfit_mgr_locs.append(blk.mgr_locs.as_array[blk_locs])
                unfit_val_locs.append(val_locs)

                # If all block items are unfit, schedule the block for removal.
                if len(val_locs) == len(blk.mgr_locs):
                    removed_blknos.append(blkno)
                else:
                    blk.delete(blk_locs)
                    self._blklocs[blk.mgr_locs.indexer] = np.arange(len(blk))

        if len(removed_blknos):
            # Remove blocks & update blknos accordingly
            is_deleted = np.zeros(self.nblocks, dtype=np.bool_)
            is_deleted[removed_blknos] = True

            new_blknos = np.empty(self.nblocks, dtype=np.intp)
            new_blknos.fill(-1)
            new_blknos[~is_deleted] = np.arange(self.nblocks - len(removed_blknos))
            self._blknos = new_blknos[self._blknos]
            self.blocks = tuple(
                blk for i, blk in enumerate(self.blocks) if i not in set(removed_blknos)
            )

        if unfit_val_locs:
            unfit_mgr_locs = np.concatenate(unfit_mgr_locs)
            unfit_count = len(unfit_mgr_locs)

            new_blocks: list[Block] = []
            if value_is_extension_type:
                # This code (ab-)uses the fact that EA blocks contain only
                # one item.
                # TODO(EA2D): special casing unnecessary with 2D EAs
                new_blocks.extend(
                    new_block(
                        values=value,
                        ndim=self.ndim,
                        placement=slice(mgr_loc, mgr_loc + 1),
                    )
                    for mgr_loc in unfit_mgr_locs
                )

                self._blknos[unfit_mgr_locs] = np.arange(unfit_count) + len(self.blocks)
                self._blklocs[unfit_mgr_locs] = 0

            else:
                # unfit_val_locs contains BlockPlacement objects
                unfit_val_items = unfit_val_locs[0].append(unfit_val_locs[1:])

                new_blocks.append(
                    new_block(
                        values=value_getitem(unfit_val_items),
                        ndim=self.ndim,
                        placement=unfit_mgr_locs,
                    )
                )

                self._blknos[unfit_mgr_locs] = len(self.blocks)
                self._blklocs[unfit_mgr_locs] = np.arange(unfit_count)

            self.blocks += tuple(new_blocks)

            # Newly created block's dtype may already be present.
            self._known_consolidated = False

    def insert(self, loc: int, item: Hashable, value: ArrayLike) -> None:
        """
        Insert item at selected position.

        Parameters
        ----------
        loc : int
        item : hashable
        value : np.ndarray or ExtensionArray
        """
        # insert to the axis; this could possibly raise a TypeError
        new_axis = self.items.insert(loc, item)

        if value.ndim == 2:
            value = value.T
        else:
            value = ensure_block_shape(value, ndim=self.ndim)

        block = new_block(values=value, ndim=self.ndim, placement=slice(loc, loc + 1))

        for blkno, count in _fast_count_smallints(self.blknos[loc:]):
            blk = self.blocks[blkno]
            if count == len(blk.mgr_locs):
                blk.mgr_locs = blk.mgr_locs.add(1)
            else:
                new_mgr_locs = blk.mgr_locs.as_array.copy()
                new_mgr_locs[new_mgr_locs >= loc] += 1
                blk.mgr_locs = BlockPlacement(new_mgr_locs)

        # Accessing public blklocs ensures the public versions are initialized
        if loc == self.blklocs.shape[0]:
            # np.append is a lot faster, let's use it if we can.
            self._blklocs = np.append(self._blklocs, 0)
            self._blknos = np.append(self._blknos, len(self.blocks))
        else:
            self._blklocs = np.insert(self._blklocs, loc, 0)
            self._blknos = np.insert(self._blknos, loc, len(self.blocks))

        self.axes[0] = new_axis
        self.blocks += (block,)

        self._known_consolidated = False

        if len(self.blocks) > 100:
            warnings.warn(
                "DataFrame is highly fragmented.  This is usually the result "
                "of calling `frame.insert` many times, which has poor performance.  "
                "Consider using pd.concat instead.  To get a de-fragmented frame, "
                "use `newframe = frame.copy()`",
                PerformanceWarning,
                stacklevel=5,
            )

    def idelete(self, indexer) -> BlockManager:
        """
        Delete selected locations, returning a new BlockManager.
        """
        is_deleted = np.zeros(self.shape[0], dtype=np.bool_)
        is_deleted[indexer] = True
        taker = (~is_deleted).nonzero()[0]

        nbs = self._slice_take_blocks_ax0(taker, only_slice=True)
        new_columns = self.items[~is_deleted]
        axes = [new_columns, self.axes[1]]
        return type(self)(tuple(nbs), axes)

    # ----------------------------------------------------------------
    # Block-wise Operation

    def grouped_reduce(self: T, func: Callable, ignore_failures: bool = False) -> T:
        """
        Apply grouped reduction function blockwise, returning a new BlockManager.

        Parameters
        ----------
        func : grouped reduction function
        ignore_failures : bool, default False
            Whether to drop blocks where func raises TypeError.

        Returns
        -------
        BlockManager
        """
        result_blocks: list[Block] = []

        for blk in self.blocks:
            if blk.is_object:
                # split on object-dtype blocks bc some columns may raise
                #  while others do not.
                for sb in blk._split():
                    try:
                        applied = sb.apply(func)
                    except (TypeError, NotImplementedError):
                        if not ignore_failures:
                            raise
                        continue
                    result_blocks = extend_blocks(applied, result_blocks)
            else:
                try:
                    applied = blk.apply(func)
                except (TypeError, NotImplementedError):
                    if not ignore_failures:
                        raise
                    continue
                result_blocks = extend_blocks(applied, result_blocks)

        if len(result_blocks) == 0:
            index = Index([None])  # placeholder
        else:
            index = Index(range(result_blocks[0].values.shape[-1]))

        if ignore_failures:
            return self._combine(result_blocks, copy=False, index=index)

        return type(self).from_blocks(result_blocks, [self.axes[0], index])

    def reduce(
        self: T, func: Callable, ignore_failures: bool = False
    ) -> tuple[T, np.ndarray]:
        """
        Apply reduction function blockwise, returning a single-row BlockManager.

        Parameters
        ----------
        func : reduction function
        ignore_failures : bool, default False
            Whether to drop blocks where func raises TypeError.

        Returns
        -------
        BlockManager
        np.ndarray
            Indexer of mgr_locs that are retained.
        """
        # If 2D, we assume that we're operating column-wise
        assert self.ndim == 2

        res_blocks: list[Block] = []
        for blk in self.blocks:
            nbs = blk.reduce(func, ignore_failures)
            res_blocks.extend(nbs)

        index = Index([None])  # placeholder
        if ignore_failures:
            if res_blocks:
                indexer = np.concatenate([blk.mgr_locs.as_array for blk in res_blocks])
                new_mgr = self._combine(res_blocks, copy=False, index=index)
            else:
                indexer = []
                new_mgr = type(self).from_blocks([], [self.items[:0], index])
        else:
            indexer = np.arange(self.shape[0])
            new_mgr = type(self).from_blocks(res_blocks, [self.items, index])
        return new_mgr, indexer

    def operate_blockwise(self, other: BlockManager, array_op) -> BlockManager:
        """
        Apply array_op blockwise with another (aligned) BlockManager.
        """
        return operate_blockwise(self, other, array_op)

    def _equal_values(self: BlockManager, other: BlockManager) -> bool:
        """
        Used in .equals defined in base class. Only check the column values
        assuming shape and indexes have already been checked.
        """
        return blockwise_all(self, other, array_equals)

    def quantile(
        self: T,
        *,
        qs: Float64Index,
        axis: int = 0,
        interpolation="linear",
    ) -> T:
        """
        Iterate over blocks applying quantile reduction.
        This routine is intended for reduction type operations and
        will do inference on the generated blocks.

        Parameters
        ----------
        axis: reduction axis, default 0
        consolidate: bool, default True. Join together blocks having same
            dtype
        interpolation : type of interpolation, default 'linear'
        qs : list of the quantiles to be computed

        Returns
        -------
        BlockManager
        """
        # Series dispatches to DataFrame for quantile, which allows us to
        #  simplify some of the code here and in the blocks
        assert self.ndim >= 2
        assert is_list_like(qs)  # caller is responsible for this
        assert axis == 1  # only ever called this way

        new_axes = list(self.axes)
        new_axes[1] = Float64Index(qs)

        blocks = [
            blk.quantile(axis=axis, qs=qs, interpolation=interpolation)
            for blk in self.blocks
        ]

        return type(self)(blocks, new_axes)

    # ----------------------------------------------------------------

    def unstack(self, unstacker, fill_value) -> BlockManager:
        """
        Return a BlockManager with all blocks unstacked..

        Parameters
        ----------
        unstacker : reshape._Unstacker
        fill_value : Any
            fill_value for newly introduced missing values.

        Returns
        -------
        unstacked : BlockManager
        """
        new_columns = unstacker.get_new_columns(self.items)
        new_index = unstacker.new_index

        new_blocks: list[Block] = []
        columns_mask: list[np.ndarray] = []

        for blk in self.blocks:
            blk_cols = self.items[blk.mgr_locs.indexer]
            new_items = unstacker.get_new_columns(blk_cols)
            new_placement = new_columns.get_indexer(new_items)

            blocks, mask = blk._unstack(
                unstacker, fill_value, new_placement=new_placement
            )

            new_blocks.extend(blocks)
            columns_mask.extend(mask)

        new_columns = new_columns[columns_mask]

        bm = BlockManager(new_blocks, [new_columns, new_index])
        return bm

    def to_dict(self, copy: bool = True):
        """
        Return a dict of str(dtype) -> BlockManager

        Parameters
        ----------
        copy : bool, default True

        Returns
        -------
        values : a dict of dtype -> BlockManager
        """

        bd: dict[str, list[Block]] = {}
        for b in self.blocks:
            bd.setdefault(str(b.dtype), []).append(b)

        # TODO(EA2D): the combine will be unnecessary with 2D EAs
        return {dtype: self._combine(blocks, copy=copy) for dtype, blocks in bd.items()}

    def as_array(
        self,
        transpose: bool = False,
        dtype: Dtype | None = None,
        copy: bool = False,
        na_value=lib.no_default,
    ) -> np.ndarray:
        """
        Convert the blockmanager data into an numpy array.

        Parameters
        ----------
        transpose : bool, default False
            If True, transpose the return array.
        dtype : object, default None
            Data type of the return array.
        copy : bool, default False
            If True then guarantee that a copy is returned. A value of
            False does not guarantee that the underlying data is not
            copied.
        na_value : object, default lib.no_default
            Value to be used as the missing value sentinel.

        Returns
        -------
        arr : ndarray
        """
        if len(self.blocks) == 0:
            arr = np.empty(self.shape, dtype=float)
            return arr.transpose() if transpose else arr

        # We want to copy when na_value is provided to avoid
        # mutating the original object
        copy = copy or na_value is not lib.no_default

        if self.is_single_block:
            blk = self.blocks[0]
            if blk.is_extension:
                # Avoid implicit conversion of extension blocks to object

                # error: Item "ndarray" of "Union[ndarray, ExtensionArray]" has no
                # attribute "to_numpy"
                arr = blk.values.to_numpy(  # type: ignore[union-attr]
                    dtype=dtype, na_value=na_value
                ).reshape(blk.shape)
            else:
                arr = np.asarray(blk.get_values())
                if dtype:
                    # error: Argument 1 to "astype" of "_ArrayOrScalarCommon" has
                    # incompatible type "Union[ExtensionDtype, str, dtype[Any],
                    # Type[object]]"; expected "Union[dtype[Any], None, type,
                    # _SupportsDType, str, Union[Tuple[Any, int], Tuple[Any, Union[int,
                    # Sequence[int]]], List[Any], _DTypeDict, Tuple[Any, Any]]]"
                    arr = arr.astype(dtype, copy=False)  # type: ignore[arg-type]
        else:
            arr = self._interleave(dtype=dtype, na_value=na_value)
            # The underlying data was copied within _interleave
            copy = False

        if copy:
            arr = arr.copy()

        if na_value is not lib.no_default:
            arr[isna(arr)] = na_value

        return arr.transpose() if transpose else arr

    def _interleave(
        self, dtype: Dtype | None = None, na_value=lib.no_default
    ) -> np.ndarray:
        """
        Return ndarray from blocks with specified item order
        Items must be contained in the blocks
        """
        if not dtype:
            dtype = interleaved_dtype([blk.dtype for blk in self.blocks])

        # TODO: https://github.com/pandas-dev/pandas/issues/22791
        # Give EAs some input on what happens here. Sparse needs this.
        if isinstance(dtype, SparseDtype):
            dtype = dtype.subtype
        elif isinstance(dtype, ExtensionDtype):
            dtype = np.dtype("object")
        elif is_dtype_equal(dtype, str):
            dtype = np.dtype("object")

        # error: Argument "dtype" to "empty" has incompatible type
        # "Union[ExtensionDtype, str, dtype[Any], Type[object], None]"; expected
        # "Union[dtype[Any], None, type, _SupportsDType, str, Union[Tuple[Any, int],
        # Tuple[Any, Union[int, Sequence[int]]], List[Any], _DTypeDict,
        # Tuple[Any, Any]]]"
        result = np.empty(self.shape, dtype=dtype)  # type: ignore[arg-type]

        itemmask = np.zeros(self.shape[0])

        for blk in self.blocks:
            rl = blk.mgr_locs
            if blk.is_extension:
                # Avoid implicit conversion of extension blocks to object

                # error: Item "ndarray" of "Union[ndarray, ExtensionArray]" has no
                # attribute "to_numpy"
                arr = blk.values.to_numpy(  # type: ignore[union-attr]
                    dtype=dtype, na_value=na_value
                )
            else:
                # error: Argument 1 to "get_values" of "Block" has incompatible type
                # "Union[ExtensionDtype, str, dtype[Any], Type[object], None]"; expected
                # "Union[dtype[Any], ExtensionDtype, None]"
                arr = blk.get_values(dtype)  # type: ignore[arg-type]
            result[rl.indexer] = arr
            itemmask[rl.indexer] = 1

        if not itemmask.all():
            raise AssertionError("Some items were not contained in blocks")

        return result


class SingleBlockManager(BaseBlockManager, SingleDataManager):
    """ manage a single block with """

    ndim = 1
    _is_consolidated = True
    _known_consolidated = True
    __slots__ = ()
    is_single_block = True

    def __init__(
        self,
        block: Block,
        axis: Index,
        verify_integrity: bool = False,
        fastpath=lib.no_default,
    ):
        assert isinstance(block, Block), type(block)
        assert isinstance(axis, Index), type(axis)

        if fastpath is not lib.no_default:
            warnings.warn(
                "The `fastpath` keyword is deprecated and will be removed "
                "in a future version.",
                FutureWarning,
                stacklevel=2,
            )

        self.axes = [axis]
        self.blocks = (block,)

    @classmethod
    def from_blocks(cls, blocks: list[Block], axes: list[Index]) -> SingleBlockManager:
        """
        Constructor for BlockManager and SingleBlockManager with same signature.
        """
        assert len(blocks) == 1
        assert len(axes) == 1
        return cls(blocks[0], axes[0], verify_integrity=False)

    @classmethod
    def from_array(cls, array: ArrayLike, index: Index) -> SingleBlockManager:
        """
        Constructor for if we have an array that is not yet a Block.
        """
        block = new_block(array, placement=slice(0, len(index)), ndim=1)
        return cls(block, index)

    def __getstate__(self):
        block_values = [b.values for b in self.blocks]
        block_items = [self.items[b.mgr_locs.indexer] for b in self.blocks]
        axes_array = list(self.axes)

        extra_state = {
            "0.14.1": {
                "axes": axes_array,
                "blocks": [
                    {"values": b.values, "mgr_locs": b.mgr_locs.indexer}
                    for b in self.blocks
                ],
            }
        }

        # First three elements of the state are to maintain forward
        # compatibility with 0.13.1.
        return axes_array, block_values, block_items, extra_state

    def __setstate__(self, state):
        def unpickle_block(values, mgr_locs, ndim: int) -> Block:
            # TODO(EA2D): ndim would be unnecessary with 2D EAs
            # older pickles may store e.g. DatetimeIndex instead of DatetimeArray
            values = extract_array(values, extract_numpy=True)
            return new_block(values, placement=mgr_locs, ndim=ndim)

        if isinstance(state, tuple) and len(state) >= 4 and "0.14.1" in state[3]:
            state = state[3]["0.14.1"]
            self.axes = [ensure_index(ax) for ax in state["axes"]]
            ndim = len(self.axes)
            self.blocks = tuple(
                unpickle_block(b["values"], b["mgr_locs"], ndim=ndim)
                for b in state["blocks"]
            )
        else:
            raise NotImplementedError("pre-0.14.1 pickles are no longer supported")

        self._post_setstate()

    def _post_setstate(self):
        pass

    @property
    def _block(self) -> Block:
        return self.blocks[0]

    @property
    def _blknos(self):
        """ compat with BlockManager """
        return None

    @property
    def _blklocs(self):
        """ compat with BlockManager """
        return None

    def getitem_mgr(self, indexer) -> SingleBlockManager:
        # similar to get_slice, but not restricted to slice indexer
        blk = self._block
        array = blk._slice(indexer)
        if array.ndim > 1:
            # This will be caught by Series._get_values
            raise ValueError("dimension-expanding indexing not allowed")

        bp = BlockPlacement(slice(0, len(array)))
        block = blk.make_block_same_class(array, placement=bp)

        new_idx = self.index[indexer]
        return type(self)(block, new_idx)

    def get_slice(self, slobj: slice, axis: int = 0) -> SingleBlockManager:
        assert isinstance(slobj, slice), type(slobj)
        if axis >= self.ndim:
            raise IndexError("Requested axis not found in manager")

        blk = self._block
        array = blk._slice(slobj)
        bp = BlockPlacement(slice(0, len(array)))
        block = blk.make_block_same_class(array, placement=bp)
        new_index = self.index._getitem_slice(slobj)
        return type(self)(block, new_index)

    @property
    def index(self) -> Index:
        return self.axes[0]

    @property
    def dtype(self) -> DtypeObj:
        return self._block.dtype

    def get_dtypes(self) -> np.ndarray:
        return np.array([self._block.dtype])

    def external_values(self):
        """The array that Series.values returns"""
        return self._block.external_values()

    def internal_values(self):
        """The array that Series._values returns"""
        return self._block.values

    def array_values(self):
        """The array that Series.array returns"""
        return self._block.array_values

    @property
    def _can_hold_na(self) -> bool:
        return self._block._can_hold_na

    def is_consolidated(self) -> bool:
        return True

    def _consolidate_check(self):
        pass

    def _consolidate_inplace(self):
        pass

    def idelete(self, indexer) -> SingleBlockManager:
        """
        Delete single location from SingleBlockManager.

        Ensures that self.blocks doesn't become empty.
        """
        self._block.delete(indexer)
        self.axes[0] = self.axes[0].delete(indexer)
        return self

    def fast_xs(self, loc):
        """
        fast path for getting a cross-section
        return a view of the data
        """
        raise NotImplementedError("Use series._values[loc] instead")

    def set_values(self, values: ArrayLike):
        """
        Set the values of the single block in place.

        Use at your own risk! This does not check if the passed values are
        valid for the current Block/SingleBlockManager (length, dtype, etc).
        """
        self.blocks[0].values = values
        self.blocks[0]._mgr_locs = BlockPlacement(slice(len(values)))

    def _equal_values(self: T, other: T) -> bool:
        """
        Used in .equals defined in base class. Only check the column values
        assuming shape and indexes have already been checked.
        """
        # For SingleBlockManager (i.e.Series)
        if other.ndim != 1:
            return False
        left = self.blocks[0].values
        right = other.blocks[0].values
        return array_equals(left, right)


# --------------------------------------------------------------------
# Constructor Helpers


<<<<<<< HEAD
=======
def create_block_manager_from_blocks(
    blocks: list[Block], axes: list[Index], consolidate: bool = True
) -> BlockManager:
    try:
        mgr = BlockManager(blocks, axes)

    except ValueError as err:
        arrays = [blk.values for blk in blocks]
        tot_items = sum(arr.shape[0] for arr in arrays)
        raise construction_error(tot_items, arrays[0].shape[1:], axes, err)

    if consolidate:
        mgr._consolidate_inplace()
    return mgr


# We define this here so we can override it in tests.extension.test_numpy
def _extract_array(obj):
    return extract_array(obj, extract_numpy=True)


>>>>>>> 1ad99acc
def create_block_manager_from_arrays(
    arrays,
    names: Index,
    axes: list[Index],
    consolidate: bool = True,
) -> BlockManager:
    assert isinstance(names, Index)
    assert isinstance(axes, list)
    assert all(isinstance(x, Index) for x in axes)

    arrays = [_extract_array(x) for x in arrays]

    try:
        blocks = _form_blocks(arrays, names, axes, consolidate)
        mgr = BlockManager(blocks, axes)
    except ValueError as e:
        raise construction_error(len(arrays), arrays[0].shape, axes, e)
    if consolidate:
        mgr._consolidate_inplace()
    return mgr


<<<<<<< HEAD
def create_block_manager_from_array(
    array,
    axes: List[Index],
) -> BlockManager:
    try:
        block = make_block(values=array, placement=slice(0, len(axes[0])), ndim=2)
        mgr = BlockManager([block], axes)
        mgr._consolidate_inplace()
    except ValueError as e:
        raise construction_error(array.shape[0], array.shape[1:], axes, e)
    return mgr


def construction_error(tot_items, block_shape, axes, e=None):
=======
def construction_error(
    tot_items: int,
    block_shape: Shape,
    axes: list[Index],
    e: ValueError | None = None,
):
>>>>>>> 1ad99acc
    """ raise a helpful message about our construction """
    passed = tuple(map(int, [tot_items] + list(block_shape)))
    # Correcting the user facing error message during dataframe construction
    if len(passed) <= 2:
        passed = passed[::-1]

    implied = tuple(len(ax) for ax in axes)
    # Correcting the user facing error message during dataframe construction
    if len(implied) <= 2:
        implied = implied[::-1]

    # We return the exception object instead of raising it so that we
    #  can raise it in the caller; mypy plays better with that
    if passed == implied and e is not None:
        return e
    if block_shape[0] == 0:
        return ValueError("Empty data passed with indices specified.")
    return ValueError(f"Shape of passed values is {passed}, indices imply {implied}")


# -----------------------------------------------------------------------


def _form_blocks(
    arrays: list[ArrayLike], names: Index, axes: list[Index], consolidate: bool
) -> list[Block]:
    # put "leftover" items in float bucket, where else?
    # generalize?
    items_dict: DefaultDict[str, list] = defaultdict(list)
    extra_locs = []

    names_idx = names
    if names_idx.equals(axes[0]):
        names_indexer = np.arange(len(names_idx))
    else:
        assert names_idx.intersection(axes[0]).is_unique
        names_indexer = names_idx.get_indexer_for(axes[0])

    for i, name_idx in enumerate(names_indexer):
        if name_idx == -1:
            extra_locs.append(i)
            continue

        v = arrays[name_idx]

        block_type = get_block_type(v)
        items_dict[block_type.__name__].append((i, v))

    blocks: list[Block] = []
    if len(items_dict["NumericBlock"]):
        numeric_blocks = _multi_blockify(
            items_dict["NumericBlock"], consolidate=consolidate
        )
        blocks.extend(numeric_blocks)

    if len(items_dict["DatetimeLikeBlock"]):
        dtlike_blocks = _multi_blockify(
            items_dict["DatetimeLikeBlock"], consolidate=consolidate
        )
        blocks.extend(dtlike_blocks)

    if len(items_dict["DatetimeTZBlock"]):
        dttz_blocks = [
            new_block(
                ensure_block_shape(extract_array(array), 2),
                klass=DatetimeTZBlock,
                placement=i,
                ndim=2,
            )
            for i, array in items_dict["DatetimeTZBlock"]
        ]
        blocks.extend(dttz_blocks)

    if len(items_dict["ObjectBlock"]) > 0:
        object_blocks = _simple_blockify(
            items_dict["ObjectBlock"], np.object_, consolidate=consolidate
        )
        blocks.extend(object_blocks)

    if len(items_dict["CategoricalBlock"]) > 0:
        cat_blocks = [
            new_block(array, klass=CategoricalBlock, placement=i, ndim=2)
            for i, array in items_dict["CategoricalBlock"]
        ]
        blocks.extend(cat_blocks)

    if len(items_dict["ExtensionBlock"]):
        external_blocks = [
            new_block(array, klass=ExtensionBlock, placement=i, ndim=2)
            for i, array in items_dict["ExtensionBlock"]
        ]

        blocks.extend(external_blocks)

    if len(extra_locs):
        shape = (len(extra_locs),) + tuple(len(x) for x in axes[1:])

        # empty items -> dtype object
        block_values = np.empty(shape, dtype=object)
        block_values.fill(np.nan)

        na_block = new_block(block_values, placement=extra_locs, ndim=2)
        blocks.append(na_block)

    return blocks


def _simple_blockify(tuples, dtype, consolidate: bool) -> list[Block]:
    """
    return a single array of a block that has a single dtype; if dtype is
    not None, coerce to this dtype
    """
    if not consolidate:
        return _tuples_to_blocks_no_consolidate(tuples, dtype=dtype)

    values, placement = _stack_arrays(tuples, dtype)

    # TODO: CHECK DTYPE?
    if dtype is not None and values.dtype != dtype:  # pragma: no cover
        values = values.astype(dtype)

    block = new_block(values, placement=placement, ndim=2)
    return [block]


def _multi_blockify(tuples, dtype: DtypeObj | None = None, consolidate: bool = True):
    """ return an array of blocks that potentially have different dtypes """

    if not consolidate:
        return _tuples_to_blocks_no_consolidate(tuples, dtype=dtype)

    # group by dtype
    grouper = itertools.groupby(tuples, lambda x: x[1].dtype)

    new_blocks = []
    for dtype, tup_block in grouper:

        # error: Argument 2 to "_stack_arrays" has incompatible type
        # "Union[ExtensionDtype, str, dtype[Any], Type[str], Type[float], Type[int],
        # Type[complex], Type[bool], Type[object], None]"; expected "dtype[Any]"
        values, placement = _stack_arrays(
            list(tup_block), dtype  # type: ignore[arg-type]
        )

        block = new_block(values, placement=placement, ndim=2)
        new_blocks.append(block)

    return new_blocks


def _tuples_to_blocks_no_consolidate(tuples, dtype: DtypeObj | None) -> list[Block]:
    # tuples produced within _form_blocks are of the form (placement, whatever, array)
    if dtype is not None:
        return [
            new_block(
                np.atleast_2d(x[1].astype(dtype, copy=False)), placement=x[0], ndim=2
            )
            for x in tuples
        ]
    return [new_block(np.atleast_2d(x[1]), placement=x[0], ndim=2) for x in tuples]


def _stack_arrays(tuples, dtype: np.dtype):

    placement, arrays = zip(*tuples)

    first = arrays[0]
    shape = (len(arrays),) + first.shape

    stacked = np.empty(shape, dtype=dtype)
    for i, arr in enumerate(arrays):
        stacked[i] = arr

    return stacked, placement


def _consolidate(blocks: tuple[Block, ...]) -> list[Block]:
    """
    Merge blocks having same dtype, exclude non-consolidating blocks
    """
    # sort by _can_consolidate, dtype
    gkey = lambda x: x._consolidate_key
    grouper = itertools.groupby(sorted(blocks, key=gkey), gkey)

    new_blocks: list[Block] = []
    for (_can_consolidate, dtype), group_blocks in grouper:
        merged_blocks = _merge_blocks(
            list(group_blocks), dtype=dtype, can_consolidate=_can_consolidate
        )
        new_blocks = extend_blocks(merged_blocks, new_blocks)
    return new_blocks


def _merge_blocks(
    blocks: list[Block], dtype: DtypeObj, can_consolidate: bool
) -> list[Block]:

    if len(blocks) == 1:
        return blocks

    if can_consolidate:

        # TODO: optimization potential in case all mgrs contain slices and
        # combination of those slices is a slice, too.
        new_mgr_locs = np.concatenate([b.mgr_locs.as_array for b in blocks])

        new_values: ArrayLike

        if isinstance(blocks[0].dtype, np.dtype):
            # error: List comprehension has incompatible type List[Union[ndarray,
            # ExtensionArray]]; expected List[Union[complex, generic,
            # Sequence[Union[int, float, complex, str, bytes, generic]],
            # Sequence[Sequence[Any]], SupportsArray]]
            new_values = np.vstack([b.values for b in blocks])  # type: ignore[misc]
        else:
            bvals = [blk.values for blk in blocks]
            bvals2 = cast(Sequence[NDArrayBackedExtensionArray], bvals)
            new_values = bvals2[0]._concat_same_type(bvals2, axis=0)

        argsort = np.argsort(new_mgr_locs)
        new_values = new_values[argsort]
        new_mgr_locs = new_mgr_locs[argsort]

        bp = BlockPlacement(new_mgr_locs)
        return [new_block(new_values, placement=bp, ndim=2)]

    # can't consolidate --> no merge
    return blocks


def _fast_count_smallints(arr: np.ndarray) -> np.ndarray:
    """Faster version of set(arr) for sequences of small numbers."""
    counts = np.bincount(arr.astype(np.int_))
    nz = counts.nonzero()[0]
    return np.c_[nz, counts[nz]]


def _preprocess_slice_or_indexer(
    slice_or_indexer: slice | np.ndarray, length: int, allow_fill: bool
):
    if isinstance(slice_or_indexer, slice):
        return (
            "slice",
            slice_or_indexer,
            libinternals.slice_len(slice_or_indexer, length),
        )
    else:
        if (
            not isinstance(slice_or_indexer, np.ndarray)
            or slice_or_indexer.dtype.kind != "i"
        ):
            dtype = getattr(slice_or_indexer, "dtype", None)
            raise TypeError(type(slice_or_indexer), dtype)

        indexer = ensure_platform_int(slice_or_indexer)
        if not allow_fill:
            indexer = maybe_convert_indices(indexer, length)
        return "fancy", indexer, len(indexer)<|MERGE_RESOLUTION|>--- conflicted
+++ resolved
@@ -1710,30 +1710,11 @@
 # Constructor Helpers
 
 
-<<<<<<< HEAD
-=======
-def create_block_manager_from_blocks(
-    blocks: list[Block], axes: list[Index], consolidate: bool = True
-) -> BlockManager:
-    try:
-        mgr = BlockManager(blocks, axes)
-
-    except ValueError as err:
-        arrays = [blk.values for blk in blocks]
-        tot_items = sum(arr.shape[0] for arr in arrays)
-        raise construction_error(tot_items, arrays[0].shape[1:], axes, err)
-
-    if consolidate:
-        mgr._consolidate_inplace()
-    return mgr
-
-
 # We define this here so we can override it in tests.extension.test_numpy
 def _extract_array(obj):
     return extract_array(obj, extract_numpy=True)
 
 
->>>>>>> 1ad99acc
 def create_block_manager_from_arrays(
     arrays,
     names: Index,
@@ -1756,29 +1737,32 @@
     return mgr
 
 
-<<<<<<< HEAD
 def create_block_manager_from_array(
     array,
-    axes: List[Index],
+    axes: list[Index],
+    consolidate: bool = True,
 ) -> BlockManager:
+    assert isinstance(axes, list)
+    assert all(isinstance(x, Index) for x in axes)
+
+    array = _extract_array(array)
+
     try:
-        block = make_block(values=array, placement=slice(0, len(axes[0])), ndim=2)
+        block = new_block(values=array, placement=slice(0, len(axes[0])), ndim=2)
         mgr = BlockManager([block], axes)
-        mgr._consolidate_inplace()
     except ValueError as e:
         raise construction_error(array.shape[0], array.shape[1:], axes, e)
+    if consolidate:
+        mgr._consolidate_inplace()
     return mgr
 
 
-def construction_error(tot_items, block_shape, axes, e=None):
-=======
 def construction_error(
     tot_items: int,
     block_shape: Shape,
     axes: list[Index],
     e: ValueError | None = None,
 ):
->>>>>>> 1ad99acc
     """ raise a helpful message about our construction """
     passed = tuple(map(int, [tot_items] + list(block_shape)))
     # Correcting the user facing error message during dataframe construction
