from __future__ import annotations

from collections import defaultdict
import itertools
from typing import (
    Any,
    Callable,
    DefaultDict,
    Hashable,
    Sequence,
    TypeVar,
)
import warnings

import numpy as np

from pandas._libs import (
    internals as libinternals,
    lib,
)
from pandas._libs.internals import BlockPlacement
from pandas._typing import (
    ArrayLike,
    Dtype,
    DtypeObj,
    Shape,
    type_t,
)
from pandas.errors import PerformanceWarning
from pandas.util._validators import validate_bool_kwarg

from pandas.core.dtypes.cast import infer_dtype_from_scalar
from pandas.core.dtypes.common import (
    ensure_platform_int,
    is_dtype_equal,
    is_extension_array_dtype,
    is_list_like,
)
from pandas.core.dtypes.dtypes import ExtensionDtype
from pandas.core.dtypes.generic import (
    ABCDataFrame,
    ABCSeries,
)
from pandas.core.dtypes.missing import (
    array_equals,
    isna,
)

import pandas.core.algorithms as algos
from pandas.core.arrays.sparse import SparseDtype
from pandas.core.construction import (
    ensure_wrapped_if_datetimelike,
    extract_array,
)
from pandas.core.indexers import maybe_convert_indices
from pandas.core.indexes.api import (
    Float64Index,
    Index,
    ensure_index,
)
from pandas.core.internals.base import (
    DataManager,
    SingleDataManager,
    interleaved_dtype,
)
from pandas.core.internals.blocks import (
    Block,
    CategoricalBlock,
    DatetimeTZBlock,
    ExtensionBlock,
    ensure_block_shape,
    extend_blocks,
    get_block_type,
    maybe_coerce_values,
    new_block,
)
from pandas.core.internals.ops import (
    blockwise_all,
    operate_blockwise,
)

# TODO: flexible with index=None and/or items=None

<<<<<<< HEAD
T = TypeVar("T", bound="_BlockManager")


class _BlockManager(DataManager):
=======
T = TypeVar("T", bound="BaseBlockManager")


class BaseBlockManager(DataManager):
>>>>>>> 5e6cb1f4
    """
    Core internal data structure to implement DataFrame, Series, etc.

    Manage a bunch of labeled 2D mixed-type ndarrays. Essentially it's a
    lightweight blocked set of labeled data to be manipulated by the DataFrame
    public API class

    Attributes
    ----------
    shape
    ndim
    axes
    values
    items

    Methods
    -------
    set_axis(axis, new_labels)
    copy(deep=True)

    get_dtypes

    apply(func, axes, block_filter_fn)

    get_bool_data
    get_numeric_data

    get_slice(slice_like, axis)
    get(label)
    iget(loc)

    take(indexer, axis)
    reindex_axis(new_labels, axis)
    reindex_indexer(new_labels, indexer, axis)

    delete(label)
    insert(loc, label, value)
    set(label, value)

    Parameters
    ----------
    blocks: Sequence of Block
    axes: Sequence of Index
    verify_integrity: bool, default True

    Notes
    -----
    This is *not* a public API class
    """

    __slots__ = ()

    _blknos: np.ndarray
    _blklocs: np.ndarray
    blocks: tuple[Block, ...]
    axes: list[Index]

<<<<<<< HEAD
    ndim: int
    _known_consolidated: bool
    _is_consolidated: bool
=======
    # Non-trivially faster than a property
    ndim: int
>>>>>>> 5e6cb1f4

    def __init__(self, blocks, axes, verify_integrity=True):
        raise NotImplementedError

    @classmethod
<<<<<<< HEAD
    def from_blocks(cls: type[T], blocks: list[Block], axes: list[Index]) -> T:
=======
    def from_blocks(cls: type_t[T], blocks: list[Block], axes: list[Index]) -> T:
>>>>>>> 5e6cb1f4
        raise NotImplementedError

    @property
    def blknos(self):
        """
        Suppose we want to find the array corresponding to our i'th column.

        blknos[i] identifies the block from self.blocks that contains this column.

        blklocs[i] identifies the column of interest within
        self.blocks[self.blknos[i]]
        """
        if self._blknos is None:
            # Note: these can be altered by other BlockManager methods.
            self._rebuild_blknos_and_blklocs()

        return self._blknos

    @property
    def blklocs(self):
        """
        See blknos.__doc__
        """
        if self._blklocs is None:
            # Note: these can be altered by other BlockManager methods.
            self._rebuild_blknos_and_blklocs()

        return self._blklocs

    def make_empty(self: T, axes=None) -> T:
        """ return an empty BlockManager with the items axis of len 0 """
        if axes is None:
            axes = [Index([])] + self.axes[1:]

        # preserve dtype if possible
        if self.ndim == 1:
            assert isinstance(self, SingleBlockManager)  # for mypy
            blk = self.blocks[0]
            arr = blk.values[:0]
            bp = BlockPlacement(slice(0, 0))
            nb = blk.make_block_same_class(arr, placement=bp)
            blocks = [nb]
        else:
            blocks = []
        return type(self).from_blocks(blocks, axes)

    def __nonzero__(self) -> bool:
        return True

    # Python3 compat
    __bool__ = __nonzero__

    def _normalize_axis(self, axis: int) -> int:
        # switch axis to follow BlockManager logic
        if self.ndim == 2:
            axis = 1 if axis == 0 else 0
        return axis

    def set_axis(
        self, axis: int, new_labels: Index, verify_integrity: bool = True
    ) -> None:
        # Caller is responsible for ensuring we have an Index object.
        if verify_integrity:
            old_len = len(self.axes[axis])
            new_len = len(new_labels)

            if new_len != old_len:
                raise ValueError(
                    f"Length mismatch: Expected axis has {old_len} elements, new "
                    f"values have {new_len} elements"
                )

        self.axes[axis] = new_labels

    @property
    def is_single_block(self) -> bool:
        # Assumes we are 2D; overridden by SingleBlockManager
        return len(self.blocks) == 1

    def _rebuild_blknos_and_blklocs(self) -> None:
        """
        Update mgr._blknos / mgr._blklocs.
        """
        new_blknos = np.empty(self.shape[0], dtype=np.intp)
        new_blklocs = np.empty(self.shape[0], dtype=np.intp)
        new_blknos.fill(-1)
        new_blklocs.fill(-1)

        for blkno, blk in enumerate(self.blocks):
            rl = blk.mgr_locs
            new_blknos[rl.indexer] = blkno
            new_blklocs[rl.indexer] = np.arange(len(rl))

        if (new_blknos == -1).any():
            # TODO: can we avoid this?  it isn't cheap
            raise AssertionError("Gaps in blk ref_locs")

        self._blknos = new_blknos
        self._blklocs = new_blklocs

    @property
    def items(self) -> Index:
        return self.axes[0]

    def get_dtypes(self):
        dtypes = np.array([blk.dtype for blk in self.blocks])
        return algos.take_nd(dtypes, self.blknos, allow_fill=False)

    @property
    def arrays(self) -> list[ArrayLike]:
        """
        Quick access to the backing arrays of the Blocks.

        Only for compatibility with ArrayManager for testing convenience.
        Not to be used in actual code, and return value is not the same as the
        ArrayManager method (list of 1D arrays vs iterator of 2D ndarrays / 1D EAs).
        """
        return [blk.values for blk in self.blocks]

<<<<<<< HEAD
=======
    def __getstate__(self):
        block_values = [b.values for b in self.blocks]
        block_items = [self.items[b.mgr_locs.indexer] for b in self.blocks]
        axes_array = list(self.axes)

        extra_state = {
            "0.14.1": {
                "axes": axes_array,
                "blocks": [
                    {"values": b.values, "mgr_locs": b.mgr_locs.indexer}
                    for b in self.blocks
                ],
            }
        }

        # First three elements of the state are to maintain forward
        # compatibility with 0.13.1.
        return axes_array, block_values, block_items, extra_state

    def __setstate__(self, state):
        def unpickle_block(values, mgr_locs, ndim: int) -> Block:
            # TODO(EA2D): ndim would be unnecessary with 2D EAs
            # older pickles may store e.g. DatetimeIndex instead of DatetimeArray
            values = extract_array(values, extract_numpy=True)
            return new_block(values, placement=mgr_locs, ndim=ndim)

        if isinstance(state, tuple) and len(state) >= 4 and "0.14.1" in state[3]:
            state = state[3]["0.14.1"]
            self.axes = [ensure_index(ax) for ax in state["axes"]]
            ndim = len(self.axes)

            for blk in state["blocks"]:
                vals = blk["values"]
                # older versions may hold e.g. DatetimeIndex instead of DTA
                vals = extract_array(vals, extract_numpy=True)
                blk["values"] = ensure_block_shape(vals, ndim=ndim)

            self.blocks = tuple(
                unpickle_block(b["values"], b["mgr_locs"], ndim=ndim)
                for b in state["blocks"]
            )
        else:
            raise NotImplementedError("pre-0.14.1 pickles are no longer supported")

        self._post_setstate()

    def _post_setstate(self) -> None:
        self._is_consolidated = False
        self._known_consolidated = False
        self._rebuild_blknos_and_blklocs()

>>>>>>> 5e6cb1f4
    def __repr__(self) -> str:
        output = type(self).__name__
        for i, ax in enumerate(self.axes):
            if i == 0:
                output += f"\nItems: {ax}"
            else:
                output += f"\nAxis {i}: {ax}"

        for block in self.blocks:
            output += f"\n{block}"
        return output

    def reduce(
        self: T, func: Callable, ignore_failures: bool = False
    ) -> tuple[T, np.ndarray]:
        """
        Apply reduction function blockwise, returning a single-row BlockManager.

        Parameters
        ----------
        func : reduction function
        ignore_failures : bool, default False
            Whether to drop blocks where func raises TypeError.

        Returns
        -------
        BlockManager
        np.ndarray
            Indexer of mgr_locs that are retained.
        """
        # If 2D, we assume that we're operating column-wise
        assert self.ndim == 2

        res_blocks: list[Block] = []
        for blk in self.blocks:
            nbs = blk.reduce(func, ignore_failures)
            res_blocks.extend(nbs)

        index = Index([None])  # placeholder
        if ignore_failures:
            if res_blocks:
                indexer = np.concatenate([blk.mgr_locs.as_array for blk in res_blocks])
                new_mgr = self._combine(res_blocks, copy=False, index=index)
            else:
                indexer = []
                new_mgr = type(self).from_blocks([], [Index([]), index])
        else:
            indexer = np.arange(self.shape[0])
            new_mgr = type(self).from_blocks(res_blocks, [self.items, index])
        return new_mgr, indexer

    def grouped_reduce(self: T, func: Callable, ignore_failures: bool = False) -> T:
        """
        Apply grouped reduction function blockwise, returning a new BlockManager.

        Parameters
        ----------
        func : grouped reduction function
        ignore_failures : bool, default False
            Whether to drop blocks where func raises TypeError.

        Returns
        -------
        BlockManager
        """
        result_blocks: list[Block] = []

        for blk in self.blocks:
            try:
                applied = blk.apply(func)
            except (TypeError, NotImplementedError):
                if not ignore_failures:
                    raise
                continue
            result_blocks = extend_blocks(applied, result_blocks)

        if len(result_blocks) == 0:
            index = Index([None])  # placeholder
        else:
            index = Index(range(result_blocks[0].values.shape[-1]))

        if ignore_failures:
            return self._combine(result_blocks, index=index)

        return type(self).from_blocks(result_blocks, [self.axes[0], index])

    def apply(
        self: T,
        f,
        align_keys: list[str] | None = None,
        ignore_failures: bool = False,
        **kwargs,
    ) -> T:
        """
        Iterate over the blocks, collect and create a new BlockManager.

        Parameters
        ----------
        f : str or callable
            Name of the Block method to apply.
        align_keys: List[str] or None, default None
        ignore_failures: bool, default False
        **kwargs
            Keywords to pass to `f`

        Returns
        -------
        BlockManager
        """
        assert "filter" not in kwargs

        align_keys = align_keys or []
        result_blocks: list[Block] = []
        # fillna: Series/DataFrame is responsible for making sure value is aligned

        aligned_args = {k: kwargs[k] for k in align_keys}

        for b in self.blocks:

            if aligned_args:

                for k, obj in aligned_args.items():
                    if isinstance(obj, (ABCSeries, ABCDataFrame)):
                        # The caller is responsible for ensuring that
                        #  obj.axes[-1].equals(self.items)
                        if obj.ndim == 1:
                            kwargs[k] = obj.iloc[b.mgr_locs.indexer]._values
                        else:
                            kwargs[k] = obj.iloc[:, b.mgr_locs.indexer]._values
                    else:
                        # otherwise we have an ndarray
                        kwargs[k] = obj[b.mgr_locs.indexer]

            try:
                if callable(f):
                    applied = b.apply(f, **kwargs)
                else:
                    applied = getattr(b, f)(**kwargs)
            except (TypeError, NotImplementedError):
                if not ignore_failures:
                    raise
                continue
            result_blocks = extend_blocks(applied, result_blocks)

        if ignore_failures:
            return self._combine(result_blocks)

        if len(result_blocks) == 0:
            return self.make_empty(self.axes)

        return type(self).from_blocks(result_blocks, self.axes)

    def quantile(
        self: T,
        *,
        qs: Float64Index,
        axis: int = 0,
        interpolation="linear",
    ) -> T:
        """
        Iterate over blocks applying quantile reduction.
        This routine is intended for reduction type operations and
        will do inference on the generated blocks.

        Parameters
        ----------
        axis: reduction axis, default 0
        consolidate: bool, default True. Join together blocks having same
            dtype
        interpolation : type of interpolation, default 'linear'
        qs : list of the quantiles to be computed

        Returns
        -------
        BlockManager
        """
        # Series dispatches to DataFrame for quantile, which allows us to
        #  simplify some of the code here and in the blocks
        assert self.ndim >= 2
        assert is_list_like(qs)  # caller is responsible for this
        assert axis == 1  # only ever called this way

        new_axes = list(self.axes)
        new_axes[1] = Float64Index(qs)

        blocks = [
            blk.quantile(axis=axis, qs=qs, interpolation=interpolation)
            for blk in self.blocks
        ]

        return type(self)(blocks, new_axes)

    def where(self: T, other, cond, align: bool, errors: str) -> T:
        if align:
            align_keys = ["other", "cond"]
        else:
            align_keys = ["cond"]
            other = extract_array(other, extract_numpy=True)

        return self.apply(
            "where",
            align_keys=align_keys,
            other=other,
            cond=cond,
            errors=errors,
        )

    def setitem(self: T, indexer, value) -> T:
        return self.apply("setitem", indexer=indexer, value=value)

    def putmask(self, mask, new, align: bool = True):

        if align:
            align_keys = ["new", "mask"]
        else:
            align_keys = ["mask"]
            new = extract_array(new, extract_numpy=True)

        return self.apply(
            "putmask",
            align_keys=align_keys,
            mask=mask,
            new=new,
        )

    def diff(self: T, n: int, axis: int) -> T:
        axis = self._normalize_axis(axis)
        return self.apply("diff", n=n, axis=axis)

    def interpolate(self: T, **kwargs) -> T:
        return self.apply("interpolate", **kwargs)

    def shift(self: T, periods: int, axis: int, fill_value) -> T:
        axis = self._normalize_axis(axis)
        if fill_value is lib.no_default:
            fill_value = None

        return self.apply("shift", periods=periods, axis=axis, fill_value=fill_value)

    def fillna(self: T, value, limit, inplace: bool, downcast) -> T:
        return self.apply(
            "fillna", value=value, limit=limit, inplace=inplace, downcast=downcast
        )

    def downcast(self: T) -> T:
        return self.apply("downcast")

    def astype(self: T, dtype, copy: bool = False, errors: str = "raise") -> T:
        return self.apply("astype", dtype=dtype, copy=copy, errors=errors)

    def convert(
        self: T,
        copy: bool = True,
        datetime: bool = True,
        numeric: bool = True,
        timedelta: bool = True,
    ) -> T:
        return self.apply(
            "convert",
            copy=copy,
            datetime=datetime,
            numeric=numeric,
            timedelta=timedelta,
        )

    def replace(self: T, to_replace, value, inplace: bool, regex: bool) -> T:
        assert np.ndim(value) == 0, value
        return self.apply(
            "replace", to_replace=to_replace, value=value, inplace=inplace, regex=regex
        )

    def replace_list(
        self: T,
        src_list: list[Any],
        dest_list: list[Any],
        inplace: bool = False,
        regex: bool = False,
    ) -> T:
        """ do a list replace """
        inplace = validate_bool_kwarg(inplace, "inplace")

        bm = self.apply(
            "_replace_list",
            src_list=src_list,
            dest_list=dest_list,
            inplace=inplace,
            regex=regex,
        )
        bm._consolidate_inplace()
        return bm

    def to_native_types(self: T, **kwargs) -> T:
        """
        Convert values to native types (strings / python objects) that are used
        in formatting (repr / csv).
        """
        return self.apply("to_native_types", **kwargs)

    def is_consolidated(self) -> bool:
        """
        Return True if more than one block with the same dtype
        """
        if not self._known_consolidated:
            self._consolidate_check()
        return self._is_consolidated

    def _consolidate_check(self) -> None:
        dtypes = [blk.dtype for blk in self.blocks if blk._can_consolidate]
        self._is_consolidated = len(dtypes) == len(set(dtypes))
        self._known_consolidated = True

    @property
    def is_numeric_mixed_type(self) -> bool:
        return all(block.is_numeric for block in self.blocks)

    @property
    def any_extension_types(self) -> bool:
        """Whether any of the blocks in this manager are extension blocks"""
        return any(block.is_extension for block in self.blocks)

    @property
    def is_view(self) -> bool:
        """ return a boolean if we are a single block and are a view """
        if len(self.blocks) == 1:
            return self.blocks[0].is_view

        # It is technically possible to figure out which blocks are views
        # e.g. [ b.values.base is not None for b in self.blocks ]
        # but then we have the case of possibly some blocks being a view
        # and some blocks not. setting in theory is possible on the non-view
        # blocks w/o causing a SettingWithCopy raise/warn. But this is a bit
        # complicated

        return False

    def get_bool_data(self: T, copy: bool = False) -> T:
        """
        Select blocks that are bool-dtype and columns from object-dtype blocks
        that are all-bool.

        Parameters
        ----------
        copy : bool, default False
            Whether to copy the blocks
        """

        new_blocks = []

        for blk in self.blocks:
            if blk.dtype == bool:
                new_blocks.append(blk)

            elif blk.is_object:
                nbs = blk._split()
                for nb in nbs:
                    if nb.is_bool:
                        new_blocks.append(nb)

        return self._combine(new_blocks, copy)

    def get_numeric_data(self: T, copy: bool = False) -> T:
        """
        Parameters
        ----------
        copy : bool, default False
            Whether to copy the blocks
        """
        return self._combine([b for b in self.blocks if b.is_numeric], copy)

    def _combine(
        self: T, blocks: list[Block], copy: bool = True, index: Index | None = None
    ) -> T:
        """ return a new manager with the blocks """
        if len(blocks) == 0:
            return self.make_empty()

        # FIXME: optimization potential
        indexer = np.sort(np.concatenate([b.mgr_locs.as_array for b in blocks]))
        inv_indexer = lib.get_reverse_indexer(indexer, self.shape[0])

        new_blocks: list[Block] = []
        for b in blocks:
            b = b.copy(deep=copy)
            b.mgr_locs = BlockPlacement(inv_indexer[b.mgr_locs.indexer])
            new_blocks.append(b)

        axes = list(self.axes)
        if index is not None:
            axes[-1] = index
        axes[0] = self.items.take(indexer)

        return type(self).from_blocks(new_blocks, axes)

    @property
    def nblocks(self) -> int:
        return len(self.blocks)

    def copy(self: T, deep=True) -> T:
        """
        Make deep or shallow copy of BlockManager

        Parameters
        ----------
        deep : bool or string, default True
            If False, return shallow copy (do not copy data)
            If 'all', copy data and a deep copy of the index

        Returns
        -------
        BlockManager
        """
        # this preserves the notion of view copying of axes
        if deep:
            # hit in e.g. tests.io.json.test_pandas

            def copy_func(ax):
                return ax.copy(deep=True) if deep == "all" else ax.view()

            new_axes = [copy_func(ax) for ax in self.axes]
        else:
            new_axes = list(self.axes)

        res = self.apply("copy", deep=deep)
        res.axes = new_axes
        return res

    def as_array(
        self,
        transpose: bool = False,
        dtype: Dtype | None = None,
        copy: bool = False,
        na_value=lib.no_default,
    ) -> np.ndarray:
        """
        Convert the blockmanager data into an numpy array.

        Parameters
        ----------
        transpose : bool, default False
            If True, transpose the return array.
        dtype : object, default None
            Data type of the return array.
        copy : bool, default False
            If True then guarantee that a copy is returned. A value of
            False does not guarantee that the underlying data is not
            copied.
        na_value : object, default lib.no_default
            Value to be used as the missing value sentinel.

        Returns
        -------
        arr : ndarray
        """
        if len(self.blocks) == 0:
            arr = np.empty(self.shape, dtype=float)
            return arr.transpose() if transpose else arr

        # We want to copy when na_value is provided to avoid
        # mutating the original object
        copy = copy or na_value is not lib.no_default

        if self.is_single_block:
            blk = self.blocks[0]
            if blk.is_extension:
                # Avoid implicit conversion of extension blocks to object

                # error: Item "ndarray" of "Union[ndarray, ExtensionArray]" has no
                # attribute "to_numpy"
                arr = blk.values.to_numpy(  # type: ignore[union-attr]
                    dtype=dtype, na_value=na_value
                ).reshape(blk.shape)
            else:
                arr = np.asarray(blk.get_values())
                if dtype:
                    # error: Argument 1 to "astype" of "_ArrayOrScalarCommon" has
                    # incompatible type "Union[ExtensionDtype, str, dtype[Any],
                    # Type[object]]"; expected "Union[dtype[Any], None, type,
                    # _SupportsDType, str, Union[Tuple[Any, int], Tuple[Any, Union[int,
                    # Sequence[int]]], List[Any], _DTypeDict, Tuple[Any, Any]]]"
                    arr = arr.astype(dtype, copy=False)  # type: ignore[arg-type]
        else:
            arr = self._interleave(dtype=dtype, na_value=na_value)
            # The underlying data was copied within _interleave
            copy = False

        if copy:
            arr = arr.copy()

        if na_value is not lib.no_default:
            arr[isna(arr)] = na_value

        return arr.transpose() if transpose else arr

    def _interleave(
        self, dtype: Dtype | None = None, na_value=lib.no_default
    ) -> np.ndarray:
        """
        Return ndarray from blocks with specified item order
        Items must be contained in the blocks
        """
        if not dtype:
            dtype = interleaved_dtype([blk.dtype for blk in self.blocks])

        # TODO: https://github.com/pandas-dev/pandas/issues/22791
        # Give EAs some input on what happens here. Sparse needs this.
        if isinstance(dtype, SparseDtype):
            dtype = dtype.subtype
        elif is_extension_array_dtype(dtype):
            dtype = "object"
        elif is_dtype_equal(dtype, str):
            dtype = "object"

        # error: Argument "dtype" to "empty" has incompatible type
        # "Union[ExtensionDtype, str, dtype[Any], Type[object], None]"; expected
        # "Union[dtype[Any], None, type, _SupportsDType, str, Union[Tuple[Any, int],
        # Tuple[Any, Union[int, Sequence[int]]], List[Any], _DTypeDict, Tuple[Any,
        # Any]]]"
        result = np.empty(self.shape, dtype=dtype)  # type: ignore[arg-type]

        itemmask = np.zeros(self.shape[0])

        for blk in self.blocks:
            rl = blk.mgr_locs
            if blk.is_extension:
                # Avoid implicit conversion of extension blocks to object

                # error: Item "ndarray" of "Union[ndarray, ExtensionArray]" has no
                # attribute "to_numpy"
                arr = blk.values.to_numpy(  # type: ignore[union-attr]
                    dtype=dtype, na_value=na_value
                )
            else:
                # error: Argument 1 to "get_values" of "Block" has incompatible type
                # "Union[ExtensionDtype, str, dtype[Any], Type[object], None]"; expected
                # "Union[dtype[Any], ExtensionDtype, None]"
                arr = blk.get_values(dtype)  # type: ignore[arg-type]
            result[rl.indexer] = arr
            itemmask[rl.indexer] = 1

        if not itemmask.all():
            raise AssertionError("Some items were not contained in blocks")

        return result

    def to_dict(self, copy: bool = True):
        """
        Return a dict of str(dtype) -> BlockManager

        Parameters
        ----------
        copy : bool, default True

        Returns
        -------
        values : a dict of dtype -> BlockManager
        """

        bd: dict[str, list[Block]] = {}
        for b in self.blocks:
            bd.setdefault(str(b.dtype), []).append(b)

        # TODO(EA2D): the combine will be unnecessary with 2D EAs
        return {dtype: self._combine(blocks, copy=copy) for dtype, blocks in bd.items()}

    def fast_xs(self, loc: int) -> ArrayLike:
        """
        Return the array corresponding to `frame.iloc[loc]`.

        Parameters
        ----------
        loc : int

        Returns
        -------
        np.ndarray or ExtensionArray
        """
        if len(self.blocks) == 1:
            return self.blocks[0].iget((slice(None), loc))

        dtype = interleaved_dtype([blk.dtype for blk in self.blocks])

        n = len(self)
        if is_extension_array_dtype(dtype):
            # we'll eventually construct an ExtensionArray.
            result = np.empty(n, dtype=object)
        else:
            # error: Argument "dtype" to "empty" has incompatible type
            # "Union[dtype, ExtensionDtype, None]"; expected "Union[dtype,
            # None, type, _SupportsDtype, str, Tuple[Any, int], Tuple[Any,
            # Union[int, Sequence[int]]], List[Any], _DtypeDict, Tuple[Any,
            # Any]]"
            result = np.empty(n, dtype=dtype)  # type: ignore[arg-type]

        result = ensure_wrapped_if_datetimelike(result)

        for blk in self.blocks:
            # Such assignment may incorrectly coerce NaT to None
            # result[blk.mgr_locs] = blk._slice((slice(None), loc))
            for i, rl in enumerate(blk.mgr_locs):
                result[rl] = blk.iget((i, loc))

        if isinstance(dtype, ExtensionDtype):
            result = dtype.construct_array_type()._from_sequence(result, dtype=dtype)

        return result

    def consolidate(self: T) -> T:
        """
        Join together blocks having same dtype

        Returns
        -------
        y : BlockManager
        """
        if self.is_consolidated():
            return self

        bm = type(self)(self.blocks, self.axes, verify_integrity=False)
        bm._is_consolidated = False
        bm._consolidate_inplace()
        return bm

    def _consolidate_inplace(self) -> None:
        if not self.is_consolidated():
            self.blocks = tuple(_consolidate(self.blocks))
            self._is_consolidated = True
            self._known_consolidated = True
            self._rebuild_blknos_and_blklocs()

    def iget_values(self, i: int) -> ArrayLike:
        """
        Return the data for column i as the values (ndarray or ExtensionArray).
        """
        block = self.blocks[self.blknos[i]]
        values = block.iget(self.blklocs[i])
        return values

    def iset(self, loc: int | slice | np.ndarray, value: ArrayLike):
        """
        Set new item in-place. Does not consolidate. Adds new Block if not
        contained in the current set of items
        """
        value = extract_array(value, extract_numpy=True)
        # FIXME: refactor, clearly separate broadcasting & zip-like assignment
        #        can prob also fix the various if tests for sparse/categorical
        if self._blklocs is None and self.ndim > 1:
            self._rebuild_blknos_and_blklocs()

        # Note: we exclude DTA/TDA here
        value_is_extension_type = is_extension_array_dtype(value)

        # categorical/sparse/datetimetz
        if value_is_extension_type:

            def value_getitem(placement):
                return value

        else:
            if value.ndim == 2:
                value = value.T
            else:
                value = ensure_block_shape(value, ndim=2)

            def value_getitem(placement):
                return value[placement.indexer]

            if value.shape[1:] != self.shape[1:]:
                raise AssertionError(
                    "Shape of new values must be compatible with manager shape"
                )

        if lib.is_integer(loc):
            # We have 6 tests where loc is _not_ an int.
            # In this case, get_blkno_placements will yield only one tuple,
            #  containing (self._blknos[loc], BlockPlacement(slice(0, 1, 1)))

            # error: Incompatible types in assignment (expression has type
            # "List[Union[int, slice, ndarray]]", variable has type "Union[int,
            # slice, ndarray]")
            loc = [loc]  # type: ignore[assignment]

        # Accessing public blknos ensures the public versions are initialized
        blknos = self.blknos[loc]
        blklocs = self.blklocs[loc].copy()

        unfit_mgr_locs = []
        unfit_val_locs = []
        removed_blknos = []
        for blkno, val_locs in libinternals.get_blkno_placements(blknos, group=True):
            blk = self.blocks[blkno]
            blk_locs = blklocs[val_locs.indexer]
            if blk.should_store(value):
                blk.set_inplace(blk_locs, value_getitem(val_locs))
            else:
                unfit_mgr_locs.append(blk.mgr_locs.as_array[blk_locs])
                unfit_val_locs.append(val_locs)

                # If all block items are unfit, schedule the block for removal.
                if len(val_locs) == len(blk.mgr_locs):
                    removed_blknos.append(blkno)
                else:
                    blk.delete(blk_locs)
                    self._blklocs[blk.mgr_locs.indexer] = np.arange(len(blk))

        if len(removed_blknos):
            # Remove blocks & update blknos accordingly
            is_deleted = np.zeros(self.nblocks, dtype=np.bool_)
            is_deleted[removed_blknos] = True

            new_blknos = np.empty(self.nblocks, dtype=np.intp)
            new_blknos.fill(-1)
            new_blknos[~is_deleted] = np.arange(self.nblocks - len(removed_blknos))
            self._blknos = new_blknos[self._blknos]
            self.blocks = tuple(
                blk for i, blk in enumerate(self.blocks) if i not in set(removed_blknos)
            )

        if unfit_val_locs:
            unfit_mgr_locs = np.concatenate(unfit_mgr_locs)
            unfit_count = len(unfit_mgr_locs)

            new_blocks: list[Block] = []
            if value_is_extension_type:
                # This code (ab-)uses the fact that EA blocks contain only
                # one item.
                # TODO(EA2D): special casing unnecessary with 2D EAs
                new_blocks.extend(
                    new_block(
                        values=value,
                        ndim=self.ndim,
                        placement=slice(mgr_loc, mgr_loc + 1),
                    )
                    for mgr_loc in unfit_mgr_locs
                )

                self._blknos[unfit_mgr_locs] = np.arange(unfit_count) + len(self.blocks)
                self._blklocs[unfit_mgr_locs] = 0

            else:
                # unfit_val_locs contains BlockPlacement objects
                unfit_val_items = unfit_val_locs[0].append(unfit_val_locs[1:])

                new_blocks.append(
                    new_block(
                        values=value_getitem(unfit_val_items),
                        ndim=self.ndim,
                        placement=unfit_mgr_locs,
                    )
                )

                self._blknos[unfit_mgr_locs] = len(self.blocks)
                self._blklocs[unfit_mgr_locs] = np.arange(unfit_count)

            self.blocks += tuple(new_blocks)

            # Newly created block's dtype may already be present.
            self._known_consolidated = False

    def insert(self, loc: int, item: Hashable, value: ArrayLike) -> None:
        """
        Insert item at selected position.

        Parameters
        ----------
        loc : int
        item : hashable
        value : np.ndarray or ExtensionArray
        """
        # insert to the axis; this could possibly raise a TypeError
        new_axis = self.items.insert(loc, item)

        if value.ndim == 2:
            value = value.T
        else:
            value = ensure_block_shape(value, ndim=self.ndim)

        block = new_block(values=value, ndim=self.ndim, placement=slice(loc, loc + 1))

        self.blknos  # ensure initialized

        for blkno, count in _fast_count_smallints(self.blknos[loc:]):
            blk = self.blocks[blkno]
            if count == len(blk.mgr_locs):
                blk.mgr_locs = blk.mgr_locs.add(1)
            else:
                new_mgr_locs = blk.mgr_locs.as_array.copy()
                new_mgr_locs[new_mgr_locs >= loc] += 1
                blk.mgr_locs = BlockPlacement(new_mgr_locs)

        # Accessing public blklocs ensures the public versions are initialized
        if loc == self.blklocs.shape[0]:
            # np.append is a lot faster, let's use it if we can.
            self._blklocs = np.append(self._blklocs, 0)
            self._blknos = np.append(self._blknos, len(self.blocks))
        else:
            self._blklocs = np.insert(self._blklocs, loc, 0)
            self._blknos = np.insert(self._blknos, loc, len(self.blocks))

        self.axes[0] = new_axis
        self.blocks += (block,)

        self._known_consolidated = False

        if len(self.blocks) > 100:
            warnings.warn(
                "DataFrame is highly fragmented.  This is usually the result "
                "of calling `frame.insert` many times, which has poor performance.  "
                "Consider using pd.concat instead.  To get a de-fragmented frame, "
                "use `newframe = frame.copy()`",
                PerformanceWarning,
                stacklevel=5,
            )

    def reindex_indexer(
        self: T,
        new_axis: Index,
        indexer,
        axis: int,
        fill_value=None,
        allow_dups: bool = False,
        copy: bool = True,
        consolidate: bool = True,
        only_slice: bool = False,
    ) -> T:
        """
        Parameters
        ----------
        new_axis : Index
        indexer : ndarray of int64 or None
        axis : int
        fill_value : object, default None
        allow_dups : bool, default False
        copy : bool, default True
        consolidate: bool, default True
            Whether to consolidate inplace before reindexing.
        only_slice : bool, default False
            Whether to take views, not copies, along columns.

        pandas-indexer with -1's only.
        """
        if indexer is None:
            if new_axis is self.axes[axis] and not copy:
                return self

            result = self.copy(deep=copy)
            result.axes = list(self.axes)
            result.axes[axis] = new_axis
            return result

        if consolidate:
            self._consolidate_inplace()

        # some axes don't allow reindexing with dups
        if not allow_dups:
            self.axes[axis]._validate_can_reindex(indexer)

        if axis >= self.ndim:
            raise IndexError("Requested axis not found in manager")

        if axis == 0:
            new_blocks = self._slice_take_blocks_ax0(
                indexer, fill_value=fill_value, only_slice=only_slice
            )
        else:
            new_blocks = [
                blk.take_nd(
                    indexer,
                    axis=1,
                    fill_value=(
                        fill_value if fill_value is not None else blk.fill_value
                    ),
                )
                for blk in self.blocks
            ]

        new_axes = list(self.axes)
        new_axes[axis] = new_axis

        return type(self).from_blocks(new_blocks, new_axes)

    def _slice_take_blocks_ax0(
        self,
        slice_or_indexer: slice | np.ndarray,
        fill_value=lib.no_default,
        only_slice: bool = False,
    ) -> list[Block]:
        """
        Slice/take blocks along axis=0.

        Overloaded for SingleBlock

        Parameters
        ----------
        slice_or_indexer : slice or np.ndarray[int64]
        fill_value : scalar, default lib.no_default
        only_slice : bool, default False
            If True, we always return views on existing arrays, never copies.
            This is used when called from ops.blockwise.operate_blockwise.

        Returns
        -------
        new_blocks : list of Block
        """
        allow_fill = fill_value is not lib.no_default

        sl_type, slobj, sllen = _preprocess_slice_or_indexer(
            slice_or_indexer, self.shape[0], allow_fill=allow_fill
        )

        if self.is_single_block:
            blk = self.blocks[0]

            if sl_type == "slice":
                # GH#32959 EABlock would fail since we can't make 0-width
                # TODO(EA2D): special casing unnecessary with 2D EAs
                if sllen == 0:
                    return []
                bp = BlockPlacement(slice(0, sllen))
                return [blk.getitem_block_columns(slobj, new_mgr_locs=bp)]
            elif not allow_fill or self.ndim == 1:
                if allow_fill and fill_value is None:
                    fill_value = blk.fill_value

                if not allow_fill and only_slice:
                    # GH#33597 slice instead of take, so we get
                    #  views instead of copies
                    blocks = [
                        blk.getitem_block_columns(
                            slice(ml, ml + 1), new_mgr_locs=BlockPlacement(i)
                        )
                        for i, ml in enumerate(slobj)
                    ]
                    # We have
                    #  all(np.shares_memory(nb.values, blk.values) for nb in blocks)
                    return blocks
                else:
                    bp = BlockPlacement(slice(0, sllen))
                    return [
                        blk.take_nd(
                            slobj,
                            axis=0,
                            new_mgr_locs=bp,
                            fill_value=fill_value,
                        )
                    ]

        if sl_type == "slice":
            blknos = self.blknos[slobj]
            blklocs = self.blklocs[slobj]
        else:
            blknos = algos.take_nd(
                self.blknos, slobj, fill_value=-1, allow_fill=allow_fill
            )
            blklocs = algos.take_nd(
                self.blklocs, slobj, fill_value=-1, allow_fill=allow_fill
            )

        # When filling blknos, make sure blknos is updated before appending to
        # blocks list, that way new blkno is exactly len(blocks).
        blocks = []
        group = not only_slice
        for blkno, mgr_locs in libinternals.get_blkno_placements(blknos, group=group):
            if blkno == -1:
                # If we've got here, fill_value was not lib.no_default

                blocks.append(
                    self._make_na_block(placement=mgr_locs, fill_value=fill_value)
                )
            else:
                blk = self.blocks[blkno]

                # Otherwise, slicing along items axis is necessary.
                if not blk._can_consolidate:
                    # A non-consolidatable block, it's easy, because there's
                    # only one item and each mgr loc is a copy of that single
                    # item.
                    for mgr_loc in mgr_locs:
                        newblk = blk.copy(deep=False)
                        newblk.mgr_locs = BlockPlacement(slice(mgr_loc, mgr_loc + 1))
                        blocks.append(newblk)

                else:
                    # GH#32779 to avoid the performance penalty of copying,
                    #  we may try to only slice
                    taker = blklocs[mgr_locs.indexer]
                    max_len = max(len(mgr_locs), taker.max() + 1)
                    if only_slice:
                        taker = lib.maybe_indices_to_slice(taker, max_len)

                    if isinstance(taker, slice):
                        nb = blk.getitem_block_columns(taker, new_mgr_locs=mgr_locs)
                        blocks.append(nb)
                    elif only_slice:
                        # GH#33597 slice instead of take, so we get
                        #  views instead of copies
                        for i, ml in zip(taker, mgr_locs):
                            slc = slice(i, i + 1)
                            bp = BlockPlacement(ml)
                            nb = blk.getitem_block_columns(slc, new_mgr_locs=bp)
                            # We have np.shares_memory(nb.values, blk.values)
                            blocks.append(nb)
                    else:
                        nb = blk.take_nd(taker, axis=0, new_mgr_locs=mgr_locs)
                        blocks.append(nb)

        return blocks

    def _make_na_block(self, placement: BlockPlacement, fill_value=None) -> Block:

        if fill_value is None:
            fill_value = np.nan
        block_shape = list(self.shape)
        block_shape[0] = len(placement)

        dtype, fill_value = infer_dtype_from_scalar(fill_value)
        # error: Argument "dtype" to "empty" has incompatible type "Union[dtype,
        # ExtensionDtype]"; expected "Union[dtype, None, type, _SupportsDtype, str,
        # Tuple[Any, int], Tuple[Any, Union[int, Sequence[int]]], List[Any], _DtypeDict,
        # Tuple[Any, Any]]"
        block_values = np.empty(block_shape, dtype=dtype)  # type: ignore[arg-type]
        block_values.fill(fill_value)
        return new_block(block_values, placement=placement, ndim=block_values.ndim)

    def take(self: T, indexer, axis: int = 1, verify: bool = True) -> T:
        """
        Take items along any axis.

        indexer : np.ndarray or slice
        axis : int, default 1
        verify : bool, default True
            Check that all entries are between 0 and len(self) - 1, inclusive.
            Pass verify=False if this check has been done by the caller.

        Returns
        -------
        BlockManager
        """
        # We have 6 tests that get here with a slice
        indexer = (
            np.arange(indexer.start, indexer.stop, indexer.step, dtype="int64")
            if isinstance(indexer, slice)
            else np.asanyarray(indexer, dtype="int64")
        )

        n = self.shape[axis]
        indexer = maybe_convert_indices(indexer, n, verify=verify)

        new_labels = self.axes[axis].take(indexer)
        return self.reindex_indexer(
            new_axis=new_labels,
            indexer=indexer,
            axis=axis,
            allow_dups=True,
            consolidate=False,
        )


<<<<<<< HEAD
class BlockManager(libinternals.BlockManager, _BlockManager):
    """
    _BlockManager that holds 2D blocks.
=======
class BlockManager(BaseBlockManager):
    """
    BaseBlockManager that holds 2D blocks.
>>>>>>> 5e6cb1f4
    """

    ndim = 2

<<<<<<< HEAD
    # -------------------------------------------------------------------
    # Constructors

=======
>>>>>>> 5e6cb1f4
    def __init__(
        self,
        blocks: Sequence[Block],
        axes: Sequence[Index],
        verify_integrity: bool = True,
    ):
<<<<<<< HEAD

        if verify_integrity:
            assert all(isinstance(x, Index) for x in axes)

            for block in blocks:
                if self.ndim != block.ndim:
                    raise AssertionError(
                        f"Number of Block dimensions ({block.ndim}) must equal "
                        f"number of axes ({self.ndim})"
                    )

            self._verify_integrity()
=======
        self.axes = [ensure_index(ax) for ax in axes]
        self.blocks: tuple[Block, ...] = tuple(blocks)

        for block in blocks:
            if self.ndim != block.ndim:
                raise AssertionError(
                    f"Number of Block dimensions ({block.ndim}) must equal "
                    f"number of axes ({self.ndim})"
                )

        if verify_integrity:
            self._verify_integrity()

        # Populate known_consolidate, blknos, and blklocs lazily
        self._known_consolidated = False
        # error: Incompatible types in assignment (expression has type "None",
        # variable has type "ndarray")
        self._blknos = None  # type: ignore[assignment]
        # error: Incompatible types in assignment (expression has type "None",
        # variable has type "ndarray")
        self._blklocs = None  # type: ignore[assignment]

    @classmethod
    def _simple_new(cls, blocks: tuple[Block, ...], axes: list[Index]):
        """
        Fastpath constructor; does NO validation.
        """
        obj = cls.__new__(cls)
        obj.axes = axes
        obj.blocks = blocks

        # Populate known_consolidate, blknos, and blklocs lazily
        obj._known_consolidated = False
        obj._blknos = None
        obj._blklocs = None
        return obj
>>>>>>> 5e6cb1f4

    @classmethod
    def from_blocks(cls, blocks: list[Block], axes: list[Index]) -> BlockManager:
        """
        Constructor for BlockManager and SingleBlockManager with same signature.
        """
        return cls(blocks, axes, verify_integrity=False)

<<<<<<< HEAD
    def _verify_integrity(self) -> None:
        mgr_shape = self.shape
        tot_items = sum(len(x.mgr_locs) for x in self.blocks)
        for block in self.blocks:
            if block.shape[1:] != mgr_shape[1:]:
                raise construction_error(tot_items, block.shape[1:], self.axes)
        if len(self.items) != tot_items:
            raise AssertionError(
                "Number of manager items must equal union of "
                f"block items\n# manager items: {len(self.items)}, # "
                f"tot_items: {tot_items}"
            )

    # -------------------------------------------------------------------
    # Indexing

=======
>>>>>>> 5e6cb1f4
    def get_slice(self, slobj: slice, axis: int = 0) -> BlockManager:
        assert isinstance(slobj, slice), type(slobj)

        if axis == 0:
            new_blocks = self._slice_take_blocks_ax0(slobj)
        elif axis == 1:
            new_blocks = [blk.getitem_block_index(slobj) for blk in self.blocks]
        else:
            raise IndexError("Requested axis not found in manager")

        new_axes = list(self.axes)
        new_axes[axis] = new_axes[axis]._getitem_slice(slobj)

<<<<<<< HEAD
        return type(self)(tuple(new_blocks), new_axes, verify_integrity=False)
=======
        return type(self)._simple_new(tuple(new_blocks), new_axes)
>>>>>>> 5e6cb1f4

    def iget(self, i: int) -> SingleBlockManager:
        """
        Return the data as a SingleBlockManager.
        """
        block = self.blocks[self.blknos[i]]
        values = block.iget(self.blklocs[i])

        # shortcut for select a single-dim from a 2-dim BM
        bp = BlockPlacement(slice(0, len(values)))
        values = maybe_coerce_values(values)
        nb = type(block)(values, placement=bp, ndim=1)
        return SingleBlockManager(nb, self.axes[1])

    def idelete(self, indexer) -> BlockManager:
        """
        Delete selected locations, returning a new BlockManager.
        """
        is_deleted = np.zeros(self.shape[0], dtype=np.bool_)
        is_deleted[indexer] = True
        taker = (~is_deleted).nonzero()[0]

        nbs = self._slice_take_blocks_ax0(taker, only_slice=True)
        new_columns = self.items[~is_deleted]
        axes = [new_columns, self.axes[1]]
<<<<<<< HEAD
        return type(self)(tuple(nbs), axes)
=======
        return type(self)._simple_new(tuple(nbs), axes)
>>>>>>> 5e6cb1f4

    # ----------------------------------------------------------------
    # Block-wise Operation

    def operate_blockwise(self, other: BlockManager, array_op) -> BlockManager:
        """
        Apply array_op blockwise with another (aligned) BlockManager.
        """
        return operate_blockwise(self, other, array_op)

    def _equal_values(self: BlockManager, other: BlockManager) -> bool:
        """
        Used in .equals defined in base class. Only check the column values
        assuming shape and indexes have already been checked.
        """
        return blockwise_all(self, other, array_equals)

    # ----------------------------------------------------------------

    def unstack(self, unstacker, fill_value) -> BlockManager:
        """
        Return a BlockManager with all blocks unstacked..

        Parameters
        ----------
        unstacker : reshape._Unstacker
        fill_value : Any
            fill_value for newly introduced missing values.

        Returns
        -------
        unstacked : BlockManager
        """
        new_columns = unstacker.get_new_columns(self.items)
        new_index = unstacker.new_index

        new_blocks: list[Block] = []
        columns_mask: list[np.ndarray] = []

        for blk in self.blocks:
            blk_cols = self.items[blk.mgr_locs.indexer]
            new_items = unstacker.get_new_columns(blk_cols)
            new_placement = new_columns.get_indexer(new_items)

            blocks, mask = blk._unstack(
                unstacker, fill_value, new_placement=new_placement
            )

            new_blocks.extend(blocks)
            columns_mask.extend(mask)

        new_columns = new_columns[columns_mask]

        bm = BlockManager(new_blocks, [new_columns, new_index])
        return bm


<<<<<<< HEAD
class SingleBlockManager(_BlockManager, SingleDataManager):
=======
class SingleBlockManager(BaseBlockManager, SingleDataManager):
>>>>>>> 5e6cb1f4
    """ manage a single block with """

    ndim = 1
    _is_consolidated = True
    _known_consolidated = True
    __slots__ = ()
    is_single_block = True

    def __init__(
        self,
        block: Block,
        axis: Index,
        verify_integrity: bool = False,
        fastpath=lib.no_default,
    ):
        assert isinstance(block, Block), type(block)
        assert isinstance(axis, Index), type(axis)

        if fastpath is not lib.no_default:
            warnings.warn(
                "The `fastpath` keyword is deprecated and will be removed "
                "in a future version.",
                FutureWarning,
                stacklevel=2,
            )

        self.axes = [axis]
        self.blocks = (block,)

    @classmethod
    def from_blocks(cls, blocks: list[Block], axes: list[Index]) -> SingleBlockManager:
        """
        Constructor for BlockManager and SingleBlockManager with same signature.
        """
        assert len(blocks) == 1
        assert len(axes) == 1
        return cls(blocks[0], axes[0], verify_integrity=False)

    @classmethod
    def from_array(cls, array: ArrayLike, index: Index) -> SingleBlockManager:
        """
        Constructor for if we have an array that is not yet a Block.
        """
        block = new_block(array, placement=slice(0, len(index)), ndim=1)
        return cls(block, index)

    def __getstate__(self):
        block_values = [b.values for b in self.blocks]
        block_items = [self.items[b.mgr_locs.indexer] for b in self.blocks]
        axes_array = list(self.axes)

        extra_state = {
            "0.14.1": {
                "axes": axes_array,
                "blocks": [
                    {"values": b.values, "mgr_locs": b.mgr_locs.indexer}
                    for b in self.blocks
                ],
            }
        }

        # First three elements of the state are to maintain forward
        # compatibility with 0.13.1.
        return axes_array, block_values, block_items, extra_state

    def __setstate__(self, state):
        def unpickle_block(values, mgr_locs, ndim: int) -> Block:
            # TODO(EA2D): ndim would be unnecessary with 2D EAs
            # older pickles may store e.g. DatetimeIndex instead of DatetimeArray
            values = extract_array(values, extract_numpy=True)
            return new_block(values, placement=mgr_locs, ndim=ndim)

        if isinstance(state, tuple) and len(state) >= 4 and "0.14.1" in state[3]:
            state = state[3]["0.14.1"]
            self.axes = [ensure_index(ax) for ax in state["axes"]]
            ndim = len(self.axes)
            self.blocks = tuple(
                unpickle_block(b["values"], b["mgr_locs"], ndim=ndim)
                for b in state["blocks"]
            )
        else:
            raise NotImplementedError("pre-0.14.1 pickles are no longer supported")

        self._post_setstate()

    def _post_setstate(self):
        pass

    @property
    def _block(self) -> Block:
        return self.blocks[0]

    @property
    def _blknos(self):
        """ compat with BlockManager """
        return None

    @property
    def _blklocs(self):
        """ compat with BlockManager """
        return None

    def getitem_mgr(self, indexer) -> SingleBlockManager:
        # similar to get_slice, but not restricted to slice indexer
        blk = self._block
        array = blk._slice(indexer)
        if array.ndim > 1:
            # This will be caught by Series._get_values
            raise ValueError("dimension-expanding indexing not allowed")

        bp = BlockPlacement(slice(0, len(array)))
        block = blk.make_block_same_class(array, placement=bp)

        new_idx = self.index[indexer]
        return type(self)(block, new_idx)

    def get_slice(self, slobj: slice, axis: int = 0) -> SingleBlockManager:
        assert isinstance(slobj, slice), type(slobj)
        if axis >= self.ndim:
            raise IndexError("Requested axis not found in manager")

        blk = self._block
        array = blk._slice(slobj)
        bp = BlockPlacement(slice(0, len(array)))
        block = blk.make_block_same_class(array, placement=bp)
        new_index = self.index._getitem_slice(slobj)
        return type(self)(block, new_index)

    @property
    def index(self) -> Index:
        return self.axes[0]

    @property
    def dtype(self) -> DtypeObj:
        return self._block.dtype

    def get_dtypes(self) -> np.ndarray:
        return np.array([self._block.dtype])

    def external_values(self):
        """The array that Series.values returns"""
        return self._block.external_values()

    def internal_values(self):
        """The array that Series._values returns"""
        return self._block.values

    def array_values(self):
        """The array that Series.array returns"""
        return self._block.array_values

    @property
    def _can_hold_na(self) -> bool:
        return self._block._can_hold_na

    def is_consolidated(self) -> bool:
        return True

    def _consolidate_check(self):
        pass

    def _consolidate_inplace(self):
        pass

    def idelete(self, indexer) -> SingleBlockManager:
        """
        Delete single location from SingleBlockManager.

        Ensures that self.blocks doesn't become empty.
        """
        self._block.delete(indexer)
        self.axes[0] = self.axes[0].delete(indexer)
        return self

    def fast_xs(self, loc):
        """
        fast path for getting a cross-section
        return a view of the data
        """
        raise NotImplementedError("Use series._values[loc] instead")

    def set_values(self, values: ArrayLike):
        """
        Set the values of the single block in place.

        Use at your own risk! This does not check if the passed values are
        valid for the current Block/SingleBlockManager (length, dtype, etc).
        """
        self.blocks[0].values = values
        self.blocks[0]._mgr_locs = BlockPlacement(slice(len(values)))

    def _equal_values(self: T, other: T) -> bool:
        """
        Used in .equals defined in base class. Only check the column values
        assuming shape and indexes have already been checked.
        """
        # For SingleBlockManager (i.e.Series)
        if other.ndim != 1:
            return False
        left = self.blocks[0].values
        right = other.blocks[0].values
        return array_equals(left, right)


# --------------------------------------------------------------------
# Constructor Helpers


def create_block_manager_from_blocks(
    blocks: list[Block], axes: list[Index], consolidate: bool = True
) -> BlockManager:
    try:
        mgr = BlockManager(blocks, axes)

    except ValueError as err:
        arrays = [blk.values for blk in blocks]
        tot_items = sum(arr.shape[0] for arr in arrays)
        raise construction_error(tot_items, arrays[0].shape[1:], axes, err)

    if consolidate:
        mgr._consolidate_inplace()
    return mgr


# We define this here so we can override it in tests.extension.test_numpy
def _extract_array(obj):
    return extract_array(obj, extract_numpy=True)


def create_block_manager_from_arrays(
    arrays,
    names: Index,
    axes: list[Index],
    consolidate: bool = True,
) -> BlockManager:
    assert isinstance(names, Index)
    assert isinstance(axes, list)
    assert all(isinstance(x, Index) for x in axes)

    arrays = [_extract_array(x) for x in arrays]

    try:
        blocks = _form_blocks(arrays, names, axes, consolidate)
        mgr = BlockManager(blocks, axes)
    except ValueError as e:
        raise construction_error(len(arrays), arrays[0].shape, axes, e)
    if consolidate:
        mgr._consolidate_inplace()
    return mgr


def construction_error(
    tot_items: int,
    block_shape: Shape,
    axes: list[Index],
    e: ValueError | None = None,
):
    """ raise a helpful message about our construction """
    passed = tuple(map(int, [tot_items] + list(block_shape)))
    # Correcting the user facing error message during dataframe construction
    if len(passed) <= 2:
        passed = passed[::-1]

    implied = tuple(len(ax) for ax in axes)
    # Correcting the user facing error message during dataframe construction
    if len(implied) <= 2:
        implied = implied[::-1]

    # We return the exception object instead of raising it so that we
    #  can raise it in the caller; mypy plays better with that
    if passed == implied and e is not None:
        return e
    if block_shape[0] == 0:
        return ValueError("Empty data passed with indices specified.")
    return ValueError(f"Shape of passed values is {passed}, indices imply {implied}")


# -----------------------------------------------------------------------


def _form_blocks(
    arrays: list[ArrayLike], names: Index, axes: list[Index], consolidate: bool
) -> list[Block]:
    # put "leftover" items in float bucket, where else?
    # generalize?
    items_dict: DefaultDict[str, list] = defaultdict(list)
    extra_locs = []

    names_idx = names
    if names_idx.equals(axes[0]):
        names_indexer = np.arange(len(names_idx))
    else:
        assert names_idx.intersection(axes[0]).is_unique
        names_indexer = names_idx.get_indexer_for(axes[0])

    for i, name_idx in enumerate(names_indexer):
        if name_idx == -1:
            extra_locs.append(i)
            continue

        v = arrays[name_idx]

        block_type = get_block_type(v)
        items_dict[block_type.__name__].append((i, v))

    blocks: list[Block] = []
    if len(items_dict["NumericBlock"]):
        numeric_blocks = _multi_blockify(
            items_dict["NumericBlock"], consolidate=consolidate
        )
        blocks.extend(numeric_blocks)

    if len(items_dict["DatetimeLikeBlock"]):
        dtlike_blocks = _multi_blockify(
            items_dict["DatetimeLikeBlock"], consolidate=consolidate
        )
        blocks.extend(dtlike_blocks)

    if len(items_dict["DatetimeTZBlock"]):
        dttz_blocks = [
            new_block(array, klass=DatetimeTZBlock, placement=i, ndim=2)
            for i, array in items_dict["DatetimeTZBlock"]
        ]
        blocks.extend(dttz_blocks)

    if len(items_dict["ObjectBlock"]) > 0:
        object_blocks = _simple_blockify(
            items_dict["ObjectBlock"], np.object_, consolidate=consolidate
        )
        blocks.extend(object_blocks)

    if len(items_dict["CategoricalBlock"]) > 0:
        cat_blocks = [
            new_block(array, klass=CategoricalBlock, placement=i, ndim=2)
            for i, array in items_dict["CategoricalBlock"]
        ]
        blocks.extend(cat_blocks)

    if len(items_dict["ExtensionBlock"]):
        external_blocks = [
            new_block(array, klass=ExtensionBlock, placement=i, ndim=2)
            for i, array in items_dict["ExtensionBlock"]
        ]

        blocks.extend(external_blocks)

    if len(extra_locs):
        shape = (len(extra_locs),) + tuple(len(x) for x in axes[1:])

        # empty items -> dtype object
        block_values = np.empty(shape, dtype=object)
        block_values.fill(np.nan)

        na_block = new_block(block_values, placement=extra_locs, ndim=2)
        blocks.append(na_block)

    return blocks


def _simple_blockify(tuples, dtype, consolidate: bool) -> list[Block]:
    """
    return a single array of a block that has a single dtype; if dtype is
    not None, coerce to this dtype
    """
    if not consolidate:
        return _tuples_to_blocks_no_consolidate(tuples, dtype=dtype)

    values, placement = _stack_arrays(tuples, dtype)

    # TODO: CHECK DTYPE?
    if dtype is not None and values.dtype != dtype:  # pragma: no cover
        values = values.astype(dtype)

    block = new_block(values, placement=placement, ndim=2)
    return [block]


def _multi_blockify(tuples, dtype: DtypeObj | None = None, consolidate: bool = True):
    """ return an array of blocks that potentially have different dtypes """

    if not consolidate:
        return _tuples_to_blocks_no_consolidate(tuples, dtype=dtype)

    # group by dtype
    grouper = itertools.groupby(tuples, lambda x: x[1].dtype)

    new_blocks = []
    for dtype, tup_block in grouper:

        # error: Argument 2 to "_stack_arrays" has incompatible type
        # "Union[ExtensionDtype, str, dtype[Any], Type[str], Type[float], Type[int],
        # Type[complex], Type[bool], Type[object], None]"; expected "dtype[Any]"
        values, placement = _stack_arrays(
            list(tup_block), dtype  # type: ignore[arg-type]
        )

        block = new_block(values, placement=placement, ndim=2)
        new_blocks.append(block)

    return new_blocks


def _tuples_to_blocks_no_consolidate(tuples, dtype: DtypeObj | None) -> list[Block]:
    # tuples produced within _form_blocks are of the form (placement, whatever, array)
    if dtype is not None:
        return [
            new_block(
                np.atleast_2d(x[1].astype(dtype, copy=False)), placement=x[0], ndim=2
            )
            for x in tuples
        ]
    return [new_block(np.atleast_2d(x[1]), placement=x[0], ndim=2) for x in tuples]


def _stack_arrays(tuples, dtype: np.dtype):

    placement, arrays = zip(*tuples)

    first = arrays[0]
    shape = (len(arrays),) + first.shape

    stacked = np.empty(shape, dtype=dtype)
    for i, arr in enumerate(arrays):
        stacked[i] = arr

    return stacked, placement


def _consolidate(blocks: tuple[Block, ...]) -> list[Block]:
    """
    Merge blocks having same dtype, exclude non-consolidating blocks
    """
    # sort by _can_consolidate, dtype
    gkey = lambda x: x._consolidate_key
    grouper = itertools.groupby(sorted(blocks, key=gkey), gkey)

    new_blocks: list[Block] = []
    for (_can_consolidate, dtype), group_blocks in grouper:
        merged_blocks = _merge_blocks(
            list(group_blocks), dtype=dtype, can_consolidate=_can_consolidate
        )
        new_blocks = extend_blocks(merged_blocks, new_blocks)
    return new_blocks


def _merge_blocks(
    blocks: list[Block], dtype: DtypeObj, can_consolidate: bool
) -> list[Block]:

    if len(blocks) == 1:
        return blocks

    if can_consolidate:

        # TODO: optimization potential in case all mgrs contain slices and
        # combination of those slices is a slice, too.
        new_mgr_locs = np.concatenate([b.mgr_locs.as_array for b in blocks])
        # error: List comprehension has incompatible type List[Union[ndarray,
        # ExtensionArray]]; expected List[Union[complex, generic, Sequence[Union[int,
        # float, complex, str, bytes, generic]], Sequence[Sequence[Any]],
        # _SupportsArray]]
        new_values = np.vstack([b.values for b in blocks])  # type: ignore[misc]

        argsort = np.argsort(new_mgr_locs)
        new_values = new_values[argsort]
        new_mgr_locs = new_mgr_locs[argsort]

        bp = BlockPlacement(new_mgr_locs)
        return [new_block(new_values, placement=bp, ndim=2)]

    # can't consolidate --> no merge
    return blocks


def _fast_count_smallints(arr: np.ndarray) -> np.ndarray:
    """Faster version of set(arr) for sequences of small numbers."""
    counts = np.bincount(arr.astype(np.int_))
    nz = counts.nonzero()[0]
    return np.c_[nz, counts[nz]]


def _preprocess_slice_or_indexer(
    slice_or_indexer: slice | np.ndarray, length: int, allow_fill: bool
):
    if isinstance(slice_or_indexer, slice):
        return (
            "slice",
            slice_or_indexer,
            libinternals.slice_len(slice_or_indexer, length),
        )
    else:
        if (
            not isinstance(slice_or_indexer, np.ndarray)
            or slice_or_indexer.dtype.kind != "i"
        ):
            dtype = getattr(slice_or_indexer, "dtype", None)
            raise TypeError(type(slice_or_indexer), dtype)

        indexer = ensure_platform_int(slice_or_indexer)
        if not allow_fill:
            indexer = maybe_convert_indices(indexer, length)
        return "fancy", indexer, len(indexer)<|MERGE_RESOLUTION|>--- conflicted
+++ resolved
@@ -81,17 +81,10 @@
 
 # TODO: flexible with index=None and/or items=None
 
-<<<<<<< HEAD
-T = TypeVar("T", bound="_BlockManager")
-
-
-class _BlockManager(DataManager):
-=======
 T = TypeVar("T", bound="BaseBlockManager")
 
 
 class BaseBlockManager(DataManager):
->>>>>>> 5e6cb1f4
     """
     Core internal data structure to implement DataFrame, Series, etc.
 
@@ -149,24 +142,15 @@
     blocks: tuple[Block, ...]
     axes: list[Index]
 
-<<<<<<< HEAD
     ndim: int
     _known_consolidated: bool
     _is_consolidated: bool
-=======
-    # Non-trivially faster than a property
-    ndim: int
->>>>>>> 5e6cb1f4
 
     def __init__(self, blocks, axes, verify_integrity=True):
         raise NotImplementedError
 
     @classmethod
-<<<<<<< HEAD
-    def from_blocks(cls: type[T], blocks: list[Block], axes: list[Index]) -> T:
-=======
     def from_blocks(cls: type_t[T], blocks: list[Block], axes: list[Index]) -> T:
->>>>>>> 5e6cb1f4
         raise NotImplementedError
 
     @property
@@ -286,60 +270,6 @@
         """
         return [blk.values for blk in self.blocks]
 
-<<<<<<< HEAD
-=======
-    def __getstate__(self):
-        block_values = [b.values for b in self.blocks]
-        block_items = [self.items[b.mgr_locs.indexer] for b in self.blocks]
-        axes_array = list(self.axes)
-
-        extra_state = {
-            "0.14.1": {
-                "axes": axes_array,
-                "blocks": [
-                    {"values": b.values, "mgr_locs": b.mgr_locs.indexer}
-                    for b in self.blocks
-                ],
-            }
-        }
-
-        # First three elements of the state are to maintain forward
-        # compatibility with 0.13.1.
-        return axes_array, block_values, block_items, extra_state
-
-    def __setstate__(self, state):
-        def unpickle_block(values, mgr_locs, ndim: int) -> Block:
-            # TODO(EA2D): ndim would be unnecessary with 2D EAs
-            # older pickles may store e.g. DatetimeIndex instead of DatetimeArray
-            values = extract_array(values, extract_numpy=True)
-            return new_block(values, placement=mgr_locs, ndim=ndim)
-
-        if isinstance(state, tuple) and len(state) >= 4 and "0.14.1" in state[3]:
-            state = state[3]["0.14.1"]
-            self.axes = [ensure_index(ax) for ax in state["axes"]]
-            ndim = len(self.axes)
-
-            for blk in state["blocks"]:
-                vals = blk["values"]
-                # older versions may hold e.g. DatetimeIndex instead of DTA
-                vals = extract_array(vals, extract_numpy=True)
-                blk["values"] = ensure_block_shape(vals, ndim=ndim)
-
-            self.blocks = tuple(
-                unpickle_block(b["values"], b["mgr_locs"], ndim=ndim)
-                for b in state["blocks"]
-            )
-        else:
-            raise NotImplementedError("pre-0.14.1 pickles are no longer supported")
-
-        self._post_setstate()
-
-    def _post_setstate(self) -> None:
-        self._is_consolidated = False
-        self._known_consolidated = False
-        self._rebuild_blknos_and_blklocs()
-
->>>>>>> 5e6cb1f4
     def __repr__(self) -> str:
         output = type(self).__name__
         for i, ax in enumerate(self.axes):
@@ -1397,32 +1327,22 @@
         )
 
 
-<<<<<<< HEAD
-class BlockManager(libinternals.BlockManager, _BlockManager):
-    """
-    _BlockManager that holds 2D blocks.
-=======
-class BlockManager(BaseBlockManager):
+class BlockManager(libinternals.BlockManager, BaseBlockManager):
     """
     BaseBlockManager that holds 2D blocks.
->>>>>>> 5e6cb1f4
     """
 
     ndim = 2
 
-<<<<<<< HEAD
     # -------------------------------------------------------------------
     # Constructors
 
-=======
->>>>>>> 5e6cb1f4
     def __init__(
         self,
         blocks: Sequence[Block],
         axes: Sequence[Index],
         verify_integrity: bool = True,
     ):
-<<<<<<< HEAD
 
         if verify_integrity:
             assert all(isinstance(x, Index) for x in axes)
@@ -1435,44 +1355,6 @@
                     )
 
             self._verify_integrity()
-=======
-        self.axes = [ensure_index(ax) for ax in axes]
-        self.blocks: tuple[Block, ...] = tuple(blocks)
-
-        for block in blocks:
-            if self.ndim != block.ndim:
-                raise AssertionError(
-                    f"Number of Block dimensions ({block.ndim}) must equal "
-                    f"number of axes ({self.ndim})"
-                )
-
-        if verify_integrity:
-            self._verify_integrity()
-
-        # Populate known_consolidate, blknos, and blklocs lazily
-        self._known_consolidated = False
-        # error: Incompatible types in assignment (expression has type "None",
-        # variable has type "ndarray")
-        self._blknos = None  # type: ignore[assignment]
-        # error: Incompatible types in assignment (expression has type "None",
-        # variable has type "ndarray")
-        self._blklocs = None  # type: ignore[assignment]
-
-    @classmethod
-    def _simple_new(cls, blocks: tuple[Block, ...], axes: list[Index]):
-        """
-        Fastpath constructor; does NO validation.
-        """
-        obj = cls.__new__(cls)
-        obj.axes = axes
-        obj.blocks = blocks
-
-        # Populate known_consolidate, blknos, and blklocs lazily
-        obj._known_consolidated = False
-        obj._blknos = None
-        obj._blklocs = None
-        return obj
->>>>>>> 5e6cb1f4
 
     @classmethod
     def from_blocks(cls, blocks: list[Block], axes: list[Index]) -> BlockManager:
@@ -1481,7 +1363,6 @@
         """
         return cls(blocks, axes, verify_integrity=False)
 
-<<<<<<< HEAD
     def _verify_integrity(self) -> None:
         mgr_shape = self.shape
         tot_items = sum(len(x.mgr_locs) for x in self.blocks)
@@ -1498,8 +1379,6 @@
     # -------------------------------------------------------------------
     # Indexing
 
-=======
->>>>>>> 5e6cb1f4
     def get_slice(self, slobj: slice, axis: int = 0) -> BlockManager:
         assert isinstance(slobj, slice), type(slobj)
 
@@ -1513,11 +1392,7 @@
         new_axes = list(self.axes)
         new_axes[axis] = new_axes[axis]._getitem_slice(slobj)
 
-<<<<<<< HEAD
         return type(self)(tuple(new_blocks), new_axes, verify_integrity=False)
-=======
-        return type(self)._simple_new(tuple(new_blocks), new_axes)
->>>>>>> 5e6cb1f4
 
     def iget(self, i: int) -> SingleBlockManager:
         """
@@ -1543,11 +1418,7 @@
         nbs = self._slice_take_blocks_ax0(taker, only_slice=True)
         new_columns = self.items[~is_deleted]
         axes = [new_columns, self.axes[1]]
-<<<<<<< HEAD
         return type(self)(tuple(nbs), axes)
-=======
-        return type(self)._simple_new(tuple(nbs), axes)
->>>>>>> 5e6cb1f4
 
     # ----------------------------------------------------------------
     # Block-wise Operation
@@ -1605,11 +1476,7 @@
         return bm
 
 
-<<<<<<< HEAD
-class SingleBlockManager(_BlockManager, SingleDataManager):
-=======
 class SingleBlockManager(BaseBlockManager, SingleDataManager):
->>>>>>> 5e6cb1f4
     """ manage a single block with """
 
     ndim = 1
