from collections import defaultdict
from functools import partial
import itertools
import operator
import re
from typing import List, Optional, Sequence, Tuple, Union

import numpy as np

from pandas._libs import Timedelta, Timestamp, internals as libinternals, lib
from pandas.util._validators import validate_bool_kwarg

from pandas.core.dtypes.cast import (
    find_common_type,
    infer_dtype_from_scalar,
    maybe_convert_objects,
    maybe_promote,
)
from pandas.core.dtypes.common import (
    _NS_DTYPE,
    is_datetimelike_v_numeric,
    is_extension_array_dtype,
    is_list_like,
    is_numeric_v_string_like,
    is_scalar,
    is_sparse,
)
from pandas.core.dtypes.concat import concat_compat
from pandas.core.dtypes.dtypes import ExtensionDtype
from pandas.core.dtypes.generic import ABCExtensionArray, ABCSeries
from pandas.core.dtypes.missing import isna

import pandas.core.algorithms as algos
from pandas.core.base import PandasObject
from pandas.core.index import Index, MultiIndex, ensure_index
from pandas.core.indexers import maybe_convert_indices

from pandas.io.formats.printing import pprint_thing

from .blocks import (
    Block,
    CategoricalBlock,
    DatetimeTZBlock,
    ExtensionBlock,
    ObjectValuesExtensionBlock,
    _extend_blocks,
    _merge_blocks,
    _safe_reshape,
    get_block_type,
    make_block,
)
from .concat import (  # all for concatenate_block_managers
    combine_concat_plans,
    concatenate_join_units,
    get_mgr_concatenation_plan,
    is_uniform_join_units,
)

# TODO: flexible with index=None and/or items=None


class BlockManager(PandasObject):
    """
    Core internal data structure to implement DataFrame, Series, etc.

    Manage a bunch of labeled 2D mixed-type ndarrays. Essentially it's a
    lightweight blocked set of labeled data to be manipulated by the DataFrame
    public API class

    Attributes
    ----------
    shape
    ndim
    axes
    values
    items

    Methods
    -------
    set_axis(axis, new_labels)
    copy(deep=True)

    get_dtype_counts
    get_dtypes

    apply(func, axes, block_filter_fn)

    get_bool_data
    get_numeric_data

    get_slice(slice_like, axis)
    get(label)
    iget(loc)

    take(indexer, axis)
    reindex_axis(new_labels, axis)
    reindex_indexer(new_labels, indexer, axis)

    delete(label)
    insert(loc, label, value)
    set(label, value)

    Parameters
    ----------


    Notes
    -----
    This is *not* a public API class
    """

    __slots__ = [
        "axes",
        "blocks",
        "_ndim",
        "_shape",
        "_known_consolidated",
        "_is_consolidated",
        "_blknos",
        "_blklocs",
    ]

    def __init__(
        self,
        blocks: Sequence[Block],
        axes: Sequence[Index],
        do_integrity_check: bool = True,
    ):
        self.axes = [ensure_index(ax) for ax in axes]
        self.blocks: Tuple[Block, ...] = tuple(blocks)

        for block in blocks:
            if self.ndim != block.ndim:
                raise AssertionError(
                    "Number of Block dimensions ({block}) must equal "
                    "number of axes ({self})".format(block=block.ndim, self=self.ndim)
                )

        if do_integrity_check:
            self._verify_integrity()

        self._consolidate_check()

        self._rebuild_blknos_and_blklocs()

    def make_empty(self, axes=None):
        """ return an empty BlockManager with the items axis of len 0 """
        if axes is None:
            axes = [ensure_index([])] + [ensure_index(a) for a in self.axes[1:]]

        # preserve dtype if possible
        if self.ndim == 1:
            blocks = np.array([], dtype=self.array_dtype)
        else:
            blocks = []
        return type(self)(blocks, axes)

    def __nonzero__(self):
        return True

    # Python3 compat
    __bool__ = __nonzero__

    @property
    def shape(self):
        return tuple(len(ax) for ax in self.axes)

    @property
    def ndim(self) -> int:
        return len(self.axes)

    def set_axis(self, axis, new_labels):
        new_labels = ensure_index(new_labels)
        old_len = len(self.axes[axis])
        new_len = len(new_labels)

        if new_len != old_len:
            raise ValueError(
                "Length mismatch: Expected axis has {old} elements, new "
                "values have {new} elements".format(old=old_len, new=new_len)
            )

        self.axes[axis] = new_labels

    def rename_axis(self, mapper, axis, copy=True, level=None):
        """
        Rename one of axes.

        Parameters
        ----------
        mapper : unary callable
        axis : int
        copy : boolean, default True
        level : int, default None
        """
        obj = self.copy(deep=copy)
        obj.set_axis(axis, _transform_index(self.axes[axis], mapper, level))
        return obj

    @property
    def _is_single_block(self):
        if self.ndim == 1:
            return True

        if len(self.blocks) != 1:
            return False

        blk = self.blocks[0]
        return blk.mgr_locs.is_slice_like and blk.mgr_locs.as_slice == slice(
            0, len(self), 1
        )

    def _rebuild_blknos_and_blklocs(self):
        """
        Update mgr._blknos / mgr._blklocs.
        """
        new_blknos = np.empty(self.shape[0], dtype=np.int64)
        new_blklocs = np.empty(self.shape[0], dtype=np.int64)
        new_blknos.fill(-1)
        new_blklocs.fill(-1)

        for blkno, blk in enumerate(self.blocks):
            rl = blk.mgr_locs
            new_blknos[rl.indexer] = blkno
            new_blklocs[rl.indexer] = np.arange(len(rl))

        if (new_blknos == -1).any():
            raise AssertionError("Gaps in blk ref_locs")

        self._blknos = new_blknos
        self._blklocs = new_blklocs

    @property
    def items(self):
        return self.axes[0]

    def _get_counts(self, f):
        """ return a dict of the counts of the function in BlockManager """
        self._consolidate_inplace()
        counts = dict()
        for b in self.blocks:
            v = f(b)
            counts[v] = counts.get(v, 0) + b.shape[0]
        return counts

    def get_dtype_counts(self):
        return self._get_counts(lambda b: b.dtype.name)

    def get_dtypes(self):
        dtypes = np.array([blk.dtype for blk in self.blocks])
        return algos.take_1d(dtypes, self._blknos, allow_fill=False)

    def __getstate__(self):
        block_values = [b.values for b in self.blocks]
        block_items = [self.items[b.mgr_locs.indexer] for b in self.blocks]
        axes_array = list(self.axes)

        extra_state = {
            "0.14.1": {
                "axes": axes_array,
                "blocks": [
                    dict(values=b.values, mgr_locs=b.mgr_locs.indexer)
                    for b in self.blocks
                ],
            }
        }

        # First three elements of the state are to maintain forward
        # compatibility with 0.13.1.
        return axes_array, block_values, block_items, extra_state

    def __setstate__(self, state):
        def unpickle_block(values, mgr_locs):
            return make_block(values, placement=mgr_locs)

        if isinstance(state, tuple) and len(state) >= 4 and "0.14.1" in state[3]:
            state = state[3]["0.14.1"]
            self.axes = [ensure_index(ax) for ax in state["axes"]]
            self.blocks = tuple(
                unpickle_block(b["values"], b["mgr_locs"]) for b in state["blocks"]
            )
        else:
            # discard anything after 3rd, support beta pickling format for a
            # little while longer
            ax_arrays, bvalues, bitems = state[:3]

            self.axes = [ensure_index(ax) for ax in ax_arrays]

            if len(bitems) == 1 and self.axes[0].equals(bitems[0]):
                # This is a workaround for pre-0.14.1 pickles that didn't
                # support unpickling multi-block frames/panels with non-unique
                # columns/items, because given a manager with items ["a", "b",
                # "a"] there's no way of knowing which block's "a" is where.
                #
                # Single-block case can be supported under the assumption that
                # block items corresponded to manager items 1-to-1.
                all_mgr_locs = [slice(0, len(bitems[0]))]
            else:
                all_mgr_locs = [
                    self.axes[0].get_indexer(blk_items) for blk_items in bitems
                ]

            self.blocks = tuple(
                unpickle_block(values, mgr_locs)
                for values, mgr_locs in zip(bvalues, all_mgr_locs)
            )

        self._post_setstate()

    def _post_setstate(self):
        self._is_consolidated = False
        self._known_consolidated = False
        self._rebuild_blknos_and_blklocs()

    def __len__(self) -> int:
        return len(self.items)

    def __repr__(self) -> str:
        output = type(self).__name__
        for i, ax in enumerate(self.axes):
            if i == 0:
                output += "\nItems: {ax}".format(ax=ax)
            else:
                output += "\nAxis {i}: {ax}".format(i=i, ax=ax)

        for block in self.blocks:
            output += "\n{block}".format(block=pprint_thing(block))
        return output

    def _verify_integrity(self):
        mgr_shape = self.shape
        tot_items = sum(len(x.mgr_locs) for x in self.blocks)
        for block in self.blocks:
            if block._verify_integrity and block.shape[1:] != mgr_shape[1:]:
                construction_error(tot_items, block.shape[1:], self.axes)
        if len(self.items) != tot_items:
            raise AssertionError(
                "Number of manager items must equal union of "
                "block items\n# manager items: {0}, # "
                "tot_items: {1}".format(len(self.items), tot_items)
            )

    def apply(
        self, f, axes=None, filter=None, consolidate: bool = True, **kwargs,
    ):
        """
        Iterate over the blocks, collect and create a new BlockManager.

        Parameters
        ----------
        f : the callable or function name to operate on at the block level
        axes : optional (if not supplied, use self.axes)
        filter : list, if supplied, only call the block if the filter is in
                 the block
        consolidate: bool, default True
            Join together blocks having same dtype.

        Returns
        -------
        BlockManager (new object)
        """
        if axes is not None:
            assert len(axes) == len(self.axes), (axes, self.axes)
            for ax, own in zip(axes, self.axes):
                assert ax.equals(own), (ax, own)

        # assert filter is None, filter --> nope, in test_replace we
        #  get e.g. ["a"], ["A"], ["zero"], ["b"]

        result_blocks = []

        # filter kwarg is used in replace-* family of methods
        if filter is not None:
            filter_locs = set(self.items.get_indexer_for(filter))
            if len(filter_locs) == len(self.items):
                # All items are included, as if there were no filtering
                filter = None
            else:
                kwargs["filter"] = filter_locs

        if consolidate:
            self._consolidate_inplace()

        if f == "where":
            align_copy = True
            if kwargs.get("align", True):
                align_keys = ["other", "cond"]
            else:
                align_keys = ["cond"]
        elif f == "putmask":
            align_copy = False
            if kwargs.get("align", True):
                align_keys = ["new", "mask"]
            else:
                align_keys = ["mask"]
        elif f == "fillna":
            # fillna internally does putmask, maybe it's better to do this
            # at mgr, not block level?
            align_copy = False
            align_keys = ["value"]
        else:
            align_keys = []

        # TODO(EA): may interfere with ExtensionBlock.setitem for blocks
        # with a .values attribute.
        aligned_args = {
            k: kwargs[k]
            for k in align_keys
            if not isinstance(kwargs[k], ABCExtensionArray)
            and hasattr(kwargs[k], "values")
        }

        for b in self.blocks:
            if filter is not None:
                if not b.mgr_locs.isin(filter_locs).any():
                    result_blocks.append(b)
                    continue

            if aligned_args:
                b_items = self.items[b.mgr_locs.indexer]

                for k, obj in aligned_args.items():
                    axis = obj._info_axis_number
                    kwargs[k] = obj.reindex(b_items, axis=axis, copy=align_copy)

            if callable(f):
                applied = b.apply(f, **kwargs)
            else:
                applied = getattr(b, f)(**kwargs)
            result_blocks = _extend_blocks(applied, result_blocks)

        if len(result_blocks) == 0:
            return self.make_empty(axes or self.axes)
<<<<<<< HEAD
        bm = self.__class__(result_blocks, axes or self.axes, do_integrity_check=False)
=======
        bm = type(self)(
            result_blocks, axes or self.axes, do_integrity_check=do_integrity_check
        )
>>>>>>> f98d2b65
        bm._consolidate_inplace()
        return bm

    def quantile(
        self,
        axis=0,
        consolidate=True,
        transposed=False,
        interpolation="linear",
        qs=None,
        numeric_only=None,
    ):
        """
        Iterate over blocks applying quantile reduction.
        This routine is intended for reduction type operations and
        will do inference on the generated blocks.

        Parameters
        ----------
        axis: reduction axis, default 0
        consolidate: boolean, default True. Join together blocks having same
            dtype
        transposed: boolean, default False
            we are holding transposed data
        interpolation : type of interpolation, default 'linear'
        qs : a scalar or list of the quantiles to be computed
        numeric_only : ignored

        Returns
        -------
        Block Manager (new object)
        """

        # Series dispatches to DataFrame for quantile, which allows us to
        #  simplify some of the code here and in the blocks
        assert self.ndim >= 2

        if consolidate:
            self._consolidate_inplace()

        def get_axe(block, qs, axes):
            # Because Series dispatches to DataFrame, we will always have
            #  block.ndim == 2
            from pandas import Float64Index

            if is_list_like(qs):
                ax = Float64Index(qs)
            else:
                ax = axes[0]
            return ax

        axes, blocks = [], []
        for b in self.blocks:
            block = b.quantile(axis=axis, qs=qs, interpolation=interpolation)

            axe = get_axe(b, qs, axes=self.axes)

            axes.append(axe)
            blocks.append(block)

        # note that some DatetimeTZ, Categorical are always ndim==1
        ndim = {b.ndim for b in blocks}
        assert 0 not in ndim, ndim

        if 2 in ndim:

            new_axes = list(self.axes)

            # multiple blocks that are reduced
            if len(blocks) > 1:
                new_axes[1] = axes[0]

                # reset the placement to the original
                for b, sb in zip(blocks, self.blocks):
                    b.mgr_locs = sb.mgr_locs

            else:
                new_axes[axis] = Index(np.concatenate([ax.values for ax in axes]))

            if transposed:
                new_axes = new_axes[::-1]
                blocks = [
                    b.make_block(b.values.T, placement=np.arange(b.shape[1]))
                    for b in blocks
                ]

            return type(self)(blocks, new_axes)

        # single block, i.e. ndim == {1}
        values = concat_compat([b.values for b in blocks])

        # compute the orderings of our original data
        if len(self.blocks) > 1:

            indexer = np.empty(len(self.axes[0]), dtype=np.intp)
            i = 0
            for b in self.blocks:
                for j in b.mgr_locs:
                    indexer[j] = i
                    i = i + 1

            values = values.take(indexer)

        return SingleBlockManager(
            [make_block(values, ndim=1, placement=np.arange(len(values)))], axes[0]
        )

    def isna(self, func, **kwargs):
        return self.apply("apply", func=func, **kwargs)

    def where(self, **kwargs):
        return self.apply("where", **kwargs)

    def setitem(self, **kwargs):
        return self.apply("setitem", **kwargs)

    def putmask(self, **kwargs):
        return self.apply("putmask", **kwargs)

    def diff(self, **kwargs):
        return self.apply("diff", **kwargs)

    def interpolate(self, **kwargs):
        return self.apply("interpolate", **kwargs)

    def shift(self, **kwargs):
        return self.apply("shift", **kwargs)

    def fillna(self, **kwargs):
        return self.apply("fillna", **kwargs)

    def downcast(self, **kwargs):
        return self.apply("downcast", **kwargs)

    def astype(self, dtype, **kwargs):
        return self.apply("astype", dtype=dtype, **kwargs)

    def convert(self, **kwargs):
        return self.apply("convert", **kwargs)

    def replace(self, value, **kwargs):
        assert np.ndim(value) == 0, value
        return self.apply("replace", value=value, **kwargs)

    def replace_list(self, src_list, dest_list, inplace=False, regex=False):
        """ do a list replace """

        inplace = validate_bool_kwarg(inplace, "inplace")

        # figure out our mask a-priori to avoid repeated replacements
        values = self.as_array()

        def comp(s, regex=False):
            """
            Generate a bool array by perform an equality check, or perform
            an element-wise regular expression matching
            """
            if isna(s):
                return isna(values)
            if isinstance(s, (Timedelta, Timestamp)) and getattr(s, "tz", None) is None:

                return _compare_or_regex_search(
                    maybe_convert_objects(values), s.asm8, regex
                )
            return _compare_or_regex_search(values, s, regex)

        masks = [comp(s, regex) for i, s in enumerate(src_list)]

        result_blocks = []
        src_len = len(src_list) - 1
        for blk in self.blocks:

            # its possible to get multiple result blocks here
            # replace ALWAYS will return a list
            rb = [blk if inplace else blk.copy()]
            for i, (s, d) in enumerate(zip(src_list, dest_list)):
                # TODO: assert/validate that `d` is always a scalar?
                new_rb = []
                for b in rb:
                    m = masks[i][b.mgr_locs.indexer]
                    convert = i == src_len
                    result = b._replace_coerce(
                        mask=m,
                        to_replace=s,
                        value=d,
                        inplace=inplace,
                        convert=convert,
                        regex=regex,
                    )
                    if m.any() or convert:
                        new_rb = _extend_blocks(result, new_rb)
                    else:
                        new_rb.append(b)
                rb = new_rb
            result_blocks.extend(rb)

        bm = type(self)(result_blocks, self.axes)
        bm._consolidate_inplace()
        return bm

    def is_consolidated(self):
        """
        Return True if more than one block with the same dtype
        """
        if not self._known_consolidated:
            self._consolidate_check()
        return self._is_consolidated

    def _consolidate_check(self):
        ftypes = [blk.ftype for blk in self.blocks]
        self._is_consolidated = len(ftypes) == len(set(ftypes))
        self._known_consolidated = True

    @property
    def is_mixed_type(self):
        # Warning, consolidation needs to get checked upstairs
        self._consolidate_inplace()
        return len(self.blocks) > 1

    @property
    def is_numeric_mixed_type(self):
        # Warning, consolidation needs to get checked upstairs
        self._consolidate_inplace()
        return all(block.is_numeric for block in self.blocks)

    @property
    def is_datelike_mixed_type(self):
        # Warning, consolidation needs to get checked upstairs
        self._consolidate_inplace()
        return any(block.is_datelike for block in self.blocks)

    @property
    def any_extension_types(self):
        """Whether any of the blocks in this manager are extension blocks"""
        return any(block.is_extension for block in self.blocks)

    @property
    def is_view(self):
        """ return a boolean if we are a single block and are a view """
        if len(self.blocks) == 1:
            return self.blocks[0].is_view

        # It is technically possible to figure out which blocks are views
        # e.g. [ b.values.base is not None for b in self.blocks ]
        # but then we have the case of possibly some blocks being a view
        # and some blocks not. setting in theory is possible on the non-view
        # blocks w/o causing a SettingWithCopy raise/warn. But this is a bit
        # complicated

        return False

    def get_bool_data(self, copy=False):
        """
        Parameters
        ----------
        copy : boolean, default False
            Whether to copy the blocks
        """
        self._consolidate_inplace()
        return self.combine([b for b in self.blocks if b.is_bool], copy)

    def get_numeric_data(self, copy=False):
        """
        Parameters
        ----------
        copy : boolean, default False
            Whether to copy the blocks
        """
        self._consolidate_inplace()
        return self.combine([b for b in self.blocks if b.is_numeric], copy)

    def combine(self, blocks, copy=True):
        """ return a new manager with the blocks """
        if len(blocks) == 0:
            return self.make_empty()

        # FIXME: optimization potential
        indexer = np.sort(np.concatenate([b.mgr_locs.as_array for b in blocks]))
        inv_indexer = lib.get_reverse_indexer(indexer, self.shape[0])

        new_blocks = []
        for b in blocks:
            b = b.copy(deep=copy)
            b.mgr_locs = algos.take_1d(
                inv_indexer, b.mgr_locs.as_array, axis=0, allow_fill=False
            )
            new_blocks.append(b)

        axes = list(self.axes)
        axes[0] = self.items.take(indexer)

        return type(self)(new_blocks, axes, do_integrity_check=False)

    def get_slice(self, slobj, axis=0):
        if axis >= self.ndim:
            raise IndexError("Requested axis not found in manager")

        if axis == 0:
            new_blocks = self._slice_take_blocks_ax0(slobj)
        else:
            slicer = [slice(None)] * (axis + 1)
            slicer[axis] = slobj
            slicer = tuple(slicer)
            new_blocks = [blk.getitem_block(slicer) for blk in self.blocks]

        new_axes = list(self.axes)
        new_axes[axis] = new_axes[axis][slobj]

        bm = type(self)(new_blocks, new_axes, do_integrity_check=False)
        bm._consolidate_inplace()
        return bm

    def __contains__(self, item):
        return item in self.items

    @property
    def nblocks(self):
        return len(self.blocks)

    def copy(self, deep=True):
        """
        Make deep or shallow copy of BlockManager

        Parameters
        ----------
        deep : boolean or string, default True
            If False, return shallow copy (do not copy data)
            If 'all', copy data and a deep copy of the index

        Returns
        -------
        copy : BlockManager
        """
        # this preserves the notion of view copying of axes
        if deep:
            # hit in e.g. tests.io.json.test_pandas
            if deep == "all":
                copy = lambda ax: ax.copy(deep=True)
            else:
                copy = lambda ax: ax.view()
            new_axes = [copy(ax) for ax in self.axes]
        else:
            new_axes = list(self.axes)
        return self.apply("copy", axes=new_axes, deep=deep)

    def as_array(self, transpose=False, items=None):
        """Convert the blockmanager data into an numpy array.

        Parameters
        ----------
        transpose : boolean, default False
            If True, transpose the return array
        items : list of strings or None
            Names of block items that will be included in the returned
            array. ``None`` means that all block items will be used

        Returns
        -------
        arr : ndarray
        """
        if len(self.blocks) == 0:
            arr = np.empty(self.shape, dtype=float)
            return arr.transpose() if transpose else arr

        if items is not None:
            mgr = self.reindex_axis(items, axis=0)
        else:
            mgr = self

        if self._is_single_block and mgr.blocks[0].is_datetimetz:
            # TODO(Block.get_values): Make DatetimeTZBlock.get_values
            # always be object dtype. Some callers seem to want the
            # DatetimeArray (previously DTI)
            arr = mgr.blocks[0].get_values(dtype=object)
        elif self._is_single_block or not self.is_mixed_type:
            arr = np.asarray(mgr.blocks[0].get_values())
        else:
            arr = mgr._interleave()

        return arr.transpose() if transpose else arr

    def _interleave(self):
        """
        Return ndarray from blocks with specified item order
        Items must be contained in the blocks
        """
        dtype = _interleaved_dtype(self.blocks)

        # TODO: https://github.com/pandas-dev/pandas/issues/22791
        # Give EAs some input on what happens here. Sparse needs this.
        if is_sparse(dtype):
            dtype = dtype.subtype
        elif is_extension_array_dtype(dtype):
            dtype = "object"

        result = np.empty(self.shape, dtype=dtype)

        itemmask = np.zeros(self.shape[0])

        for blk in self.blocks:
            rl = blk.mgr_locs
            result[rl.indexer] = blk.get_values(dtype)
            itemmask[rl.indexer] = 1

        if not itemmask.all():
            raise AssertionError("Some items were not contained in blocks")

        return result

    def to_dict(self, copy=True):
        """
        Return a dict of str(dtype) -> BlockManager

        Parameters
        ----------
        copy : boolean, default True

        Returns
        -------
        values : a dict of dtype -> BlockManager

        Notes
        -----
        This consolidates based on str(dtype)
        """
        self._consolidate_inplace()

        bd = {}
        for b in self.blocks:
            bd.setdefault(str(b.dtype), []).append(b)

        return {dtype: self.combine(blocks, copy=copy) for dtype, blocks in bd.items()}

    def fast_xs(self, loc):
        """
        get a cross sectional for a given location in the
        items ; handle dups

        return the result, is *could* be a view in the case of a
        single block
        """
        if len(self.blocks) == 1:
            return self.blocks[0].iget((slice(None), loc))

        items = self.items

        # non-unique (GH4726)
        if not items.is_unique:
            result = self._interleave()
            if self.ndim == 2:
                result = result.T
            return result[loc]

        # unique
        dtype = _interleaved_dtype(self.blocks)

        n = len(items)
        if is_extension_array_dtype(dtype):
            # we'll eventually construct an ExtensionArray.
            result = np.empty(n, dtype=object)
        else:
            result = np.empty(n, dtype=dtype)

        for blk in self.blocks:
            # Such assignment may incorrectly coerce NaT to None
            # result[blk.mgr_locs] = blk._slice((slice(None), loc))
            for i, rl in enumerate(blk.mgr_locs):
                result[rl] = blk.iget((i, loc))

        if is_extension_array_dtype(dtype):
            result = dtype.construct_array_type()._from_sequence(result, dtype=dtype)

        return result

    def consolidate(self):
        """
        Join together blocks having same dtype

        Returns
        -------
        y : BlockManager
        """
        if self.is_consolidated():
            return self

        bm = type(self)(self.blocks, self.axes)
        bm._is_consolidated = False
        bm._consolidate_inplace()
        return bm

    def _consolidate_inplace(self):
        if not self.is_consolidated():
            self.blocks = tuple(_consolidate(self.blocks))
            self._is_consolidated = True
            self._known_consolidated = True
            self._rebuild_blknos_and_blklocs()

    def get(self, item):
        """
        Return values for selected item (ndarray or BlockManager).
        """
        if self.items.is_unique:

            if not isna(item):
                loc = self.items.get_loc(item)
            else:
                indexer = np.arange(len(self.items))[isna(self.items)]

                # allow a single nan location indexer
                if not is_scalar(indexer):
                    if len(indexer) == 1:
                        loc = indexer.item()
                    else:
                        raise ValueError("cannot label index with a null key")

            return self.iget(loc)
        else:

            if isna(item):
                raise TypeError("cannot label index with a null key")

            indexer = self.items.get_indexer_for([item])
            return self.reindex_indexer(
                new_axis=self.items[indexer], indexer=indexer, axis=0, allow_dups=True
            )

    def iget(self, i):
        """
        Return the data as a SingleBlockManager if possible

        Otherwise return as a ndarray
        """
        block = self.blocks[self._blknos[i]]
        values = block.iget(self._blklocs[i])

        # shortcut for select a single-dim from a 2-dim BM
        return SingleBlockManager(
            [
                block.make_block_same_class(
                    values, placement=slice(0, len(values)), ndim=1
                )
            ],
            self.axes[1],
        )

    def delete(self, item):
        """
        Delete selected item (items if non-unique) in-place.
        """
        indexer = self.items.get_loc(item)

        is_deleted = np.zeros(self.shape[0], dtype=np.bool_)
        is_deleted[indexer] = True
        ref_loc_offset = -is_deleted.cumsum()

        is_blk_deleted = [False] * len(self.blocks)

        if isinstance(indexer, int):
            affected_start = indexer
        else:
            affected_start = is_deleted.nonzero()[0][0]

        for blkno, _ in _fast_count_smallints(self._blknos[affected_start:]):
            blk = self.blocks[blkno]
            bml = blk.mgr_locs
            blk_del = is_deleted[bml.indexer].nonzero()[0]

            if len(blk_del) == len(bml):
                is_blk_deleted[blkno] = True
                continue
            elif len(blk_del) != 0:
                blk.delete(blk_del)
                bml = blk.mgr_locs

            blk.mgr_locs = bml.add(ref_loc_offset[bml.indexer])

        # FIXME: use Index.delete as soon as it uses fastpath=True
        self.axes[0] = self.items[~is_deleted]
        self.blocks = tuple(
            b for blkno, b in enumerate(self.blocks) if not is_blk_deleted[blkno]
        )
        self._shape = None
        self._rebuild_blknos_and_blklocs()

    def set(self, item, value):
        """
        Set new item in-place. Does not consolidate. Adds new Block if not
        contained in the current set of items
        """
        # FIXME: refactor, clearly separate broadcasting & zip-like assignment
        #        can prob also fix the various if tests for sparse/categorical

        value_is_extension_type = is_extension_array_dtype(value)

        # categorical/sparse/datetimetz
        if value_is_extension_type:

            def value_getitem(placement):
                return value

        else:
            if value.ndim == self.ndim - 1:
                value = _safe_reshape(value, (1,) + value.shape)

                def value_getitem(placement):
                    return value

            else:

                def value_getitem(placement):
                    return value[placement.indexer]

            if value.shape[1:] != self.shape[1:]:
                raise AssertionError(
                    "Shape of new values must be compatible with manager shape"
                )

        try:
            loc = self.items.get_loc(item)
        except KeyError:
            # This item wasn't present, just insert at end
            self.insert(len(self.items), item, value)
            return

        if isinstance(loc, int):
            loc = [loc]

        blknos = self._blknos[loc]
        blklocs = self._blklocs[loc].copy()

        unfit_mgr_locs = []
        unfit_val_locs = []
        removed_blknos = []
        for blkno, val_locs in libinternals.get_blkno_placements(blknos, group=True):
            blk = self.blocks[blkno]
            blk_locs = blklocs[val_locs.indexer]
            if blk.should_store(value):
                blk.set(blk_locs, value_getitem(val_locs))
            else:
                unfit_mgr_locs.append(blk.mgr_locs.as_array[blk_locs])
                unfit_val_locs.append(val_locs)

                # If all block items are unfit, schedule the block for removal.
                if len(val_locs) == len(blk.mgr_locs):
                    removed_blknos.append(blkno)
                else:
                    self._blklocs[blk.mgr_locs.indexer] = -1
                    blk.delete(blk_locs)
                    self._blklocs[blk.mgr_locs.indexer] = np.arange(len(blk))

        if len(removed_blknos):
            # Remove blocks & update blknos accordingly
            is_deleted = np.zeros(self.nblocks, dtype=np.bool_)
            is_deleted[removed_blknos] = True

            new_blknos = np.empty(self.nblocks, dtype=np.int64)
            new_blknos.fill(-1)
            new_blknos[~is_deleted] = np.arange(self.nblocks - len(removed_blknos))
            self._blknos = algos.take_1d(
                new_blknos, self._blknos, axis=0, allow_fill=False
            )
            self.blocks = tuple(
                blk for i, blk in enumerate(self.blocks) if i not in set(removed_blknos)
            )

        if unfit_val_locs:
            unfit_mgr_locs = np.concatenate(unfit_mgr_locs)
            unfit_count = len(unfit_mgr_locs)

            new_blocks = []
            if value_is_extension_type:
                # This code (ab-)uses the fact that sparse blocks contain only
                # one item.
                new_blocks.extend(
                    make_block(
                        values=value.copy(),
                        ndim=self.ndim,
                        placement=slice(mgr_loc, mgr_loc + 1),
                    )
                    for mgr_loc in unfit_mgr_locs
                )

                self._blknos[unfit_mgr_locs] = np.arange(unfit_count) + len(self.blocks)
                self._blklocs[unfit_mgr_locs] = 0

            else:
                # unfit_val_locs contains BlockPlacement objects
                unfit_val_items = unfit_val_locs[0].append(unfit_val_locs[1:])

                new_blocks.append(
                    make_block(
                        values=value_getitem(unfit_val_items),
                        ndim=self.ndim,
                        placement=unfit_mgr_locs,
                    )
                )

                self._blknos[unfit_mgr_locs] = len(self.blocks)
                self._blklocs[unfit_mgr_locs] = np.arange(unfit_count)

            self.blocks += tuple(new_blocks)

            # Newly created block's dtype may already be present.
            self._known_consolidated = False

    def insert(self, loc: int, item, value, allow_duplicates: bool = False):
        """
        Insert item at selected position.

        Parameters
        ----------
        loc : int
        item : hashable
        value : array_like
        allow_duplicates: bool
            If False, trying to insert non-unique item will raise

        """
        if not allow_duplicates and item in self.items:
            # Should this be a different kind of error??
            raise ValueError("cannot insert {}, already exists".format(item))

        if not isinstance(loc, int):
            raise TypeError("loc must be int")

        # insert to the axis; this could possibly raise a TypeError
        new_axis = self.items.insert(loc, item)

        block = make_block(values=value, ndim=self.ndim, placement=slice(loc, loc + 1))

        for blkno, count in _fast_count_smallints(self._blknos[loc:]):
            blk = self.blocks[blkno]
            if count == len(blk.mgr_locs):
                blk.mgr_locs = blk.mgr_locs.add(1)
            else:
                new_mgr_locs = blk.mgr_locs.as_array.copy()
                new_mgr_locs[new_mgr_locs >= loc] += 1
                blk.mgr_locs = new_mgr_locs

        if loc == self._blklocs.shape[0]:
            # np.append is a lot faster, let's use it if we can.
            self._blklocs = np.append(self._blklocs, 0)
            self._blknos = np.append(self._blknos, len(self.blocks))
        else:
            self._blklocs = np.insert(self._blklocs, loc, 0)
            self._blknos = np.insert(self._blknos, loc, len(self.blocks))

        self.axes[0] = new_axis
        self.blocks += (block,)
        self._shape = None

        self._known_consolidated = False

        if len(self.blocks) > 100:
            self._consolidate_inplace()

    def reindex_axis(
        self, new_index, axis, method=None, limit=None, fill_value=None, copy=True
    ):
        """
        Conform block manager to new index.
        """
        new_index = ensure_index(new_index)
        new_index, indexer = self.axes[axis].reindex(
            new_index, method=method, limit=limit
        )

        return self.reindex_indexer(
            new_index, indexer, axis=axis, fill_value=fill_value, copy=copy
        )

    def reindex_indexer(
        self, new_axis, indexer, axis, fill_value=None, allow_dups=False, copy=True
    ):
        """
        Parameters
        ----------
        new_axis : Index
        indexer : ndarray of int64 or None
        axis : int
        fill_value : object
        allow_dups : bool

        pandas-indexer with -1's only.
        """
        if indexer is None:
            if new_axis is self.axes[axis] and not copy:
                return self

            result = self.copy(deep=copy)
            result.axes = list(self.axes)
            result.axes[axis] = new_axis
            return result

        self._consolidate_inplace()

        # some axes don't allow reindexing with dups
        if not allow_dups:
            self.axes[axis]._can_reindex(indexer)

        if axis >= self.ndim:
            raise IndexError("Requested axis not found in manager")

        if axis == 0:
            new_blocks = self._slice_take_blocks_ax0(indexer, fill_tuple=(fill_value,))
        else:
            new_blocks = [
                blk.take_nd(
                    indexer,
                    axis=axis,
                    fill_tuple=(
                        fill_value if fill_value is not None else blk.fill_value,
                    ),
                )
                for blk in self.blocks
            ]

        new_axes = list(self.axes)
        new_axes[axis] = new_axis
        return type(self)(new_blocks, new_axes)

    def _slice_take_blocks_ax0(self, slice_or_indexer, fill_tuple=None):
        """
        Slice/take blocks along axis=0.

        Overloaded for SingleBlock

        Returns
        -------
        new_blocks : list of Block
        """

        allow_fill = fill_tuple is not None

        sl_type, slobj, sllen = _preprocess_slice_or_indexer(
            slice_or_indexer, self.shape[0], allow_fill=allow_fill
        )

        if self._is_single_block:
            blk = self.blocks[0]

            if sl_type in ("slice", "mask"):
                return [blk.getitem_block(slobj, new_mgr_locs=slice(0, sllen))]
            elif not allow_fill or self.ndim == 1:
                if allow_fill and fill_tuple[0] is None:
                    _, fill_value = maybe_promote(blk.dtype)
                    fill_tuple = (fill_value,)

                return [
                    blk.take_nd(
                        slobj,
                        axis=0,
                        new_mgr_locs=slice(0, sllen),
                        fill_tuple=fill_tuple,
                    )
                ]

        if sl_type in ("slice", "mask"):
            blknos = self._blknos[slobj]
            blklocs = self._blklocs[slobj]
        else:
            blknos = algos.take_1d(
                self._blknos, slobj, fill_value=-1, allow_fill=allow_fill
            )
            blklocs = algos.take_1d(
                self._blklocs, slobj, fill_value=-1, allow_fill=allow_fill
            )

        # When filling blknos, make sure blknos is updated before appending to
        # blocks list, that way new blkno is exactly len(blocks).
        #
        # FIXME: mgr_groupby_blknos must return mgr_locs in ascending order,
        # pytables serialization will break otherwise.
        blocks = []
        for blkno, mgr_locs in libinternals.get_blkno_placements(blknos, group=True):
            if blkno == -1:
                # If we've got here, fill_tuple was not None.
                fill_value = fill_tuple[0]

                blocks.append(
                    self._make_na_block(placement=mgr_locs, fill_value=fill_value)
                )
            else:
                blk = self.blocks[blkno]

                # Otherwise, slicing along items axis is necessary.
                if not blk._can_consolidate:
                    # A non-consolidatable block, it's easy, because there's
                    # only one item and each mgr loc is a copy of that single
                    # item.
                    for mgr_loc in mgr_locs:
                        newblk = blk.copy(deep=True)
                        newblk.mgr_locs = slice(mgr_loc, mgr_loc + 1)
                        blocks.append(newblk)

                else:
                    blocks.append(
                        blk.take_nd(
                            blklocs[mgr_locs.indexer],
                            axis=0,
                            new_mgr_locs=mgr_locs,
                            fill_tuple=None,
                        )
                    )

        return blocks

    def _make_na_block(self, placement, fill_value=None):
        # TODO: infer dtypes other than float64 from fill_value

        if fill_value is None:
            fill_value = np.nan
        block_shape = list(self.shape)
        block_shape[0] = len(placement)

        dtype, fill_value = infer_dtype_from_scalar(fill_value)
        block_values = np.empty(block_shape, dtype=dtype)
        block_values.fill(fill_value)
        return make_block(block_values, placement=placement)

    def take(self, indexer, axis=1, verify=True, convert=True):
        """
        Take items along any axis.
        """
        self._consolidate_inplace()
        indexer = (
            np.arange(indexer.start, indexer.stop, indexer.step, dtype="int64")
            if isinstance(indexer, slice)
            else np.asanyarray(indexer, dtype="int64")
        )

        n = self.shape[axis]
        if convert:
            indexer = maybe_convert_indices(indexer, n)

        if verify:
            if ((indexer == -1) | (indexer >= n)).any():
                raise Exception("Indices must be nonzero and less than the axis length")

        new_labels = self.axes[axis].take(indexer)
        return self.reindex_indexer(
            new_axis=new_labels, indexer=indexer, axis=axis, allow_dups=True
        )

    def equals(self, other):
        self_axes, other_axes = self.axes, other.axes
        if len(self_axes) != len(other_axes):
            return False
        if not all(ax1.equals(ax2) for ax1, ax2 in zip(self_axes, other_axes)):
            return False
        self._consolidate_inplace()
        other._consolidate_inplace()
        if len(self.blocks) != len(other.blocks):
            return False

        # canonicalize block order, using a tuple combining the mgr_locs
        # then type name because there might be unconsolidated
        # blocks (say, Categorical) which can only be distinguished by
        # the iteration order
        def canonicalize(block):
            return (block.mgr_locs.as_array.tolist(), block.dtype.name)

        self_blocks = sorted(self.blocks, key=canonicalize)
        other_blocks = sorted(other.blocks, key=canonicalize)
        return all(
            block.equals(oblock) for block, oblock in zip(self_blocks, other_blocks)
        )

    def unstack(self, unstacker_func, fill_value):
        """Return a blockmanager with all blocks unstacked.

        Parameters
        ----------
        unstacker_func : callable
            A (partially-applied) ``pd.core.reshape._Unstacker`` class.
        fill_value : Any
            fill_value for newly introduced missing values.

        Returns
        -------
        unstacked : BlockManager
        """
        n_rows = self.shape[-1]
        dummy = unstacker_func(np.empty((0, 0)), value_columns=self.items)
        new_columns = dummy.get_new_columns()
        new_index = dummy.get_new_index()
        new_blocks = []
        columns_mask = []

        for blk in self.blocks:
            blocks, mask = blk._unstack(
                partial(unstacker_func, value_columns=self.items[blk.mgr_locs.indexer]),
                new_columns,
                n_rows,
                fill_value,
            )

            new_blocks.extend(blocks)
            columns_mask.extend(mask)

        new_columns = new_columns[columns_mask]

        bm = BlockManager(new_blocks, [new_columns, new_index])
        return bm


class SingleBlockManager(BlockManager):
    """ manage a single block with """

    ndim = 1
    _is_consolidated = True
    _known_consolidated = True
    __slots__ = ()

    def __init__(
        self,
        block: Block,
        axis: Union[Index, List[Index]],
        do_integrity_check: bool = False,
        fastpath: bool = False,
    ):
        if isinstance(axis, list):
            if len(axis) != 1:
                raise ValueError(
                    "cannot create SingleBlockManager with more than 1 axis"
                )
            axis = axis[0]

        # passed from constructor, single block, single axis
        if fastpath:
            self.axes = [axis]
            if isinstance(block, list):

                # empty block
                if len(block) == 0:
                    block = [np.array([])]
                elif len(block) != 1:
                    raise ValueError(
                        "Cannot create SingleBlockManager with more than 1 block"
                    )
                block = block[0]
        else:
            self.axes = [ensure_index(axis)]

            # create the block here
            if isinstance(block, list):

                # provide consolidation to the interleaved_dtype
                if len(block) > 1:
                    dtype = _interleaved_dtype(block)
                    block = [b.astype(dtype) for b in block]
                    block = _consolidate(block)

                if len(block) != 1:
                    raise ValueError(
                        "Cannot create SingleBlockManager with more than 1 block"
                    )
                block = block[0]

        if not isinstance(block, Block):
            block = make_block(block, placement=slice(0, len(axis)), ndim=1)

        self.blocks = tuple([block])

    def _post_setstate(self):
        pass

    @property
    def _block(self):
        return self.blocks[0]

    @property
    def _values(self):
        return self._block.values

    @property
    def _blknos(self):
        """ compat with BlockManager """
        return None

    @property
    def _blklocs(self):
        """ compat with BlockManager """
        return None

    def get_slice(self, slobj, axis=0):
        if axis >= self.ndim:
            raise IndexError("Requested axis not found in manager")

        return type(self)(self._block._slice(slobj), self.index[slobj], fastpath=True)

    @property
    def index(self):
        return self.axes[0]

    def convert(self, **kwargs):
        """ convert the whole block as one """
        return self.apply("convert", **kwargs)

    @property
    def dtype(self):
        return self._block.dtype

    @property
    def array_dtype(self):
        return self._block.array_dtype

    def get_dtype_counts(self):
        return {self.dtype.name: 1}

    def get_dtypes(self):
        return np.array([self._block.dtype])

    def external_values(self):
        return self._block.external_values()

    def internal_values(self):
        return self._block.internal_values()

    def get_values(self):
        """ return a dense type view """
        return np.array(self._block.to_dense(), copy=False)

    @property
    def _can_hold_na(self):
        return self._block._can_hold_na

    def is_consolidated(self):
        return True

    def _consolidate_check(self):
        pass

    def _consolidate_inplace(self):
        pass

    def delete(self, item):
        """
        Delete single item from SingleBlockManager.

        Ensures that self.blocks doesn't become empty.
        """
        loc = self.items.get_loc(item)
        self._block.delete(loc)
        self.axes[0] = self.axes[0].delete(loc)

    def fast_xs(self, loc):
        """
        fast path for getting a cross-section
        return a view of the data
        """
        return self._block.values[loc]

    def concat(self, to_concat, new_axis):
        """
        Concatenate a list of SingleBlockManagers into a single
        SingleBlockManager.

        Used for pd.concat of Series objects with axis=0.

        Parameters
        ----------
        to_concat : list of SingleBlockManagers
        new_axis : Index of the result

        Returns
        -------
        SingleBlockManager

        """
        non_empties = [x for x in to_concat if len(x) > 0]

        # check if all series are of the same block type:
        if len(non_empties) > 0:
            blocks = [obj.blocks[0] for obj in non_empties]
            if len({b.dtype for b in blocks}) == 1:
                new_block = blocks[0].concat_same_type(blocks)
            else:
                values = [x.values for x in blocks]
                values = concat_compat(values)
                new_block = make_block(values, placement=slice(0, len(values), 1))
        else:
            values = [x._block.values for x in to_concat]
            values = concat_compat(values)
            new_block = make_block(values, placement=slice(0, len(values), 1))

        mgr = SingleBlockManager(new_block, new_axis)
        return mgr


# --------------------------------------------------------------------
# Constructor Helpers


def create_block_manager_from_blocks(blocks, axes):
    try:
        if len(blocks) == 1 and not isinstance(blocks[0], Block):
            # if blocks[0] is of length 0, return empty blocks
            if not len(blocks[0]):
                blocks = []
            else:
                # It's OK if a single block is passed as values, its placement
                # is basically "all items", but if there're many, don't bother
                # converting, it's an error anyway.
                blocks = [
                    make_block(values=blocks[0], placement=slice(0, len(axes[0])))
                ]

        mgr = BlockManager(blocks, axes)
        mgr._consolidate_inplace()
        return mgr

    except ValueError as e:
        blocks = [getattr(b, "values", b) for b in blocks]
        tot_items = sum(b.shape[0] for b in blocks)
        construction_error(tot_items, blocks[0].shape[1:], axes, e)


def create_block_manager_from_arrays(arrays, names, axes):

    try:
        blocks = form_blocks(arrays, names, axes)
        mgr = BlockManager(blocks, axes)
        mgr._consolidate_inplace()
        return mgr
    except ValueError as e:
        construction_error(len(arrays), arrays[0].shape, axes, e)


def construction_error(tot_items, block_shape, axes, e=None):
    """ raise a helpful message about our construction """
    passed = tuple(map(int, [tot_items] + list(block_shape)))
    # Correcting the user facing error message during dataframe construction
    if len(passed) <= 2:
        passed = passed[::-1]

    implied = tuple(len(ax) for ax in axes)
    # Correcting the user facing error message during dataframe construction
    if len(implied) <= 2:
        implied = implied[::-1]

    if passed == implied and e is not None:
        raise e
    if block_shape[0] == 0:
        raise ValueError("Empty data passed with indices specified.")
    raise ValueError(
        "Shape of passed values is {0}, indices imply {1}".format(passed, implied)
    )


# -----------------------------------------------------------------------


def form_blocks(arrays, names, axes):
    # put "leftover" items in float bucket, where else?
    # generalize?
    items_dict = defaultdict(list)
    extra_locs = []

    names_idx = ensure_index(names)
    if names_idx.equals(axes[0]):
        names_indexer = np.arange(len(names_idx))
    else:
        assert names_idx.intersection(axes[0]).is_unique
        names_indexer = names_idx.get_indexer_for(axes[0])

    for i, name_idx in enumerate(names_indexer):
        if name_idx == -1:
            extra_locs.append(i)
            continue

        k = names[name_idx]
        v = arrays[name_idx]

        block_type = get_block_type(v)
        items_dict[block_type.__name__].append((i, k, v))

    blocks = []
    if len(items_dict["FloatBlock"]):
        float_blocks = _multi_blockify(items_dict["FloatBlock"])
        blocks.extend(float_blocks)

    if len(items_dict["ComplexBlock"]):
        complex_blocks = _multi_blockify(items_dict["ComplexBlock"])
        blocks.extend(complex_blocks)

    if len(items_dict["TimeDeltaBlock"]):
        timedelta_blocks = _multi_blockify(items_dict["TimeDeltaBlock"])
        blocks.extend(timedelta_blocks)

    if len(items_dict["IntBlock"]):
        int_blocks = _multi_blockify(items_dict["IntBlock"])
        blocks.extend(int_blocks)

    if len(items_dict["DatetimeBlock"]):
        datetime_blocks = _simple_blockify(items_dict["DatetimeBlock"], _NS_DTYPE)
        blocks.extend(datetime_blocks)

    if len(items_dict["DatetimeTZBlock"]):
        dttz_blocks = [
            make_block(array, klass=DatetimeTZBlock, placement=[i])
            for i, _, array in items_dict["DatetimeTZBlock"]
        ]
        blocks.extend(dttz_blocks)

    if len(items_dict["BoolBlock"]):
        bool_blocks = _simple_blockify(items_dict["BoolBlock"], np.bool_)
        blocks.extend(bool_blocks)

    if len(items_dict["ObjectBlock"]) > 0:
        object_blocks = _simple_blockify(items_dict["ObjectBlock"], np.object_)
        blocks.extend(object_blocks)

    if len(items_dict["CategoricalBlock"]) > 0:
        cat_blocks = [
            make_block(array, klass=CategoricalBlock, placement=[i])
            for i, _, array in items_dict["CategoricalBlock"]
        ]
        blocks.extend(cat_blocks)

    if len(items_dict["ExtensionBlock"]):

        external_blocks = [
            make_block(array, klass=ExtensionBlock, placement=[i])
            for i, _, array in items_dict["ExtensionBlock"]
        ]

        blocks.extend(external_blocks)

    if len(items_dict["ObjectValuesExtensionBlock"]):
        external_blocks = [
            make_block(array, klass=ObjectValuesExtensionBlock, placement=[i])
            for i, _, array in items_dict["ObjectValuesExtensionBlock"]
        ]

        blocks.extend(external_blocks)

    if len(extra_locs):
        shape = (len(extra_locs),) + tuple(len(x) for x in axes[1:])

        # empty items -> dtype object
        block_values = np.empty(shape, dtype=object)
        block_values.fill(np.nan)

        na_block = make_block(block_values, placement=extra_locs)
        blocks.append(na_block)

    return blocks


def _simple_blockify(tuples, dtype):
    """ return a single array of a block that has a single dtype; if dtype is
    not None, coerce to this dtype
    """
    values, placement = _stack_arrays(tuples, dtype)

    # TODO: CHECK DTYPE?
    if dtype is not None and values.dtype != dtype:  # pragma: no cover
        values = values.astype(dtype)

    block = make_block(values, placement=placement)
    return [block]


def _multi_blockify(tuples, dtype=None):
    """ return an array of blocks that potentially have different dtypes """

    # group by dtype
    grouper = itertools.groupby(tuples, lambda x: x[2].dtype)

    new_blocks = []
    for dtype, tup_block in grouper:

        values, placement = _stack_arrays(list(tup_block), dtype)

        block = make_block(values, placement=placement)
        new_blocks.append(block)

    return new_blocks


def _stack_arrays(tuples, dtype):

    # fml
    def _asarray_compat(x):
        if isinstance(x, ABCSeries):
            return x._values
        else:
            return np.asarray(x)

    def _shape_compat(x):
        if isinstance(x, ABCSeries):
            return (len(x),)
        else:
            return x.shape

    placement, names, arrays = zip(*tuples)

    first = arrays[0]
    shape = (len(arrays),) + _shape_compat(first)

    stacked = np.empty(shape, dtype=dtype)
    for i, arr in enumerate(arrays):
        stacked[i] = _asarray_compat(arr)

    return stacked, placement


def _interleaved_dtype(
    blocks: List[Block],
) -> Optional[Union[np.dtype, ExtensionDtype]]:
    """Find the common dtype for `blocks`.

    Parameters
    ----------
    blocks : List[Block]

    Returns
    -------
    dtype : Optional[Union[np.dtype, ExtensionDtype]]
        None is returned when `blocks` is empty.
    """
    if not len(blocks):
        return None

    return find_common_type([b.dtype for b in blocks])


def _consolidate(blocks):
    """
    Merge blocks having same dtype, exclude non-consolidating blocks
    """

    # sort by _can_consolidate, dtype
    gkey = lambda x: x._consolidate_key
    grouper = itertools.groupby(sorted(blocks, key=gkey), gkey)

    new_blocks = []
    for (_can_consolidate, dtype), group_blocks in grouper:
        merged_blocks = _merge_blocks(
            list(group_blocks), dtype=dtype, _can_consolidate=_can_consolidate
        )
        new_blocks = _extend_blocks(merged_blocks, new_blocks)
    return new_blocks


def _compare_or_regex_search(a, b, regex=False):
    """
    Compare two array_like inputs of the same shape or two scalar values

    Calls operator.eq or re.search, depending on regex argument. If regex is
    True, perform an element-wise regex matching.

    Parameters
    ----------
    a : array_like or scalar
    b : array_like or scalar
    regex : bool, default False

    Returns
    -------
    mask : array_like of bool
    """
    if not regex:
        op = lambda x: operator.eq(x, b)
    else:
        op = np.vectorize(
            lambda x: bool(re.search(b, x)) if isinstance(x, str) else False
        )

    is_a_array = isinstance(a, np.ndarray)
    is_b_array = isinstance(b, np.ndarray)

    if is_datetimelike_v_numeric(a, b) or is_numeric_v_string_like(a, b):
        # GH#29553 avoid deprecation warnings from numpy
        result = False
    else:
        result = op(a)

    if is_scalar(result) and (is_a_array or is_b_array):
        type_names = [type(a).__name__, type(b).__name__]

        if is_a_array:
            type_names[0] = "ndarray(dtype={dtype})".format(dtype=a.dtype)

        if is_b_array:
            type_names[1] = "ndarray(dtype={dtype})".format(dtype=b.dtype)

        raise TypeError(
            "Cannot compare types {a!r} and {b!r}".format(
                a=type_names[0], b=type_names[1]
            )
        )
    return result


def _transform_index(index, func, level=None):
    """
    Apply function to all values found in index.

    This includes transforming multiindex entries separately.
    Only apply function to one level of the MultiIndex if level is specified.

    """
    if isinstance(index, MultiIndex):
        if level is not None:
            items = [
                tuple(func(y) if i == level else y for i, y in enumerate(x))
                for x in index
            ]
        else:
            items = [tuple(func(y) for y in x) for x in index]
        return MultiIndex.from_tuples(items, names=index.names)
    else:
        items = [func(x) for x in index]
        return Index(items, name=index.name, tupleize_cols=False)


def _fast_count_smallints(arr):
    """Faster version of set(arr) for sequences of small numbers."""
    counts = np.bincount(arr.astype(np.int_))
    nz = counts.nonzero()[0]
    return np.c_[nz, counts[nz]]


def _preprocess_slice_or_indexer(slice_or_indexer, length, allow_fill):
    if isinstance(slice_or_indexer, slice):
        return (
            "slice",
            slice_or_indexer,
            libinternals.slice_len(slice_or_indexer, length),
        )
    elif (
        isinstance(slice_or_indexer, np.ndarray) and slice_or_indexer.dtype == np.bool_
    ):
        return "mask", slice_or_indexer, slice_or_indexer.sum()
    else:
        indexer = np.asanyarray(slice_or_indexer, dtype=np.int64)
        if not allow_fill:
            indexer = maybe_convert_indices(indexer, length)
        return "fancy", indexer, len(indexer)


def concatenate_block_managers(mgrs_indexers, axes, concat_axis, copy):
    """
    Concatenate block managers into one.

    Parameters
    ----------
    mgrs_indexers : list of (BlockManager, {axis: indexer,...}) tuples
    axes : list of Index
    concat_axis : int
    copy : bool

    """
    concat_plans = [
        get_mgr_concatenation_plan(mgr, indexers) for mgr, indexers in mgrs_indexers
    ]
    concat_plan = combine_concat_plans(concat_plans, concat_axis)
    blocks = []

    for placement, join_units in concat_plan:

        if len(join_units) == 1 and not join_units[0].indexers:
            b = join_units[0].block
            values = b.values
            if copy:
                values = values.copy()
            else:
                values = values.view()
            b = b.make_block_same_class(values, placement=placement)
        elif is_uniform_join_units(join_units):
            b = join_units[0].block.concat_same_type(
                [ju.block for ju in join_units], placement=placement
            )
        else:
            b = make_block(
                concatenate_join_units(join_units, concat_axis, copy=copy),
                placement=placement,
            )
        blocks.append(b)

    return BlockManager(blocks, axes)<|MERGE_RESOLUTION|>--- conflicted
+++ resolved
@@ -431,13 +431,7 @@
 
         if len(result_blocks) == 0:
             return self.make_empty(axes or self.axes)
-<<<<<<< HEAD
-        bm = self.__class__(result_blocks, axes or self.axes, do_integrity_check=False)
-=======
-        bm = type(self)(
-            result_blocks, axes or self.axes, do_integrity_check=do_integrity_check
-        )
->>>>>>> f98d2b65
+        bm = type(self)(result_blocks, axes or self.axes, do_integrity_check=False)
         bm._consolidate_inplace()
         return bm
 
