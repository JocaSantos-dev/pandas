--- conflicted
+++ resolved
@@ -744,11 +744,7 @@
 
         Parameters
         ----------
-<<<<<<< HEAD
-        deep : boolean or string, default True
-=======
         deep : bool or string, default True
->>>>>>> 9c6771c5
             If False, return shallow copy (do not copy data)
             If 'all', copy data and a deep copy of the index
 
