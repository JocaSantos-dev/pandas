--- conflicted
+++ resolved
@@ -1054,13 +1054,9 @@
         values = block.iget(self.blklocs[i])
 
         # shortcut for select a single-dim from a 2-dim BM
-<<<<<<< HEAD
         bp = BlockPlacement(slice(0, len(values)))
+        values = maybe_coerce_values(values)
         nb = type(block)(values, placement=bp, ndim=1)
-=======
-        values = maybe_coerce_values(values)
-        nb = type(block)(values, placement=slice(0, len(values)), ndim=1)
->>>>>>> b92526b8
         return SingleBlockManager(nb, self.axes[1])
 
     def iget_values(self, i: int) -> ArrayLike:
@@ -1658,7 +1654,6 @@
         # similar to get_slice, but not restricted to slice indexer
         blk = self._block
         array = blk._slice(indexer)
-<<<<<<< HEAD
         if array.ndim > 1:
             # This will be caught by Series._get_values
             raise ValueError("dimension-expanding indexing not allowed")
@@ -1668,14 +1663,6 @@
 
         new_idx = self.index[indexer]
         return type(self)(block, new_idx)
-=======
-        if array.ndim > blk.values.ndim:
-            # This will be caught by Series._get_values
-            raise ValueError("dimension-expanding indexing not allowed")
-
-        block = blk.make_block_same_class(array, placement=slice(0, len(array)))
-        return type(self)(block, self.index[indexer])
->>>>>>> b92526b8
 
     def get_slice(self, slobj: slice, axis: int = 0) -> SingleBlockManager:
         assert isinstance(slobj, slice), type(slobj)
