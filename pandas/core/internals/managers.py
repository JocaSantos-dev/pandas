--- conflicted
+++ resolved
@@ -1742,11 +1742,7 @@
 
 
 def _form_blocks(
-<<<<<<< HEAD
-    arrays, names: Index, axes: List[Index], consolidate: bool
-=======
-    arrays: List[ArrayLike], names: Index, axes: List[Index]
->>>>>>> bfd8922a
+    arrays: List[ArrayLike], names: Index, axes: List[Index], consolidate: bool
 ) -> List[Block]:
     # put "leftover" items in float bucket, where else?
     # generalize?
