--- conflicted
+++ resolved
@@ -345,19 +345,9 @@
                         fill_value = None
 
                 if is_datetime64tz_dtype(empty_dtype):
-<<<<<<< HEAD
                     i8values = np.full(self.shape, fill_value.value)
-                    # error: Incompatible return value type (got "DatetimeArray",
-                    # expected "ndarray")
-                    return DatetimeArray(  # type: ignore[return-value]
-                        i8values, dtype=empty_dtype
-                    )
-
-=======
-                    # TODO(EA2D): special case unneeded with 2D EAs
-                    i8values = np.full(self.shape[1], fill_value.value)
                     return DatetimeArray(i8values, dtype=empty_dtype)
->>>>>>> 0a2a200d
+
                 elif is_extension_array_dtype(blk_dtype):
                     pass
 
@@ -453,11 +443,7 @@
         # NB: we are still assuming here that Hybrid blocks have shape (1, N)
         # concatting with at least one EA means we are concatting a single column
         # the non-EA values are 2D arrays with shape (1, n)
-<<<<<<< HEAD
         to_concat = [t if is_1d_only_ea_obj(t) else t[0, :] for t in to_concat]
-=======
-        to_concat = [t if isinstance(t, ExtensionArray) else t[0, :] for t in to_concat]
->>>>>>> 0a2a200d
         concat_values = concat_compat(to_concat, axis=0, ea_compat_axis=True)
         concat_values = ensure_block_shape(concat_values, 2)
 
