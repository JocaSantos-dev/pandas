from __future__ import annotations

import copy
import itertools
from typing import (
    TYPE_CHECKING,
    Dict,
    List,
    Sequence,
)

import numpy as np

from pandas._libs import internals as libinternals
from pandas._typing import (
    ArrayLike,
    DtypeObj,
    Manager,
    Shape,
)
from pandas.util._decorators import cache_readonly

from pandas.core.dtypes.cast import (
    ensure_dtype_can_hold_na,
    find_common_type,
)
from pandas.core.dtypes.common import (
    is_datetime64tz_dtype,
    is_dtype_equal,
    is_extension_array_dtype,
    is_sparse,
)
<<<<<<< HEAD
from pandas.core.dtypes.concat import concat_arrays, concat_compat
from pandas.core.dtypes.missing import is_valid_na_for_dtype, isna_all
=======
from pandas.core.dtypes.concat import concat_compat
from pandas.core.dtypes.dtypes import ExtensionDtype
from pandas.core.dtypes.missing import (
    is_valid_na_for_dtype,
    isna_all,
)
>>>>>>> 88fb114b

import pandas.core.algorithms as algos
from pandas.core.arrays import (
    DatetimeArray,
    ExtensionArray,
)
from pandas.core.internals.array_manager import ArrayManager
from pandas.core.internals.blocks import (
    ensure_block_shape,
    new_block,
)
from pandas.core.internals.managers import BlockManager

if TYPE_CHECKING:
    from pandas import Index


<<<<<<< HEAD
def concatenate_array_managers(
=======
def _concatenate_array_managers(
>>>>>>> 88fb114b
    mgrs_indexers, axes: List[Index], concat_axis: int, copy: bool
) -> Manager:
    """
    Concatenate array managers into one.

    Parameters
    ----------
    mgrs_indexers : list of (ArrayManager, {axis: indexer,...}) tuples
    axes : list of Index
    concat_axis : int
    copy : bool

    Returns
    -------
    ArrayManager
    """
    # reindex all arrays
    mgrs = []
    for mgr, indexers in mgrs_indexers:
        for ax, indexer in indexers.items():
<<<<<<< HEAD
            mgr = mgr.reindex_indexer(
                axes[ax],
                indexer,
                axis=ax,
                allow_dups=True,
                do_integrity_check=False,
                use_na_proxy=True,
            )
        mgrs.append(mgr)

    # concatting along the rows -> concat the reindexed arrays
    if concat_axis == 1:
        arrays = [
            concat_arrays([mgrs[i].arrays[j] for i in range(len(mgrs))])
            for j in range(len(mgrs[0].arrays))
        ]
        return ArrayManager(arrays, [axes[1], axes[0]], do_integrity_check=False)
    # concatting along the columns -> combine reindexed arrays in a single manager
    else:
        assert concat_axis == 0
        arrays = list(itertools.chain.from_iterable([mgr.arrays for mgr in mgrs]))
        return ArrayManager(arrays, [axes[1], axes[0]], do_integrity_check=False)


def concatenate_block_managers(
=======
            mgr = mgr.reindex_indexer(axes[ax], indexer, axis=ax, allow_dups=True)
        mgrs.append(mgr)

    if concat_axis == 1:
        # concatting along the rows -> concat the reindexed arrays
        # TODO(ArrayManager) doesn't yet preserve the correct dtype
        arrays = [
            concat_compat([mgrs[i].arrays[j] for i in range(len(mgrs))])
            for j in range(len(mgrs[0].arrays))
        ]
        return ArrayManager(arrays, [axes[1], axes[0]], verify_integrity=False)
    else:
        # concatting along the columns -> combine reindexed arrays in a single manager
        assert concat_axis == 0
        arrays = list(itertools.chain.from_iterable([mgr.arrays for mgr in mgrs]))
        return ArrayManager(arrays, [axes[1], axes[0]], verify_integrity=False)


def concatenate_managers(
>>>>>>> 88fb114b
    mgrs_indexers, axes: List[Index], concat_axis: int, copy: bool
) -> Manager:
    """
    Concatenate block managers into one.

    Parameters
    ----------
    mgrs_indexers : list of (BlockManager, {axis: indexer,...}) tuples
    axes : list of Index
    concat_axis : int
    copy : bool

    Returns
    -------
    BlockManager
    """
    # TODO(ArrayManager) this assumes that all managers are of the same type
    if isinstance(mgrs_indexers[0][0], ArrayManager):
<<<<<<< HEAD
        return concatenate_array_managers(mgrs_indexers, axes, concat_axis, copy)
=======
        return _concatenate_array_managers(mgrs_indexers, axes, concat_axis, copy)
>>>>>>> 88fb114b

    concat_plans = [
        _get_mgr_concatenation_plan(mgr, indexers) for mgr, indexers in mgrs_indexers
    ]
    concat_plan = _combine_concat_plans(concat_plans, concat_axis)
    blocks = []

    for placement, join_units in concat_plan:

        if len(join_units) == 1 and not join_units[0].indexers:
            b = join_units[0].block
            values = b.values
            if copy:
                values = values.copy()
            else:
                values = values.view()
            b = b.make_block_same_class(values, placement=placement)
        elif _is_uniform_join_units(join_units):
            blk = join_units[0].block
            vals = [ju.block.values for ju in join_units]

            if not blk.is_extension:
                # _is_uniform_join_units ensures a single dtype, so
                #  we can use np.concatenate, which is more performant
                #  than concat_compat
                values = np.concatenate(vals, axis=blk.ndim - 1)
            else:
                # TODO(EA2D): special-casing not needed with 2D EAs
                values = concat_compat(vals)
                if not isinstance(values, ExtensionArray):
                    values = values.reshape(1, len(values))

            if blk.values.dtype == values.dtype:
                # Fast-path
                b = blk.make_block_same_class(values, placement=placement)
            else:
                b = new_block(values, placement=placement, ndim=blk.ndim)
        else:
            new_values = _concatenate_join_units(join_units, concat_axis, copy=copy)
            b = new_block(new_values, placement=placement, ndim=len(axes))
        blocks.append(b)

    return BlockManager(blocks, axes)


def _get_mgr_concatenation_plan(mgr: BlockManager, indexers: Dict[int, np.ndarray]):
    """
    Construct concatenation plan for given block manager and indexers.

    Parameters
    ----------
    mgr : BlockManager
    indexers : dict of {axis: indexer}

    Returns
    -------
    plan : list of (BlockPlacement, JoinUnit) tuples

    """
    # Calculate post-reindex shape , save for item axis which will be separate
    # for each block anyway.
    mgr_shape_list = list(mgr.shape)
    for ax, indexer in indexers.items():
        mgr_shape_list[ax] = len(indexer)
    mgr_shape = tuple(mgr_shape_list)

    if 0 in indexers:
        ax0_indexer = indexers.pop(0)
        blknos = algos.take_nd(mgr.blknos, ax0_indexer, fill_value=-1)
        blklocs = algos.take_nd(mgr.blklocs, ax0_indexer, fill_value=-1)
    else:

        if mgr.is_single_block:
            blk = mgr.blocks[0]
            return [(blk.mgr_locs, JoinUnit(blk, mgr_shape, indexers))]

        # error: Incompatible types in assignment (expression has type "None", variable
        # has type "ndarray")
        ax0_indexer = None  # type: ignore[assignment]
        blknos = mgr.blknos
        blklocs = mgr.blklocs

    plan = []
    for blkno, placements in libinternals.get_blkno_placements(blknos, group=False):

        assert placements.is_slice_like

        join_unit_indexers = indexers.copy()

        shape_list = list(mgr_shape)
        shape_list[0] = len(placements)
        shape = tuple(shape_list)

        if blkno == -1:
            unit = JoinUnit(None, shape)
        else:
            blk = mgr.blocks[blkno]
            ax0_blk_indexer = blklocs[placements.indexer]

            unit_no_ax0_reindexing = (
                len(placements) == len(blk.mgr_locs)
                and
                # Fastpath detection of join unit not
                # needing to reindex its block: no ax0
                # reindexing took place and block
                # placement was sequential before.
                (
                    (
                        ax0_indexer is None
                        and blk.mgr_locs.is_slice_like
                        and blk.mgr_locs.as_slice.step == 1
                    )
                    or
                    # Slow-ish detection: all indexer locs
                    # are sequential (and length match is
                    # checked above).
                    (np.diff(ax0_blk_indexer) == 1).all()
                )
            )

            # Omit indexer if no item reindexing is required.
            if unit_no_ax0_reindexing:
                join_unit_indexers.pop(0, None)
            else:
                join_unit_indexers[0] = ax0_blk_indexer

            unit = JoinUnit(blk, shape, join_unit_indexers)

        plan.append((placements, unit))

    return plan


class JoinUnit:
    def __init__(self, block, shape: Shape, indexers=None):
        # Passing shape explicitly is required for cases when block is None.
        if indexers is None:
            indexers = {}
        self.block = block
        self.indexers = indexers
        self.shape = shape

    def __repr__(self) -> str:
        return f"{type(self).__name__}({repr(self.block)}, {self.indexers})"

    @cache_readonly
    def needs_filling(self) -> bool:
        for indexer in self.indexers.values():
            # FIXME: cache results of indexer == -1 checks.
            if (indexer == -1).any():
                return True

        return False

    @cache_readonly
    def dtype(self):
        blk = self.block
        if blk is None:
            raise AssertionError("Block is None, no dtype")

        if not self.needs_filling:
            return blk.dtype
        return ensure_dtype_can_hold_na(blk.dtype)

    def is_valid_na_for(self, dtype: DtypeObj) -> bool:
        """
        Check that we are all-NA of a type/dtype that is compatible with this dtype.
        Augments `self.is_na` with an additional check of the type of NA values.
        """
        if not self.is_na:
            return False
        if self.block is None:
            return True

        if self.dtype == object:
            values = self.block.values
            return all(is_valid_na_for_dtype(x, dtype) for x in values.ravel(order="K"))

        if self.dtype.kind == dtype.kind == "M" and not is_dtype_equal(
            self.dtype, dtype
        ):
            # fill_values match but we should not cast self.block.values to dtype
            return False

        na_value = self.block.fill_value
        return is_valid_na_for_dtype(na_value, dtype)

    @cache_readonly
    def is_na(self) -> bool:
        if self.block is None:
            return True

        if not self.block._can_hold_na:
            return False

        # Usually it's enough to check but a small fraction of values to see if
        # a block is NOT null, chunks should help in such cases.  1000 value
        # was chosen rather arbitrarily.
        values = self.block.values
        if is_sparse(self.block.values.dtype):
            return False
        elif self.block.is_extension:
            # TODO(EA2D): no need for special case with 2D EAs
            values_flat = values
        else:
            values_flat = values.ravel(order="K")

        return isna_all(values_flat)

    def get_reindexed_values(self, empty_dtype: DtypeObj, upcasted_na) -> ArrayLike:
        if upcasted_na is None:
            # No upcasting is necessary
            fill_value = self.block.fill_value
            values = self.block.get_values()
        else:
            fill_value = upcasted_na

            if self.is_valid_na_for(empty_dtype):
                blk_dtype = getattr(self.block, "dtype", None)

                if blk_dtype == np.dtype("object"):
                    # we want to avoid filling with np.nan if we are
                    # using None; we already know that we are all
                    # nulls
                    values = self.block.values.ravel(order="K")
                    if len(values) and values[0] is None:
                        fill_value = None

                if is_datetime64tz_dtype(empty_dtype):
                    # TODO(EA2D): special case unneeded with 2D EAs
                    i8values = np.full(self.shape[1], fill_value.value)
                    return DatetimeArray(i8values, dtype=empty_dtype)
                elif is_extension_array_dtype(blk_dtype):
                    pass
                elif isinstance(empty_dtype, ExtensionDtype):
                    cls = empty_dtype.construct_array_type()
                    missing_arr = cls._from_sequence([], dtype=empty_dtype)
                    ncols, nrows = self.shape
                    assert ncols == 1, ncols
                    empty_arr = -1 * np.ones((nrows,), dtype=np.intp)
                    return missing_arr.take(
                        empty_arr, allow_fill=True, fill_value=fill_value
                    )
                else:
                    # NB: we should never get here with empty_dtype integer or bool;
                    #  if we did, the missing_arr.fill would cast to gibberish

                    missing_arr = np.empty(self.shape, dtype=empty_dtype)
                    missing_arr.fill(fill_value)
                    return missing_arr

            if (not self.indexers) and (not self.block._can_consolidate):
                # preserve these for validation in concat_compat
                return self.block.values

            if self.block.is_bool and not self.block.is_categorical:
                # External code requested filling/upcasting, bool values must
                # be upcasted to object to avoid being upcasted to numeric.
                values = self.block.astype(np.object_).values
            elif self.block.is_extension:
                values = self.block.values
            else:
                # No dtype upcasting is done here, it will be performed during
                # concatenation itself.
                values = self.block.values

        if not self.indexers:
            # If there's no indexing to be done, we want to signal outside
            # code that this array must be copied explicitly.  This is done
            # by returning a view and checking `retval.base`.
            values = values.view()

        else:
            for ax, indexer in self.indexers.items():
                values = algos.take_nd(values, indexer, axis=ax)

        return values


def _concatenate_join_units(
    join_units: List[JoinUnit], concat_axis: int, copy: bool
) -> ArrayLike:
    """
    Concatenate values from several join units along selected axis.
    """
    if concat_axis == 0 and len(join_units) > 1:
        # Concatenating join units along ax0 is handled in _merge_blocks.
        raise AssertionError("Concatenating join units along axis0")

    empty_dtype = _get_empty_dtype(join_units)

    has_none_blocks = any(unit.block is None for unit in join_units)
    upcasted_na = _dtype_to_na_value(empty_dtype, has_none_blocks)

    to_concat = [
        ju.get_reindexed_values(empty_dtype=empty_dtype, upcasted_na=upcasted_na)
        for ju in join_units
    ]

    if len(to_concat) == 1:
        # Only one block, nothing to concatenate.
        concat_values = to_concat[0]
        if copy:
            if isinstance(concat_values, np.ndarray):
                # non-reindexed (=not yet copied) arrays are made into a view
                # in JoinUnit.get_reindexed_values
                if concat_values.base is not None:
                    concat_values = concat_values.copy()
            else:
                concat_values = concat_values.copy()
    elif any(isinstance(t, ExtensionArray) for t in to_concat):
        # concatting with at least one EA means we are concatting a single column
        # the non-EA values are 2D arrays with shape (1, n)
        to_concat = [t if isinstance(t, ExtensionArray) else t[0, :] for t in to_concat]
        concat_values = concat_compat(to_concat, axis=0, ea_compat_axis=True)
        concat_values = ensure_block_shape(concat_values, 2)

    else:
        concat_values = concat_compat(to_concat, axis=concat_axis)

    return concat_values


def _dtype_to_na_value(dtype: DtypeObj, has_none_blocks: bool):
    """
    Find the NA value to go with this dtype.
    """
    if isinstance(dtype, ExtensionDtype):
        return dtype.na_value
    elif dtype.kind in ["m", "M"]:
        return dtype.type("NaT")
    elif dtype.kind in ["f", "c"]:
        return dtype.type("NaN")
    elif dtype.kind == "b":
        return None
    elif dtype.kind in ["i", "u"]:
        if not has_none_blocks:
            return None
        return np.nan
    elif dtype.kind == "O":
        return np.nan
    raise NotImplementedError


def _get_empty_dtype(join_units: Sequence[JoinUnit]) -> DtypeObj:
    """
    Return dtype and N/A values to use when concatenating specified units.

    Returned N/A value may be None which means there was no casting involved.

    Returns
    -------
    dtype
    """
    if len(join_units) == 1:
        blk = join_units[0].block
        if blk is None:
            return np.dtype(np.float64)

    if _is_uniform_reindex(join_units):
        # FIXME: integrate property
        empty_dtype = join_units[0].block.dtype
        return empty_dtype

    has_none_blocks = any(unit.block is None for unit in join_units)

    dtypes = [
        unit.dtype for unit in join_units if unit.block is not None and not unit.is_na
    ]
    if not len(dtypes):
        dtypes = [unit.dtype for unit in join_units if unit.block is not None]

    dtype = find_common_type(dtypes)
    if has_none_blocks:
        dtype = ensure_dtype_can_hold_na(dtype)
    return dtype


def _is_uniform_join_units(join_units: List[JoinUnit]) -> bool:
    """
    Check if the join units consist of blocks of uniform type that can
    be concatenated using Block.concat_same_type instead of the generic
    _concatenate_join_units (which uses `concat_compat`).

    """
    # TODO: require dtype match in addition to same type?  e.g. DatetimeTZBlock
    #  cannot necessarily join
    return (
        # all blocks need to have the same type
        all(type(ju.block) is type(join_units[0].block) for ju in join_units)  # noqa
        and
        # no blocks that would get missing values (can lead to type upcasts)
        # unless we're an extension dtype.
        all(not ju.is_na or ju.block.is_extension for ju in join_units)
        and
        # no blocks with indexers (as then the dimensions do not fit)
        all(not ju.indexers for ju in join_units)
        and
        # only use this path when there is something to concatenate
        len(join_units) > 1
    )


def _is_uniform_reindex(join_units) -> bool:
    return (
        # TODO: should this be ju.block._can_hold_na?
        all(ju.block and ju.block.is_extension for ju in join_units)
        and len({ju.block.dtype.name for ju in join_units}) == 1
    )


def _trim_join_unit(join_unit: JoinUnit, length: int) -> JoinUnit:
    """
    Reduce join_unit's shape along item axis to length.

    Extra items that didn't fit are returned as a separate block.
    """
    if 0 not in join_unit.indexers:
        extra_indexers = join_unit.indexers

        if join_unit.block is None:
            extra_block = None
        else:
            extra_block = join_unit.block.getitem_block(slice(length, None))
            join_unit.block = join_unit.block.getitem_block(slice(length))
    else:
        extra_block = join_unit.block

        extra_indexers = copy.copy(join_unit.indexers)
        extra_indexers[0] = extra_indexers[0][length:]
        join_unit.indexers[0] = join_unit.indexers[0][:length]

    extra_shape = (join_unit.shape[0] - length,) + join_unit.shape[1:]
    join_unit.shape = (length,) + join_unit.shape[1:]

    return JoinUnit(block=extra_block, indexers=extra_indexers, shape=extra_shape)


def _combine_concat_plans(plans, concat_axis: int):
    """
    Combine multiple concatenation plans into one.

    existing_plan is updated in-place.
    """
    if len(plans) == 1:
        for p in plans[0]:
            yield p[0], [p[1]]

    elif concat_axis == 0:
        offset = 0
        for plan in plans:
            last_plc = None

            for plc, unit in plan:
                yield plc.add(offset), [unit]
                last_plc = plc

            if last_plc is not None:
                offset += last_plc.as_slice.stop

    else:
        num_ended = [0]

        def _next_or_none(seq):
            retval = next(seq, None)
            if retval is None:
                num_ended[0] += 1
            return retval

        plans = list(map(iter, plans))
        next_items = list(map(_next_or_none, plans))

        while num_ended[0] != len(next_items):
            if num_ended[0] > 0:
                raise ValueError("Plan shapes are not aligned")

            placements, units = zip(*next_items)

            lengths = list(map(len, placements))
            min_len, max_len = min(lengths), max(lengths)

            if min_len == max_len:
                yield placements[0], units
                next_items[:] = map(_next_or_none, plans)
            else:
                yielded_placement = None
                yielded_units = [None] * len(next_items)
                for i, (plc, unit) in enumerate(next_items):
                    yielded_units[i] = unit
                    if len(plc) > min_len:
                        # _trim_join_unit updates unit in place, so only
                        # placement needs to be sliced to skip min_len.
                        next_items[i] = (plc[min_len:], _trim_join_unit(unit, min_len))
                    else:
                        yielded_placement = plc
                        next_items[i] = _next_or_none(plans[i])

                yield yielded_placement, yielded_units<|MERGE_RESOLUTION|>--- conflicted
+++ resolved
@@ -30,17 +30,15 @@
     is_extension_array_dtype,
     is_sparse,
 )
-<<<<<<< HEAD
-from pandas.core.dtypes.concat import concat_arrays, concat_compat
-from pandas.core.dtypes.missing import is_valid_na_for_dtype, isna_all
-=======
-from pandas.core.dtypes.concat import concat_compat
+from pandas.core.dtypes.concat import (
+    concat_arrays,
+    concat_compat,
+)
 from pandas.core.dtypes.dtypes import ExtensionDtype
 from pandas.core.dtypes.missing import (
     is_valid_na_for_dtype,
     isna_all,
 )
->>>>>>> 88fb114b
 
 import pandas.core.algorithms as algos
 from pandas.core.arrays import (
@@ -58,11 +56,7 @@
     from pandas import Index
 
 
-<<<<<<< HEAD
-def concatenate_array_managers(
-=======
 def _concatenate_array_managers(
->>>>>>> 88fb114b
     mgrs_indexers, axes: List[Index], concat_axis: int, copy: bool
 ) -> Manager:
     """
@@ -83,41 +77,16 @@
     mgrs = []
     for mgr, indexers in mgrs_indexers:
         for ax, indexer in indexers.items():
-<<<<<<< HEAD
             mgr = mgr.reindex_indexer(
-                axes[ax],
-                indexer,
-                axis=ax,
-                allow_dups=True,
-                do_integrity_check=False,
-                use_na_proxy=True,
+                axes[ax], indexer, axis=ax, allow_dups=True, use_na_proxy=True
             )
-        mgrs.append(mgr)
-
-    # concatting along the rows -> concat the reindexed arrays
-    if concat_axis == 1:
-        arrays = [
-            concat_arrays([mgrs[i].arrays[j] for i in range(len(mgrs))])
-            for j in range(len(mgrs[0].arrays))
-        ]
-        return ArrayManager(arrays, [axes[1], axes[0]], do_integrity_check=False)
-    # concatting along the columns -> combine reindexed arrays in a single manager
-    else:
-        assert concat_axis == 0
-        arrays = list(itertools.chain.from_iterable([mgr.arrays for mgr in mgrs]))
-        return ArrayManager(arrays, [axes[1], axes[0]], do_integrity_check=False)
-
-
-def concatenate_block_managers(
-=======
-            mgr = mgr.reindex_indexer(axes[ax], indexer, axis=ax, allow_dups=True)
         mgrs.append(mgr)
 
     if concat_axis == 1:
         # concatting along the rows -> concat the reindexed arrays
         # TODO(ArrayManager) doesn't yet preserve the correct dtype
         arrays = [
-            concat_compat([mgrs[i].arrays[j] for i in range(len(mgrs))])
+            concat_arrays([mgrs[i].arrays[j] for i in range(len(mgrs))])
             for j in range(len(mgrs[0].arrays))
         ]
         return ArrayManager(arrays, [axes[1], axes[0]], verify_integrity=False)
@@ -129,7 +98,6 @@
 
 
 def concatenate_managers(
->>>>>>> 88fb114b
     mgrs_indexers, axes: List[Index], concat_axis: int, copy: bool
 ) -> Manager:
     """
@@ -148,11 +116,7 @@
     """
     # TODO(ArrayManager) this assumes that all managers are of the same type
     if isinstance(mgrs_indexers[0][0], ArrayManager):
-<<<<<<< HEAD
-        return concatenate_array_managers(mgrs_indexers, axes, concat_axis, copy)
-=======
         return _concatenate_array_managers(mgrs_indexers, axes, concat_axis, copy)
->>>>>>> 88fb114b
 
     concat_plans = [
         _get_mgr_concatenation_plan(mgr, indexers) for mgr, indexers in mgrs_indexers
