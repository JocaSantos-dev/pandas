from __future__ import annotations

import copy
import itertools
from typing import (
    TYPE_CHECKING,
    Dict,
    List,
    Sequence,
)

import numpy as np

from pandas._libs import internals as libinternals
from pandas._typing import (
    ArrayLike,
    DtypeObj,
    Manager,
    Shape,
)
from pandas.util._decorators import cache_readonly

from pandas.core.dtypes.cast import (
    ensure_dtype_can_hold_na,
    find_common_type,
)
from pandas.core.dtypes.common import (
    is_1d_only_ea_dtype,
    is_1d_only_ea_obj,
    is_datetime64tz_dtype,
    is_dtype_equal,
    is_extension_array_dtype,
    is_sparse,
)
from pandas.core.dtypes.concat import concat_compat
from pandas.core.dtypes.missing import (
    is_valid_na_for_dtype,
    isna_all,
)

import pandas.core.algorithms as algos
from pandas.core.arrays import DatetimeArray
from pandas.core.internals.array_manager import ArrayManager
from pandas.core.internals.blocks import (
    ensure_block_shape,
    new_block,
)
from pandas.core.internals.managers import BlockManager

if TYPE_CHECKING:
    from pandas import Index


def concatenate_array_managers(
    mgrs_indexers, axes: List[Index], concat_axis: int, copy: bool
) -> Manager:
    """
    Concatenate array managers into one.

    Parameters
    ----------
    mgrs_indexers : list of (ArrayManager, {axis: indexer,...}) tuples
    axes : list of Index
    concat_axis : int
    copy : bool

    Returns
    -------
    ArrayManager
    """
    # reindex all arrays
    mgrs = []
    for mgr, indexers in mgrs_indexers:
        for ax, indexer in indexers.items():
            mgr = mgr.reindex_indexer(axes[ax], indexer, axis=ax, allow_dups=True)
        mgrs.append(mgr)

    if concat_axis == 1:
        # concatting along the rows -> concat the reindexed arrays
        # TODO(ArrayManager) doesn't yet preserve the correct dtype
        arrays = [
            concat_compat([mgrs[i].arrays[j] for i in range(len(mgrs))])
            for j in range(len(mgrs[0].arrays))
        ]
        return ArrayManager(arrays, [axes[1], axes[0]], verify_integrity=False)
    else:
        # concatting along the columns -> combine reindexed arrays in a single manager
        assert concat_axis == 0
        arrays = list(itertools.chain.from_iterable([mgr.arrays for mgr in mgrs]))
        return ArrayManager(arrays, [axes[1], axes[0]], verify_integrity=False)


def concatenate_managers(
    mgrs_indexers, axes: List[Index], concat_axis: int, copy: bool
) -> Manager:
    """
    Concatenate block managers into one.

    Parameters
    ----------
    mgrs_indexers : list of (BlockManager, {axis: indexer,...}) tuples
    axes : list of Index
    concat_axis : int
    copy : bool

    Returns
    -------
    BlockManager
    """
    # TODO(ArrayManager) this assumes that all managers are of the same type
    if isinstance(mgrs_indexers[0][0], ArrayManager):
        return concatenate_array_managers(mgrs_indexers, axes, concat_axis, copy)

    concat_plans = [
        _get_mgr_concatenation_plan(mgr, indexers) for mgr, indexers in mgrs_indexers
    ]
    concat_plan = _combine_concat_plans(concat_plans, concat_axis)
    blocks = []

    for placement, join_units in concat_plan:

        if len(join_units) == 1 and not join_units[0].indexers:
            b = join_units[0].block
            values = b.values
            if copy:
                values = values.copy()
            else:
                values = values.view()
            b = b.make_block_same_class(values, placement=placement)
        elif _is_uniform_join_units(join_units):
            blk = join_units[0].block
            vals = [ju.block.values for ju in join_units]

            if not blk.is_extension:
                # _is_uniform_join_units ensures a single dtype, so
                #  we can use np.concatenate, which is more performant
                #  than concat_compat
                values = np.concatenate(vals, axis=blk.ndim - 1)
            else:
                # TODO(EA2D): special-casing not needed with 2D EAs
                if all(x.ndim == blk.ndim for x in vals):
                    # i.e. DTA/TDA
                    values = concat_compat(vals, axis=blk.ndim - 1)
                else:
                    values = concat_compat(vals)

                values = ensure_block_shape(values, blk.ndim)

            if blk.values.dtype == values.dtype:
                # Fast-path
                b = blk.make_block_same_class(values, placement=placement)
            else:
                b = new_block(values, placement=placement, ndim=blk.ndim)
        else:
            new_values = _concatenate_join_units(join_units, concat_axis, copy=copy)
            b = new_block(new_values, placement=placement, ndim=len(axes))
        blocks.append(b)

    return BlockManager(blocks, axes)


def _get_mgr_concatenation_plan(mgr: BlockManager, indexers: Dict[int, np.ndarray]):
    """
    Construct concatenation plan for given block manager and indexers.

    Parameters
    ----------
    mgr : BlockManager
    indexers : dict of {axis: indexer}

    Returns
    -------
    plan : list of (BlockPlacement, JoinUnit) tuples

    """
    # Calculate post-reindex shape , save for item axis which will be separate
    # for each block anyway.
    mgr_shape_list = list(mgr.shape)
    for ax, indexer in indexers.items():
        mgr_shape_list[ax] = len(indexer)
    mgr_shape = tuple(mgr_shape_list)

    if 0 in indexers:
        ax0_indexer = indexers.pop(0)
        blknos = algos.take_nd(mgr.blknos, ax0_indexer, fill_value=-1)
        blklocs = algos.take_nd(mgr.blklocs, ax0_indexer, fill_value=-1)
    else:

        if mgr.is_single_block:
            blk = mgr.blocks[0]
            return [(blk.mgr_locs, JoinUnit(blk, mgr_shape, indexers))]

        # error: Incompatible types in assignment (expression has type "None", variable
        # has type "ndarray")
        ax0_indexer = None  # type: ignore[assignment]
        blknos = mgr.blknos
        blklocs = mgr.blklocs

    plan = []
    for blkno, placements in libinternals.get_blkno_placements(blknos, group=False):

        assert placements.is_slice_like

        join_unit_indexers = indexers.copy()

        shape_list = list(mgr_shape)
        shape_list[0] = len(placements)
        shape = tuple(shape_list)

        if blkno == -1:
            unit = JoinUnit(None, shape)
        else:
            blk = mgr.blocks[blkno]
            ax0_blk_indexer = blklocs[placements.indexer]

            unit_no_ax0_reindexing = (
                len(placements) == len(blk.mgr_locs)
                and
                # Fastpath detection of join unit not
                # needing to reindex its block: no ax0
                # reindexing took place and block
                # placement was sequential before.
                (
                    (
                        ax0_indexer is None
                        and blk.mgr_locs.is_slice_like
                        and blk.mgr_locs.as_slice.step == 1
                    )
                    or
                    # Slow-ish detection: all indexer locs
                    # are sequential (and length match is
                    # checked above).
                    (np.diff(ax0_blk_indexer) == 1).all()
                )
            )

            # Omit indexer if no item reindexing is required.
            if unit_no_ax0_reindexing:
                join_unit_indexers.pop(0, None)
            else:
                join_unit_indexers[0] = ax0_blk_indexer

            unit = JoinUnit(blk, shape, join_unit_indexers)

        plan.append((placements, unit))

    return plan


class JoinUnit:
    def __init__(self, block, shape: Shape, indexers=None):
        # Passing shape explicitly is required for cases when block is None.
        if indexers is None:
            indexers = {}
        self.block = block
        self.indexers = indexers
        self.shape = shape

    def __repr__(self) -> str:
        return f"{type(self).__name__}({repr(self.block)}, {self.indexers})"

    @cache_readonly
    def needs_filling(self) -> bool:
        for indexer in self.indexers.values():
            # FIXME: cache results of indexer == -1 checks.
            if (indexer == -1).any():
                return True

        return False

    @cache_readonly
    def dtype(self):
        blk = self.block
        if blk is None:
            raise AssertionError("Block is None, no dtype")

        if not self.needs_filling:
            return blk.dtype
        return ensure_dtype_can_hold_na(blk.dtype)

    def is_valid_na_for(self, dtype: DtypeObj) -> bool:
        """
        Check that we are all-NA of a type/dtype that is compatible with this dtype.
        Augments `self.is_na` with an additional check of the type of NA values.
        """
        if not self.is_na:
            return False
        if self.block is None:
            return True

        if self.dtype == object:
            values = self.block.values
            return all(is_valid_na_for_dtype(x, dtype) for x in values.ravel(order="K"))

        if self.dtype.kind == dtype.kind == "M" and not is_dtype_equal(
            self.dtype, dtype
        ):
            # fill_values match but we should not cast self.block.values to dtype
            return False

        na_value = self.block.fill_value
        return is_valid_na_for_dtype(na_value, dtype)

    @cache_readonly
    def is_na(self) -> bool:
        if self.block is None:
            return True

        if not self.block._can_hold_na:
            return False

        # Usually it's enough to check but a small fraction of values to see if
        # a block is NOT null, chunks should help in such cases.  1000 value
        # was chosen rather arbitrarily.
        values = self.block.values
        if is_sparse(self.block.values.dtype):
            return False
        elif self.block.is_extension:
            # TODO(EA2D): no need for special case with 2D EAs
            values_flat = values
        else:
            values_flat = values.ravel(order="K")

        return isna_all(values_flat)

    def get_reindexed_values(self, empty_dtype: DtypeObj, upcasted_na) -> ArrayLike:
        if upcasted_na is None:
            # No upcasting is necessary
            fill_value = self.block.fill_value
            values = self.block.get_values()
        else:
            fill_value = upcasted_na

            if self.is_valid_na_for(empty_dtype):
                blk_dtype = getattr(self.block, "dtype", None)

                # error: Value of type variable "_DTypeScalar" of "dtype" cannot be
                # "object"
                if blk_dtype == np.dtype(object):  # type: ignore[type-var]
                    # we want to avoid filling with np.nan if we are
                    # using None; we already know that we are all
                    # nulls
                    values = self.block.values.ravel(order="K")
                    if len(values) and values[0] is None:
                        fill_value = None

                if is_datetime64tz_dtype(empty_dtype):
<<<<<<< HEAD
                    i8values = np.full(self.shape, fill_value.value)
                    return DatetimeArray(i8values, dtype=empty_dtype)
                elif is_extension_array_dtype(blk_dtype):
                    pass
                elif is_1d_only_ea_dtype(empty_dtype):
                    cls = empty_dtype.construct_array_type()
=======
                    # TODO(EA2D): special case unneeded with 2D EAs
                    i8values = np.full(self.shape[1], fill_value.value)
                    # error: Incompatible return value type (got "DatetimeArray",
                    # expected "ndarray")
                    return DatetimeArray(  # type: ignore[return-value]
                        i8values, dtype=empty_dtype
                    )
                elif is_extension_array_dtype(blk_dtype):
                    pass
                elif is_extension_array_dtype(empty_dtype):
                    # error: Item "dtype[Any]" of "Union[dtype[Any], ExtensionDtype]"
                    # has no attribute "construct_array_type"
                    cls = empty_dtype.construct_array_type()  # type: ignore[union-attr]
>>>>>>> bf31347a
                    missing_arr = cls._from_sequence([], dtype=empty_dtype)
                    ncols, nrows = self.shape
                    assert ncols == 1, ncols
                    empty_arr = -1 * np.ones((nrows,), dtype=np.intp)
                    return missing_arr.take(
                        empty_arr, allow_fill=True, fill_value=fill_value
                    )
                else:
                    # NB: we should never get here with empty_dtype integer or bool;
                    #  if we did, the missing_arr.fill would cast to gibberish

                    # error: Argument "dtype" to "empty" has incompatible type
                    # "Union[dtype[Any], ExtensionDtype]"; expected "Union[dtype[Any],
                    # None, type, _SupportsDType, str, Union[Tuple[Any, int], Tuple[Any,
                    # Union[int, Sequence[int]]], List[Any], _DTypeDict, Tuple[Any,
                    # Any]]]"
                    missing_arr = np.empty(
                        self.shape, dtype=empty_dtype  # type: ignore[arg-type]
                    )
                    missing_arr.fill(fill_value)
                    return missing_arr

            if (not self.indexers) and (not self.block._can_consolidate):
                # preserve these for validation in concat_compat
                return self.block.values

            if self.block.is_bool and not self.block.is_categorical:
                # External code requested filling/upcasting, bool values must
                # be upcasted to object to avoid being upcasted to numeric.
                values = self.block.astype(np.object_).values
            elif self.block.is_extension:
                values = self.block.values
            else:
                # No dtype upcasting is done here, it will be performed during
                # concatenation itself.
                values = self.block.values

        if not self.indexers:
            # If there's no indexing to be done, we want to signal outside
            # code that this array must be copied explicitly.  This is done
            # by returning a view and checking `retval.base`.
            values = values.view()

        else:
            for ax, indexer in self.indexers.items():
                values = algos.take_nd(values, indexer, axis=ax)

        return values


def _concatenate_join_units(
    join_units: List[JoinUnit], concat_axis: int, copy: bool
) -> ArrayLike:
    """
    Concatenate values from several join units along selected axis.
    """
    if concat_axis == 0 and len(join_units) > 1:
        # Concatenating join units along ax0 is handled in _merge_blocks.
        raise AssertionError("Concatenating join units along axis0")

    empty_dtype = _get_empty_dtype(join_units)

    has_none_blocks = any(unit.block is None for unit in join_units)
    upcasted_na = _dtype_to_na_value(empty_dtype, has_none_blocks)

    to_concat = [
        ju.get_reindexed_values(empty_dtype=empty_dtype, upcasted_na=upcasted_na)
        for ju in join_units
    ]

    if len(to_concat) == 1:
        # Only one block, nothing to concatenate.
        concat_values = to_concat[0]
        if copy:
            if isinstance(concat_values, np.ndarray):
                # non-reindexed (=not yet copied) arrays are made into a view
                # in JoinUnit.get_reindexed_values
                if concat_values.base is not None:
                    concat_values = concat_values.copy()
            else:
                concat_values = concat_values.copy()

    elif any(is_1d_only_ea_obj(t) for t in to_concat):
        # TODO(EA2D): special case not needed if all EAs used HybridBlocks
        # NB: we are still assuming here that Hybrid blocks have shape (1, N)
        # concatting with at least one EA means we are concatting a single column
        # the non-EA values are 2D arrays with shape (1, n)
<<<<<<< HEAD
        to_concat = [t if is_1d_only_ea_obj(t) else t[0, :] for t in to_concat]
=======

        # error: Invalid index type "Tuple[int, slice]" for "ExtensionArray"; expected
        # type "Union[int, slice, ndarray]"
        to_concat = [
            t if isinstance(t, ExtensionArray) else t[0, :]  # type: ignore[index]
            for t in to_concat
        ]
>>>>>>> bf31347a
        concat_values = concat_compat(to_concat, axis=0, ea_compat_axis=True)
        concat_values = ensure_block_shape(concat_values, 2)

    else:
        concat_values = concat_compat(to_concat, axis=concat_axis)

    # error: Incompatible return value type (got "ExtensionArray", expected "ndarray")
    return concat_values  # type: ignore[return-value]


def _dtype_to_na_value(dtype: DtypeObj, has_none_blocks: bool):
    """
    Find the NA value to go with this dtype.
    """
    if is_extension_array_dtype(dtype):
        # error: Item "dtype[Any]" of "Union[dtype[Any], ExtensionDtype]" has no
        # attribute "na_value"
        return dtype.na_value  # type: ignore[union-attr]
    elif dtype.kind in ["m", "M"]:
        return dtype.type("NaT")
    elif dtype.kind in ["f", "c"]:
        return dtype.type("NaN")
    elif dtype.kind == "b":
        return None
    elif dtype.kind in ["i", "u"]:
        if not has_none_blocks:
            return None
        return np.nan
    elif dtype.kind == "O":
        return np.nan
    raise NotImplementedError


def _get_empty_dtype(join_units: Sequence[JoinUnit]) -> DtypeObj:
    """
    Return dtype and N/A values to use when concatenating specified units.

    Returned N/A value may be None which means there was no casting involved.

    Returns
    -------
    dtype
    """
    if len(join_units) == 1:
        blk = join_units[0].block
        if blk is None:
            return np.dtype(np.float64)

    if _is_uniform_reindex(join_units):
        # FIXME: integrate property
        empty_dtype = join_units[0].block.dtype
        return empty_dtype

    has_none_blocks = any(unit.block is None for unit in join_units)

    dtypes = [
        unit.dtype for unit in join_units if unit.block is not None and not unit.is_na
    ]
    if not len(dtypes):
        dtypes = [unit.dtype for unit in join_units if unit.block is not None]

    dtype = find_common_type(dtypes)
    if has_none_blocks:
        dtype = ensure_dtype_can_hold_na(dtype)
    return dtype


def _is_uniform_join_units(join_units: List[JoinUnit]) -> bool:
    """
    Check if the join units consist of blocks of uniform type that can
    be concatenated using Block.concat_same_type instead of the generic
    _concatenate_join_units (which uses `concat_compat`).

    """
    # TODO: require dtype match in addition to same type?  e.g. DatetimeTZBlock
    #  cannot necessarily join
    return (
        # all blocks need to have the same type
        all(type(ju.block) is type(join_units[0].block) for ju in join_units)  # noqa
        and
        # no blocks that would get missing values (can lead to type upcasts)
        # unless we're an extension dtype.
        all(not ju.is_na or ju.block.is_extension for ju in join_units)
        and
        # no blocks with indexers (as then the dimensions do not fit)
        all(not ju.indexers for ju in join_units)
        and
        # only use this path when there is something to concatenate
        len(join_units) > 1
    )


def _is_uniform_reindex(join_units) -> bool:
    return (
        # TODO: should this be ju.block._can_hold_na?
        all(ju.block and ju.block.is_extension for ju in join_units)
        and len({ju.block.dtype.name for ju in join_units}) == 1
    )


def _trim_join_unit(join_unit: JoinUnit, length: int) -> JoinUnit:
    """
    Reduce join_unit's shape along item axis to length.

    Extra items that didn't fit are returned as a separate block.
    """
    if 0 not in join_unit.indexers:
        extra_indexers = join_unit.indexers

        if join_unit.block is None:
            extra_block = None
        else:
            extra_block = join_unit.block.getitem_block(slice(length, None))
            join_unit.block = join_unit.block.getitem_block(slice(length))
    else:
        extra_block = join_unit.block

        extra_indexers = copy.copy(join_unit.indexers)
        extra_indexers[0] = extra_indexers[0][length:]
        join_unit.indexers[0] = join_unit.indexers[0][:length]

    extra_shape = (join_unit.shape[0] - length,) + join_unit.shape[1:]
    join_unit.shape = (length,) + join_unit.shape[1:]

    return JoinUnit(block=extra_block, indexers=extra_indexers, shape=extra_shape)


def _combine_concat_plans(plans, concat_axis: int):
    """
    Combine multiple concatenation plans into one.

    existing_plan is updated in-place.
    """
    if len(plans) == 1:
        for p in plans[0]:
            yield p[0], [p[1]]

    elif concat_axis == 0:
        offset = 0
        for plan in plans:
            last_plc = None

            for plc, unit in plan:
                yield plc.add(offset), [unit]
                last_plc = plc

            if last_plc is not None:
                offset += last_plc.as_slice.stop

    else:
        num_ended = [0]

        def _next_or_none(seq):
            retval = next(seq, None)
            if retval is None:
                num_ended[0] += 1
            return retval

        plans = list(map(iter, plans))
        next_items = list(map(_next_or_none, plans))

        while num_ended[0] != len(next_items):
            if num_ended[0] > 0:
                raise ValueError("Plan shapes are not aligned")

            placements, units = zip(*next_items)

            lengths = list(map(len, placements))
            min_len, max_len = min(lengths), max(lengths)

            if min_len == max_len:
                yield placements[0], units
                next_items[:] = map(_next_or_none, plans)
            else:
                yielded_placement = None
                yielded_units = [None] * len(next_items)
                for i, (plc, unit) in enumerate(next_items):
                    yielded_units[i] = unit
                    if len(plc) > min_len:
                        # _trim_join_unit updates unit in place, so only
                        # placement needs to be sliced to skip min_len.
                        next_items[i] = (plc[min_len:], _trim_join_unit(unit, min_len))
                    else:
                        yielded_placement = plc
                        next_items[i] = _next_or_none(plans[i])

                yield yielded_placement, yielded_units<|MERGE_RESOLUTION|>--- conflicted
+++ resolved
@@ -345,28 +345,21 @@
                         fill_value = None
 
                 if is_datetime64tz_dtype(empty_dtype):
-<<<<<<< HEAD
                     i8values = np.full(self.shape, fill_value.value)
-                    return DatetimeArray(i8values, dtype=empty_dtype)
-                elif is_extension_array_dtype(blk_dtype):
-                    pass
-                elif is_1d_only_ea_dtype(empty_dtype):
-                    cls = empty_dtype.construct_array_type()
-=======
-                    # TODO(EA2D): special case unneeded with 2D EAs
-                    i8values = np.full(self.shape[1], fill_value.value)
                     # error: Incompatible return value type (got "DatetimeArray",
                     # expected "ndarray")
                     return DatetimeArray(  # type: ignore[return-value]
                         i8values, dtype=empty_dtype
                     )
+
                 elif is_extension_array_dtype(blk_dtype):
                     pass
-                elif is_extension_array_dtype(empty_dtype):
+
+                elif is_1d_only_ea_dtype(empty_dtype):
                     # error: Item "dtype[Any]" of "Union[dtype[Any], ExtensionDtype]"
                     # has no attribute "construct_array_type"
                     cls = empty_dtype.construct_array_type()  # type: ignore[union-attr]
->>>>>>> bf31347a
+
                     missing_arr = cls._from_sequence([], dtype=empty_dtype)
                     ncols, nrows = self.shape
                     assert ncols == 1, ncols
@@ -454,17 +447,7 @@
         # NB: we are still assuming here that Hybrid blocks have shape (1, N)
         # concatting with at least one EA means we are concatting a single column
         # the non-EA values are 2D arrays with shape (1, n)
-<<<<<<< HEAD
         to_concat = [t if is_1d_only_ea_obj(t) else t[0, :] for t in to_concat]
-=======
-
-        # error: Invalid index type "Tuple[int, slice]" for "ExtensionArray"; expected
-        # type "Union[int, slice, ndarray]"
-        to_concat = [
-            t if isinstance(t, ExtensionArray) else t[0, :]  # type: ignore[index]
-            for t in to_concat
-        ]
->>>>>>> bf31347a
         concat_values = concat_compat(to_concat, axis=0, ea_compat_axis=True)
         concat_values = ensure_block_shape(concat_values, 2)
 
