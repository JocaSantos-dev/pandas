--- conflicted
+++ resolved
@@ -199,7 +199,65 @@
     if isinstance(mgrs_indexers[0][0], ArrayManager):
         return _concatenate_array_managers(mgrs_indexers, axes, concat_axis, copy)
 
-<<<<<<< HEAD
+    mgrs_indexers = _maybe_reindex_columns_na_proxy(axes, mgrs_indexers)
+
+    concat_plans = [
+        _get_mgr_concatenation_plan(mgr, indexers) for mgr, indexers in mgrs_indexers
+    ]
+    concat_plan = _combine_concat_plans(concat_plans, concat_axis)
+    blocks = []
+
+    for placement, join_units in concat_plan:
+        unit = join_units[0]
+        blk = unit.block
+
+        if len(join_units) == 1 and not join_units[0].indexers:
+            values = blk.values
+            if copy:
+                values = values.copy()
+            else:
+                values = values.view()
+            fastpath = True
+        elif _is_uniform_join_units(join_units):
+            vals = [ju.block.values for ju in join_units]
+
+            if not blk.is_extension:
+                # _is_uniform_join_units ensures a single dtype, so
+                #  we can use np.concatenate, which is more performant
+                #  than concat_compat
+                values = np.concatenate(vals, axis=blk.ndim - 1)
+            else:
+                # TODO(EA2D): special-casing not needed with 2D EAs
+                values = concat_compat(vals, axis=1)
+                values = ensure_block_shape(values, blk.ndim)
+
+            values = ensure_wrapped_if_datetimelike(values)
+
+            fastpath = blk.values.dtype == values.dtype
+        else:
+            values = _concatenate_join_units(join_units, concat_axis, copy=copy)
+            fastpath = False
+
+        if fastpath:
+            b = blk.make_block_same_class(values, placement=placement)
+        else:
+            b = new_block(values, placement=placement, ndim=len(axes))
+
+        blocks.append(b)
+
+    return BlockManager(tuple(blocks), axes)
+
+
+def _maybe_reindex_columns_na_proxy(
+    axes: list[Index], mgrs_indexers: list[tuple[BlockManager, dict[int, np.ndarray]]]
+) -> list[tuple[BlockManager, dict[int, np.ndarray]]]:
+    """
+    Reindex along columns so that all of the BlockManagers being concatenated
+    have matching columns.
+
+    Columns added in this reindexing have dtype=np.void, indicating they
+    should be ignored when choosing a column's final dtype.
+    """
     new_mgrs_indexers = []
     for mgr, indexers in mgrs_indexers:
         # We only reindex for axis=0 (i.e. columns), as this can be done cheaply
@@ -219,87 +277,6 @@
         else:
             new_mgrs_indexers.append((mgr, indexers))
 
-    mgrs_indexers = new_mgrs_indexers
-=======
-    mgrs_indexers = _maybe_reindex_columns_na_proxy(axes, mgrs_indexers)
->>>>>>> 32d9d86f
-
-    concat_plans = [
-        _get_mgr_concatenation_plan(mgr, indexers) for mgr, indexers in mgrs_indexers
-    ]
-    concat_plan = _combine_concat_plans(concat_plans, concat_axis)
-    blocks = []
-
-    for placement, join_units in concat_plan:
-        unit = join_units[0]
-        blk = unit.block
-
-        if len(join_units) == 1 and not join_units[0].indexers:
-            values = blk.values
-            if copy:
-                values = values.copy()
-            else:
-                values = values.view()
-            fastpath = True
-        elif _is_uniform_join_units(join_units):
-            vals = [ju.block.values for ju in join_units]
-
-            if not blk.is_extension:
-                # _is_uniform_join_units ensures a single dtype, so
-                #  we can use np.concatenate, which is more performant
-                #  than concat_compat
-                values = np.concatenate(vals, axis=blk.ndim - 1)
-            else:
-                # TODO(EA2D): special-casing not needed with 2D EAs
-                values = concat_compat(vals, axis=1)
-                values = ensure_block_shape(values, blk.ndim)
-
-            values = ensure_wrapped_if_datetimelike(values)
-
-            fastpath = blk.values.dtype == values.dtype
-        else:
-            values = _concatenate_join_units(join_units, concat_axis, copy=copy)
-            fastpath = False
-
-        if fastpath:
-            b = blk.make_block_same_class(values, placement=placement)
-        else:
-            b = new_block(values, placement=placement, ndim=len(axes))
-
-        blocks.append(b)
-
-    return BlockManager(tuple(blocks), axes)
-
-
-def _maybe_reindex_columns_na_proxy(
-    axes: list[Index], mgrs_indexers: list[tuple[BlockManager, dict[int, np.ndarray]]]
-) -> list[tuple[BlockManager, dict[int, np.ndarray]]]:
-    """
-    Reindex along columns so that all of the BlockManagers being concatenated
-    have matching columns.
-
-    Columns added in this reindexing have dtype=np.void, indicating they
-    should be ignored when choosing a column's final dtype.
-    """
-    new_mgrs_indexers = []
-    for mgr, indexers in mgrs_indexers:
-        # We only reindex for axis=0 (i.e. columns), as this can be done cheaply
-        if 0 in indexers:
-            new_mgr = mgr.reindex_indexer(
-                axes[0],
-                indexers[0],
-                axis=0,
-                copy=False,
-                only_slice=True,
-                allow_dups=True,
-                use_na_proxy=True,
-            )
-            new_indexers = indexers.copy()
-            del new_indexers[0]
-            new_mgrs_indexers.append((new_mgr, new_indexers))
-        else:
-            new_mgrs_indexers.append((mgr, indexers))
-
     return new_mgrs_indexers
 
 
@@ -419,8 +396,6 @@
             return False
         if self.block.dtype.kind == "V":
             return True
-        if self.block.dtype.kind == "V":
-            return True
 
         if self.dtype == object:
             values = self.block.values
@@ -445,8 +420,6 @@
     @cache_readonly
     def is_na(self) -> bool:
         blk = self.block
-        if blk.dtype.kind == "V":
-            return True
         if blk.dtype.kind == "V":
             return True
 
@@ -474,11 +447,8 @@
             return all(isna_all(row) for row in values)
 
     def get_reindexed_values(self, empty_dtype: DtypeObj, upcasted_na) -> ArrayLike:
-<<<<<<< HEAD
         values: ArrayLike
 
-=======
->>>>>>> 32d9d86f
         if upcasted_na is None and self.block.dtype.kind != "V":
             # No upcasting is necessary
             fill_value = self.block.fill_value
@@ -487,14 +457,8 @@
             fill_value = upcasted_na
 
             if self._is_valid_na_for(empty_dtype):
-<<<<<<< HEAD
                 # note: always holds when self.block.dtype.kind == "V"
                 blk_dtype = self.block.dtype
-=======
-                # note: always holds when self.block is None
-                #  or self.block.dtype.kind == "V"
-                blk_dtype = getattr(self.block, "dtype", None)
->>>>>>> 32d9d86f
 
                 if blk_dtype == np.dtype("object"):
                     # we want to avoid filling with np.nan if we are
@@ -571,13 +535,7 @@
 
     empty_dtype = _get_empty_dtype(join_units)
 
-<<<<<<< HEAD
     has_none_blocks = any(unit.block.dtype.kind == "V" for unit in join_units)
-=======
-    has_none_blocks = any(
-        unit.block is None or unit.block.dtype.kind == "V" for unit in join_units
-    )
->>>>>>> 32d9d86f
     upcasted_na = _dtype_to_na_value(empty_dtype, has_none_blocks)
 
     to_concat = [
@@ -660,25 +618,11 @@
         empty_dtype = join_units[0].block.dtype
         return empty_dtype
 
-<<<<<<< HEAD
     has_none_blocks = any(unit.block.dtype.kind == "V" for unit in join_units)
-=======
-    has_none_blocks = any(
-        unit.block is None or unit.block.dtype.kind == "V" for unit in join_units
-    )
->>>>>>> 32d9d86f
 
     dtypes = [unit.dtype for unit in join_units if not unit.is_na]
     if not len(dtypes):
-<<<<<<< HEAD
         dtypes = [unit.dtype for unit in join_units if unit.block.dtype.kind != "V"]
-=======
-        dtypes = [
-            unit.dtype
-            for unit in join_units
-            if unit.block is not None and unit.block.dtype.kind != "V"
-        ]
->>>>>>> 32d9d86f
 
     dtype = find_common_type(dtypes)
     if has_none_blocks:
@@ -694,11 +638,7 @@
 
     """
     first = join_units[0].block
-<<<<<<< HEAD
     if first.dtype.kind == "V":
-=======
-    if first is None or first.dtype.kind == "V":
->>>>>>> 32d9d86f
         return False
     return (
         # exclude cases where a) ju.block is None or b) we have e.g. Int64+int64
