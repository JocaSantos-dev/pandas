from datetime import datetime, timedelta
import functools
import inspect
import re
from typing import Any, List
import warnings

import numpy as np

from pandas._libs import NaT, algos as libalgos, lib, tslib, writers
from pandas._libs.index import convert_scalar
import pandas._libs.internals as libinternals
from pandas._libs.tslibs import Timedelta, conversion
from pandas._libs.tslibs.timezones import tz_compare
from pandas.util._validators import validate_bool_kwarg

from pandas.core.dtypes.cast import (
    astype_nansafe,
    find_common_type,
    infer_dtype_from,
    infer_dtype_from_scalar,
    maybe_downcast_numeric,
    maybe_downcast_to_dtype,
    maybe_infer_dtype_type,
    maybe_promote,
    maybe_upcast,
    soft_convert_objects,
)
from pandas.core.dtypes.common import (
    _NS_DTYPE,
    _TD_DTYPE,
    ensure_platform_int,
    is_bool_dtype,
    is_categorical,
    is_categorical_dtype,
    is_datetime64_dtype,
    is_datetime64tz_dtype,
    is_dtype_equal,
    is_extension_array_dtype,
    is_float_dtype,
    is_integer,
    is_integer_dtype,
    is_interval_dtype,
    is_list_like,
    is_object_dtype,
    is_period_dtype,
    is_re,
    is_re_compilable,
    is_sparse,
    is_timedelta64_dtype,
    pandas_dtype,
)
from pandas.core.dtypes.concat import concat_categorical, concat_datetime
from pandas.core.dtypes.dtypes import CategoricalDtype, ExtensionDtype
from pandas.core.dtypes.generic import (
    ABCDataFrame,
    ABCExtensionArray,
    ABCPandasArray,
    ABCSeries,
)
from pandas.core.dtypes.missing import (
    _isna_compat,
    array_equivalent,
    is_valid_nat_for_dtype,
    isna,
)

import pandas.core.algorithms as algos
from pandas.core.arrays import Categorical, DatetimeArray, PandasDtype, TimedeltaArray
from pandas.core.base import PandasObject
import pandas.core.common as com
from pandas.core.construction import extract_array
from pandas.core.indexers import (
    check_setitem_lengths,
    is_empty_indexer,
    is_scalar_indexer,
)
import pandas.core.missing as missing
from pandas.core.nanops import nanpercentile

from pandas.io.formats.printing import pprint_thing


class Block(PandasObject):
    """
    Canonical n-dimensional unit of homogeneous dtype contained in a pandas
    data structure

    Index-ignorant; let the container take care of that
    """

    __slots__ = ["_mgr_locs", "values", "ndim"]
    is_numeric = False
    is_float = False
    is_integer = False
    is_complex = False
    is_datetime = False
    is_datetimetz = False
    is_timedelta = False
    is_bool = False
    is_object = False
    is_categorical = False
    is_extension = False
    _can_hold_na = False
    _can_consolidate = True
    _verify_integrity = True
    _validate_ndim = True
    _ftype = "dense"
    _concatenator = staticmethod(np.concatenate)

    def __init__(self, values, placement, ndim=None):
        self.ndim = self._check_ndim(values, ndim)
        self.mgr_locs = placement
        self.values = values

        if self._validate_ndim and self.ndim and len(self.mgr_locs) != len(self.values):
            raise ValueError(
                "Wrong number of items passed {val}, placement implies "
                "{mgr}".format(val=len(self.values), mgr=len(self.mgr_locs))
            )

    def _check_ndim(self, values, ndim):
        """
        ndim inference and validation.

        Infers ndim from 'values' if not provided to __init__.
        Validates that values.ndim and ndim are consistent if and only if
        the class variable '_validate_ndim' is True.

        Parameters
        ----------
        values : array-like
        ndim : int or None

        Returns
        -------
        ndim : int

        Raises
        ------
        ValueError : the number of dimensions do not match
        """
        if ndim is None:
            ndim = values.ndim

        if self._validate_ndim and values.ndim != ndim:
            msg = "Wrong number of dimensions. values.ndim != ndim [{} != {}]"
            raise ValueError(msg.format(values.ndim, ndim))

        return ndim

    @property
    def _holder(self):
        """The array-like that can hold the underlying values.

        None for 'Block', overridden by subclasses that don't
        use an ndarray.
        """
        return None

    @property
    def _consolidate_key(self):
        return (self._can_consolidate, self.dtype.name)

    @property
    def _is_single_block(self):
        return self.ndim == 1

    @property
    def is_view(self):
        """ return a boolean if I am possibly a view """
        return self.values.base is not None

    @property
    def is_datelike(self):
        """ return True if I am a non-datelike """
        return self.is_datetime or self.is_timedelta

    def is_categorical_astype(self, dtype):
        """
        validate that we have a astypeable to categorical,
        returns a boolean if we are a categorical
        """
        if dtype is Categorical or dtype is CategoricalDtype:
            # this is a pd.Categorical, but is not
            # a valid type for astypeing
            raise TypeError("invalid type {0} for astype".format(dtype))

        elif is_categorical_dtype(dtype):
            return True

        return False

    def external_values(self, dtype=None):
        """ return an outside world format, currently just the ndarray """
        return self.values

    def internal_values(self, dtype=None):
        """ return an internal format, currently just the ndarray
        this should be the pure internal API format
        """
        return self.values

    def get_values(self, dtype=None):
        """
        return an internal format, currently just the ndarray
        this is often overridden to handle to_dense like operations
        """
        if is_object_dtype(dtype):
            return self.values.astype(object)
        return self.values

    def get_block_values(self, dtype=None):
        """
        This is used in the JSON C code
        """
        return self.get_values(dtype=dtype)

    def to_dense(self):
        return self.values.view()

    @property
    def fill_value(self):
        return np.nan

    @property
    def mgr_locs(self):
        return self._mgr_locs

    @mgr_locs.setter
    def mgr_locs(self, new_mgr_locs):
        if not isinstance(new_mgr_locs, libinternals.BlockPlacement):
            new_mgr_locs = libinternals.BlockPlacement(new_mgr_locs)

        self._mgr_locs = new_mgr_locs

    @property
    def array_dtype(self):
        """ the dtype to return if I want to construct this block as an
        array
        """
        return self.dtype

    def make_block(self, values, placement=None):
        """
        Create a new block, with type inference propagate any values that are
        not specified
        """
        if placement is None:
            placement = self.mgr_locs

        return make_block(values, placement=placement, ndim=self.ndim)

    def make_block_same_class(self, values, placement=None, ndim=None, dtype=None):
        """ Wrap given values in a block of same type as self. """
        if dtype is not None:
            # issue 19431 fastparquet is passing this
            warnings.warn(
                "dtype argument is deprecated, will be removed in a future release.",
                FutureWarning,
            )
        if placement is None:
            placement = self.mgr_locs
        if ndim is None:
            ndim = self.ndim
        return make_block(
            values, placement=placement, ndim=ndim, klass=self.__class__, dtype=dtype
        )

    def __repr__(self) -> str:
        # don't want to print out all of the items here
        name = pprint_thing(self.__class__.__name__)
        if self._is_single_block:

            result = "{name}: {len} dtype: {dtype}".format(
                name=name, len=len(self), dtype=self.dtype
            )

        else:

            shape = " x ".join(pprint_thing(s) for s in self.shape)
            result = "{name}: {index}, {shape}, dtype: {dtype}".format(
                name=name,
                index=pprint_thing(self.mgr_locs.indexer),
                shape=shape,
                dtype=self.dtype,
            )

        return result

    def __len__(self):
        return len(self.values)

    def __getstate__(self):
        return self.mgr_locs.indexer, self.values

    def __setstate__(self, state):
        self.mgr_locs = libinternals.BlockPlacement(state[0])
        self.values = state[1]
        self.ndim = self.values.ndim

    def _slice(self, slicer):
        """ return a slice of my values """
        return self.values[slicer]

    def getitem_block(self, slicer, new_mgr_locs=None):
        """
        Perform __getitem__-like, return result as block.

        As of now, only supports slices that preserve dimensionality.
        """
        if new_mgr_locs is None:
            if isinstance(slicer, tuple):
                axis0_slicer = slicer[0]
            else:
                axis0_slicer = slicer
            new_mgr_locs = self.mgr_locs[axis0_slicer]

        new_values = self._slice(slicer)

        if self._validate_ndim and new_values.ndim != self.ndim:
            raise ValueError("Only same dim slicing is allowed")

        return self.make_block_same_class(new_values, new_mgr_locs)

    @property
    def shape(self):
        return self.values.shape

    @property
    def dtype(self):
        return self.values.dtype

    @property
    def ftype(self):
        if getattr(self.values, "_pandas_ftype", False):
            dtype = self.dtype.subtype
        else:
            dtype = self.dtype
        return "{dtype}:{ftype}".format(dtype=dtype, ftype=self._ftype)

    def merge(self, other):
        return _merge_blocks([self, other])

    def concat_same_type(self, to_concat, placement=None):
        """
        Concatenate list of single blocks of the same type.
        """
        values = self._concatenator(
            [blk.values for blk in to_concat], axis=self.ndim - 1
        )
        return self.make_block_same_class(
            values, placement=placement or slice(0, len(values), 1)
        )

    def iget(self, i):
        return self.values[i]

    def set(self, locs, values):
        """
        Modify Block in-place with new item value

        Returns
        -------
        None
        """
        self.values[locs] = values

    def delete(self, loc):
        """
        Delete given loc(-s) from block in-place.
        """
        self.values = np.delete(self.values, loc, 0)
        self.mgr_locs = self.mgr_locs.delete(loc)

    def apply(self, func, **kwargs):
        """ apply the function to my values; return a block if we are not
        one
        """
        with np.errstate(all="ignore"):
            result = func(self.values, **kwargs)
        if not isinstance(result, Block):
            result = self.make_block(values=_block_shape(result, ndim=self.ndim))

        return result

    def fillna(self, value, limit=None, inplace=False, downcast=None):
        """ fillna on the block with the value. If we fail, then convert to
        ObjectBlock and try again
        """
        inplace = validate_bool_kwarg(inplace, "inplace")

        mask = isna(self.values)
        if limit is not None:
            limit = libalgos._validate_limit(None, limit=limit)
            mask[mask.cumsum(self.ndim - 1) > limit] = False

        if not self._can_hold_na:
            if inplace:
                return self
            else:
                return self.copy()

        if self._can_hold_element(value):
            # equivalent: _try_coerce_args(value) would not raise
            blocks = self.putmask(mask, value, inplace=inplace)
            return self._maybe_downcast(blocks, downcast)

        # we can't process the value, but nothing to do
        if not mask.any():
            return self if inplace else self.copy()

        # operate column-by-column
        def f(mask, val, idx):
            block = self.coerce_to_target_dtype(value)

            # slice out our block
            if idx is not None:
                # i.e. self.ndim == 2
                block = block.getitem_block(slice(idx, idx + 1))
            return block.fillna(value, limit=limit, inplace=inplace, downcast=None)

        return self.split_and_operate(None, f, inplace)

    def split_and_operate(self, mask, f, inplace: bool):
        """
        split the block per-column, and apply the callable f
        per-column, return a new block for each. Handle
        masking which will not change a block unless needed.

        Parameters
        ----------
        mask : 2-d boolean mask
        f : callable accepting (1d-mask, 1d values, indexer)
        inplace : boolean

        Returns
        -------
        list of blocks
        """

        if mask is None:
            mask = np.broadcast_to(True, shape=self.shape)

        new_values = self.values

        def make_a_block(nv, ref_loc):
            if isinstance(nv, list):
                assert len(nv) == 1, nv
                assert isinstance(nv[0], Block)
                block = nv[0]
            else:
                # Put back the dimension that was taken from it and make
                # a block out of the result.
                nv = _block_shape(nv, ndim=self.ndim)
                block = self.make_block(values=nv, placement=ref_loc)
            return block

        # ndim == 1
        if self.ndim == 1:
            if mask.any():
                nv = f(mask, new_values, None)
            else:
                nv = new_values if inplace else new_values.copy()
            block = make_a_block(nv, self.mgr_locs)
            return [block]

        # ndim > 1
        new_blocks = []
        for i, ref_loc in enumerate(self.mgr_locs):
            m = mask[i]
            v = new_values[i]

            # need a new block
            if m.any():
                nv = f(m, v, i)
            else:
                nv = v if inplace else v.copy()

            block = make_a_block(nv, [ref_loc])
            new_blocks.append(block)

        return new_blocks

    def _maybe_downcast(self, blocks: List["Block"], downcast=None) -> List["Block"]:

        # no need to downcast our float
        # unless indicated
        if downcast is None and (
            self.is_float or self.is_timedelta or self.is_datetime
        ):
            return blocks

        return _extend_blocks([b.downcast(downcast) for b in blocks])

    def downcast(self, dtypes=None):
        """ try to downcast each item to the dict of dtypes if present """

        # turn it off completely
        if dtypes is False:
            return self

        values = self.values

        # single block handling
        if self._is_single_block:

            # try to cast all non-floats here
            if dtypes is None:
                dtypes = "infer"

            nv = maybe_downcast_to_dtype(values, dtypes)
            return self.make_block(nv)

        # ndim > 1
        if dtypes is None:
            return self

        if not (dtypes == "infer" or isinstance(dtypes, dict)):
            raise ValueError(
                "downcast must have a dictionary or 'infer' as its argument"
            )
        elif dtypes != "infer":
            raise AssertionError("dtypes as dict is not supported yet")

        # operate column-by-column
        # this is expensive as it splits the blocks items-by-item
        def f(mask, val, idx):
            val = maybe_downcast_to_dtype(val, dtype="infer")
            return val

        return self.split_and_operate(None, f, False)

    def astype(self, dtype, copy=False, errors="raise", **kwargs):
        return self._astype(dtype, copy=copy, errors=errors, **kwargs)

    def _astype(self, dtype, copy=False, errors="raise", **kwargs):
        """Coerce to the new type

        Parameters
        ----------
        dtype : str, dtype convertible
        copy : boolean, default False
            copy if indicated
        errors : str, {'raise', 'ignore'}, default 'ignore'
            - ``raise`` : allow exceptions to be raised
            - ``ignore`` : suppress exceptions. On error return original object

        Returns
        -------
        Block
        """
        errors_legal_values = ("raise", "ignore")

        if errors not in errors_legal_values:
            invalid_arg = (
                "Expected value of kwarg 'errors' to be one of {}. "
                "Supplied value is '{}'".format(list(errors_legal_values), errors)
            )
            raise ValueError(invalid_arg)

        if inspect.isclass(dtype) and issubclass(dtype, ExtensionDtype):
            msg = (
                "Expected an instance of {}, but got the class instead. "
                "Try instantiating 'dtype'.".format(dtype.__name__)
            )
            raise TypeError(msg)

        # may need to convert to categorical
        if self.is_categorical_astype(dtype):

            if is_categorical_dtype(self.values):
                # GH 10696/18593: update an existing categorical efficiently
                return self.make_block(self.values.astype(dtype, copy=copy))

            return self.make_block(Categorical(self.values, dtype=dtype))

        dtype = pandas_dtype(dtype)

        # astype processing
        if is_dtype_equal(self.dtype, dtype):
            if copy:
                return self.copy()
            return self

        # force the copy here
        if self.is_extension:
            # TODO: Should we try/except this astype?
            values = self.values.astype(dtype)
        else:
            if issubclass(dtype.type, str):

                # use native type formatting for datetime/tz/timedelta
                if self.is_datelike:
                    values = self.to_native_types()

                # astype formatting
                else:
                    values = self.get_values()

            else:
                values = self.get_values(dtype=dtype)

            # _astype_nansafe works fine with 1-d only
            vals1d = values.ravel()
            try:
                values = astype_nansafe(vals1d, dtype, copy=True)
            except (ValueError, TypeError):
                # e.g. astype_nansafe can fail on object-dtype of strings
                #  trying to convert to float
                if errors == "raise":
                    raise
                newb = self.copy() if copy else self
                return newb

        # TODO(extension)
        # should we make this attribute?
        if isinstance(values, np.ndarray):
            values = values.reshape(self.shape)

        newb = make_block(values, placement=self.mgr_locs, ndim=self.ndim)

        if newb.is_numeric and self.is_numeric:
            if newb.shape != self.shape:
                raise TypeError(
                    "cannot set astype for copy = [{copy}] for dtype "
                    "({dtype} [{shape}]) to different shape "
                    "({newb_dtype} [{newb_shape}])".format(
                        copy=copy,
                        dtype=self.dtype.name,
                        shape=self.shape,
                        newb_dtype=newb.dtype.name,
                        newb_shape=newb.shape,
                    )
                )
        return newb

    def convert(
        self,
        copy: bool = True,
        datetime: bool = True,
        numeric: bool = True,
        timedelta: bool = True,
        coerce: bool = False,
    ):
        """ attempt to coerce any object types to better types return a copy
        of the block (if copy = True) by definition we are not an ObjectBlock
        here!
        """

        return self.copy() if copy else self

    def _can_hold_element(self, element: Any) -> bool:
        """ require the same dtype as ourselves """
        dtype = self.values.dtype.type
        tipo = maybe_infer_dtype_type(element)
        if tipo is not None:
            return issubclass(tipo.type, dtype)
        return isinstance(element, dtype)

    def to_native_types(self, slicer=None, na_rep="nan", quoting=None, **kwargs):
        """ convert to our native types format, slicing if desired """
        values = self.get_values()

        if slicer is not None:
            values = values[:, slicer]
        mask = isna(values)

        if not self.is_object and not quoting:
            itemsize = writers.word_len(na_rep)
            values = values.astype("<U{size}".format(size=itemsize))
        else:
            values = np.array(values, dtype="object")

        values[mask] = na_rep
        return values

    # block actions #
    def copy(self, deep=True):
        """ copy constructor """
        values = self.values
        if deep:
            values = values.copy()
        return self.make_block_same_class(values, ndim=self.ndim)

    def replace(
        self, to_replace, value, inplace=False, filter=None, regex=False, convert=True
    ):
        """replace the to_replace value with value, possible to create new
        blocks here this is just a call to putmask. regex is not used here.
        It is used in ObjectBlocks.  It is here for API compatibility.
        """

        inplace = validate_bool_kwarg(inplace, "inplace")
        original_to_replace = to_replace

        # If we cannot replace with own dtype, convert to ObjectBlock and
        # retry
        if not self._can_hold_element(to_replace):
            if not isinstance(to_replace, list):
                if inplace:
                    return [self]
                return [self.copy()]

            to_replace = [x for x in to_replace if self._can_hold_element(x)]
            if not len(to_replace):
                # GH#28084 avoid costly checks since we can infer
                #  that there is nothing to replace in this block
                if inplace:
                    return [self]
                return [self.copy()]

            if len(to_replace) == 1:
                # _can_hold_element checks have reduced this back to the
                #  scalar case and we can avoid a costly object cast
                return self.replace(
                    to_replace[0],
                    value,
                    inplace=inplace,
                    filter=filter,
                    regex=regex,
                    convert=convert,
                )

            # GH 22083, TypeError or ValueError occurred within error handling
            # causes infinite loop. Cast and retry only if not objectblock.
            if is_object_dtype(self):
                raise AssertionError

            # try again with a compatible block
            block = self.astype(object)
            return block.replace(
                to_replace=to_replace,
                value=value,
                inplace=inplace,
                filter=filter,
                regex=regex,
                convert=convert,
            )

        values = self.values
        if lib.is_scalar(to_replace) and isinstance(values, np.ndarray):
            # The only non-DatetimeLike class that also has a non-trivial
            #  try_coerce_args is ObjectBlock, but that overrides replace,
            #  so does not get here.
            to_replace = convert_scalar(values, to_replace)

        mask = missing.mask_missing(values, to_replace)
        if filter is not None:
            filtered_out = ~self.mgr_locs.isin(filter)
            mask[filtered_out.nonzero()[0]] = False

        if not mask.any():
            if inplace:
                return [self]
            return [self.copy()]

        try:
            blocks = self.putmask(mask, value, inplace=inplace)
            # Note: it is _not_ the case that self._can_hold_element(value)
            #  is always true at this point.  In particular, that can fail
            #  for:
            #   "2u" with bool-dtype, float-dtype
            #   0.5 with int64-dtype
            #   np.nan with int64-dtype
        except (TypeError, ValueError):
            # GH 22083, TypeError or ValueError occurred within error handling
            # causes infinite loop. Cast and retry only if not objectblock.
            if is_object_dtype(self):
                raise

            assert not self._can_hold_element(value), value

            # try again with a compatible block
            block = self.astype(object)
            return block.replace(
                to_replace=original_to_replace,
                value=value,
                inplace=inplace,
                filter=filter,
                regex=regex,
                convert=convert,
            )
        if convert:
            blocks = [b.convert(numeric=False, copy=not inplace) for b in blocks]
        return blocks

    def _replace_single(self, *args, **kwargs):
        """ no-op on a non-ObjectBlock """
        return self if kwargs["inplace"] else self.copy()

    def setitem(self, indexer, value):
        """
        Set the value inplace, returning a a maybe different typed block.

        Parameters
        ----------
        indexer : tuple, list-like, array-like, slice
            The subset of self.values to set
        value : object
            The value being set

        Returns
        -------
        Block

        Notes
        -----
        `indexer` is a direct slice/positional indexer. `value` must
        be a compatible shape.
        """
        transpose = self.ndim == 2

        # coerce None values, if appropriate
        if value is None:
            if self.is_numeric:
                value = np.nan

        # coerce if block dtype can store value
        values = self.values
        if self._can_hold_element(value):
            # We only get here for non-Extension Blocks, so _try_coerce_args
            #  is only relevant for DatetimeBlock and TimedeltaBlock
            if lib.is_scalar(value):
                value = convert_scalar(values, value)

        else:
            # current dtype cannot store value, coerce to common dtype
            find_dtype = False

            if hasattr(value, "dtype"):
                dtype = value.dtype
                find_dtype = True

            elif lib.is_scalar(value) and not isna(value):
                dtype, _ = infer_dtype_from_scalar(value, pandas_dtype=True)
                find_dtype = True

            if find_dtype:
                dtype = find_common_type([values.dtype, dtype])
                if not is_dtype_equal(self.dtype, dtype):
                    b = self.astype(dtype)
                    return b.setitem(indexer, value)

        # value must be storeable at this moment
        if is_extension_array_dtype(getattr(value, "dtype", None)):
            # We need to be careful not to allow through strings that
            #  can be parsed to EADtypes
            arr_value = value
        else:
            arr_value = np.array(value)

        # cast the values to a type that can hold nan (if necessary)
        if not self._can_hold_element(value):
            dtype, _ = maybe_promote(arr_value.dtype)
            values = values.astype(dtype)

        if transpose:
            values = values.T

        # length checking
        check_setitem_lengths(indexer, value, values)

        if is_empty_indexer(indexer, arr_value):
            # GH#8669 empty indexers
            pass

        elif is_scalar_indexer(indexer, arr_value):
            # setting a single element for each dim and with a rhs that could
            #  be e.g. a list; see GH#6043
            values[indexer] = value

        # if we are an exact match (ex-broadcasting),
        # then use the resultant dtype
        elif (
            len(arr_value.shape)
            and arr_value.shape[0] == values.shape[0]
            and arr_value.size == values.size
        ):
            values[indexer] = value
            try:
                values = values.astype(arr_value.dtype)
            except ValueError:
                pass

        # set
        else:
            values[indexer] = value

        if transpose:
            values = values.T
        block = self.make_block(values)
        return block

    def putmask(self, mask, new, align=True, inplace=False, axis=0, transpose=False):
        """ putmask the data to the block; it is possible that we may create a
        new dtype of block

        return the resulting block(s)

        Parameters
        ----------
        mask  : the condition to respect
        new : a ndarray/object
        align : boolean, perform alignment on other/cond, default is True
        inplace : perform inplace modification, default is False
        axis : int
        transpose : boolean
            Set to True if self is stored with axes reversed

        Returns
        -------
        a list of new blocks, the result of the putmask
        """

        new_values = self.values if inplace else self.values.copy()

        new = getattr(new, "values", new)
        mask = getattr(mask, "values", mask)

        # if we are passed a scalar None, convert it here
        if not is_list_like(new) and isna(new) and not self.is_object:
            # FIXME: make sure we have compatible NA
            new = self.fill_value

        if self._can_hold_element(new):
            # We only get here for non-Extension Blocks, so _try_coerce_args
            #  is only relevant for DatetimeBlock and TimedeltaBlock
            if lib.is_scalar(new):
                new = convert_scalar(new_values, new)

            if transpose:
                new_values = new_values.T

            # If the default repeat behavior in np.putmask would go in the
            # wrong direction, then explicitly repeat and reshape new instead
            if getattr(new, "ndim", 0) >= 1:
                if self.ndim - 1 == new.ndim and axis == 1:
                    new = np.repeat(new, new_values.shape[-1]).reshape(self.shape)
                new = new.astype(new_values.dtype)

            # we require exact matches between the len of the
            # values we are setting (or is compat). np.putmask
            # doesn't check this and will simply truncate / pad
            # the output, but we want sane error messages
            #
            # TODO: this prob needs some better checking
            # for 2D cases
            if (
                is_list_like(new)
                and np.any(mask[mask])
                and getattr(new, "ndim", 1) == 1
            ):

                if not (
                    mask.shape[-1] == len(new)
                    or mask[mask].shape[-1] == len(new)
                    or len(new) == 1
                ):
                    raise ValueError("cannot assign mismatch length to masked array")

            np.putmask(new_values, mask, new)

        # maybe upcast me
        elif mask.any():
            if transpose:
                mask = mask.T
                if isinstance(new, np.ndarray):
                    new = new.T
                axis = new_values.ndim - axis - 1

            # Pseudo-broadcast
            if getattr(new, "ndim", 0) >= 1:
                if self.ndim - 1 == new.ndim:
                    new_shape = list(new.shape)
                    new_shape.insert(axis, 1)
                    new = new.reshape(tuple(new_shape))

            # operate column-by-column
            def f(mask, val, idx):

                if idx is None:
                    # ndim==1 case.
                    n = new
                else:

                    if isinstance(new, np.ndarray):
                        n = np.squeeze(new[idx % new.shape[0]])
                    else:
                        n = np.array(new)

                    # type of the new block
                    dtype, _ = maybe_promote(n.dtype)

                    # we need to explicitly astype here to make a copy
                    n = n.astype(dtype)

                nv = _putmask_smart(val, mask, n)
                return nv

            new_blocks = self.split_and_operate(mask, f, inplace)
            return new_blocks

        if inplace:
            return [self]

        if transpose:
            new_values = new_values.T

        return [self.make_block(new_values)]

    def coerce_to_target_dtype(self, other):
        """
        coerce the current block to a dtype compat for other
        we will return a block, possibly object, and not raise

        we can also safely try to coerce to the same dtype
        and will receive the same block
        """

        # if we cannot then coerce to object
        dtype, _ = infer_dtype_from(other, pandas_dtype=True)

        if is_dtype_equal(self.dtype, dtype):
            return self

        if self.is_bool or is_object_dtype(dtype) or is_bool_dtype(dtype):
            # we don't upcast to bool
            return self.astype(object)

        elif (self.is_float or self.is_complex) and (
            is_integer_dtype(dtype) or is_float_dtype(dtype)
        ):
            # don't coerce float/complex to int
            return self

        elif (
            self.is_datetime
            or is_datetime64_dtype(dtype)
            or is_datetime64tz_dtype(dtype)
        ):

            # not a datetime
            if not (
                (is_datetime64_dtype(dtype) or is_datetime64tz_dtype(dtype))
                and self.is_datetime
            ):
                return self.astype(object)

            # don't upcast timezone with different timezone or no timezone
            mytz = getattr(self.dtype, "tz", None)
            othertz = getattr(dtype, "tz", None)

            if not tz_compare(mytz, othertz):
                return self.astype(object)

            raise AssertionError(
                "possible recursion in "
                "coerce_to_target_dtype: {} {}".format(self, other)
            )

        elif self.is_timedelta or is_timedelta64_dtype(dtype):

            # not a timedelta
            if not (is_timedelta64_dtype(dtype) and self.is_timedelta):
                return self.astype(object)

            raise AssertionError(
                "possible recursion in "
                "coerce_to_target_dtype: {} {}".format(self, other)
            )

        try:
            return self.astype(dtype)
        except (ValueError, TypeError, OverflowError):
            return self.astype(object)

    def interpolate(
        self,
        method="pad",
        axis=0,
        index=None,
        values=None,
        inplace=False,
        limit=None,
        max_gap=None,
        limit_direction="forward",
        limit_area=None,
        fill_value=None,
        coerce=False,
        downcast=None,
        **kwargs
    ):

        inplace = validate_bool_kwarg(inplace, "inplace")

        def check_int_bool(self, inplace):
            # Only FloatBlocks will contain NaNs.
            # timedelta subclasses IntBlock
            if (self.is_bool or self.is_integer) and not self.is_timedelta:
                if inplace:
                    return self
                else:
                    return self.copy()

        # a fill na type method
        try:
            m = missing.clean_fill_method(method)
        except ValueError:
            m = None

        if m is not None:
            r = check_int_bool(self, inplace)
            if r is not None:
                return r
            return self._interpolate_with_fill(
                method=m,
                axis=axis,
                inplace=inplace,
                limit=limit,
                max_gap=max_gap,
                limit_area=limit_area,
                fill_value=fill_value,
                coerce=coerce,
                downcast=downcast,
            )
        # validate the interp method
        m = missing.clean_interp_method(method, **kwargs)

        r = check_int_bool(self, inplace)
        if r is not None:
            return r
        return self._interpolate(
            method=m,
            index=index,
            values=values,
            axis=axis,
            limit=limit,
            max_gap=max_gap,
            limit_direction=limit_direction,
            limit_area=limit_area,
            fill_value=fill_value,
            inplace=inplace,
            downcast=downcast,
            **kwargs
        )

    def _interpolate_with_fill(
        self,
        method="pad",
        axis=0,
        inplace=False,
        limit=None,
        max_gap=None,
        limit_area=None,
        fill_value=None,
        coerce=False,
        downcast=None,
    ):
        """ fillna but using the interpolate machinery """

        inplace = validate_bool_kwarg(inplace, "inplace")

        # if we are coercing, then don't force the conversion
        # if the block can't hold the type
        if coerce:
            if not self._can_hold_na:
                if inplace:
                    return [self]
                else:
                    return [self.copy()]

        values = self.values if inplace else self.values.copy()
<<<<<<< HEAD
        fill_value = self._try_coerce_args(fill_value)
=======

        # We only get here for non-ExtensionBlock
        fill_value = convert_scalar(self.values, fill_value)

        values = missing.interpolate_2d(
            values,
            method=method,
            axis=axis,
            limit=limit,
            fill_value=fill_value,
            dtype=self.dtype,
        )
>>>>>>> 07efdd44

        # We have to distinguish two cases:
        # 1. When kwargs `max_gap` or `limit_area` are used: They are not
        #    supported by `missing.interpolate_2d()`. Using these kwargs only
        #    works by applying the fill along a certain axis.
        # 2. All other cases: Then, `missing.interpolate_2d()` can be used.
        if (max_gap is not None) or (limit_area is not None):

            def func(x):
                return missing.interpolate_1d_fill(
                    x,
                    method=method,
                    axis=axis,
                    limit=limit,
                    max_gap=max_gap,
                    limit_area=limit_area,
                    fill_value=fill_value,
                    dtype=self.dtype,
                )

            interp_values = np.apply_along_axis(func, axis, values)

        else:
            interp_values = missing.interpolate_2d(
                values,
                method=method,
                axis=axis,
                limit=limit,
                fill_value=fill_value,
                dtype=self.dtype,
            )

        blocks = [self.make_block_same_class(interp_values, ndim=self.ndim)]
        return self._maybe_downcast(blocks, downcast)

    def _interpolate(
        self,
        method=None,
        index=None,
        values=None,
        fill_value=None,
        axis=0,
        limit=None,
        max_gap=None,
        limit_direction="forward",
        limit_area=None,
        inplace=False,
        downcast=None,
        **kwargs
    ):
        """ interpolate using scipy wrappers """

        inplace = validate_bool_kwarg(inplace, "inplace")
        data = self.values if inplace else self.values.copy()

        # only deal with floats
        if not self.is_float:
            if not self.is_integer:
                return self
            data = data.astype(np.float64)

        if fill_value is None:
            fill_value = self.fill_value

        if method in ("krogh", "piecewise_polynomial", "pchip"):
            if not index.is_monotonic:
                raise ValueError(
                    "{0} interpolation requires that the "
                    "index be monotonic.".format(method)
                )
        # process 1-d slices in the axis direction

        def func(x):

            # process a 1-d slice, returning it
            # should the axis argument be handled below in apply_along_axis?
            # i.e. not an arg to missing.interpolate_1d
            return missing.interpolate_1d(
                index,
                x,
                method=method,
                limit=limit,
                max_gap=max_gap,
                limit_direction=limit_direction,
                limit_area=limit_area,
                fill_value=fill_value,
                bounds_error=False,
                **kwargs
            )

        # interp each column independently
        interp_values = np.apply_along_axis(func, axis, data)

        blocks = [self.make_block_same_class(interp_values)]
        return self._maybe_downcast(blocks, downcast)

    def take_nd(self, indexer, axis, new_mgr_locs=None, fill_tuple=None):
        """
        Take values according to indexer and return them as a block.bb

        """

        # algos.take_nd dispatches for DatetimeTZBlock, CategoricalBlock
        # so need to preserve types
        # sparse is treated like an ndarray, but needs .get_values() shaping

        values = self.values

        if fill_tuple is None:
            fill_value = self.fill_value
            allow_fill = False
        else:
            fill_value = fill_tuple[0]
            allow_fill = True

        new_values = algos.take_nd(
            values, indexer, axis=axis, allow_fill=allow_fill, fill_value=fill_value
        )

        # Called from three places in managers, all of which satisfy
        #  this assertion
        assert not (axis == 0 and new_mgr_locs is None)
        if new_mgr_locs is None:
            new_mgr_locs = self.mgr_locs

        if not is_dtype_equal(new_values.dtype, self.dtype):
            return self.make_block(new_values, new_mgr_locs)
        else:
            return self.make_block_same_class(new_values, new_mgr_locs)

    def diff(self, n: int, axis: int = 1) -> List["Block"]:
        """ return block for the diff of the values """
        new_values = algos.diff(self.values, n, axis=axis)
        return [self.make_block(values=new_values)]

    def shift(self, periods, axis=0, fill_value=None):
        """ shift the block by periods, possibly upcast """

        # convert integer to float if necessary. need to do a lot more than
        # that, handle boolean etc also
        new_values, fill_value = maybe_upcast(self.values, fill_value)

        # make sure array sent to np.roll is c_contiguous
        f_ordered = new_values.flags.f_contiguous
        if f_ordered:
            new_values = new_values.T
            axis = new_values.ndim - axis - 1

        if np.prod(new_values.shape):
            new_values = np.roll(new_values, ensure_platform_int(periods), axis=axis)

        axis_indexer = [slice(None)] * self.ndim
        if periods > 0:
            axis_indexer[axis] = slice(None, periods)
        else:
            axis_indexer[axis] = slice(periods, None)
        new_values[tuple(axis_indexer)] = fill_value

        # restore original order
        if f_ordered:
            new_values = new_values.T

        return [self.make_block(new_values)]

    def where(
        self,
        other,
        cond,
        align=True,
        errors="raise",
        try_cast: bool = False,
        axis: int = 0,
    ) -> List["Block"]:
        """
        evaluate the block; return result block(s) from the result

        Parameters
        ----------
        other : a ndarray/object
        cond  : the condition to respect
        align : boolean, perform alignment on other/cond
        errors : str, {'raise', 'ignore'}, default 'raise'
            - ``raise`` : allow exceptions to be raised
            - ``ignore`` : suppress exceptions. On error return original object
        axis : int

        Returns
        -------
        a new block(s), the result of the func
        """
        import pandas.core.computation.expressions as expressions

        assert errors in ["raise", "ignore"]
        transpose = self.ndim == 2

        values = self.values
        orig_other = other
        if transpose:
            values = values.T

        other = getattr(other, "_values", getattr(other, "values", other))
        cond = getattr(cond, "values", cond)

        # If the default broadcasting would go in the wrong direction, then
        # explicitly reshape other instead
        if getattr(other, "ndim", 0) >= 1:
            if values.ndim - 1 == other.ndim and axis == 1:
                other = other.reshape(tuple(other.shape + (1,)))
            elif transpose and values.ndim == self.ndim - 1:
                cond = cond.T

        if not hasattr(cond, "shape"):
            raise ValueError("where must have a condition that is ndarray like")

        # our where function
        def func(cond, values, other):

            if not (
                (self.is_integer or self.is_bool)
                and lib.is_float(other)
                and np.isnan(other)
            ):
                # np.where will cast integer array to floats in this case
                if not self._can_hold_element(other):
                    raise TypeError
                if lib.is_scalar(other) and isinstance(values, np.ndarray):
                    other = convert_scalar(values, other)

            fastres = expressions.where(cond, values, other)
            return fastres

        if cond.ravel().all():
            result = values
        else:
            # see if we can operate on the entire block, or need item-by-item
            # or if we are a single block (ndim == 1)
            try:
                result = func(cond, values, other)
            except TypeError:

                # we cannot coerce, return a compat dtype
                # we are explicitly ignoring errors
                block = self.coerce_to_target_dtype(other)
                blocks = block.where(
                    orig_other,
                    cond,
                    align=align,
                    errors=errors,
                    try_cast=try_cast,
                    axis=axis,
                )
                return self._maybe_downcast(blocks, "infer")

        if self._can_hold_na or self.ndim == 1:

            if transpose:
                result = result.T

            return [self.make_block(result)]

        # might need to separate out blocks
        axis = cond.ndim - 1
        cond = cond.swapaxes(axis, 0)
        mask = np.array([cond[i].all() for i in range(cond.shape[0])], dtype=bool)

        result_blocks = []
        for m in [mask, ~mask]:
            if m.any():
                taken = result.take(m.nonzero()[0], axis=axis)
                r = maybe_downcast_numeric(taken, self.dtype)
                nb = self.make_block(r.T, placement=self.mgr_locs[m])
                result_blocks.append(nb)

        return result_blocks

    def equals(self, other) -> bool:
        if self.dtype != other.dtype or self.shape != other.shape:
            return False
        return array_equivalent(self.values, other.values)

    def _unstack(self, unstacker_func, new_columns, n_rows, fill_value):
        """Return a list of unstacked blocks of self

        Parameters
        ----------
        unstacker_func : callable
            Partially applied unstacker.
        new_columns : Index
            All columns of the unstacked BlockManager.
        n_rows : int
            Only used in ExtensionBlock._unstack
        fill_value : int
            Only used in ExtensionBlock._unstack

        Returns
        -------
        blocks : list of Block
            New blocks of unstacked values.
        mask : array_like of bool
            The mask of columns of `blocks` we should keep.
        """
        unstacker = unstacker_func(self.values.T)
        new_items = unstacker.get_new_columns()
        new_placement = new_columns.get_indexer(new_items)
        new_values, mask = unstacker.get_new_values()

        mask = mask.any(0)
        new_values = new_values.T[mask]
        new_placement = new_placement[mask]

        blocks = [make_block(new_values, placement=new_placement)]
        return blocks, mask

    def quantile(self, qs, interpolation="linear", axis=0):
        """
        compute the quantiles of the

        Parameters
        ----------
        qs: a scalar or list of the quantiles to be computed
        interpolation: type of interpolation, default 'linear'
        axis: axis to compute, default 0

        Returns
        -------
        Block
        """
        # We should always have ndim == 2 becase Series dispatches to DataFrame
        assert self.ndim == 2

        values = self.get_values()

        is_empty = values.shape[axis] == 0
        orig_scalar = not is_list_like(qs)
        if orig_scalar:
            # make list-like, unpack later
            qs = [qs]

        if is_empty:
            # create the array of na_values
            # 2d len(values) * len(qs)
            result = np.repeat(
                np.array([self.fill_value] * len(qs)), len(values)
            ).reshape(len(values), len(qs))
        else:
            # asarray needed for Sparse, see GH#24600
            mask = np.asarray(isna(values))
            result = nanpercentile(
                values,
                np.array(qs) * 100,
                axis=axis,
                na_value=self.fill_value,
                mask=mask,
                ndim=values.ndim,
                interpolation=interpolation,
            )

            result = np.array(result, copy=False)
            result = result.T

        if orig_scalar and not lib.is_scalar(result):
            # result could be scalar in case with is_empty and self.ndim == 1
            assert result.shape[-1] == 1, result.shape
            result = result[..., 0]
            result = lib.item_from_zerodim(result)

        ndim = np.ndim(result)
        return make_block(result, placement=np.arange(len(result)), ndim=ndim)

    def _replace_coerce(
        self, to_replace, value, inplace=True, regex=False, convert=False, mask=None
    ):
        """
        Replace value corresponding to the given boolean array with another
        value.

        Parameters
        ----------
        to_replace : object or pattern
            Scalar to replace or regular expression to match.
        value : object
            Replacement object.
        inplace : bool, default False
            Perform inplace modification.
        regex : bool, default False
            If true, perform regular expression substitution.
        convert : bool, default True
            If true, try to coerce any object types to better types.
        mask : array-like of bool, optional
            True indicate corresponding element is ignored.

        Returns
        -------
        A new block if there is anything to replace or the original block.
        """

        if mask.any():
            if not regex:
                self = self.coerce_to_target_dtype(value)
                return self.putmask(mask, value, inplace=inplace)
            else:
                return self._replace_single(
                    to_replace,
                    value,
                    inplace=inplace,
                    regex=regex,
                    convert=convert,
                    mask=mask,
                )
        return self


class NonConsolidatableMixIn:
    """ hold methods for the nonconsolidatable blocks """

    _can_consolidate = False
    _verify_integrity = False
    _validate_ndim = False

    def __init__(self, values, placement, ndim=None):
        """Initialize a non-consolidatable block.

        'ndim' may be inferred from 'placement'.

        This will call continue to call __init__ for the other base
        classes mixed in with this Mixin.
        """
        # Placement must be converted to BlockPlacement so that we can check
        # its length
        if not isinstance(placement, libinternals.BlockPlacement):
            placement = libinternals.BlockPlacement(placement)

        # Maybe infer ndim from placement
        if ndim is None:
            if len(placement) != 1:
                ndim = 1
            else:
                ndim = 2
        super().__init__(values, placement, ndim=ndim)

    @property
    def shape(self):
        if self.ndim == 1:
            return ((len(self.values)),)
        return (len(self.mgr_locs), len(self.values))

    def iget(self, col):

        if self.ndim == 2 and isinstance(col, tuple):
            col, loc = col
            if not com.is_null_slice(col) and col != 0:
                raise IndexError("{0} only contains one item".format(self))
            elif isinstance(col, slice):
                if col != slice(None):
                    raise NotImplementedError(col)
                return self.values[[loc]]
            return self.values[loc]
        else:
            if col != 0:
                raise IndexError("{0} only contains one item".format(self))
            return self.values

    def should_store(self, value):
        return isinstance(value, self._holder)

    def set(self, locs, values, check=False):
        assert locs.tolist() == [0]
        self.values = values

    def putmask(self, mask, new, align=True, inplace=False, axis=0, transpose=False):
        """
        putmask the data to the block; we must be a single block and not
        generate other blocks

        return the resulting block

        Parameters
        ----------
        mask  : the condition to respect
        new : a ndarray/object
        align : boolean, perform alignment on other/cond, default is True
        inplace : perform inplace modification, default is False

        Returns
        -------
        a new block, the result of the putmask
        """
        inplace = validate_bool_kwarg(inplace, "inplace")

        # use block's copy logic.
        # .values may be an Index which does shallow copy by default
        new_values = self.values if inplace else self.copy().values

        if isinstance(new, np.ndarray) and len(new) == len(mask):
            new = new[mask]

        mask = _safe_reshape(mask, new_values.shape)

        new_values[mask] = new
        return [self.make_block(values=new_values)]

    def _get_unstack_items(self, unstacker, new_columns):
        """
        Get the placement, values, and mask for a Block unstack.

        This is shared between ObjectBlock and ExtensionBlock. They
        differ in that ObjectBlock passes the values, while ExtensionBlock
        passes the dummy ndarray of positions to be used by a take
        later.

        Parameters
        ----------
        unstacker : pandas.core.reshape.reshape._Unstacker
        new_columns : Index
            All columns of the unstacked BlockManager.

        Returns
        -------
        new_placement : ndarray[int]
            The placement of the new columns in `new_columns`.
        new_values : Union[ndarray, ExtensionArray]
            The first return value from _Unstacker.get_new_values.
        mask : ndarray[bool]
            The second return value from _Unstacker.get_new_values.
        """
        # shared with ExtensionBlock
        new_items = unstacker.get_new_columns()
        new_placement = new_columns.get_indexer(new_items)
        new_values, mask = unstacker.get_new_values()

        mask = mask.any(0)
        return new_placement, new_values, mask


class ExtensionBlock(NonConsolidatableMixIn, Block):
    """Block for holding extension types.

    Notes
    -----
    This holds all 3rd-party extension array types. It's also the immediate
    parent class for our internal extension types' blocks, CategoricalBlock.

    ExtensionArrays are limited to 1-D.
    """

    is_extension = True

    def __init__(self, values, placement, ndim=None):
        values = self._maybe_coerce_values(values)
        super().__init__(values, placement, ndim)

    def _maybe_coerce_values(self, values):
        """
        Unbox to an extension array.

        This will unbox an ExtensionArray stored in an Index or Series.
        ExtensionArrays pass through. No dtype coercion is done.

        Parameters
        ----------
        values : Index, Series, ExtensionArray

        Returns
        -------
        ExtensionArray
        """
        return extract_array(values)

    @property
    def _holder(self):
        # For extension blocks, the holder is values-dependent.
        return type(self.values)

    @property
    def fill_value(self):
        # Used in reindex_indexer
        return self.values.dtype.na_value

    @property
    def _can_hold_na(self):
        # The default ExtensionArray._can_hold_na is True
        return self._holder._can_hold_na

    @property
    def is_view(self):
        """Extension arrays are never treated as views."""
        return False

    @property
    def is_numeric(self):
        return self.values.dtype._is_numeric

    def setitem(self, indexer, value):
        """Set the value inplace, returning a same-typed block.

        This differs from Block.setitem by not allowing setitem to change
        the dtype of the Block.

        Parameters
        ----------
        indexer : tuple, list-like, array-like, slice
            The subset of self.values to set
        value : object
            The value being set

        Returns
        -------
        Block

        Notes
        -----
        `indexer` is a direct slice/positional indexer. `value` must
        be a compatible shape.
        """
        if isinstance(indexer, tuple):
            # we are always 1-D
            indexer = indexer[0]

        check_setitem_lengths(indexer, value, self.values)
        self.values[indexer] = value
        return self

    def get_values(self, dtype=None):
        # ExtensionArrays must be iterable, so this works.
        values = np.asarray(self.values)
        if values.ndim == self.ndim - 1:
            values = values.reshape((1,) + values.shape)
        return values

    def to_dense(self):
        return np.asarray(self.values)

    def to_native_types(self, slicer=None, na_rep="nan", quoting=None, **kwargs):
        """override to use ExtensionArray astype for the conversion"""
        values = self.values
        if slicer is not None:
            values = values[slicer]
        mask = isna(values)

        try:
            values = values.astype(str)
            values[mask] = na_rep
        except Exception:
            # eg SparseArray does not support setitem, needs to be converted to ndarray
            return super().to_native_types(slicer, na_rep, quoting, **kwargs)

        # we are expected to return a 2-d ndarray
        return values.reshape(1, len(values))

    def take_nd(self, indexer, axis=0, new_mgr_locs=None, fill_tuple=None):
        """
        Take values according to indexer and return them as a block.
        """
        if fill_tuple is None:
            fill_value = None
        else:
            fill_value = fill_tuple[0]

        # axis doesn't matter; we are really a single-dim object
        # but are passed the axis depending on the calling routing
        # if its REALLY axis 0, then this will be a reindex and not a take
        new_values = self.values.take(indexer, fill_value=fill_value, allow_fill=True)

        # Called from three places in managers, all of which satisfy
        #  this assertion
        assert not (self.ndim == 1 and new_mgr_locs is None)
        if new_mgr_locs is None:
            new_mgr_locs = self.mgr_locs

        return self.make_block_same_class(new_values, new_mgr_locs)

    def _can_hold_element(self, element: Any) -> bool:
        # XXX: We may need to think about pushing this onto the array.
        # We're doing the same as CategoricalBlock here.
        return True

    def _slice(self, slicer):
        """ return a slice of my values """

        # slice the category
        # return same dims as we currently have

        if isinstance(slicer, tuple) and len(slicer) == 2:
            if not com.is_null_slice(slicer[0]):
                raise AssertionError("invalid slicing for a 1-ndim categorical")
            slicer = slicer[1]

        return self.values[slicer]

    def concat_same_type(self, to_concat, placement=None):
        """
        Concatenate list of single blocks of the same type.
        """
        values = self._holder._concat_same_type([blk.values for blk in to_concat])
        placement = placement or slice(0, len(values), 1)
        return self.make_block_same_class(values, ndim=self.ndim, placement=placement)

    def fillna(self, value, limit=None, inplace=False, downcast=None):
        values = self.values if inplace else self.values.copy()
        values = values.fillna(value=value, limit=limit)
        return [
            self.make_block_same_class(
                values=values, placement=self.mgr_locs, ndim=self.ndim
            )
        ]

    def interpolate(
        self, method="pad", axis=0, inplace=False, limit=None, fill_value=None, **kwargs
    ):

        values = self.values if inplace else self.values.copy()
        return self.make_block_same_class(
            values=values.fillna(value=fill_value, method=method, limit=limit),
            placement=self.mgr_locs,
        )

    def shift(
        self,
        periods: int,
        axis: libinternals.BlockPlacement = 0,
        fill_value: Any = None,
    ) -> List["ExtensionBlock"]:
        """
        Shift the block by `periods`.

        Dispatches to underlying ExtensionArray and re-boxes in an
        ExtensionBlock.
        """
        return [
            self.make_block_same_class(
                self.values.shift(periods=periods, fill_value=fill_value),
                placement=self.mgr_locs,
                ndim=self.ndim,
            )
        ]

    def where(
        self,
        other,
        cond,
        align=True,
        errors="raise",
        try_cast: bool = False,
        axis: int = 0,
    ) -> List["Block"]:
        if isinstance(other, ABCDataFrame):
            # ExtensionArrays are 1-D, so if we get here then
            # `other` should be a DataFrame with a single column.
            assert other.shape[1] == 1
            other = other.iloc[:, 0]

        other = extract_array(other, extract_numpy=True)

        if isinstance(cond, ABCDataFrame):
            assert cond.shape[1] == 1
            cond = cond.iloc[:, 0]

        cond = extract_array(cond, extract_numpy=True)

        if lib.is_scalar(other) and isna(other):
            # The default `other` for Series / Frame is np.nan
            # we want to replace that with the correct NA value
            # for the type
            other = self.dtype.na_value

        if is_sparse(self.values):
            # TODO(SparseArray.__setitem__): remove this if condition
            # We need to re-infer the type of the data after doing the
            # where, for cases where the subtypes don't match
            dtype = None
        else:
            dtype = self.dtype

        result = self.values.copy()
        icond = ~cond
        if lib.is_scalar(other):
            set_other = other
        else:
            set_other = other[icond]
        try:
            result[icond] = set_other
        except (NotImplementedError, TypeError):
            # NotImplementedError for class not implementing `__setitem__`
            # TypeError for SparseArray, which implements just to raise
            # a TypeError
            result = self._holder._from_sequence(
                np.where(cond, self.values, other), dtype=dtype
            )

        return [self.make_block_same_class(result, placement=self.mgr_locs)]

    @property
    def _ftype(self):
        return getattr(self.values, "_pandas_ftype", Block._ftype)

    def _unstack(self, unstacker_func, new_columns, n_rows, fill_value):
        # ExtensionArray-safe unstack.
        # We override ObjectBlock._unstack, which unstacks directly on the
        # values of the array. For EA-backed blocks, this would require
        # converting to a 2-D ndarray of objects.
        # Instead, we unstack an ndarray of integer positions, followed by
        # a `take` on the actual values.
        dummy_arr = np.arange(n_rows)
        dummy_unstacker = functools.partial(unstacker_func, fill_value=-1)
        unstacker = dummy_unstacker(dummy_arr)

        new_placement, new_values, mask = self._get_unstack_items(
            unstacker, new_columns
        )

        blocks = [
            self.make_block_same_class(
                self.values.take(indices, allow_fill=True, fill_value=fill_value),
                [place],
            )
            for indices, place in zip(new_values.T, new_placement)
        ]
        return blocks, mask


class ObjectValuesExtensionBlock(ExtensionBlock):
    """
    Block providing backwards-compatibility for `.values`.

    Used by PeriodArray and IntervalArray to ensure that
    Series[T].values is an ndarray of objects.
    """

    def external_values(self, dtype=None):
        return self.values.astype(object)


class NumericBlock(Block):
    __slots__ = ()
    is_numeric = True
    _can_hold_na = True


class FloatOrComplexBlock(NumericBlock):
    __slots__ = ()

    def equals(self, other) -> bool:
        if self.dtype != other.dtype or self.shape != other.shape:
            return False
        left, right = self.values, other.values
        return ((left == right) | (np.isnan(left) & np.isnan(right))).all()


class FloatBlock(FloatOrComplexBlock):
    __slots__ = ()
    is_float = True

    def _can_hold_element(self, element: Any) -> bool:
        tipo = maybe_infer_dtype_type(element)
        if tipo is not None:
            return issubclass(tipo.type, (np.floating, np.integer)) and not issubclass(
                tipo.type, (np.datetime64, np.timedelta64)
            )
        return isinstance(
            element, (float, int, np.floating, np.int_)
        ) and not isinstance(
            element,
            (bool, np.bool_, datetime, timedelta, np.datetime64, np.timedelta64),
        )

    def to_native_types(
        self,
        slicer=None,
        na_rep="",
        float_format=None,
        decimal=".",
        quoting=None,
        **kwargs
    ):
        """ convert to our native types format, slicing if desired """

        values = self.values
        if slicer is not None:
            values = values[:, slicer]

        # see gh-13418: no special formatting is desired at the
        # output (important for appropriate 'quoting' behaviour),
        # so do not pass it through the FloatArrayFormatter
        if float_format is None and decimal == ".":
            mask = isna(values)

            if not quoting:
                values = values.astype(str)
            else:
                values = np.array(values, dtype="object")

            values[mask] = na_rep
            return values

        from pandas.io.formats.format import FloatArrayFormatter

        formatter = FloatArrayFormatter(
            values,
            na_rep=na_rep,
            float_format=float_format,
            decimal=decimal,
            quoting=quoting,
            fixed_width=False,
        )
        return formatter.get_result_as_array()

    def should_store(self, value):
        # when inserting a column should not coerce integers to floats
        # unnecessarily
        return issubclass(value.dtype.type, np.floating) and value.dtype == self.dtype


class ComplexBlock(FloatOrComplexBlock):
    __slots__ = ()
    is_complex = True

    def _can_hold_element(self, element: Any) -> bool:
        tipo = maybe_infer_dtype_type(element)
        if tipo is not None:
            return issubclass(tipo.type, (np.floating, np.integer, np.complexfloating))
        return isinstance(
            element, (float, int, complex, np.float_, np.int_)
        ) and not isinstance(element, (bool, np.bool_))

    def should_store(self, value):
        return issubclass(value.dtype.type, np.complexfloating)


class IntBlock(NumericBlock):
    __slots__ = ()
    is_integer = True
    _can_hold_na = False

    def _can_hold_element(self, element: Any) -> bool:
        tipo = maybe_infer_dtype_type(element)
        if tipo is not None:
            return (
                issubclass(tipo.type, np.integer)
                and not issubclass(tipo.type, (np.datetime64, np.timedelta64))
                and self.dtype.itemsize >= tipo.itemsize
            )
        return is_integer(element)

    def should_store(self, value):
        return is_integer_dtype(value) and value.dtype == self.dtype


class DatetimeLikeBlockMixin:
    """Mixin class for DatetimeBlock, DatetimeTZBlock, and TimedeltaBlock."""

    @property
    def _holder(self):
        return DatetimeArray

    @property
    def fill_value(self):
        return np.datetime64("NaT", "ns")

    def get_values(self, dtype=None):
        """
        return object dtype as boxed values, such as Timestamps/Timedelta
        """
        if is_object_dtype(dtype):
            values = self.values.ravel()
            result = self._holder(values).astype(object)
            return result.reshape(self.values.shape)
        return self.values


class DatetimeBlock(DatetimeLikeBlockMixin, Block):
    __slots__ = ()
    is_datetime = True

    def __init__(self, values, placement, ndim=None):
        values = self._maybe_coerce_values(values)
        super().__init__(values, placement=placement, ndim=ndim)

    @property
    def _can_hold_na(self):
        return True

    def _maybe_coerce_values(self, values):
        """
        Input validation for values passed to __init__. Ensure that
        we have datetime64ns, coercing if necessary.

        Parameters
        ----------
        values : array-like
            Must be convertible to datetime64

        Returns
        -------
        values : ndarray[datetime64ns]

        Overridden by DatetimeTZBlock.
        """
        if values.dtype != _NS_DTYPE:
            values = conversion.ensure_datetime64ns(values)

        if isinstance(values, DatetimeArray):
            values = values._data

        assert isinstance(values, np.ndarray), type(values)
        return values

    def _astype(self, dtype, **kwargs):
        """
        these automatically copy, so copy=True has no effect
        raise on an except if raise == True
        """
        dtype = pandas_dtype(dtype)

        # if we are passed a datetime64[ns, tz]
        if is_datetime64tz_dtype(dtype):
            values = self.values
            if getattr(values, "tz", None) is None:
                values = DatetimeArray(values).tz_localize("UTC")
            values = values.tz_convert(dtype.tz)
            return self.make_block(values)

        # delegate
        return super()._astype(dtype=dtype, **kwargs)

    def _can_hold_element(self, element: Any) -> bool:
        tipo = maybe_infer_dtype_type(element)
        if tipo is not None:
            if self.is_datetimetz:
                # require exact match, since non-nano does not exist
                return is_dtype_equal(tipo, self.dtype) or is_valid_nat_for_dtype(
                    element, self.dtype
                )

            # GH#27419 if we get a non-nano datetime64 object
            return is_datetime64_dtype(tipo)
        elif element is NaT:
            return True
        elif isinstance(element, datetime):
            if self.is_datetimetz:
                return tz_compare(element.tzinfo, self.dtype.tz)
            return element.tzinfo is None

        return is_valid_nat_for_dtype(element, self.dtype)

    def to_native_types(
        self, slicer=None, na_rep=None, date_format=None, quoting=None, **kwargs
    ):
        """ convert to our native types format, slicing if desired """

        values = self.values
        i8values = self.values.view("i8")

        if slicer is not None:
            values = values[..., slicer]
            i8values = i8values[..., slicer]

        from pandas.io.formats.format import _get_format_datetime64_from_values

        fmt = _get_format_datetime64_from_values(values, date_format)

        result = tslib.format_array_from_datetime(
            i8values.ravel(),
            tz=getattr(self.values, "tz", None),
            format=fmt,
            na_rep=na_rep,
        ).reshape(i8values.shape)
        return np.atleast_2d(result)

    def should_store(self, value):
        return (
            issubclass(value.dtype.type, np.datetime64)
            and not is_datetime64tz_dtype(value)
            and not is_extension_array_dtype(value)
        )

    def set(self, locs, values):
        """
        Modify Block in-place with new item value

        Returns
        -------
        None
        """
        values = conversion.ensure_datetime64ns(values, copy=False)

        self.values[locs] = values

    def external_values(self):
        return np.asarray(self.values.astype("datetime64[ns]", copy=False))


class DatetimeTZBlock(ExtensionBlock, DatetimeBlock):
    """ implement a datetime64 block with a tz attribute """

    __slots__ = ()
    is_datetimetz = True
    is_extension = True

    _can_hold_element = DatetimeBlock._can_hold_element
    to_native_types = DatetimeBlock.to_native_types
    fill_value = np.datetime64("NaT", "ns")

    @property
    def _holder(self):
        return DatetimeArray

    def _maybe_coerce_values(self, values):
        """Input validation for values passed to __init__. Ensure that
        we have datetime64TZ, coercing if necessary.

        Parameters
        ----------
        values : array-like
            Must be convertible to datetime64

        Returns
        -------
        values : DatetimeArray
        """
        if not isinstance(values, self._holder):
            values = self._holder(values)

        if values.tz is None:
            raise ValueError("cannot create a DatetimeTZBlock without a tz")

        return values

    @property
    def is_view(self):
        """ return a boolean if I am possibly a view """
        # check the ndarray values of the DatetimeIndex values
        return self.values._data.base is not None

    def get_values(self, dtype=None):
        """
        Returns an ndarray of values.

        Parameters
        ----------
        dtype : np.dtype
            Only `object`-like dtypes are respected here (not sure
            why).

        Returns
        -------
        values : ndarray
            When ``dtype=object``, then and object-dtype ndarray of
            boxed values is returned. Otherwise, an M8[ns] ndarray
            is returned.

            DatetimeArray is always 1-d. ``get_values`` will reshape
            the return value to be the same dimensionality as the
            block.
        """
        values = self.values
        if is_object_dtype(dtype):
            values = values.astype(object)

        values = np.asarray(values)

        if self.ndim == 2:
            # Ensure that our shape is correct for DataFrame.
            # ExtensionArrays are always 1-D, even in a DataFrame when
            # the analogous NumPy-backed column would be a 2-D ndarray.
            values = values.reshape(1, -1)
        return values

    def to_dense(self):
        # we request M8[ns] dtype here, even though it discards tzinfo,
        # as lots of code (e.g. anything using values_from_object)
        # expects that behavior.
        return np.asarray(self.values, dtype=_NS_DTYPE)

    def _slice(self, slicer):
        """ return a slice of my values """
        if isinstance(slicer, tuple):
            col, loc = slicer
            if not com.is_null_slice(col) and col != 0:
                raise IndexError("{0} only contains one item".format(self))
            return self.values[loc]
        return self.values[slicer]

    def diff(self, n: int, axis: int = 0) -> List["Block"]:
        """
        1st discrete difference.

        Parameters
        ----------
        n : int
            Number of periods to diff.
        axis : int, default 0
            Axis to diff upon.

        Returns
        -------
        A list with a new TimeDeltaBlock.

        Notes
        -----
        The arguments here are mimicking shift so they are called correctly
        by apply.
        """
        if axis == 0:
            # Cannot currently calculate diff across multiple blocks since this
            # function is invoked via apply
            raise NotImplementedError
        new_values = (self.values - self.shift(n, axis=axis)[0].values).asi8

        # Reshape the new_values like how algos.diff does for timedelta data
        new_values = new_values.reshape(1, len(new_values))
        new_values = new_values.astype("timedelta64[ns]")
        return [TimeDeltaBlock(new_values, placement=self.mgr_locs.indexer)]

    def concat_same_type(self, to_concat, placement=None):
        # need to handle concat([tz1, tz2]) here, since DatetimeArray
        # only handles cases where all the tzs are the same.
        # Instead of placing the condition here, it could also go into the
        # is_uniform_join_units check, but I'm not sure what is better.
        if len({x.dtype for x in to_concat}) > 1:
            values = concat_datetime([x.values for x in to_concat])
            placement = placement or slice(0, len(values), 1)

            if self.ndim > 1:
                values = np.atleast_2d(values)
            return ObjectBlock(values, ndim=self.ndim, placement=placement)
        return super().concat_same_type(to_concat, placement)

    def fillna(self, value, limit=None, inplace=False, downcast=None):
        # We support filling a DatetimeTZ with a `value` whose timezone
        # is different by coercing to object.
        if self._can_hold_element(value):
            return super().fillna(value, limit, inplace, downcast)

        # different timezones, or a non-tz
        return self.astype(object).fillna(
            value, limit=limit, inplace=inplace, downcast=downcast
        )

    def setitem(self, indexer, value):
        # https://github.com/pandas-dev/pandas/issues/24020
        # Need a dedicated setitem until #24020 (type promotion in setitem
        # for extension arrays) is designed and implemented.
        if self._can_hold_element(value) or (
            isinstance(indexer, np.ndarray) and indexer.size == 0
        ):
            return super().setitem(indexer, value)

        obj_vals = self.values.astype(object)
        newb = make_block(
            obj_vals, placement=self.mgr_locs, klass=ObjectBlock, ndim=self.ndim
        )
        return newb.setitem(indexer, value)

    def equals(self, other) -> bool:
        # override for significant performance improvement
        if self.dtype != other.dtype or self.shape != other.shape:
            return False
        return (self.values.view("i8") == other.values.view("i8")).all()

    def quantile(self, qs, interpolation="linear", axis=0):
        naive = self.values.view("M8[ns]")

        # kludge for 2D block with 1D values
        naive = naive.reshape(self.shape)

        blk = self.make_block(naive)
        res_blk = blk.quantile(qs, interpolation=interpolation, axis=axis)

        # ravel is kludge for 2D block with 1D values, assumes column-like
        aware = self._holder(res_blk.values.ravel(), dtype=self.dtype)
        return self.make_block_same_class(aware, ndim=res_blk.ndim)


class TimeDeltaBlock(DatetimeLikeBlockMixin, IntBlock):
    __slots__ = ()
    is_timedelta = True
    _can_hold_na = True
    is_numeric = False
    fill_value = np.timedelta64("NaT", "ns")

    def __init__(self, values, placement, ndim=None):
        if values.dtype != _TD_DTYPE:
            values = conversion.ensure_timedelta64ns(values)
        if isinstance(values, TimedeltaArray):
            values = values._data
        assert isinstance(values, np.ndarray), type(values)
        super().__init__(values, placement=placement, ndim=ndim)

    @property
    def _holder(self):
        return TimedeltaArray

    def _can_hold_element(self, element: Any) -> bool:
        tipo = maybe_infer_dtype_type(element)
        if tipo is not None:
            return issubclass(tipo.type, np.timedelta64)
        elif element is NaT:
            return True
        elif isinstance(element, (timedelta, np.timedelta64)):
            return True
        return is_valid_nat_for_dtype(element, self.dtype)

    def fillna(self, value, **kwargs):

        # allow filling with integers to be
        # interpreted as nanoseconds
        if is_integer(value):
            # Deprecation GH#24694, GH#19233
            warnings.warn(
                "Passing integers to fillna is deprecated, will "
                "raise a TypeError in a future version.  To retain "
                "the old behavior, pass pd.Timedelta(seconds=n) "
                "instead.",
                FutureWarning,
                stacklevel=6,
            )
            value = Timedelta(value, unit="s")
        return super().fillna(value, **kwargs)

    def should_store(self, value):
        return issubclass(
            value.dtype.type, np.timedelta64
        ) and not is_extension_array_dtype(value)

    def to_native_types(self, slicer=None, na_rep=None, quoting=None, **kwargs):
        """ convert to our native types format, slicing if desired """

        values = self.values
        if slicer is not None:
            values = values[:, slicer]
        mask = isna(values)

        rvalues = np.empty(values.shape, dtype=object)
        if na_rep is None:
            na_rep = "NaT"
        rvalues[mask] = na_rep
        imask = (~mask).ravel()

        # FIXME:
        # should use the formats.format.Timedelta64Formatter here
        # to figure what format to pass to the Timedelta
        # e.g. to not show the decimals say
        rvalues.flat[imask] = np.array(
            [Timedelta(val)._repr_base(format="all") for val in values.ravel()[imask]],
            dtype=object,
        )
        return rvalues

    def external_values(self, dtype=None):
        return np.asarray(self.values.astype("timedelta64[ns]", copy=False))


class BoolBlock(NumericBlock):
    __slots__ = ()
    is_bool = True
    _can_hold_na = False

    def _can_hold_element(self, element: Any) -> bool:
        tipo = maybe_infer_dtype_type(element)
        if tipo is not None:
            return issubclass(tipo.type, np.bool_)
        return isinstance(element, (bool, np.bool_))

    def should_store(self, value):
        return issubclass(value.dtype.type, np.bool_) and not is_extension_array_dtype(
            value
        )

    def replace(
        self, to_replace, value, inplace=False, filter=None, regex=False, convert=True
    ):
        inplace = validate_bool_kwarg(inplace, "inplace")
        to_replace_values = np.atleast_1d(to_replace)
        if not np.can_cast(to_replace_values, bool):
            return self
        return super().replace(
            to_replace,
            value,
            inplace=inplace,
            filter=filter,
            regex=regex,
            convert=convert,
        )


class ObjectBlock(Block):
    __slots__ = ()
    is_object = True
    _can_hold_na = True

    def __init__(self, values, placement=None, ndim=2):
        if issubclass(values.dtype.type, str):
            values = np.array(values, dtype=object)

        super().__init__(values, ndim=ndim, placement=placement)

    @property
    def is_bool(self):
        """ we can be a bool if we have only bool values but are of type
        object
        """
        return lib.is_bool_array(self.values.ravel())

    def convert(
        self,
        copy: bool = True,
        datetime: bool = True,
        numeric: bool = True,
        timedelta: bool = True,
        coerce: bool = False,
    ):
        """ attempt to coerce any object types to better types return a copy of
        the block (if copy = True) by definition we ARE an ObjectBlock!!!!!

        can return multiple blocks!
        """

        # operate column-by-column
        def f(mask, val, idx):
            shape = val.shape
            values = soft_convert_objects(
                val.ravel(),
                datetime=datetime,
                numeric=numeric,
                timedelta=timedelta,
                coerce=coerce,
                copy=copy,
            )
            if isinstance(values, np.ndarray):
                # TODO: allow EA once reshape is supported
                values = values.reshape(shape)

            values = _block_shape(values, ndim=self.ndim)
            return values

        if self.ndim == 2:
            blocks = self.split_and_operate(None, f, False)
        else:
            values = f(None, self.values.ravel(), None)
            blocks = [make_block(values, ndim=self.ndim, placement=self.mgr_locs)]

        return blocks

    def _maybe_downcast(self, blocks: List["Block"], downcast=None) -> List["Block"]:

        if downcast is not None:
            return blocks

        # split and convert the blocks
        return _extend_blocks([b.convert(datetime=True, numeric=False) for b in blocks])

    def _can_hold_element(self, element: Any) -> bool:
        return True

    def should_store(self, value):
        return not (
            issubclass(
                value.dtype.type,
                (np.integer, np.floating, np.complexfloating, np.datetime64, np.bool_),
            )
            or is_extension_array_dtype(value)
        )

    def replace(
        self, to_replace, value, inplace=False, filter=None, regex=False, convert=True
    ):
        to_rep_is_list = is_list_like(to_replace)
        value_is_list = is_list_like(value)
        both_lists = to_rep_is_list and value_is_list
        either_list = to_rep_is_list or value_is_list

        result_blocks = []
        blocks = [self]

        if not either_list and is_re(to_replace):
            return self._replace_single(
                to_replace,
                value,
                inplace=inplace,
                filter=filter,
                regex=True,
                convert=convert,
            )
        elif not (either_list or regex):
            return super().replace(
                to_replace,
                value,
                inplace=inplace,
                filter=filter,
                regex=regex,
                convert=convert,
            )
        elif both_lists:
            for to_rep, v in zip(to_replace, value):
                result_blocks = []
                for b in blocks:
                    result = b._replace_single(
                        to_rep,
                        v,
                        inplace=inplace,
                        filter=filter,
                        regex=regex,
                        convert=convert,
                    )
                    result_blocks = _extend_blocks(result, result_blocks)
                blocks = result_blocks
            return result_blocks

        elif to_rep_is_list and regex:
            for to_rep in to_replace:
                result_blocks = []
                for b in blocks:
                    result = b._replace_single(
                        to_rep,
                        value,
                        inplace=inplace,
                        filter=filter,
                        regex=regex,
                        convert=convert,
                    )
                    result_blocks = _extend_blocks(result, result_blocks)
                blocks = result_blocks
            return result_blocks

        return self._replace_single(
            to_replace,
            value,
            inplace=inplace,
            filter=filter,
            convert=convert,
            regex=regex,
        )

    def _replace_single(
        self,
        to_replace,
        value,
        inplace=False,
        filter=None,
        regex=False,
        convert=True,
        mask=None,
    ):
        """
        Replace elements by the given value.

        Parameters
        ----------
        to_replace : object or pattern
            Scalar to replace or regular expression to match.
        value : object
            Replacement object.
        inplace : bool, default False
            Perform inplace modification.
        filter : list, optional
        regex : bool, default False
            If true, perform regular expression substitution.
        convert : bool, default True
            If true, try to coerce any object types to better types.
        mask : array-like of bool, optional
            True indicate corresponding element is ignored.

        Returns
        -------
        a new block, the result after replacing
        """
        inplace = validate_bool_kwarg(inplace, "inplace")

        # to_replace is regex compilable
        to_rep_re = regex and is_re_compilable(to_replace)

        # regex is regex compilable
        regex_re = is_re_compilable(regex)

        # only one will survive
        if to_rep_re and regex_re:
            raise AssertionError(
                "only one of to_replace and regex can be regex compilable"
            )

        # if regex was passed as something that can be a regex (rather than a
        # boolean)
        if regex_re:
            to_replace = regex

        regex = regex_re or to_rep_re

        # try to get the pattern attribute (compiled re) or it's a string
        if is_re(to_replace):
            pattern = to_replace.pattern
        else:
            pattern = to_replace

        # if the pattern is not empty and to_replace is either a string or a
        # regex
        if regex and pattern:
            rx = re.compile(to_replace)
        else:
            # if the thing to replace is not a string or compiled regex call
            # the superclass method -> to_replace is some kind of object
            return super().replace(
                to_replace, value, inplace=inplace, filter=filter, regex=regex
            )

        new_values = self.values if inplace else self.values.copy()

        # deal with replacing values with objects (strings) that match but
        # whose replacement is not a string (numeric, nan, object)
        if isna(value) or not isinstance(value, str):

            def re_replacer(s):
                if is_re(rx) and isinstance(s, str):
                    return value if rx.search(s) is not None else s
                else:
                    return s

        else:
            # value is guaranteed to be a string here, s can be either a string
            # or null if it's null it gets returned
            def re_replacer(s):
                if is_re(rx) and isinstance(s, str):
                    return rx.sub(value, s)
                else:
                    return s

        f = np.vectorize(re_replacer, otypes=[self.dtype])

        if filter is None:
            filt = slice(None)
        else:
            filt = self.mgr_locs.isin(filter).nonzero()[0]

        if mask is None:
            new_values[filt] = f(new_values[filt])
        else:
            new_values[filt][mask] = f(new_values[filt][mask])

        # convert
        block = self.make_block(new_values)
        if convert:
            block = block.convert(numeric=False)
        return block

    def _replace_coerce(
        self, to_replace, value, inplace=True, regex=False, convert=False, mask=None
    ):
        """
        Replace value corresponding to the given boolean array with another
        value.

        Parameters
        ----------
        to_replace : object or pattern
            Scalar to replace or regular expression to match.
        value : object
            Replacement object.
        inplace : bool, default False
            Perform inplace modification.
        regex : bool, default False
            If true, perform regular expression substitution.
        convert : bool, default True
            If true, try to coerce any object types to better types.
        mask : array-like of bool, optional
            True indicate corresponding element is ignored.

        Returns
        -------
        A new block if there is anything to replace or the original block.
        """
        if mask.any():
            block = super()._replace_coerce(
                to_replace=to_replace,
                value=value,
                inplace=inplace,
                regex=regex,
                convert=convert,
                mask=mask,
            )
            if convert:
                block = [b.convert(numeric=False, copy=True) for b in block]
            return block
        return self


class CategoricalBlock(ExtensionBlock):
    __slots__ = ()
    is_categorical = True
    _verify_integrity = True
    _can_hold_na = True
    _concatenator = staticmethod(concat_categorical)

    def __init__(self, values, placement, ndim=None):
        # coerce to categorical if we can
        values = extract_array(values)
        assert isinstance(values, Categorical), type(values)
        super().__init__(values, placement=placement, ndim=ndim)

    @property
    def _holder(self):
        return Categorical

    @property
    def array_dtype(self):
        """ the dtype to return if I want to construct this block as an
        array
        """
        return np.object_

    def to_dense(self):
        # Categorical.get_values returns a DatetimeIndex for datetime
        # categories, so we can't simply use `np.asarray(self.values)` like
        # other types.
        return self.values._internal_get_values()

    def to_native_types(self, slicer=None, na_rep="", quoting=None, **kwargs):
        """ convert to our native types format, slicing if desired """

        values = self.values
        if slicer is not None:
            # Categorical is always one dimension
            values = values[slicer]
        mask = isna(values)
        values = np.array(values, dtype="object")
        values[mask] = na_rep

        # we are expected to return a 2-d ndarray
        return values.reshape(1, len(values))

    def concat_same_type(self, to_concat, placement=None):
        """
        Concatenate list of single blocks of the same type.

        Note that this CategoricalBlock._concat_same_type *may* not
        return a CategoricalBlock. When the categories in `to_concat`
        differ, this will return an object ndarray.

        If / when we decide we don't like that behavior:

        1. Change Categorical._concat_same_type to use union_categoricals
        2. Delete this method.
        """
        values = self._concatenator(
            [blk.values for blk in to_concat], axis=self.ndim - 1
        )
        # not using self.make_block_same_class as values can be object dtype
        return make_block(
            values, placement=placement or slice(0, len(values), 1), ndim=self.ndim
        )

    def where(
        self,
        other,
        cond,
        align=True,
        errors="raise",
        try_cast: bool = False,
        axis: int = 0,
    ) -> List["Block"]:
        # TODO(CategoricalBlock.where):
        # This can all be deleted in favor of ExtensionBlock.where once
        # we enforce the deprecation.
        object_msg = (
            "Implicitly converting categorical to object-dtype ndarray. "
            "One or more of the values in 'other' are not present in this "
            "categorical's categories. A future version of pandas will raise "
            "a ValueError when 'other' contains different categories.\n\n"
            "To preserve the current behavior, add the new categories to "
            "the categorical before calling 'where', or convert the "
            "categorical to a different dtype."
        )
        try:
            # Attempt to do preserve categorical dtype.
            result = super().where(other, cond, align, errors, try_cast, axis)
        except (TypeError, ValueError):
            warnings.warn(object_msg, FutureWarning, stacklevel=6)
            result = self.astype(object).where(
                other, cond, align=align, errors=errors, try_cast=try_cast, axis=axis
            )
        return result


# -----------------------------------------------------------------
# Constructor Helpers


def get_block_type(values, dtype=None):
    """
    Find the appropriate Block subclass to use for the given values and dtype.

    Parameters
    ----------
    values : ndarray-like
    dtype : numpy or pandas dtype

    Returns
    -------
    cls : class, subclass of Block
    """
    dtype = dtype or values.dtype
    vtype = dtype.type

    if is_sparse(dtype):
        # Need this first(ish) so that Sparse[datetime] is sparse
        cls = ExtensionBlock
    elif is_categorical(values):
        cls = CategoricalBlock
    elif issubclass(vtype, np.datetime64):
        assert not is_datetime64tz_dtype(values)
        cls = DatetimeBlock
    elif is_datetime64tz_dtype(values):
        cls = DatetimeTZBlock
    elif is_interval_dtype(dtype) or is_period_dtype(dtype):
        cls = ObjectValuesExtensionBlock
    elif is_extension_array_dtype(values):
        cls = ExtensionBlock
    elif issubclass(vtype, np.floating):
        cls = FloatBlock
    elif issubclass(vtype, np.timedelta64):
        assert issubclass(vtype, np.integer)
        cls = TimeDeltaBlock
    elif issubclass(vtype, np.complexfloating):
        cls = ComplexBlock
    elif issubclass(vtype, np.integer):
        cls = IntBlock
    elif dtype == np.bool_:
        cls = BoolBlock
    else:
        cls = ObjectBlock
    return cls


def make_block(values, placement, klass=None, ndim=None, dtype=None, fastpath=None):
    # Ensure that we don't allow PandasArray / PandasDtype in internals.
    # For now, blocks should be backed by ndarrays when possible.
    if isinstance(values, ABCPandasArray):
        values = values.to_numpy()
        if ndim and ndim > 1:
            values = np.atleast_2d(values)

    if isinstance(dtype, PandasDtype):
        dtype = dtype.numpy_dtype

    if fastpath is not None:
        # GH#19265 pyarrow is passing this
        warnings.warn(
            "fastpath argument is deprecated, will be removed in a future release.",
            FutureWarning,
        )
    if klass is None:
        dtype = dtype or values.dtype
        klass = get_block_type(values, dtype)

    elif klass is DatetimeTZBlock and not is_datetime64tz_dtype(values):
        # TODO: This is no longer hit internally; does it need to be retained
        #  for e.g. pyarrow?
        values = DatetimeArray._simple_new(values, dtype=dtype)

    return klass(values, ndim=ndim, placement=placement)


# -----------------------------------------------------------------


def _extend_blocks(result, blocks=None):
    """ return a new extended blocks, givin the result """
    from pandas.core.internals import BlockManager

    if blocks is None:
        blocks = []
    if isinstance(result, list):
        for r in result:
            if isinstance(r, list):
                blocks.extend(r)
            else:
                blocks.append(r)
    elif isinstance(result, BlockManager):
        blocks.extend(result.blocks)
    else:
        blocks.append(result)
    return blocks


def _block_shape(values, ndim=1, shape=None):
    """ guarantee the shape of the values to be at least 1 d """
    if values.ndim < ndim:
        if shape is None:
            shape = values.shape
        if not is_extension_array_dtype(values):
            # TODO: https://github.com/pandas-dev/pandas/issues/23023
            # block.shape is incorrect for "2D" ExtensionArrays
            # We can't, and don't need to, reshape.
            values = values.reshape(tuple((1,) + shape))
    return values


def _merge_blocks(blocks, dtype=None, _can_consolidate=True):

    if len(blocks) == 1:
        return blocks[0]

    if _can_consolidate:

        if dtype is None:
            if len({b.dtype for b in blocks}) != 1:
                raise AssertionError("_merge_blocks are invalid!")
            dtype = blocks[0].dtype

        # FIXME: optimization potential in case all mgrs contain slices and
        # combination of those slices is a slice, too.
        new_mgr_locs = np.concatenate([b.mgr_locs.as_array for b in blocks])
        new_values = np.vstack([b.values for b in blocks])

        argsort = np.argsort(new_mgr_locs)
        new_values = new_values[argsort]
        new_mgr_locs = new_mgr_locs[argsort]

        return make_block(new_values, placement=new_mgr_locs)

    # no merge
    return blocks


def _safe_reshape(arr, new_shape):
    """
    If possible, reshape `arr` to have shape `new_shape`,
    with a couple of exceptions (see gh-13012):

    1) If `arr` is a ExtensionArray or Index, `arr` will be
       returned as is.
    2) If `arr` is a Series, the `_values` attribute will
       be reshaped and returned.

    Parameters
    ----------
    arr : array-like, object to be reshaped
    new_shape : int or tuple of ints, the new shape
    """
    if isinstance(arr, ABCSeries):
        arr = arr._values
    if not isinstance(arr, ABCExtensionArray):
        arr = arr.reshape(new_shape)
    return arr


def _putmask_smart(v, mask, n):
    """
    Return a new ndarray, try to preserve dtype if possible.

    Parameters
    ----------
    v : `values`, updated in-place (array like)
    mask : np.ndarray
        Applies to both sides (array like).
    n : `new values` either scalar or an array like aligned with `values`

    Returns
    -------
    values : ndarray with updated values
        this *may* be a copy of the original

    See Also
    --------
    ndarray.putmask
    """

    # we cannot use np.asarray() here as we cannot have conversions
    # that numpy does when numeric are mixed with strings

    # n should be the length of the mask or a scalar here
    if not is_list_like(n):
        n = np.repeat(n, len(mask))

    # see if we are only masking values that if putted
    # will work in the current dtype
    try:
        nn = n[mask]
    except TypeError:
        # TypeError: only integer scalar arrays can be converted to a scalar index
        pass
    else:
        # make sure that we have a nullable type
        # if we have nulls
        if not _isna_compat(v, nn[0]):
            pass
        elif not (is_float_dtype(nn.dtype) or is_integer_dtype(nn.dtype)):
            # only compare integers/floats
            pass
        elif not (is_float_dtype(v.dtype) or is_integer_dtype(v.dtype)):
            # only compare integers/floats
            pass
        else:

            # we ignore ComplexWarning here
            with warnings.catch_warnings(record=True):
                warnings.simplefilter("ignore", np.ComplexWarning)
                nn_at = nn.astype(v.dtype)

            comp = nn == nn_at
            if is_list_like(comp) and comp.all():
                nv = v.copy()
                nv[mask] = nn_at
                return nv

    n = np.asarray(n)

    def _putmask_preserve(nv, n):
        try:
            nv[mask] = n[mask]
        except (IndexError, ValueError):
            nv[mask] = n
        return nv

    # preserves dtype if possible
    if v.dtype.kind == n.dtype.kind:
        return _putmask_preserve(v, n)

    # change the dtype if needed
    dtype, _ = maybe_promote(n.dtype)

    if is_extension_array_dtype(v.dtype) and is_object_dtype(dtype):
        v = v._internal_get_values(dtype)
    else:
        v = v.astype(dtype)

    return _putmask_preserve(v, n)<|MERGE_RESOLUTION|>--- conflicted
+++ resolved
@@ -1171,22 +1171,10 @@
                     return [self.copy()]
 
         values = self.values if inplace else self.values.copy()
-<<<<<<< HEAD
-        fill_value = self._try_coerce_args(fill_value)
-=======
 
         # We only get here for non-ExtensionBlock
         fill_value = convert_scalar(self.values, fill_value)
 
-        values = missing.interpolate_2d(
-            values,
-            method=method,
-            axis=axis,
-            limit=limit,
-            fill_value=fill_value,
-            dtype=self.dtype,
-        )
->>>>>>> 07efdd44
 
         # We have to distinguish two cases:
         # 1. When kwargs `max_gap` or `limit_area` are used: They are not
