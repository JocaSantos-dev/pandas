--- conflicted
+++ resolved
@@ -96,7 +96,6 @@
     DatetimeArray,
     ExtensionArray,
     PandasArray,
-    TimedeltaArray,
 )
 from pandas.core.base import PandasObject
 import pandas.core.common as com
@@ -2101,11 +2100,6 @@
 
     is_numeric = False
     _can_hold_na = True
-<<<<<<< HEAD
-=======
-    _dtype: np.dtype
->>>>>>> 1b6b5810
-    _holder: Type[Union[DatetimeArray, TimedeltaArray]]
 
     @classmethod
     def _maybe_coerce_values(cls, values):
@@ -2151,34 +2145,16 @@
     __slots__ = ()
     is_datetime = True
 
-<<<<<<< HEAD
 
 class DatetimeTZBlock(DatetimeBlock, ExtensionBlock):
-=======
-    def set_inplace(self, locs, values):
-        """
-        See Block.set.__doc__
-        """
-        values = conversion.ensure_datetime64ns(values, copy=False)
-
-        self.values[locs] = values
-
-
-class DatetimeTZBlock(ExtensionBlock, DatetimeBlock):
->>>>>>> 1b6b5810
     """ implement a datetime64 block with a tz attribute """
 
     values: DatetimeArray
 
     __slots__ = ()
     is_extension = True
-<<<<<<< HEAD
     _validate_ndim = True
     _can_consolidate = True
-=======
-    _can_hold_na = True
-    is_numeric = False
->>>>>>> 1b6b5810
 
     get_values = Block.get_values
     set_inplace = Block.set_inplace
@@ -2198,12 +2174,6 @@
 
 class TimeDeltaBlock(DatetimeLikeBlockMixin):
     __slots__ = ()
-<<<<<<< HEAD
-=======
-    _holder = TimedeltaArray
-    fill_value = np.timedelta64("NaT", "ns")
-    _dtype = fill_value.dtype
->>>>>>> 1b6b5810
 
 
 class ObjectBlock(Block):
