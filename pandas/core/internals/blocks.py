--- conflicted
+++ resolved
@@ -1262,12 +1262,7 @@
                 axis=axis,
                 inplace=inplace,
                 limit=limit,
-<<<<<<< HEAD
                 limit_area=limit_area,
-                fill_value=fill_value,
-                coerce=coerce,
-=======
->>>>>>> 45ac7daf
                 downcast=downcast,
             )
         # validate the interp method
@@ -1294,12 +1289,7 @@
         axis: int = 0,
         inplace: bool = False,
         limit: Optional[int] = None,
-<<<<<<< HEAD
         limit_area: Optional[str] = None,
-        fill_value: Optional[Any] = None,
-        coerce: bool = False,
-=======
->>>>>>> 45ac7daf
         downcast: Optional[str] = None,
     ) -> List["Block"]:
         """ fillna but using the interpolate machinery """
@@ -1314,12 +1304,7 @@
             method=method,
             axis=axis,
             limit=limit,
-<<<<<<< HEAD
             limit_area=limit_area,
-            fill_value=fill_value,
-            dtype=self.dtype,
-=======
->>>>>>> 45ac7daf
         )
 
         blocks = [self.make_block_same_class(values, ndim=self.ndim)]
