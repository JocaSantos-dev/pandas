--- conflicted
+++ resolved
@@ -10,10 +10,7 @@
 from pandas._libs import NaT, lib, tslib, tslibs
 import pandas._libs.internals as libinternals
 from pandas._libs.tslibs import Timedelta, conversion
-<<<<<<< HEAD
-=======
 from pandas._libs.tslibs.timezones import tz_compare
->>>>>>> 24bd67ec
 from pandas.util._validators import validate_bool_kwarg
 
 from pandas.core.dtypes.cast import (
@@ -2284,10 +2281,6 @@
         base-type other
         """
         if is_valid_nat_for_dtype(other, self.dtype):
-<<<<<<< HEAD
-            # exclude np.timedelta64("NaT")
-=======
->>>>>>> 24bd67ec
             other = tslibs.iNaT
         elif is_integer(other) and other == tslibs.iNaT:
             pass
@@ -2298,8 +2291,6 @@
             other = other.asm8.view("i8")
         elif hasattr(other, "dtype") and is_datetime64_dtype(other):
             other = other.astype("i8", copy=False).view("i8")
-        elif is_integer(other) and other == tslibs.iNaT:
-            pass
         else:
             # coercion issues
             # let higher levels handle
@@ -2482,13 +2473,7 @@
         elif is_datetime64_dtype(other):
             # add the tz back
             other = self._holder(other, dtype=self.dtype)
-
-<<<<<<< HEAD
-        if is_valid_nat_for_dtype(other, self.dtype):
-            # exclude np.timedelta64("NaT")
-=======
         elif is_valid_nat_for_dtype(other, self.dtype):
->>>>>>> 24bd67ec
             other = tslibs.iNaT
         elif is_integer(other) and other == tslibs.iNaT:
             pass
@@ -2680,10 +2665,6 @@
         """
 
         if is_valid_nat_for_dtype(other, self.dtype):
-<<<<<<< HEAD
-            # exclude np.datetime64("NaT")
-=======
->>>>>>> 24bd67ec
             other = tslibs.iNaT
         elif is_integer(other) and other == tslibs.iNaT:
             pass
@@ -2691,8 +2672,6 @@
             other = Timedelta(other).value
         elif hasattr(other, "dtype") and is_timedelta64_dtype(other):
             other = other.astype("i8", copy=False).view("i8")
-        elif is_integer(other) and other == tslibs.iNaT:
-            pass
         else:
             # coercion issues
             # let higher levels handle
