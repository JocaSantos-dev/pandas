--- conflicted
+++ resolved
@@ -658,15 +658,12 @@
             blk.values._replace(to_replace=to_replace, value=value, inplace=True)
             return [blk]
 
-<<<<<<< HEAD
         regex = should_use_regex(regex, to_replace)
         mask = missing.mask_missing(values, to_replace)
 
         if regex:
             return self._replace_regex(to_replace, value, inplace=inplace)
 
-=======
->>>>>>> 1fde76f2
         if not self._can_hold_element(to_replace):
             # We cannot hold `to_replace`, so we know immediately that
             #  replacing it is a no-op.
