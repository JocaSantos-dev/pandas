--- conflicted
+++ resolved
@@ -948,10 +948,7 @@
         # length checking
         check_setitem_lengths(indexer, value, values)
         exact_match = is_exact_shape_match(values, arr_value)
-<<<<<<< HEAD
-
-=======
->>>>>>> ee92c2fd
+
         if is_empty_indexer(indexer, arr_value):
             # GH#8669 empty indexers
             pass
@@ -965,16 +962,6 @@
             # GH25495 - If the current dtype is not categorical,
             # we need to create a new categorical block
             values[indexer] = value
-<<<<<<< HEAD
-=======
-            if values.ndim == 2:
-                # TODO(EA2D): special case not needed with 2D EAs
-                if values.shape[-1] != 1:
-                    # shouldn't get here (at least until 2D EAs)
-                    raise NotImplementedError
-                values = values[:, 0]
-            return self.make_block(Categorical(values, dtype=arr_value.dtype))
->>>>>>> ee92c2fd
 
         elif exact_match and is_ea_value:
             # GH#32395 if we're going to replace the values entirely, just
