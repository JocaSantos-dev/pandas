from __future__ import annotations

import inspect
import re
from typing import TYPE_CHECKING, Any, Callable, List, Optional, Type, Union, cast

import numpy as np

from pandas._libs import (
    Interval,
    Period,
    Timestamp,
    algos as libalgos,
    internals as libinternals,
    lib,
    writers,
)
from pandas._libs.internals import BlockPlacement
from pandas._libs.tslibs import conversion
from pandas._typing import ArrayLike, Dtype, DtypeObj, Shape
from pandas.util._validators import validate_bool_kwarg

from pandas.core.dtypes.cast import (
    astype_dt64_to_dt64tz,
    astype_nansafe,
    can_hold_element,
    find_common_type,
    infer_dtype_from,
    maybe_downcast_numeric,
    maybe_downcast_to_dtype,
    maybe_upcast,
    soft_convert_objects,
)
from pandas.core.dtypes.common import (
    DT64NS_DTYPE,
    TD64NS_DTYPE,
    is_categorical_dtype,
    is_datetime64_dtype,
    is_datetime64tz_dtype,
    is_dtype_equal,
    is_extension_array_dtype,
    is_list_like,
    is_object_dtype,
    is_sparse,
    pandas_dtype,
)
from pandas.core.dtypes.dtypes import CategoricalDtype, ExtensionDtype, PandasDtype
from pandas.core.dtypes.generic import ABCDataFrame, ABCIndex, ABCPandasArray, ABCSeries
from pandas.core.dtypes.missing import is_valid_na_for_dtype, isna

import pandas.core.algorithms as algos
from pandas.core.array_algos.putmask import (
    extract_bool_array,
    putmask_inplace,
    putmask_smart,
    putmask_without_repeat,
    setitem_datetimelike_compat,
    validate_putmask,
)
from pandas.core.array_algos.quantile import quantile_with_mask
from pandas.core.array_algos.replace import (
    compare_or_regex_search,
    replace_regex,
    should_use_regex,
)
from pandas.core.array_algos.transforms import shift
from pandas.core.arrays import (
    Categorical,
    DatetimeArray,
    ExtensionArray,
    PandasArray,
    TimedeltaArray,
)
from pandas.core.base import PandasObject
import pandas.core.common as com
from pandas.core.construction import extract_array
from pandas.core.indexers import (
    check_setitem_lengths,
    is_empty_indexer,
    is_exact_shape_match,
    is_scalar_indexer,
)
import pandas.core.missing as missing

if TYPE_CHECKING:
    from pandas import Float64Index, Index
    from pandas.core.arrays._mixins import NDArrayBackedExtensionArray


class Block(PandasObject):
    """
    Canonical n-dimensional unit of homogeneous dtype contained in a pandas
    data structure

    Index-ignorant; let the container take care of that
    """

    values: Union[np.ndarray, ExtensionArray]

    __slots__ = ["_mgr_locs", "values", "ndim"]
    is_numeric = False
    is_float = False
    is_bool = False
    is_object = False
    is_extension = False
    _can_hold_na = False
    _can_consolidate = True
    _validate_ndim = True

    @classmethod
    def _simple_new(
        cls, values: ArrayLike, placement: BlockPlacement, ndim: int
    ) -> Block:
        """
        Fastpath constructor, does *no* validation
        """
        obj = object.__new__(cls)
        obj.ndim = ndim
        obj.values = values
        obj._mgr_locs = placement
        return obj

    def __init__(self, values, placement, ndim: int):
        """
        Parameters
        ----------
        values : np.ndarray or ExtensionArray
        placement : BlockPlacement (or castable)
        ndim : int
            1 for SingleBlockManager/Series, 2 for BlockManager/DataFrame
        """
        # TODO(EA2D): ndim will be unnecessary with 2D EAs
        self.ndim = self._check_ndim(values, ndim)
        self.mgr_locs = placement
        self.values = self._maybe_coerce_values(values)

        if self._validate_ndim and self.ndim and len(self.mgr_locs) != len(self.values):
            raise ValueError(
                f"Wrong number of items passed {len(self.values)}, "
                f"placement implies {len(self.mgr_locs)}"
            )

    def _maybe_coerce_values(self, values):
        """
        Ensure we have correctly-typed values.

        Parameters
        ----------
        values : np.ndarray, ExtensionArray, Index

        Returns
        -------
        np.ndarray or ExtensionArray
        """
        return values

    def _check_ndim(self, values, ndim):
        """
        ndim inference and validation.

        Infers ndim from 'values' if not provided to __init__.
        Validates that values.ndim and ndim are consistent if and only if
        the class variable '_validate_ndim' is True.

        Parameters
        ----------
        values : array-like
        ndim : int or None

        Returns
        -------
        ndim : int

        Raises
        ------
        ValueError : the number of dimensions do not match
        """
        if ndim is None:
            ndim = values.ndim

        if self._validate_ndim and values.ndim != ndim:
            raise ValueError(
                "Wrong number of dimensions. "
                f"values.ndim != ndim [{values.ndim} != {ndim}]"
            )
        return ndim

    @property
    def _holder(self):
        """
        The array-like that can hold the underlying values.

        None for 'Block', overridden by subclasses that don't
        use an ndarray.
        """
        return None

    @property
    def _consolidate_key(self):
        return self._can_consolidate, self.dtype.name

    @property
    def is_view(self) -> bool:
        """ return a boolean if I am possibly a view """
        values = self.values
        values = cast(np.ndarray, values)
        return values.base is not None

    @property
    def is_categorical(self) -> bool:
        return self._holder is Categorical

    def external_values(self):
        """
        The array that Series.values returns (public attribute).

        This has some historical constraints, and is overridden in block
        subclasses to return the correct array (e.g. period returns
        object ndarray and datetimetz a datetime64[ns] ndarray instead of
        proper extension array).
        """
        return self.values

    def internal_values(self):
        """
        The array that Series._values returns (internal values).
        """
        return self.values

    def array_values(self) -> ExtensionArray:
        """
        The array that Series.array returns. Always an ExtensionArray.
        """
        return PandasArray(self.values)

    def get_values(self, dtype: Optional[DtypeObj] = None) -> np.ndarray:
        """
        return an internal format, currently just the ndarray
        this is often overridden to handle to_dense like operations
        """
        if is_object_dtype(dtype):
            return self.values.astype(object)
        return self.values

    def get_block_values_for_json(self) -> np.ndarray:
        """
        This is used in the JSON C code.
        """
        # TODO(EA2D): reshape will be unnecessary with 2D EAs
        return np.asarray(self.values).reshape(self.shape)

    @property
    def fill_value(self):
        return np.nan

    @property
    def mgr_locs(self):
        return self._mgr_locs

    @mgr_locs.setter
    def mgr_locs(self, new_mgr_locs):
        if not isinstance(new_mgr_locs, libinternals.BlockPlacement):
            new_mgr_locs = libinternals.BlockPlacement(new_mgr_locs)

        self._mgr_locs = new_mgr_locs

    def make_block(self, values, placement=None) -> Block:
        """
        Create a new block, with type inference propagate any values that are
        not specified
        """
        if placement is None:
            placement = self.mgr_locs
        if self.is_extension:
            values = _block_shape(values, ndim=self.ndim)

        return make_block(values, placement=placement, ndim=self.ndim)

    def make_block_same_class(self, values, placement=None, ndim=None) -> Block:
        """ Wrap given values in a block of same type as self. """
        if placement is None:
            placement = self.mgr_locs
        if ndim is None:
            ndim = self.ndim
        return type(self)(values, placement=placement, ndim=ndim)

    def __repr__(self) -> str:
        # don't want to print out all of the items here
        name = type(self).__name__
        if self.ndim == 1:
            result = f"{name}: {len(self)} dtype: {self.dtype}"
        else:

            shape = " x ".join(str(s) for s in self.shape)
            result = f"{name}: {self.mgr_locs.indexer}, {shape}, dtype: {self.dtype}"

        return result

    def __len__(self) -> int:
        return len(self.values)

    def __getstate__(self):
        return self.mgr_locs.indexer, self.values

    def __setstate__(self, state):
        self.mgr_locs = libinternals.BlockPlacement(state[0])
        self.values = state[1]
        self.ndim = self.values.ndim

    def _slice(self, slicer):
        """ return a slice of my values """

        return self.values[slicer]

    def getitem_block(self, slicer, new_mgr_locs=None) -> Block:
        """
        Perform __getitem__-like, return result as block.

        As of now, only supports slices that preserve dimensionality.
        """
        if new_mgr_locs is None:
            axis0_slicer = slicer[0] if isinstance(slicer, tuple) else slicer
            new_mgr_locs = self.mgr_locs[axis0_slicer]
        elif not isinstance(new_mgr_locs, BlockPlacement):
            new_mgr_locs = BlockPlacement(new_mgr_locs)

        new_values = self._slice(slicer)

        if self._validate_ndim and new_values.ndim != self.ndim:
            raise ValueError("Only same dim slicing is allowed")

        return type(self)._simple_new(new_values, new_mgr_locs, self.ndim)

    @property
    def shape(self) -> Shape:
        return self.values.shape

    @property
    def dtype(self) -> DtypeObj:
        return self.values.dtype

    def iget(self, i):
        return self.values[i]

    def set_inplace(self, locs, values):
        """
        Modify block values in-place with new item value.

        Notes
        -----
        `set` never creates a new array or new Block, whereas `setitem` _may_
        create a new array and always creates a new Block.
        """
        self.values[locs] = values

    def delete(self, loc) -> None:
        """
        Delete given loc(-s) from block in-place.
        """
        self.values = np.delete(self.values, loc, 0)
        self.mgr_locs = self.mgr_locs.delete(loc)

    def apply(self, func, **kwargs) -> List[Block]:
        """
        apply the function to my values; return a block if we are not
        one
        """
        with np.errstate(all="ignore"):
            result = func(self.values, **kwargs)

        return self._split_op_result(result)

    def reduce(self, func, ignore_failures: bool = False) -> List[Block]:
        # We will apply the function and reshape the result into a single-row
        #  Block with the same mgr_locs; squeezing will be done at a higher level
        assert self.ndim == 2

        try:
            result = func(self.values)
        except (TypeError, NotImplementedError):
            if ignore_failures:
                return []
            raise

        if np.ndim(result) == 0:
            # TODO(EA2D): special case not needed with 2D EAs
            res_values = np.array([[result]])
        else:
            res_values = result.reshape(-1, 1)

        nb = self.make_block(res_values)
        return [nb]

    def _split_op_result(self, result) -> List[Block]:
        # See also: split_and_operate
        if is_extension_array_dtype(result) and result.ndim > 1:
            # TODO(EA2D): unnecessary with 2D EAs
            # if we get a 2D ExtensionArray, we need to split it into 1D pieces
            nbs = []
            for i, loc in enumerate(self.mgr_locs):
                vals = result[i]
                block = self.make_block(values=vals, placement=[loc])
                nbs.append(block)
            return nbs

        if not isinstance(result, Block):
            result = self.make_block(result)

        return [result]

    def fillna(
        self, value, limit=None, inplace: bool = False, downcast=None
    ) -> List[Block]:
        """
        fillna on the block with the value. If we fail, then convert to
        ObjectBlock and try again
        """
        inplace = validate_bool_kwarg(inplace, "inplace")

        mask = isna(self.values)
        mask, noop = validate_putmask(self.values, mask)

        if limit is not None:
            limit = libalgos.validate_limit(None, limit=limit)
            mask[mask.cumsum(self.ndim - 1) > limit] = False

        if not self._can_hold_na:
            if inplace:
                return [self]
            else:
                return [self.copy()]

        if self._can_hold_element(value):
            nb = self if inplace else self.copy()
            putmask_inplace(nb.values, mask, value)
            return nb._maybe_downcast([nb], downcast)

        if noop:
            # we can't process the value, but nothing to do
            return [self] if inplace else [self.copy()]

        # operate column-by-column
        def f(mask, val, idx):
            block = self.coerce_to_target_dtype(value)

            # slice out our block
            if idx is not None:
                # i.e. self.ndim == 2
                block = block.getitem_block(slice(idx, idx + 1))
            return block.fillna(value, limit=limit, inplace=inplace, downcast=None)

        return self.split_and_operate(None, f, inplace)

    def _split(self) -> List[Block]:
        """
        Split a block into a list of single-column blocks.
        """
        assert self.ndim == 2

        new_blocks = []
        for i, ref_loc in enumerate(self.mgr_locs):
            vals = self.values[slice(i, i + 1)]

            nb = self.make_block(vals, [ref_loc])
            new_blocks.append(nb)
        return new_blocks

    def split_and_operate(
        self, mask, f, inplace: bool, ignore_failures: bool = False
    ) -> List[Block]:
        """
        split the block per-column, and apply the callable f
        per-column, return a new block for each. Handle
        masking which will not change a block unless needed.

        Parameters
        ----------
        mask : 2-d boolean mask
        f : callable accepting (1d-mask, 1d values, indexer)
        inplace : bool
        ignore_failures : bool, default False

        Returns
        -------
        list of blocks
        """
        if mask is None:
            mask = np.broadcast_to(True, shape=self.shape)

        new_values = self.values

        def make_a_block(nv, ref_loc):
            if isinstance(nv, list):
                assert len(nv) == 1, nv
                assert isinstance(nv[0], Block)
                block = nv[0]
            else:
                # Put back the dimension that was taken from it and make
                # a block out of the result.
                nv = _block_shape(nv, ndim=self.ndim)
                block = self.make_block(values=nv, placement=ref_loc)
            return block

        # ndim == 1
        if self.ndim == 1:
            if mask.any():
                nv = f(mask, new_values, None)
            else:
                nv = new_values if inplace else new_values.copy()
            block = make_a_block(nv, self.mgr_locs)
            return [block]

        # ndim > 1
        new_blocks = []
        for i, ref_loc in enumerate(self.mgr_locs):
            m = mask[i]
            v = new_values[i]

            # need a new block
            if m.any() or m.size == 0:
                # Apply our function; we may ignore_failures if this is a
                #  reduction that is dropping nuisance columns GH#37827
                try:
                    nv = f(m, v, i)
                except TypeError:
                    if ignore_failures:
                        continue
                    else:
                        raise
            else:
                nv = v if inplace else v.copy()

            block = make_a_block(nv, [ref_loc])
            new_blocks.append(block)

        return new_blocks

    def _maybe_downcast(self, blocks: List[Block], downcast=None) -> List[Block]:

        # no need to downcast our float
        # unless indicated
        if downcast is None and self.dtype.kind in ["f", "m", "M"]:
            # TODO: complex?  more generally, self._can_hold_na?
            return blocks

        return extend_blocks([b.downcast(downcast) for b in blocks])

    def downcast(self, dtypes=None) -> List[Block]:
        """ try to downcast each item to the dict of dtypes if present """
        # turn it off completely
        if dtypes is False:
            return [self]

        values = self.values

        if self.ndim == 1:

            # try to cast all non-floats here
            if dtypes is None:
                dtypes = "infer"

            nv = maybe_downcast_to_dtype(values, dtypes)
            return [self.make_block(nv)]

        # ndim > 1
        if dtypes is None:
            return [self]

        if not (dtypes == "infer" or isinstance(dtypes, dict)):
            raise ValueError(
                "downcast must have a dictionary or 'infer' as its argument"
            )
        elif dtypes != "infer":
            raise AssertionError("dtypes as dict is not supported yet")

        # operate column-by-column
        # this is expensive as it splits the blocks items-by-item
        def f(mask, val, idx):
            val = maybe_downcast_to_dtype(val, dtype="infer")
            return val

        return self.split_and_operate(None, f, False)

    def astype(self, dtype, copy: bool = False, errors: str = "raise"):
        """
        Coerce to the new dtype.

        Parameters
        ----------
        dtype : str, dtype convertible
        copy : bool, default False
            copy if indicated
        errors : str, {'raise', 'ignore'}, default 'raise'
            - ``raise`` : allow exceptions to be raised
            - ``ignore`` : suppress exceptions. On error return original object

        Returns
        -------
        Block
        """
        errors_legal_values = ("raise", "ignore")

        if errors not in errors_legal_values:
            invalid_arg = (
                "Expected value of kwarg 'errors' to be one of "
                f"{list(errors_legal_values)}. Supplied value is '{errors}'"
            )
            raise ValueError(invalid_arg)

        if inspect.isclass(dtype) and issubclass(dtype, ExtensionDtype):
            msg = (
                f"Expected an instance of {dtype.__name__}, "
                "but got the class instead. Try instantiating 'dtype'."
            )
            raise TypeError(msg)

        dtype = pandas_dtype(dtype)

        try:
            new_values = self._astype(dtype, copy=copy)
        except (ValueError, TypeError):
            # e.g. astype_nansafe can fail on object-dtype of strings
            #  trying to convert to float
            if errors == "ignore":
                new_values = self.values
            else:
                raise

        newb = self.make_block(new_values)
        if newb.shape != self.shape:
            raise TypeError(
                f"cannot set astype for copy = [{copy}] for dtype "
                f"({self.dtype.name} [{self.shape}]) to different shape "
                f"({newb.dtype.name} [{newb.shape}])"
            )
        return newb

    def _astype(self, dtype: DtypeObj, copy: bool) -> ArrayLike:
        values = self.values

        if is_datetime64tz_dtype(dtype) and is_datetime64_dtype(values.dtype):
            return astype_dt64_to_dt64tz(values, dtype, copy, via_utc=True)

        if is_dtype_equal(values.dtype, dtype):
            if copy:
                return values.copy()
            return values

        if isinstance(values, ExtensionArray):
            values = values.astype(dtype, copy=copy)

        else:
            values = astype_nansafe(values, dtype, copy=copy)

        return values

    def convert(
        self,
        copy: bool = True,
        datetime: bool = True,
        numeric: bool = True,
        timedelta: bool = True,
    ) -> List[Block]:
        """
        attempt to coerce any object types to better types return a copy
        of the block (if copy = True) by definition we are not an ObjectBlock
        here!
        """
        return [self.copy()] if copy else [self]

    def _can_hold_element(self, element: Any) -> bool:
        """ require the same dtype as ourselves """
        raise NotImplementedError("Implemented on subclasses")

    def should_store(self, value: ArrayLike) -> bool:
        """
        Should we set self.values[indexer] = value inplace or do we need to cast?

        Parameters
        ----------
        value : np.ndarray or ExtensionArray

        Returns
        -------
        bool
        """
        return is_dtype_equal(value.dtype, self.dtype)

    def to_native_types(self, na_rep="nan", quoting=None, **kwargs):
        """ convert to our native types format """
        values = self.values

        mask = isna(values)
        itemsize = writers.word_len(na_rep)

        if not self.is_object and not quoting and itemsize:
            values = values.astype(str)
            if values.dtype.itemsize / np.dtype("U1").itemsize < itemsize:
                # enlarge for the na_rep
                values = values.astype(f"<U{itemsize}")
        else:
            values = np.array(values, dtype="object")

        values[mask] = na_rep
        return self.make_block(values)

    # block actions #
    def copy(self, deep: bool = True):
        """ copy constructor """
        values = self.values
        if deep:
            values = values.copy()
        return self.make_block_same_class(values, ndim=self.ndim)

    # ---------------------------------------------------------------------
    # Replace

    def replace(
        self,
        to_replace,
        value,
        inplace: bool = False,
        regex: bool = False,
    ) -> List[Block]:
        """
        replace the to_replace value with value, possible to create new
        blocks here this is just a call to putmask. regex is not used here.
        It is used in ObjectBlocks.  It is here for API compatibility.
        """
        inplace = validate_bool_kwarg(inplace, "inplace")
        original_to_replace = to_replace

        if not self._can_hold_element(to_replace):
            # We cannot hold `to_replace`, so we know immediately that
            #  replacing it is a no-op.
            # Note: If to_replace were a list, NDFrame.replace would call
            #  replace_list instead of replace.
            return [self] if inplace else [self.copy()]

        values = self.values

        mask = missing.mask_missing(values, to_replace)
        if not mask.any():
            # Note: we get here with test_replace_extension_other incorrectly
            #  bc _can_hold_element is incorrect.
            return [self] if inplace else [self.copy()]

        if not self._can_hold_element(value):
            blk = self.astype(object)
            return blk.replace(
                to_replace=original_to_replace,
                value=value,
                inplace=True,
                regex=regex,
            )

        blk = self if inplace else self.copy()
        putmask_inplace(blk.values, mask, value)
        blocks = blk.convert(numeric=False, copy=not inplace)
        return blocks

    def _replace_regex(
        self,
        to_replace,
        value,
        inplace: bool = False,
        convert: bool = True,
        mask=None,
    ) -> List[Block]:
        """
        Replace elements by the given value.

        Parameters
        ----------
        to_replace : object or pattern
            Scalar to replace or regular expression to match.
        value : object
            Replacement object.
        inplace : bool, default False
            Perform inplace modification.
        convert : bool, default True
            If true, try to coerce any object types to better types.
        mask : array-like of bool, optional
            True indicate corresponding element is ignored.

        Returns
        -------
        List[Block]
        """
        if not self._can_hold_element(to_replace):
            # i.e. only ObjectBlock, but could in principle include a
            #  String ExtensionBlock
            return [self] if inplace else [self.copy()]

        rx = re.compile(to_replace)

        new_values = self.values if inplace else self.values.copy()
        replace_regex(new_values, rx, value, mask)

        block = self.make_block(new_values)
        if convert:
            nbs = block.convert(numeric=False)
        else:
            nbs = [block]
        return nbs

    def _replace_list(
        self,
        src_list: List[Any],
        dest_list: List[Any],
        inplace: bool = False,
        regex: bool = False,
    ) -> List[Block]:
        """
        See BlockManager._replace_list docstring.
        """
        # TODO: dont special-case Categorical
        if self.is_categorical and len(algos.unique(dest_list)) == 1:
            # We likely got here by tiling value inside NDFrame.replace,
            #  so un-tile here
            return self.replace(src_list, dest_list[0], inplace, regex)

        # Exclude anything that we know we won't contain
        pairs = [
            (x, y) for x, y in zip(src_list, dest_list) if self._can_hold_element(x)
        ]
        if not len(pairs):
            # shortcut, nothing to replace
            return [self] if inplace else [self.copy()]

        src_len = len(pairs) - 1

        if self.is_object:
            # Calculate the mask once, prior to the call of comp
            # in order to avoid repeating the same computations
            mask = ~isna(self.values)
            masks = [
                compare_or_regex_search(self.values, s[0], regex=regex, mask=mask)
                for s in pairs
            ]
        else:
            # GH#38086 faster if we know we dont need to check for regex
            masks = [missing.mask_missing(self.values, s[0]) for s in pairs]

        masks = [extract_bool_array(x) for x in masks]

        rb = [self if inplace else self.copy()]
        for i, (src, dest) in enumerate(pairs):
            new_rb: List["Block"] = []
            for blk in rb:
                m = masks[i]
                convert = i == src_len  # only convert once at the end
                result = blk._replace_coerce(
                    to_replace=src,
                    value=dest,
                    mask=m,
                    inplace=inplace,
                    regex=regex,
                )
                if convert and blk.is_object:
                    result = extend_blocks(
                        [b.convert(numeric=False, copy=True) for b in result]
                    )
                new_rb.extend(result)
            rb = new_rb
        return rb

    def _replace_coerce(
        self,
        to_replace,
        value,
        mask: np.ndarray,
        inplace: bool = True,
        regex: bool = False,
    ) -> List[Block]:
        """
        Replace value corresponding to the given boolean array with another
        value.

        Parameters
        ----------
        to_replace : object or pattern
            Scalar to replace or regular expression to match.
        value : object
            Replacement object.
        mask : np.ndarray[bool]
            True indicate corresponding element is ignored.
        inplace : bool, default True
            Perform inplace modification.
        regex : bool, default False
            If true, perform regular expression substitution.

        Returns
        -------
        List[Block]
        """
        if mask.any():
            if not regex:
                nb = self.coerce_to_target_dtype(value)
                if nb is self and not inplace:
                    nb = nb.copy()
                putmask_inplace(nb.values, mask, value)
                return [nb]
            else:
                regex = should_use_regex(regex, to_replace)
                if regex:
                    return self._replace_regex(
                        to_replace,
                        value,
                        inplace=inplace,
                        convert=False,
                        mask=mask,
                    )
                return self.replace(to_replace, value, inplace=inplace, regex=False)
        return [self]

    # ---------------------------------------------------------------------

    def setitem(self, indexer, value):
        """
        Attempt self.values[indexer] = value, possibly creating a new array.

        Parameters
        ----------
        indexer : tuple, list-like, array-like, slice
            The subset of self.values to set
        value : object
            The value being set

        Returns
        -------
        Block

        Notes
        -----
        `indexer` is a direct slice/positional indexer. `value` must
        be a compatible shape.
        """
        transpose = self.ndim == 2

        if isinstance(indexer, np.ndarray) and indexer.ndim > self.ndim:
            raise ValueError(f"Cannot set values with ndim > {self.ndim}")

        # coerce None values, if appropriate
        if value is None:
            if self.is_numeric:
                value = np.nan

        # coerce if block dtype can store value
        values = self.values
        if not self._can_hold_element(value):
            # current dtype cannot store value, coerce to common dtype
            return self.coerce_to_target_dtype(value).setitem(indexer, value)

        if self.dtype.kind in ["m", "M"]:
            arr = self.array_values().T
            arr[indexer] = value
            return self

        # value must be storable at this moment
        if is_extension_array_dtype(getattr(value, "dtype", None)):
            # We need to be careful not to allow through strings that
            #  can be parsed to EADtypes
            is_ea_value = True
            arr_value = value
        else:
            is_ea_value = False
            arr_value = np.array(value)

        if transpose:
            values = values.T

        # length checking
        check_setitem_lengths(indexer, value, values)
        exact_match = is_exact_shape_match(values, arr_value)
        if is_empty_indexer(indexer, arr_value):
            # GH#8669 empty indexers
            pass

        elif is_scalar_indexer(indexer, self.ndim):
            # setting a single element for each dim and with a rhs that could
            #  be e.g. a list; see GH#6043
            values[indexer] = value

        elif exact_match and is_categorical_dtype(arr_value.dtype):
            # GH25495 - If the current dtype is not categorical,
            # we need to create a new categorical block
            values[indexer] = value
            if values.ndim == 2:
                # TODO(EA2D): special case not needed with 2D EAs
                if values.shape[-1] != 1:
                    # shouldn't get here (at least until 2D EAs)
                    raise NotImplementedError
                values = values[:, 0]
            return self.make_block(Categorical(values, dtype=arr_value.dtype))

        elif exact_match and is_ea_value:
            # GH#32395 if we're going to replace the values entirely, just
            #  substitute in the new array
            return self.make_block(arr_value)

        # if we are an exact match (ex-broadcasting),
        # then use the resultant dtype
        elif exact_match:
            # We are setting _all_ of the array's values, so can cast to new dtype
            values[indexer] = value

            values = values.astype(arr_value.dtype, copy=False)

        elif is_ea_value:
            # GH#38952
            if values.ndim == 1:
                values[indexer] = value
            else:
                # TODO(EA2D): special case not needed with 2D EA
                values[indexer] = value.to_numpy(values.dtype).reshape(-1, 1)

        else:
            value = setitem_datetimelike_compat(values, len(values[indexer]), value)
            values[indexer] = value

        if transpose:
            values = values.T
        block = self.make_block(values)
        return block

    def putmask(self, mask, new) -> List[Block]:
        """
        putmask the data to the block; it is possible that we may create a
        new dtype of block

        Return the resulting block(s).

        Parameters
        ----------
        mask : np.ndarray[bool], SparseArray[bool], or BooleanArray
        new : a ndarray/object

        Returns
        -------
        List[Block]
        """
        transpose = self.ndim == 2
        mask, noop = validate_putmask(self.values.T, mask)
        assert not isinstance(new, (ABCIndex, ABCSeries, ABCDataFrame))

        new_values = self.values  # delay copy if possible.
        # if we are passed a scalar None, convert it here
        if not is_list_like(new) and isna(new) and not self.is_object:
            # FIXME: make sure we have compatible NA
            new = self.fill_value

        if self._can_hold_element(new):
            if transpose:
                new_values = new_values.T

            putmask_without_repeat(new_values, mask, new)
            return [self]

        elif noop:
            return [self]

        dtype, _ = infer_dtype_from(new)
        if dtype.kind in ["m", "M"]:
            # using putmask with object dtype will incorrect cast to object
            # Having excluded self._can_hold_element, we know we cannot operate
            #  in-place, so we are safe using `where`
            return self.where(new, ~mask)

        else:
            # may need to upcast
            if transpose:
                mask = mask.T
                if isinstance(new, np.ndarray):
                    new = new.T

            # operate column-by-column
            def f(mask, val, idx):

                if idx is None:
                    # ndim==1 case.
                    n = new
                else:

                    if isinstance(new, np.ndarray):
                        n = np.squeeze(new[idx % new.shape[0]])
                    else:
                        n = np.array(new)

                    # type of the new block
                    dtype = find_common_type([n.dtype, val.dtype])

                    # we need to explicitly astype here to make a copy
                    n = n.astype(dtype)

                nv = putmask_smart(val, mask, n)
                return nv

            new_blocks = self.split_and_operate(mask, f, True)
            return new_blocks

    def coerce_to_target_dtype(self, other) -> Block:
        """
        coerce the current block to a dtype compat for other
        we will return a block, possibly object, and not raise

        we can also safely try to coerce to the same dtype
        and will receive the same block
        """
        # if we cannot then coerce to object
        dtype, _ = infer_dtype_from(other, pandas_dtype=True)

        new_dtype = find_common_type([self.dtype, dtype])

        return self.astype(new_dtype, copy=False)

    def interpolate(
        self,
        method: str = "pad",
        axis: int = 0,
        index: Optional[Index] = None,
        inplace: bool = False,
        limit: Optional[int] = None,
        limit_direction: str = "forward",
        limit_area: Optional[str] = None,
        fill_value: Optional[Any] = None,
        coerce: bool = False,
        downcast: Optional[str] = None,
        **kwargs,
    ) -> List[Block]:

        inplace = validate_bool_kwarg(inplace, "inplace")

        if not self._can_hold_na:
            # If there are no NAs, then interpolate is a no-op
            return [self] if inplace else [self.copy()]

        # a fill na type method
        try:
            m = missing.clean_fill_method(method)
        except ValueError:
            m = None

        if m is not None:
            if fill_value is not None:
                # similar to validate_fillna_kwargs
                raise ValueError("Cannot pass both fill_value and method")

            return self._interpolate_with_fill(
                method=m,
                axis=axis,
                inplace=inplace,
                limit=limit,
                limit_area=limit_area,
                downcast=downcast,
            )
        # validate the interp method
        m = missing.clean_interp_method(method, **kwargs)

        assert index is not None  # for mypy

        return self._interpolate(
            method=m,
            index=index,
            axis=axis,
            limit=limit,
            limit_direction=limit_direction,
            limit_area=limit_area,
            fill_value=fill_value,
            inplace=inplace,
            downcast=downcast,
            **kwargs,
        )

    def _interpolate_with_fill(
        self,
        method: str = "pad",
        axis: int = 0,
        inplace: bool = False,
        limit: Optional[int] = None,
        limit_area: Optional[str] = None,
        downcast: Optional[str] = None,
    ) -> List[Block]:
        """ fillna but using the interpolate machinery """
        inplace = validate_bool_kwarg(inplace, "inplace")

        assert self._can_hold_na  # checked by caller

        values = self.values if inplace else self.values.copy()

        values = missing.interpolate_2d(
            values,
            method=method,
            axis=axis,
            limit=limit,
            limit_area=limit_area,
        )

        blocks = [self.make_block_same_class(values, ndim=self.ndim)]
        return self._maybe_downcast(blocks, downcast)

    def _interpolate(
        self,
        method: str,
        index: Index,
        fill_value: Optional[Any] = None,
        axis: int = 0,
        limit: Optional[int] = None,
        limit_direction: str = "forward",
        limit_area: Optional[str] = None,
        inplace: bool = False,
        downcast: Optional[str] = None,
        **kwargs,
    ) -> List[Block]:
        """ interpolate using scipy wrappers """
        inplace = validate_bool_kwarg(inplace, "inplace")
        data = self.values if inplace else self.values.copy()

        # only deal with floats
        if not self.is_float:
            if self.dtype.kind not in ["i", "u"]:
                return [self]
            data = data.astype(np.float64)

        if fill_value is None:
            fill_value = self.fill_value

        if method in ("krogh", "piecewise_polynomial", "pchip"):
            if not index.is_monotonic:
                raise ValueError(
                    f"{method} interpolation requires that the index be monotonic."
                )
        # process 1-d slices in the axis direction

        def func(yvalues: np.ndarray) -> np.ndarray:

            # process a 1-d slice, returning it
            # should the axis argument be handled below in apply_along_axis?
            # i.e. not an arg to missing.interpolate_1d
            return missing.interpolate_1d(
                xvalues=index,
                yvalues=yvalues,
                method=method,
                limit=limit,
                limit_direction=limit_direction,
                limit_area=limit_area,
                fill_value=fill_value,
                bounds_error=False,
                **kwargs,
            )

        # interp each column independently
        interp_values = np.apply_along_axis(func, axis, data)

        blocks = [self.make_block_same_class(interp_values)]
        return self._maybe_downcast(blocks, downcast)

    def take_nd(
        self, indexer, axis: int, new_mgr_locs=None, fill_value=lib.no_default
    ) -> Block:
        """
        Take values according to indexer and return them as a block.bb

        """
        # algos.take_nd dispatches for DatetimeTZBlock, CategoricalBlock
        # so need to preserve types
        # sparse is treated like an ndarray, but needs .get_values() shaping

        values = self.values

        if fill_value is lib.no_default:
            fill_value = self.fill_value
            allow_fill = False
        else:
            allow_fill = True

        new_values = algos.take_nd(
            values, indexer, axis=axis, allow_fill=allow_fill, fill_value=fill_value
        )

        # Called from three places in managers, all of which satisfy
        #  this assertion
        assert not (axis == 0 and new_mgr_locs is None)
        if new_mgr_locs is None:
            new_mgr_locs = self.mgr_locs

        if not is_dtype_equal(new_values.dtype, self.dtype):
            return self.make_block(new_values, new_mgr_locs)
        else:
            return self.make_block_same_class(new_values, new_mgr_locs)

    def diff(self, n: int, axis: int = 1) -> List[Block]:
        """ return block for the diff of the values """
        new_values = algos.diff(self.values, n, axis=axis, stacklevel=7)
        return [self.make_block(values=new_values)]

    def shift(self, periods: int, axis: int = 0, fill_value: Any = None) -> List[Block]:
        """ shift the block by periods, possibly upcast """
        # convert integer to float if necessary. need to do a lot more than
        # that, handle boolean etc also
        new_values, fill_value = maybe_upcast(self.values, fill_value)

        new_values = shift(new_values, periods, axis, fill_value)

        return [self.make_block(new_values)]

    def where(self, other, cond, errors="raise", axis: int = 0) -> List[Block]:
        """
        evaluate the block; return result block(s) from the result

        Parameters
        ----------
        other : a ndarray/object
        cond : np.ndarray[bool], SparseArray[bool], or BooleanArray
        errors : str, {'raise', 'ignore'}, default 'raise'
            - ``raise`` : allow exceptions to be raised
            - ``ignore`` : suppress exceptions. On error return original object
        axis : int, default 0

        Returns
        -------
        List[Block]
        """
        import pandas.core.computation.expressions as expressions

        assert not isinstance(other, (ABCIndex, ABCSeries, ABCDataFrame))

        assert errors in ["raise", "ignore"]
        transpose = self.ndim == 2

        values = self.values
        orig_other = other
        if transpose:
            values = values.T

        icond, noop = validate_putmask(values, ~cond)

        if is_valid_na_for_dtype(other, self.dtype) and not self.is_object:
            other = self.fill_value

        if noop:
            # TODO: avoid the downcasting at the end in this case?
            result = values
        else:
            # see if we can operate on the entire block, or need item-by-item
            # or if we are a single block (ndim == 1)
            if not self._can_hold_element(other):
                # we cannot coerce, return a compat dtype
                # we are explicitly ignoring errors
                block = self.coerce_to_target_dtype(other)
                blocks = block.where(orig_other, cond, errors=errors, axis=axis)
                return self._maybe_downcast(blocks, "infer")

            alt = setitem_datetimelike_compat(values, icond.sum(), other)
            if alt is not other:
                result = values.copy()
                np.putmask(result, icond, alt)
            else:
                # By the time we get here, we should have all Series/Index
                #  args extracted to ndarray
                result = expressions.where(~icond, values, other)

        if self._can_hold_na or self.ndim == 1:

            if transpose:
                result = result.T

            return [self.make_block(result)]

        # might need to separate out blocks
        cond = ~icond
        axis = cond.ndim - 1
        cond = cond.swapaxes(axis, 0)
        mask = np.array([cond[i].all() for i in range(cond.shape[0])], dtype=bool)

        result_blocks: List[Block] = []
        for m in [mask, ~mask]:
            if m.any():
                result = cast(np.ndarray, result)  # EABlock overrides where
                taken = result.take(m.nonzero()[0], axis=axis)
                r = maybe_downcast_numeric(taken, self.dtype)
                nb = self.make_block(r.T, placement=self.mgr_locs[m])
                result_blocks.append(nb)

        return result_blocks

    def _unstack(self, unstacker, fill_value, new_placement):
        """
        Return a list of unstacked blocks of self

        Parameters
        ----------
        unstacker : reshape._Unstacker
        fill_value : int
            Only used in ExtensionBlock._unstack

        Returns
        -------
        blocks : list of Block
            New blocks of unstacked values.
        mask : array_like of bool
            The mask of columns of `blocks` we should keep.
        """
        new_values, mask = unstacker.get_new_values(
            self.values.T, fill_value=fill_value
        )

        mask = mask.any(0)
        # TODO: in all tests we have mask.all(); can we rely on that?

        new_values = new_values.T[mask]
        new_placement = new_placement[mask]

        blocks = [make_block(new_values, placement=new_placement)]
        return blocks, mask

    def quantile(
        self, qs: Float64Index, interpolation="linear", axis: int = 0
    ) -> Block:
        """
        compute the quantiles of the

        Parameters
        ----------
        qs : Float64Index
            List of the quantiles to be computed.
        interpolation : str, default 'linear'
            Type of interpolation.
        axis : int, default 0
            Axis to compute.

        Returns
        -------
        Block
        """
        # We should always have ndim == 2 because Series dispatches to DataFrame
        assert self.ndim == 2
        assert axis == 1  # only ever called this way
        assert is_list_like(qs)  # caller is responsible for this

        fill_value = self.fill_value
        values = self.values
        mask = np.asarray(isna(values))

        result = quantile_with_mask(values, mask, fill_value, qs, interpolation, axis)

        return make_block(result, placement=self.mgr_locs, ndim=2)


class ExtensionBlock(Block):
    """
    Block for holding extension types.

    Notes
    -----
    This holds all 3rd-party extension array types. It's also the immediate
    parent class for our internal extension types' blocks, CategoricalBlock.

    ExtensionArrays are limited to 1-D.
    """

    _can_consolidate = False
    _validate_ndim = False
    is_extension = True

    values: ExtensionArray

    def __init__(self, values, placement, ndim: int):
        """
        Initialize a non-consolidatable block.

        'ndim' may be inferred from 'placement'.

        This will call continue to call __init__ for the other base
        classes mixed in with this Mixin.
        """

        # Placement must be converted to BlockPlacement so that we can check
        # its length
        if not isinstance(placement, libinternals.BlockPlacement):
            placement = libinternals.BlockPlacement(placement)

        # Maybe infer ndim from placement
        if ndim is None:
            if len(placement) != 1:
                ndim = 1
            else:
                ndim = 2
        super().__init__(values, placement, ndim=ndim)

        if self.ndim == 2 and len(self.mgr_locs) != 1:
            # TODO(EA2D): check unnecessary with 2D EAs
            raise AssertionError("block.size != values.size")

    @property
    def shape(self) -> Shape:
        # TODO(EA2D): override unnecessary with 2D EAs
        if self.ndim == 1:
            return (len(self.values),)
        return len(self.mgr_locs), len(self.values)

    def iget(self, col):

        if self.ndim == 2 and isinstance(col, tuple):
            # TODO(EA2D): unnecessary with 2D EAs
            col, loc = col
            if not com.is_null_slice(col) and col != 0:
                raise IndexError(f"{self} only contains one item")
            elif isinstance(col, slice):
                if col != slice(None):
                    raise NotImplementedError(col)
                return self.values[[loc]]
            return self.values[loc]
        else:
            if col != 0:
                raise IndexError(f"{self} only contains one item")
            return self.values

    def set_inplace(self, locs, values):
        # NB: This is a misnomer, is supposed to be inplace but is not,
        #  see GH#33457
        assert locs.tolist() == [0]
        self.values = values

    def putmask(self, mask, new) -> List[Block]:
        """
        See Block.putmask.__doc__
        """
        mask = extract_bool_array(mask)

        new_values = self.values

        if isinstance(new, (np.ndarray, ExtensionArray)) and len(new) == len(mask):
            new = new[mask]

        mask = safe_reshape(mask, new_values.shape)

        new_values[mask] = new
        return [self.make_block(values=new_values)]

    def _maybe_coerce_values(self, values):
        """
        Unbox to an extension array.

        This will unbox an ExtensionArray stored in an Index or Series.
        ExtensionArrays pass through. No dtype coercion is done.

        Parameters
        ----------
        values : Index, Series, ExtensionArray

        Returns
        -------
        ExtensionArray
        """
        return extract_array(values)

    @property
    def _holder(self):
        # For extension blocks, the holder is values-dependent.
        return type(self.values)

    @property
    def fill_value(self):
        # Used in reindex_indexer
        return self.values.dtype.na_value

    @property
    def _can_hold_na(self):
        # The default ExtensionArray._can_hold_na is True
        return self._holder._can_hold_na

    @property
    def is_view(self) -> bool:
        """Extension arrays are never treated as views."""
        return False

    @property
    def is_numeric(self):
        return self.values.dtype._is_numeric

    def setitem(self, indexer, value):
        """
        Attempt self.values[indexer] = value, possibly creating a new array.

        This differs from Block.setitem by not allowing setitem to change
        the dtype of the Block.

        Parameters
        ----------
        indexer : tuple, list-like, array-like, slice
            The subset of self.values to set
        value : object
            The value being set

        Returns
        -------
        Block

        Notes
        -----
        `indexer` is a direct slice/positional indexer. `value` must
        be a compatible shape.
        """
        if not self._can_hold_element(value):
            # This is only relevant for DatetimeTZBlock, which has a
            #  non-trivial `_can_hold_element`.
            # https://github.com/pandas-dev/pandas/issues/24020
            # Need a dedicated setitem until GH#24020 (type promotion in setitem
            #  for extension arrays) is designed and implemented.
            return self.astype(object).setitem(indexer, value)

        if isinstance(indexer, tuple):
            # TODO(EA2D): not needed with 2D EAs
            # we are always 1-D
            indexer = indexer[0]

        check_setitem_lengths(indexer, value, self.values)
        self.values[indexer] = value
        return self

    def get_values(self, dtype: Optional[DtypeObj] = None) -> np.ndarray:
        # ExtensionArrays must be iterable, so this works.
        # TODO(EA2D): reshape not needed with 2D EAs
        return np.asarray(self.values).reshape(self.shape)

    def array_values(self) -> ExtensionArray:
        return self.values

    def to_native_types(self, na_rep="nan", quoting=None, **kwargs):
        """override to use ExtensionArray astype for the conversion"""
        values = self.values
        mask = isna(values)

        values = np.asarray(values.astype(object))
        values[mask] = na_rep

        # TODO(EA2D): reshape not needed with 2D EAs
        # we are expected to return a 2-d ndarray
        return self.make_block(values)

    def take_nd(
        self, indexer, axis: int = 0, new_mgr_locs=None, fill_value=lib.no_default
    ) -> Block:
        """
        Take values according to indexer and return them as a block.
        """
        if fill_value is lib.no_default:
            fill_value = None

        # TODO(EA2D): special case not needed with 2D EAs
        # axis doesn't matter; we are really a single-dim object
        # but are passed the axis depending on the calling routing
        # if its REALLY axis 0, then this will be a reindex and not a take
        new_values = self.values.take(indexer, fill_value=fill_value, allow_fill=True)

        # Called from three places in managers, all of which satisfy
        #  this assertion
        assert not (self.ndim == 1 and new_mgr_locs is None)
        if new_mgr_locs is None:
            new_mgr_locs = self.mgr_locs

        return self.make_block_same_class(new_values, new_mgr_locs)

    def _can_hold_element(self, element: Any) -> bool:
        # TODO: We may need to think about pushing this onto the array.
        # We're doing the same as CategoricalBlock here.
        return True

    def _slice(self, slicer):
        """
        Return a slice of my values.

        Parameters
        ----------
        slicer : slice, ndarray[int], or a tuple of these
            Valid (non-reducing) indexer for self.values.

        Returns
        -------
        np.ndarray or ExtensionArray
        """
        # return same dims as we currently have
        if not isinstance(slicer, tuple) and self.ndim == 2:
            # reached via getitem_block via _slice_take_blocks_ax0
            # TODO(EA2D): won't be necessary with 2D EAs
            slicer = (slicer, slice(None))

        if isinstance(slicer, tuple) and len(slicer) == 2:
            first = slicer[0]
            if not isinstance(first, slice):
                raise AssertionError(
                    "invalid slicing for a 1-ndim ExtensionArray", first
                )
            # GH#32959 only full-slicers along fake-dim0 are valid
            # TODO(EA2D): won't be necessary with 2D EAs
            new_locs = self.mgr_locs[first]
            if len(new_locs):
                # effectively slice(None)
                slicer = slicer[1]
            else:
                raise AssertionError(
                    "invalid slicing for a 1-ndim ExtensionArray", slicer
                )

        return self.values[slicer]

    def fillna(
        self, value, limit=None, inplace: bool = False, downcast=None
    ) -> List[Block]:
        values = self.values if inplace else self.values.copy()
        values = values.fillna(value=value, limit=limit)
        return [
            self.make_block_same_class(
                values=values, placement=self.mgr_locs, ndim=self.ndim
            )
        ]

    def interpolate(
        self, method="pad", axis=0, inplace=False, limit=None, fill_value=None, **kwargs
    ):

        values = self.values if inplace else self.values.copy()
        return self.make_block_same_class(
            values=values.fillna(value=fill_value, method=method, limit=limit),
            placement=self.mgr_locs,
        )

    def diff(self, n: int, axis: int = 1) -> List[Block]:
        if axis == 0 and n != 0:
            # n==0 case will be a no-op so let is fall through
            # Since we only have one column, the result will be all-NA.
            #  Create this result by shifting along axis=0 past the length of
            #  our values.
            return super().diff(len(self.values), axis=0)
        if axis == 1:
            # TODO(EA2D): unnecessary with 2D EAs
            # we are by definition 1D.
            axis = 0
        return super().diff(n, axis)

    def shift(self, periods: int, axis: int = 0, fill_value: Any = None) -> List[Block]:
        """
        Shift the block by `periods`.

        Dispatches to underlying ExtensionArray and re-boxes in an
        ExtensionBlock.
        """
        return [
            self.make_block_same_class(
                self.values.shift(periods=periods, fill_value=fill_value),
                placement=self.mgr_locs,
                ndim=self.ndim,
            )
        ]

    def where(self, other, cond, errors="raise", axis: int = 0) -> List[Block]:

        cond = extract_bool_array(cond)
        assert not isinstance(other, (ABCIndex, ABCSeries, ABCDataFrame))

        if isinstance(other, np.ndarray) and other.ndim == 2:
            # TODO(EA2D): unnecessary with 2D EAs
            assert other.shape[1] == 1
            other = other[:, 0]

        if isinstance(cond, np.ndarray) and cond.ndim == 2:
            # TODO(EA2D): unnecessary with 2D EAs
            assert cond.shape[1] == 1
            cond = cond[:, 0]

        if lib.is_scalar(other) and isna(other):
            # The default `other` for Series / Frame is np.nan
            # we want to replace that with the correct NA value
            # for the type
            other = self.dtype.na_value

        if is_sparse(self.values):
            # TODO(SparseArray.__setitem__): remove this if condition
            # We need to re-infer the type of the data after doing the
            # where, for cases where the subtypes don't match
            dtype = None
        else:
            dtype = self.dtype

        result = self.values.copy()
        icond = ~cond
        if lib.is_scalar(other):
            set_other = other
        else:
            set_other = other[icond]
        try:
            result[icond] = set_other
        except (NotImplementedError, TypeError):
            # NotImplementedError for class not implementing `__setitem__`
            # TypeError for SparseArray, which implements just to raise
            # a TypeError
            result = self._holder._from_sequence(
                np.where(cond, self.values, other), dtype=dtype
            )

        return [self.make_block_same_class(result, placement=self.mgr_locs)]

    def _unstack(self, unstacker, fill_value, new_placement):
        # ExtensionArray-safe unstack.
        # We override ObjectBlock._unstack, which unstacks directly on the
        # values of the array. For EA-backed blocks, this would require
        # converting to a 2-D ndarray of objects.
        # Instead, we unstack an ndarray of integer positions, followed by
        # a `take` on the actual values.
        n_rows = self.shape[-1]
        dummy_arr = np.arange(n_rows)

        new_values, mask = unstacker.get_new_values(dummy_arr, fill_value=-1)
        mask = mask.any(0)
        # TODO: in all tests we have mask.all(); can we rely on that?

        blocks = [
            self.make_block_same_class(
                self.values.take(indices, allow_fill=True, fill_value=fill_value),
                [place],
            )
            for indices, place in zip(new_values.T, new_placement)
        ]
        return blocks, mask

    def quantile(self, qs, interpolation="linear", axis: int = 0) -> Block:
        # asarray needed for Sparse, see GH#24600
        mask = np.asarray(isna(self.values))
        mask = np.atleast_2d(mask)

        values, fill_value = self.values._values_for_factorize()

        values = np.atleast_2d(values)

        result = quantile_with_mask(values, mask, fill_value, qs, interpolation, axis)

        if not is_sparse(self.dtype):
            # shape[0] should be 1 as long as EAs are 1D
            assert result.shape == (1, len(qs)), result.shape
            result = type(self.values)._from_factorized(result[0], self.values)

        return make_block(result, placement=self.mgr_locs, ndim=2)


class HybridMixin:
    """
    Mixin for Blocks backed (maybe indirectly) by ExtensionArrays.
    """

    array_values: Callable

    def _can_hold_element(self, element: Any) -> bool:
        values = self.array_values()

        try:
            values._validate_setitem_value(element)
            return True
        except (ValueError, TypeError):
            return False


class ObjectValuesExtensionBlock(HybridMixin, ExtensionBlock):
    """
    Block providing backwards-compatibility for `.values`.

    Used by PeriodArray and IntervalArray to ensure that
    Series[T].values is an ndarray of objects.
    """

    def external_values(self):
        return self.values.astype(object)


class NumericBlock(Block):
    __slots__ = ()
    is_numeric = True

    def _can_hold_element(self, element: Any) -> bool:
        return can_hold_element(self.dtype, element)

    @property
    def _can_hold_na(self):
        return self.dtype.kind not in ["b", "i", "u"]

    @property
    def is_bool(self):
        return self.dtype.kind == "b"


class FloatBlock(NumericBlock):
    __slots__ = ()
    is_float = True

    def to_native_types(
        self, na_rep="", float_format=None, decimal=".", quoting=None, **kwargs
    ):
        """ convert to our native types format """
        values = self.values

        # see gh-13418: no special formatting is desired at the
        # output (important for appropriate 'quoting' behaviour),
        # so do not pass it through the FloatArrayFormatter
        if float_format is None and decimal == ".":
            mask = isna(values)

            if not quoting:
                values = values.astype(str)
            else:
                values = np.array(values, dtype="object")

            values[mask] = na_rep
            return self.make_block(values)

        from pandas.io.formats.format import FloatArrayFormatter

        formatter = FloatArrayFormatter(
            values,
            na_rep=na_rep,
            float_format=float_format,
            decimal=decimal,
            quoting=quoting,
            fixed_width=False,
        )
        res = formatter.get_result_as_array()
        return self.make_block(res)


class DatetimeLikeBlockMixin(HybridMixin, Block):
    """Mixin class for DatetimeBlock, DatetimeTZBlock, and TimedeltaBlock."""

    @property
    def _holder(self):
        return DatetimeArray

    @property
    def fill_value(self):
        return np.datetime64("NaT", "ns")

    def get_values(self, dtype: Optional[DtypeObj] = None) -> np.ndarray:
        """
        return object dtype as boxed values, such as Timestamps/Timedelta
        """
        if is_object_dtype(dtype):
            # DTA/TDA constructor and astype can handle 2D
            return self._holder(self.values).astype(object)
        return self.values

    def internal_values(self):
        # Override to return DatetimeArray and TimedeltaArray
        return self.array_values()

    def array_values(self):
        return self._holder._simple_new(self.values)

    def iget(self, key):
        # GH#31649 we need to wrap scalars in Timestamp/Timedelta
        # TODO(EA2D): this can be removed if we ever have 2D EA
        return self.array_values().reshape(self.shape)[key]

    def diff(self, n: int, axis: int = 0) -> List[Block]:
        """
        1st discrete difference.

        Parameters
        ----------
        n : int
            Number of periods to diff.
        axis : int, default 0
            Axis to diff upon.

        Returns
        -------
        A list with a new TimeDeltaBlock.

        Notes
        -----
        The arguments here are mimicking shift so they are called correctly
        by apply.
        """
        # TODO(EA2D): reshape not necessary with 2D EAs
        values = self.array_values().reshape(self.shape)

        new_values = values - values.shift(n, axis=axis)
        return [
            TimeDeltaBlock(new_values, placement=self.mgr_locs.indexer, ndim=self.ndim)
        ]

    def shift(self, periods: int, axis: int = 0, fill_value: Any = None) -> List[Block]:
        # TODO(EA2D) this is unnecessary if these blocks are backed by 2D EAs
        values = self.array_values()
        new_values = values.shift(periods, fill_value=fill_value, axis=axis)
        return [self.make_block_same_class(new_values)]

    def to_native_types(self, na_rep="NaT", **kwargs):
        """ convert to our native types format """
        arr = self.array_values()

        result = arr._format_native_types(na_rep=na_rep, **kwargs)
        return self.make_block(result)

    def putmask(self, mask, new) -> List[Block]:
        mask = extract_bool_array(mask)

        if not self._can_hold_element(new):
            return self.astype(object).putmask(mask, new)

        # TODO(EA2D): reshape unnecessary with 2D EAs
        arr = self.array_values().reshape(self.shape)
        arr = cast("NDArrayBackedExtensionArray", arr)
        arr.T.putmask(mask, new)
        return [self]

    def where(self, other, cond, errors="raise", axis: int = 0) -> List[Block]:
        # TODO(EA2D): reshape unnecessary with 2D EAs
        arr = self.array_values().reshape(self.shape)

        cond = extract_bool_array(cond)

        try:
            res_values = arr.T.where(cond, other).T
        except (ValueError, TypeError):
            return super().where(other, cond, errors=errors, axis=axis)

        # TODO(EA2D): reshape not needed with 2D EAs
        res_values = res_values.reshape(self.values.shape)
        nb = self.make_block_same_class(res_values)
        return [nb]


class DatetimeBlock(DatetimeLikeBlockMixin):
    __slots__ = ()

    @property
    def _can_hold_na(self):
        return True

    def _maybe_coerce_values(self, values):
        """
        Input validation for values passed to __init__. Ensure that
        we have datetime64ns, coercing if necessary.

        Parameters
        ----------
        values : array-like
            Must be convertible to datetime64

        Returns
        -------
        values : ndarray[datetime64ns]

        Overridden by DatetimeTZBlock.
        """
        if values.dtype != DT64NS_DTYPE:
            values = conversion.ensure_datetime64ns(values)

        if isinstance(values, DatetimeArray):
            values = values._data

        assert isinstance(values, np.ndarray), type(values)
        return values

    def set_inplace(self, locs, values):
        """
        See Block.set.__doc__
        """
        values = conversion.ensure_datetime64ns(values, copy=False)

        self.values[locs] = values


class DatetimeTZBlock(ExtensionBlock, DatetimeBlock):
    """ implement a datetime64 block with a tz attribute """

    values: DatetimeArray

    __slots__ = ()
    is_extension = True

    internal_values = Block.internal_values
    _can_hold_element = DatetimeBlock._can_hold_element
    to_native_types = DatetimeBlock.to_native_types
    diff = DatetimeBlock.diff
    fill_value = np.datetime64("NaT", "ns")
    where = DatetimeBlock.where
    putmask = DatetimeLikeBlockMixin.putmask

    array_values = ExtensionBlock.array_values

    @property
    def _holder(self):
        return DatetimeArray

    def _maybe_coerce_values(self, values):
        """
        Input validation for values passed to __init__. Ensure that
        we have datetime64TZ, coercing if necessary.

        Parameters
        ----------
        values : array-like
            Must be convertible to datetime64

        Returns
        -------
        values : DatetimeArray
        """
        if not isinstance(values, self._holder):
            values = self._holder(values)

        if values.tz is None:
            raise ValueError("cannot create a DatetimeTZBlock without a tz")

        return values

    @property
    def is_view(self) -> bool:
        """ return a boolean if I am possibly a view """
        # check the ndarray values of the DatetimeIndex values
        return self.values._data.base is not None

    def get_values(self, dtype: Optional[DtypeObj] = None) -> np.ndarray:
        """
        Returns an ndarray of values.

        Parameters
        ----------
        dtype : np.dtype
            Only `object`-like dtypes are respected here (not sure
            why).

        Returns
        -------
        values : ndarray
            When ``dtype=object``, then and object-dtype ndarray of
            boxed values is returned. Otherwise, an M8[ns] ndarray
            is returned.

            DatetimeArray is always 1-d. ``get_values`` will reshape
            the return value to be the same dimensionality as the
            block.
        """
        values = self.values
        if is_object_dtype(dtype):
            values = values.astype(object)

        # TODO(EA2D): reshape unnecessary with 2D EAs
        # Ensure that our shape is correct for DataFrame.
        # ExtensionArrays are always 1-D, even in a DataFrame when
        # the analogous NumPy-backed column would be a 2-D ndarray.
        return np.asarray(values).reshape(self.shape)

    def external_values(self):
        # NB: this is different from np.asarray(self.values), since that
        #  return an object-dtype ndarray of Timestamps.
<<<<<<< HEAD
        # Avoid FutureWarning in .astype in casting from dt64t to dt64
=======
        # avoid FutureWarning in .astype in casting from dt64t to dt64
>>>>>>> 9c5ea61b
        return self.values._data

    def fillna(
        self, value, limit=None, inplace: bool = False, downcast=None
    ) -> List[Block]:
        # We support filling a DatetimeTZ with a `value` whose timezone
        # is different by coercing to object.
        if self._can_hold_element(value):
            return super().fillna(value, limit, inplace, downcast)

        # different timezones, or a non-tz
        return self.astype(object).fillna(
            value, limit=limit, inplace=inplace, downcast=downcast
        )

    def _check_ndim(self, values, ndim):
        """
        ndim inference and validation.

        This is overridden by the DatetimeTZBlock to check the case of 2D
        data (values.ndim == 2), which should only be allowed if ndim is
        also 2.
        The case of 1D array is still allowed with both ndim of 1 or 2, as
        if the case for other EAs. Therefore, we are only checking
        `values.ndim > ndim` instead of `values.ndim != ndim` as for
        consolidated blocks.
        """
        if ndim is None:
            ndim = values.ndim

        if values.ndim > ndim:
            raise ValueError(
                "Wrong number of dimensions. "
                f"values.ndim != ndim [{values.ndim} != {ndim}]"
            )
        return ndim


class TimeDeltaBlock(DatetimeLikeBlockMixin):
    __slots__ = ()
    _can_hold_na = True
    is_numeric = False
    fill_value = np.timedelta64("NaT", "ns")

    def _maybe_coerce_values(self, values):
        if values.dtype != TD64NS_DTYPE:
            # non-nano we will convert to nano
            if values.dtype.kind != "m":
                # caller is responsible for ensuring timedelta64 dtype
                raise TypeError(values.dtype)  # pragma: no cover

            values = TimedeltaArray._from_sequence(values)._data
        if isinstance(values, TimedeltaArray):
            values = values._data
        assert isinstance(values, np.ndarray), type(values)
        return values

    @property
    def _holder(self):
        return TimedeltaArray

    def fillna(
        self, value, limit=None, inplace: bool = False, downcast=None
    ) -> List[Block]:
        values = self.array_values()
        values = values if inplace else values.copy()
        new_values = values.fillna(value=value, limit=limit)
        return [self.make_block_same_class(values=new_values)]


class ObjectBlock(Block):
    __slots__ = ()
    is_object = True
    _can_hold_na = True

    def _maybe_coerce_values(self, values):
        if issubclass(values.dtype.type, str):
            values = np.array(values, dtype=object)
        return values

    @property
    def is_bool(self):
        """
        we can be a bool if we have only bool values but are of type
        object
        """
        return lib.is_bool_array(self.values.ravel("K"))

    def reduce(self, func, ignore_failures: bool = False) -> List[Block]:
        """
        For object-dtype, we operate column-wise.
        """
        assert self.ndim == 2

        values = self.values
        if len(values) > 1:
            # split_and_operate expects func with signature (mask, values, inplace)
            def mask_func(mask, values, inplace):
                if values.ndim == 1:
                    values = values.reshape(1, -1)
                return func(values)

            return self.split_and_operate(
                None, mask_func, False, ignore_failures=ignore_failures
            )

        try:
            res = func(values)
        except TypeError:
            if not ignore_failures:
                raise
            return []

        assert isinstance(res, np.ndarray)
        assert res.ndim == 1
        res = res.reshape(1, -1)
        return [self.make_block_same_class(res)]

    def convert(
        self,
        copy: bool = True,
        datetime: bool = True,
        numeric: bool = True,
        timedelta: bool = True,
    ) -> List[Block]:
        """
        attempt to cast any object types to better types return a copy of
        the block (if copy = True) by definition we ARE an ObjectBlock!!!!!
        """

        # operate column-by-column
        def f(mask, val, idx):
            shape = val.shape
            values = soft_convert_objects(
                val.ravel(),
                datetime=datetime,
                numeric=numeric,
                timedelta=timedelta,
                copy=copy,
            )
            if isinstance(values, np.ndarray):
                # TODO(EA2D): allow EA once reshape is supported
                values = values.reshape(shape)

            return values

        if self.ndim == 2:
            blocks = self.split_and_operate(None, f, False)
        else:
            values = f(None, self.values.ravel(), None)
            blocks = [self.make_block(values)]

        return blocks

    def _maybe_downcast(self, blocks: List[Block], downcast=None) -> List[Block]:

        if downcast is not None:
            return blocks

        # split and convert the blocks
        return extend_blocks([b.convert(datetime=True, numeric=False) for b in blocks])

    def _can_hold_element(self, element: Any) -> bool:
        return True

    def replace(
        self,
        to_replace,
        value,
        inplace: bool = False,
        regex: bool = False,
    ) -> List[Block]:
        # Note: the checks we do in NDFrame.replace ensure we never get
        #  here with listlike to_replace or value, as those cases
        #  go through _replace_list

        regex = should_use_regex(regex, to_replace)

        if regex:
            return self._replace_regex(to_replace, value, inplace=inplace)
        else:
            return super().replace(to_replace, value, inplace=inplace, regex=False)


class CategoricalBlock(ExtensionBlock):
    __slots__ = ()

    def replace(
        self,
        to_replace,
        value,
        inplace: bool = False,
        regex: bool = False,
    ) -> List[Block]:
        inplace = validate_bool_kwarg(inplace, "inplace")
        result = self if inplace else self.copy()

        result.values.replace(to_replace, value, inplace=True)
        return [result]


# -----------------------------------------------------------------
# Constructor Helpers


def get_block_type(values, dtype: Optional[Dtype] = None):
    """
    Find the appropriate Block subclass to use for the given values and dtype.

    Parameters
    ----------
    values : ndarray-like
    dtype : numpy or pandas dtype

    Returns
    -------
    cls : class, subclass of Block
    """
    # We use vtype and kind checks because they are much more performant
    #  than is_foo_dtype
    dtype = cast(np.dtype, pandas_dtype(dtype) if dtype else values.dtype)
    vtype = dtype.type
    kind = dtype.kind

    cls: Type[Block]

    if is_sparse(dtype):
        # Need this first(ish) so that Sparse[datetime] is sparse
        cls = ExtensionBlock
    elif isinstance(dtype, CategoricalDtype):
        cls = CategoricalBlock
    elif vtype is Timestamp:
        cls = DatetimeTZBlock
    elif vtype is Interval or vtype is Period:
        cls = ObjectValuesExtensionBlock
    elif isinstance(dtype, ExtensionDtype):
        # Note: need to be sure PandasArray is unwrapped before we get here
        cls = ExtensionBlock

    elif kind == "M":
        cls = DatetimeBlock
    elif kind == "m":
        cls = TimeDeltaBlock
    elif kind == "f":
        cls = FloatBlock
    elif kind in ["c", "i", "u", "b"]:
        cls = NumericBlock
    else:
        cls = ObjectBlock
    return cls


def make_block(
    values, placement, klass=None, ndim=None, dtype: Optional[Dtype] = None
) -> Block:
    # Ensure that we don't allow PandasArray / PandasDtype in internals.
    # For now, blocks should be backed by ndarrays when possible.
    if isinstance(values, ABCPandasArray):
        values = values.to_numpy()
        if ndim and ndim > 1:
            # TODO(EA2D): special case not needed with 2D EAs
            values = np.atleast_2d(values)

    if isinstance(dtype, PandasDtype):
        dtype = dtype.numpy_dtype

    if klass is None:
        dtype = dtype or values.dtype
        klass = get_block_type(values, dtype)

    elif klass is DatetimeTZBlock and not is_datetime64tz_dtype(values.dtype):
        # TODO: This is no longer hit internally; does it need to be retained
        #  for e.g. pyarrow?
        values = DatetimeArray._simple_new(values, dtype=dtype)

    return klass(values, ndim=ndim, placement=placement)


# -----------------------------------------------------------------


def extend_blocks(result, blocks=None) -> List[Block]:
    """ return a new extended blocks, given the result """
    if blocks is None:
        blocks = []
    if isinstance(result, list):
        for r in result:
            if isinstance(r, list):
                blocks.extend(r)
            else:
                blocks.append(r)
    else:
        assert isinstance(result, Block), type(result)
        blocks.append(result)
    return blocks


def _block_shape(values: ArrayLike, ndim: int = 1) -> ArrayLike:
    """ guarantee the shape of the values to be at least 1 d """
    if values.ndim < ndim:
        shape = values.shape
        if not is_extension_array_dtype(values.dtype):
            # TODO(EA2D): https://github.com/pandas-dev/pandas/issues/23023
            # block.shape is incorrect for "2D" ExtensionArrays
            # We can't, and don't need to, reshape.

            # error: "ExtensionArray" has no attribute "reshape"
            values = values.reshape(tuple((1,) + shape))  # type: ignore[attr-defined]
    return values


def safe_reshape(arr: ArrayLike, new_shape: Shape) -> ArrayLike:
    """
    Reshape `arr` to have shape `new_shape`, unless it is an ExtensionArray,
    in which case it will be returned unchanged (see gh-13012).

    Parameters
    ----------
    arr : np.ndarray or ExtensionArray
    new_shape : Tuple[int]

    Returns
    -------
    np.ndarray or ExtensionArray
    """
    if not is_extension_array_dtype(arr.dtype):
        # Note: this will include TimedeltaArray and tz-naive DatetimeArray
        # TODO(EA2D): special case will be unnecessary with 2D EAs
        arr = np.asarray(arr).reshape(new_shape)
    return arr<|MERGE_RESOLUTION|>--- conflicted
+++ resolved
@@ -2153,11 +2153,7 @@
     def external_values(self):
         # NB: this is different from np.asarray(self.values), since that
         #  return an object-dtype ndarray of Timestamps.
-<<<<<<< HEAD
-        # Avoid FutureWarning in .astype in casting from dt64t to dt64
-=======
-        # avoid FutureWarning in .astype in casting from dt64t to dt64
->>>>>>> 9c5ea61b
+        # Avoid FutureWarning in .astype in casting from dt64tz to dt64
         return self.values._data
 
     def fillna(
