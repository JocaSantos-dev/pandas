from datetime import date, datetime, timedelta
import functools
import inspect
import re
from typing import Any, List
import warnings

import numpy as np

from pandas._libs import NaT, Timestamp, lib, tslib, writers
import pandas._libs.internals as libinternals
from pandas._libs.tslibs import Timedelta, conversion
from pandas._libs.tslibs.timezones import tz_compare
from pandas.util._validators import validate_bool_kwarg

from pandas.core.dtypes.cast import (
    astype_nansafe,
    find_common_type,
    infer_dtype_from,
    infer_dtype_from_scalar,
    maybe_downcast_numeric,
    maybe_downcast_to_dtype,
    maybe_infer_dtype_type,
    maybe_promote,
    maybe_upcast,
    soft_convert_objects,
)
from pandas.core.dtypes.common import (
    _NS_DTYPE,
    _TD_DTYPE,
    ensure_platform_int,
    is_bool_dtype,
    is_categorical,
    is_categorical_dtype,
    is_datetime64_dtype,
    is_datetime64tz_dtype,
    is_dtype_equal,
    is_extension_array_dtype,
    is_extension_type,
    is_float_dtype,
    is_integer,
    is_integer_dtype,
    is_interval_dtype,
    is_list_like,
    is_object_dtype,
    is_period_dtype,
    is_re,
    is_re_compilable,
    is_sparse,
    is_timedelta64_dtype,
    pandas_dtype,
)
from pandas.core.dtypes.concat import concat_categorical, concat_datetime
from pandas.core.dtypes.dtypes import CategoricalDtype, ExtensionDtype
from pandas.core.dtypes.generic import (
    ABCDataFrame,
    ABCDatetimeIndex,
    ABCExtensionArray,
    ABCPandasArray,
    ABCSeries,
)
from pandas.core.dtypes.missing import (
    _isna_compat,
    array_equivalent,
    is_valid_nat_for_dtype,
    isna,
    notna,
)

import pandas.core.algorithms as algos
from pandas.core.arrays import Categorical, DatetimeArray, PandasDtype, TimedeltaArray
from pandas.core.base import PandasObject
import pandas.core.common as com
from pandas.core.construction import extract_array
from pandas.core.indexers import (
    check_setitem_lengths,
    is_empty_indexer,
    is_scalar_indexer,
)
import pandas.core.missing as missing
from pandas.core.nanops import nanpercentile

from pandas.io.formats.printing import pprint_thing


class Block(PandasObject):
    """
    Canonical n-dimensional unit of homogeneous dtype contained in a pandas
    data structure

    Index-ignorant; let the container take care of that
    """

    __slots__ = ["_mgr_locs", "values", "ndim"]
    is_numeric = False
    is_float = False
    is_integer = False
    is_complex = False
    is_datetime = False
    is_datetimetz = False
    is_timedelta = False
    is_bool = False
    is_object = False
    is_categorical = False
    is_extension = False
    _can_hold_na = False
    _can_consolidate = True
    _verify_integrity = True
    _validate_ndim = True
    _ftype = "dense"
    _concatenator = staticmethod(np.concatenate)

    def __init__(self, values, placement, ndim=None):
        self.ndim = self._check_ndim(values, ndim)
        self.mgr_locs = placement
        self.values = values

        if self._validate_ndim and self.ndim and len(self.mgr_locs) != len(self.values):
            raise ValueError(
                "Wrong number of items passed {val}, placement implies "
                "{mgr}".format(val=len(self.values), mgr=len(self.mgr_locs))
            )

    def _check_ndim(self, values, ndim):
        """
        ndim inference and validation.

        Infers ndim from 'values' if not provided to __init__.
        Validates that values.ndim and ndim are consistent if and only if
        the class variable '_validate_ndim' is True.

        Parameters
        ----------
        values : array-like
        ndim : int or None

        Returns
        -------
        ndim : int

        Raises
        ------
        ValueError : the number of dimensions do not match
        """
        if ndim is None:
            ndim = values.ndim

        if self._validate_ndim and values.ndim != ndim:
            msg = "Wrong number of dimensions. values.ndim != ndim [{} != {}]"
            raise ValueError(msg.format(values.ndim, ndim))

        return ndim

    @property
    def _holder(self):
        """The array-like that can hold the underlying values.

        None for 'Block', overridden by subclasses that don't
        use an ndarray.
        """
        return None

    @property
    def _consolidate_key(self):
        return (self._can_consolidate, self.dtype.name)

    @property
    def _is_single_block(self):
        return self.ndim == 1

    @property
    def is_view(self):
        """ return a boolean if I am possibly a view """
        return self.values.base is not None

    @property
    def is_datelike(self):
        """ return True if I am a non-datelike """
        return self.is_datetime or self.is_timedelta

    def is_categorical_astype(self, dtype):
        """
        validate that we have a astypeable to categorical,
        returns a boolean if we are a categorical
        """
        if dtype is Categorical or dtype is CategoricalDtype:
            # this is a pd.Categorical, but is not
            # a valid type for astypeing
            raise TypeError("invalid type {0} for astype".format(dtype))

        elif is_categorical_dtype(dtype):
            return True

        return False

    def external_values(self, dtype=None):
        """ return an outside world format, currently just the ndarray """
        return self.values

    def internal_values(self, dtype=None):
        """ return an internal format, currently just the ndarray
        this should be the pure internal API format
        """
        return self.values

    def get_values(self, dtype=None):
        """
        return an internal format, currently just the ndarray
        this is often overridden to handle to_dense like operations
        """
        if is_object_dtype(dtype):
            return self.values.astype(object)
        return self.values

    def get_block_values(self, dtype=None):
        """
        This is used in the JSON C code
        """
        return self.get_values(dtype=dtype)

    def to_dense(self):
        return self.values.view()

    @property
    def fill_value(self):
        return np.nan

    @property
    def mgr_locs(self):
        return self._mgr_locs

    @mgr_locs.setter
    def mgr_locs(self, new_mgr_locs):
        if not isinstance(new_mgr_locs, libinternals.BlockPlacement):
            new_mgr_locs = libinternals.BlockPlacement(new_mgr_locs)

        self._mgr_locs = new_mgr_locs

    @property
    def array_dtype(self):
        """ the dtype to return if I want to construct this block as an
        array
        """
        return self.dtype

    def make_block(self, values, placement=None):
        """
        Create a new block, with type inference propagate any values that are
        not specified
        """
        if placement is None:
            placement = self.mgr_locs

        return make_block(values, placement=placement, ndim=self.ndim)

    def make_block_same_class(self, values, placement=None, ndim=None, dtype=None):
        """ Wrap given values in a block of same type as self. """
        if dtype is not None:
            # issue 19431 fastparquet is passing this
            warnings.warn(
                "dtype argument is deprecated, will be removed in a future release.",
                FutureWarning,
            )
        if placement is None:
            placement = self.mgr_locs
        if ndim is None:
            ndim = self.ndim
        return make_block(
            values, placement=placement, ndim=ndim, klass=self.__class__, dtype=dtype
        )

    def __repr__(self):
        # don't want to print out all of the items here
        name = pprint_thing(self.__class__.__name__)
        if self._is_single_block:

            result = "{name}: {len} dtype: {dtype}".format(
                name=name, len=len(self), dtype=self.dtype
            )

        else:

            shape = " x ".join(pprint_thing(s) for s in self.shape)
            result = "{name}: {index}, {shape}, dtype: {dtype}".format(
                name=name,
                index=pprint_thing(self.mgr_locs.indexer),
                shape=shape,
                dtype=self.dtype,
            )

        return result

    def __len__(self):
        return len(self.values)

    def __getstate__(self):
        return self.mgr_locs.indexer, self.values

    def __setstate__(self, state):
        self.mgr_locs = libinternals.BlockPlacement(state[0])
        self.values = state[1]
        self.ndim = self.values.ndim

    def _slice(self, slicer):
        """ return a slice of my values """
        return self.values[slicer]

    def getitem_block(self, slicer, new_mgr_locs=None):
        """
        Perform __getitem__-like, return result as block.

        As of now, only supports slices that preserve dimensionality.
        """
        if new_mgr_locs is None:
            if isinstance(slicer, tuple):
                axis0_slicer = slicer[0]
            else:
                axis0_slicer = slicer
            new_mgr_locs = self.mgr_locs[axis0_slicer]

        new_values = self._slice(slicer)

        if self._validate_ndim and new_values.ndim != self.ndim:
            raise ValueError("Only same dim slicing is allowed")

        return self.make_block_same_class(new_values, new_mgr_locs)

    @property
    def shape(self):
        return self.values.shape

    @property
    def dtype(self):
        return self.values.dtype

    @property
    def ftype(self):
        if getattr(self.values, "_pandas_ftype", False):
            dtype = self.dtype.subtype
        else:
            dtype = self.dtype
        return "{dtype}:{ftype}".format(dtype=dtype, ftype=self._ftype)

    def merge(self, other):
        return _merge_blocks([self, other])

    def concat_same_type(self, to_concat, placement=None):
        """
        Concatenate list of single blocks of the same type.
        """
        values = self._concatenator(
            [blk.values for blk in to_concat], axis=self.ndim - 1
        )
        return self.make_block_same_class(
            values, placement=placement or slice(0, len(values), 1)
        )

    def iget(self, i):
        return self.values[i]

    def set(self, locs, values):
        """
        Modify Block in-place with new item value

        Returns
        -------
        None
        """
        self.values[locs] = values

    def delete(self, loc):
        """
        Delete given loc(-s) from block in-place.
        """
        self.values = np.delete(self.values, loc, 0)
        self.mgr_locs = self.mgr_locs.delete(loc)

    def apply(self, func, **kwargs):
        """ apply the function to my values; return a block if we are not
        one
        """
        with np.errstate(all="ignore"):
            result = func(self.values, **kwargs)
        if not isinstance(result, Block):
            result = self.make_block(values=_block_shape(result, ndim=self.ndim))

        return result

    def fillna(self, value, limit=None, inplace=False, downcast=None):
        """ fillna on the block with the value. If we fail, then convert to
        ObjectBlock and try again
        """
        inplace = validate_bool_kwarg(inplace, "inplace")

        mask = isna(self.values)
        if limit is not None:
            if not is_integer(limit):
                raise ValueError("Limit must be an integer")
            if limit < 1:
                raise ValueError("Limit must be greater than 0")
            mask[mask.cumsum(self.ndim - 1) > limit] = False

        if not self._can_hold_na:
            if inplace:
                return self
            else:
                return self.copy()

        if self._can_hold_element(value):
            # equivalent: _try_coerce_args(value) would not raise
            blocks = self.putmask(mask, value, inplace=inplace)
            return self._maybe_downcast(blocks, downcast)

        # we can't process the value, but nothing to do
        if not mask.any():
            return self if inplace else self.copy()

        # operate column-by-column
        def f(mask, val, idx):
            block = self.coerce_to_target_dtype(value)

            # slice out our block
            if idx is not None:
                # i.e. self.ndim == 2
                block = block.getitem_block(slice(idx, idx + 1))
            return block.fillna(value, limit=limit, inplace=inplace, downcast=None)

        return self.split_and_operate(None, f, inplace)

    def split_and_operate(self, mask, f, inplace: bool):
        """
        split the block per-column, and apply the callable f
        per-column, return a new block for each. Handle
        masking which will not change a block unless needed.

        Parameters
        ----------
        mask : 2-d boolean mask
        f : callable accepting (1d-mask, 1d values, indexer)
        inplace : boolean

        Returns
        -------
        list of blocks
        """

        if mask is None:
            mask = np.broadcast_to(True, shape=self.shape)

        new_values = self.values

        def make_a_block(nv, ref_loc):
            if isinstance(nv, list):
                assert len(nv) == 1, nv
                assert isinstance(nv[0], Block)
                block = nv[0]
            else:
                # Put back the dimension that was taken from it and make
                # a block out of the result.
                nv = _block_shape(nv, ndim=self.ndim)
                block = self.make_block(values=nv, placement=ref_loc)
            return block

        # ndim == 1
        if self.ndim == 1:
            if mask.any():
                nv = f(mask, new_values, None)
            else:
                nv = new_values if inplace else new_values.copy()
            block = make_a_block(nv, self.mgr_locs)
            return [block]

        # ndim > 1
        new_blocks = []
        for i, ref_loc in enumerate(self.mgr_locs):
            m = mask[i]
            v = new_values[i]

            # need a new block
            if m.any():
                nv = f(m, v, i)
            else:
                nv = v if inplace else v.copy()

            block = make_a_block(nv, [ref_loc])
            new_blocks.append(block)

        return new_blocks

    def _maybe_downcast(self, blocks: List["Block"], downcast=None) -> List["Block"]:

        # no need to downcast our float
        # unless indicated
        if downcast is None and (
            self.is_float or self.is_timedelta or self.is_datetime
        ):
            return blocks

        return _extend_blocks([b.downcast(downcast) for b in blocks])

    def downcast(self, dtypes=None):
        """ try to downcast each item to the dict of dtypes if present """

        # turn it off completely
        if dtypes is False:
            return self

        values = self.values

        # single block handling
        if self._is_single_block:

            # try to cast all non-floats here
            if dtypes is None:
                dtypes = "infer"

            nv = maybe_downcast_to_dtype(values, dtypes)
            return self.make_block(nv)

        # ndim > 1
        if dtypes is None:
            return self

        if not (dtypes == "infer" or isinstance(dtypes, dict)):
            raise ValueError(
                "downcast must have a dictionary or 'infer' as its argument"
            )
        elif dtypes != "infer":
            raise AssertionError("dtypes as dict is not supported yet")

        # operate column-by-column
        # this is expensive as it splits the blocks items-by-item
        def f(mask, val, idx):
            val = maybe_downcast_to_dtype(val, dtype="infer")
            return val

        return self.split_and_operate(None, f, False)

    def astype(self, dtype, copy=False, errors="raise", **kwargs):
        return self._astype(dtype, copy=copy, errors=errors, **kwargs)

    def _astype(self, dtype, copy=False, errors="raise", **kwargs):
        """Coerce to the new type

        Parameters
        ----------
        dtype : str, dtype convertible
        copy : boolean, default False
            copy if indicated
        errors : str, {'raise', 'ignore'}, default 'ignore'
            - ``raise`` : allow exceptions to be raised
            - ``ignore`` : suppress exceptions. On error return original object

        Returns
        -------
        Block
        """
        errors_legal_values = ("raise", "ignore")

        if errors not in errors_legal_values:
            invalid_arg = (
                "Expected value of kwarg 'errors' to be one of {}. "
                "Supplied value is '{}'".format(list(errors_legal_values), errors)
            )
            raise ValueError(invalid_arg)

        if inspect.isclass(dtype) and issubclass(dtype, ExtensionDtype):
            msg = (
                "Expected an instance of {}, but got the class instead. "
                "Try instantiating 'dtype'.".format(dtype.__name__)
            )
            raise TypeError(msg)

        # may need to convert to categorical
        if self.is_categorical_astype(dtype):

            if is_categorical_dtype(self.values):
                # GH 10696/18593: update an existing categorical efficiently
                return self.make_block(self.values.astype(dtype, copy=copy))

            return self.make_block(Categorical(self.values, dtype=dtype))

        dtype = pandas_dtype(dtype)

        # astype processing
        if is_dtype_equal(self.dtype, dtype):
            if copy:
                return self.copy()
            return self

        # force the copy here
        if self.is_extension:
            # TODO: Should we try/except this astype?
            values = self.values.astype(dtype)
        else:
            if issubclass(dtype.type, str):

                # use native type formatting for datetime/tz/timedelta
                if self.is_datelike:
                    values = self.to_native_types()

                # astype formatting
                else:
                    values = self.get_values()

            else:
                values = self.get_values(dtype=dtype)

            skipna = kwargs.pop("skipna", True)
            # _astype_nansafe works fine with 1-d only
            vals1d = values.ravel()
            try:
<<<<<<< HEAD
                values = astype_nansafe(
                    vals1d, dtype, copy=True, skipna=skipna, **kwargs
                )
=======
                values = astype_nansafe(vals1d, dtype, copy=True)
>>>>>>> 9cfb8b55
            except (ValueError, TypeError):
                # e.g. astype_nansafe can fail on object-dtype of strings
                #  trying to convert to float
                if errors == "raise":
                    raise
                newb = self.copy() if copy else self
                return newb

        # TODO(extension)
        # should we make this attribute?
        if isinstance(values, np.ndarray):
            values = values.reshape(self.shape)

        newb = make_block(values, placement=self.mgr_locs, ndim=self.ndim)

        if newb.is_numeric and self.is_numeric:
            if newb.shape != self.shape:
                raise TypeError(
                    "cannot set astype for copy = [{copy}] for dtype "
                    "({dtype} [{shape}]) to different shape "
                    "({newb_dtype} [{newb_shape}])".format(
                        copy=copy,
                        dtype=self.dtype.name,
                        shape=self.shape,
                        newb_dtype=newb.dtype.name,
                        newb_shape=newb.shape,
                    )
                )
        return newb

    def convert(
        self,
        copy: bool = True,
        datetime: bool = True,
        numeric: bool = True,
        timedelta: bool = True,
        coerce: bool = False,
    ):
        """ attempt to coerce any object types to better types return a copy
        of the block (if copy = True) by definition we are not an ObjectBlock
        here!
        """

        return self.copy() if copy else self

    def _can_hold_element(self, element: Any) -> bool:
        """ require the same dtype as ourselves """
        dtype = self.values.dtype.type
        tipo = maybe_infer_dtype_type(element)
        if tipo is not None:
            return issubclass(tipo.type, dtype)
        return isinstance(element, dtype)

    def _try_coerce_args(self, other):
        """ provide coercion to our input arguments """

        if np.any(notna(other)) and not self._can_hold_element(other):
            # coercion issues
            # let higher levels handle
            raise TypeError(
                "cannot convert {} to an {}".format(
                    type(other).__name__,
                    type(self).__name__.lower().replace("Block", ""),
                )
            )
        if np.any(isna(other)) and not self._can_hold_na:
            raise TypeError(
                "cannot convert {} to an {}".format(
                    type(other).__name__,
                    type(self).__name__.lower().replace("Block", ""),
                )
            )

        return other

    def to_native_types(self, slicer=None, na_rep="nan", quoting=None, **kwargs):
        """ convert to our native types format, slicing if desired """

        values = self.get_values()

        if slicer is not None:
            values = values[:, slicer]
        mask = isna(values)

        if not self.is_object and not quoting:
            itemsize = writers.word_len(na_rep)
            values = values.astype("<U{size}".format(size=itemsize))
        else:
            values = np.array(values, dtype="object")

        values[mask] = na_rep
        return values

    # block actions #
    def copy(self, deep=True):
        """ copy constructor """
        values = self.values
        if deep:
            values = values.copy()
        return self.make_block_same_class(values, ndim=self.ndim)

    def replace(
        self, to_replace, value, inplace=False, filter=None, regex=False, convert=True
    ):
        """replace the to_replace value with value, possible to create new
        blocks here this is just a call to putmask. regex is not used here.
        It is used in ObjectBlocks.  It is here for API compatibility.
        """

        inplace = validate_bool_kwarg(inplace, "inplace")
        original_to_replace = to_replace

        # If we cannot replace with own dtype, convert to ObjectBlock and
        # retry
        if not self._can_hold_element(to_replace):
            if not isinstance(to_replace, list):
                if inplace:
                    return [self]
                return [self.copy()]

            to_replace = [x for x in to_replace if self._can_hold_element(x)]
            if not len(to_replace):
                # GH#28084 avoid costly checks since we can infer
                #  that there is nothing to replace in this block
                if inplace:
                    return [self]
                return [self.copy()]

            if len(to_replace) == 1:
                # _can_hold_element checks have reduced this back to the
                #  scalar case and we can avoid a costly object cast
                return self.replace(
                    to_replace[0],
                    value,
                    inplace=inplace,
                    filter=filter,
                    regex=regex,
                    convert=convert,
                )

            # GH 22083, TypeError or ValueError occurred within error handling
            # causes infinite loop. Cast and retry only if not objectblock.
            if is_object_dtype(self):
                raise AssertionError

            # try again with a compatible block
            block = self.astype(object)
            return block.replace(
                to_replace=to_replace,
                value=value,
                inplace=inplace,
                filter=filter,
                regex=regex,
                convert=convert,
            )

        values = self.values
        to_replace = self._try_coerce_args(to_replace)

        mask = missing.mask_missing(values, to_replace)
        if filter is not None:
            filtered_out = ~self.mgr_locs.isin(filter)
            mask[filtered_out.nonzero()[0]] = False

        if not mask.any():
            if inplace:
                return [self]
            return [self.copy()]

        try:
            blocks = self.putmask(mask, value, inplace=inplace)
            # Note: it is _not_ the case that self._can_hold_element(value)
            #  is always true at this point.  In particular, that can fail
            #  for:
            #   "2u" with bool-dtype, float-dtype
            #   0.5 with int64-dtype
            #   np.nan with int64-dtype
        except (TypeError, ValueError):
            # GH 22083, TypeError or ValueError occurred within error handling
            # causes infinite loop. Cast and retry only if not objectblock.
            if is_object_dtype(self):
                raise

            assert not self._can_hold_element(value), value

            # try again with a compatible block
            block = self.astype(object)
            return block.replace(
                to_replace=original_to_replace,
                value=value,
                inplace=inplace,
                filter=filter,
                regex=regex,
                convert=convert,
            )
        if convert:
            blocks = [b.convert(numeric=False, copy=not inplace) for b in blocks]
        return blocks

    def _replace_single(self, *args, **kwargs):
        """ no-op on a non-ObjectBlock """
        return self if kwargs["inplace"] else self.copy()

    def setitem(self, indexer, value):
        """Set the value inplace, returning a a maybe different typed block.

        Parameters
        ----------
        indexer : tuple, list-like, array-like, slice
            The subset of self.values to set
        value : object
            The value being set

        Returns
        -------
        Block

        Notes
        -----
        `indexer` is a direct slice/positional indexer. `value` must
        be a compatible shape.
        """
        transpose = self.ndim == 2

        # coerce None values, if appropriate
        if value is None:
            if self.is_numeric:
                value = np.nan

        # coerce if block dtype can store value
        values = self.values
        if self._can_hold_element(value):
            value = self._try_coerce_args(value)

        else:
            # current dtype cannot store value, coerce to common dtype
            find_dtype = False

            if hasattr(value, "dtype"):
                dtype = value.dtype
                find_dtype = True

            elif lib.is_scalar(value) and not isna(value):
                dtype, _ = infer_dtype_from_scalar(value, pandas_dtype=True)
                find_dtype = True

            if find_dtype:
                dtype = find_common_type([values.dtype, dtype])
                if not is_dtype_equal(self.dtype, dtype):
                    b = self.astype(dtype)
                    return b.setitem(indexer, value)

        # value must be storeable at this moment
        arr_value = np.array(value)

        # cast the values to a type that can hold nan (if necessary)
        if not self._can_hold_element(value):
            dtype, _ = maybe_promote(arr_value.dtype)
            values = values.astype(dtype)

        if transpose:
            values = values.T

        # length checking
        check_setitem_lengths(indexer, value, values)

        if is_empty_indexer(indexer, arr_value):
            # GH#8669 empty indexers
            pass

        elif is_scalar_indexer(indexer, arr_value):
            # setting a single element for each dim and with a rhs that could
            #  be e.g. a list; see GH#6043
            values[indexer] = value

        # if we are an exact match (ex-broadcasting),
        # then use the resultant dtype
        elif (
            len(arr_value.shape)
            and arr_value.shape[0] == values.shape[0]
            and arr_value.size == values.size
        ):
            values[indexer] = value
            try:
                values = values.astype(arr_value.dtype)
            except ValueError:
                pass

        # set
        else:
            values[indexer] = value

        if transpose:
            values = values.T
        block = self.make_block(values)
        return block

    def putmask(self, mask, new, align=True, inplace=False, axis=0, transpose=False):
        """ putmask the data to the block; it is possible that we may create a
        new dtype of block

        return the resulting block(s)

        Parameters
        ----------
        mask  : the condition to respect
        new : a ndarray/object
        align : boolean, perform alignment on other/cond, default is True
        inplace : perform inplace modification, default is False
        axis : int
        transpose : boolean
            Set to True if self is stored with axes reversed

        Returns
        -------
        a list of new blocks, the result of the putmask
        """

        new_values = self.values if inplace else self.values.copy()

        new = getattr(new, "values", new)
        mask = getattr(mask, "values", mask)

        # if we are passed a scalar None, convert it here
        if not is_list_like(new) and isna(new) and not self.is_object:
            # FIXME: make sure we have compatible NA
            new = self.fill_value

        if self._can_hold_element(new):
            new = self._try_coerce_args(new)

            if transpose:
                new_values = new_values.T

            # If the default repeat behavior in np.putmask would go in the
            # wrong direction, then explicitly repeat and reshape new instead
            if getattr(new, "ndim", 0) >= 1:
                if self.ndim - 1 == new.ndim and axis == 1:
                    new = np.repeat(new, new_values.shape[-1]).reshape(self.shape)
                new = new.astype(new_values.dtype)

            # we require exact matches between the len of the
            # values we are setting (or is compat). np.putmask
            # doesn't check this and will simply truncate / pad
            # the output, but we want sane error messages
            #
            # TODO: this prob needs some better checking
            # for 2D cases
            if (
                is_list_like(new)
                and np.any(mask[mask])
                and getattr(new, "ndim", 1) == 1
            ):

                if not (
                    mask.shape[-1] == len(new)
                    or mask[mask].shape[-1] == len(new)
                    or len(new) == 1
                ):
                    raise ValueError("cannot assign mismatch length to masked array")

            np.putmask(new_values, mask, new)

        # maybe upcast me
        elif mask.any():
            if transpose:
                mask = mask.T
                if isinstance(new, np.ndarray):
                    new = new.T
                axis = new_values.ndim - axis - 1

            # Pseudo-broadcast
            if getattr(new, "ndim", 0) >= 1:
                if self.ndim - 1 == new.ndim:
                    new_shape = list(new.shape)
                    new_shape.insert(axis, 1)
                    new = new.reshape(tuple(new_shape))

            # operate column-by-column
            def f(mask, val, idx):

                if idx is None:
                    # ndim==1 case.
                    n = new
                else:

                    if isinstance(new, np.ndarray):
                        n = np.squeeze(new[idx % new.shape[0]])
                    else:
                        n = np.array(new)

                    # type of the new block
                    dtype, _ = maybe_promote(n.dtype)

                    # we need to explicitly astype here to make a copy
                    n = n.astype(dtype)

                nv = _putmask_smart(val, mask, n)
                return nv

            new_blocks = self.split_and_operate(mask, f, inplace)
            return new_blocks

        if inplace:
            return [self]

        if transpose:
            new_values = new_values.T

        return [self.make_block(new_values)]

    def coerce_to_target_dtype(self, other):
        """
        coerce the current block to a dtype compat for other
        we will return a block, possibly object, and not raise

        we can also safely try to coerce to the same dtype
        and will receive the same block
        """

        # if we cannot then coerce to object
        dtype, _ = infer_dtype_from(other, pandas_dtype=True)

        if is_dtype_equal(self.dtype, dtype):
            return self

        if self.is_bool or is_object_dtype(dtype) or is_bool_dtype(dtype):
            # we don't upcast to bool
            return self.astype(object)

        elif (self.is_float or self.is_complex) and (
            is_integer_dtype(dtype) or is_float_dtype(dtype)
        ):
            # don't coerce float/complex to int
            return self

        elif (
            self.is_datetime
            or is_datetime64_dtype(dtype)
            or is_datetime64tz_dtype(dtype)
        ):

            # not a datetime
            if not (
                (is_datetime64_dtype(dtype) or is_datetime64tz_dtype(dtype))
                and self.is_datetime
            ):
                return self.astype(object)

            # don't upcast timezone with different timezone or no timezone
            mytz = getattr(self.dtype, "tz", None)
            othertz = getattr(dtype, "tz", None)

            if not tz_compare(mytz, othertz):
                return self.astype(object)

            raise AssertionError(
                "possible recursion in "
                "coerce_to_target_dtype: {} {}".format(self, other)
            )

        elif self.is_timedelta or is_timedelta64_dtype(dtype):

            # not a timedelta
            if not (is_timedelta64_dtype(dtype) and self.is_timedelta):
                return self.astype(object)

            raise AssertionError(
                "possible recursion in "
                "coerce_to_target_dtype: {} {}".format(self, other)
            )

        try:
            return self.astype(dtype)
        except (ValueError, TypeError, OverflowError):
            return self.astype(object)

    def interpolate(
        self,
        method="pad",
        axis=0,
        index=None,
        values=None,
        inplace=False,
        limit=None,
        limit_direction="forward",
        limit_area=None,
        fill_value=None,
        coerce=False,
        downcast=None,
        **kwargs
    ):

        inplace = validate_bool_kwarg(inplace, "inplace")

        def check_int_bool(self, inplace):
            # Only FloatBlocks will contain NaNs.
            # timedelta subclasses IntBlock
            if (self.is_bool or self.is_integer) and not self.is_timedelta:
                if inplace:
                    return self
                else:
                    return self.copy()

        # a fill na type method
        try:
            m = missing.clean_fill_method(method)
        except ValueError:
            m = None

        if m is not None:
            r = check_int_bool(self, inplace)
            if r is not None:
                return r
            return self._interpolate_with_fill(
                method=m,
                axis=axis,
                inplace=inplace,
                limit=limit,
                fill_value=fill_value,
                coerce=coerce,
                downcast=downcast,
            )
        # validate the interp method
        m = missing.clean_interp_method(method, **kwargs)

        r = check_int_bool(self, inplace)
        if r is not None:
            return r
        return self._interpolate(
            method=m,
            index=index,
            values=values,
            axis=axis,
            limit=limit,
            limit_direction=limit_direction,
            limit_area=limit_area,
            fill_value=fill_value,
            inplace=inplace,
            downcast=downcast,
            **kwargs
        )

    def _interpolate_with_fill(
        self,
        method="pad",
        axis=0,
        inplace=False,
        limit=None,
        fill_value=None,
        coerce=False,
        downcast=None,
    ):
        """ fillna but using the interpolate machinery """

        inplace = validate_bool_kwarg(inplace, "inplace")

        # if we are coercing, then don't force the conversion
        # if the block can't hold the type
        if coerce:
            if not self._can_hold_na:
                if inplace:
                    return [self]
                else:
                    return [self.copy()]

        values = self.values if inplace else self.values.copy()
        fill_value = self._try_coerce_args(fill_value)
        values = missing.interpolate_2d(
            values,
            method=method,
            axis=axis,
            limit=limit,
            fill_value=fill_value,
            dtype=self.dtype,
        )

        blocks = [self.make_block_same_class(values, ndim=self.ndim)]
        return self._maybe_downcast(blocks, downcast)

    def _interpolate(
        self,
        method=None,
        index=None,
        values=None,
        fill_value=None,
        axis=0,
        limit=None,
        limit_direction="forward",
        limit_area=None,
        inplace=False,
        downcast=None,
        **kwargs
    ):
        """ interpolate using scipy wrappers """

        inplace = validate_bool_kwarg(inplace, "inplace")
        data = self.values if inplace else self.values.copy()

        # only deal with floats
        if not self.is_float:
            if not self.is_integer:
                return self
            data = data.astype(np.float64)

        if fill_value is None:
            fill_value = self.fill_value

        if method in ("krogh", "piecewise_polynomial", "pchip"):
            if not index.is_monotonic:
                raise ValueError(
                    "{0} interpolation requires that the "
                    "index be monotonic.".format(method)
                )
        # process 1-d slices in the axis direction

        def func(x):

            # process a 1-d slice, returning it
            # should the axis argument be handled below in apply_along_axis?
            # i.e. not an arg to missing.interpolate_1d
            return missing.interpolate_1d(
                index,
                x,
                method=method,
                limit=limit,
                limit_direction=limit_direction,
                limit_area=limit_area,
                fill_value=fill_value,
                bounds_error=False,
                **kwargs
            )

        # interp each column independently
        interp_values = np.apply_along_axis(func, axis, data)

        blocks = [self.make_block_same_class(interp_values)]
        return self._maybe_downcast(blocks, downcast)

    def take_nd(self, indexer, axis, new_mgr_locs=None, fill_tuple=None):
        """
        Take values according to indexer and return them as a block.bb

        """

        # algos.take_nd dispatches for DatetimeTZBlock, CategoricalBlock
        # so need to preserve types
        # sparse is treated like an ndarray, but needs .get_values() shaping

        values = self.values

        if fill_tuple is None:
            fill_value = self.fill_value
            allow_fill = False
        else:
            fill_value = fill_tuple[0]
            allow_fill = True

        new_values = algos.take_nd(
            values, indexer, axis=axis, allow_fill=allow_fill, fill_value=fill_value
        )

        # Called from three places in managers, all of which satisfy
        #  this assertion
        assert not (axis == 0 and new_mgr_locs is None)
        if new_mgr_locs is None:
            new_mgr_locs = self.mgr_locs

        if not is_dtype_equal(new_values.dtype, self.dtype):
            return self.make_block(new_values, new_mgr_locs)
        else:
            return self.make_block_same_class(new_values, new_mgr_locs)

    def diff(self, n: int, axis: int = 1) -> List["Block"]:
        """ return block for the diff of the values """
        new_values = algos.diff(self.values, n, axis=axis)
        return [self.make_block(values=new_values)]

    def shift(self, periods, axis=0, fill_value=None):
        """ shift the block by periods, possibly upcast """

        # convert integer to float if necessary. need to do a lot more than
        # that, handle boolean etc also
        new_values, fill_value = maybe_upcast(self.values, fill_value)

        # make sure array sent to np.roll is c_contiguous
        f_ordered = new_values.flags.f_contiguous
        if f_ordered:
            new_values = new_values.T
            axis = new_values.ndim - axis - 1

        if np.prod(new_values.shape):
            new_values = np.roll(new_values, ensure_platform_int(periods), axis=axis)

        axis_indexer = [slice(None)] * self.ndim
        if periods > 0:
            axis_indexer[axis] = slice(None, periods)
        else:
            axis_indexer[axis] = slice(periods, None)
        new_values[tuple(axis_indexer)] = fill_value

        # restore original order
        if f_ordered:
            new_values = new_values.T

        return [self.make_block(new_values)]

    def where(
        self,
        other,
        cond,
        align=True,
        errors="raise",
        try_cast: bool = False,
        axis: int = 0,
    ) -> List["Block"]:
        """
        evaluate the block; return result block(s) from the result

        Parameters
        ----------
        other : a ndarray/object
        cond  : the condition to respect
        align : boolean, perform alignment on other/cond
        errors : str, {'raise', 'ignore'}, default 'raise'
            - ``raise`` : allow exceptions to be raised
            - ``ignore`` : suppress exceptions. On error return original object
        axis : int

        Returns
        -------
        a new block(s), the result of the func
        """
        import pandas.core.computation.expressions as expressions

        assert errors in ["raise", "ignore"]
        transpose = self.ndim == 2

        values = self.values
        orig_other = other
        if transpose:
            values = values.T

        other = getattr(other, "_values", getattr(other, "values", other))
        cond = getattr(cond, "values", cond)

        # If the default broadcasting would go in the wrong direction, then
        # explicitly reshape other instead
        if getattr(other, "ndim", 0) >= 1:
            if values.ndim - 1 == other.ndim and axis == 1:
                other = other.reshape(tuple(other.shape + (1,)))
            elif transpose and values.ndim == self.ndim - 1:
                cond = cond.T

        if not hasattr(cond, "shape"):
            raise ValueError("where must have a condition that is ndarray like")

        # our where function
        def func(cond, values, other):

            if not (
                (self.is_integer or self.is_bool)
                and lib.is_float(other)
                and np.isnan(other)
            ):
                # np.where will cast integer array to floats in this case
                other = self._try_coerce_args(other)

            fastres = expressions.where(cond, values, other)
            return fastres

        if cond.ravel().all():
            result = values
        else:
            # see if we can operate on the entire block, or need item-by-item
            # or if we are a single block (ndim == 1)
            try:
                result = func(cond, values, other)
            except TypeError:

                # we cannot coerce, return a compat dtype
                # we are explicitly ignoring errors
                block = self.coerce_to_target_dtype(other)
                blocks = block.where(
                    orig_other,
                    cond,
                    align=align,
                    errors=errors,
                    try_cast=try_cast,
                    axis=axis,
                )
                return self._maybe_downcast(blocks, "infer")

        if self._can_hold_na or self.ndim == 1:

            if transpose:
                result = result.T

            return [self.make_block(result)]

        # might need to separate out blocks
        axis = cond.ndim - 1
        cond = cond.swapaxes(axis, 0)
        mask = np.array([cond[i].all() for i in range(cond.shape[0])], dtype=bool)

        result_blocks = []
        for m in [mask, ~mask]:
            if m.any():
                taken = result.take(m.nonzero()[0], axis=axis)
                r = maybe_downcast_numeric(taken, self.dtype)
                nb = self.make_block(r.T, placement=self.mgr_locs[m])
                result_blocks.append(nb)

        return result_blocks

    def equals(self, other) -> bool:
        if self.dtype != other.dtype or self.shape != other.shape:
            return False
        return array_equivalent(self.values, other.values)

    def _unstack(self, unstacker_func, new_columns, n_rows, fill_value):
        """Return a list of unstacked blocks of self

        Parameters
        ----------
        unstacker_func : callable
            Partially applied unstacker.
        new_columns : Index
            All columns of the unstacked BlockManager.
        n_rows : int
            Only used in ExtensionBlock._unstack
        fill_value : int
            Only used in ExtensionBlock._unstack

        Returns
        -------
        blocks : list of Block
            New blocks of unstacked values.
        mask : array_like of bool
            The mask of columns of `blocks` we should keep.
        """
        unstacker = unstacker_func(self.values.T)
        new_items = unstacker.get_new_columns()
        new_placement = new_columns.get_indexer(new_items)
        new_values, mask = unstacker.get_new_values()

        mask = mask.any(0)
        new_values = new_values.T[mask]
        new_placement = new_placement[mask]

        blocks = [make_block(new_values, placement=new_placement)]
        return blocks, mask

    def quantile(self, qs, interpolation="linear", axis=0):
        """
        compute the quantiles of the

        Parameters
        ----------
        qs: a scalar or list of the quantiles to be computed
        interpolation: type of interpolation, default 'linear'
        axis: axis to compute, default 0

        Returns
        -------
        Block
        """
        # We should always have ndim == 2 becase Series dispatches to DataFrame
        assert self.ndim == 2

        values = self.get_values()

        is_empty = values.shape[axis] == 0
        orig_scalar = not is_list_like(qs)
        if orig_scalar:
            # make list-like, unpack later
            qs = [qs]

        if is_empty:
            # create the array of na_values
            # 2d len(values) * len(qs)
            result = np.repeat(
                np.array([self.fill_value] * len(qs)), len(values)
            ).reshape(len(values), len(qs))
        else:
            # asarray needed for Sparse, see GH#24600
            mask = np.asarray(isna(values))
            result = nanpercentile(
                values,
                np.array(qs) * 100,
                axis=axis,
                na_value=self.fill_value,
                mask=mask,
                ndim=values.ndim,
                interpolation=interpolation,
            )

            result = np.array(result, copy=False)
            result = result.T

        if orig_scalar and not lib.is_scalar(result):
            # result could be scalar in case with is_empty and self.ndim == 1
            assert result.shape[-1] == 1, result.shape
            result = result[..., 0]
            result = lib.item_from_zerodim(result)

        ndim = np.ndim(result)
        return make_block(result, placement=np.arange(len(result)), ndim=ndim)

    def _replace_coerce(
        self, to_replace, value, inplace=True, regex=False, convert=False, mask=None
    ):
        """
        Replace value corresponding to the given boolean array with another
        value.

        Parameters
        ----------
        to_replace : object or pattern
            Scalar to replace or regular expression to match.
        value : object
            Replacement object.
        inplace : bool, default False
            Perform inplace modification.
        regex : bool, default False
            If true, perform regular expression substitution.
        convert : bool, default True
            If true, try to coerce any object types to better types.
        mask : array-like of bool, optional
            True indicate corresponding element is ignored.

        Returns
        -------
        A new block if there is anything to replace or the original block.
        """

        if mask.any():
            if not regex:
                self = self.coerce_to_target_dtype(value)
                return self.putmask(mask, value, inplace=inplace)
            else:
                return self._replace_single(
                    to_replace,
                    value,
                    inplace=inplace,
                    regex=regex,
                    convert=convert,
                    mask=mask,
                )
        return self


class NonConsolidatableMixIn:
    """ hold methods for the nonconsolidatable blocks """

    _can_consolidate = False
    _verify_integrity = False
    _validate_ndim = False

    def __init__(self, values, placement, ndim=None):
        """Initialize a non-consolidatable block.

        'ndim' may be inferred from 'placement'.

        This will call continue to call __init__ for the other base
        classes mixed in with this Mixin.
        """
        # Placement must be converted to BlockPlacement so that we can check
        # its length
        if not isinstance(placement, libinternals.BlockPlacement):
            placement = libinternals.BlockPlacement(placement)

        # Maybe infer ndim from placement
        if ndim is None:
            if len(placement) != 1:
                ndim = 1
            else:
                ndim = 2
        super().__init__(values, placement, ndim=ndim)

    @property
    def shape(self):
        if self.ndim == 1:
            return ((len(self.values)),)
        return (len(self.mgr_locs), len(self.values))

    def iget(self, col):

        if self.ndim == 2 and isinstance(col, tuple):
            col, loc = col
            if not com.is_null_slice(col) and col != 0:
                raise IndexError("{0} only contains one item".format(self))
            elif isinstance(col, slice):
                if col != slice(None):
                    raise NotImplementedError(col)
                return self.values[[loc]]
            return self.values[loc]
        else:
            if col != 0:
                raise IndexError("{0} only contains one item".format(self))
            return self.values

    def should_store(self, value):
        return isinstance(value, self._holder)

    def set(self, locs, values, check=False):
        assert locs.tolist() == [0]
        self.values = values

    def putmask(self, mask, new, align=True, inplace=False, axis=0, transpose=False):
        """
        putmask the data to the block; we must be a single block and not
        generate other blocks

        return the resulting block

        Parameters
        ----------
        mask  : the condition to respect
        new : a ndarray/object
        align : boolean, perform alignment on other/cond, default is True
        inplace : perform inplace modification, default is False

        Returns
        -------
        a new block, the result of the putmask
        """
        inplace = validate_bool_kwarg(inplace, "inplace")

        # use block's copy logic.
        # .values may be an Index which does shallow copy by default
        new_values = self.values if inplace else self.copy().values
        new = self._try_coerce_args(new)

        if isinstance(new, np.ndarray) and len(new) == len(mask):
            new = new[mask]

        mask = _safe_reshape(mask, new_values.shape)

        new_values[mask] = new
        return [self.make_block(values=new_values)]

    def _get_unstack_items(self, unstacker, new_columns):
        """
        Get the placement, values, and mask for a Block unstack.

        This is shared between ObjectBlock and ExtensionBlock. They
        differ in that ObjectBlock passes the values, while ExtensionBlock
        passes the dummy ndarray of positions to be used by a take
        later.

        Parameters
        ----------
        unstacker : pandas.core.reshape.reshape._Unstacker
        new_columns : Index
            All columns of the unstacked BlockManager.

        Returns
        -------
        new_placement : ndarray[int]
            The placement of the new columns in `new_columns`.
        new_values : Union[ndarray, ExtensionArray]
            The first return value from _Unstacker.get_new_values.
        mask : ndarray[bool]
            The second return value from _Unstacker.get_new_values.
        """
        # shared with ExtensionBlock
        new_items = unstacker.get_new_columns()
        new_placement = new_columns.get_indexer(new_items)
        new_values, mask = unstacker.get_new_values()

        mask = mask.any(0)
        return new_placement, new_values, mask


class ExtensionBlock(NonConsolidatableMixIn, Block):
    """Block for holding extension types.

    Notes
    -----
    This holds all 3rd-party extension array types. It's also the immediate
    parent class for our internal extension types' blocks, CategoricalBlock.

    ExtensionArrays are limited to 1-D.
    """

    is_extension = True

    def __init__(self, values, placement, ndim=None):
        values = self._maybe_coerce_values(values)
        super().__init__(values, placement, ndim)

    def _maybe_coerce_values(self, values):
        """
        Unbox to an extension array.

        This will unbox an ExtensionArray stored in an Index or Series.
        ExtensionArrays pass through. No dtype coercion is done.

        Parameters
        ----------
        values : Index, Series, ExtensionArray

        Returns
        -------
        ExtensionArray
        """
        return extract_array(values)

    @property
    def _holder(self):
        # For extension blocks, the holder is values-dependent.
        return type(self.values)

    @property
    def fill_value(self):
        # Used in reindex_indexer
        return self.values.dtype.na_value

    @property
    def _can_hold_na(self):
        # The default ExtensionArray._can_hold_na is True
        return self._holder._can_hold_na

    @property
    def is_view(self):
        """Extension arrays are never treated as views."""
        return False

    @property
    def is_numeric(self):
        return self.values.dtype._is_numeric

    def setitem(self, indexer, value):
        """Set the value inplace, returning a same-typed block.

        This differs from Block.setitem by not allowing setitem to change
        the dtype of the Block.

        Parameters
        ----------
        indexer : tuple, list-like, array-like, slice
            The subset of self.values to set
        value : object
            The value being set

        Returns
        -------
        Block

        Notes
        -----
        `indexer` is a direct slice/positional indexer. `value` must
        be a compatible shape.
        """
        if isinstance(indexer, tuple):
            # we are always 1-D
            indexer = indexer[0]

        check_setitem_lengths(indexer, value, self.values)
        self.values[indexer] = value
        return self

    def get_values(self, dtype=None):
        # ExtensionArrays must be iterable, so this works.
        values = np.asarray(self.values)
        if values.ndim == self.ndim - 1:
            values = values.reshape((1,) + values.shape)
        return values

    def to_dense(self):
        return np.asarray(self.values)

    def take_nd(self, indexer, axis=0, new_mgr_locs=None, fill_tuple=None):
        """
        Take values according to indexer and return them as a block.
        """
        if fill_tuple is None:
            fill_value = None
        else:
            fill_value = fill_tuple[0]

        # axis doesn't matter; we are really a single-dim object
        # but are passed the axis depending on the calling routing
        # if its REALLY axis 0, then this will be a reindex and not a take
        new_values = self.values.take(indexer, fill_value=fill_value, allow_fill=True)

        # Called from three places in managers, all of which satisfy
        #  this assertion
        assert not (self.ndim == 1 and new_mgr_locs is None)
        if new_mgr_locs is None:
            new_mgr_locs = self.mgr_locs

        return self.make_block_same_class(new_values, new_mgr_locs)

    def _can_hold_element(self, element: Any) -> bool:
        # XXX: We may need to think about pushing this onto the array.
        # We're doing the same as CategoricalBlock here.
        return True

    def _slice(self, slicer):
        """ return a slice of my values """

        # slice the category
        # return same dims as we currently have

        if isinstance(slicer, tuple) and len(slicer) == 2:
            if not com.is_null_slice(slicer[0]):
                raise AssertionError("invalid slicing for a 1-ndim categorical")
            slicer = slicer[1]

        return self.values[slicer]

    def concat_same_type(self, to_concat, placement=None):
        """
        Concatenate list of single blocks of the same type.
        """
        values = self._holder._concat_same_type([blk.values for blk in to_concat])
        placement = placement or slice(0, len(values), 1)
        return self.make_block_same_class(values, ndim=self.ndim, placement=placement)

    def fillna(self, value, limit=None, inplace=False, downcast=None):
        values = self.values if inplace else self.values.copy()
        values = values.fillna(value=value, limit=limit)
        return [
            self.make_block_same_class(
                values=values, placement=self.mgr_locs, ndim=self.ndim
            )
        ]

    def interpolate(
        self, method="pad", axis=0, inplace=False, limit=None, fill_value=None, **kwargs
    ):

        values = self.values if inplace else self.values.copy()
        return self.make_block_same_class(
            values=values.fillna(value=fill_value, method=method, limit=limit),
            placement=self.mgr_locs,
        )

    def shift(
        self,
        periods: int,
        axis: libinternals.BlockPlacement = 0,
        fill_value: Any = None,
    ) -> List["ExtensionBlock"]:
        """
        Shift the block by `periods`.

        Dispatches to underlying ExtensionArray and re-boxes in an
        ExtensionBlock.
        """
        return [
            self.make_block_same_class(
                self.values.shift(periods=periods, fill_value=fill_value),
                placement=self.mgr_locs,
                ndim=self.ndim,
            )
        ]

    def where(
        self,
        other,
        cond,
        align=True,
        errors="raise",
        try_cast: bool = False,
        axis: int = 0,
    ) -> List["Block"]:
        if isinstance(other, ABCDataFrame):
            # ExtensionArrays are 1-D, so if we get here then
            # `other` should be a DataFrame with a single column.
            assert other.shape[1] == 1
            other = other.iloc[:, 0]

        other = extract_array(other, extract_numpy=True)

        if isinstance(cond, ABCDataFrame):
            assert cond.shape[1] == 1
            cond = cond.iloc[:, 0]

        cond = extract_array(cond, extract_numpy=True)

        if lib.is_scalar(other) and isna(other):
            # The default `other` for Series / Frame is np.nan
            # we want to replace that with the correct NA value
            # for the type
            other = self.dtype.na_value

        if is_sparse(self.values):
            # TODO(SparseArray.__setitem__): remove this if condition
            # We need to re-infer the type of the data after doing the
            # where, for cases where the subtypes don't match
            dtype = None
        else:
            dtype = self.dtype

        result = self.values.copy()
        icond = ~cond
        if lib.is_scalar(other):
            set_other = other
        else:
            set_other = other[icond]
        try:
            result[icond] = set_other
        except (NotImplementedError, TypeError):
            # NotImplementedError for class not implementing `__setitem__`
            # TypeError for SparseArray, which implements just to raise
            # a TypeError
            result = self._holder._from_sequence(
                np.where(cond, self.values, other), dtype=dtype
            )

        return [self.make_block_same_class(result, placement=self.mgr_locs)]

    @property
    def _ftype(self):
        return getattr(self.values, "_pandas_ftype", Block._ftype)

    def _unstack(self, unstacker_func, new_columns, n_rows, fill_value):
        # ExtensionArray-safe unstack.
        # We override ObjectBlock._unstack, which unstacks directly on the
        # values of the array. For EA-backed blocks, this would require
        # converting to a 2-D ndarray of objects.
        # Instead, we unstack an ndarray of integer positions, followed by
        # a `take` on the actual values.
        dummy_arr = np.arange(n_rows)
        dummy_unstacker = functools.partial(unstacker_func, fill_value=-1)
        unstacker = dummy_unstacker(dummy_arr)

        new_placement, new_values, mask = self._get_unstack_items(
            unstacker, new_columns
        )

        blocks = [
            self.make_block_same_class(
                self.values.take(indices, allow_fill=True, fill_value=fill_value),
                [place],
            )
            for indices, place in zip(new_values.T, new_placement)
        ]
        return blocks, mask


class ObjectValuesExtensionBlock(ExtensionBlock):
    """
    Block providing backwards-compatibility for `.values`.

    Used by PeriodArray and IntervalArray to ensure that
    Series[T].values is an ndarray of objects.
    """

    def external_values(self, dtype=None):
        return self.values.astype(object)


class NumericBlock(Block):
    __slots__ = ()
    is_numeric = True
    _can_hold_na = True


class FloatOrComplexBlock(NumericBlock):
    __slots__ = ()

    def equals(self, other) -> bool:
        if self.dtype != other.dtype or self.shape != other.shape:
            return False
        left, right = self.values, other.values
        return ((left == right) | (np.isnan(left) & np.isnan(right))).all()


class FloatBlock(FloatOrComplexBlock):
    __slots__ = ()
    is_float = True

    def _can_hold_element(self, element: Any) -> bool:
        tipo = maybe_infer_dtype_type(element)
        if tipo is not None:
            return issubclass(tipo.type, (np.floating, np.integer)) and not issubclass(
                tipo.type, (np.datetime64, np.timedelta64)
            )
        return isinstance(
            element, (float, int, np.floating, np.int_)
        ) and not isinstance(
            element,
            (bool, np.bool_, datetime, timedelta, np.datetime64, np.timedelta64),
        )

    def to_native_types(
        self,
        slicer=None,
        na_rep="",
        float_format=None,
        decimal=".",
        quoting=None,
        **kwargs
    ):
        """ convert to our native types format, slicing if desired """

        values = self.values
        if slicer is not None:
            values = values[:, slicer]

        # see gh-13418: no special formatting is desired at the
        # output (important for appropriate 'quoting' behaviour),
        # so do not pass it through the FloatArrayFormatter
        if float_format is None and decimal == ".":
            mask = isna(values)

            if not quoting:
                values = values.astype(str)
            else:
                values = np.array(values, dtype="object")

            values[mask] = na_rep
            return values

        from pandas.io.formats.format import FloatArrayFormatter

        formatter = FloatArrayFormatter(
            values,
            na_rep=na_rep,
            float_format=float_format,
            decimal=decimal,
            quoting=quoting,
            fixed_width=False,
        )
        return formatter.get_result_as_array()

    def should_store(self, value):
        # when inserting a column should not coerce integers to floats
        # unnecessarily
        return issubclass(value.dtype.type, np.floating) and value.dtype == self.dtype


class ComplexBlock(FloatOrComplexBlock):
    __slots__ = ()
    is_complex = True

    def _can_hold_element(self, element: Any) -> bool:
        tipo = maybe_infer_dtype_type(element)
        if tipo is not None:
            return issubclass(tipo.type, (np.floating, np.integer, np.complexfloating))
        return isinstance(
            element, (float, int, complex, np.float_, np.int_)
        ) and not isinstance(element, (bool, np.bool_))

    def should_store(self, value):
        return issubclass(value.dtype.type, np.complexfloating)


class IntBlock(NumericBlock):
    __slots__ = ()
    is_integer = True
    _can_hold_na = False

    def _can_hold_element(self, element: Any) -> bool:
        tipo = maybe_infer_dtype_type(element)
        if tipo is not None:
            return (
                issubclass(tipo.type, np.integer)
                and not issubclass(tipo.type, (np.datetime64, np.timedelta64))
                and self.dtype.itemsize >= tipo.itemsize
            )
        return is_integer(element)

    def should_store(self, value):
        return is_integer_dtype(value) and value.dtype == self.dtype


class DatetimeLikeBlockMixin:
    """Mixin class for DatetimeBlock, DatetimeTZBlock, and TimedeltaBlock."""

    @property
    def _holder(self):
        return DatetimeArray

    @property
    def fill_value(self):
        return np.datetime64("NaT", "ns")

    def get_values(self, dtype=None):
        """
        return object dtype as boxed values, such as Timestamps/Timedelta
        """
        if is_object_dtype(dtype):
            values = self.values.ravel()
            result = self._holder(values).astype(object)
            return result.reshape(self.values.shape)
        return self.values


class DatetimeBlock(DatetimeLikeBlockMixin, Block):
    __slots__ = ()
    is_datetime = True

    def __init__(self, values, placement, ndim=None):
        values = self._maybe_coerce_values(values)
        super().__init__(values, placement=placement, ndim=ndim)

    @property
    def _can_hold_na(self):
        return True

    def _maybe_coerce_values(self, values):
        """
        Input validation for values passed to __init__. Ensure that
        we have datetime64ns, coercing if necessary.

        Parameters
        ----------
        values : array-like
            Must be convertible to datetime64

        Returns
        -------
        values : ndarray[datetime64ns]

        Overridden by DatetimeTZBlock.
        """
        if values.dtype != _NS_DTYPE:
            values = conversion.ensure_datetime64ns(values)

        if isinstance(values, DatetimeArray):
            values = values._data

        assert isinstance(values, np.ndarray), type(values)
        return values

    def _astype(self, dtype, **kwargs):
        """
        these automatically copy, so copy=True has no effect
        raise on an except if raise == True
        """
        dtype = pandas_dtype(dtype)

        # if we are passed a datetime64[ns, tz]
        if is_datetime64tz_dtype(dtype):
            values = self.values
            if getattr(values, "tz", None) is None:
                values = DatetimeArray(values).tz_localize("UTC")
            values = values.tz_convert(dtype.tz)
            return self.make_block(values)

        # delegate
        return super()._astype(dtype=dtype, **kwargs)

    def _can_hold_element(self, element: Any) -> bool:
        tipo = maybe_infer_dtype_type(element)
        if tipo is not None:
            if self.is_datetimetz:
                # require exact match, since non-nano does not exist
                return is_dtype_equal(tipo, self.dtype) or is_valid_nat_for_dtype(
                    element, self.dtype
                )

            # GH#27419 if we get a non-nano datetime64 object
            return is_datetime64_dtype(tipo)
        elif element is NaT:
            return True
        elif isinstance(element, datetime):
            if self.is_datetimetz:
                return tz_compare(element.tzinfo, self.dtype.tz)
            return element.tzinfo is None

        return is_valid_nat_for_dtype(element, self.dtype)

    def _try_coerce_args(self, other):
        """
        Coerce other to dtype 'i8'. NaN and NaT convert to
        the smallest i8, and will correctly round-trip to NaT if converted
        back in _try_coerce_result. values is always ndarray-like, other
        may not be

        Parameters
        ----------
        other : ndarray-like or scalar

        Returns
        -------
        base-type other
        """
        if is_valid_nat_for_dtype(other, self.dtype):
            other = np.datetime64("NaT", "ns")
        elif isinstance(other, (datetime, np.datetime64, date)):
            other = Timestamp(other)
            if other.tz is not None:
                raise TypeError("cannot coerce a Timestamp with a tz on a naive Block")
            other = other.asm8
        elif hasattr(other, "dtype") and is_datetime64_dtype(other):
            # TODO: can we get here with non-nano?
            pass
        else:
            # coercion issues
            # let higher levels handle
            raise TypeError(other)

        return other

    def to_native_types(
        self, slicer=None, na_rep=None, date_format=None, quoting=None, **kwargs
    ):
        """ convert to our native types format, slicing if desired """

        values = self.values
        i8values = self.values.view("i8")

        if slicer is not None:
            values = values[..., slicer]
            i8values = i8values[..., slicer]

        from pandas.io.formats.format import _get_format_datetime64_from_values

        fmt = _get_format_datetime64_from_values(values, date_format)

        result = tslib.format_array_from_datetime(
            i8values.ravel(),
            tz=getattr(self.values, "tz", None),
            format=fmt,
            na_rep=na_rep,
        ).reshape(i8values.shape)
        return np.atleast_2d(result)

    def should_store(self, value):
        return (
            issubclass(value.dtype.type, np.datetime64)
            and not is_datetime64tz_dtype(value)
            and not is_extension_array_dtype(value)
        )

    def set(self, locs, values):
        """
        Modify Block in-place with new item value

        Returns
        -------
        None
        """
        values = conversion.ensure_datetime64ns(values, copy=False)

        self.values[locs] = values

    def external_values(self):
        return np.asarray(self.values.astype("datetime64[ns]", copy=False))


class DatetimeTZBlock(ExtensionBlock, DatetimeBlock):
    """ implement a datetime64 block with a tz attribute """

    __slots__ = ()
    is_datetimetz = True
    is_extension = True

    _can_hold_element = DatetimeBlock._can_hold_element
    fill_value = np.datetime64("NaT", "ns")

    @property
    def _holder(self):
        return DatetimeArray

    def _maybe_coerce_values(self, values):
        """Input validation for values passed to __init__. Ensure that
        we have datetime64TZ, coercing if necessary.

        Parameters
        ----------
        values : array-like
            Must be convertible to datetime64

        Returns
        -------
        values : DatetimeArray
        """
        if not isinstance(values, self._holder):
            values = self._holder(values)

        if values.tz is None:
            raise ValueError("cannot create a DatetimeTZBlock without a tz")

        return values

    @property
    def is_view(self):
        """ return a boolean if I am possibly a view """
        # check the ndarray values of the DatetimeIndex values
        return self.values._data.base is not None

    def get_values(self, dtype=None):
        """
        Returns an ndarray of values.

        Parameters
        ----------
        dtype : np.dtype
            Only `object`-like dtypes are respected here (not sure
            why).

        Returns
        -------
        values : ndarray
            When ``dtype=object``, then and object-dtype ndarray of
            boxed values is returned. Otherwise, an M8[ns] ndarray
            is returned.

            DatetimeArray is always 1-d. ``get_values`` will reshape
            the return value to be the same dimensionality as the
            block.
        """
        values = self.values
        if is_object_dtype(dtype):
            values = values.astype(object)

        values = np.asarray(values)

        if self.ndim == 2:
            # Ensure that our shape is correct for DataFrame.
            # ExtensionArrays are always 1-D, even in a DataFrame when
            # the analogous NumPy-backed column would be a 2-D ndarray.
            values = values.reshape(1, -1)
        return values

    def to_dense(self):
        # we request M8[ns] dtype here, even though it discards tzinfo,
        # as lots of code (e.g. anything using values_from_object)
        # expects that behavior.
        return np.asarray(self.values, dtype=_NS_DTYPE)

    def _slice(self, slicer):
        """ return a slice of my values """
        if isinstance(slicer, tuple):
            col, loc = slicer
            if not com.is_null_slice(col) and col != 0:
                raise IndexError("{0} only contains one item".format(self))
            return self.values[loc]
        return self.values[slicer]

    def _try_coerce_args(self, other):
        # DatetimeArray handles this for us
        return other

    def diff(self, n: int, axis: int = 0) -> List["Block"]:
        """
        1st discrete difference.

        Parameters
        ----------
        n : int
            Number of periods to diff.
        axis : int, default 0
            Axis to diff upon.

        Returns
        -------
        A list with a new TimeDeltaBlock.

        Notes
        -----
        The arguments here are mimicking shift so they are called correctly
        by apply.
        """
        if axis == 0:
            # Cannot currently calculate diff across multiple blocks since this
            # function is invoked via apply
            raise NotImplementedError
        new_values = (self.values - self.shift(n, axis=axis)[0].values).asi8

        # Reshape the new_values like how algos.diff does for timedelta data
        new_values = new_values.reshape(1, len(new_values))
        new_values = new_values.astype("timedelta64[ns]")
        return [TimeDeltaBlock(new_values, placement=self.mgr_locs.indexer)]

    def concat_same_type(self, to_concat, placement=None):
        # need to handle concat([tz1, tz2]) here, since DatetimeArray
        # only handles cases where all the tzs are the same.
        # Instead of placing the condition here, it could also go into the
        # is_uniform_join_units check, but I'm not sure what is better.
        if len({x.dtype for x in to_concat}) > 1:
            values = concat_datetime([x.values for x in to_concat])
            placement = placement or slice(0, len(values), 1)

            if self.ndim > 1:
                values = np.atleast_2d(values)
            return ObjectBlock(values, ndim=self.ndim, placement=placement)
        return super().concat_same_type(to_concat, placement)

    def fillna(self, value, limit=None, inplace=False, downcast=None):
        # We support filling a DatetimeTZ with a `value` whose timezone
        # is different by coercing to object.
        if self._can_hold_element(value):
            return super().fillna(value, limit, inplace, downcast)

        # different timezones, or a non-tz
        return self.astype(object).fillna(
            value, limit=limit, inplace=inplace, downcast=downcast
        )

    def setitem(self, indexer, value):
        # https://github.com/pandas-dev/pandas/issues/24020
        # Need a dedicated setitem until #24020 (type promotion in setitem
        # for extension arrays) is designed and implemented.
        if self._can_hold_element(value) or (
            isinstance(indexer, np.ndarray) and indexer.size == 0
        ):
            return super().setitem(indexer, value)

        obj_vals = self.values.astype(object)
        newb = make_block(
            obj_vals, placement=self.mgr_locs, klass=ObjectBlock, ndim=self.ndim
        )
        return newb.setitem(indexer, value)

    def equals(self, other) -> bool:
        # override for significant performance improvement
        if self.dtype != other.dtype or self.shape != other.shape:
            return False
        return (self.values.view("i8") == other.values.view("i8")).all()

    def quantile(self, qs, interpolation="linear", axis=0):
        naive = self.values.view("M8[ns]")

        # kludge for 2D block with 1D values
        naive = naive.reshape(self.shape)

        blk = self.make_block(naive)
        res_blk = blk.quantile(qs, interpolation=interpolation, axis=axis)

        # ravel is kludge for 2D block with 1D values, assumes column-like
        aware = self._holder(res_blk.values.ravel(), dtype=self.dtype)
        return self.make_block_same_class(aware, ndim=res_blk.ndim)


class TimeDeltaBlock(DatetimeLikeBlockMixin, IntBlock):
    __slots__ = ()
    is_timedelta = True
    _can_hold_na = True
    is_numeric = False
    fill_value = np.timedelta64("NaT", "ns")

    def __init__(self, values, placement, ndim=None):
        if values.dtype != _TD_DTYPE:
            values = conversion.ensure_timedelta64ns(values)
        if isinstance(values, TimedeltaArray):
            values = values._data
        assert isinstance(values, np.ndarray), type(values)
        super().__init__(values, placement=placement, ndim=ndim)

    @property
    def _holder(self):
        return TimedeltaArray

    def _can_hold_element(self, element: Any) -> bool:
        tipo = maybe_infer_dtype_type(element)
        if tipo is not None:
            return issubclass(tipo.type, np.timedelta64)
        elif element is NaT:
            return True
        elif isinstance(element, (timedelta, np.timedelta64)):
            return True
        return is_valid_nat_for_dtype(element, self.dtype)

    def fillna(self, value, **kwargs):

        # allow filling with integers to be
        # interpreted as nanoseconds
        if is_integer(value):
            # Deprecation GH#24694, GH#19233
            warnings.warn(
                "Passing integers to fillna is deprecated, will "
                "raise a TypeError in a future version.  To retain "
                "the old behavior, pass pd.Timedelta(seconds=n) "
                "instead.",
                FutureWarning,
                stacklevel=6,
            )
            value = Timedelta(value, unit="s")
        return super().fillna(value, **kwargs)

    def _try_coerce_args(self, other):
        """
        Coerce values and other to datetime64[ns], with null values
        converted to datetime64("NaT", "ns").

        Parameters
        ----------
        other : ndarray-like or scalar

        Returns
        -------
        base-type other
        """

        if is_valid_nat_for_dtype(other, self.dtype):
            other = np.timedelta64("NaT", "ns")
        elif isinstance(other, (timedelta, np.timedelta64)):
            other = Timedelta(other).to_timedelta64()
        elif hasattr(other, "dtype") and is_timedelta64_dtype(other):
            # TODO: can we get here with non-nano dtype?
            pass
        else:
            # coercion issues
            # let higher levels handle
            raise TypeError(other)

        return other

    def should_store(self, value):
        return issubclass(
            value.dtype.type, np.timedelta64
        ) and not is_extension_array_dtype(value)

    def to_native_types(self, slicer=None, na_rep=None, quoting=None, **kwargs):
        """ convert to our native types format, slicing if desired """

        values = self.values
        if slicer is not None:
            values = values[:, slicer]
        mask = isna(values)

        rvalues = np.empty(values.shape, dtype=object)
        if na_rep is None:
            na_rep = "NaT"
        rvalues[mask] = na_rep
        imask = (~mask).ravel()

        # FIXME:
        # should use the formats.format.Timedelta64Formatter here
        # to figure what format to pass to the Timedelta
        # e.g. to not show the decimals say
        rvalues.flat[imask] = np.array(
            [Timedelta(val)._repr_base(format="all") for val in values.ravel()[imask]],
            dtype=object,
        )
        return rvalues

    def external_values(self, dtype=None):
        return np.asarray(self.values.astype("timedelta64[ns]", copy=False))


class BoolBlock(NumericBlock):
    __slots__ = ()
    is_bool = True
    _can_hold_na = False

    def _can_hold_element(self, element: Any) -> bool:
        tipo = maybe_infer_dtype_type(element)
        if tipo is not None:
            return issubclass(tipo.type, np.bool_)
        return isinstance(element, (bool, np.bool_))

    def should_store(self, value):
        return issubclass(value.dtype.type, np.bool_) and not is_extension_array_dtype(
            value
        )

    def replace(
        self, to_replace, value, inplace=False, filter=None, regex=False, convert=True
    ):
        inplace = validate_bool_kwarg(inplace, "inplace")
        to_replace_values = np.atleast_1d(to_replace)
        if not np.can_cast(to_replace_values, bool):
            return self
        return super().replace(
            to_replace,
            value,
            inplace=inplace,
            filter=filter,
            regex=regex,
            convert=convert,
        )


class ObjectBlock(Block):
    __slots__ = ()
    is_object = True
    _can_hold_na = True

    def __init__(self, values, placement=None, ndim=2):
        if issubclass(values.dtype.type, str):
            values = np.array(values, dtype=object)

        super().__init__(values, ndim=ndim, placement=placement)

    @property
    def is_bool(self):
        """ we can be a bool if we have only bool values but are of type
        object
        """
        return lib.is_bool_array(self.values.ravel())

    def convert(
        self,
        copy: bool = True,
        datetime: bool = True,
        numeric: bool = True,
        timedelta: bool = True,
        coerce: bool = False,
    ):
        """ attempt to coerce any object types to better types return a copy of
        the block (if copy = True) by definition we ARE an ObjectBlock!!!!!

        can return multiple blocks!
        """

        # operate column-by-column
        def f(mask, val, idx):
            shape = val.shape
            values = soft_convert_objects(
                val.ravel(),
                datetime=datetime,
                numeric=numeric,
                timedelta=timedelta,
                coerce=coerce,
                copy=copy,
            )
            if isinstance(values, np.ndarray):
                # TODO: allow EA once reshape is supported
                values = values.reshape(shape)

            values = _block_shape(values, ndim=self.ndim)
            return values

        if self.ndim == 2:
            blocks = self.split_and_operate(None, f, False)
        else:
            values = f(None, self.values.ravel(), None)
            blocks = [make_block(values, ndim=self.ndim, placement=self.mgr_locs)]

        return blocks

    def _maybe_downcast(self, blocks: List["Block"], downcast=None) -> List["Block"]:

        if downcast is not None:
            return blocks

        # split and convert the blocks
        return _extend_blocks([b.convert(datetime=True, numeric=False) for b in blocks])

    def _can_hold_element(self, element: Any) -> bool:
        return True

    def _try_coerce_args(self, other):
        """ provide coercion to our input arguments """

        if isinstance(other, ABCDatetimeIndex):
            # May get a DatetimeIndex here. Unbox it.
            other = other.array

        if isinstance(other, DatetimeArray):
            # hit in pandas/tests/indexing/test_coercion.py
            # ::TestWhereCoercion::test_where_series_datetime64[datetime64tz]
            # when falling back to ObjectBlock.where
            other = other.astype(object)

        return other

    def should_store(self, value):
        return not (
            issubclass(
                value.dtype.type,
                (np.integer, np.floating, np.complexfloating, np.datetime64, np.bool_),
            )
            or
            # TODO(ExtensionArray): remove is_extension_type
            # when all extension arrays have been ported.
            is_extension_type(value)
            or is_extension_array_dtype(value)
        )

    def replace(
        self, to_replace, value, inplace=False, filter=None, regex=False, convert=True
    ):
        to_rep_is_list = is_list_like(to_replace)
        value_is_list = is_list_like(value)
        both_lists = to_rep_is_list and value_is_list
        either_list = to_rep_is_list or value_is_list

        result_blocks = []
        blocks = [self]

        if not either_list and is_re(to_replace):
            return self._replace_single(
                to_replace,
                value,
                inplace=inplace,
                filter=filter,
                regex=True,
                convert=convert,
            )
        elif not (either_list or regex):
            return super().replace(
                to_replace,
                value,
                inplace=inplace,
                filter=filter,
                regex=regex,
                convert=convert,
            )
        elif both_lists:
            for to_rep, v in zip(to_replace, value):
                result_blocks = []
                for b in blocks:
                    result = b._replace_single(
                        to_rep,
                        v,
                        inplace=inplace,
                        filter=filter,
                        regex=regex,
                        convert=convert,
                    )
                    result_blocks = _extend_blocks(result, result_blocks)
                blocks = result_blocks
            return result_blocks

        elif to_rep_is_list and regex:
            for to_rep in to_replace:
                result_blocks = []
                for b in blocks:
                    result = b._replace_single(
                        to_rep,
                        value,
                        inplace=inplace,
                        filter=filter,
                        regex=regex,
                        convert=convert,
                    )
                    result_blocks = _extend_blocks(result, result_blocks)
                blocks = result_blocks
            return result_blocks

        return self._replace_single(
            to_replace,
            value,
            inplace=inplace,
            filter=filter,
            convert=convert,
            regex=regex,
        )

    def _replace_single(
        self,
        to_replace,
        value,
        inplace=False,
        filter=None,
        regex=False,
        convert=True,
        mask=None,
    ):
        """
        Replace elements by the given value.

        Parameters
        ----------
        to_replace : object or pattern
            Scalar to replace or regular expression to match.
        value : object
            Replacement object.
        inplace : bool, default False
            Perform inplace modification.
        filter : list, optional
        regex : bool, default False
            If true, perform regular expression substitution.
        convert : bool, default True
            If true, try to coerce any object types to better types.
        mask : array-like of bool, optional
            True indicate corresponding element is ignored.

        Returns
        -------
        a new block, the result after replacing
        """
        inplace = validate_bool_kwarg(inplace, "inplace")

        # to_replace is regex compilable
        to_rep_re = regex and is_re_compilable(to_replace)

        # regex is regex compilable
        regex_re = is_re_compilable(regex)

        # only one will survive
        if to_rep_re and regex_re:
            raise AssertionError(
                "only one of to_replace and regex can be regex compilable"
            )

        # if regex was passed as something that can be a regex (rather than a
        # boolean)
        if regex_re:
            to_replace = regex

        regex = regex_re or to_rep_re

        # try to get the pattern attribute (compiled re) or it's a string
        if is_re(to_replace):
            pattern = to_replace.pattern
        else:
            pattern = to_replace

        # if the pattern is not empty and to_replace is either a string or a
        # regex
        if regex and pattern:
            rx = re.compile(to_replace)
        else:
            # if the thing to replace is not a string or compiled regex call
            # the superclass method -> to_replace is some kind of object
            return super().replace(
                to_replace, value, inplace=inplace, filter=filter, regex=regex
            )

        new_values = self.values if inplace else self.values.copy()

        # deal with replacing values with objects (strings) that match but
        # whose replacement is not a string (numeric, nan, object)
        if isna(value) or not isinstance(value, str):

            def re_replacer(s):
                if is_re(rx) and isinstance(s, str):
                    return value if rx.search(s) is not None else s
                else:
                    return s

        else:
            # value is guaranteed to be a string here, s can be either a string
            # or null if it's null it gets returned
            def re_replacer(s):
                if is_re(rx) and isinstance(s, str):
                    return rx.sub(value, s)
                else:
                    return s

        f = np.vectorize(re_replacer, otypes=[self.dtype])

        if filter is None:
            filt = slice(None)
        else:
            filt = self.mgr_locs.isin(filter).nonzero()[0]

        if mask is None:
            new_values[filt] = f(new_values[filt])
        else:
            new_values[filt][mask] = f(new_values[filt][mask])

        # convert
        block = self.make_block(new_values)
        if convert:
            block = block.convert(numeric=False)
        return block

    def _replace_coerce(
        self, to_replace, value, inplace=True, regex=False, convert=False, mask=None
    ):
        """
        Replace value corresponding to the given boolean array with another
        value.

        Parameters
        ----------
        to_replace : object or pattern
            Scalar to replace or regular expression to match.
        value : object
            Replacement object.
        inplace : bool, default False
            Perform inplace modification.
        regex : bool, default False
            If true, perform regular expression substitution.
        convert : bool, default True
            If true, try to coerce any object types to better types.
        mask : array-like of bool, optional
            True indicate corresponding element is ignored.

        Returns
        -------
        A new block if there is anything to replace or the original block.
        """
        if mask.any():
            block = super()._replace_coerce(
                to_replace=to_replace,
                value=value,
                inplace=inplace,
                regex=regex,
                convert=convert,
                mask=mask,
            )
            if convert:
                block = [b.convert(numeric=False, copy=True) for b in block]
            return block
        return self


class CategoricalBlock(ExtensionBlock):
    __slots__ = ()
    is_categorical = True
    _verify_integrity = True
    _can_hold_na = True
    _concatenator = staticmethod(concat_categorical)

    def __init__(self, values, placement, ndim=None):
        # coerce to categorical if we can
        values = extract_array(values)
        assert isinstance(values, Categorical), type(values)
        super().__init__(values, placement=placement, ndim=ndim)

    @property
    def _holder(self):
        return Categorical

    @property
    def array_dtype(self):
        """ the dtype to return if I want to construct this block as an
        array
        """
        return np.object_

    def to_dense(self):
        # Categorical.get_values returns a DatetimeIndex for datetime
        # categories, so we can't simply use `np.asarray(self.values)` like
        # other types.
        return self.values._internal_get_values()

    def to_native_types(self, slicer=None, na_rep="", quoting=None, **kwargs):
        """ convert to our native types format, slicing if desired """

        values = self.values
        if slicer is not None:
            # Categorical is always one dimension
            values = values[slicer]
        mask = isna(values)
        values = np.array(values, dtype="object")
        values[mask] = na_rep

        # we are expected to return a 2-d ndarray
        return values.reshape(1, len(values))

    def concat_same_type(self, to_concat, placement=None):
        """
        Concatenate list of single blocks of the same type.

        Note that this CategoricalBlock._concat_same_type *may* not
        return a CategoricalBlock. When the categories in `to_concat`
        differ, this will return an object ndarray.

        If / when we decide we don't like that behavior:

        1. Change Categorical._concat_same_type to use union_categoricals
        2. Delete this method.
        """
        values = self._concatenator(
            [blk.values for blk in to_concat], axis=self.ndim - 1
        )
        # not using self.make_block_same_class as values can be object dtype
        return make_block(
            values, placement=placement or slice(0, len(values), 1), ndim=self.ndim
        )

    def where(
        self,
        other,
        cond,
        align=True,
        errors="raise",
        try_cast: bool = False,
        axis: int = 0,
    ) -> List["Block"]:
        # TODO(CategoricalBlock.where):
        # This can all be deleted in favor of ExtensionBlock.where once
        # we enforce the deprecation.
        object_msg = (
            "Implicitly converting categorical to object-dtype ndarray. "
            "One or more of the values in 'other' are not present in this "
            "categorical's categories. A future version of pandas will raise "
            "a ValueError when 'other' contains different categories.\n\n"
            "To preserve the current behavior, add the new categories to "
            "the categorical before calling 'where', or convert the "
            "categorical to a different dtype."
        )
        try:
            # Attempt to do preserve categorical dtype.
            result = super().where(other, cond, align, errors, try_cast, axis)
        except (TypeError, ValueError):
            warnings.warn(object_msg, FutureWarning, stacklevel=6)
            result = self.astype(object).where(
                other, cond, align=align, errors=errors, try_cast=try_cast, axis=axis
            )
        return result


# -----------------------------------------------------------------
# Constructor Helpers


def get_block_type(values, dtype=None):
    """
    Find the appropriate Block subclass to use for the given values and dtype.

    Parameters
    ----------
    values : ndarray-like
    dtype : numpy or pandas dtype

    Returns
    -------
    cls : class, subclass of Block
    """
    dtype = dtype or values.dtype
    vtype = dtype.type

    if is_sparse(dtype):
        # Need this first(ish) so that Sparse[datetime] is sparse
        cls = ExtensionBlock
    elif is_categorical(values):
        cls = CategoricalBlock
    elif issubclass(vtype, np.datetime64):
        assert not is_datetime64tz_dtype(values)
        cls = DatetimeBlock
    elif is_datetime64tz_dtype(values):
        cls = DatetimeTZBlock
    elif is_interval_dtype(dtype) or is_period_dtype(dtype):
        cls = ObjectValuesExtensionBlock
    elif is_extension_array_dtype(values):
        cls = ExtensionBlock
    elif issubclass(vtype, np.floating):
        cls = FloatBlock
    elif issubclass(vtype, np.timedelta64):
        assert issubclass(vtype, np.integer)
        cls = TimeDeltaBlock
    elif issubclass(vtype, np.complexfloating):
        cls = ComplexBlock
    elif issubclass(vtype, np.integer):
        cls = IntBlock
    elif dtype == np.bool_:
        cls = BoolBlock
    else:
        cls = ObjectBlock
    return cls


def make_block(values, placement, klass=None, ndim=None, dtype=None, fastpath=None):
    # Ensure that we don't allow PandasArray / PandasDtype in internals.
    # For now, blocks should be backed by ndarrays when possible.
    if isinstance(values, ABCPandasArray):
        values = values.to_numpy()
        if ndim and ndim > 1:
            values = np.atleast_2d(values)

    if isinstance(dtype, PandasDtype):
        dtype = dtype.numpy_dtype

    if fastpath is not None:
        # GH#19265 pyarrow is passing this
        warnings.warn(
            "fastpath argument is deprecated, will be removed in a future release.",
            FutureWarning,
        )
    if klass is None:
        dtype = dtype or values.dtype
        klass = get_block_type(values, dtype)

    elif klass is DatetimeTZBlock and not is_datetime64tz_dtype(values):
        # TODO: This is no longer hit internally; does it need to be retained
        #  for e.g. pyarrow?
        values = DatetimeArray._simple_new(values, dtype=dtype)

    return klass(values, ndim=ndim, placement=placement)


# -----------------------------------------------------------------


def _extend_blocks(result, blocks=None):
    """ return a new extended blocks, givin the result """
    from pandas.core.internals import BlockManager

    if blocks is None:
        blocks = []
    if isinstance(result, list):
        for r in result:
            if isinstance(r, list):
                blocks.extend(r)
            else:
                blocks.append(r)
    elif isinstance(result, BlockManager):
        blocks.extend(result.blocks)
    else:
        blocks.append(result)
    return blocks


def _block_shape(values, ndim=1, shape=None):
    """ guarantee the shape of the values to be at least 1 d """
    if values.ndim < ndim:
        if shape is None:
            shape = values.shape
        if not is_extension_array_dtype(values):
            # TODO: https://github.com/pandas-dev/pandas/issues/23023
            # block.shape is incorrect for "2D" ExtensionArrays
            # We can't, and don't need to, reshape.
            values = values.reshape(tuple((1,) + shape))
    return values


def _merge_blocks(blocks, dtype=None, _can_consolidate=True):

    if len(blocks) == 1:
        return blocks[0]

    if _can_consolidate:

        if dtype is None:
            if len({b.dtype for b in blocks}) != 1:
                raise AssertionError("_merge_blocks are invalid!")
            dtype = blocks[0].dtype

        # FIXME: optimization potential in case all mgrs contain slices and
        # combination of those slices is a slice, too.
        new_mgr_locs = np.concatenate([b.mgr_locs.as_array for b in blocks])
        new_values = np.vstack([b.values for b in blocks])

        argsort = np.argsort(new_mgr_locs)
        new_values = new_values[argsort]
        new_mgr_locs = new_mgr_locs[argsort]

        return make_block(new_values, placement=new_mgr_locs)

    # no merge
    return blocks


def _safe_reshape(arr, new_shape):
    """
    If possible, reshape `arr` to have shape `new_shape`,
    with a couple of exceptions (see gh-13012):

    1) If `arr` is a ExtensionArray or Index, `arr` will be
       returned as is.
    2) If `arr` is a Series, the `_values` attribute will
       be reshaped and returned.

    Parameters
    ----------
    arr : array-like, object to be reshaped
    new_shape : int or tuple of ints, the new shape
    """
    if isinstance(arr, ABCSeries):
        arr = arr._values
    if not isinstance(arr, ABCExtensionArray):
        arr = arr.reshape(new_shape)
    return arr


def _putmask_smart(v, mask, n):
    """
    Return a new ndarray, try to preserve dtype if possible.

    Parameters
    ----------
    v : `values`, updated in-place (array like)
    mask : np.ndarray
        Applies to both sides (array like).
    n : `new values` either scalar or an array like aligned with `values`

    Returns
    -------
    values : ndarray with updated values
        this *may* be a copy of the original

    See Also
    --------
    ndarray.putmask
    """

    # we cannot use np.asarray() here as we cannot have conversions
    # that numpy does when numeric are mixed with strings

    # n should be the length of the mask or a scalar here
    if not is_list_like(n):
        n = np.repeat(n, len(mask))

    # see if we are only masking values that if putted
    # will work in the current dtype
    try:
        nn = n[mask]
    except TypeError:
        # TypeError: only integer scalar arrays can be converted to a scalar index
        pass
    else:
        # make sure that we have a nullable type
        # if we have nulls
        if not _isna_compat(v, nn[0]):
            pass
        elif not (is_float_dtype(nn.dtype) or is_integer_dtype(nn.dtype)):
            # only compare integers/floats
            pass
        elif not (is_float_dtype(v.dtype) or is_integer_dtype(v.dtype)):
            # only compare integers/floats
            pass
        else:

            # we ignore ComplexWarning here
            with warnings.catch_warnings(record=True):
                warnings.simplefilter("ignore", np.ComplexWarning)
                nn_at = nn.astype(v.dtype)

            comp = nn == nn_at
            if is_list_like(comp) and comp.all():
                nv = v.copy()
                nv[mask] = nn_at
                return nv

    n = np.asarray(n)

    def _putmask_preserve(nv, n):
        try:
            nv[mask] = n[mask]
        except (IndexError, ValueError):
            nv[mask] = n
        return nv

    # preserves dtype if possible
    if v.dtype.kind == n.dtype.kind:
        return _putmask_preserve(v, n)

    # change the dtype if needed
    dtype, _ = maybe_promote(n.dtype)

    if is_extension_type(v.dtype) and is_object_dtype(dtype):
        v = v._internal_get_values(dtype)
    else:
        v = v.astype(dtype)

    return _putmask_preserve(v, n)<|MERGE_RESOLUTION|>--- conflicted
+++ resolved
@@ -610,13 +610,9 @@
             # _astype_nansafe works fine with 1-d only
             vals1d = values.ravel()
             try:
-<<<<<<< HEAD
                 values = astype_nansafe(
-                    vals1d, dtype, copy=True, skipna=skipna, **kwargs
+                    vals1d, dtype, copy=True, skipna=skipna
                 )
-=======
-                values = astype_nansafe(vals1d, dtype, copy=True)
->>>>>>> 9cfb8b55
             except (ValueError, TypeError):
                 # e.g. astype_nansafe can fail on object-dtype of strings
                 #  trying to convert to float
