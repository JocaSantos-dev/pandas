--- conflicted
+++ resolved
@@ -1631,13 +1631,7 @@
         assert locs.tolist() == [0]
         self.values[:] = values
 
-<<<<<<< HEAD
     def putmask(self, mask, new, align=True, inplace=False, axis=0, transpose=False):
-=======
-    def putmask(
-        self, mask, new, inplace: bool = False, axis: int = 0, transpose: bool = False,
-    ) -> List["Block"]:
->>>>>>> 30724b9c
         """
         See Block.putmask.__doc__
         """
