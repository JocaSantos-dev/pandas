--- conflicted
+++ resolved
@@ -898,15 +898,6 @@
                 if not is_dtype_equal(self.dtype, dtype):
                     b = self.astype(dtype)
                     return b.setitem(indexer, value)
-<<<<<<< HEAD
-        else:
-            # can keep its own dtype
-            if hasattr(value, "dtype") and is_dtype_equal(values.dtype, value.dtype):
-                dtype = self.dtype
-            else:
-                dtype = "infer"
-=======
->>>>>>> 619f52bf
 
         # value must be storeable at this moment
         arr_value = np.array(value)
