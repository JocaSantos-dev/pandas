# -*- coding: utf-8 -*-
import warnings
import inspect
import re
from datetime import datetime, timedelta, date

import numpy as np

from pandas._libs import lib, tslib, tslibs, internals as libinternals
from pandas._libs.tslibs import conversion, Timedelta

from pandas import compat
from pandas.compat import range, zip

from pandas.util._validators import validate_bool_kwarg

from pandas.core.dtypes.dtypes import (
    ExtensionDtype, DatetimeTZDtype,
    PandasExtensionDtype,
    CategoricalDtype)
from pandas.core.dtypes.common import (
    _TD_DTYPE, _NS_DTYPE,
    ensure_platform_int,
    is_integer,
    is_dtype_equal,
    is_timedelta64_dtype,
    is_datetime64_dtype, is_datetimetz,
    is_categorical, is_categorical_dtype,
    is_integer_dtype,
    is_datetime64tz_dtype,
    is_bool_dtype,
    is_object_dtype,
    is_float_dtype,
    is_numeric_v_string_like, is_extension_type,
    is_extension_array_dtype,
    is_list_like,
    is_re,
    is_re_compilable,
    pandas_dtype)
from pandas.core.dtypes.cast import (
    maybe_downcast_to_dtype,
    maybe_upcast,
    maybe_promote,
    infer_dtype_from,
    infer_dtype_from_scalar,
    soft_convert_objects,
    maybe_convert_objects,
    astype_nansafe,
    find_common_type,
    maybe_infer_dtype_type)
from pandas.core.dtypes.missing import (
    isna, notna, array_equivalent,
    _isna_compat,
    is_null_datelike_scalar)
import pandas.core.dtypes.concat as _concat
from pandas.core.dtypes.generic import (
    ABCSeries,
    ABCDatetimeIndex,
    ABCExtensionArray,
    ABCIndexClass)

import pandas.core.common as com
import pandas.core.algorithms as algos
import pandas.core.missing as missing
from pandas.core.base import PandasObject

from pandas.core.arrays import Categorical

from pandas.core.indexes.datetimes import DatetimeIndex
from pandas.core.indexes.timedeltas import TimedeltaIndex
from pandas.core.indexing import check_setitem_lengths

from pandas.io.formats.printing import pprint_thing


class Block(PandasObject):
    """
    Canonical n-dimensional unit of homogeneous dtype contained in a pandas
    data structure

    Index-ignorant; let the container take care of that
    """
    __slots__ = ['_mgr_locs', 'values', 'ndim']
    is_numeric = False
    is_float = False
    is_integer = False
    is_complex = False
    is_datetime = False
    is_datetimetz = False
    is_timedelta = False
    is_bool = False
    is_object = False
    is_categorical = False
    is_sparse = False
    is_extension = False
    _box_to_block_values = True
    _can_hold_na = False
    _can_consolidate = True
    _verify_integrity = True
    _validate_ndim = True
    _ftype = 'dense'
    _concatenator = staticmethod(np.concatenate)

    def __init__(self, values, placement, ndim=None):
        self.ndim = self._check_ndim(values, ndim)
        self.mgr_locs = placement
        self.values = values

        if (self._validate_ndim and self.ndim and
                len(self.mgr_locs) != len(self.values)):
            raise ValueError(
                'Wrong number of items passed {val}, placement implies '
                '{mgr}'.format(val=len(self.values), mgr=len(self.mgr_locs)))

    def _check_ndim(self, values, ndim):
        """ndim inference and validation.

        Infers ndim from 'values' if not provided to __init__.
        Validates that values.ndim and ndim are consistent if and only if
        the class variable '_validate_ndim' is True.

        Parameters
        ----------
        values : array-like
        ndim : int or None

        Returns
        -------
        ndim : int

        Raises
        ------
        ValueError : the number of dimensions do not match
        """
        if ndim is None:
            ndim = values.ndim

        if self._validate_ndim and values.ndim != ndim:
            msg = ("Wrong number of dimensions. values.ndim != ndim "
                   "[{} != {}]")
            raise ValueError(msg.format(values.ndim, ndim))

        return ndim

    @property
    def _holder(self):
        """The array-like that can hold the underlying values.

        None for 'Block', overridden by subclasses that don't
        use an ndarray.
        """
        return None

    @property
    def _consolidate_key(self):
        return (self._can_consolidate, self.dtype.name)

    @property
    def _is_single_block(self):
        return self.ndim == 1

    @property
    def is_view(self):
        """ return a boolean if I am possibly a view """
        return self.values.base is not None

    @property
    def is_datelike(self):
        """ return True if I am a non-datelike """
        return self.is_datetime or self.is_timedelta

    def is_categorical_astype(self, dtype):
        """
        validate that we have a astypeable to categorical,
        returns a boolean if we are a categorical
        """
        if dtype is Categorical or dtype is CategoricalDtype:
            # this is a pd.Categorical, but is not
            # a valid type for astypeing
            raise TypeError("invalid type {0} for astype".format(dtype))

        elif is_categorical_dtype(dtype):
            return True

        return False

    def external_values(self, dtype=None):
        """ return an outside world format, currently just the ndarray """
        return self.values

    def internal_values(self, dtype=None):
        """ return an internal format, currently just the ndarray
        this should be the pure internal API format
        """
        return self.values

    def formatting_values(self):
        """Return the internal values used by the DataFrame/SeriesFormatter"""
        return self.internal_values()

    def get_values(self, dtype=None):
        """
        return an internal format, currently just the ndarray
        this is often overridden to handle to_dense like operations
        """
        if is_object_dtype(dtype):
            return self.values.astype(object)
        return self.values

    def to_dense(self):
        return self.values.view()

    @property
    def _na_value(self):
        return np.nan

    @property
    def fill_value(self):
        return np.nan

    @property
    def mgr_locs(self):
        return self._mgr_locs

    @mgr_locs.setter
    def mgr_locs(self, new_mgr_locs):
        if not isinstance(new_mgr_locs, libinternals.BlockPlacement):
            new_mgr_locs = libinternals.BlockPlacement(new_mgr_locs)

        self._mgr_locs = new_mgr_locs

    @property
    def array_dtype(self):
        """ the dtype to return if I want to construct this block as an
        array
        """
        return self.dtype

    def make_block(self, values, placement=None, ndim=None):
        """
        Create a new block, with type inference propagate any values that are
        not specified
        """
        if placement is None:
            placement = self.mgr_locs
        if ndim is None:
            ndim = self.ndim

        return make_block(values, placement=placement, ndim=ndim)

    def make_block_scalar(self, values):
        """
        Create a ScalarBlock
        """
        return ScalarBlock(values)

    def make_block_same_class(self, values, placement=None, ndim=None,
                              dtype=None):
        """ Wrap given values in a block of same type as self. """
        if dtype is not None:
            # issue 19431 fastparquet is passing this
            warnings.warn("dtype argument is deprecated, will be removed "
                          "in a future release.", DeprecationWarning)
        if placement is None:
            placement = self.mgr_locs
        return make_block(values, placement=placement, ndim=ndim,
                          klass=self.__class__, dtype=dtype)

    def __unicode__(self):

        # don't want to print out all of the items here
        name = pprint_thing(self.__class__.__name__)
        if self._is_single_block:

            result = '{name}: {len} dtype: {dtype}'.format(
                name=name, len=len(self), dtype=self.dtype)

        else:

            shape = ' x '.join(pprint_thing(s) for s in self.shape)
            result = '{name}: {index}, {shape}, dtype: {dtype}'.format(
                name=name, index=pprint_thing(self.mgr_locs.indexer),
                shape=shape, dtype=self.dtype)

        return result

    def __len__(self):
        return len(self.values)

    def __getstate__(self):
        return self.mgr_locs.indexer, self.values

    def __setstate__(self, state):
        self.mgr_locs = libinternals.BlockPlacement(state[0])
        self.values = state[1]
        self.ndim = self.values.ndim

    def _slice(self, slicer):
        """ return a slice of my values """
        return self.values[slicer]

    def reshape_nd(self, labels, shape, ref_items, mgr=None):
        """
        Parameters
        ----------
        labels : list of new axis labels
        shape : new shape
        ref_items : new ref_items

        return a new block that is transformed to a nd block
        """
        return _block2d_to_blocknd(values=self.get_values().T,
                                   placement=self.mgr_locs, shape=shape,
                                   labels=labels, ref_items=ref_items)

    def getitem_block(self, slicer, new_mgr_locs=None):
        """
        Perform __getitem__-like, return result as block.

        As of now, only supports slices that preserve dimensionality.
        """
        if new_mgr_locs is None:
            if isinstance(slicer, tuple):
                axis0_slicer = slicer[0]
            else:
                axis0_slicer = slicer
            new_mgr_locs = self.mgr_locs[axis0_slicer]

        new_values = self._slice(slicer)

        if self._validate_ndim and new_values.ndim != self.ndim:
            raise ValueError("Only same dim slicing is allowed")

        return self.make_block_same_class(new_values, new_mgr_locs)

    @property
    def shape(self):
        return self.values.shape

    @property
    def dtype(self):
        return self.values.dtype

    @property
    def ftype(self):
        if getattr(self.values, '_pandas_ftype', False):
            dtype = self.dtype.subtype
        else:
            dtype = self.dtype
        return "{dtype}:{ftype}".format(dtype=dtype, ftype=self._ftype)

    def merge(self, other):
        return _merge_blocks([self, other])

    def concat_same_type(self, to_concat, placement=None):
        """
        Concatenate list of single blocks of the same type.
        """
        values = self._concatenator([blk.values for blk in to_concat],
                                    axis=self.ndim - 1)
        return self.make_block_same_class(
            values, placement=placement or slice(0, len(values), 1))

    def iget(self, i):
        return self.values[i]

    def set(self, locs, values, check=False):
        """
        Modify Block in-place with new item value

        Returns
        -------
        None
        """
        self.values[locs] = values

    def delete(self, loc):
        """
        Delete given loc(-s) from block in-place.
        """
        self.values = np.delete(self.values, loc, 0)
        self.mgr_locs = self.mgr_locs.delete(loc)

    def apply(self, func, mgr=None, **kwargs):
        """ apply the function to my values; return a block if we are not
        one
        """
        with np.errstate(all='ignore'):
            result = func(self.values, **kwargs)
        if not isinstance(result, Block):
            result = self.make_block(values=_block_shape(result,
                                                         ndim=self.ndim))

        return result

    def fillna(self, value, limit=None, inplace=False, downcast=None,
               mgr=None):
        """ fillna on the block with the value. If we fail, then convert to
        ObjectBlock and try again
        """
        inplace = validate_bool_kwarg(inplace, 'inplace')

        if not self._can_hold_na:
            if inplace:
                return self
            else:
                return self.copy()

        mask = isna(self.values)
        if limit is not None:
            if not is_integer(limit):
                raise ValueError('Limit must be an integer')
            if limit < 1:
                raise ValueError('Limit must be greater than 0')
            if self.ndim > 2:
                raise NotImplementedError("number of dimensions for 'fillna' "
                                          "is currently limited to 2")
            mask[mask.cumsum(self.ndim - 1) > limit] = False

        # fillna, but if we cannot coerce, then try again as an ObjectBlock
        try:
            values, _, _, _ = self._try_coerce_args(self.values, value)
            blocks = self.putmask(mask, value, inplace=inplace)
            blocks = [b.make_block(values=self._try_coerce_result(b.values))
                      for b in blocks]
            return self._maybe_downcast(blocks, downcast)
        except (TypeError, ValueError):

            # we can't process the value, but nothing to do
            if not mask.any():
                return self if inplace else self.copy()

            # operate column-by-column
            def f(m, v, i):
                block = self.coerce_to_target_dtype(value)

                # slice out our block
                if i is not None:
                    block = block.getitem_block(slice(i, i + 1))
                return block.fillna(value,
                                    limit=limit,
                                    inplace=inplace,
                                    downcast=None)

            return self.split_and_operate(mask, f, inplace)

    def split_and_operate(self, mask, f, inplace):
        """
        split the block per-column, and apply the callable f
        per-column, return a new block for each. Handle
        masking which will not change a block unless needed.

        Parameters
        ----------
        mask : 2-d boolean mask
        f : callable accepting (1d-mask, 1d values, indexer)
        inplace : boolean

        Returns
        -------
        list of blocks
        """

        if mask is None:
            mask = np.ones(self.shape, dtype=bool)
        new_values = self.values

        def make_a_block(nv, ref_loc):
            if isinstance(nv, Block):
                block = nv
            elif isinstance(nv, list):
                block = nv[0]
            else:
                # Put back the dimension that was taken from it and make
                # a block out of the result.
                try:
                    nv = _block_shape(nv, ndim=self.ndim)
                except (AttributeError, NotImplementedError):
                    pass
                block = self.make_block(values=nv,
                                        placement=ref_loc)
            return block

        # ndim == 1
        if self.ndim == 1:
            if mask.any():
                nv = f(mask, new_values, None)
            else:
                nv = new_values if inplace else new_values.copy()
            block = make_a_block(nv, self.mgr_locs)
            return [block]

        # ndim > 1
        new_blocks = []
        for i, ref_loc in enumerate(self.mgr_locs):
            m = mask[i]
            v = new_values[i]

            # need a new block
            if m.any():
                nv = f(m, v, i)
            else:
                nv = v if inplace else v.copy()

            block = make_a_block(nv, [ref_loc])
            new_blocks.append(block)

        return new_blocks

    def _maybe_downcast(self, blocks, downcast=None):

        # no need to downcast our float
        # unless indicated
        if downcast is None and self.is_float:
            return blocks
        elif downcast is None and (self.is_timedelta or self.is_datetime):
            return blocks

        if not isinstance(blocks, list):
            blocks = [blocks]
        return _extend_blocks([b.downcast(downcast) for b in blocks])

    def downcast(self, dtypes=None, mgr=None):
        """ try to downcast each item to the dict of dtypes if present """

        # turn it off completely
        if dtypes is False:
            return self

        values = self.values

        # single block handling
        if self._is_single_block:

            # try to cast all non-floats here
            if dtypes is None:
                dtypes = 'infer'

            nv = maybe_downcast_to_dtype(values, dtypes)
            return self.make_block(nv)

        # ndim > 1
        if dtypes is None:
            return self

        if not (dtypes == 'infer' or isinstance(dtypes, dict)):
            raise ValueError("downcast must have a dictionary or 'infer' as "
                             "its argument")

        # operate column-by-column
        # this is expensive as it splits the blocks items-by-item
        def f(m, v, i):

            if dtypes == 'infer':
                dtype = 'infer'
            else:
                raise AssertionError("dtypes as dict is not supported yet")

            if dtype is not None:
                v = maybe_downcast_to_dtype(v, dtype)
            return v

        return self.split_and_operate(None, f, False)

    def astype(self, dtype, copy=False, errors='raise', values=None, **kwargs):
        return self._astype(dtype, copy=copy, errors=errors, values=values,
                            **kwargs)

    def _astype(self, dtype, copy=False, errors='raise', values=None,
                klass=None, mgr=None, **kwargs):
        """Coerce to the new type

        Parameters
        ----------
        dtype : str, dtype convertible
        copy : boolean, default False
            copy if indicated
        errors : str, {'raise', 'ignore'}, default 'ignore'
            - ``raise`` : allow exceptions to be raised
            - ``ignore`` : suppress exceptions. On error return original object

        Returns
        -------
        Block
        """
        errors_legal_values = ('raise', 'ignore')

        if errors not in errors_legal_values:
            invalid_arg = ("Expected value of kwarg 'errors' to be one of {}. "
                           "Supplied value is '{}'".format(
                               list(errors_legal_values), errors))
            raise ValueError(invalid_arg)

        if (inspect.isclass(dtype) and
                issubclass(dtype, (PandasExtensionDtype, ExtensionDtype))):
            msg = ("Expected an instance of {}, but got the class instead. "
                   "Try instantiating 'dtype'.".format(dtype.__name__))
            raise TypeError(msg)

        # may need to convert to categorical
        if self.is_categorical_astype(dtype):

            # deprecated 17636
            if ('categories' in kwargs or 'ordered' in kwargs):
                if isinstance(dtype, CategoricalDtype):
                    raise TypeError(
                        "Cannot specify a CategoricalDtype and also "
                        "`categories` or `ordered`. Use "
                        "`dtype=CategoricalDtype(categories, ordered)`"
                        " instead.")
                warnings.warn("specifying 'categories' or 'ordered' in "
                              ".astype() is deprecated; pass a "
                              "CategoricalDtype instead",
                              FutureWarning, stacklevel=7)

            categories = kwargs.get('categories', None)
            ordered = kwargs.get('ordered', None)
            if com._any_not_none(categories, ordered):
                dtype = CategoricalDtype(categories, ordered)

            if is_categorical_dtype(self.values):
                # GH 10696/18593: update an existing categorical efficiently
                return self.make_block(self.values.astype(dtype, copy=copy))

            return self.make_block(Categorical(self.values, dtype=dtype))

        # convert dtypes if needed
        dtype = pandas_dtype(dtype)
        # astype processing
        if is_dtype_equal(self.dtype, dtype):
            if copy:
                return self.copy()
            return self

        if klass is None:
            if dtype == np.object_:
                klass = ObjectBlock
            elif is_extension_array_dtype(dtype):
                klass = ExtensionBlock

        try:
            # force the copy here
            if values is None:

                if self.is_extension:
                    values = self.values.astype(dtype)
                else:
                    if issubclass(dtype.type,
                                  (compat.text_type, compat.string_types)):

                        # use native type formatting for datetime/tz/timedelta
                        if self.is_datelike:
                            values = self.to_native_types()

                        # astype formatting
                        else:
                            values = self.get_values()

                    else:
                        values = self.get_values(dtype=dtype)

                    # _astype_nansafe works fine with 1-d only
                    values = astype_nansafe(values.ravel(), dtype, copy=True)

                # TODO(extension)
                # should we make this attribute?
                try:
                    values = values.reshape(self.shape)
                except AttributeError:
                    pass

            newb = make_block(values, placement=self.mgr_locs,
                              klass=klass, ndim=self.ndim)
        except:
            if errors == 'raise':
                raise
            newb = self.copy() if copy else self

        if newb.is_numeric and self.is_numeric:
            if newb.shape != self.shape:
                raise TypeError(
                    "cannot set astype for copy = [{copy}] for dtype "
                    "({dtype} [{itemsize}]) with smaller itemsize than "
                    "current ({newb_dtype} [{newb_size}])".format(
                        copy=copy, dtype=self.dtype.name,
                        itemsize=self.itemsize, newb_dtype=newb.dtype.name,
                        newb_size=newb.itemsize))
        return newb

    def convert(self, copy=True, **kwargs):
        """ attempt to coerce any object types to better types return a copy
        of the block (if copy = True) by definition we are not an ObjectBlock
        here!
        """

        return self.copy() if copy else self

    def _can_hold_element(self, element):
        """ require the same dtype as ourselves """
        dtype = self.values.dtype.type
        tipo = maybe_infer_dtype_type(element)
        if tipo is not None:
            return issubclass(tipo.type, dtype)
        return isinstance(element, dtype)

    def _try_cast_result(self, result, dtype=None):
        """ try to cast the result to our original type, we may have
        roundtripped thru object in the mean-time
        """
        if dtype is None:
            dtype = self.dtype

        if self.is_integer or self.is_bool or self.is_datetime:
            pass
        elif self.is_float and result.dtype == self.dtype:

            # protect against a bool/object showing up here
            if isinstance(dtype, compat.string_types) and dtype == 'infer':
                return result
            if not isinstance(dtype, type):
                dtype = dtype.type
            if issubclass(dtype, (np.bool_, np.object_)):
                if issubclass(dtype, np.bool_):
                    if isna(result).all():
                        return result.astype(np.bool_)
                    else:
                        result = result.astype(np.object_)
                        result[result == 1] = True
                        result[result == 0] = False
                        return result
                else:
                    return result.astype(np.object_)

            return result

        # may need to change the dtype here
        return maybe_downcast_to_dtype(result, dtype)

    def _try_coerce_args(self, values, other):
        """ provide coercion to our input arguments """

        if np.any(notna(other)) and not self._can_hold_element(other):
            # coercion issues
            # let higher levels handle
            raise TypeError("cannot convert {} to an {}".format(
                type(other).__name__,
                type(self).__name__.lower().replace('Block', '')))

        return values, False, other, False

    def _try_coerce_result(self, result):
        """ reverse of try_coerce_args """
        return result

    def _try_coerce_and_cast_result(self, result, dtype=None):
        result = self._try_coerce_result(result)
        result = self._try_cast_result(result, dtype=dtype)
        return result

    def to_native_types(self, slicer=None, na_rep='nan', quoting=None,
                        **kwargs):
        """ convert to our native types format, slicing if desired """

        values = self.get_values()

        if slicer is not None:
            values = values[:, slicer]
        mask = isna(values)

        if not self.is_object and not quoting:
            values = values.astype(str)
        else:
            values = np.array(values, dtype='object')

        values[mask] = na_rep
        return values

    # block actions ####
    def copy(self, deep=True, mgr=None):
        """ copy constructor """
        values = self.values
        if deep:
            values = values.copy()
        return self.make_block_same_class(values)

    def replace(self, to_replace, value, inplace=False, filter=None,
                regex=False, convert=True, mgr=None):
        """replace the to_replace value with value, possible to create new
        blocks here this is just a call to putmask. regex is not used here.
        It is used in ObjectBlocks.  It is here for API compatibility.
        """

        inplace = validate_bool_kwarg(inplace, 'inplace')
        original_to_replace = to_replace

        # try to replace, if we raise an error, convert to ObjectBlock and
        # retry
        try:
            values, _, to_replace, _ = self._try_coerce_args(self.values,
                                                             to_replace)
            mask = missing.mask_missing(values, to_replace)
            if filter is not None:
                filtered_out = ~self.mgr_locs.isin(filter)
                mask[filtered_out.nonzero()[0]] = False

            blocks = self.putmask(mask, value, inplace=inplace)
            if convert:
                blocks = [b.convert(by_item=True, numeric=False,
                                    copy=not inplace) for b in blocks]
            return blocks
        except (TypeError, ValueError):
            # GH 22083, TypeError or ValueError occurred within error handling
            # causes infinite loop. Cast and retry only if not objectblock.
            if is_object_dtype(self):
                raise

            # try again with a compatible block
            block = self.astype(object)
            return block.replace(to_replace=original_to_replace,
                                 value=value,
                                 inplace=inplace,
                                 filter=filter,
                                 regex=regex,
                                 convert=convert)

    def _replace_single(self, *args, **kwargs):
        """ no-op on a non-ObjectBlock """
        return self if kwargs['inplace'] else self.copy()

    def setitem(self, indexer, value, mgr=None):
        """Set the value inplace, returning a a maybe different typed block.

        Parameters
        ----------
        indexer : tuple, list-like, array-like, slice
            The subset of self.values to set
        value : object
            The value being set
        mgr : BlockPlacement, optional

        Returns
        -------
        Block

        Notes
        -----
        `indexer` is a direct slice/positional indexer. `value` must
        be a compatible shape.
        """
        # coerce None values, if appropriate
        if value is None:
            if self.is_numeric:
                value = np.nan

        # coerce if block dtype can store value
        values = self.values
        try:
            values, _, value, _ = self._try_coerce_args(values, value)
            # can keep its own dtype
            if hasattr(value, 'dtype') and is_dtype_equal(values.dtype,
                                                          value.dtype):
                dtype = self.dtype
            else:
                dtype = 'infer'

        except (TypeError, ValueError):
            # current dtype cannot store value, coerce to common dtype
            find_dtype = False

            if hasattr(value, 'dtype'):
                dtype = value.dtype
                find_dtype = True

            elif lib.is_scalar(value):
                if isna(value):
                    # NaN promotion is handled in latter path
                    dtype = False
                else:
                    dtype, _ = infer_dtype_from_scalar(value,
                                                       pandas_dtype=True)
                    find_dtype = True
            else:
                dtype = 'infer'

            if find_dtype:
                dtype = find_common_type([values.dtype, dtype])
                if not is_dtype_equal(self.dtype, dtype):
                    b = self.astype(dtype)
                    return b.setitem(indexer, value, mgr=mgr)

        # value must be storeable at this moment
        arr_value = np.array(value)

        # cast the values to a type that can hold nan (if necessary)
        if not self._can_hold_element(value):
            dtype, _ = maybe_promote(arr_value.dtype)
            values = values.astype(dtype)

        transf = (lambda x: x.T) if self.ndim == 2 else (lambda x: x)
        values = transf(values)

        # length checking
        check_setitem_lengths(indexer, value, values)

        def _is_scalar_indexer(indexer):
            # return True if we are all scalar indexers

            if arr_value.ndim == 1:
                if not isinstance(indexer, tuple):
                    indexer = tuple([indexer])
                    return any(isinstance(idx, np.ndarray) and len(idx) == 0
                               for idx in indexer)
            return False

        def _is_empty_indexer(indexer):
            # return a boolean if we have an empty indexer

            if is_list_like(indexer) and not len(indexer):
                return True
            if arr_value.ndim == 1:
                if not isinstance(indexer, tuple):
                    indexer = tuple([indexer])
                return any(isinstance(idx, np.ndarray) and len(idx) == 0
                           for idx in indexer)
            return False

        # empty indexers
        # 8669 (empty)
        if _is_empty_indexer(indexer):
            pass

        # setting a single element for each dim and with a rhs that could
        # be say a list
        # GH 6043
        elif _is_scalar_indexer(indexer):
            values[indexer] = value

        # if we are an exact match (ex-broadcasting),
        # then use the resultant dtype
        elif (len(arr_value.shape) and
              arr_value.shape[0] == values.shape[0] and
              np.prod(arr_value.shape) == np.prod(values.shape)):
            values[indexer] = value
            try:
                values = values.astype(arr_value.dtype)
            except ValueError:
                pass

        # set
        else:
            values[indexer] = value

        # coerce and try to infer the dtypes of the result
        values = self._try_coerce_and_cast_result(values, dtype)
        block = self.make_block(transf(values))
        return block

    def putmask(self, mask, new, align=True, inplace=False, axis=0,
                transpose=False, mgr=None):
        """ putmask the data to the block; it is possible that we may create a
        new dtype of block

        return the resulting block(s)

        Parameters
        ----------
        mask  : the condition to respect
        new : a ndarray/object
        align : boolean, perform alignment on other/cond, default is True
        inplace : perform inplace modification, default is False
        axis : int
        transpose : boolean
            Set to True if self is stored with axes reversed

        Returns
        -------
        a list of new blocks, the result of the putmask
        """

        new_values = self.values if inplace else self.values.copy()

        new = getattr(new, 'values', new)
        mask = getattr(mask, 'values', mask)

        # if we are passed a scalar None, convert it here
        if not is_list_like(new) and isna(new) and not self.is_object:
            new = self.fill_value

        if self._can_hold_element(new):
            _, _, new, _ = self._try_coerce_args(new_values, new)

            if transpose:
                new_values = new_values.T

            # If the default repeat behavior in np.putmask would go in the
            # wrong direction, then explicitly repeat and reshape new instead
            if getattr(new, 'ndim', 0) >= 1:
                if self.ndim - 1 == new.ndim and axis == 1:
                    new = np.repeat(
                        new, new_values.shape[-1]).reshape(self.shape)
                new = new.astype(new_values.dtype)

            # we require exact matches between the len of the
            # values we are setting (or is compat). np.putmask
            # doesn't check this and will simply truncate / pad
            # the output, but we want sane error messages
            #
            # TODO: this prob needs some better checking
            # for 2D cases
            if ((is_list_like(new) and
                 np.any(mask[mask]) and
                 getattr(new, 'ndim', 1) == 1)):

                if not (mask.shape[-1] == len(new) or
                        mask[mask].shape[-1] == len(new) or
                        len(new) == 1):
                    raise ValueError("cannot assign mismatch "
                                     "length to masked array")

            np.putmask(new_values, mask, new)

        # maybe upcast me
        elif mask.any():
            if transpose:
                mask = mask.T
                if isinstance(new, np.ndarray):
                    new = new.T
                axis = new_values.ndim - axis - 1

            # Pseudo-broadcast
            if getattr(new, 'ndim', 0) >= 1:
                if self.ndim - 1 == new.ndim:
                    new_shape = list(new.shape)
                    new_shape.insert(axis, 1)
                    new = new.reshape(tuple(new_shape))

            # operate column-by-column
            def f(m, v, i):

                if i is None:
                    # ndim==1 case.
                    n = new
                else:

                    if isinstance(new, np.ndarray):
                        n = np.squeeze(new[i % new.shape[0]])
                    else:
                        n = np.array(new)

                    # type of the new block
                    dtype, _ = maybe_promote(n.dtype)

                    # we need to explicitly astype here to make a copy
                    n = n.astype(dtype)

                nv = _putmask_smart(v, m, n)
                return nv

            new_blocks = self.split_and_operate(mask, f, inplace)
            return new_blocks

        if inplace:
            return [self]

        if transpose:
            new_values = new_values.T

        return [self.make_block(new_values)]

    def coerce_to_target_dtype(self, other):
        """
        coerce the current block to a dtype compat for other
        we will return a block, possibly object, and not raise

        we can also safely try to coerce to the same dtype
        and will receive the same block
        """

        # if we cannot then coerce to object
        dtype, _ = infer_dtype_from(other, pandas_dtype=True)

        if is_dtype_equal(self.dtype, dtype):
            return self

        if self.is_bool or is_object_dtype(dtype) or is_bool_dtype(dtype):
            # we don't upcast to bool
            return self.astype(object)

        elif ((self.is_float or self.is_complex) and
              (is_integer_dtype(dtype) or is_float_dtype(dtype))):
            # don't coerce float/complex to int
            return self

        elif (self.is_datetime or
              is_datetime64_dtype(dtype) or
              is_datetime64tz_dtype(dtype)):

            # not a datetime
            if not ((is_datetime64_dtype(dtype) or
                     is_datetime64tz_dtype(dtype)) and self.is_datetime):
                return self.astype(object)

            # don't upcast timezone with different timezone or no timezone
            mytz = getattr(self.dtype, 'tz', None)
            othertz = getattr(dtype, 'tz', None)

            if str(mytz) != str(othertz):
                return self.astype(object)

            raise AssertionError("possible recursion in "
                                 "coerce_to_target_dtype: {} {}".format(
                                     self, other))

        elif (self.is_timedelta or is_timedelta64_dtype(dtype)):

            # not a timedelta
            if not (is_timedelta64_dtype(dtype) and self.is_timedelta):
                return self.astype(object)

            raise AssertionError("possible recursion in "
                                 "coerce_to_target_dtype: {} {}".format(
                                     self, other))

        try:
            return self.astype(dtype)
        except (ValueError, TypeError):
            pass

        return self.astype(object)

    def interpolate(self, method='pad', axis=0, index=None, values=None,
                    inplace=False, limit=None, limit_direction='forward',
                    limit_area=None, fill_value=None, coerce=False,
                    downcast=None, mgr=None, **kwargs):

        inplace = validate_bool_kwarg(inplace, 'inplace')

        def check_int_bool(self, inplace):
            # Only FloatBlocks will contain NaNs.
            # timedelta subclasses IntBlock
            if (self.is_bool or self.is_integer) and not self.is_timedelta:
                if inplace:
                    return self
                else:
                    return self.copy()

        # a fill na type method
        try:
            m = missing.clean_fill_method(method)
        except:
            m = None

        if m is not None:
            r = check_int_bool(self, inplace)
            if r is not None:
                return r
            return self._interpolate_with_fill(method=m, axis=axis,
                                               inplace=inplace, limit=limit,
                                               fill_value=fill_value,
                                               coerce=coerce,
                                               downcast=downcast, mgr=mgr)
        # try an interp method
        try:
            m = missing.clean_interp_method(method, **kwargs)
        except:
            m = None

        if m is not None:
            r = check_int_bool(self, inplace)
            if r is not None:
                return r
            return self._interpolate(method=m, index=index, values=values,
                                     axis=axis, limit=limit,
                                     limit_direction=limit_direction,
                                     limit_area=limit_area,
                                     fill_value=fill_value, inplace=inplace,
                                     downcast=downcast, mgr=mgr, **kwargs)

        raise ValueError("invalid method '{0}' to interpolate.".format(method))

    def _interpolate_with_fill(self, method='pad', axis=0, inplace=False,
                               limit=None, fill_value=None, coerce=False,
                               downcast=None, mgr=None):
        """ fillna but using the interpolate machinery """

        inplace = validate_bool_kwarg(inplace, 'inplace')

        # if we are coercing, then don't force the conversion
        # if the block can't hold the type
        if coerce:
            if not self._can_hold_na:
                if inplace:
                    return [self]
                else:
                    return [self.copy()]

        values = self.values if inplace else self.values.copy()
        values, _, fill_value, _ = self._try_coerce_args(values, fill_value)
        values = missing.interpolate_2d(values, method=method, axis=axis,
                                        limit=limit, fill_value=fill_value,
                                        dtype=self.dtype)
        values = self._try_coerce_result(values)

        blocks = [self.make_block_same_class(values, ndim=self.ndim)]
        return self._maybe_downcast(blocks, downcast)

    def _interpolate(self, method=None, index=None, values=None,
                     fill_value=None, axis=0, limit=None,
                     limit_direction='forward', limit_area=None,
                     inplace=False, downcast=None, mgr=None, **kwargs):
        """ interpolate using scipy wrappers """

        inplace = validate_bool_kwarg(inplace, 'inplace')
        data = self.values if inplace else self.values.copy()

        # only deal with floats
        if not self.is_float:
            if not self.is_integer:
                return self
            data = data.astype(np.float64)

        if fill_value is None:
            fill_value = self.fill_value

        if method in ('krogh', 'piecewise_polynomial', 'pchip'):
            if not index.is_monotonic:
                raise ValueError("{0} interpolation requires that the "
                                 "index be monotonic.".format(method))
        # process 1-d slices in the axis direction

        def func(x):

            # process a 1-d slice, returning it
            # should the axis argument be handled below in apply_along_axis?
            # i.e. not an arg to missing.interpolate_1d
            return missing.interpolate_1d(index, x, method=method, limit=limit,
                                          limit_direction=limit_direction,
                                          limit_area=limit_area,
                                          fill_value=fill_value,
                                          bounds_error=False, **kwargs)

        # interp each column independently
        interp_values = np.apply_along_axis(func, axis, data)

        blocks = [self.make_block_same_class(interp_values)]
        return self._maybe_downcast(blocks, downcast)

    def take_nd(self, indexer, axis, new_mgr_locs=None, fill_tuple=None):
        """
        Take values according to indexer and return them as a block.bb

        """

        # algos.take_nd dispatches for DatetimeTZBlock, CategoricalBlock
        # so need to preserve types
        # sparse is treated like an ndarray, but needs .get_values() shaping

        values = self.values
        if self.is_sparse:
            values = self.get_values()

        if fill_tuple is None:
            fill_value = self.fill_value
            new_values = algos.take_nd(values, indexer, axis=axis,
                                       allow_fill=False, fill_value=fill_value)
        else:
            fill_value = fill_tuple[0]
            new_values = algos.take_nd(values, indexer, axis=axis,
                                       allow_fill=True, fill_value=fill_value)

        if new_mgr_locs is None:
            if axis == 0:
                slc = libinternals.indexer_as_slice(indexer)
                if slc is not None:
                    new_mgr_locs = self.mgr_locs[slc]
                else:
                    new_mgr_locs = self.mgr_locs[indexer]
            else:
                new_mgr_locs = self.mgr_locs

        if not is_dtype_equal(new_values.dtype, self.dtype):
            return self.make_block(new_values, new_mgr_locs)
        else:
            return self.make_block_same_class(new_values, new_mgr_locs)

    def diff(self, n, axis=1, mgr=None):
        """ return block for the diff of the values """
        new_values = algos.diff(self.values, n, axis=axis)
        return [self.make_block(values=new_values)]

    def shift(self, periods, axis=0, mgr=None):
        """ shift the block by periods, possibly upcast """

        # convert integer to float if necessary. need to do a lot more than
        # that, handle boolean etc also
        new_values, fill_value = maybe_upcast(self.values)

        # make sure array sent to np.roll is c_contiguous
        f_ordered = new_values.flags.f_contiguous
        if f_ordered:
            new_values = new_values.T
            axis = new_values.ndim - axis - 1

        if np.prod(new_values.shape):
            new_values = np.roll(new_values, ensure_platform_int(periods),
                                 axis=axis)

        axis_indexer = [slice(None)] * self.ndim
        if periods > 0:
            axis_indexer[axis] = slice(None, periods)
        else:
            axis_indexer[axis] = slice(periods, None)
        new_values[tuple(axis_indexer)] = fill_value

        # restore original order
        if f_ordered:
            new_values = new_values.T

        return [self.make_block(new_values)]

    def eval(self, func, other, errors='raise', try_cast=False, mgr=None):
        """
        evaluate the block; return result block from the result

        Parameters
        ----------
        func  : how to combine self, other
        other : a ndarray/object
        errors : str, {'raise', 'ignore'}, default 'raise'
            - ``raise`` : allow exceptions to be raised
            - ``ignore`` : suppress exceptions. On error return original object

        try_cast : try casting the results to the input type

        Returns
        -------
        a new block, the result of the func
        """
        orig_other = other
        values = self.values

        other = getattr(other, 'values', other)

        # make sure that we can broadcast
        is_transposed = False
        if hasattr(other, 'ndim') and hasattr(values, 'ndim'):
            if values.ndim != other.ndim:
                is_transposed = True
            else:
                if values.shape == other.shape[::-1]:
                    is_transposed = True
                elif values.shape[0] == other.shape[-1]:
                    is_transposed = True
                else:
                    # this is a broadcast error heree
                    raise ValueError(
                        "cannot broadcast shape [{t_shape}] with "
                        "block values [{oth_shape}]".format(
                            t_shape=values.T.shape, oth_shape=other.shape))

        transf = (lambda x: x.T) if is_transposed else (lambda x: x)

        # coerce/transpose the args if needed
        try:
            values, values_mask, other, other_mask = self._try_coerce_args(
                transf(values), other)
        except TypeError:
            block = self.coerce_to_target_dtype(orig_other)
            return block.eval(func, orig_other,
                              errors=errors,
                              try_cast=try_cast, mgr=mgr)

        # get the result, may need to transpose the other
        def get_result(other):

            # avoid numpy warning of comparisons again None
            if other is None:
                result = not func.__name__ == 'eq'

            # avoid numpy warning of elementwise comparisons to object
            elif is_numeric_v_string_like(values, other):
                result = False

            # avoid numpy warning of elementwise comparisons
            elif func.__name__ == 'eq':
                if is_list_like(other) and not isinstance(other, np.ndarray):
                    other = np.asarray(other)

                    # if we can broadcast, then ok
                    if values.shape[-1] != other.shape[-1]:
                        return False
                result = func(values, other)
            else:
                result = func(values, other)

            # mask if needed
            if isinstance(values_mask, np.ndarray) and values_mask.any():
                result = result.astype('float64', copy=False)
                result[values_mask] = np.nan
            if other_mask is True:
                result = result.astype('float64', copy=False)
                result[:] = np.nan
            elif isinstance(other_mask, np.ndarray) and other_mask.any():
                result = result.astype('float64', copy=False)
                result[other_mask.ravel()] = np.nan

            return result

        # error handler if we have an issue operating with the function
        def handle_error():

            if errors == 'raise':
                # The 'detail' variable is defined in outer scope.
                raise TypeError(
                    'Could not operate {other!r} with block values '
                    '{detail!s}'.format(other=other, detail=detail))  # noqa
            else:
                # return the values
                result = np.empty(values.shape, dtype='O')
                result.fill(np.nan)
                return result

        # get the result
        try:
            with np.errstate(all='ignore'):
                result = get_result(other)

        # if we have an invalid shape/broadcast error
        # GH4576, so raise instead of allowing to pass through
        except ValueError as detail:
            raise
        except Exception as detail:
            result = handle_error()

        # technically a broadcast error in numpy can 'work' by returning a
        # boolean False
        if not isinstance(result, np.ndarray):
            if not isinstance(result, np.ndarray):

                # differentiate between an invalid ndarray-ndarray comparison
                # and an invalid type comparison
                if isinstance(values, np.ndarray) and is_list_like(other):
                    raise ValueError(
                        'Invalid broadcasting comparison [{other!r}] with '
                        'block values'.format(other=other))

                raise TypeError('Could not compare [{other!r}] '
                                'with block values'.format(other=other))

        # transpose if needed
        result = transf(result)

        # try to cast if requested
        if try_cast:
            result = self._try_cast_result(result)

        result = _block_shape(result, ndim=self.ndim)
        return [self.make_block(result)]

    def where(self, other, cond, align=True, errors='raise',
              try_cast=False, axis=0, transpose=False, mgr=None):
        """
        evaluate the block; return result block(s) from the result

        Parameters
        ----------
        other : a ndarray/object
        cond  : the condition to respect
        align : boolean, perform alignment on other/cond
        errors : str, {'raise', 'ignore'}, default 'raise'
            - ``raise`` : allow exceptions to be raised
            - ``ignore`` : suppress exceptions. On error return original object

        axis : int
        transpose : boolean
            Set to True if self is stored with axes reversed

        Returns
        -------
        a new block(s), the result of the func
        """
        import pandas.core.computation.expressions as expressions
        assert errors in ['raise', 'ignore']

        values = self.values
        orig_other = other
        if transpose:
            values = values.T

        other = getattr(other, '_values', getattr(other, 'values', other))
        cond = getattr(cond, 'values', cond)

        # If the default broadcasting would go in the wrong direction, then
        # explicitly reshape other instead
        if getattr(other, 'ndim', 0) >= 1:
            if values.ndim - 1 == other.ndim and axis == 1:
                other = other.reshape(tuple(other.shape + (1, )))
            elif transpose and values.ndim == self.ndim - 1:
                cond = cond.T

        if not hasattr(cond, 'shape'):
            raise ValueError("where must have a condition that is ndarray "
                             "like")

        # our where function
        def func(cond, values, other):
            if cond.ravel().all():
                return values

            values, values_mask, other, other_mask = self._try_coerce_args(
                values, other)

            try:
                return self._try_coerce_result(expressions.where(
                    cond, values, other))
            except Exception as detail:
                if errors == 'raise':
                    raise TypeError(
                        'Could not operate [{other!r}] with block values '
                        '[{detail!s}]'.format(other=other, detail=detail))
                else:
                    # return the values
                    result = np.empty(values.shape, dtype='float64')
                    result.fill(np.nan)
                    return result

        # see if we can operate on the entire block, or need item-by-item
        # or if we are a single block (ndim == 1)
        try:
            result = func(cond, values, other)
        except TypeError:

            # we cannot coerce, return a compat dtype
            # we are explicitly ignoring errors
            block = self.coerce_to_target_dtype(other)
            blocks = block.where(orig_other, cond, align=align,
                                 errors=errors,
                                 try_cast=try_cast, axis=axis,
                                 transpose=transpose)
            return self._maybe_downcast(blocks, 'infer')

        if self._can_hold_na or self.ndim == 1:

            if transpose:
                result = result.T

            # try to cast if requested
            if try_cast:
                result = self._try_cast_result(result)

            return self.make_block(result)

        # might need to separate out blocks
        axis = cond.ndim - 1
        cond = cond.swapaxes(axis, 0)
        mask = np.array([cond[i].all() for i in range(cond.shape[0])],
                        dtype=bool)

        result_blocks = []
        for m in [mask, ~mask]:
            if m.any():
                r = self._try_cast_result(result.take(m.nonzero()[0],
                                                      axis=axis))
                result_blocks.append(
                    self.make_block(r.T, placement=self.mgr_locs[m]))

        return result_blocks

    def equals(self, other):
        if self.dtype != other.dtype or self.shape != other.shape:
            return False
        return array_equivalent(self.values, other.values)

    def _unstack(self, unstacker_func, new_columns):
        """Return a list of unstacked blocks of self

        Parameters
        ----------
        unstacker_func : callable
            Partially applied unstacker.
        new_columns : Index
            All columns of the unstacked BlockManager.

        Returns
        -------
        blocks : list of Block
            New blocks of unstacked values.
        mask : array_like of bool
            The mask of columns of `blocks` we should keep.
        """
        unstacker = unstacker_func(self.values.T)
        new_items = unstacker.get_new_columns()
        new_placement = new_columns.get_indexer(new_items)
        new_values, mask = unstacker.get_new_values()

        mask = mask.any(0)
        new_values = new_values.T[mask]
        new_placement = new_placement[mask]

        blocks = [make_block(new_values, placement=new_placement)]
        return blocks, mask

    def quantile(self, qs, interpolation='linear', axis=0, mgr=None):
        """
        compute the quantiles of the

        Parameters
        ----------
        qs: a scalar or list of the quantiles to be computed
        interpolation: type of interpolation, default 'linear'
        axis: axis to compute, default 0

        Returns
        -------
        tuple of (axis, block)

        """
        kw = {'interpolation': interpolation}
        values = self.get_values()
        values, _, _, _ = self._try_coerce_args(values, values)

        def _nanpercentile1D(values, mask, q, **kw):
            values = values[~mask]

            if len(values) == 0:
                if lib.is_scalar(q):
                    return self._na_value
                else:
                    return np.array([self._na_value] * len(q),
                                    dtype=values.dtype)

            return np.percentile(values, q, **kw)

        def _nanpercentile(values, q, axis, **kw):

            mask = isna(self.values)
            if not lib.is_scalar(mask) and mask.any():
                if self.ndim == 1:
                    return _nanpercentile1D(values, mask, q, **kw)
                else:
                    # for nonconsolidatable blocks mask is 1D, but values 2D
                    if mask.ndim < values.ndim:
                        mask = mask.reshape(values.shape)
                    if axis == 0:
                        values = values.T
                        mask = mask.T
                    result = [_nanpercentile1D(val, m, q, **kw) for (val, m)
                              in zip(list(values), list(mask))]
                    result = np.array(result, dtype=values.dtype, copy=False).T
                    return result
            else:
                return np.percentile(values, q, axis=axis, **kw)

        from pandas import Float64Index
        is_empty = values.shape[axis] == 0
        if is_list_like(qs):
            ax = Float64Index(qs)

            if is_empty:
                if self.ndim == 1:
                    result = self._na_value
                else:
                    # create the array of na_values
                    # 2d len(values) * len(qs)
                    result = np.repeat(np.array([self._na_value] * len(qs)),
                                       len(values)).reshape(len(values),
                                                            len(qs))
            else:

                try:
                    result = _nanpercentile(values, np.array(qs) * 100,
                                            axis=axis, **kw)
                except ValueError:

                    # older numpies don't handle an array for q
                    result = [_nanpercentile(values, q * 100,
                                             axis=axis, **kw) for q in qs]

                result = np.array(result, copy=False)
                if self.ndim > 1:
                    result = result.T

        else:

            if self.ndim == 1:
                ax = Float64Index([qs])
            else:
                ax = mgr.axes[0]

            if is_empty:
                if self.ndim == 1:
                    result = self._na_value
                else:
                    result = np.array([self._na_value] * len(self))
            else:
                result = _nanpercentile(values, qs * 100, axis=axis, **kw)

        ndim = getattr(result, 'ndim', None) or 0
        result = self._try_coerce_result(result)
        if lib.is_scalar(result):
            return ax, self.make_block_scalar(result)
        return ax, make_block(result,
                              placement=np.arange(len(result)),
                              ndim=ndim)

    def _replace_coerce(self, to_replace, value, inplace=True, regex=False,
                        convert=False, mgr=None, mask=None):
        """
        Replace value corresponding to the given boolean array with another
        value.

        Parameters
        ----------
        to_replace : object or pattern
            Scalar to replace or regular expression to match.
        value : object
            Replacement object.
        inplace : bool, default False
            Perform inplace modification.
        regex : bool, default False
            If true, perform regular expression substitution.
        convert : bool, default True
            If true, try to coerce any object types to better types.
        mgr : BlockManager, optional
        mask : array-like of bool, optional
            True indicate corresponding element is ignored.

        Returns
        -------
        A new block if there is anything to replace or the original block.
        """

        if mask.any():
            if not regex:
                self = self.coerce_to_target_dtype(value)
                return self.putmask(mask, value, inplace=inplace)
            else:
                return self._replace_single(to_replace, value, inplace=inplace,
                                            regex=regex,
                                            convert=convert,
                                            mask=mask,
                                            mgr=mgr)
        return self


class ScalarBlock(Block):
    """
    a scalar compat Block
    """
    __slots__ = ['_mgr_locs', 'values', 'ndim']

    def __init__(self, values):
        self.ndim = 0
        self.mgr_locs = [0]
        self.values = values

    @property
    def dtype(self):
        return type(self.values)

    @property
    def shape(self):
        return tuple([0])

    def __len__(self):
        return 0


class NonConsolidatableMixIn(object):
    """ hold methods for the nonconsolidatable blocks """
    _can_consolidate = False
    _verify_integrity = False
    _validate_ndim = False

    def __init__(self, values, placement, ndim=None):
        """Initialize a non-consolidatable block.

        'ndim' may be inferred from 'placement'.

        This will call continue to call __init__ for the other base
        classes mixed in with this Mixin.
        """
        # Placement must be converted to BlockPlacement so that we can check
        # its length
        if not isinstance(placement, libinternals.BlockPlacement):
            placement = libinternals.BlockPlacement(placement)

        # Maybe infer ndim from placement
        if ndim is None:
            if len(placement) != 1:
                ndim = 1
            else:
                ndim = 2
        super(NonConsolidatableMixIn, self).__init__(values, placement,
                                                     ndim=ndim)

    @property
    def shape(self):
        if self.ndim == 1:
            return (len(self.values)),
        return (len(self.mgr_locs), len(self.values))

    def get_values(self, dtype=None):
        """ need to to_dense myself (and always return a ndim sized object) """
        values = self.values.to_dense()
        if values.ndim == self.ndim - 1:
            values = values.reshape((1,) + values.shape)
        return values

    def iget(self, col):

        if self.ndim == 2 and isinstance(col, tuple):
            col, loc = col
            if not com.is_null_slice(col) and col != 0:
                raise IndexError("{0} only contains one item".format(self))
            return self.values[loc]
        else:
            if col != 0:
                raise IndexError("{0} only contains one item".format(self))
            return self.values

    def should_store(self, value):
        return isinstance(value, self._holder)

    def set(self, locs, values, check=False):
        assert locs.tolist() == [0]
        self.values = values

    def putmask(self, mask, new, align=True, inplace=False, axis=0,
                transpose=False, mgr=None):
        """
        putmask the data to the block; we must be a single block and not
        generate other blocks

        return the resulting block

        Parameters
        ----------
        mask  : the condition to respect
        new : a ndarray/object
        align : boolean, perform alignment on other/cond, default is True
        inplace : perform inplace modification, default is False

        Returns
        -------
        a new block, the result of the putmask
        """
        inplace = validate_bool_kwarg(inplace, 'inplace')

        # use block's copy logic.
        # .values may be an Index which does shallow copy by default
        new_values = self.values if inplace else self.copy().values
        new_values, _, new, _ = self._try_coerce_args(new_values, new)

        if isinstance(new, np.ndarray) and len(new) == len(mask):
            new = new[mask]

        mask = _safe_reshape(mask, new_values.shape)

        new_values[mask] = new
        new_values = self._try_coerce_result(new_values)
        return [self.make_block(values=new_values)]

    def _slice(self, slicer):
        """ return a slice of my values (but densify first) """
        return self.get_values()[slicer]

    def _try_cast_result(self, result, dtype=None):
        return result

    def _unstack(self, unstacker_func, new_columns):
        """Return a list of unstacked blocks of self

        Parameters
        ----------
        unstacker_func : callable
            Partially applied unstacker.
        new_columns : Index
            All columns of the unstacked BlockManager.

        Returns
        -------
        blocks : list of Block
            New blocks of unstacked values.
        mask : array_like of bool
            The mask of columns of `blocks` we should keep.
        """
        # NonConsolidatable blocks can have a single item only, so we return
        # one block per item
        unstacker = unstacker_func(self.values.T)
        new_items = unstacker.get_new_columns()
        new_placement = new_columns.get_indexer(new_items)
        new_values, mask = unstacker.get_new_values()

        mask = mask.any(0)
        new_values = new_values.T[mask]
        new_placement = new_placement[mask]

        blocks = [self.make_block_same_class(vals, [place])
                  for vals, place in zip(new_values, new_placement)]
        return blocks, mask


class ExtensionBlock(NonConsolidatableMixIn, Block):
    """Block for holding extension types.

    Notes
    -----
    This holds all 3rd-party extension array types. It's also the immediate
    parent class for our internal extension types' blocks, CategoricalBlock.

    ExtensionArrays are limited to 1-D.
    """
    is_extension = True

    def __init__(self, values, placement, ndim=None):
        values = self._maybe_coerce_values(values)
        super(ExtensionBlock, self).__init__(values, placement, ndim)

    def _maybe_coerce_values(self, values):
        """Unbox to an extension array.

        This will unbox an ExtensionArray stored in an Index or Series.
        ExtensionArrays pass through. No dtype coercion is done.

        Parameters
        ----------
        values : Index, Series, ExtensionArray

        Returns
        -------
        ExtensionArray
        """
        if isinstance(values, (ABCIndexClass, ABCSeries)):
            values = values._values
        return values

    @property
    def _holder(self):
        # For extension blocks, the holder is values-dependent.
        return type(self.values)

    @property
    def fill_value(self):
        # Used in reindex_indexer
        return self.values.dtype.na_value

    @property
    def _can_hold_na(self):
        # The default ExtensionArray._can_hold_na is True
        return self._holder._can_hold_na

    @property
    def is_view(self):
        """Extension arrays are never treated as views."""
        return False

    @property
    def is_numeric(self):
        return self.values.dtype._is_numeric

    def setitem(self, indexer, value, mgr=None):
        """Set the value inplace, returning a same-typed block.

        This differs from Block.setitem by not allowing setitem to change
        the dtype of the Block.

        Parameters
        ----------
        indexer : tuple, list-like, array-like, slice
            The subset of self.values to set
        value : object
            The value being set
        mgr : BlockPlacement, optional

        Returns
        -------
        Block

        Notes
        -----
        `indexer` is a direct slice/positional indexer. `value` must
        be a compatible shape.
        """
        if isinstance(indexer, tuple):
            # we are always 1-D
            indexer = indexer[0]

        check_setitem_lengths(indexer, value, self.values)
        self.values[indexer] = value
        return self

    def get_values(self, dtype=None):
        # ExtensionArrays must be iterable, so this works.
        values = np.asarray(self.values)
        if values.ndim == self.ndim - 1:
            values = values.reshape((1,) + values.shape)
        return values

    def to_dense(self):
        return np.asarray(self.values)

    def take_nd(self, indexer, axis=0, new_mgr_locs=None, fill_tuple=None):
        """
        Take values according to indexer and return them as a block.
        """
        if fill_tuple is None:
            fill_value = None
        else:
            fill_value = fill_tuple[0]

        # axis doesn't matter; we are really a single-dim object
        # but are passed the axis depending on the calling routing
        # if its REALLY axis 0, then this will be a reindex and not a take
        new_values = self.values.take(indexer, fill_value=fill_value,
                                      allow_fill=True)

        # if we are a 1-dim object, then always place at 0
        if self.ndim == 1:
            new_mgr_locs = [0]
        else:
            if new_mgr_locs is None:
                new_mgr_locs = self.mgr_locs

        return self.make_block_same_class(new_values, new_mgr_locs)

    def _can_hold_element(self, element):
        # XXX: We may need to think about pushing this onto the array.
        # We're doing the same as CategoricalBlock here.
        return True

    def _slice(self, slicer):
        """ return a slice of my values """

        # slice the category
        # return same dims as we currently have

        if isinstance(slicer, tuple) and len(slicer) == 2:
            if not com.is_null_slice(slicer[0]):
                raise AssertionError("invalid slicing for a 1-ndim "
                                     "categorical")
            slicer = slicer[1]

        return self.values[slicer]

    def formatting_values(self):
        return self.values._formatting_values()

    def concat_same_type(self, to_concat, placement=None):
        """
        Concatenate list of single blocks of the same type.
        """
        values = self._holder._concat_same_type(
            [blk.values for blk in to_concat])
        placement = placement or slice(0, len(values), 1)
        return self.make_block_same_class(values, ndim=self.ndim,
                                          placement=placement)

    def fillna(self, value, limit=None, inplace=False, downcast=None,
               mgr=None):
        values = self.values if inplace else self.values.copy()
        values = values.fillna(value=value, limit=limit)
        return [self.make_block_same_class(values=values,
                                           placement=self.mgr_locs,
                                           ndim=self.ndim)]

    def interpolate(self, method='pad', axis=0, inplace=False, limit=None,
                    fill_value=None, **kwargs):

        values = self.values if inplace else self.values.copy()
        return self.make_block_same_class(
            values=values.fillna(value=fill_value, method=method,
                                 limit=limit),
            placement=self.mgr_locs)

    def shift(self, periods, axis=0, mgr=None):
<<<<<<< HEAD
=======
        """
        Shift the block by `periods`.

        Dispatches to underlying ExtensionArray and re-boxes in an
        ExtensionBlock.
        """
>>>>>>> 0f656f79
        # type: (int, Optional[BlockPlacement]) -> List[ExtensionBlock]
        return [self.make_block_same_class(self.values.shift(periods=periods),
                                           placement=self.mgr_locs,
                                           ndim=self.ndim)]

<<<<<<< HEAD
    @property
    def _ftype(self):
        return getattr(self.values, '_pandas_ftype', Block._ftype)

=======
>>>>>>> 0f656f79

class NumericBlock(Block):
    __slots__ = ()
    is_numeric = True
    _can_hold_na = True


class FloatOrComplexBlock(NumericBlock):
    __slots__ = ()

    def equals(self, other):
        if self.dtype != other.dtype or self.shape != other.shape:
            return False
        left, right = self.values, other.values
        return ((left == right) | (np.isnan(left) & np.isnan(right))).all()


class FloatBlock(FloatOrComplexBlock):
    __slots__ = ()
    is_float = True

    def _can_hold_element(self, element):
        tipo = maybe_infer_dtype_type(element)
        if tipo is not None:
            return (issubclass(tipo.type, (np.floating, np.integer)) and
                    not issubclass(tipo.type, (np.datetime64, np.timedelta64)))
        return (
            isinstance(
                element, (float, int, np.floating, np.int_, compat.long))
            and not isinstance(element, (bool, np.bool_, datetime, timedelta,
                                         np.datetime64, np.timedelta64)))

    def to_native_types(self, slicer=None, na_rep='', float_format=None,
                        decimal='.', quoting=None, **kwargs):
        """ convert to our native types format, slicing if desired """

        values = self.values
        if slicer is not None:
            values = values[:, slicer]

        # see gh-13418: no special formatting is desired at the
        # output (important for appropriate 'quoting' behaviour),
        # so do not pass it through the FloatArrayFormatter
        if float_format is None and decimal == '.':
            mask = isna(values)

            if not quoting:
                values = values.astype(str)
            else:
                values = np.array(values, dtype='object')

            values[mask] = na_rep
            return values

        from pandas.io.formats.format import FloatArrayFormatter
        formatter = FloatArrayFormatter(values, na_rep=na_rep,
                                        float_format=float_format,
                                        decimal=decimal, quoting=quoting,
                                        fixed_width=False)
        return formatter.get_result_as_array()

    def should_store(self, value):
        # when inserting a column should not coerce integers to floats
        # unnecessarily
        return (issubclass(value.dtype.type, np.floating) and
                value.dtype == self.dtype)


class ComplexBlock(FloatOrComplexBlock):
    __slots__ = ()
    is_complex = True

    def _can_hold_element(self, element):
        tipo = maybe_infer_dtype_type(element)
        if tipo is not None:
            return issubclass(tipo.type,
                              (np.floating, np.integer, np.complexfloating))
        return (
            isinstance(
                element,
                (float, int, complex, np.float_, np.int_, compat.long))
            and not isinstance(element, (bool, np.bool_)))

    def should_store(self, value):
        return issubclass(value.dtype.type, np.complexfloating)


class IntBlock(NumericBlock):
    __slots__ = ()
    is_integer = True
    _can_hold_na = False

    def _can_hold_element(self, element):
        tipo = maybe_infer_dtype_type(element)
        if tipo is not None:
            return (issubclass(tipo.type, np.integer) and
                    not issubclass(tipo.type, (np.datetime64,
                                               np.timedelta64)) and
                    self.dtype.itemsize >= tipo.itemsize)
        return is_integer(element)

    def should_store(self, value):
        return is_integer_dtype(value) and value.dtype == self.dtype


class DatetimeLikeBlockMixin(object):
    """Mixin class for DatetimeBlock and DatetimeTZBlock."""

    @property
    def _holder(self):
        return DatetimeIndex

    @property
    def _na_value(self):
        return tslibs.NaT

    @property
    def fill_value(self):
        return tslibs.iNaT

    def get_values(self, dtype=None):
        """
        return object dtype as boxed values, such as Timestamps/Timedelta
        """
        if is_object_dtype(dtype):
            return lib.map_infer(self.values.ravel(),
                                 self._box_func).reshape(self.values.shape)
        return self.values


class TimeDeltaBlock(DatetimeLikeBlockMixin, IntBlock):
    __slots__ = ()
    is_timedelta = True
    _can_hold_na = True
    is_numeric = False

    def __init__(self, values, placement, ndim=None):
        if values.dtype != _TD_DTYPE:
            values = conversion.ensure_timedelta64ns(values)

        super(TimeDeltaBlock, self).__init__(values,
                                             placement=placement, ndim=ndim)

    @property
    def _holder(self):
        return TimedeltaIndex

    @property
    def _box_func(self):
        return lambda x: Timedelta(x, unit='ns')

    def _can_hold_element(self, element):
        tipo = maybe_infer_dtype_type(element)
        if tipo is not None:
            return issubclass(tipo.type, np.timedelta64)
        return is_integer(element) or isinstance(
            element, (timedelta, np.timedelta64))

    def fillna(self, value, **kwargs):

        # allow filling with integers to be
        # interpreted as seconds
        if is_integer(value) and not isinstance(value, np.timedelta64):
            value = Timedelta(value, unit='s')
        return super(TimeDeltaBlock, self).fillna(value, **kwargs)

    def _try_coerce_args(self, values, other):
        """
        Coerce values and other to int64, with null values converted to
        iNaT. values is always ndarray-like, other may not be

        Parameters
        ----------
        values : ndarray-like
        other : ndarray-like or scalar

        Returns
        -------
        base-type values, values mask, base-type other, other mask
        """

        values_mask = isna(values)
        values = values.view('i8')
        other_mask = False

        if isinstance(other, bool):
            raise TypeError
        elif is_null_datelike_scalar(other):
            other = tslibs.iNaT
            other_mask = True
        elif isinstance(other, Timedelta):
            other_mask = isna(other)
            other = other.value
        elif isinstance(other, timedelta):
            other = Timedelta(other).value
        elif isinstance(other, np.timedelta64):
            other_mask = isna(other)
            other = Timedelta(other).value
        elif hasattr(other, 'dtype') and is_timedelta64_dtype(other):
            other_mask = isna(other)
            other = other.astype('i8', copy=False).view('i8')
        else:
            # coercion issues
            # let higher levels handle
            raise TypeError

        return values, values_mask, other, other_mask

    def _try_coerce_result(self, result):
        """ reverse of try_coerce_args / try_operate """
        if isinstance(result, np.ndarray):
            mask = isna(result)
            if result.dtype.kind in ['i', 'f', 'O']:
                result = result.astype('m8[ns]')
            result[mask] = tslibs.iNaT
        elif isinstance(result, (np.integer, np.float)):
            result = self._box_func(result)
        return result

    def should_store(self, value):
        return (issubclass(value.dtype.type, np.timedelta64) and
                not is_extension_array_dtype(value))

    def to_native_types(self, slicer=None, na_rep=None, quoting=None,
                        **kwargs):
        """ convert to our native types format, slicing if desired """

        values = self.values
        if slicer is not None:
            values = values[:, slicer]
        mask = isna(values)

        rvalues = np.empty(values.shape, dtype=object)
        if na_rep is None:
            na_rep = 'NaT'
        rvalues[mask] = na_rep
        imask = (~mask).ravel()

        # FIXME:
        # should use the formats.format.Timedelta64Formatter here
        # to figure what format to pass to the Timedelta
        # e.g. to not show the decimals say
        rvalues.flat[imask] = np.array([Timedelta(val)._repr_base(format='all')
                                        for val in values.ravel()[imask]],
                                       dtype=object)
        return rvalues


class BoolBlock(NumericBlock):
    __slots__ = ()
    is_bool = True
    _can_hold_na = False

    def _can_hold_element(self, element):
        tipo = maybe_infer_dtype_type(element)
        if tipo is not None:
            return issubclass(tipo.type, np.bool_)
        return isinstance(element, (bool, np.bool_))

    def should_store(self, value):
        return (issubclass(value.dtype.type, np.bool_) and not
                is_extension_array_dtype(value))

    def replace(self, to_replace, value, inplace=False, filter=None,
                regex=False, convert=True, mgr=None):
        inplace = validate_bool_kwarg(inplace, 'inplace')
        to_replace_values = np.atleast_1d(to_replace)
        if not np.can_cast(to_replace_values, bool):
            return self
        return super(BoolBlock, self).replace(to_replace, value,
                                              inplace=inplace, filter=filter,
                                              regex=regex, convert=convert,
                                              mgr=mgr)


class ObjectBlock(Block):
    __slots__ = ()
    is_object = True
    _can_hold_na = True

    def __init__(self, values, placement=None, ndim=2):
        if issubclass(values.dtype.type, compat.string_types):
            values = np.array(values, dtype=object)

        super(ObjectBlock, self).__init__(values, ndim=ndim,
                                          placement=placement)

    @property
    def is_bool(self):
        """ we can be a bool if we have only bool values but are of type
        object
        """
        return lib.is_bool_array(self.values.ravel())

    # TODO: Refactor when convert_objects is removed since there will be 1 path
    def convert(self, *args, **kwargs):
        """ attempt to coerce any object types to better types return a copy of
        the block (if copy = True) by definition we ARE an ObjectBlock!!!!!

        can return multiple blocks!
        """

        if args:
            raise NotImplementedError
        by_item = True if 'by_item' not in kwargs else kwargs['by_item']

        new_inputs = ['coerce', 'datetime', 'numeric', 'timedelta']
        new_style = False
        for kw in new_inputs:
            new_style |= kw in kwargs

        if new_style:
            fn = soft_convert_objects
            fn_inputs = new_inputs
        else:
            fn = maybe_convert_objects
            fn_inputs = ['convert_dates', 'convert_numeric',
                         'convert_timedeltas']
        fn_inputs += ['copy']

        fn_kwargs = {}
        for key in fn_inputs:
            if key in kwargs:
                fn_kwargs[key] = kwargs[key]

        # operate column-by-column
        def f(m, v, i):
            shape = v.shape
            values = fn(v.ravel(), **fn_kwargs)
            try:
                values = values.reshape(shape)
                values = _block_shape(values, ndim=self.ndim)
            except (AttributeError, NotImplementedError):
                pass

            return values

        if by_item and not self._is_single_block:
            blocks = self.split_and_operate(None, f, False)
        else:
            values = f(None, self.values.ravel(), None)
            blocks = [make_block(values, ndim=self.ndim,
                                 placement=self.mgr_locs)]

        return blocks

    def set(self, locs, values, check=False):
        """
        Modify Block in-place with new item value

        Returns
        -------
        None
        """

        # GH6026
        if check:
            try:
                if (self.values[locs] == values).all():
                    return
            except:
                pass
        try:
            self.values[locs] = values
        except (ValueError):

            # broadcasting error
            # see GH6171
            new_shape = list(values.shape)
            new_shape[0] = len(self.items)
            self.values = np.empty(tuple(new_shape), dtype=self.dtype)
            self.values.fill(np.nan)
            self.values[locs] = values

    def _maybe_downcast(self, blocks, downcast=None):

        if downcast is not None:
            return blocks

        # split and convert the blocks
        return _extend_blocks([b.convert(datetime=True, numeric=False)
                               for b in blocks])

    def _can_hold_element(self, element):
        return True

    def _try_coerce_args(self, values, other):
        """ provide coercion to our input arguments """

        if isinstance(other, ABCDatetimeIndex):
            # to store DatetimeTZBlock as object
            other = other.astype(object).values

        return values, False, other, False

    def should_store(self, value):
        return not (issubclass(value.dtype.type,
                               (np.integer, np.floating, np.complexfloating,
                                np.datetime64, np.bool_)) or
                    # TODO(ExtensionArray): remove is_extension_type
                    # when all extension arrays have been ported.
                    is_extension_type(value) or
                    is_extension_array_dtype(value))

    def replace(self, to_replace, value, inplace=False, filter=None,
                regex=False, convert=True, mgr=None):
        to_rep_is_list = is_list_like(to_replace)
        value_is_list = is_list_like(value)
        both_lists = to_rep_is_list and value_is_list
        either_list = to_rep_is_list or value_is_list

        result_blocks = []
        blocks = [self]

        if not either_list and is_re(to_replace):
            return self._replace_single(to_replace, value, inplace=inplace,
                                        filter=filter, regex=True,
                                        convert=convert, mgr=mgr)
        elif not (either_list or regex):
            return super(ObjectBlock, self).replace(to_replace, value,
                                                    inplace=inplace,
                                                    filter=filter, regex=regex,
                                                    convert=convert, mgr=mgr)
        elif both_lists:
            for to_rep, v in zip(to_replace, value):
                result_blocks = []
                for b in blocks:
                    result = b._replace_single(to_rep, v, inplace=inplace,
                                               filter=filter, regex=regex,
                                               convert=convert, mgr=mgr)
                    result_blocks = _extend_blocks(result, result_blocks)
                blocks = result_blocks
            return result_blocks

        elif to_rep_is_list and regex:
            for to_rep in to_replace:
                result_blocks = []
                for b in blocks:
                    result = b._replace_single(to_rep, value, inplace=inplace,
                                               filter=filter, regex=regex,
                                               convert=convert, mgr=mgr)
                    result_blocks = _extend_blocks(result, result_blocks)
                blocks = result_blocks
            return result_blocks

        return self._replace_single(to_replace, value, inplace=inplace,
                                    filter=filter, convert=convert,
                                    regex=regex, mgr=mgr)

    def _replace_single(self, to_replace, value, inplace=False, filter=None,
                        regex=False, convert=True, mgr=None, mask=None):
        """
        Replace elements by the given value.

        Parameters
        ----------
        to_replace : object or pattern
            Scalar to replace or regular expression to match.
        value : object
            Replacement object.
        inplace : bool, default False
            Perform inplace modification.
        filter : list, optional
        regex : bool, default False
            If true, perform regular expression substitution.
        convert : bool, default True
            If true, try to coerce any object types to better types.
        mgr : BlockManager, optional
        mask : array-like of bool, optional
            True indicate corresponding element is ignored.

        Returns
        -------
        a new block, the result after replacing
        """
        inplace = validate_bool_kwarg(inplace, 'inplace')

        # to_replace is regex compilable
        to_rep_re = regex and is_re_compilable(to_replace)

        # regex is regex compilable
        regex_re = is_re_compilable(regex)

        # only one will survive
        if to_rep_re and regex_re:
            raise AssertionError('only one of to_replace and regex can be '
                                 'regex compilable')

        # if regex was passed as something that can be a regex (rather than a
        # boolean)
        if regex_re:
            to_replace = regex

        regex = regex_re or to_rep_re

        # try to get the pattern attribute (compiled re) or it's a string
        try:
            pattern = to_replace.pattern
        except AttributeError:
            pattern = to_replace

        # if the pattern is not empty and to_replace is either a string or a
        # regex
        if regex and pattern:
            rx = re.compile(to_replace)
        else:
            # if the thing to replace is not a string or compiled regex call
            # the superclass method -> to_replace is some kind of object
            return super(ObjectBlock, self).replace(to_replace, value,
                                                    inplace=inplace,
                                                    filter=filter, regex=regex,
                                                    mgr=mgr)

        new_values = self.values if inplace else self.values.copy()

        # deal with replacing values with objects (strings) that match but
        # whose replacement is not a string (numeric, nan, object)
        if isna(value) or not isinstance(value, compat.string_types):

            def re_replacer(s):
                try:
                    return value if rx.search(s) is not None else s
                except TypeError:
                    return s
        else:
            # value is guaranteed to be a string here, s can be either a string
            # or null if it's null it gets returned
            def re_replacer(s):
                try:
                    return rx.sub(value, s)
                except TypeError:
                    return s

        f = np.vectorize(re_replacer, otypes=[self.dtype])

        if filter is None:
            filt = slice(None)
        else:
            filt = self.mgr_locs.isin(filter).nonzero()[0]

        if mask is None:
            new_values[filt] = f(new_values[filt])
        else:
            new_values[filt][mask] = f(new_values[filt][mask])

        # convert
        block = self.make_block(new_values)
        if convert:
            block = block.convert(by_item=True, numeric=False)
        return block

    def _replace_coerce(self, to_replace, value, inplace=True, regex=False,
                        convert=False, mgr=None, mask=None):
        """
        Replace value corresponding to the given boolean array with another
        value.

        Parameters
        ----------
        to_replace : object or pattern
            Scalar to replace or regular expression to match.
        value : object
            Replacement object.
        inplace : bool, default False
            Perform inplace modification.
        regex : bool, default False
            If true, perform regular expression substitution.
        convert : bool, default True
            If true, try to coerce any object types to better types.
        mgr : BlockManager, optional
        mask : array-like of bool, optional
            True indicate corresponding element is ignored.

        Returns
        -------
        A new block if there is anything to replace or the original block.
        """
        if mask.any():
            block = super(ObjectBlock, self)._replace_coerce(
                to_replace=to_replace, value=value, inplace=inplace,
                regex=regex, convert=convert, mgr=mgr, mask=mask)
            if convert:
                block = [b.convert(by_item=True, numeric=False, copy=True)
                         for b in block]
            return block
        return self


class CategoricalBlock(ExtensionBlock):
    __slots__ = ()
    is_categorical = True
    _verify_integrity = True
    _can_hold_na = True
    _concatenator = staticmethod(_concat._concat_categorical)

    def __init__(self, values, placement, ndim=None):
        from pandas.core.arrays.categorical import _maybe_to_categorical

        # coerce to categorical if we can
        super(CategoricalBlock, self).__init__(_maybe_to_categorical(values),
                                               placement=placement,
                                               ndim=ndim)

    @property
    def _holder(self):
        return Categorical

    @property
    def array_dtype(self):
        """ the dtype to return if I want to construct this block as an
        array
        """
        return np.object_

    def _try_coerce_result(self, result):
        """ reverse of try_coerce_args """

        # GH12564: CategoricalBlock is 1-dim only
        # while returned results could be any dim
        if ((not is_categorical_dtype(result)) and
                isinstance(result, np.ndarray)):
            result = _block_shape(result, ndim=self.ndim)

        return result

    def to_dense(self):
        # Categorical.get_values returns a DatetimeIndex for datetime
        # categories, so we can't simply use `np.asarray(self.values)` like
        # other types.
        return self.values.get_values()

    def to_native_types(self, slicer=None, na_rep='', quoting=None, **kwargs):
        """ convert to our native types format, slicing if desired """

        values = self.values
        if slicer is not None:
            # Categorical is always one dimension
            values = values[slicer]
        mask = isna(values)
        values = np.array(values, dtype='object')
        values[mask] = na_rep

        # we are expected to return a 2-d ndarray
        return values.reshape(1, len(values))

    def concat_same_type(self, to_concat, placement=None):
        """
        Concatenate list of single blocks of the same type.

        Note that this CategoricalBlock._concat_same_type *may* not
        return a CategoricalBlock. When the categories in `to_concat`
        differ, this will return an object ndarray.

        If / when we decide we don't like that behavior:

        1. Change Categorical._concat_same_type to use union_categoricals
        2. Delete this method.
        """
        values = self._concatenator([blk.values for blk in to_concat],
                                    axis=self.ndim - 1)
        # not using self.make_block_same_class as values can be object dtype
        return make_block(
            values, placement=placement or slice(0, len(values), 1),
            ndim=self.ndim)


class DatetimeBlock(DatetimeLikeBlockMixin, Block):
    __slots__ = ()
    is_datetime = True
    _can_hold_na = True

    def __init__(self, values, placement, ndim=None):
        values = self._maybe_coerce_values(values)
        super(DatetimeBlock, self).__init__(values,
                                            placement=placement, ndim=ndim)

    def _maybe_coerce_values(self, values):
        """Input validation for values passed to __init__. Ensure that
        we have datetime64ns, coercing if necessary.

        Parameters
        ----------
        values : array-like
            Must be convertible to datetime64

        Returns
        -------
        values : ndarray[datetime64ns]

        Overridden by DatetimeTZBlock.
        """
        if values.dtype != _NS_DTYPE:
            values = conversion.ensure_datetime64ns(values)
        return values

    def _astype(self, dtype, mgr=None, **kwargs):
        """
        these automatically copy, so copy=True has no effect
        raise on an except if raise == True
        """

        # if we are passed a datetime64[ns, tz]
        if is_datetime64tz_dtype(dtype):
            dtype = DatetimeTZDtype(dtype)

            values = self.values
            if getattr(values, 'tz', None) is None:
                values = DatetimeIndex(values).tz_localize('UTC')
            values = values.tz_convert(dtype.tz)
            return self.make_block(values)

        # delegate
        return super(DatetimeBlock, self)._astype(dtype=dtype, **kwargs)

    def _can_hold_element(self, element):
        tipo = maybe_infer_dtype_type(element)
        if tipo is not None:
            # TODO: this still uses asarray, instead of dtype.type
            element = np.array(element)
            return element.dtype == _NS_DTYPE or element.dtype == np.int64
        return (is_integer(element) or isinstance(element, datetime) or
                isna(element))

    def _try_coerce_args(self, values, other):
        """
        Coerce values and other to dtype 'i8'. NaN and NaT convert to
        the smallest i8, and will correctly round-trip to NaT if converted
        back in _try_coerce_result. values is always ndarray-like, other
        may not be

        Parameters
        ----------
        values : ndarray-like
        other : ndarray-like or scalar

        Returns
        -------
        base-type values, values mask, base-type other, other mask
        """

        values_mask = isna(values)
        values = values.view('i8')

        if isinstance(other, bool):
            raise TypeError
        elif is_null_datelike_scalar(other):
            other = tslibs.iNaT
            other_mask = True
        elif isinstance(other, (datetime, np.datetime64, date)):
            other = self._box_func(other)
            if getattr(other, 'tz') is not None:
                raise TypeError("cannot coerce a Timestamp with a tz on a "
                                "naive Block")
            other_mask = isna(other)
            other = other.asm8.view('i8')
        elif hasattr(other, 'dtype') and is_datetime64_dtype(other):
            other_mask = isna(other)
            other = other.astype('i8', copy=False).view('i8')
        else:
            # coercion issues
            # let higher levels handle
            raise TypeError

        return values, values_mask, other, other_mask

    def _try_coerce_result(self, result):
        """ reverse of try_coerce_args """
        if isinstance(result, np.ndarray):
            if result.dtype.kind in ['i', 'f', 'O']:
                try:
                    result = result.astype('M8[ns]')
                except ValueError:
                    pass
        elif isinstance(result, (np.integer, np.float, np.datetime64)):
            result = self._box_func(result)
        return result

    @property
    def _box_func(self):
        return tslibs.Timestamp

    def to_native_types(self, slicer=None, na_rep=None, date_format=None,
                        quoting=None, **kwargs):
        """ convert to our native types format, slicing if desired """

        values = self.values
        if slicer is not None:
            values = values[..., slicer]

        from pandas.io.formats.format import _get_format_datetime64_from_values
        format = _get_format_datetime64_from_values(values, date_format)

        result = tslib.format_array_from_datetime(
            values.view('i8').ravel(), tz=getattr(self.values, 'tz', None),
            format=format, na_rep=na_rep).reshape(values.shape)
        return np.atleast_2d(result)

    def should_store(self, value):
        return (issubclass(value.dtype.type, np.datetime64) and
                not is_datetimetz(value) and
                not is_extension_array_dtype(value))

    def set(self, locs, values, check=False):
        """
        Modify Block in-place with new item value

        Returns
        -------
        None
        """
        if values.dtype != _NS_DTYPE:
            # Workaround for numpy 1.6 bug
            values = conversion.ensure_datetime64ns(values)

        self.values[locs] = values


class DatetimeTZBlock(NonConsolidatableMixIn, DatetimeBlock):
    """ implement a datetime64 block with a tz attribute """
    __slots__ = ()
    _concatenator = staticmethod(_concat._concat_datetime)
    is_datetimetz = True

    def __init__(self, values, placement, ndim=2, dtype=None):
        # XXX: This will end up calling _maybe_coerce_values twice
        # when dtype is not None. It's relatively cheap (just an isinstance)
        # but it'd nice to avoid.
        #
        # If we can remove dtype from __init__, and push that conversion
        # push onto the callers, then we can remove this entire __init__
        # and just use DatetimeBlock's.
        if dtype is not None:
            values = self._maybe_coerce_values(values, dtype=dtype)
        super(DatetimeTZBlock, self).__init__(values, placement=placement,
                                              ndim=ndim)

    def _maybe_coerce_values(self, values, dtype=None):
        """Input validation for values passed to __init__. Ensure that
        we have datetime64TZ, coercing if necessary.

        Parametetrs
        -----------
        values : array-like
            Must be convertible to datetime64
        dtype : string or DatetimeTZDtype, optional
            Does a shallow copy to this tz

        Returns
        -------
        values : ndarray[datetime64ns]
        """
        if not isinstance(values, self._holder):
            values = self._holder(values)

        if dtype is not None:
            if isinstance(dtype, compat.string_types):
                dtype = DatetimeTZDtype.construct_from_string(dtype)
            values = values._shallow_copy(tz=dtype.tz)

        if values.tz is None:
            raise ValueError("cannot create a DatetimeTZBlock without a tz")

        return values

    @property
    def is_view(self):
        """ return a boolean if I am possibly a view """
        # check the ndarray values of the DatetimeIndex values
        return self.values.values.base is not None

    def copy(self, deep=True, mgr=None):
        """ copy constructor """
        values = self.values
        if deep:
            values = values.copy(deep=True)
        return self.make_block_same_class(values)

    def external_values(self):
        """ we internally represent the data as a DatetimeIndex, but for
        external compat with ndarray, export as a ndarray of Timestamps
        """
        return self.values.astype('datetime64[ns]').values

    def get_values(self, dtype=None):
        # return object dtype as Timestamps with the zones
        if is_object_dtype(dtype):
            return lib.map_infer(
                self.values.ravel(), self._box_func).reshape(self.values.shape)
        return self.values

    def _slice(self, slicer):
        """ return a slice of my values """
        if isinstance(slicer, tuple):
            col, loc = slicer
            if not com.is_null_slice(col) and col != 0:
                raise IndexError("{0} only contains one item".format(self))
            return self.values[loc]
        return self.values[slicer]

    def _try_coerce_args(self, values, other):
        """
        localize and return i8 for the values

        Parameters
        ----------
        values : ndarray-like
        other : ndarray-like or scalar

        Returns
        -------
        base-type values, values mask, base-type other, other mask
        """
        values_mask = _block_shape(isna(values), ndim=self.ndim)
        # asi8 is a view, needs copy
        values = _block_shape(values.asi8, ndim=self.ndim)

        if isinstance(other, ABCSeries):
            other = self._holder(other)

        if isinstance(other, bool):
            raise TypeError
        elif (is_null_datelike_scalar(other) or
              (lib.is_scalar(other) and isna(other))):
            other = tslibs.iNaT
            other_mask = True
        elif isinstance(other, self._holder):
            if other.tz != self.values.tz:
                raise ValueError("incompatible or non tz-aware value")
            other_mask = _block_shape(isna(other), ndim=self.ndim)
            other = _block_shape(other.asi8, ndim=self.ndim)
        elif isinstance(other, (np.datetime64, datetime, date)):
            other = tslibs.Timestamp(other)
            tz = getattr(other, 'tz', None)

            # test we can have an equal time zone
            if tz is None or str(tz) != str(self.values.tz):
                raise ValueError("incompatible or non tz-aware value")
            other_mask = isna(other)
            other = other.value
        else:
            raise TypeError

        return values, values_mask, other, other_mask

    def _try_coerce_result(self, result):
        """ reverse of try_coerce_args """
        if isinstance(result, np.ndarray):
            if result.dtype.kind in ['i', 'f', 'O']:
                result = result.astype('M8[ns]')
        elif isinstance(result, (np.integer, np.float, np.datetime64)):
            result = tslibs.Timestamp(result, tz=self.values.tz)
        if isinstance(result, np.ndarray):
            # allow passing of > 1dim if its trivial
            if result.ndim > 1:
                result = result.reshape(np.prod(result.shape))
            result = self.values._shallow_copy(result)

        return result

    @property
    def _box_func(self):
        return lambda x: tslibs.Timestamp(x, tz=self.dtype.tz)

    def shift(self, periods, axis=0, mgr=None):
        """ shift the block by periods """

        # think about moving this to the DatetimeIndex. This is a non-freq
        # (number of periods) shift ###

        N = len(self)
        indexer = np.zeros(N, dtype=int)
        if periods > 0:
            indexer[periods:] = np.arange(N - periods)
        else:
            indexer[:periods] = np.arange(-periods, N)

        new_values = self.values.asi8.take(indexer)

        if periods > 0:
            new_values[:periods] = tslibs.iNaT
        else:
            new_values[periods:] = tslibs.iNaT

        new_values = self.values._shallow_copy(new_values)
        return [self.make_block_same_class(new_values,
                                           placement=self.mgr_locs)]

    def diff(self, n, axis=0, mgr=None):
        """1st discrete difference

        Parameters
        ----------
        n : int, number of periods to diff
        axis : int, axis to diff upon. default 0
        mgr : default None

        Return
        ------
        A list with a new TimeDeltaBlock.

        Note
        ----
        The arguments here are mimicking shift so they are called correctly
        by apply.
        """
        if axis == 0:
            # Cannot currently calculate diff across multiple blocks since this
            # function is invoked via apply
            raise NotImplementedError
        new_values = (self.values - self.shift(n, axis=axis)[0].values).asi8

        # Reshape the new_values like how algos.diff does for timedelta data
        new_values = new_values.reshape(1, len(new_values))
        new_values = new_values.astype('timedelta64[ns]')
        return [TimeDeltaBlock(new_values, placement=self.mgr_locs.indexer)]

    def concat_same_type(self, to_concat, placement=None):
        """
        Concatenate list of single blocks of the same type.
        """
        values = self._concatenator([blk.values for blk in to_concat],
                                    axis=self.ndim - 1)
        # not using self.make_block_same_class as values can be non-tz dtype
        return make_block(
            values, placement=placement or slice(0, len(values), 1))


# -----------------------------------------------------------------
# Constructor Helpers

def get_block_type(values, dtype=None):
    """
    Find the appropriate Block subclass to use for the given values and dtype.

    Parameters
    ----------
    values : ndarray-like
    dtype : numpy or pandas dtype

    Returns
    -------
    cls : class, subclass of Block
    """
    dtype = dtype or values.dtype
    vtype = dtype.type

    if is_categorical(values):
        cls = CategoricalBlock
    elif is_extension_array_dtype(values):
        cls = ExtensionBlock
    elif issubclass(vtype, np.floating):
        cls = FloatBlock
    elif issubclass(vtype, np.timedelta64):
        assert issubclass(vtype, np.integer)
        cls = TimeDeltaBlock
    elif issubclass(vtype, np.complexfloating):
        cls = ComplexBlock
    elif issubclass(vtype, np.datetime64):
        assert not is_datetimetz(values)
        cls = DatetimeBlock
    elif is_datetimetz(values):
        cls = DatetimeTZBlock
    elif issubclass(vtype, np.integer):
        cls = IntBlock
    elif dtype == np.bool_:
        cls = BoolBlock
    else:
        cls = ObjectBlock
    return cls


def make_block(values, placement, klass=None, ndim=None, dtype=None,
               fastpath=None):
    if fastpath is not None:
        # GH#19265 pyarrow is passing this
        warnings.warn("fastpath argument is deprecated, will be removed "
                      "in a future release.", DeprecationWarning)
    if klass is None:
        dtype = dtype or values.dtype
        klass = get_block_type(values, dtype)

    elif klass is DatetimeTZBlock and not is_datetimetz(values):
        return klass(values, ndim=ndim,
                     placement=placement, dtype=dtype)

    return klass(values, ndim=ndim, placement=placement)


# -----------------------------------------------------------------

def _extend_blocks(result, blocks=None):
    """ return a new extended blocks, givin the result """
    from pandas.core.internals import BlockManager
    if blocks is None:
        blocks = []
    if isinstance(result, list):
        for r in result:
            if isinstance(r, list):
                blocks.extend(r)
            else:
                blocks.append(r)
    elif isinstance(result, BlockManager):
        blocks.extend(result.blocks)
    else:
        blocks.append(result)
    return blocks


def _block_shape(values, ndim=1, shape=None):
    """ guarantee the shape of the values to be at least 1 d """
    if values.ndim < ndim:
        if shape is None:
            shape = values.shape
        values = values.reshape(tuple((1, ) + shape))
    return values


def _merge_blocks(blocks, dtype=None, _can_consolidate=True):

    if len(blocks) == 1:
        return blocks[0]

    if _can_consolidate:

        if dtype is None:
            if len({b.dtype for b in blocks}) != 1:
                raise AssertionError("_merge_blocks are invalid!")
            dtype = blocks[0].dtype

        # FIXME: optimization potential in case all mgrs contain slices and
        # combination of those slices is a slice, too.
        new_mgr_locs = np.concatenate([b.mgr_locs.as_array for b in blocks])
        new_values = _vstack([b.values for b in blocks], dtype)

        argsort = np.argsort(new_mgr_locs)
        new_values = new_values[argsort]
        new_mgr_locs = new_mgr_locs[argsort]

        return make_block(new_values, placement=new_mgr_locs)

    # no merge
    return blocks


def _vstack(to_stack, dtype):

    # work around NumPy 1.6 bug
    if dtype == _NS_DTYPE or dtype == _TD_DTYPE:
        new_values = np.vstack([x.view('i8') for x in to_stack])
        return new_values.view(dtype)

    else:
        return np.vstack(to_stack)


def _block2d_to_blocknd(values, placement, shape, labels, ref_items):
    """ pivot to the labels shape """
    panel_shape = (len(placement),) + shape

    # TODO: lexsort depth needs to be 2!!

    # Create observation selection vector using major and minor
    # labels, for converting to panel format.
    selector = _factor_indexer(shape[1:], labels)
    mask = np.zeros(np.prod(shape), dtype=bool)
    mask.put(selector, True)

    if mask.all():
        pvalues = np.empty(panel_shape, dtype=values.dtype)
    else:
        dtype, fill_value = maybe_promote(values.dtype)
        pvalues = np.empty(panel_shape, dtype=dtype)
        pvalues.fill(fill_value)

    for i in range(len(placement)):
        pvalues[i].flat[mask] = values[:, i]

    return make_block(pvalues, placement=placement)


def _safe_reshape(arr, new_shape):
    """
    If possible, reshape `arr` to have shape `new_shape`,
    with a couple of exceptions (see gh-13012):

    1) If `arr` is a ExtensionArray or Index, `arr` will be
       returned as is.
    2) If `arr` is a Series, the `_values` attribute will
       be reshaped and returned.

    Parameters
    ----------
    arr : array-like, object to be reshaped
    new_shape : int or tuple of ints, the new shape
    """
    if isinstance(arr, ABCSeries):
        arr = arr._values
    if not isinstance(arr, ABCExtensionArray):
        arr = arr.reshape(new_shape)
    return arr


def _factor_indexer(shape, labels):
    """
    given a tuple of shape and a list of Categorical labels, return the
    expanded label indexer
    """
    mult = np.array(shape)[::-1].cumprod()[::-1]
    return ensure_platform_int(
        np.sum(np.array(labels).T * np.append(mult, [1]), axis=1).T)


def _putmask_smart(v, m, n):
    """
    Return a new ndarray, try to preserve dtype if possible.

    Parameters
    ----------
    v : `values`, updated in-place (array like)
    m : `mask`, applies to both sides (array like)
    n : `new values` either scalar or an array like aligned with `values`

    Returns
    -------
    values : ndarray with updated values
        this *may* be a copy of the original

    See Also
    --------
    ndarray.putmask
    """

    # we cannot use np.asarray() here as we cannot have conversions
    # that numpy does when numeric are mixed with strings

    # n should be the length of the mask or a scalar here
    if not is_list_like(n):
        n = np.repeat(n, len(m))
    elif isinstance(n, np.ndarray) and n.ndim == 0:  # numpy scalar
        n = np.repeat(np.array(n, ndmin=1), len(m))

    # see if we are only masking values that if putted
    # will work in the current dtype
    try:
        nn = n[m]

        # make sure that we have a nullable type
        # if we have nulls
        if not _isna_compat(v, nn[0]):
            raise ValueError

        # we ignore ComplexWarning here
        with warnings.catch_warnings(record=True):
            nn_at = nn.astype(v.dtype)

        # avoid invalid dtype comparisons
        # between numbers & strings

        # only compare integers/floats
        # don't compare integers to datetimelikes
        if (not is_numeric_v_string_like(nn, nn_at) and
            (is_float_dtype(nn.dtype) or
             is_integer_dtype(nn.dtype) and
             is_float_dtype(nn_at.dtype) or
             is_integer_dtype(nn_at.dtype))):

            comp = (nn == nn_at)
            if is_list_like(comp) and comp.all():
                nv = v.copy()
                nv[m] = nn_at
                return nv
    except (ValueError, IndexError, TypeError):
        pass

    n = np.asarray(n)

    def _putmask_preserve(nv, n):
        try:
            nv[m] = n[m]
        except (IndexError, ValueError):
            nv[m] = n
        return nv

    # preserves dtype if possible
    if v.dtype.kind == n.dtype.kind:
        return _putmask_preserve(v, n)

    # change the dtype if needed
    dtype, _ = maybe_promote(n.dtype)

    if is_extension_type(v.dtype) and is_object_dtype(dtype):
        v = v.get_values(dtype)
    else:
        v = v.astype(dtype)

    return _putmask_preserve(v, n)<|MERGE_RESOLUTION|>--- conflicted
+++ resolved
@@ -2074,27 +2074,21 @@
             placement=self.mgr_locs)
 
     def shift(self, periods, axis=0, mgr=None):
-<<<<<<< HEAD
-=======
         """
         Shift the block by `periods`.
 
         Dispatches to underlying ExtensionArray and re-boxes in an
         ExtensionBlock.
         """
->>>>>>> 0f656f79
         # type: (int, Optional[BlockPlacement]) -> List[ExtensionBlock]
         return [self.make_block_same_class(self.values.shift(periods=periods),
                                            placement=self.mgr_locs,
                                            ndim=self.ndim)]
 
-<<<<<<< HEAD
     @property
     def _ftype(self):
         return getattr(self.values, '_pandas_ftype', Block._ftype)
 
-=======
->>>>>>> 0f656f79
 
 class NumericBlock(Block):
     __slots__ = ()
