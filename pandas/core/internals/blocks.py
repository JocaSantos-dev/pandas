from __future__ import annotations

from functools import wraps
import re
from typing import (
    TYPE_CHECKING,
    Any,
    Callable,
    Iterable,
    Sequence,
    cast,
    final,
)
import warnings

import numpy as np

from pandas._libs import (
    Timestamp,
    internals as libinternals,
    lib,
    writers,
)
from pandas._libs.internals import BlockPlacement
from pandas._libs.tslibs import IncompatibleFrequency
from pandas._typing import (
    ArrayLike,
    DtypeObj,
    F,
    Shape,
    npt,
)
from pandas.errors import AbstractMethodError
from pandas.util._decorators import cache_readonly
from pandas.util._exceptions import find_stack_level
from pandas.util._validators import validate_bool_kwarg

from pandas.core.dtypes.astype import astype_array_safe
from pandas.core.dtypes.cast import (
    LossySetitemError,
    can_hold_element,
    find_result_type,
    maybe_downcast_to_dtype,
    np_can_hold_element,
    soft_convert_objects,
)
from pandas.core.dtypes.common import (
    ensure_platform_int,
    is_1d_only_ea_dtype,
    is_1d_only_ea_obj,
    is_dtype_equal,
    is_interval_dtype,
    is_list_like,
    is_sparse,
    is_string_dtype,
)
from pandas.core.dtypes.dtypes import (
    CategoricalDtype,
    ExtensionDtype,
    PandasDtype,
    PeriodDtype,
)
from pandas.core.dtypes.generic import (
    ABCDataFrame,
    ABCIndex,
    ABCPandasArray,
    ABCSeries,
)
from pandas.core.dtypes.inference import is_inferred_bool_dtype
from pandas.core.dtypes.missing import (
    is_valid_na_for_dtype,
    isna,
    na_value_for_dtype,
)

import pandas.core.algorithms as algos
from pandas.core.array_algos.putmask import (
    extract_bool_array,
    putmask_inplace,
    putmask_without_repeat,
    setitem_datetimelike_compat,
    validate_putmask,
)
from pandas.core.array_algos.quantile import quantile_compat
from pandas.core.array_algos.replace import (
    compare_or_regex_search,
    replace_regex,
    should_use_regex,
)
from pandas.core.array_algos.take import take_nd
from pandas.core.array_algos.transforms import shift
from pandas.core.arrays import (
    Categorical,
    DatetimeArray,
    ExtensionArray,
    IntervalArray,
    PandasArray,
    PeriodArray,
    TimedeltaArray,
)
from pandas.core.arrays._mixins import NDArrayBackedExtensionArray
from pandas.core.arrays.sparse import SparseDtype
from pandas.core.base import PandasObject
import pandas.core.common as com
import pandas.core.computation.expressions as expressions
from pandas.core.construction import (
    ensure_wrapped_if_datetimelike,
    extract_array,
)
from pandas.core.indexers import check_setitem_lengths
import pandas.core.missing as missing

if TYPE_CHECKING:
    from pandas import (
        Float64Index,
        Index,
    )

# comparison is faster than is_object_dtype
_dtype_obj = np.dtype("object")


def maybe_split(meth: F) -> F:
    """
    If we have a multi-column block, split and operate block-wise.  Otherwise
    use the original method.
    """

    @wraps(meth)
    def newfunc(self, *args, **kwargs) -> list[Block]:

        if self.ndim == 1 or self.shape[0] == 1:
            return meth(self, *args, **kwargs)
        else:
            # Split and operate column-by-column
            return self.split_and_operate(meth, *args, **kwargs)

    return cast(F, newfunc)


class Block(PandasObject):
    """
    Canonical n-dimensional unit of homogeneous dtype contained in a pandas
    data structure

    Index-ignorant; let the container take care of that
    """

    values: np.ndarray | ExtensionArray
    ndim: int
    __init__: Callable

    __slots__ = ()
    is_numeric = False
    is_object = False
    is_extension = False
    _can_consolidate = True
    _validate_ndim = True

    @final
    @cache_readonly
    def _consolidate_key(self):
        return self._can_consolidate, self.dtype.name

    @final
    @cache_readonly
    def _can_hold_na(self) -> bool:
        """
        Can we store NA values in this Block?
        """
        dtype = self.dtype
        if isinstance(dtype, np.dtype):
            return dtype.kind not in ["b", "i", "u"]
        return dtype._can_hold_na

    @final
    @cache_readonly
    def is_categorical(self) -> bool:
        warnings.warn(
            "Block.is_categorical is deprecated and will be removed in a "
            "future version.  Use isinstance(block.values, Categorical) "
            "instead. See https://github.com/pandas-dev/pandas/issues/40226",
            DeprecationWarning,
            stacklevel=find_stack_level(),
        )
        return isinstance(self.values, Categorical)

    @final
    @property
    def is_bool(self) -> bool:
        """
        We can be bool if a) we are bool dtype or b) object dtype with bool objects.
        """
        return is_inferred_bool_dtype(self.values)

    @final
    def external_values(self):
        return external_values(self.values)

    @final
    @cache_readonly
    def fill_value(self):
        # Used in reindex_indexer
        return na_value_for_dtype(self.dtype, compat=False)

    @final
    def _standardize_fill_value(self, value):
        # if we are passed a scalar None, convert it here
        if self.dtype != _dtype_obj and is_valid_na_for_dtype(value, self.dtype):
            value = self.fill_value
        return value

    @property
    def mgr_locs(self) -> BlockPlacement:
        return self._mgr_locs

    @mgr_locs.setter
    def mgr_locs(self, new_mgr_locs: BlockPlacement):
        self._mgr_locs = new_mgr_locs

    @final
    def make_block(self, values, placement=None) -> Block:
        """
        Create a new block, with type inference propagate any values that are
        not specified
        """
        if placement is None:
            placement = self._mgr_locs
        if self.is_extension:
            values = ensure_block_shape(values, ndim=self.ndim)

        # TODO: perf by not going through new_block
        # We assume maybe_coerce_values has already been called
        return new_block(values, placement=placement, ndim=self.ndim)

    @final
    def make_block_same_class(
        self, values, placement: BlockPlacement | None = None
    ) -> Block:
        """Wrap given values in a block of same type as self."""
        if placement is None:
            placement = self._mgr_locs

        if values.dtype.kind in ["m", "M"]:

            new_values = ensure_wrapped_if_datetimelike(values)
            if new_values is not values:
                # TODO(2.0): remove once fastparquet has stopped relying on it
                warnings.warn(
                    "In a future version, Block.make_block_same_class will "
                    "assume that datetime64 and timedelta64 ndarrays have "
                    "already been cast to DatetimeArray and TimedeltaArray, "
                    "respectively.",
                    DeprecationWarning,
                    stacklevel=find_stack_level(),
                )
            values = new_values

        # We assume maybe_coerce_values has already been called
        return type(self)(values, placement=placement, ndim=self.ndim)

    @final
    def __repr__(self) -> str:
        # don't want to print out all of the items here
        name = type(self).__name__
        if self.ndim == 1:
            result = f"{name}: {len(self)} dtype: {self.dtype}"
        else:

            shape = " x ".join([str(s) for s in self.shape])
            result = f"{name}: {self.mgr_locs.indexer}, {shape}, dtype: {self.dtype}"

        return result

    @final
    def __len__(self) -> int:
        return len(self.values)

    @final
    def getitem_block(self, slicer: slice | npt.NDArray[np.intp]) -> Block:
        """
        Perform __getitem__-like, return result as block.

        Only supports slices that preserve dimensionality.
        """
        # Note: the only place where we are called with ndarray[intp]
        #  is from internals.concat, and we can verify that never happens
        #  with 1-column blocks, i.e. never for ExtensionBlock.

        # Invalid index type "Union[slice, ndarray[Any, dtype[signedinteger[Any]]]]"
        # for "BlockPlacement"; expected type "Union[slice, Sequence[int]]"
        new_mgr_locs = self._mgr_locs[slicer]  # type: ignore[index]

        new_values = self._slice(slicer)

        if new_values.ndim != self.values.ndim:
            raise ValueError("Only same dim slicing is allowed")

        return type(self)(new_values, new_mgr_locs, self.ndim)

    @final
    def getitem_block_columns(
        self, slicer: slice, new_mgr_locs: BlockPlacement
    ) -> Block:
        """
        Perform __getitem__-like, return result as block.

        Only supports slices that preserve dimensionality.
        """
        new_values = self._slice(slicer)

        if new_values.ndim != self.values.ndim:
            raise ValueError("Only same dim slicing is allowed")

        return type(self)(new_values, new_mgr_locs, self.ndim)

    @final
    def _can_hold_element(self, element: Any) -> bool:
        """require the same dtype as ourselves"""
        element = extract_array(element, extract_numpy=True)
        return can_hold_element(self.values, element)

    @final
    def should_store(self, value: ArrayLike) -> bool:
        """
        Should we set self.values[indexer] = value inplace or do we need to cast?

        Parameters
        ----------
        value : np.ndarray or ExtensionArray

        Returns
        -------
        bool
        """
        # faster equivalent to is_dtype_equal(value.dtype, self.dtype)
        try:
            return value.dtype == self.dtype
        except TypeError:
            return False

    # ---------------------------------------------------------------------
    # Apply/Reduce and Helpers

    @final
    def apply(self, func, **kwargs) -> list[Block]:
        """
        apply the function to my values; return a block if we are not
        one
        """
        result = func(self.values, **kwargs)

        return self._split_op_result(result)

    def reduce(self, func, ignore_failures: bool = False) -> list[Block]:
        # We will apply the function and reshape the result into a single-row
        #  Block with the same mgr_locs; squeezing will be done at a higher level
        assert self.ndim == 2

        try:
            result = func(self.values)
        except (TypeError, NotImplementedError):
            if ignore_failures:
                return []
            raise

        if self.values.ndim == 1:
            # TODO(EA2D): special case not needed with 2D EAs
            res_values = np.array([[result]])
        else:
            res_values = result.reshape(-1, 1)

        nb = self.make_block(res_values)
        return [nb]

    @final
    def _split_op_result(self, result: ArrayLike) -> list[Block]:
        # See also: split_and_operate
        if result.ndim > 1 and isinstance(result.dtype, ExtensionDtype):
            # TODO(EA2D): unnecessary with 2D EAs
            # if we get a 2D ExtensionArray, we need to split it into 1D pieces
            nbs = []
            for i, loc in enumerate(self._mgr_locs):
                if not is_1d_only_ea_obj(result):
                    vals = result[i : i + 1]
                else:
                    vals = result[i]

                block = self.make_block(values=vals, placement=loc)
                nbs.append(block)
            return nbs

        nb = self.make_block(result)

        return [nb]

    @final
    def _split(self) -> list[Block]:
        """
        Split a block into a list of single-column blocks.
        """
        assert self.ndim == 2

        new_blocks = []
        for i, ref_loc in enumerate(self._mgr_locs):
            vals = self.values[slice(i, i + 1)]

            bp = BlockPlacement(ref_loc)
            nb = type(self)(vals, placement=bp, ndim=2)
            new_blocks.append(nb)
        return new_blocks

    @final
    def split_and_operate(self, func, *args, **kwargs) -> list[Block]:
        """
        Split the block and apply func column-by-column.

        Parameters
        ----------
        func : Block method
        *args
        **kwargs

        Returns
        -------
        List[Block]
        """
        assert self.ndim == 2 and self.shape[0] != 1

        res_blocks = []
        for nb in self._split():
            rbs = func(nb, *args, **kwargs)
            res_blocks.extend(rbs)
        return res_blocks

    # ---------------------------------------------------------------------
    # Up/Down-casting

    @final
    def coerce_to_target_dtype(self, other) -> Block:
        """
        coerce the current block to a dtype compat for other
        we will return a block, possibly object, and not raise

        we can also safely try to coerce to the same dtype
        and will receive the same block
        """
        new_dtype = find_result_type(self.values, other)

        return self.astype(new_dtype, copy=False)

    @final
    def _maybe_downcast(self, blocks: list[Block], downcast=None) -> list[Block]:
        if downcast is False:
            return blocks

        if self.dtype == _dtype_obj:
            # GH#44241 We downcast regardless of the argument;
            #  respecting 'downcast=None' may be worthwhile at some point,
            #  but ATM it breaks too much existing code.
            # split and convert the blocks

            return extend_blocks(
                [blk.convert(datetime=True, numeric=False) for blk in blocks]
            )

        if downcast is None:
            return blocks

        return extend_blocks([b._downcast_2d(downcast) for b in blocks])

    @final
    @maybe_split
    def _downcast_2d(self, dtype) -> list[Block]:
        """
        downcast specialized to 2D case post-validation.

        Refactored to allow use of maybe_split.
        """
        new_values = maybe_downcast_to_dtype(self.values, dtype=dtype)
        return [self.make_block(new_values)]

    def convert(
        self,
        copy: bool = True,
        datetime: bool = True,
        numeric: bool = True,
        timedelta: bool = True,
    ) -> list[Block]:
        """
        attempt to coerce any object types to better types return a copy
        of the block (if copy = True) by definition we are not an ObjectBlock
        here!
        """
        return [self.copy()] if copy else [self]

    # ---------------------------------------------------------------------
    # Array-Like Methods

    @cache_readonly
    def dtype(self) -> DtypeObj:
        return self.values.dtype

    @final
    def astype(self, dtype: DtypeObj, copy: bool = False, errors: str = "raise"):
        """
        Coerce to the new dtype.

        Parameters
        ----------
        dtype : np.dtype or ExtensionDtype
        copy : bool, default False
            copy if indicated
        errors : str, {'raise', 'ignore'}, default 'raise'
            - ``raise`` : allow exceptions to be raised
            - ``ignore`` : suppress exceptions. On error return original object

        Returns
        -------
        Block
        """
        values = self.values

        new_values = astype_array_safe(values, dtype, copy=copy, errors=errors)

        new_values = maybe_coerce_values(new_values)
        newb = self.make_block(new_values)
        if newb.shape != self.shape:
            raise TypeError(
                f"cannot set astype for copy = [{copy}] for dtype "
                f"({self.dtype.name} [{self.shape}]) to different shape "
                f"({newb.dtype.name} [{newb.shape}])"
            )
        return newb

    @final
    def to_native_types(self, na_rep="nan", quoting=None, **kwargs):
        """convert to our native types format"""
        result = to_native_types(self.values, na_rep=na_rep, quoting=quoting, **kwargs)
        return self.make_block(result)

<<<<<<< HEAD
    # block actions #
=======
    @final
>>>>>>> 1bd193ee
    def copy(self, deep: bool = True):
        """copy constructor"""
        values = self.values
        if deep:
            # "K" -> retain 'order' where possible, can be significantly
            #  faster than the default.
            values = values.copy("K")
        return type(self)(values, placement=self._mgr_locs, ndim=self.ndim)

    # ---------------------------------------------------------------------
    # Replace

    @final
    def replace(
        self,
        to_replace,
        value,
        inplace: bool = False,
        # mask may be pre-computed if we're called from replace_list
        mask: npt.NDArray[np.bool_] | None = None,
    ) -> list[Block]:
        """
        replace the to_replace value with value, possible to create new
        blocks here this is just a call to putmask.
        """

        # Note: the checks we do in NDFrame.replace ensure we never get
        #  here with listlike to_replace or value, as those cases
        #  go through replace_list

        values = self.values
        value = self._standardize_fill_value(value)  # GH#45725

        if isinstance(values, Categorical):
            # TODO: avoid special-casing
            blk = self if inplace else self.copy()
            blk.values._replace(to_replace=to_replace, value=value, inplace=True)
            return [blk]

        if not self._can_hold_element(to_replace):
            # We cannot hold `to_replace`, so we know immediately that
            #  replacing it is a no-op.
            # Note: If to_replace were a list, NDFrame.replace would call
            #  replace_list instead of replace.
            return [self] if inplace else [self.copy()]

        if mask is None:
            mask = missing.mask_missing(values, to_replace)
        if not mask.any():
            # Note: we get here with test_replace_extension_other incorrectly
            #  bc _can_hold_element is incorrect.
            return [self] if inplace else [self.copy()]

        elif self._can_hold_element(value):
            blk = self if inplace else self.copy()
            putmask_inplace(blk.values, mask, value)
            if not (self.is_object and value is None):
                # if the user *explicitly* gave None, we keep None, otherwise
                #  may downcast to NaN
                blocks = blk.convert(numeric=False, copy=False)
            else:
                blocks = [blk]
            return blocks

        elif self.ndim == 1 or self.shape[0] == 1:
            blk = self.coerce_to_target_dtype(value)
            return blk.replace(
                to_replace=to_replace,
                value=value,
                inplace=True,
                mask=mask,
            )

        else:
            # split so that we only upcast where necessary
            return self.split_and_operate(
                type(self).replace, to_replace, value, inplace=True
            )

    @final
    def _replace_regex(
        self,
        to_replace,
        value,
        inplace: bool = False,
        convert: bool = True,
        mask=None,
    ) -> list[Block]:
        """
        Replace elements by the given value.

        Parameters
        ----------
        to_replace : object or pattern
            Scalar to replace or regular expression to match.
        value : object
            Replacement object.
        inplace : bool, default False
            Perform inplace modification.
        convert : bool, default True
            If true, try to coerce any object types to better types.
        mask : array-like of bool, optional
            True indicate corresponding element is ignored.

        Returns
        -------
        List[Block]
        """
        if not self._can_hold_element(to_replace):
            # i.e. only ObjectBlock, but could in principle include a
            #  String ExtensionBlock
            return [self] if inplace else [self.copy()]

        rx = re.compile(to_replace)

        new_values = self.values if inplace else self.values.copy()
        replace_regex(new_values, rx, value, mask)

        block = self.make_block(new_values)
        return block.convert(numeric=False, copy=False)

    @final
    def replace_list(
        self,
        src_list: Iterable[Any],
        dest_list: Sequence[Any],
        inplace: bool = False,
        regex: bool = False,
    ) -> list[Block]:
        """
        See BlockManager.replace_list docstring.
        """
        values = self.values

        # Exclude anything that we know we won't contain
        pairs = [
            (x, y) for x, y in zip(src_list, dest_list) if self._can_hold_element(x)
        ]
        if not len(pairs):
            # shortcut, nothing to replace
            return [self] if inplace else [self.copy()]

        src_len = len(pairs) - 1

        if is_string_dtype(values.dtype):
            # Calculate the mask once, prior to the call of comp
            # in order to avoid repeating the same computations
            mask = ~isna(values)
            masks = [
                compare_or_regex_search(values, s[0], regex=regex, mask=mask)
                for s in pairs
            ]
        else:
            # GH#38086 faster if we know we dont need to check for regex
            masks = [missing.mask_missing(values, s[0]) for s in pairs]

        # error: Argument 1 to "extract_bool_array" has incompatible type
        # "Union[ExtensionArray, ndarray, bool]"; expected "Union[ExtensionArray,
        # ndarray]"
        masks = [extract_bool_array(x) for x in masks]  # type: ignore[arg-type]

        rb = [self if inplace else self.copy()]
        for i, (src, dest) in enumerate(pairs):
            convert = i == src_len  # only convert once at the end
            new_rb: list[Block] = []

            # GH-39338: _replace_coerce can split a block into
            # single-column blocks, so track the index so we know
            # where to index into the mask
            for blk_num, blk in enumerate(rb):
                if len(rb) == 1:
                    m = masks[i]
                else:
                    mib = masks[i]
                    assert not isinstance(mib, bool)
                    m = mib[blk_num : blk_num + 1]

                result = blk._replace_coerce(
                    to_replace=src,
                    value=dest,
                    mask=m,
                    inplace=inplace,
                    regex=regex,
                )
                if convert and blk.is_object and not all(x is None for x in dest_list):
                    # GH#44498 avoid unwanted cast-back
                    result = extend_blocks(
                        [b.convert(numeric=False, copy=True) for b in result]
                    )
                new_rb.extend(result)
            rb = new_rb
        return rb

    @final
    def _replace_coerce(
        self,
        to_replace,
        value,
        mask: np.ndarray,
        inplace: bool = True,
        regex: bool = False,
    ) -> list[Block]:
        """
        Replace value corresponding to the given boolean array with another
        value.

        Parameters
        ----------
        to_replace : object or pattern
            Scalar to replace or regular expression to match.
        value : object
            Replacement object.
        mask : np.ndarray[bool]
            True indicate corresponding element is ignored.
        inplace : bool, default True
            Perform inplace modification.
        regex : bool, default False
            If true, perform regular expression substitution.

        Returns
        -------
        List[Block]
        """
        if should_use_regex(regex, to_replace):
            return self._replace_regex(
                to_replace,
                value,
                inplace=inplace,
                convert=False,
                mask=mask,
            )
        else:
            return self.replace(
                to_replace=to_replace, value=value, inplace=inplace, mask=mask
            )

    # ---------------------------------------------------------------------
    # 2D Methods - Shared by NumpyBlock and NDArrayBackedExtensionBlock
    #  but not ExtensionBlock

    def _maybe_squeeze_arg(self, arg: np.ndarray) -> np.ndarray:
        """
        For compatibility with 1D-only ExtensionArrays.
        """
        return arg

    def _unwrap_setitem_indexer(self, indexer):
        """
        For compatibility with 1D-only ExtensionArrays.
        """
        return indexer

    # NB: this cannot be made cache_readonly because in mgr.set_values we pin
    #  new .values that can have different shape GH#42631
    @property
    def shape(self) -> Shape:
        return self.values.shape

    def iget(self, i: int | tuple[int, int] | tuple[slice, int]):
        # In the case where we have a tuple[slice, int], the slice will always
        #  be slice(None)
        # Note: only reached with self.ndim == 2
        # Invalid index type "Union[int, Tuple[int, int], Tuple[slice, int]]"
        # for "Union[ndarray[Any, Any], ExtensionArray]"; expected type
        # "Union[int, integer[Any]]"
        return self.values[i]  # type: ignore[index]

    def _slice(
        self, slicer: slice | npt.NDArray[np.bool_] | npt.NDArray[np.intp]
    ) -> ArrayLike:
        """return a slice of my values"""

        return self.values[slicer]

    def set_inplace(self, locs, values: ArrayLike) -> None:
        """
        Modify block values in-place with new item value.

        Notes
        -----
        `set_inplace` never creates a new array or new Block, whereas `setitem`
        _may_ create a new array and always creates a new Block.

        Caller is responsible for checking values.dtype == self.dtype.
        """
        self.values[locs] = values

    def take_nd(
        self,
        indexer,
        axis: int,
        new_mgr_locs: BlockPlacement | None = None,
        fill_value=lib.no_default,
    ) -> Block:
        """
        Take values according to indexer and return them as a block.bb

        """
        # algos.take_nd dispatches for DatetimeTZBlock, CategoricalBlock
        # so need to preserve types
        # sparse is treated like an ndarray, but needs .get_values() shaping

        values = self.values

        if fill_value is lib.no_default:
            fill_value = self.fill_value
            allow_fill = False
        else:
            allow_fill = True

        new_values = algos.take_nd(
            values, indexer, axis=axis, allow_fill=allow_fill, fill_value=fill_value
        )

        # Called from three places in managers, all of which satisfy
        #  this assertion
        assert not (axis == 0 and new_mgr_locs is None)
        if new_mgr_locs is None:
            new_mgr_locs = self._mgr_locs

        if not is_dtype_equal(new_values.dtype, self.dtype):
            return self.make_block(new_values, new_mgr_locs)
        else:
            return self.make_block_same_class(new_values, new_mgr_locs)

    def _unstack(
        self,
        unstacker,
        fill_value,
        new_placement: npt.NDArray[np.intp],
        needs_masking: npt.NDArray[np.bool_],
    ):
        """
        Return a list of unstacked blocks of self

        Parameters
        ----------
        unstacker : reshape._Unstacker
        fill_value : int
            Only used in ExtensionBlock._unstack
        new_placement : np.ndarray[np.intp]
        allow_fill : bool
        needs_masking : np.ndarray[bool]

        Returns
        -------
        blocks : list of Block
            New blocks of unstacked values.
        mask : array-like of bool
            The mask of columns of `blocks` we should keep.
        """
        new_values, mask = unstacker.get_new_values(
            self.values.T, fill_value=fill_value
        )

        mask = mask.any(0)
        # TODO: in all tests we have mask.all(); can we rely on that?

        # Note: these next two lines ensure that
        #  mask.sum() == sum(len(nb.mgr_locs) for nb in blocks)
        #  which the calling function needs in order to pass verify_integrity=False
        #  to the BlockManager constructor
        new_values = new_values.T[mask]
        new_placement = new_placement[mask]

        bp = BlockPlacement(new_placement)
        blocks = [new_block_2d(new_values, placement=bp)]
        return blocks, mask

    # ---------------------------------------------------------------------

    def setitem(self, indexer, value):
        """
        Attempt self.values[indexer] = value, possibly creating a new array.

        Parameters
        ----------
        indexer : tuple, list-like, array-like, slice, int
            The subset of self.values to set
        value : object
            The value being set

        Returns
        -------
        Block

        Notes
        -----
        `indexer` is a direct slice/positional indexer. `value` must
        be a compatible shape.
        """

        value = self._standardize_fill_value(value)

        values = cast(np.ndarray, self.values)
        if self.ndim == 2:
            values = values.T

        # length checking
        check_setitem_lengths(indexer, value, values)

        value = extract_array(value, extract_numpy=True)
        try:
            casted = np_can_hold_element(values.dtype, value)
        except LossySetitemError:
            # current dtype cannot store value, coerce to common dtype
            nb = self.coerce_to_target_dtype(value)
            return nb.setitem(indexer, value)
        else:
            if self.dtype == _dtype_obj:
                # TODO: avoid having to construct values[indexer]
                vi = values[indexer]
                if lib.is_list_like(vi):
                    # checking lib.is_scalar here fails on
                    #  test_iloc_setitem_custom_object
                    casted = setitem_datetimelike_compat(values, len(vi), casted)
            values[indexer] = casted
        return self

    def putmask(self, mask, new) -> list[Block]:
        """
        putmask the data to the block; it is possible that we may create a
        new dtype of block

        Return the resulting block(s).

        Parameters
        ----------
        mask : np.ndarray[bool], SparseArray[bool], or BooleanArray
        new : a ndarray/object

        Returns
        -------
        List[Block]
        """
        orig_mask = mask
        values = cast(np.ndarray, self.values)
        mask, noop = validate_putmask(values.T, mask)
        assert not isinstance(new, (ABCIndex, ABCSeries, ABCDataFrame))

        if new is lib.no_default:
            new = self.fill_value

        new = self._standardize_fill_value(new)
        new = extract_array(new, extract_numpy=True)

        if noop:
            return [self]

        try:
            casted = np_can_hold_element(values.dtype, new)
            putmask_without_repeat(values.T, mask, casted)
            return [self]
        except LossySetitemError:

            if self.ndim == 1 or self.shape[0] == 1:
                # no need to split columns

                if not is_list_like(new):
                    # using just new[indexer] can't save us the need to cast
                    return self.coerce_to_target_dtype(new).putmask(mask, new)
                else:
                    indexer = mask.nonzero()[0]
                    nb = self.setitem(indexer, new[indexer])
                    return [nb]

            else:
                is_array = isinstance(new, np.ndarray)

                res_blocks = []
                nbs = self._split()
                for i, nb in enumerate(nbs):
                    n = new
                    if is_array:
                        # we have a different value per-column
                        n = new[:, i : i + 1]

                    submask = orig_mask[:, i : i + 1]
                    rbs = nb.putmask(submask, n)
                    res_blocks.extend(rbs)
                return res_blocks

    def where(self, other, cond, _downcast="infer") -> list[Block]:
        """
        evaluate the block; return result block(s) from the result

        Parameters
        ----------
        other : a ndarray/object
        cond : np.ndarray[bool], SparseArray[bool], or BooleanArray
        _downcast : str or None, default "infer"
            Private because we only specify it when calling from fillna.

        Returns
        -------
        List[Block]
        """
        assert cond.ndim == self.ndim
        assert not isinstance(other, (ABCIndex, ABCSeries, ABCDataFrame))

        transpose = self.ndim == 2

        # EABlocks override where
        values = cast(np.ndarray, self.values)
        orig_other = other
        if transpose:
            values = values.T

        icond, noop = validate_putmask(values, ~cond)
        if noop:
            # GH-39595: Always return a copy; short-circuit up/downcasting
            return [self.copy()]

        if other is lib.no_default:
            other = self.fill_value

        other = self._standardize_fill_value(other)

        try:
            # try/except here is equivalent to a self._can_hold_element check,
            #  but this gets us back 'casted' which we will re-use below;
            #  without using 'casted', expressions.where may do unwanted upcasts.
            casted = np_can_hold_element(values.dtype, other)
        except (ValueError, TypeError, LossySetitemError):
            # we cannot coerce, return a compat dtype

            if self.ndim == 1 or self.shape[0] == 1:
                # no need to split columns

                block = self.coerce_to_target_dtype(other)
                blocks = block.where(orig_other, cond)
                return self._maybe_downcast(blocks, downcast=_downcast)

            else:
                # since _maybe_downcast would split blocks anyway, we
                #  can avoid some potential upcast/downcast by splitting
                #  on the front end.
                is_array = isinstance(other, (np.ndarray, ExtensionArray))

                res_blocks = []
                nbs = self._split()
                for i, nb in enumerate(nbs):
                    oth = other
                    if is_array:
                        # we have a different value per-column
                        oth = other[:, i : i + 1]

                    submask = cond[:, i : i + 1]
                    rbs = nb.where(oth, submask, _downcast=_downcast)
                    res_blocks.extend(rbs)
                return res_blocks

        else:
            other = casted
            alt = setitem_datetimelike_compat(values, icond.sum(), other)
            if alt is not other:
                if is_list_like(other) and len(other) < len(values):
                    # call np.where with other to get the appropriate ValueError
                    np.where(~icond, values, other)
                    raise NotImplementedError(
                        "This should not be reached; call to np.where above is "
                        "expected to raise ValueError. Please report a bug at "
                        "github.com/pandas-dev/pandas"
                    )
                result = values.copy()
                np.putmask(result, icond, alt)
            else:
                # By the time we get here, we should have all Series/Index
                #  args extracted to ndarray
                if (
                    is_list_like(other)
                    and not isinstance(other, np.ndarray)
                    and len(other) == self.shape[-1]
                ):
                    # If we don't do this broadcasting here, then expressions.where
                    #  will broadcast a 1D other to be row-like instead of
                    #  column-like.
                    other = np.array(other).reshape(values.shape)
                    # If lengths don't match (or len(other)==1), we will raise
                    #  inside expressions.where, see test_series_where

                # Note: expressions.where may upcast.
                result = expressions.where(~icond, values, other)
                # The np_can_hold_element check _should_ ensure that we always
                #  have result.dtype == self.dtype here.

        if transpose:
            result = result.T

        return [self.make_block(result)]

    def fillna(
        self, value, limit: int | None = None, inplace: bool = False, downcast=None
    ) -> list[Block]:
        """
        fillna on the block with the value. If we fail, then convert to
        ObjectBlock and try again
        """
        # Caller is responsible for validating limit; if int it is strictly positive
        inplace = validate_bool_kwarg(inplace, "inplace")

        if not self._can_hold_na:
            # can short-circuit the isna call
            noop = True
        else:
            mask = isna(self.values)
            mask, noop = validate_putmask(self.values, mask)

        if noop:
            # we can't process the value, but nothing to do
            if inplace:
                # Arbitrarily imposing the convention that we ignore downcast
                #  on no-op when inplace=True
                return [self]
            else:
                # GH#45423 consistent downcasting on no-ops.
                nb = self.copy()
                nbs = nb._maybe_downcast([nb], downcast=downcast)
                return nbs

        if limit is not None:
            mask[mask.cumsum(self.ndim - 1) > limit] = False

        if inplace:
            nbs = self.putmask(mask.T, value)
        else:
            # without _downcast, we would break
            #  test_fillna_dtype_conversion_equiv_replace
            nbs = self.where(value, ~mask.T, _downcast=False)

        # Note: blk._maybe_downcast vs self._maybe_downcast(nbs)
        #  makes a difference bc blk may have object dtype, which has
        #  different behavior in _maybe_downcast.
        return extend_blocks(
            [blk._maybe_downcast([blk], downcast=downcast) for blk in nbs]
        )

    def interpolate(
        self,
        method: str = "pad",
        axis: int = 0,
        index: Index | None = None,
        inplace: bool = False,
        limit: int | None = None,
        limit_direction: str = "forward",
        limit_area: str | None = None,
        fill_value: Any | None = None,
        downcast: str | None = None,
        **kwargs,
    ) -> list[Block]:

        inplace = validate_bool_kwarg(inplace, "inplace")

        if not self._can_hold_na:
            # If there are no NAs, then interpolate is a no-op
            return [self] if inplace else [self.copy()]

        try:
            m = missing.clean_fill_method(method)
        except ValueError:
            m = None
        if m is None and self.dtype.kind != "f":
            # only deal with floats
            # bc we already checked that can_hold_na, we dont have int dtype here
            # test_interp_basic checks that we make a copy here
            return [self] if inplace else [self.copy()]

        if self.is_object and self.ndim == 2 and self.shape[0] != 1 and axis == 0:
            # split improves performance in ndarray.copy()
            return self.split_and_operate(
                type(self).interpolate,
                method,
                axis,
                index,
                inplace,
                limit,
                limit_direction,
                limit_area,
                fill_value,
                downcast,
                **kwargs,
            )

        data = self.values if inplace else self.values.copy()
        data = cast(np.ndarray, data)  # bc overridden by ExtensionBlock

        missing.interpolate_array_2d(
            data,
            method=method,
            axis=axis,
            index=index,
            limit=limit,
            limit_direction=limit_direction,
            limit_area=limit_area,
            fill_value=fill_value,
            **kwargs,
        )

        nb = self.make_block_same_class(data)
        return nb._maybe_downcast([nb], downcast)

    def diff(self, n: int, axis: int = 1) -> list[Block]:
        """return block for the diff of the values"""
        new_values = algos.diff(self.values, n, axis=axis)
        return [self.make_block(values=new_values)]

    def shift(self, periods: int, axis: int = 0, fill_value: Any = None) -> list[Block]:
        """shift the block by periods, possibly upcast"""
        # convert integer to float if necessary. need to do a lot more than
        # that, handle boolean etc also

        # Note: periods is never 0 here, as that is handled at the top of
        #  NDFrame.shift.  If that ever changes, we can do a check for periods=0
        #  and possibly avoid coercing.

        if not lib.is_scalar(fill_value) and self.dtype != _dtype_obj:
            # with object dtype there is nothing to promote, and the user can
            #  pass pretty much any weird fill_value they like
            # see test_shift_object_non_scalar_fill
            raise ValueError("fill_value must be a scalar")

        fill_value = self._standardize_fill_value(fill_value)

        try:
            # error: Argument 1 to "np_can_hold_element" has incompatible type
            # "Union[dtype[Any], ExtensionDtype]"; expected "dtype[Any]"
            casted = np_can_hold_element(
                self.dtype, fill_value  # type: ignore[arg-type]
            )
        except LossySetitemError:
            nb = self.coerce_to_target_dtype(fill_value)
            return nb.shift(periods, axis=axis, fill_value=fill_value)

        else:
            values = cast(np.ndarray, self.values)
            new_values = shift(values, periods, axis, casted)
            return [self.make_block(new_values)]

    @final
    def quantile(
        self, qs: Float64Index, interpolation="linear", axis: int = 0
    ) -> Block:
        """
        compute the quantiles of the

        Parameters
        ----------
        qs : Float64Index
            List of the quantiles to be computed.
        interpolation : str, default 'linear'
            Type of interpolation.
        axis : int, default 0
            Axis to compute.

        Returns
        -------
        Block
        """
        # We should always have ndim == 2 because Series dispatches to DataFrame
        assert self.ndim == 2
        assert axis == 1  # only ever called this way
        assert is_list_like(qs)  # caller is responsible for this

        result = quantile_compat(self.values, np.asarray(qs._values), interpolation)
        # ensure_block_shape needed for cases where we start with EA and result
        #  is ndarray, e.g. IntegerArray, SparseArray
        result = ensure_block_shape(result, ndim=2)
        return new_block_2d(result, placement=self._mgr_locs)

    # ---------------------------------------------------------------------
    # Abstract Methods Overridden By EABackedBlock and NumpyBlock

    def delete(self, loc) -> Block:
        """
        Return a new Block with the given loc(s) deleted.
        """
        raise AbstractMethodError(self)

    @property
    def is_view(self) -> bool:
        """return a boolean if I am possibly a view"""
        raise AbstractMethodError(self)

    @property
    def array_values(self) -> ExtensionArray:
        """
        The array that Series.array returns. Always an ExtensionArray.
        """
        raise AbstractMethodError(self)

    def get_values(self, dtype: DtypeObj | None = None) -> np.ndarray:
        """
        return an internal format, currently just the ndarray
        this is often overridden to handle to_dense like operations
        """
        raise AbstractMethodError(self)

    def values_for_json(self) -> np.ndarray:
        raise AbstractMethodError(self)


class EABackedBlock(Block):
    """
    Mixin for Block subclasses backed by ExtensionArray.
    """

    values: ExtensionArray

    def setitem(self, indexer, value):
        """
        Attempt self.values[indexer] = value, possibly creating a new array.

        This differs from Block.setitem by not allowing setitem to change
        the dtype of the Block.

        Parameters
        ----------
        indexer : tuple, list-like, array-like, slice, int
            The subset of self.values to set
        value : object
            The value being set

        Returns
        -------
        Block

        Notes
        -----
        `indexer` is a direct slice/positional indexer. `value` must
        be a compatible shape.
        """
        orig_indexer = indexer
        orig_value = value

        indexer = self._unwrap_setitem_indexer(indexer)
        value = self._maybe_squeeze_arg(value)

        values = self.values
        if values.ndim == 2:
            # TODO(GH#45419): string[pyarrow] tests break if we transpose
            #  unconditionally
            values = values.T
        check_setitem_lengths(indexer, value, values)

        try:
            values[indexer] = value
        except (ValueError, TypeError) as err:
            _catch_deprecated_value_error(err)

            if is_interval_dtype(self.dtype):
                # see TestSetitemFloatIntervalWithIntIntervalValues
                nb = self.coerce_to_target_dtype(orig_value)
                return nb.setitem(orig_indexer, orig_value)

            elif isinstance(self, NDArrayBackedExtensionBlock):
                nb = self.coerce_to_target_dtype(orig_value)
                return nb.setitem(orig_indexer, orig_value)

            else:
                raise

        else:
            return self

    def where(self, other, cond, _downcast="infer") -> list[Block]:
        # _downcast private bc we only specify it when calling from fillna
        arr = self.values.T

        cond = extract_bool_array(cond)

        orig_other = other
        orig_cond = cond
        other = self._maybe_squeeze_arg(other)
        cond = self._maybe_squeeze_arg(cond)

        if other is lib.no_default:
            other = self.fill_value

        icond, noop = validate_putmask(arr, ~cond)
        if noop:
            # GH#44181, GH#45135
            # Avoid a) raising for Interval/PeriodDtype and b) unnecessary object upcast
            return [self.copy()]

        try:
            res_values = arr._where(cond, other).T
        except (ValueError, TypeError) as err:
            _catch_deprecated_value_error(err)

            if self.ndim == 1 or self.shape[0] == 1:

                if is_interval_dtype(self.dtype):
                    # TestSetitemFloatIntervalWithIntIntervalValues
                    blk = self.coerce_to_target_dtype(orig_other)
                    nbs = blk.where(orig_other, orig_cond)
                    return self._maybe_downcast(nbs, downcast=_downcast)

                elif isinstance(self, NDArrayBackedExtensionBlock):
                    # NB: not (yet) the same as
                    #  isinstance(values, NDArrayBackedExtensionArray)
                    blk = self.coerce_to_target_dtype(orig_other)
                    nbs = blk.where(orig_other, orig_cond)
                    return self._maybe_downcast(nbs, downcast=_downcast)

                else:
                    raise

            else:
                # Same pattern we use in Block.putmask
                is_array = isinstance(orig_other, (np.ndarray, ExtensionArray))

                res_blocks = []
                nbs = self._split()
                for i, nb in enumerate(nbs):
                    n = orig_other
                    if is_array:
                        # we have a different value per-column
                        n = orig_other[:, i : i + 1]

                    submask = orig_cond[:, i : i + 1]
                    rbs = nb.where(n, submask)
                    res_blocks.extend(rbs)
                return res_blocks

        nb = self.make_block_same_class(res_values)
        return [nb]

    def putmask(self, mask, new) -> list[Block]:
        """
        See Block.putmask.__doc__
        """
        mask = extract_bool_array(mask)

        values = self.values

        orig_new = new
        orig_mask = mask
        new = self._maybe_squeeze_arg(new)
        mask = self._maybe_squeeze_arg(mask)

        if not mask.any():
            return [self]

        try:
            # Caller is responsible for ensuring matching lengths
            values._putmask(mask, new)
        except (TypeError, ValueError) as err:
            _catch_deprecated_value_error(err)

            if self.ndim == 1 or self.shape[0] == 1:

                if is_interval_dtype(self.dtype):
                    # Discussion about what we want to support in the general
                    #  case GH#39584
                    blk = self.coerce_to_target_dtype(orig_new)
                    return blk.putmask(orig_mask, orig_new)

                elif isinstance(self, NDArrayBackedExtensionBlock):
                    # NB: not (yet) the same as
                    #  isinstance(values, NDArrayBackedExtensionArray)
                    blk = self.coerce_to_target_dtype(orig_new)
                    return blk.putmask(orig_mask, orig_new)

                else:
                    raise

            else:
                # Same pattern we use in Block.putmask
                is_array = isinstance(orig_new, (np.ndarray, ExtensionArray))

                res_blocks = []
                nbs = self._split()
                for i, nb in enumerate(nbs):
                    n = orig_new
                    if is_array:
                        # we have a different value per-column
                        n = orig_new[:, i : i + 1]

                    submask = orig_mask[:, i : i + 1]
                    rbs = nb.putmask(submask, n)
                    res_blocks.extend(rbs)
                return res_blocks

        return [self]

    def fillna(
        self, value, limit: int | None = None, inplace: bool = False, downcast=None
    ) -> list[Block]:
        # Caller is responsible for validating limit; if int it is strictly positive

        if self.dtype.kind == "m":
            try:
                res_values = self.values.fillna(value, limit=limit)
            except (ValueError, TypeError):
                # GH#45746
                warnings.warn(
                    "The behavior of fillna with timedelta64[ns] dtype and "
                    f"an incompatible value ({type(value)}) is deprecated. "
                    "In a future version, this will cast to a common dtype "
                    "(usually object) instead of raising, matching the "
                    "behavior of other dtypes.",
                    FutureWarning,
                    stacklevel=find_stack_level(),
                )
                raise
            else:
                res_blk = self.make_block(res_values)
                return [res_blk]

        # TODO: since this now dispatches to super, which in turn dispatches
        #  to putmask, it may *actually* respect 'inplace=True'. If so, add
        #  tests for this.
        return super().fillna(value, limit=limit, inplace=inplace, downcast=downcast)

    def delete(self, loc) -> Block:
        # This will be unnecessary if/when __array_function__ is implemented
        values = self.values.delete(loc)
        mgr_locs = self._mgr_locs.delete(loc)
        return type(self)(values, placement=mgr_locs, ndim=self.ndim)

    @cache_readonly
    def array_values(self) -> ExtensionArray:
        return self.values

    def get_values(self, dtype: DtypeObj | None = None) -> np.ndarray:
        """
        return object dtype as boxed values, such as Timestamps/Timedelta
        """
        values: ArrayLike = self.values
        if dtype == _dtype_obj:
            values = values.astype(object)
        # TODO(EA2D): reshape not needed with 2D EAs
        return np.asarray(values).reshape(self.shape)

    def values_for_json(self) -> np.ndarray:
        return np.asarray(self.values)

    def interpolate(
        self, method="pad", axis=0, inplace=False, limit=None, fill_value=None, **kwargs
    ):
        values = self.values
        if values.ndim == 2 and axis == 0:
            # NDArrayBackedExtensionArray.fillna assumes axis=1
            new_values = values.T.fillna(value=fill_value, method=method, limit=limit).T
        else:
            new_values = values.fillna(value=fill_value, method=method, limit=limit)
        return self.make_block_same_class(new_values)


class ExtensionBlock(libinternals.Block, EABackedBlock):
    """
    Block for holding extension types.

    Notes
    -----
    This holds all 3rd-party extension array types. It's also the immediate
    parent class for our internal extension types' blocks, CategoricalBlock.

    ExtensionArrays are limited to 1-D.
    """

    _can_consolidate = False
    _validate_ndim = False
    is_extension = True

    values: ExtensionArray

    @cache_readonly
    def shape(self) -> Shape:
        # TODO(EA2D): override unnecessary with 2D EAs
        if self.ndim == 1:
            return (len(self.values),)
        return len(self._mgr_locs), len(self.values)

<<<<<<< HEAD
    def copy(self, deep: bool = True):
        """copy constructor"""
        values = self.values
        if deep:
            # The base class method passes order="K", which is not part of
            #  the EA API.
            values = values.copy()
        return type(self)(values, placement=self._mgr_locs, ndim=self.ndim)

    def iget(self, col):
=======
    def iget(self, i: int | tuple[int, int] | tuple[slice, int]):
        # In the case where we have a tuple[slice, int], the slice will always
        #  be slice(None)
        # We _could_ make the annotation more specific, but mypy would
        #  complain about override mismatch:
        #  Literal[0] | tuple[Literal[0], int] | tuple[slice, int]

        # Note: only reached with self.ndim == 2
>>>>>>> 1bd193ee

        if isinstance(i, tuple):
            # TODO(EA2D): unnecessary with 2D EAs
            col, loc = i
            if not com.is_null_slice(col) and col != 0:
                raise IndexError(f"{self} only contains one item")
            elif isinstance(col, slice):
                # the is_null_slice check above assures that col is slice(None)
                #  so what we want is a view on all our columns and row loc
                if loc < 0:
                    loc += len(self.values)
                # Note: loc:loc+1 vs [[loc]] makes a difference when called
                #  from fast_xs because we want to get a view back.
                return self.values[loc : loc + 1]
            return self.values[loc]
        else:
            if i != 0:
                raise IndexError(f"{self} only contains one item")
            return self.values

    def set_inplace(self, locs, values: ArrayLike) -> None:
        # NB: This is a misnomer, is supposed to be inplace but is not,
        #  see GH#33457
        # When an ndarray, we should have locs.tolist() == [0]
        # When a BlockPlacement we should have list(locs) == [0]

        # error: Incompatible types in assignment (expression has type
        # "Union[ExtensionArray, ndarray[Any, Any]]", variable has type
        # "ExtensionArray")
        self.values = values  # type: ignore[assignment]
        try:
            # TODO(GH33457) this can be removed
            self._cache.clear()
        except AttributeError:
            # _cache not yet initialized
            pass

    def _maybe_squeeze_arg(self, arg):
        """
        If necessary, squeeze a (N, 1) ndarray to (N,)
        """
        # e.g. if we are passed a 2D mask for putmask
        if (
            isinstance(arg, (np.ndarray, ExtensionArray))
            and arg.ndim == self.values.ndim + 1
        ):
            # TODO(EA2D): unnecessary with 2D EAs
            assert arg.shape[1] == 1
            # error: No overload variant of "__getitem__" of "ExtensionArray"
            # matches argument type "Tuple[slice, int]"
            arg = arg[:, 0]  # type: ignore[call-overload]
        elif isinstance(arg, ABCDataFrame):
            # 2022-01-06 only reached for setitem
            # TODO: should we avoid getting here with DataFrame?
            assert arg.shape[1] == 1
            arg = arg._ixs(0, axis=1)._values

        return arg

    def _unwrap_setitem_indexer(self, indexer):
        """
        Adapt a 2D-indexer to our 1D values.

        This is intended for 'setitem', not 'iget' or '_slice'.
        """
        # TODO: ATM this doesn't work for iget/_slice, can we change that?

        if isinstance(indexer, tuple):
            # TODO(EA2D): not needed with 2D EAs
            #  Should never have length > 2.  Caller is responsible for checking.
            #  Length 1 is reached vis setitem_single_block and setitem_single_column
            #  each of which pass indexer=(pi,)
            if len(indexer) == 2:

                if all(isinstance(x, np.ndarray) and x.ndim == 2 for x in indexer):
                    # GH#44703 went through indexing.maybe_convert_ix
                    first, second = indexer
                    if not (
                        second.size == 1 and (second == 0).all() and first.shape[1] == 1
                    ):
                        raise NotImplementedError(
                            "This should not be reached. Please report a bug at "
                            "github.com/pandas-dev/pandas/"
                        )
                    indexer = first[:, 0]

                elif lib.is_integer(indexer[1]) and indexer[1] == 0:
                    # reached via setitem_single_block passing the whole indexer
                    indexer = indexer[0]
                else:
                    raise NotImplementedError(
                        "This should not be reached. Please report a bug at "
                        "github.com/pandas-dev/pandas/"
                    )
        return indexer

    @property
    def is_view(self) -> bool:
        """Extension arrays are never treated as views."""
        return False

    @cache_readonly
    def is_numeric(self):
        return self.values.dtype._is_numeric

    def take_nd(
        self,
        indexer,
        axis: int = 0,
        new_mgr_locs: BlockPlacement | None = None,
        fill_value=lib.no_default,
    ) -> Block:
        """
        Take values according to indexer and return them as a block.
        """
        if fill_value is lib.no_default:
            fill_value = None

        # TODO(EA2D): special case not needed with 2D EAs
        # axis doesn't matter; we are really a single-dim object
        # but are passed the axis depending on the calling routing
        # if its REALLY axis 0, then this will be a reindex and not a take
        new_values = self.values.take(indexer, fill_value=fill_value, allow_fill=True)

        # Called from three places in managers, all of which satisfy
        #  this assertion
        assert not (self.ndim == 1 and new_mgr_locs is None)
        if new_mgr_locs is None:
            new_mgr_locs = self._mgr_locs

        return self.make_block_same_class(new_values, new_mgr_locs)

    def _slice(
        self, slicer: slice | npt.NDArray[np.bool_] | npt.NDArray[np.intp]
    ) -> ExtensionArray:
        """
        Return a slice of my values.

        Parameters
        ----------
        slicer : slice, ndarray[int], or ndarray[bool]
            Valid (non-reducing) indexer for self.values.

        Returns
        -------
        ExtensionArray
        """
        # Notes: ndarray[bool] is only reachable when via getitem_mgr, which
        #  is only for Series, i.e. self.ndim == 1.

        # return same dims as we currently have
        if self.ndim == 2:
            # reached via getitem_block via _slice_take_blocks_ax0
            # TODO(EA2D): won't be necessary with 2D EAs

            if not isinstance(slicer, slice):
                raise AssertionError(
                    "invalid slicing for a 1-ndim ExtensionArray", slicer
                )
            # GH#32959 only full-slicers along fake-dim0 are valid
            # TODO(EA2D): won't be necessary with 2D EAs
            # range(1) instead of self._mgr_locs to avoid exception on [::-1]
            #  see test_iloc_getitem_slice_negative_step_ea_block
            new_locs = range(1)[slicer]
            if not len(new_locs):
                raise AssertionError(
                    "invalid slicing for a 1-ndim ExtensionArray", slicer
                )
            slicer = slice(None)

        return self.values[slicer]

    @final
    def getitem_block_index(self, slicer: slice) -> ExtensionBlock:
        """
        Perform __getitem__-like specialized to slicing along index.
        """
        # GH#42787 in principle this is equivalent to values[..., slicer], but we don't
        # require subclasses of ExtensionArray to support that form (for now).
        new_values = self.values[slicer]
        return type(self)(new_values, self._mgr_locs, ndim=self.ndim)

    def diff(self, n: int, axis: int = 1) -> list[Block]:
        if axis == 0 and n != 0:
            # n==0 case will be a no-op so let is fall through
            # Since we only have one column, the result will be all-NA.
            #  Create this result by shifting along axis=0 past the length of
            #  our values.
            return super().diff(len(self.values), axis=0)
        if axis == 1:
            # TODO(EA2D): unnecessary with 2D EAs
            # we are by definition 1D.
            axis = 0
        return super().diff(n, axis)

    def shift(self, periods: int, axis: int = 0, fill_value: Any = None) -> list[Block]:
        """
        Shift the block by `periods`.

        Dispatches to underlying ExtensionArray and re-boxes in an
        ExtensionBlock.
        """
        new_values = self.values.shift(periods=periods, fill_value=fill_value)
        return [self.make_block_same_class(new_values)]

    def _unstack(
        self,
        unstacker,
        fill_value,
        new_placement: npt.NDArray[np.intp],
        needs_masking: npt.NDArray[np.bool_],
    ):
        # ExtensionArray-safe unstack.
        # We override ObjectBlock._unstack, which unstacks directly on the
        # values of the array. For EA-backed blocks, this would require
        # converting to a 2-D ndarray of objects.
        # Instead, we unstack an ndarray of integer positions, followed by
        # a `take` on the actual values.

        # Caller is responsible for ensuring self.shape[-1] == len(unstacker.index)
        new_values, mask = unstacker.arange_result

        # Note: these next two lines ensure that
        #  mask.sum() == sum(len(nb.mgr_locs) for nb in blocks)
        #  which the calling function needs in order to pass verify_integrity=False
        #  to the BlockManager constructor
        new_values = new_values.T[mask]
        new_placement = new_placement[mask]

        # needs_masking[i] calculated once in BlockManager.unstack tells
        #  us if there are any -1s in the relevant indices.  When False,
        #  that allows us to go through a faster path in 'take', among
        #  other things avoiding e.g. Categorical._validate_scalar.
        blocks = [
            # TODO: could cast to object depending on fill_value?
            type(self)(
                self.values.take(
                    indices, allow_fill=needs_masking[i], fill_value=fill_value
                ),
                BlockPlacement(place),
                ndim=2,
            )
            for i, (indices, place) in enumerate(zip(new_values, new_placement))
        ]
        return blocks, mask


class NumpyBlock(libinternals.NumpyBlock, Block):
    values: np.ndarray

    @property
    def is_view(self) -> bool:
        """return a boolean if I am possibly a view"""
        return self.values.base is not None

    @property
    def array_values(self) -> ExtensionArray:
        return PandasArray(self.values)

    def get_values(self, dtype: DtypeObj | None = None) -> np.ndarray:
        if dtype == _dtype_obj:
            return self.values.astype(_dtype_obj)
        return self.values

    def values_for_json(self) -> np.ndarray:
        return self.values

    def delete(self, loc) -> Block:
        values = np.delete(self.values, loc, 0)
        mgr_locs = self._mgr_locs.delete(loc)
        return type(self)(values, placement=mgr_locs, ndim=self.ndim)


class NumericBlock(NumpyBlock):
    __slots__ = ()
    is_numeric = True


class NDArrayBackedExtensionBlock(libinternals.NDArrayBackedBlock, EABackedBlock):
    """
    Block backed by an NDArrayBackedExtensionArray
    """

    values: NDArrayBackedExtensionArray

    # error: Signature of "is_extension" incompatible with supertype "Block"
    @cache_readonly
    def is_extension(self) -> bool:  # type: ignore[override]
        # i.e. datetime64tz, PeriodDtype
        return not isinstance(self.dtype, np.dtype)

    @property
    def is_view(self) -> bool:
        """return a boolean if I am possibly a view"""
        # check the ndarray values of the DatetimeIndex values
        return self.values._ndarray.base is not None

    def diff(self, n: int, axis: int = 0) -> list[Block]:
        """
        1st discrete difference.

        Parameters
        ----------
        n : int
            Number of periods to diff.
        axis : int, default 0
            Axis to diff upon.

        Returns
        -------
        A list with a new Block.

        Notes
        -----
        The arguments here are mimicking shift so they are called correctly
        by apply.
        """
        values = self.values

        new_values = values - values.shift(n, axis=axis)
        return [self.make_block(new_values)]

    def shift(self, periods: int, axis: int = 0, fill_value: Any = None) -> list[Block]:
        values = self.values
        new_values = values.shift(periods, fill_value=fill_value, axis=axis)
        return [self.make_block_same_class(new_values)]


def _catch_deprecated_value_error(err: Exception) -> None:
    """
    We catch ValueError for now, but only a specific one raised by DatetimeArray
    which will no longer be raised in version.2.0.
    """
    if isinstance(err, ValueError):
        # TODO(2.0): once DTA._validate_setitem_value deprecation
        #  is enforced, stop catching ValueError here altogether
        if isinstance(err, IncompatibleFrequency):
            pass
        elif "'value.closed' is" in str(err):
            # IntervalDtype mismatched 'closed'
            pass
        elif "Timezones don't match" not in str(err):
            raise


class DatetimeLikeBlock(NDArrayBackedExtensionBlock):
    """Block for datetime64[ns], timedelta64[ns]."""

    __slots__ = ()
    is_numeric = False
    values: DatetimeArray | TimedeltaArray

    def values_for_json(self) -> np.ndarray:
        # special casing datetimetz to avoid conversion through
        #  object dtype
        return self.values._ndarray


class DatetimeTZBlock(DatetimeLikeBlock):
    """implement a datetime64 block with a tz attribute"""

    values: DatetimeArray

    __slots__ = ()
    is_extension = True
    _validate_ndim = True
    _can_consolidate = False


class ObjectBlock(NumpyBlock):
    __slots__ = ()
    is_object = True

    @maybe_split
    def reduce(self, func, ignore_failures: bool = False) -> list[Block]:
        """
        For object-dtype, we operate column-wise.
        """
        assert self.ndim == 2

        try:
            res = func(self.values)
        except TypeError:
            if not ignore_failures:
                raise
            return []

        assert isinstance(res, np.ndarray)
        assert res.ndim == 1
        res = res.reshape(1, -1)
        return [self.make_block_same_class(res)]

    @maybe_split
    def convert(
        self,
        copy: bool = True,
        datetime: bool = True,
        numeric: bool = True,
        timedelta: bool = True,
    ) -> list[Block]:
        """
        attempt to cast any object types to better types return a copy of
        the block (if copy = True) by definition we ARE an ObjectBlock!!!!!
        """
        values = self.values
        if values.ndim == 2:
            # maybe_split ensures we only get here with values.shape[0] == 1,
            # avoid doing .ravel as that might make a copy
            values = values[0]

        res_values = soft_convert_objects(
            values,
            datetime=datetime,
            numeric=numeric,
            timedelta=timedelta,
            copy=copy,
        )
        res_values = ensure_block_shape(res_values, self.ndim)
        return [self.make_block(res_values)]


class CategoricalBlock(ExtensionBlock):
    # this Block type is kept for backwards-compatibility
    __slots__ = ()

    # GH#43232, GH#43334 self.values.dtype can be changed inplace until 2.0,
    #  so this cannot be cached
    @property
    def dtype(self) -> DtypeObj:
        return self.values.dtype


# -----------------------------------------------------------------
# Constructor Helpers


def maybe_coerce_values(values: ArrayLike) -> ArrayLike:
    """
    Input validation for values passed to __init__. Ensure that
    any datetime64/timedelta64 dtypes are in nanoseconds.  Ensure
    that we do not have string dtypes.

    Parameters
    ----------
    values : np.ndarray or ExtensionArray

    Returns
    -------
    values : np.ndarray or ExtensionArray
    """
    # Caller is responsible for ensuring PandasArray is already extracted.

    if isinstance(values, np.ndarray):
        values = ensure_wrapped_if_datetimelike(values)

        if issubclass(values.dtype.type, str):
            values = np.array(values, dtype=object)

    if isinstance(values, (DatetimeArray, TimedeltaArray)) and values.freq is not None:
        # freq is only stored in DatetimeIndex/TimedeltaIndex, not in Series/DataFrame
        values = values._with_freq(None)

    return values


def get_block_type(dtype: DtypeObj):
    """
    Find the appropriate Block subclass to use for the given values and dtype.

    Parameters
    ----------
    dtype : numpy or pandas dtype

    Returns
    -------
    cls : class, subclass of Block
    """
    # We use vtype and kind checks because they are much more performant
    #  than is_foo_dtype
    vtype = dtype.type
    kind = dtype.kind

    cls: type[Block]

    if isinstance(dtype, SparseDtype):
        # Need this first(ish) so that Sparse[datetime] is sparse
        cls = ExtensionBlock
    elif isinstance(dtype, CategoricalDtype):
        cls = CategoricalBlock
    elif vtype is Timestamp:
        cls = DatetimeTZBlock
    elif isinstance(dtype, PeriodDtype):
        cls = NDArrayBackedExtensionBlock
    elif isinstance(dtype, ExtensionDtype):
        # Note: need to be sure PandasArray is unwrapped before we get here
        cls = ExtensionBlock

    elif kind in ["M", "m"]:
        cls = DatetimeLikeBlock
    elif kind in ["f", "c", "i", "u", "b"]:
        cls = NumericBlock
    else:
        cls = ObjectBlock
    return cls


def new_block_2d(values: ArrayLike, placement: BlockPlacement):
    # new_block specialized to case with
    #  ndim=2
    #  isinstance(placement, BlockPlacement)
    #  check_ndim/ensure_block_shape already checked
    klass = get_block_type(values.dtype)

    values = maybe_coerce_values(values)
    return klass(values, ndim=2, placement=placement)


def new_block(values, placement, *, ndim: int) -> Block:
    # caller is responsible for ensuring values is NOT a PandasArray

    if not isinstance(placement, BlockPlacement):
        placement = BlockPlacement(placement)

    check_ndim(values, placement, ndim)

    klass = get_block_type(values.dtype)

    values = maybe_coerce_values(values)
    return klass(values, ndim=ndim, placement=placement)


def check_ndim(values, placement: BlockPlacement, ndim: int):
    """
    ndim inference and validation.

    Validates that values.ndim and ndim are consistent.
    Validates that len(values) and len(placement) are consistent.

    Parameters
    ----------
    values : array-like
    placement : BlockPlacement
    ndim : int

    Raises
    ------
    ValueError : the number of dimensions do not match
    """

    if values.ndim > ndim:
        # Check for both np.ndarray and ExtensionArray
        raise ValueError(
            "Wrong number of dimensions. "
            f"values.ndim > ndim [{values.ndim} > {ndim}]"
        )

    elif not is_1d_only_ea_dtype(values.dtype):
        # TODO(EA2D): special case not needed with 2D EAs
        if values.ndim != ndim:
            raise ValueError(
                "Wrong number of dimensions. "
                f"values.ndim != ndim [{values.ndim} != {ndim}]"
            )
        if len(placement) != len(values):
            raise ValueError(
                f"Wrong number of items passed {len(values)}, "
                f"placement implies {len(placement)}"
            )
    elif ndim == 2 and len(placement) != 1:
        # TODO(EA2D): special case unnecessary with 2D EAs
        raise ValueError("need to split")


def extract_pandas_array(
    values: np.ndarray | ExtensionArray, dtype: DtypeObj | None, ndim: int
) -> tuple[np.ndarray | ExtensionArray, DtypeObj | None]:
    """
    Ensure that we don't allow PandasArray / PandasDtype in internals.
    """
    # For now, blocks should be backed by ndarrays when possible.
    if isinstance(values, ABCPandasArray):
        values = values.to_numpy()
        if ndim and ndim > 1:
            # TODO(EA2D): special case not needed with 2D EAs
            values = np.atleast_2d(values)

    if isinstance(dtype, PandasDtype):
        dtype = dtype.numpy_dtype

    return values, dtype


# -----------------------------------------------------------------


def extend_blocks(result, blocks=None) -> list[Block]:
    """return a new extended blocks, given the result"""
    if blocks is None:
        blocks = []
    if isinstance(result, list):
        for r in result:
            if isinstance(r, list):
                blocks.extend(r)
            else:
                blocks.append(r)
    else:
        assert isinstance(result, Block), type(result)
        blocks.append(result)
    return blocks


def ensure_block_shape(values: ArrayLike, ndim: int = 1) -> ArrayLike:
    """
    Reshape if possible to have values.ndim == ndim.
    """

    if values.ndim < ndim:
        if not is_1d_only_ea_dtype(values.dtype):
            # TODO(EA2D): https://github.com/pandas-dev/pandas/issues/23023
            # block.shape is incorrect for "2D" ExtensionArrays
            # We can't, and don't need to, reshape.
            values = cast("np.ndarray | DatetimeArray | TimedeltaArray", values)
            values = values.reshape(1, -1)

    return values


def to_native_types(
    values: ArrayLike,
    *,
    na_rep="nan",
    quoting=None,
    float_format=None,
    decimal=".",
    **kwargs,
) -> np.ndarray:
    """convert to our native types format"""
    if isinstance(values, Categorical):
        # GH#40754 Convert categorical datetimes to datetime array
        values = take_nd(
            values.categories._values,
            ensure_platform_int(values._codes),
            fill_value=na_rep,
        )

    values = ensure_wrapped_if_datetimelike(values)

    if isinstance(values, (DatetimeArray, TimedeltaArray)):
        if values.ndim == 1:
            result = values._format_native_types(na_rep=na_rep, **kwargs)
            result = result.astype(object, copy=False)
            return result

        # GH#21734 Process every column separately, they might have different formats
        results_converted = []
        for i in range(len(values)):
            result = values[i, :]._format_native_types(na_rep=na_rep, **kwargs)
            results_converted.append(result.astype(object, copy=False))
        return np.vstack(results_converted)

    elif values.dtype.kind == "f" and not is_sparse(values):
        # see GH#13418: no special formatting is desired at the
        # output (important for appropriate 'quoting' behaviour),
        # so do not pass it through the FloatArrayFormatter
        if float_format is None and decimal == ".":
            mask = isna(values)

            if not quoting:
                values = values.astype(str)
            else:
                values = np.array(values, dtype="object")

            values[mask] = na_rep
            values = values.astype(object, copy=False)
            return values

        from pandas.io.formats.format import FloatArrayFormatter

        formatter = FloatArrayFormatter(
            values,
            na_rep=na_rep,
            float_format=float_format,
            decimal=decimal,
            quoting=quoting,
            fixed_width=False,
        )
        res = formatter.get_result_as_array()
        res = res.astype(object, copy=False)
        return res

    elif isinstance(values, ExtensionArray):
        mask = isna(values)

        new_values = np.asarray(values.astype(object))
        new_values[mask] = na_rep
        return new_values

    else:

        mask = isna(values)
        itemsize = writers.word_len(na_rep)

        if values.dtype != _dtype_obj and not quoting and itemsize:
            values = values.astype(str)
            if values.dtype.itemsize / np.dtype("U1").itemsize < itemsize:
                # enlarge for the na_rep
                values = values.astype(f"<U{itemsize}")
        else:
            values = np.array(values, dtype="object")

        values[mask] = na_rep
        values = values.astype(object, copy=False)
        return values


def external_values(values: ArrayLike) -> ArrayLike:
    """
    The array that Series.values returns (public attribute).

    This has some historical constraints, and is overridden in block
    subclasses to return the correct array (e.g. period returns
    object ndarray and datetimetz a datetime64[ns] ndarray instead of
    proper extension array).
    """
    if isinstance(values, (PeriodArray, IntervalArray)):
        return values.astype(object)
    elif isinstance(values, (DatetimeArray, TimedeltaArray)):
        # NB: for datetime64tz this is different from np.asarray(values), since
        #  that returns an object-dtype ndarray of Timestamps.
        # Avoid FutureWarning in .astype in casting from dt64tz to dt64
        return values._data
    else:
        return values<|MERGE_RESOLUTION|>--- conflicted
+++ resolved
@@ -539,11 +539,6 @@
         result = to_native_types(self.values, na_rep=na_rep, quoting=quoting, **kwargs)
         return self.make_block(result)
 
-<<<<<<< HEAD
-    # block actions #
-=======
-    @final
->>>>>>> 1bd193ee
     def copy(self, deep: bool = True):
         """copy constructor"""
         values = self.values
@@ -1618,18 +1613,6 @@
             return (len(self.values),)
         return len(self._mgr_locs), len(self.values)
 
-<<<<<<< HEAD
-    def copy(self, deep: bool = True):
-        """copy constructor"""
-        values = self.values
-        if deep:
-            # The base class method passes order="K", which is not part of
-            #  the EA API.
-            values = values.copy()
-        return type(self)(values, placement=self._mgr_locs, ndim=self.ndim)
-
-    def iget(self, col):
-=======
     def iget(self, i: int | tuple[int, int] | tuple[slice, int]):
         # In the case where we have a tuple[slice, int], the slice will always
         #  be slice(None)
@@ -1638,7 +1621,6 @@
         #  Literal[0] | tuple[Literal[0], int] | tuple[slice, int]
 
         # Note: only reached with self.ndim == 2
->>>>>>> 1bd193ee
 
         if isinstance(i, tuple):
             # TODO(EA2D): unnecessary with 2D EAs
@@ -1735,6 +1717,15 @@
                     )
         return indexer
 
+    def copy(self, deep: bool = True):
+        """copy constructor"""
+        values = self.values
+        if deep:
+            # The base class method passes order="K", which is not part of
+            #  the EA API.
+            values = values.copy()
+        return type(self)(values, placement=self._mgr_locs, ndim=self.ndim)
+
     @property
     def is_view(self) -> bool:
         """Extension arrays are never treated as views."""
