from __future__ import annotations

from functools import wraps
import re
from typing import (
    TYPE_CHECKING,
    Any,
    Callable,
    Literal,
    cast,
    final,
)
import warnings
<<<<<<< HEAD
=======
import weakref
>>>>>>> 61e54c20

import numpy as np

from pandas._config import using_copy_on_write

from pandas._libs import (
    internals as libinternals,
    lib,
    writers,
)
from pandas._libs.internals import (
    BlockPlacement,
    BlockValuesRefs,
)
from pandas._libs.missing import NA
from pandas._libs.tslibs import IncompatibleFrequency
from pandas._typing import (
    ArrayLike,
    AxisInt,
    DtypeObj,
    F,
    FillnaOptions,
    IgnoreRaise,
    InterpolateOptions,
    QuantileInterpolation,
    Self,
    Shape,
    npt,
)
from pandas.errors import AbstractMethodError
from pandas.util._decorators import cache_readonly
from pandas.util._exceptions import find_stack_level
from pandas.util._validators import validate_bool_kwarg

from pandas.core.dtypes.astype import (
    astype_array_safe,
    astype_is_view,
)
from pandas.core.dtypes.cast import (
    LossySetitemError,
    can_hold_element,
    find_result_type,
    maybe_downcast_to_dtype,
    np_can_hold_element,
)
from pandas.core.dtypes.common import (
    ensure_platform_int,
    is_1d_only_ea_dtype,
    is_list_like,
    is_string_dtype,
)
from pandas.core.dtypes.dtypes import (
    DatetimeTZDtype,
    ExtensionDtype,
    IntervalDtype,
    NumpyEADtype,
    PeriodDtype,
    SparseDtype,
)
from pandas.core.dtypes.generic import (
    ABCDataFrame,
    ABCIndex,
    ABCNumpyExtensionArray,
    ABCSeries,
)
from pandas.core.dtypes.missing import (
    is_valid_na_for_dtype,
    isna,
    na_value_for_dtype,
)

from pandas.core import missing
import pandas.core.algorithms as algos
from pandas.core.array_algos.putmask import (
    extract_bool_array,
    putmask_inplace,
    putmask_without_repeat,
    setitem_datetimelike_compat,
    validate_putmask,
)
from pandas.core.array_algos.quantile import quantile_compat
from pandas.core.array_algos.replace import (
    compare_or_regex_search,
    replace_regex,
    should_use_regex,
)
from pandas.core.array_algos.transforms import shift
from pandas.core.arrays import (
    Categorical,
    DatetimeArray,
    ExtensionArray,
    IntervalArray,
    NumpyExtensionArray,
    PeriodArray,
    TimedeltaArray,
)
from pandas.core.base import PandasObject
import pandas.core.common as com
from pandas.core.computation import expressions
from pandas.core.construction import (
    ensure_wrapped_if_datetimelike,
    extract_array,
)
from pandas.core.indexers import check_setitem_lengths

if TYPE_CHECKING:
    from collections.abc import (
        Iterable,
        Sequence,
    )

    from pandas.core.api import Index
    from pandas.core.arrays._mixins import NDArrayBackedExtensionArray

# comparison is faster than is_object_dtype
_dtype_obj = np.dtype("object")


def maybe_split(meth: F) -> F:
    """
    If we have a multi-column block, split and operate block-wise.  Otherwise
    use the original method.
    """

    @wraps(meth)
    def newfunc(self, *args, **kwargs) -> list[Block]:
        if self.ndim == 1 or self.shape[0] == 1:
            return meth(self, *args, **kwargs)
        else:
            # Split and operate column-by-column
            return self.split_and_operate(meth, *args, **kwargs)

    return cast(F, newfunc)


class Block(PandasObject, libinternals.Block):
    """
    Canonical n-dimensional unit of homogeneous dtype contained in a pandas
    data structure

    Index-ignorant; let the container take care of that
    """

    values: np.ndarray | ExtensionArray
    ndim: int
    refs: BlockValuesRefs
    __init__: Callable

    __slots__ = ()
    is_numeric = False

    @final
    @cache_readonly
    def _validate_ndim(self) -> bool:
        """
        We validate dimension for blocks that can hold 2D values, which for now
        means numpy dtypes or DatetimeTZDtype.
        """
        dtype = self.dtype
        return not isinstance(dtype, ExtensionDtype) or isinstance(
            dtype, DatetimeTZDtype
        )

    @final
    @cache_readonly
    def is_object(self) -> bool:
        return self.values.dtype == _dtype_obj

    @final
    @cache_readonly
    def is_extension(self) -> bool:
        return not lib.is_np_dtype(self.values.dtype)

    @final
    @cache_readonly
    def _can_consolidate(self) -> bool:
        # We _could_ consolidate for DatetimeTZDtype but don't for now.
        return not self.is_extension

    @final
    @cache_readonly
    def _consolidate_key(self):
        return self._can_consolidate, self.dtype.name

    @final
    @cache_readonly
    def _can_hold_na(self) -> bool:
        """
        Can we store NA values in this Block?
        """
        dtype = self.dtype
        if isinstance(dtype, np.dtype):
            return dtype.kind not in "iub"
        return dtype._can_hold_na

    @final
    @property
    def is_bool(self) -> bool:
        """
        We can be bool if a) we are bool dtype or b) object dtype with bool objects.
        """
        return self.values.dtype == np.dtype(bool)

    @final
    def external_values(self):
        return external_values(self.values)

    @final
    @cache_readonly
    def fill_value(self):
        # Used in reindex_indexer
        return na_value_for_dtype(self.dtype, compat=False)

    @final
    def _standardize_fill_value(self, value):
        # if we are passed a scalar None, convert it here
        if self.dtype != _dtype_obj and is_valid_na_for_dtype(value, self.dtype):
            value = self.fill_value
        return value

    @property
    def mgr_locs(self) -> BlockPlacement:
        return self._mgr_locs

    @mgr_locs.setter
    def mgr_locs(self, new_mgr_locs: BlockPlacement) -> None:
        self._mgr_locs = new_mgr_locs

    @final
    def make_block(
        self,
        values,
        placement: BlockPlacement | None = None,
        refs: BlockValuesRefs | None = None,
    ) -> Block:
        """
        Create a new block, with type inference propagate any values that are
        not specified
        """
        if placement is None:
            placement = self._mgr_locs
        if self.is_extension:
            values = ensure_block_shape(values, ndim=self.ndim)

        return new_block(values, placement=placement, ndim=self.ndim, refs=refs)

    @final
    def make_block_same_class(
        self,
        values,
        placement: BlockPlacement | None = None,
        refs: BlockValuesRefs | None = None,
    ) -> Self:
        """Wrap given values in a block of same type as self."""
        # Pre-2.0 we called ensure_wrapped_if_datetimelike because fastparquet
        #  relied on it, as of 2.0 the caller is responsible for this.
        if placement is None:
            placement = self._mgr_locs

        # We assume maybe_coerce_values has already been called
        return type(self)(values, placement=placement, ndim=self.ndim, refs=refs)

    @final
    def __repr__(self) -> str:
        # don't want to print out all of the items here
        name = type(self).__name__
        if self.ndim == 1:
            result = f"{name}: {len(self)} dtype: {self.dtype}"
        else:
            shape = " x ".join([str(s) for s in self.shape])
            result = f"{name}: {self.mgr_locs.indexer}, {shape}, dtype: {self.dtype}"

        return result

    @final
    def __len__(self) -> int:
        return len(self.values)

    @final
    def slice_block_columns(self, slc: slice) -> Self:
        """
        Perform __getitem__-like, return result as block.
        """
        new_mgr_locs = self._mgr_locs[slc]

        new_values = self._slice(slc)
        refs = self.refs
        return type(self)(new_values, new_mgr_locs, self.ndim, refs=refs)

    @final
    def take_block_columns(self, indices: npt.NDArray[np.intp]) -> Self:
        """
        Perform __getitem__-like, return result as block.

        Only supports slices that preserve dimensionality.
        """
        # Note: only called from is from internals.concat, and we can verify
        #  that never happens with 1-column blocks, i.e. never for ExtensionBlock.

        new_mgr_locs = self._mgr_locs[indices]

        new_values = self._slice(indices)
        return type(self)(new_values, new_mgr_locs, self.ndim, refs=None)

    @final
    def getitem_block_columns(
        self, slicer: slice, new_mgr_locs: BlockPlacement, ref_inplace_op: bool = False
    ) -> Self:
        """
        Perform __getitem__-like, return result as block.

        Only supports slices that preserve dimensionality.
        """
        new_values = self._slice(slicer)
        refs = self.refs if not ref_inplace_op or self.refs.has_reference() else None
        return type(self)(new_values, new_mgr_locs, self.ndim, refs=refs)

    @final
    def _can_hold_element(self, element: Any) -> bool:
        """require the same dtype as ourselves"""
        element = extract_array(element, extract_numpy=True)
        return can_hold_element(self.values, element)

    @final
    def should_store(self, value: ArrayLike) -> bool:
        """
        Should we set self.values[indexer] = value inplace or do we need to cast?

        Parameters
        ----------
        value : np.ndarray or ExtensionArray

        Returns
        -------
        bool
        """
        return value.dtype == self.dtype

    # ---------------------------------------------------------------------
    # Apply/Reduce and Helpers

    @final
    def apply(self, func, **kwargs) -> list[Block]:
        """
        apply the function to my values; return a block if we are not
        one
        """
        result = func(self.values, **kwargs)

        result = maybe_coerce_values(result)
        return self._split_op_result(result)

    @final
    def reduce(self, func) -> list[Block]:
        # We will apply the function and reshape the result into a single-row
        #  Block with the same mgr_locs; squeezing will be done at a higher level
        assert self.ndim == 2

        result = func(self.values)

        if self.values.ndim == 1:
            res_values = result
        else:
            res_values = result.reshape(-1, 1)

        nb = self.make_block(res_values)
        return [nb]

    @final
    def _split_op_result(self, result: ArrayLike) -> list[Block]:
        # See also: split_and_operate
        if result.ndim > 1 and isinstance(result.dtype, ExtensionDtype):
            # TODO(EA2D): unnecessary with 2D EAs
            # if we get a 2D ExtensionArray, we need to split it into 1D pieces
            nbs = []
            for i, loc in enumerate(self._mgr_locs):
                if not is_1d_only_ea_dtype(result.dtype):
                    vals = result[i : i + 1]
                else:
                    vals = result[i]

                bp = BlockPlacement(loc)
                block = self.make_block(values=vals, placement=bp)
                nbs.append(block)
            return nbs

        nb = self.make_block(result)

        return [nb]

    @final
    def _split(self) -> list[Block]:
        """
        Split a block into a list of single-column blocks.
        """
        assert self.ndim == 2

        new_blocks = []
        for i, ref_loc in enumerate(self._mgr_locs):
            vals = self.values[slice(i, i + 1)]

            bp = BlockPlacement(ref_loc)
            nb = type(self)(vals, placement=bp, ndim=2, refs=self.refs)
            new_blocks.append(nb)
        return new_blocks

    @final
    def split_and_operate(self, func, *args, **kwargs) -> list[Block]:
        """
        Split the block and apply func column-by-column.

        Parameters
        ----------
        func : Block method
        *args
        **kwargs

        Returns
        -------
        List[Block]
        """
        assert self.ndim == 2 and self.shape[0] != 1

        res_blocks = []
        for nb in self._split():
            rbs = func(nb, *args, **kwargs)
            res_blocks.extend(rbs)
        return res_blocks

    # ---------------------------------------------------------------------
    # Up/Down-casting

    @final
    def coerce_to_target_dtype(self, other, warn_on_upcast: bool = False) -> Block:
        """
        coerce the current block to a dtype compat for other
        we will return a block, possibly object, and not raise

        we can also safely try to coerce to the same dtype
        and will receive the same block
        """
        new_dtype = find_result_type(self.values.dtype, other)
        if warn_on_upcast:
            warnings.warn(
                f"Setting an item of incompatible dtype is deprecated "
                "and will raise in a future error of pandas. "
                f"Value '{other}' has dtype incompatible with {self.values.dtype}, "
                "please explicitly cast to a compatible dtype first.",
                FutureWarning,
                stacklevel=find_stack_level(),
            )
        if self.values.dtype == new_dtype:
            raise AssertionError(
                f"Did not expect new dtype {new_dtype} to equal self.dtype "
                f"{self.values.dtype}. Please report a bug at "
                "https://github.com/pandas-dev/pandas/issues."
            )
        return self.astype(new_dtype, copy=False)

    @final
    def _maybe_downcast(
        self, blocks: list[Block], downcast, using_cow: bool, caller: str
    ) -> list[Block]:
        if downcast is False:
            return blocks

        if self.dtype == _dtype_obj:
            # TODO: does it matter that self.dtype might not match blocks[i].dtype?
            # GH#44241 We downcast regardless of the argument;
            #  respecting 'downcast=None' may be worthwhile at some point,
            #  but ATM it breaks too much existing code.
            # split and convert the blocks

            nbs = extend_blocks(
                [blk.convert(using_cow=using_cow, copy=not using_cow) for blk in blocks]
            )

        elif downcast is None:
            return blocks
        else:
            nbs = extend_blocks([b._downcast_2d(downcast, using_cow) for b in blocks])

        # When _maybe_downcast is called with caller="where", it is either
        #  a) with downcast=False, which is a no-op (the desired future behavior)
        #  b) with downcast="infer", which is _not_ passed by the user.
        # In the latter case the future behavior is to stop doing inference,
        #  so we issue a warning if and only if some inference occurred.
        if caller == "where":
            # GH#53656
            if len(blocks) != len(nbs) or any(
                left.dtype != right.dtype for left, right in zip(blocks, nbs)
            ):
                # In this case _maybe_downcast was _not_ a no-op, so the behavior
                #  will change, so we issue a warning.
                warnings.warn(
                    "Downcasting behavior in Series and DataFrame methods 'where', "
                    "'mask', and 'clip' is deprecated. In a future "
                    "version this will not infer object dtypes or cast all-round "
                    "floats to integers. For the old behavior, call "
                    "result.infer_objects(copy=False) for object inference, "
                    "or cast round floats explicitly.",
                    FutureWarning,
                    stacklevel=find_stack_level(),
                )

        return nbs

    @final
    @maybe_split
    def _downcast_2d(self, dtype, using_cow: bool = False) -> list[Block]:
        """
        downcast specialized to 2D case post-validation.

        Refactored to allow use of maybe_split.
        """
        new_values = maybe_downcast_to_dtype(self.values, dtype=dtype)
        new_values = maybe_coerce_values(new_values)
        refs = self.refs if new_values is self.values else None
        return [self.make_block(new_values, refs=refs)]

    @final
    def convert(
        self,
        *,
        copy: bool = True,
        using_cow: bool = False,
    ) -> list[Block]:
        """
        Attempt to coerce any object types to better types. Return a copy
        of the block (if copy = True).
        """
        if not self.is_object:
            if not copy and using_cow:
                return [self.copy(deep=False)]
            return [self.copy()] if copy else [self]

        if self.ndim != 1 and self.shape[0] != 1:
            blocks = self.split_and_operate(
                Block.convert, copy=copy, using_cow=using_cow
            )
            if all(blk.dtype.kind == "O" for blk in blocks):
                # Avoid fragmenting the block if convert is a no-op
                if using_cow:
                    return [self.copy(deep=False)]
                return [self.copy()] if copy else [self]
            return blocks

        values = self.values
        if values.ndim == 2:
            # the check above ensures we only get here with values.shape[0] == 1,
            # avoid doing .ravel as that might make a copy
            values = values[0]

        res_values = lib.maybe_convert_objects(
            values,  # type: ignore[arg-type]
            convert_non_numeric=True,
        )
        refs = None
        if copy and res_values is values:
            res_values = values.copy()
        elif res_values is values:
            refs = self.refs

        res_values = ensure_block_shape(res_values, self.ndim)
        res_values = maybe_coerce_values(res_values)
        return [self.make_block(res_values, refs=refs)]

    # ---------------------------------------------------------------------
    # Array-Like Methods

    @final
    @cache_readonly
    def dtype(self) -> DtypeObj:
        return self.values.dtype

    @final
    def astype(
        self,
        dtype: DtypeObj,
        copy: bool = False,
        errors: IgnoreRaise = "raise",
        using_cow: bool = False,
    ) -> Block:
        """
        Coerce to the new dtype.

        Parameters
        ----------
        dtype : np.dtype or ExtensionDtype
        copy : bool, default False
            copy if indicated
        errors : str, {'raise', 'ignore'}, default 'raise'
            - ``raise`` : allow exceptions to be raised
            - ``ignore`` : suppress exceptions. On error return original object
        using_cow: bool, default False
            Signaling if copy on write copy logic is used.

        Returns
        -------
        Block
        """
        values = self.values

        new_values = astype_array_safe(values, dtype, copy=copy, errors=errors)

        new_values = maybe_coerce_values(new_values)

        refs = None
        if (using_cow or not copy) and astype_is_view(values.dtype, new_values.dtype):
            refs = self.refs

        newb = self.make_block(new_values, refs=refs)
        if newb.shape != self.shape:
            raise TypeError(
                f"cannot set astype for copy = [{copy}] for dtype "
                f"({self.dtype.name} [{self.shape}]) to different shape "
                f"({newb.dtype.name} [{newb.shape}])"
            )
        return newb

    @final
    def to_native_types(self, na_rep: str = "nan", quoting=None, **kwargs) -> Block:
        """convert to our native types format"""
        result = to_native_types(self.values, na_rep=na_rep, quoting=quoting, **kwargs)
        return self.make_block(result)

    @final
    def copy(self, deep: bool = True) -> Self:
        """copy constructor"""
        values = self.values
        refs: BlockValuesRefs | None
        if deep:
            values = values.copy()
            refs = None
        else:
            refs = self.refs
        return type(self)(values, placement=self._mgr_locs, ndim=self.ndim, refs=refs)

    # ---------------------------------------------------------------------
    # Copy-on-Write Helpers

    @final
    def _maybe_copy(self, using_cow: bool, inplace: bool) -> Self:
        if using_cow and inplace:
            deep = self.refs.has_reference()
            blk = self.copy(deep=deep)
        else:
            blk = self if inplace else self.copy()
        return blk

    @final
    def _get_refs_and_copy(self, using_cow: bool, inplace: bool):
        refs = None
        copy = not inplace
        if inplace:
            if using_cow and self.refs.has_reference():
                copy = True
            else:
                refs = self.refs
        return copy, refs

    # ---------------------------------------------------------------------
    # Replace

    @final
    def replace(
        self,
        to_replace,
        value,
        inplace: bool = False,
        # mask may be pre-computed if we're called from replace_list
        mask: npt.NDArray[np.bool_] | None = None,
        using_cow: bool = False,
    ) -> list[Block]:
        """
        replace the to_replace value with value, possible to create new
        blocks here this is just a call to putmask.
        """

        # Note: the checks we do in NDFrame.replace ensure we never get
        #  here with listlike to_replace or value, as those cases
        #  go through replace_list
        values = self.values

        if isinstance(values, Categorical):
            # TODO: avoid special-casing
            # GH49404
            blk = self._maybe_copy(using_cow, inplace)
            values = cast(Categorical, blk.values)
            values._replace(to_replace=to_replace, value=value, inplace=True)
            return [blk]

        if not self._can_hold_element(to_replace):
            # We cannot hold `to_replace`, so we know immediately that
            #  replacing it is a no-op.
            # Note: If to_replace were a list, NDFrame.replace would call
            #  replace_list instead of replace.
            if using_cow:
                return [self.copy(deep=False)]
            else:
                return [self] if inplace else [self.copy()]

        if mask is None:
            mask = missing.mask_missing(values, to_replace)
        if not mask.any():
            # Note: we get here with test_replace_extension_other incorrectly
            #  bc _can_hold_element is incorrect.
            if using_cow:
                return [self.copy(deep=False)]
            else:
                return [self] if inplace else [self.copy()]

        elif self._can_hold_element(value):
            # TODO(CoW): Maybe split here as well into columns where mask has True
            # and rest?
            blk = self._maybe_copy(using_cow, inplace)
            putmask_inplace(blk.values, mask, value)
            if not (self.is_object and value is None):
                # if the user *explicitly* gave None, we keep None, otherwise
                #  may downcast to NaN
                blocks = blk.convert(copy=False, using_cow=using_cow)
            else:
                blocks = [blk]
            return blocks

        elif self.ndim == 1 or self.shape[0] == 1:
            if value is None or value is NA:
                blk = self.astype(np.dtype(object))
            else:
                blk = self.coerce_to_target_dtype(value)
            return blk.replace(
                to_replace=to_replace,
                value=value,
                inplace=True,
                mask=mask,
            )

        else:
            # split so that we only upcast where necessary
            blocks = []
            for i, nb in enumerate(self._split()):
                blocks.extend(
                    type(self).replace(
                        nb,
                        to_replace=to_replace,
                        value=value,
                        inplace=True,
                        mask=mask[i : i + 1],
                        using_cow=using_cow,
                    )
                )
            return blocks

    @final
    def _replace_regex(
        self,
        to_replace,
        value,
        inplace: bool = False,
        mask=None,
        using_cow: bool = False,
    ) -> list[Block]:
        """
        Replace elements by the given value.

        Parameters
        ----------
        to_replace : object or pattern
            Scalar to replace or regular expression to match.
        value : object
            Replacement object.
        inplace : bool, default False
            Perform inplace modification.
        mask : array-like of bool, optional
            True indicate corresponding element is ignored.
        using_cow: bool, default False
            Specifying if copy on write is enabled.

        Returns
        -------
        List[Block]
        """
        if not self._can_hold_element(to_replace):
            # i.e. only if self.is_object is True, but could in principle include a
            #  String ExtensionBlock
            if using_cow:
                return [self.copy(deep=False)]
            return [self] if inplace else [self.copy()]

        rx = re.compile(to_replace)

        block = self._maybe_copy(using_cow, inplace)

        replace_regex(block.values, rx, value, mask)

        return block.convert(copy=False, using_cow=using_cow)

    @final
    def replace_list(
        self,
        src_list: Iterable[Any],
        dest_list: Sequence[Any],
        inplace: bool = False,
        regex: bool = False,
        using_cow: bool = False,
    ) -> list[Block]:
        """
        See BlockManager.replace_list docstring.
        """
        values = self.values

        if isinstance(values, Categorical):
            # TODO: avoid special-casing
            # GH49404
            blk = self._maybe_copy(using_cow, inplace)
            values = cast(Categorical, blk.values)
            values._replace(to_replace=src_list, value=dest_list, inplace=True)
            return [blk]

        # Exclude anything that we know we won't contain
        pairs = [
            (x, y) for x, y in zip(src_list, dest_list) if self._can_hold_element(x)
        ]
        if not len(pairs):
            if using_cow:
                return [self.copy(deep=False)]
            # shortcut, nothing to replace
            return [self] if inplace else [self.copy()]

        src_len = len(pairs) - 1

        if is_string_dtype(values.dtype):
            # Calculate the mask once, prior to the call of comp
            # in order to avoid repeating the same computations
            na_mask = ~isna(values)
            masks: Iterable[npt.NDArray[np.bool_]] = (
                extract_bool_array(
                    cast(
                        ArrayLike,
                        compare_or_regex_search(
                            values, s[0], regex=regex, mask=na_mask
                        ),
                    )
                )
                for s in pairs
            )
        else:
            # GH#38086 faster if we know we dont need to check for regex
            masks = (missing.mask_missing(values, s[0]) for s in pairs)
        # Materialize if inplace = True, since the masks can change
        # as we replace
        if inplace:
            masks = list(masks)

        if using_cow:
            # Don't set up refs here, otherwise we will think that we have
            # references when we check again later
            rb = [self]
        else:
            rb = [self if inplace else self.copy()]

        for i, ((src, dest), mask) in enumerate(zip(pairs, masks)):
            convert = i == src_len  # only convert once at the end
            new_rb: list[Block] = []

            # GH-39338: _replace_coerce can split a block into
            # single-column blocks, so track the index so we know
            # where to index into the mask
            for blk_num, blk in enumerate(rb):
                if len(rb) == 1:
                    m = mask
                else:
                    mib = mask
                    assert not isinstance(mib, bool)
                    m = mib[blk_num : blk_num + 1]

                # error: Argument "mask" to "_replace_coerce" of "Block" has
                # incompatible type "Union[ExtensionArray, ndarray[Any, Any], bool]";
                # expected "ndarray[Any, dtype[bool_]]"
                result = blk._replace_coerce(
                    to_replace=src,
                    value=dest,
                    mask=m,
                    inplace=inplace,
                    regex=regex,
                    using_cow=using_cow,
                )

                if using_cow and i != src_len:
                    # This is ugly, but we have to get rid of intermediate refs
                    # that did not go out of scope yet, otherwise we will trigger
                    # many unnecessary copies
                    for b in result:
                        ref = weakref.ref(b)
                        b.refs.referenced_blocks.pop(
                            b.refs.referenced_blocks.index(ref)
                        )

                if convert and blk.is_object and not all(x is None for x in dest_list):
                    # GH#44498 avoid unwanted cast-back
                    result = extend_blocks(
                        [
                            b.convert(copy=True and not using_cow, using_cow=using_cow)
                            for b in result
                        ]
                    )
                new_rb.extend(result)
            rb = new_rb
        return rb

    @final
    def _replace_coerce(
        self,
        to_replace,
        value,
        mask: npt.NDArray[np.bool_],
        inplace: bool = True,
        regex: bool = False,
        using_cow: bool = False,
    ) -> list[Block]:
        """
        Replace value corresponding to the given boolean array with another
        value.

        Parameters
        ----------
        to_replace : object or pattern
            Scalar to replace or regular expression to match.
        value : object
            Replacement object.
        mask : np.ndarray[bool]
            True indicate corresponding element is ignored.
        inplace : bool, default True
            Perform inplace modification.
        regex : bool, default False
            If true, perform regular expression substitution.

        Returns
        -------
        List[Block]
        """
        if should_use_regex(regex, to_replace):
            return self._replace_regex(
                to_replace,
                value,
                inplace=inplace,
                mask=mask,
            )
        else:
            if value is None:
                # gh-45601, gh-45836, gh-46634
                if mask.any():
                    has_ref = self.refs.has_reference()
                    nb = self.astype(np.dtype(object), copy=False, using_cow=using_cow)
                    if (nb is self or using_cow) and not inplace:
                        nb = nb.copy()
                    elif inplace and has_ref and nb.refs.has_reference() and using_cow:
                        # no copy in astype and we had refs before
                        nb = nb.copy()
                    putmask_inplace(nb.values, mask, value)
                    return [nb]
                if using_cow:
                    return [self]
                return [self] if inplace else [self.copy()]
            return self.replace(
                to_replace=to_replace,
                value=value,
                inplace=inplace,
                mask=mask,
                using_cow=using_cow,
            )

    # ---------------------------------------------------------------------
    # 2D Methods - Shared by NumpyBlock and NDArrayBackedExtensionBlock
    #  but not ExtensionBlock

    def _maybe_squeeze_arg(self, arg: np.ndarray) -> np.ndarray:
        """
        For compatibility with 1D-only ExtensionArrays.
        """
        return arg

    def _unwrap_setitem_indexer(self, indexer):
        """
        For compatibility with 1D-only ExtensionArrays.
        """
        return indexer

    # NB: this cannot be made cache_readonly because in mgr.set_values we pin
    #  new .values that can have different shape GH#42631
    @property
    def shape(self) -> Shape:
        return self.values.shape

    def iget(self, i: int | tuple[int, int] | tuple[slice, int]) -> np.ndarray:
        # In the case where we have a tuple[slice, int], the slice will always
        #  be slice(None)
        # Note: only reached with self.ndim == 2
        # Invalid index type "Union[int, Tuple[int, int], Tuple[slice, int]]"
        # for "Union[ndarray[Any, Any], ExtensionArray]"; expected type
        # "Union[int, integer[Any]]"
        return self.values[i]  # type: ignore[index]

    def _slice(
        self, slicer: slice | npt.NDArray[np.bool_] | npt.NDArray[np.intp]
    ) -> ArrayLike:
        """return a slice of my values"""

        return self.values[slicer]

    def set_inplace(self, locs, values: ArrayLike, copy: bool = False) -> None:
        """
        Modify block values in-place with new item value.

        If copy=True, first copy the underlying values in place before modifying
        (for Copy-on-Write).

        Notes
        -----
        `set_inplace` never creates a new array or new Block, whereas `setitem`
        _may_ create a new array and always creates a new Block.

        Caller is responsible for checking values.dtype == self.dtype.
        """
        if copy:
            self.values = self.values.copy()
        self.values[locs] = values

    @final
    def take_nd(
        self,
        indexer: npt.NDArray[np.intp],
        axis: AxisInt,
        new_mgr_locs: BlockPlacement | None = None,
        fill_value=lib.no_default,
    ) -> Block:
        """
        Take values according to indexer and return them as a block.
        """
        values = self.values

        if fill_value is lib.no_default:
            fill_value = self.fill_value
            allow_fill = False
        else:
            allow_fill = True

        # Note: algos.take_nd has upcast logic similar to coerce_to_target_dtype
        new_values = algos.take_nd(
            values, indexer, axis=axis, allow_fill=allow_fill, fill_value=fill_value
        )

        # Called from three places in managers, all of which satisfy
        #  these assertions
        if isinstance(self, ExtensionBlock):
            # NB: in this case, the 'axis' kwarg will be ignored in the
            #  algos.take_nd call above.
            assert not (self.ndim == 1 and new_mgr_locs is None)
        assert not (axis == 0 and new_mgr_locs is None)

        if new_mgr_locs is None:
            new_mgr_locs = self._mgr_locs

        if new_values.dtype != self.dtype:
            return self.make_block(new_values, new_mgr_locs)
        else:
            return self.make_block_same_class(new_values, new_mgr_locs)

    def _unstack(
        self,
        unstacker,
        fill_value,
        new_placement: npt.NDArray[np.intp],
        needs_masking: npt.NDArray[np.bool_],
    ):
        """
        Return a list of unstacked blocks of self

        Parameters
        ----------
        unstacker : reshape._Unstacker
        fill_value : int
            Only used in ExtensionBlock._unstack
        new_placement : np.ndarray[np.intp]
        allow_fill : bool
        needs_masking : np.ndarray[bool]

        Returns
        -------
        blocks : list of Block
            New blocks of unstacked values.
        mask : array-like of bool
            The mask of columns of `blocks` we should keep.
        """
        new_values, mask = unstacker.get_new_values(
            self.values.T, fill_value=fill_value
        )

        mask = mask.any(0)
        # TODO: in all tests we have mask.all(); can we rely on that?

        # Note: these next two lines ensure that
        #  mask.sum() == sum(len(nb.mgr_locs) for nb in blocks)
        #  which the calling function needs in order to pass verify_integrity=False
        #  to the BlockManager constructor
        new_values = new_values.T[mask]
        new_placement = new_placement[mask]

        bp = BlockPlacement(new_placement)
        blocks = [new_block_2d(new_values, placement=bp)]
        return blocks, mask

    # ---------------------------------------------------------------------

    def setitem(self, indexer, value, using_cow: bool = False) -> Block:
        """
        Attempt self.values[indexer] = value, possibly creating a new array.

        Parameters
        ----------
        indexer : tuple, list-like, array-like, slice, int
            The subset of self.values to set
        value : object
            The value being set
        using_cow: bool, default False
            Signaling if CoW is used.

        Returns
        -------
        Block

        Notes
        -----
        `indexer` is a direct slice/positional indexer. `value` must
        be a compatible shape.
        """

        value = self._standardize_fill_value(value)

        values = cast(np.ndarray, self.values)
        if self.ndim == 2:
            values = values.T

        # length checking
        check_setitem_lengths(indexer, value, values)

        value = extract_array(value, extract_numpy=True)
        try:
            casted = np_can_hold_element(values.dtype, value)
        except LossySetitemError:
            # current dtype cannot store value, coerce to common dtype
            nb = self.coerce_to_target_dtype(value, warn_on_upcast=True)
            return nb.setitem(indexer, value)
        else:
            if self.dtype == _dtype_obj:
                # TODO: avoid having to construct values[indexer]
                vi = values[indexer]
                if lib.is_list_like(vi):
                    # checking lib.is_scalar here fails on
                    #  test_iloc_setitem_custom_object
                    casted = setitem_datetimelike_compat(values, len(vi), casted)

            self = self._maybe_copy(using_cow, inplace=True)
            values = cast(np.ndarray, self.values.T)
            if isinstance(casted, np.ndarray) and casted.ndim == 1 and len(casted) == 1:
                # NumPy 1.25 deprecation: https://github.com/numpy/numpy/pull/10615
                casted = casted[0, ...]
            values[indexer] = casted
        return self

    def putmask(self, mask, new, using_cow: bool = False) -> list[Block]:
        """
        putmask the data to the block; it is possible that we may create a
        new dtype of block

        Return the resulting block(s).

        Parameters
        ----------
        mask : np.ndarray[bool], SparseArray[bool], or BooleanArray
        new : a ndarray/object
        using_cow: bool, default False

        Returns
        -------
        List[Block]
        """
        orig_mask = mask
        values = cast(np.ndarray, self.values)
        mask, noop = validate_putmask(values.T, mask)
        assert not isinstance(new, (ABCIndex, ABCSeries, ABCDataFrame))

        if new is lib.no_default:
            new = self.fill_value

        new = self._standardize_fill_value(new)
        new = extract_array(new, extract_numpy=True)

        if noop:
            if using_cow:
                return [self.copy(deep=False)]
            return [self]

        try:
            casted = np_can_hold_element(values.dtype, new)

            self = self._maybe_copy(using_cow, inplace=True)
            values = cast(np.ndarray, self.values)

            putmask_without_repeat(values.T, mask, casted)
            return [self]
        except LossySetitemError:
            if self.ndim == 1 or self.shape[0] == 1:
                # no need to split columns

                if not is_list_like(new):
                    # using just new[indexer] can't save us the need to cast
                    return self.coerce_to_target_dtype(
                        new, warn_on_upcast=True
                    ).putmask(mask, new)
                else:
                    indexer = mask.nonzero()[0]
                    nb = self.setitem(indexer, new[indexer], using_cow=using_cow)
                    return [nb]

            else:
                is_array = isinstance(new, np.ndarray)

                res_blocks = []
                nbs = self._split()
                for i, nb in enumerate(nbs):
                    n = new
                    if is_array:
                        # we have a different value per-column
                        n = new[:, i : i + 1]

                    submask = orig_mask[:, i : i + 1]
                    rbs = nb.putmask(submask, n, using_cow=using_cow)
                    res_blocks.extend(rbs)
                return res_blocks

    def where(
        self, other, cond, _downcast: str | bool = "infer", using_cow: bool = False
    ) -> list[Block]:
        """
        evaluate the block; return result block(s) from the result

        Parameters
        ----------
        other : a ndarray/object
        cond : np.ndarray[bool], SparseArray[bool], or BooleanArray
        _downcast : str or None, default "infer"
            Private because we only specify it when calling from fillna.

        Returns
        -------
        List[Block]
        """
        assert cond.ndim == self.ndim
        assert not isinstance(other, (ABCIndex, ABCSeries, ABCDataFrame))

        transpose = self.ndim == 2

        cond = extract_bool_array(cond)

        # EABlocks override where
        values = cast(np.ndarray, self.values)
        orig_other = other
        if transpose:
            values = values.T

        icond, noop = validate_putmask(values, ~cond)
        if noop:
            # GH-39595: Always return a copy; short-circuit up/downcasting
            if using_cow:
                return [self.copy(deep=False)]
            return [self.copy()]

        if other is lib.no_default:
            other = self.fill_value

        other = self._standardize_fill_value(other)

        try:
            # try/except here is equivalent to a self._can_hold_element check,
            #  but this gets us back 'casted' which we will re-use below;
            #  without using 'casted', expressions.where may do unwanted upcasts.
            casted = np_can_hold_element(values.dtype, other)
        except (ValueError, TypeError, LossySetitemError):
            # we cannot coerce, return a compat dtype

            if self.ndim == 1 or self.shape[0] == 1:
                # no need to split columns

                block = self.coerce_to_target_dtype(other)
                blocks = block.where(orig_other, cond, using_cow=using_cow)
                return self._maybe_downcast(
                    blocks, downcast=_downcast, using_cow=using_cow, caller="where"
                )

            else:
                # since _maybe_downcast would split blocks anyway, we
                #  can avoid some potential upcast/downcast by splitting
                #  on the front end.
                is_array = isinstance(other, (np.ndarray, ExtensionArray))

                res_blocks = []
                nbs = self._split()
                for i, nb in enumerate(nbs):
                    oth = other
                    if is_array:
                        # we have a different value per-column
                        oth = other[:, i : i + 1]

                    submask = cond[:, i : i + 1]
                    rbs = nb.where(
                        oth, submask, _downcast=_downcast, using_cow=using_cow
                    )
                    res_blocks.extend(rbs)
                return res_blocks

        else:
            other = casted
            alt = setitem_datetimelike_compat(values, icond.sum(), other)
            if alt is not other:
                if is_list_like(other) and len(other) < len(values):
                    # call np.where with other to get the appropriate ValueError
                    np.where(~icond, values, other)
                    raise NotImplementedError(
                        "This should not be reached; call to np.where above is "
                        "expected to raise ValueError. Please report a bug at "
                        "github.com/pandas-dev/pandas"
                    )
                result = values.copy()
                np.putmask(result, icond, alt)
            else:
                # By the time we get here, we should have all Series/Index
                #  args extracted to ndarray
                if (
                    is_list_like(other)
                    and not isinstance(other, np.ndarray)
                    and len(other) == self.shape[-1]
                ):
                    # If we don't do this broadcasting here, then expressions.where
                    #  will broadcast a 1D other to be row-like instead of
                    #  column-like.
                    other = np.array(other).reshape(values.shape)
                    # If lengths don't match (or len(other)==1), we will raise
                    #  inside expressions.where, see test_series_where

                # Note: expressions.where may upcast.
                result = expressions.where(~icond, values, other)
                # The np_can_hold_element check _should_ ensure that we always
                #  have result.dtype == self.dtype here.

        if transpose:
            result = result.T

        return [self.make_block(result)]

    def fillna(
        self,
        value,
        limit: int | None = None,
        inplace: bool = False,
        downcast=None,
        using_cow: bool = False,
    ) -> list[Block]:
        """
        fillna on the block with the value. If we fail, then convert to
        block to hold objects instead and try again
        """
        # Caller is responsible for validating limit; if int it is strictly positive
        inplace = validate_bool_kwarg(inplace, "inplace")

        if not self._can_hold_na:
            # can short-circuit the isna call
            noop = True
        else:
            mask = isna(self.values)
            mask, noop = validate_putmask(self.values, mask)

        if noop:
            # we can't process the value, but nothing to do
            if inplace:
                if using_cow:
                    return [self.copy(deep=False)]
                # Arbitrarily imposing the convention that we ignore downcast
                #  on no-op when inplace=True
                return [self]
            else:
                # GH#45423 consistent downcasting on no-ops.
                nb = self.copy(deep=not using_cow)
                nbs = nb._maybe_downcast(
                    [nb], downcast=downcast, using_cow=using_cow, caller="fillna"
                )
                return nbs

        if limit is not None:
            mask[mask.cumsum(self.ndim - 1) > limit] = False

        if inplace:
            nbs = self.putmask(mask.T, value, using_cow=using_cow)
        else:
            # without _downcast, we would break
            #  test_fillna_dtype_conversion_equiv_replace
            nbs = self.where(value, ~mask.T, _downcast=False)

        # Note: blk._maybe_downcast vs self._maybe_downcast(nbs)
        #  makes a difference bc blk may have object dtype, which has
        #  different behavior in _maybe_downcast.
        return extend_blocks(
            [
                blk._maybe_downcast(
                    [blk], downcast=downcast, using_cow=using_cow, caller="fillna"
                )
                for blk in nbs
            ]
        )

    def pad_or_backfill(
        self,
        *,
        method: FillnaOptions,
        axis: AxisInt = 0,
        inplace: bool = False,
        limit: int | None = None,
        limit_area: Literal["inside", "outside"] | None = None,
        downcast: Literal["infer"] | None = None,
        using_cow: bool = False,
    ) -> list[Block]:
        if not self._can_hold_na:
            # If there are no NAs, then interpolate is a no-op
            if using_cow:
                return [self.copy(deep=False)]
            return [self] if inplace else [self.copy()]

        copy, refs = self._get_refs_and_copy(using_cow, inplace)

        # Dispatch to the NumpyExtensionArray method.
        # We know self.array_values is a NumpyExtensionArray bc EABlock overrides
        vals = cast(NumpyExtensionArray, self.array_values)
        if axis == 1:
            vals = vals.T
        new_values = vals.pad_or_backfill(
            method=method,
            limit=limit,
            limit_area=limit_area,
            copy=copy,
        )
        if axis == 1:
            new_values = new_values.T

        data = extract_array(new_values, extract_numpy=True)

        nb = self.make_block_same_class(data, refs=refs)
        return nb._maybe_downcast([nb], downcast, using_cow, caller="pad_or_backfill")

    @final
    def interpolate(
        self,
        *,
        method: InterpolateOptions,
        index: Index,
        inplace: bool = False,
        limit: int | None = None,
        limit_direction: Literal["forward", "backward", "both"] = "forward",
        limit_area: Literal["inside", "outside"] | None = None,
        downcast: Literal["infer"] | None = None,
        using_cow: bool = False,
        **kwargs,
    ) -> list[Block]:
        inplace = validate_bool_kwarg(inplace, "inplace")
        # error: Non-overlapping equality check [...]
        if method == "asfreq":  # type: ignore[comparison-overlap]
            # clean_fill_method used to allow this
            missing.clean_fill_method(method)

        if not self._can_hold_na:
            # If there are no NAs, then interpolate is a no-op
            if using_cow:
                return [self.copy(deep=False)]
            return [self] if inplace else [self.copy()]

        # TODO(3.0): this case will not be reachable once GH#53638 is enforced
        if self.dtype == _dtype_obj:
            # only deal with floats
            # bc we already checked that can_hold_na, we don't have int dtype here
            # test_interp_basic checks that we make a copy here
            if using_cow:
                return [self.copy(deep=False)]
            return [self] if inplace else [self.copy()]

        copy, refs = self._get_refs_and_copy(using_cow, inplace)

        # Dispatch to the EA method.
        new_values = self.array_values.interpolate(
            method=method,
            axis=self.ndim - 1,
            index=index,
            limit=limit,
            limit_direction=limit_direction,
            limit_area=limit_area,
            copy=copy,
            **kwargs,
        )
        data = extract_array(new_values, extract_numpy=True)

        nb = self.make_block_same_class(data, refs=refs)
        return nb._maybe_downcast([nb], downcast, using_cow, caller="interpolate")

    @final
    def diff(self, n: int) -> list[Block]:
        """return block for the diff of the values"""
        # only reached with ndim == 2
        # TODO(EA2D): transpose will be unnecessary with 2D EAs
        new_values = algos.diff(self.values.T, n, axis=0).T
        return [self.make_block(values=new_values)]

    def shift(self, periods: int, fill_value: Any = None) -> list[Block]:
        """shift the block by periods, possibly upcast"""
        # convert integer to float if necessary. need to do a lot more than
        # that, handle boolean etc also
        axis = self.ndim - 1

        # Note: periods is never 0 here, as that is handled at the top of
        #  NDFrame.shift.  If that ever changes, we can do a check for periods=0
        #  and possibly avoid coercing.

        if not lib.is_scalar(fill_value) and self.dtype != _dtype_obj:
            # with object dtype there is nothing to promote, and the user can
            #  pass pretty much any weird fill_value they like
            # see test_shift_object_non_scalar_fill
            raise ValueError("fill_value must be a scalar")

        fill_value = self._standardize_fill_value(fill_value)

        try:
            # error: Argument 1 to "np_can_hold_element" has incompatible type
            # "Union[dtype[Any], ExtensionDtype]"; expected "dtype[Any]"
            casted = np_can_hold_element(
                self.dtype, fill_value  # type: ignore[arg-type]
            )
        except LossySetitemError:
            nb = self.coerce_to_target_dtype(fill_value)
            return nb.shift(periods, fill_value=fill_value)

        else:
            values = cast(np.ndarray, self.values)
            new_values = shift(values, periods, axis, casted)
            return [self.make_block_same_class(new_values)]

    @final
    def quantile(
        self,
        qs: Index,  # with dtype float64
        interpolation: QuantileInterpolation = "linear",
    ) -> Block:
        """
        compute the quantiles of the

        Parameters
        ----------
        qs : Index
            The quantiles to be computed in float64.
        interpolation : str, default 'linear'
            Type of interpolation.

        Returns
        -------
        Block
        """
        # We should always have ndim == 2 because Series dispatches to DataFrame
        assert self.ndim == 2
        assert is_list_like(qs)  # caller is responsible for this

        result = quantile_compat(self.values, np.asarray(qs._values), interpolation)
        # ensure_block_shape needed for cases where we start with EA and result
        #  is ndarray, e.g. IntegerArray, SparseArray
        result = ensure_block_shape(result, ndim=2)
        return new_block_2d(result, placement=self._mgr_locs)

    @final
    def round(self, decimals: int, using_cow: bool = False) -> Self:
        """
        Rounds the values.
        If the block is not of an integer or float dtype, nothing happens.
        This is consistent with DataFrame.round behavivor.
        (Note: Series.round would raise)

        Parameters
        ----------
        decimals: int,
            Number of decimal places to round to.
            Caller is responsible for validating this
        using_cow: bool,
            Whether Copy on Write is enabled right now
        """
        if not self.is_numeric or self.is_bool:
            return self.copy(deep=not using_cow)
        refs = None
        # TODO: round only defined on BaseMaskedArray
        # Series also does this, so would need to fix both places
        # error: Item "ExtensionArray" of "Union[ndarray[Any, Any], ExtensionArray]"
        # has no attribute "round"
        values = self.values.round(decimals)  # type: ignore[union-attr]
        if values is self.values:
            refs = self.refs
            if not using_cow:
                # Normally would need to do this before, but
                # numpy only returns same array when round operation
                # is no-op
                # https://github.com/numpy/numpy/blob/486878b37fc7439a3b2b87747f50db9b62fea8eb/numpy/core/src/multiarray/calculation.c#L625-L636
                values = values.copy()
        return self.make_block_same_class(values, refs=refs)

    # ---------------------------------------------------------------------
    # Abstract Methods Overridden By EABackedBlock and NumpyBlock

    def delete(self, loc) -> list[Block]:
        """Deletes the locs from the block.

        We split the block to avoid copying the underlying data. We create new
        blocks for every connected segment of the initial block that is not deleted.
        The new blocks point to the initial array.
        """
        if not is_list_like(loc):
            loc = [loc]

        if self.ndim == 1:
            values = cast(np.ndarray, self.values)
            values = np.delete(values, loc)
            mgr_locs = self._mgr_locs.delete(loc)
            return [type(self)(values, placement=mgr_locs, ndim=self.ndim)]

        if np.max(loc) >= self.values.shape[0]:
            raise IndexError

        # Add one out-of-bounds indexer as maximum to collect
        # all columns after our last indexer if any
        loc = np.concatenate([loc, [self.values.shape[0]]])
        mgr_locs_arr = self._mgr_locs.as_array
        new_blocks: list[Block] = []

        previous_loc = -1
        # TODO(CoW): This is tricky, if parent block goes out of scope
        # all split blocks are referencing each other even though they
        # don't share data
        refs = self.refs if self.refs.has_reference() else None
        for idx in loc:
            if idx == previous_loc + 1:
                # There is no column between current and last idx
                pass
            else:
                # No overload variant of "__getitem__" of "ExtensionArray" matches
                # argument type "Tuple[slice, slice]"
                values = self.values[previous_loc + 1 : idx, :]  # type: ignore[call-overload]  # noqa: E501
                locs = mgr_locs_arr[previous_loc + 1 : idx]
                nb = type(self)(
                    values, placement=BlockPlacement(locs), ndim=self.ndim, refs=refs
                )
                new_blocks.append(nb)

            previous_loc = idx

        return new_blocks

    @property
    def is_view(self) -> bool:
        """return a boolean if I am possibly a view"""
        raise AbstractMethodError(self)

    @property
    def array_values(self) -> ExtensionArray:
        """
        The array that Series.array returns. Always an ExtensionArray.
        """
        raise AbstractMethodError(self)

    def get_values(self, dtype: DtypeObj | None = None) -> np.ndarray:
        """
        return an internal format, currently just the ndarray
        this is often overridden to handle to_dense like operations
        """
        raise AbstractMethodError(self)


class EABackedBlock(Block):
    """
    Mixin for Block subclasses backed by ExtensionArray.
    """

    values: ExtensionArray

    @final
    def shift(self, periods: int, fill_value: Any = None) -> list[Block]:
        """
        Shift the block by `periods`.

        Dispatches to underlying ExtensionArray and re-boxes in an
        ExtensionBlock.
        """
        # Transpose since EA.shift is always along axis=0, while we want to shift
        #  along rows.
        new_values = self.values.T.shift(periods=periods, fill_value=fill_value).T
        return [self.make_block_same_class(new_values)]

    @final
    def setitem(self, indexer, value, using_cow: bool = False):
        """
        Attempt self.values[indexer] = value, possibly creating a new array.

        This differs from Block.setitem by not allowing setitem to change
        the dtype of the Block.

        Parameters
        ----------
        indexer : tuple, list-like, array-like, slice, int
            The subset of self.values to set
        value : object
            The value being set
        using_cow: bool, default False
            Signaling if CoW is used.

        Returns
        -------
        Block

        Notes
        -----
        `indexer` is a direct slice/positional indexer. `value` must
        be a compatible shape.
        """
        orig_indexer = indexer
        orig_value = value

        indexer = self._unwrap_setitem_indexer(indexer)
        value = self._maybe_squeeze_arg(value)

        values = self.values
        if values.ndim == 2:
            # TODO(GH#45419): string[pyarrow] tests break if we transpose
            #  unconditionally
            values = values.T
        check_setitem_lengths(indexer, value, values)

        try:
            values[indexer] = value
        except (ValueError, TypeError) as err:
            _catch_deprecated_value_error(err)

            if isinstance(self.dtype, IntervalDtype):
                # see TestSetitemFloatIntervalWithIntIntervalValues
                nb = self.coerce_to_target_dtype(orig_value, warn_on_upcast=True)
                return nb.setitem(orig_indexer, orig_value)

            elif isinstance(self, NDArrayBackedExtensionBlock):
                nb = self.coerce_to_target_dtype(orig_value, warn_on_upcast=True)
                return nb.setitem(orig_indexer, orig_value)

            else:
                raise

        else:
            return self

    @final
    def where(
        self, other, cond, _downcast: str | bool = "infer", using_cow: bool = False
    ) -> list[Block]:
        # _downcast private bc we only specify it when calling from fillna
        arr = self.values.T

        cond = extract_bool_array(cond)

        orig_other = other
        orig_cond = cond
        other = self._maybe_squeeze_arg(other)
        cond = self._maybe_squeeze_arg(cond)

        if other is lib.no_default:
            other = self.fill_value

        icond, noop = validate_putmask(arr, ~cond)
        if noop:
            # GH#44181, GH#45135
            # Avoid a) raising for Interval/PeriodDtype and b) unnecessary object upcast
            if using_cow:
                return [self.copy(deep=False)]
            return [self.copy()]

        try:
            res_values = arr._where(cond, other).T
        except (ValueError, TypeError) as err:
            _catch_deprecated_value_error(err)

            if self.ndim == 1 or self.shape[0] == 1:
                if isinstance(self.dtype, IntervalDtype):
                    # TestSetitemFloatIntervalWithIntIntervalValues
                    blk = self.coerce_to_target_dtype(orig_other)
                    nbs = blk.where(orig_other, orig_cond, using_cow=using_cow)
                    return self._maybe_downcast(
                        nbs, downcast=_downcast, using_cow=using_cow, caller="where"
                    )

                elif isinstance(self, NDArrayBackedExtensionBlock):
                    # NB: not (yet) the same as
                    #  isinstance(values, NDArrayBackedExtensionArray)
                    blk = self.coerce_to_target_dtype(orig_other)
                    nbs = blk.where(orig_other, orig_cond, using_cow=using_cow)
                    return self._maybe_downcast(
                        nbs, downcast=_downcast, using_cow=using_cow, caller="where"
                    )

                else:
                    raise

            else:
                # Same pattern we use in Block.putmask
                is_array = isinstance(orig_other, (np.ndarray, ExtensionArray))

                res_blocks = []
                nbs = self._split()
                for i, nb in enumerate(nbs):
                    n = orig_other
                    if is_array:
                        # we have a different value per-column
                        n = orig_other[:, i : i + 1]

                    submask = orig_cond[:, i : i + 1]
                    rbs = nb.where(n, submask, using_cow=using_cow)
                    res_blocks.extend(rbs)
                return res_blocks

        nb = self.make_block_same_class(res_values)
        return [nb]

    @final
    def putmask(self, mask, new, using_cow: bool = False) -> list[Block]:
        """
        See Block.putmask.__doc__
        """
        mask = extract_bool_array(mask)
        if new is lib.no_default:
            new = self.fill_value

        orig_new = new
        orig_mask = mask
        new = self._maybe_squeeze_arg(new)
        mask = self._maybe_squeeze_arg(mask)

        if not mask.any():
            if using_cow:
                return [self.copy(deep=False)]
            return [self]

        self = self._maybe_copy(using_cow, inplace=True)
        values = self.values
        if values.ndim == 2:
            values = values.T

        try:
            # Caller is responsible for ensuring matching lengths
            values._putmask(mask, new)
        except (TypeError, ValueError) as err:
            _catch_deprecated_value_error(err)

            if self.ndim == 1 or self.shape[0] == 1:
                if isinstance(self.dtype, IntervalDtype):
                    # Discussion about what we want to support in the general
                    #  case GH#39584
                    blk = self.coerce_to_target_dtype(orig_new, warn_on_upcast=True)
                    return blk.putmask(orig_mask, orig_new)

                elif isinstance(self, NDArrayBackedExtensionBlock):
                    # NB: not (yet) the same as
                    #  isinstance(values, NDArrayBackedExtensionArray)
                    blk = self.coerce_to_target_dtype(orig_new, warn_on_upcast=True)
                    return blk.putmask(orig_mask, orig_new)

                else:
                    raise

            else:
                # Same pattern we use in Block.putmask
                is_array = isinstance(orig_new, (np.ndarray, ExtensionArray))

                res_blocks = []
                nbs = self._split()
                for i, nb in enumerate(nbs):
                    n = orig_new
                    if is_array:
                        # we have a different value per-column
                        n = orig_new[:, i : i + 1]

                    submask = orig_mask[:, i : i + 1]
                    rbs = nb.putmask(submask, n)
                    res_blocks.extend(rbs)
                return res_blocks

        return [self]

    @final
    def delete(self, loc) -> list[Block]:
        # This will be unnecessary if/when __array_function__ is implemented
        if self.ndim == 1:
            values = self.values.delete(loc)
            mgr_locs = self._mgr_locs.delete(loc)
            return [type(self)(values, placement=mgr_locs, ndim=self.ndim)]
        elif self.values.ndim == 1:
            # We get here through to_stata
            return []
        return super().delete(loc)

    @final
    @cache_readonly
    def array_values(self) -> ExtensionArray:
        return self.values

    @final
    def get_values(self, dtype: DtypeObj | None = None) -> np.ndarray:
        """
        return object dtype as boxed values, such as Timestamps/Timedelta
        """
        values: ArrayLike = self.values
        if dtype == _dtype_obj:
            values = values.astype(object)
        # TODO(EA2D): reshape not needed with 2D EAs
        return np.asarray(values).reshape(self.shape)

    @final
    def pad_or_backfill(
        self,
        *,
        method: FillnaOptions,
        axis: AxisInt = 0,
        inplace: bool = False,
        limit: int | None = None,
        limit_area: Literal["inside", "outside"] | None = None,
        downcast: Literal["infer"] | None = None,
        using_cow: bool = False,
    ) -> list[Block]:
        values = self.values
        copy, refs = self._get_refs_and_copy(using_cow, inplace)

        if values.ndim == 2 and axis == 1:
            # NDArrayBackedExtensionArray.fillna assumes axis=0
            new_values = values.T.pad_or_backfill(method=method, limit=limit).T
        else:
            new_values = values.pad_or_backfill(method=method, limit=limit)
        return [self.make_block_same_class(new_values)]


class ExtensionBlock(EABackedBlock):
    """
    Block for holding extension types.

    Notes
    -----
    This holds all 3rd-party extension array types. It's also the immediate
    parent class for our internal extension types' blocks.

    ExtensionArrays are limited to 1-D.
    """

    values: ExtensionArray

    def fillna(
        self,
        value,
        limit: int | None = None,
        inplace: bool = False,
        downcast=None,
        using_cow: bool = False,
    ) -> list[Block]:
        if isinstance(self.dtype, IntervalDtype):
            # Block.fillna handles coercion (test_fillna_interval)
            return super().fillna(
                value=value,
                limit=limit,
                inplace=inplace,
                downcast=downcast,
                using_cow=using_cow,
            )
        if using_cow and self._can_hold_na and not self.values._hasna:
            refs = self.refs
            new_values = self.values
        else:
            copy, refs = self._get_refs_and_copy(using_cow, inplace)

            try:
                new_values = self.values.fillna(
                    value=value, method=None, limit=limit, copy=copy
                )
            except TypeError:
                # 3rd party EA that has not implemented copy keyword yet
                refs = None
                new_values = self.values.fillna(value=value, method=None, limit=limit)
                # issue the warning *after* retrying, in case the TypeError
                #  was caused by an invalid fill_value
                warnings.warn(
                    # GH#53278
                    "ExtensionArray.fillna added a 'copy' keyword in pandas "
                    "2.1.0. In a future version, ExtensionArray subclasses will "
                    "need to implement this keyword or an exception will be "
                    "raised. In the interim, the keyword is ignored by "
                    f"{type(self.values).__name__}.",
                    FutureWarning,
                    stacklevel=find_stack_level(),
                )

        nb = self.make_block_same_class(new_values, refs=refs)
        return nb._maybe_downcast([nb], downcast, using_cow=using_cow, caller="fillna")

    @cache_readonly
    def shape(self) -> Shape:
        # TODO(EA2D): override unnecessary with 2D EAs
        if self.ndim == 1:
            return (len(self.values),)
        return len(self._mgr_locs), len(self.values)

    def iget(self, i: int | tuple[int, int] | tuple[slice, int]):
        # In the case where we have a tuple[slice, int], the slice will always
        #  be slice(None)
        # We _could_ make the annotation more specific, but mypy would
        #  complain about override mismatch:
        #  Literal[0] | tuple[Literal[0], int] | tuple[slice, int]

        # Note: only reached with self.ndim == 2

        if isinstance(i, tuple):
            # TODO(EA2D): unnecessary with 2D EAs
            col, loc = i
            if not com.is_null_slice(col) and col != 0:
                raise IndexError(f"{self} only contains one item")
            if isinstance(col, slice):
                # the is_null_slice check above assures that col is slice(None)
                #  so what we want is a view on all our columns and row loc
                if loc < 0:
                    loc += len(self.values)
                # Note: loc:loc+1 vs [[loc]] makes a difference when called
                #  from fast_xs because we want to get a view back.
                return self.values[loc : loc + 1]
            return self.values[loc]
        else:
            if i != 0:
                raise IndexError(f"{self} only contains one item")
            return self.values

    def set_inplace(self, locs, values: ArrayLike, copy: bool = False) -> None:
        # When an ndarray, we should have locs.tolist() == [0]
        # When a BlockPlacement we should have list(locs) == [0]
        if copy:
            self.values = self.values.copy()
        self.values[:] = values

    def _maybe_squeeze_arg(self, arg):
        """
        If necessary, squeeze a (N, 1) ndarray to (N,)
        """
        # e.g. if we are passed a 2D mask for putmask
        if (
            isinstance(arg, (np.ndarray, ExtensionArray))
            and arg.ndim == self.values.ndim + 1
        ):
            # TODO(EA2D): unnecessary with 2D EAs
            assert arg.shape[1] == 1
            # error: No overload variant of "__getitem__" of "ExtensionArray"
            # matches argument type "Tuple[slice, int]"
            arg = arg[:, 0]  # type: ignore[call-overload]
        elif isinstance(arg, ABCDataFrame):
            # 2022-01-06 only reached for setitem
            # TODO: should we avoid getting here with DataFrame?
            assert arg.shape[1] == 1
            arg = arg._ixs(0, axis=1)._values

        return arg

    def _unwrap_setitem_indexer(self, indexer):
        """
        Adapt a 2D-indexer to our 1D values.

        This is intended for 'setitem', not 'iget' or '_slice'.
        """
        # TODO: ATM this doesn't work for iget/_slice, can we change that?

        if isinstance(indexer, tuple) and len(indexer) == 2:
            # TODO(EA2D): not needed with 2D EAs
            #  Should never have length > 2.  Caller is responsible for checking.
            #  Length 1 is reached vis setitem_single_block and setitem_single_column
            #  each of which pass indexer=(pi,)
            if all(isinstance(x, np.ndarray) and x.ndim == 2 for x in indexer):
                # GH#44703 went through indexing.maybe_convert_ix
                first, second = indexer
                if not (
                    second.size == 1 and (second == 0).all() and first.shape[1] == 1
                ):
                    raise NotImplementedError(
                        "This should not be reached. Please report a bug at "
                        "github.com/pandas-dev/pandas/"
                    )
                indexer = first[:, 0]

            elif lib.is_integer(indexer[1]) and indexer[1] == 0:
                # reached via setitem_single_block passing the whole indexer
                indexer = indexer[0]

            elif com.is_null_slice(indexer[1]):
                indexer = indexer[0]

            elif is_list_like(indexer[1]) and indexer[1][0] == 0:
                indexer = indexer[0]

            else:
                raise NotImplementedError(
                    "This should not be reached. Please report a bug at "
                    "github.com/pandas-dev/pandas/"
                )
        return indexer

    @property
    def is_view(self) -> bool:
        """Extension arrays are never treated as views."""
        return False

    @cache_readonly
    def is_numeric(self):
        return self.values.dtype._is_numeric

    def _slice(
        self, slicer: slice | npt.NDArray[np.bool_] | npt.NDArray[np.intp]
    ) -> ExtensionArray:
        """
        Return a slice of my values.

        Parameters
        ----------
        slicer : slice, ndarray[int], or ndarray[bool]
            Valid (non-reducing) indexer for self.values.

        Returns
        -------
        ExtensionArray
        """
        # Notes: ndarray[bool] is only reachable when via get_rows_with_mask, which
        #  is only for Series, i.e. self.ndim == 1.

        # return same dims as we currently have
        if self.ndim == 2:
            # reached via getitem_block via _slice_take_blocks_ax0
            # TODO(EA2D): won't be necessary with 2D EAs

            if not isinstance(slicer, slice):
                raise AssertionError(
                    "invalid slicing for a 1-ndim ExtensionArray", slicer
                )
            # GH#32959 only full-slicers along fake-dim0 are valid
            # TODO(EA2D): won't be necessary with 2D EAs
            # range(1) instead of self._mgr_locs to avoid exception on [::-1]
            #  see test_iloc_getitem_slice_negative_step_ea_block
            new_locs = range(1)[slicer]
            if not len(new_locs):
                raise AssertionError(
                    "invalid slicing for a 1-ndim ExtensionArray", slicer
                )
            slicer = slice(None)

        return self.values[slicer]

    @final
    def slice_block_rows(self, slicer: slice) -> Self:
        """
        Perform __getitem__-like specialized to slicing along index.
        """
        # GH#42787 in principle this is equivalent to values[..., slicer], but we don't
        # require subclasses of ExtensionArray to support that form (for now).
        new_values = self.values[slicer]
        return type(self)(new_values, self._mgr_locs, ndim=self.ndim, refs=self.refs)

    def _unstack(
        self,
        unstacker,
        fill_value,
        new_placement: npt.NDArray[np.intp],
        needs_masking: npt.NDArray[np.bool_],
    ):
        # ExtensionArray-safe unstack.
        # We override Block._unstack, which unstacks directly on the
        # values of the array. For EA-backed blocks, this would require
        # converting to a 2-D ndarray of objects.
        # Instead, we unstack an ndarray of integer positions, followed by
        # a `take` on the actual values.

        # Caller is responsible for ensuring self.shape[-1] == len(unstacker.index)
        new_values, mask = unstacker.arange_result

        # Note: these next two lines ensure that
        #  mask.sum() == sum(len(nb.mgr_locs) for nb in blocks)
        #  which the calling function needs in order to pass verify_integrity=False
        #  to the BlockManager constructor
        new_values = new_values.T[mask]
        new_placement = new_placement[mask]

        # needs_masking[i] calculated once in BlockManager.unstack tells
        #  us if there are any -1s in the relevant indices.  When False,
        #  that allows us to go through a faster path in 'take', among
        #  other things avoiding e.g. Categorical._validate_scalar.
        blocks = [
            # TODO: could cast to object depending on fill_value?
            type(self)(
                self.values.take(
                    indices, allow_fill=needs_masking[i], fill_value=fill_value
                ),
                BlockPlacement(place),
                ndim=2,
            )
            for i, (indices, place) in enumerate(zip(new_values, new_placement))
        ]
        return blocks, mask


class NumpyBlock(Block):
    values: np.ndarray
    __slots__ = ()

    @property
    def is_view(self) -> bool:
        """return a boolean if I am possibly a view"""
        return self.values.base is not None

    @property
    def array_values(self) -> ExtensionArray:
        return NumpyExtensionArray(self.values)

    def get_values(self, dtype: DtypeObj | None = None) -> np.ndarray:
        if dtype == _dtype_obj:
            return self.values.astype(_dtype_obj)
        return self.values

    @cache_readonly
    def is_numeric(self) -> bool:  # type: ignore[override]
        dtype = self.values.dtype
        kind = dtype.kind

        return kind in "fciub"


class NumericBlock(NumpyBlock):
    # this Block type is kept for backwards-compatibility
    # TODO(3.0): delete and remove deprecation in __init__.py.
    __slots__ = ()


class ObjectBlock(NumpyBlock):
    # this Block type is kept for backwards-compatibility
    # TODO(3.0): delete and remove deprecation in __init__.py.
    __slots__ = ()


class NDArrayBackedExtensionBlock(EABackedBlock):
    """
    Block backed by an NDArrayBackedExtensionArray
    """

    values: NDArrayBackedExtensionArray

    @property
    def is_view(self) -> bool:
        """return a boolean if I am possibly a view"""
        # check the ndarray values of the DatetimeIndex values
        return self.values._ndarray.base is not None


def _catch_deprecated_value_error(err: Exception) -> None:
    """
    We catch ValueError for now, but only a specific one raised by DatetimeArray
    which will no longer be raised in version 2.0.
    """
    if isinstance(err, ValueError):
        if isinstance(err, IncompatibleFrequency):
            pass
        elif "'value.closed' is" in str(err):
            # IntervalDtype mismatched 'closed'
            pass


class DatetimeLikeBlock(NDArrayBackedExtensionBlock):
    """Block for datetime64[ns], timedelta64[ns]."""

    __slots__ = ()
    is_numeric = False
    values: DatetimeArray | TimedeltaArray


class DatetimeTZBlock(DatetimeLikeBlock):
    """implement a datetime64 block with a tz attribute"""

    values: DatetimeArray

    __slots__ = ()


# -----------------------------------------------------------------
# Constructor Helpers


def maybe_coerce_values(values: ArrayLike) -> ArrayLike:
    """
    Input validation for values passed to __init__. Ensure that
    any datetime64/timedelta64 dtypes are in nanoseconds.  Ensure
    that we do not have string dtypes.

    Parameters
    ----------
    values : np.ndarray or ExtensionArray

    Returns
    -------
    values : np.ndarray or ExtensionArray
    """
    # Caller is responsible for ensuring NumpyExtensionArray is already extracted.

    if isinstance(values, np.ndarray):
        values = ensure_wrapped_if_datetimelike(values)

        if issubclass(values.dtype.type, str):
            values = np.array(values, dtype=object)

    if isinstance(values, (DatetimeArray, TimedeltaArray)) and values.freq is not None:
        # freq is only stored in DatetimeIndex/TimedeltaIndex, not in Series/DataFrame
        values = values._with_freq(None)

    return values


def get_block_type(dtype: DtypeObj) -> type[Block]:
    """
    Find the appropriate Block subclass to use for the given values and dtype.

    Parameters
    ----------
    dtype : numpy or pandas dtype

    Returns
    -------
    cls : class, subclass of Block
    """
    if isinstance(dtype, DatetimeTZDtype):
        return DatetimeTZBlock
    elif isinstance(dtype, PeriodDtype):
        return NDArrayBackedExtensionBlock
    elif isinstance(dtype, ExtensionDtype):
        # Note: need to be sure NumpyExtensionArray is unwrapped before we get here
        return ExtensionBlock

    # We use kind checks because it is much more performant
    #  than is_foo_dtype
    kind = dtype.kind
    if kind in "Mm":
        return DatetimeLikeBlock

    return NumpyBlock


def new_block_2d(
    values: ArrayLike, placement: BlockPlacement, refs: BlockValuesRefs | None = None
):
    # new_block specialized to case with
    #  ndim=2
    #  isinstance(placement, BlockPlacement)
    #  check_ndim/ensure_block_shape already checked
    klass = get_block_type(values.dtype)

    values = maybe_coerce_values(values)
    return klass(values, ndim=2, placement=placement, refs=refs)


def new_block(
    values,
    placement: BlockPlacement,
    *,
    ndim: int,
    refs: BlockValuesRefs | None = None,
) -> Block:
    # caller is responsible for ensuring:
    # - values is NOT a NumpyExtensionArray
    # - check_ndim/ensure_block_shape already checked
    # - maybe_coerce_values already called/unnecessary
    klass = get_block_type(values.dtype)
    return klass(values, ndim=ndim, placement=placement, refs=refs)


def check_ndim(values, placement: BlockPlacement, ndim: int) -> None:
    """
    ndim inference and validation.

    Validates that values.ndim and ndim are consistent.
    Validates that len(values) and len(placement) are consistent.

    Parameters
    ----------
    values : array-like
    placement : BlockPlacement
    ndim : int

    Raises
    ------
    ValueError : the number of dimensions do not match
    """

    if values.ndim > ndim:
        # Check for both np.ndarray and ExtensionArray
        raise ValueError(
            "Wrong number of dimensions. "
            f"values.ndim > ndim [{values.ndim} > {ndim}]"
        )

    if not is_1d_only_ea_dtype(values.dtype):
        # TODO(EA2D): special case not needed with 2D EAs
        if values.ndim != ndim:
            raise ValueError(
                "Wrong number of dimensions. "
                f"values.ndim != ndim [{values.ndim} != {ndim}]"
            )
        if len(placement) != len(values):
            raise ValueError(
                f"Wrong number of items passed {len(values)}, "
                f"placement implies {len(placement)}"
            )
    elif ndim == 2 and len(placement) != 1:
        # TODO(EA2D): special case unnecessary with 2D EAs
        raise ValueError("need to split")


def extract_pandas_array(
    values: ArrayLike, dtype: DtypeObj | None, ndim: int
) -> tuple[ArrayLike, DtypeObj | None]:
    """
    Ensure that we don't allow NumpyExtensionArray / NumpyEADtype in internals.
    """
    # For now, blocks should be backed by ndarrays when possible.
    if isinstance(values, ABCNumpyExtensionArray):
        values = values.to_numpy()
        if ndim and ndim > 1:
            # TODO(EA2D): special case not needed with 2D EAs
            values = np.atleast_2d(values)

    if isinstance(dtype, NumpyEADtype):
        dtype = dtype.numpy_dtype

    return values, dtype


# -----------------------------------------------------------------


def extend_blocks(result, blocks=None) -> list[Block]:
    """return a new extended blocks, given the result"""
    if blocks is None:
        blocks = []
    if isinstance(result, list):
        for r in result:
            if isinstance(r, list):
                blocks.extend(r)
            else:
                blocks.append(r)
    else:
        assert isinstance(result, Block), type(result)
        blocks.append(result)
    return blocks


def ensure_block_shape(values: ArrayLike, ndim: int = 1) -> ArrayLike:
    """
    Reshape if possible to have values.ndim == ndim.
    """

    if values.ndim < ndim:
        if not is_1d_only_ea_dtype(values.dtype):
            # TODO(EA2D): https://github.com/pandas-dev/pandas/issues/23023
            # block.shape is incorrect for "2D" ExtensionArrays
            # We can't, and don't need to, reshape.
            values = cast("np.ndarray | DatetimeArray | TimedeltaArray", values)
            values = values.reshape(1, -1)

    return values


def to_native_types(
    values: ArrayLike,
    *,
    na_rep: str = "nan",
    quoting=None,
    float_format=None,
    decimal: str = ".",
    **kwargs,
) -> npt.NDArray[np.object_]:
    """convert to our native types format"""
    if isinstance(values, Categorical) and values.categories.dtype.kind in "Mm":
        # GH#40754 Convert categorical datetimes to datetime array
        values = algos.take_nd(
            values.categories._values,
            ensure_platform_int(values._codes),
            fill_value=na_rep,
        )

    values = ensure_wrapped_if_datetimelike(values)

    if isinstance(values, (DatetimeArray, TimedeltaArray)):
        if values.ndim == 1:
            result = values._format_native_types(na_rep=na_rep, **kwargs)
            result = result.astype(object, copy=False)
            return result

        # GH#21734 Process every column separately, they might have different formats
        results_converted = []
        for i in range(len(values)):
            result = values[i, :]._format_native_types(na_rep=na_rep, **kwargs)
            results_converted.append(result.astype(object, copy=False))
        return np.vstack(results_converted)

    elif values.dtype.kind == "f" and not isinstance(values.dtype, SparseDtype):
        # see GH#13418: no special formatting is desired at the
        # output (important for appropriate 'quoting' behaviour),
        # so do not pass it through the FloatArrayFormatter
        if float_format is None and decimal == ".":
            mask = isna(values)

            if not quoting:
                values = values.astype(str)
            else:
                values = np.array(values, dtype="object")

            values[mask] = na_rep
            values = values.astype(object, copy=False)
            return values

        from pandas.io.formats.format import FloatArrayFormatter

        formatter = FloatArrayFormatter(
            values,
            na_rep=na_rep,
            float_format=float_format,
            decimal=decimal,
            quoting=quoting,
            fixed_width=False,
        )
        res = formatter.get_result_as_array()
        res = res.astype(object, copy=False)
        return res

    elif isinstance(values, ExtensionArray):
        mask = isna(values)

        new_values = np.asarray(values.astype(object))
        new_values[mask] = na_rep
        return new_values

    else:
        mask = isna(values)
        itemsize = writers.word_len(na_rep)

        if values.dtype != _dtype_obj and not quoting and itemsize:
            values = values.astype(str)
            if values.dtype.itemsize / np.dtype("U1").itemsize < itemsize:
                # enlarge for the na_rep
                values = values.astype(f"<U{itemsize}")
        else:
            values = np.array(values, dtype="object")

        values[mask] = na_rep
        values = values.astype(object, copy=False)
        return values


def external_values(values: ArrayLike) -> ArrayLike:
    """
    The array that Series.values returns (public attribute).

    This has some historical constraints, and is overridden in block
    subclasses to return the correct array (e.g. period returns
    object ndarray and datetimetz a datetime64[ns] ndarray instead of
    proper extension array).
    """
    if isinstance(values, (PeriodArray, IntervalArray)):
        return values.astype(object)
    elif isinstance(values, (DatetimeArray, TimedeltaArray)):
        # NB: for datetime64tz this is different from np.asarray(values), since
        #  that returns an object-dtype ndarray of Timestamps.
        # Avoid raising in .astype in casting from dt64tz to dt64
        values = values._ndarray

    if isinstance(values, np.ndarray) and using_copy_on_write():
        values = values.view()
        values.flags.writeable = False

    # TODO(CoW) we should also mark our ExtensionArrays as read-only

    return values<|MERGE_RESOLUTION|>--- conflicted
+++ resolved
@@ -11,10 +11,7 @@
     final,
 )
 import warnings
-<<<<<<< HEAD
-=======
 import weakref
->>>>>>> 61e54c20
 
 import numpy as np
 
