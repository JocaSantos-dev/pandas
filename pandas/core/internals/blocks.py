--- conflicted
+++ resolved
@@ -5,15 +5,7 @@
 from typing import (
     TYPE_CHECKING,
     Any,
-<<<<<<< HEAD
     Callable,
-    List,
-    Optional,
-    Tuple,
-    Type,
-=======
->>>>>>> 5d208155
-    Union,
     cast,
 )
 import warnings
@@ -154,13 +146,9 @@
     Index-ignorant; let the container take care of that
     """
 
-<<<<<<< HEAD
-    values: Union[np.ndarray, ExtensionArray]
+    values: np.ndarray | ExtensionArray
     ndim: int
     __init__: Callable
-=======
-    values: np.ndarray | ExtensionArray
->>>>>>> 5d208155
 
     __slots__ = ()
     is_numeric = False
@@ -1347,9 +1335,6 @@
         return new_block(result, placement=self._mgr_locs, ndim=2)
 
 
-<<<<<<< HEAD
-class ExtensionBlock(libinternals.Block, Block):
-=======
 class EABackedBlock(Block):
     """
     Mixin for Block subclasses backed by ExtensionArray.
@@ -1371,8 +1356,7 @@
             pass
 
 
-class ExtensionBlock(EABackedBlock):
->>>>>>> 5d208155
+class ExtensionBlock(libinternals.Block, EABackedBlock):
     """
     Block for holding extension types.
 
@@ -1800,12 +1784,7 @@
 
     __slots__ = ()
     is_numeric = False
-<<<<<<< HEAD
-    values: Union[DatetimeArray, TimedeltaArray]
-=======
-
     values: DatetimeArray | TimedeltaArray
->>>>>>> 5d208155
 
 
 class DatetimeTZBlock(ExtensionBlock, NDArrayBackedExtensionBlock):
@@ -2055,7 +2034,7 @@
             # TODO(EA2D): https://github.com/pandas-dev/pandas/issues/23023
             # block.shape is incorrect for "2D" ExtensionArrays
             # We can't, and don't need to, reshape.
-            values = cast(Union[np.ndarray, DatetimeArray, TimedeltaArray], values)
+            values = cast("np.ndarray | DatetimeArray | TimedeltaArray", values)
             values = values.reshape(1, -1)
 
     return values
