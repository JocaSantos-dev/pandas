--- conflicted
+++ resolved
@@ -2635,15 +2635,11 @@
             return issubclass(tipo.type, (np.timedelta64, np.int64))
         elif element is NaT:
             return True
-<<<<<<< HEAD
         elif isinstance(element, (timedelta, np.timedelta64)):
             return True
-        elif is_integer(element) and not isinstance(element, np.timedelta64):
+        elif is_integer(element):
             return element == tslibs.iNaT
         return is_valid_nat_for_dtype(element, self.dtype)
-=======
-        return is_integer(element) or isinstance(element, (timedelta, np.timedelta64))
->>>>>>> 56880960
 
     def fillna(self, value, **kwargs):
 
