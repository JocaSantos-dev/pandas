# -*- coding: utf-8 -*-
from datetime import date, datetime, timedelta
import functools
import inspect
import re
import warnings

import numpy as np

from pandas._libs import internals as libinternals, lib, tslib, tslibs
from pandas._libs.tslibs import Timedelta, conversion, timezones
import pandas.compat as compat
from pandas.compat import range, zip
from pandas.errors import AbstractMethodError
from pandas.util._validators import validate_bool_kwarg

from pandas.core.dtypes.cast import (
    astype_nansafe, find_common_type, infer_dtype_from,
    infer_dtype_from_scalar, maybe_convert_objects, maybe_downcast_to_dtype,
    maybe_infer_dtype_type, maybe_promote, maybe_upcast, soft_convert_objects)
from pandas.core.dtypes.common import (
    _NS_DTYPE, _TD_DTYPE, ensure_platform_int, is_bool_dtype, is_categorical,
    is_categorical_dtype, is_datetime64_dtype, is_datetime64tz_dtype,
    is_dtype_equal, is_extension_array_dtype, is_extension_type,
    is_float_dtype, is_integer, is_integer_dtype, is_interval_dtype,
    is_list_like, is_numeric_v_string_like, is_object_dtype, is_period_dtype,
    is_re, is_re_compilable, is_sparse, is_timedelta64_dtype, pandas_dtype)
import pandas.core.dtypes.concat as _concat
from pandas.core.dtypes.dtypes import (
    CategoricalDtype, DatetimeTZDtype, ExtensionDtype, PandasExtensionDtype)
from pandas.core.dtypes.generic import (
    ABCDataFrame, ABCDatetimeIndex, ABCExtensionArray, ABCIndexClass,
    ABCSeries)
from pandas.core.dtypes.missing import (
    _isna_compat, array_equivalent, is_null_datelike_scalar, isna, notna)

import pandas.core.algorithms as algos
from pandas.core.arrays import (
    Categorical, DatetimeArrayMixin as DatetimeArray, ExtensionArray,
    TimedeltaArrayMixin as TimedeltaArray)
from pandas.core.base import PandasObject
import pandas.core.common as com
from pandas.core.indexes.datetimes import DatetimeIndex
from pandas.core.indexing import check_setitem_lengths
import pandas.core.missing as missing

from pandas.io.formats.printing import pprint_thing


class Block(PandasObject):
    """
    Canonical n-dimensional unit of homogeneous dtype contained in a pandas
    data structure

    Index-ignorant; let the container take care of that
    """
    __slots__ = ['_mgr_locs', 'values', 'ndim']
    is_numeric = False
    is_float = False
    is_integer = False
    is_complex = False
    is_datetime = False
    is_datetimetz = False
    is_timedelta = False
    is_bool = False
    is_object = False
    is_categorical = False
    is_sparse = False
    is_extension = False
    _box_to_block_values = True
    _can_hold_na = False
    _can_consolidate = True
    _verify_integrity = True
    _validate_ndim = True
    _ftype = 'dense'
    _concatenator = staticmethod(np.concatenate)

    def __init__(self, values, placement, ndim=None):
        self.ndim = self._check_ndim(values, ndim)
        self.mgr_locs = placement
        self.values = values

        if (self._validate_ndim and self.ndim and
                len(self.mgr_locs) != len(self.values)):
            raise ValueError(
                'Wrong number of items passed {val}, placement implies '
                '{mgr}'.format(val=len(self.values), mgr=len(self.mgr_locs)))

    def _check_ndim(self, values, ndim):
        """ndim inference and validation.

        Infers ndim from 'values' if not provided to __init__.
        Validates that values.ndim and ndim are consistent if and only if
        the class variable '_validate_ndim' is True.

        Parameters
        ----------
        values : array-like
        ndim : int or None

        Returns
        -------
        ndim : int

        Raises
        ------
        ValueError : the number of dimensions do not match
        """
        if ndim is None:
            ndim = values.ndim

        if self._validate_ndim and values.ndim != ndim:
            msg = ("Wrong number of dimensions. values.ndim != ndim "
                   "[{} != {}]")
            raise ValueError(msg.format(values.ndim, ndim))

        return ndim

    @property
    def _holder(self):
        """The array-like that can hold the underlying values.

        None for 'Block', overridden by subclasses that don't
        use an ndarray.
        """
        return None

    @property
    def _consolidate_key(self):
        return (self._can_consolidate, self.dtype.name)

    @property
    def _is_single_block(self):
        return self.ndim == 1

    @property
    def is_view(self):
        """ return a boolean if I am possibly a view """
        return self.values.base is not None

    @property
    def is_datelike(self):
        """ return True if I am a non-datelike """
        return self.is_datetime or self.is_timedelta

    def is_categorical_astype(self, dtype):
        """
        validate that we have a astypeable to categorical,
        returns a boolean if we are a categorical
        """
        if dtype is Categorical or dtype is CategoricalDtype:
            # this is a pd.Categorical, but is not
            # a valid type for astypeing
            raise TypeError("invalid type {0} for astype".format(dtype))

        elif is_categorical_dtype(dtype):
            return True

        return False

    def external_values(self, dtype=None):
        """ return an outside world format, currently just the ndarray """
        return self.values

    def internal_values(self, dtype=None):
        """ return an internal format, currently just the ndarray
        this should be the pure internal API format
        """
        return self.values

    def formatting_values(self):
        """Return the internal values used by the DataFrame/SeriesFormatter"""
        return self.internal_values()

    def get_values(self, dtype=None):
        """
        return an internal format, currently just the ndarray
        this is often overridden to handle to_dense like operations
        """
        if is_object_dtype(dtype):
            return self.values.astype(object)
        return self.values

    def to_dense(self):
        return self.values.view()

    @property
    def _na_value(self):
        return np.nan

    @property
    def fill_value(self):
        return np.nan

    @property
    def mgr_locs(self):
        return self._mgr_locs

    @mgr_locs.setter
    def mgr_locs(self, new_mgr_locs):
        if not isinstance(new_mgr_locs, libinternals.BlockPlacement):
            new_mgr_locs = libinternals.BlockPlacement(new_mgr_locs)

        self._mgr_locs = new_mgr_locs

    @property
    def array_dtype(self):
        """ the dtype to return if I want to construct this block as an
        array
        """
        return self.dtype

    def make_block(self, values, placement=None, ndim=None):
        """
        Create a new block, with type inference propagate any values that are
        not specified
        """
        if placement is None:
            placement = self.mgr_locs
        if ndim is None:
            ndim = self.ndim

        return make_block(values, placement=placement, ndim=ndim)

    def make_block_scalar(self, values):
        """
        Create a ScalarBlock
        """
        return ScalarBlock(values)

    def make_block_same_class(self, values, placement=None, ndim=None,
                              dtype=None):
        """ Wrap given values in a block of same type as self. """
        if dtype is not None:
            # issue 19431 fastparquet is passing this
            warnings.warn("dtype argument is deprecated, will be removed "
                          "in a future release.", DeprecationWarning)
        if placement is None:
            placement = self.mgr_locs
        return make_block(values, placement=placement, ndim=ndim,
                          klass=self.__class__, dtype=dtype)

    def __unicode__(self):

        # don't want to print out all of the items here
        name = pprint_thing(self.__class__.__name__)
        if self._is_single_block:

            result = '{name}: {len} dtype: {dtype}'.format(
                name=name, len=len(self), dtype=self.dtype)

        else:

            shape = ' x '.join(pprint_thing(s) for s in self.shape)
            result = '{name}: {index}, {shape}, dtype: {dtype}'.format(
                name=name, index=pprint_thing(self.mgr_locs.indexer),
                shape=shape, dtype=self.dtype)

        return result

    def __len__(self):
        return len(self.values)

    def __getstate__(self):
        return self.mgr_locs.indexer, self.values

    def __setstate__(self, state):
        self.mgr_locs = libinternals.BlockPlacement(state[0])
        self.values = state[1]
        self.ndim = self.values.ndim

    def _slice(self, slicer):
        """ return a slice of my values """
        return self.values[slicer]

    def reshape_nd(self, labels, shape, ref_items):
        """
        Parameters
        ----------
        labels : list of new axis labels
        shape : new shape
        ref_items : new ref_items

        return a new block that is transformed to a nd block
        """
        return _block2d_to_blocknd(values=self.get_values().T,
                                   placement=self.mgr_locs, shape=shape,
                                   labels=labels, ref_items=ref_items)

    def getitem_block(self, slicer, new_mgr_locs=None):
        """
        Perform __getitem__-like, return result as block.

        As of now, only supports slices that preserve dimensionality.
        """
        if new_mgr_locs is None:
            if isinstance(slicer, tuple):
                axis0_slicer = slicer[0]
            else:
                axis0_slicer = slicer
            new_mgr_locs = self.mgr_locs[axis0_slicer]

        new_values = self._slice(slicer)

        if self._validate_ndim and new_values.ndim != self.ndim:
            raise ValueError("Only same dim slicing is allowed")

        return self.make_block_same_class(new_values, new_mgr_locs)

    @property
    def shape(self):
        return self.values.shape

    @property
    def dtype(self):
        return self.values.dtype

    @property
    def ftype(self):
        if getattr(self.values, '_pandas_ftype', False):
            dtype = self.dtype.subtype
        else:
            dtype = self.dtype
        return "{dtype}:{ftype}".format(dtype=dtype, ftype=self._ftype)

    def merge(self, other):
        return _merge_blocks([self, other])

    def concat_same_type(self, to_concat, placement=None):
        """
        Concatenate list of single blocks of the same type.
        """
        values = self._concatenator([blk.values for blk in to_concat],
                                    axis=self.ndim - 1)
        return self.make_block_same_class(
            values, placement=placement or slice(0, len(values), 1))

    def iget(self, i):
        return self.values[i]

    def set(self, locs, values, check=False):
        """
        Modify Block in-place with new item value

        Returns
        -------
        None
        """
        self.values[locs] = values

    def delete(self, loc):
        """
        Delete given loc(-s) from block in-place.
        """
        self.values = np.delete(self.values, loc, 0)
        self.mgr_locs = self.mgr_locs.delete(loc)

    def apply(self, func, **kwargs):
        """ apply the function to my values; return a block if we are not
        one
        """
        with np.errstate(all='ignore'):
            result = func(self.values, **kwargs)
        if not isinstance(result, Block):
            result = self.make_block(values=_block_shape(result,
                                                         ndim=self.ndim))

        return result

    def fillna(self, value, limit=None, inplace=False, downcast=None):
        """ fillna on the block with the value. If we fail, then convert to
        ObjectBlock and try again
        """
        inplace = validate_bool_kwarg(inplace, 'inplace')

        if not self._can_hold_na:
            if inplace:
                return self
            else:
                return self.copy()

        mask = isna(self.values)
        if limit is not None:
            if not is_integer(limit):
                raise ValueError('Limit must be an integer')
            if limit < 1:
                raise ValueError('Limit must be greater than 0')
            if self.ndim > 2:
                raise NotImplementedError("number of dimensions for 'fillna' "
                                          "is currently limited to 2")
            mask[mask.cumsum(self.ndim - 1) > limit] = False

        # fillna, but if we cannot coerce, then try again as an ObjectBlock
        try:
            values, _ = self._try_coerce_args(self.values, value)
            blocks = self.putmask(mask, value, inplace=inplace)
            blocks = [b.make_block(values=self._try_coerce_result(b.values))
                      for b in blocks]
            return self._maybe_downcast(blocks, downcast)
        except (TypeError, ValueError):

            # we can't process the value, but nothing to do
            if not mask.any():
                return self if inplace else self.copy()

            # operate column-by-column
            def f(m, v, i):
                block = self.coerce_to_target_dtype(value)

                # slice out our block
                if i is not None:
                    block = block.getitem_block(slice(i, i + 1))
                return block.fillna(value,
                                    limit=limit,
                                    inplace=inplace,
                                    downcast=None)

            return self.split_and_operate(mask, f, inplace)

    def split_and_operate(self, mask, f, inplace):
        """
        split the block per-column, and apply the callable f
        per-column, return a new block for each. Handle
        masking which will not change a block unless needed.

        Parameters
        ----------
        mask : 2-d boolean mask
        f : callable accepting (1d-mask, 1d values, indexer)
        inplace : boolean

        Returns
        -------
        list of blocks
        """

        if mask is None:
            mask = np.ones(self.shape, dtype=bool)
        new_values = self.values

        def make_a_block(nv, ref_loc):
            if isinstance(nv, Block):
                block = nv
            elif isinstance(nv, list):
                block = nv[0]
            else:
                # Put back the dimension that was taken from it and make
                # a block out of the result.
                try:
                    nv = _block_shape(nv, ndim=self.ndim)
                except (AttributeError, NotImplementedError):
                    pass
                block = self.make_block(values=nv,
                                        placement=ref_loc)
            return block

        # ndim == 1
        if self.ndim == 1:
            if mask.any():
                nv = f(mask, new_values, None)
            else:
                nv = new_values if inplace else new_values.copy()
            block = make_a_block(nv, self.mgr_locs)
            return [block]

        # ndim > 1
        new_blocks = []
        for i, ref_loc in enumerate(self.mgr_locs):
            m = mask[i]
            v = new_values[i]

            # need a new block
            if m.any():
                nv = f(m, v, i)
            else:
                nv = v if inplace else v.copy()

            block = make_a_block(nv, [ref_loc])
            new_blocks.append(block)

        return new_blocks

    def _maybe_downcast(self, blocks, downcast=None):

        # no need to downcast our float
        # unless indicated
        if downcast is None and self.is_float:
            return blocks
        elif downcast is None and (self.is_timedelta or self.is_datetime):
            return blocks

        if not isinstance(blocks, list):
            blocks = [blocks]
        return _extend_blocks([b.downcast(downcast) for b in blocks])

    def downcast(self, dtypes=None):
        """ try to downcast each item to the dict of dtypes if present """

        # turn it off completely
        if dtypes is False:
            return self

        values = self.values

        # single block handling
        if self._is_single_block:

            # try to cast all non-floats here
            if dtypes is None:
                dtypes = 'infer'

            nv = maybe_downcast_to_dtype(values, dtypes)
            return self.make_block(nv)

        # ndim > 1
        if dtypes is None:
            return self

        if not (dtypes == 'infer' or isinstance(dtypes, dict)):
            raise ValueError("downcast must have a dictionary or 'infer' as "
                             "its argument")

        # operate column-by-column
        # this is expensive as it splits the blocks items-by-item
        def f(m, v, i):

            if dtypes == 'infer':
                dtype = 'infer'
            else:
                raise AssertionError("dtypes as dict is not supported yet")

            if dtype is not None:
                v = maybe_downcast_to_dtype(v, dtype)
            return v

        return self.split_and_operate(None, f, False)

    def astype(self, dtype, copy=False, errors='raise', values=None, **kwargs):
        return self._astype(dtype, copy=copy, errors=errors, values=values,
                            **kwargs)

    def _astype(self, dtype, copy=False, errors='raise', values=None,
                klass=None, **kwargs):
        """Coerce to the new type

        Parameters
        ----------
        dtype : str, dtype convertible
        copy : boolean, default False
            copy if indicated
        errors : str, {'raise', 'ignore'}, default 'ignore'
            - ``raise`` : allow exceptions to be raised
            - ``ignore`` : suppress exceptions. On error return original object

        Returns
        -------
        Block
        """
        errors_legal_values = ('raise', 'ignore')

        if errors not in errors_legal_values:
            invalid_arg = ("Expected value of kwarg 'errors' to be one of {}. "
                           "Supplied value is '{}'".format(
                               list(errors_legal_values), errors))
            raise ValueError(invalid_arg)

        if (inspect.isclass(dtype) and
                issubclass(dtype, (PandasExtensionDtype, ExtensionDtype))):
            msg = ("Expected an instance of {}, but got the class instead. "
                   "Try instantiating 'dtype'.".format(dtype.__name__))
            raise TypeError(msg)

        # may need to convert to categorical
        if self.is_categorical_astype(dtype):

            # deprecated 17636
            if ('categories' in kwargs or 'ordered' in kwargs):
                if isinstance(dtype, CategoricalDtype):
                    raise TypeError(
                        "Cannot specify a CategoricalDtype and also "
                        "`categories` or `ordered`. Use "
                        "`dtype=CategoricalDtype(categories, ordered)`"
                        " instead.")
                warnings.warn("specifying 'categories' or 'ordered' in "
                              ".astype() is deprecated; pass a "
                              "CategoricalDtype instead",
                              FutureWarning, stacklevel=7)

            categories = kwargs.get('categories', None)
            ordered = kwargs.get('ordered', None)
            if com._any_not_none(categories, ordered):
                dtype = CategoricalDtype(categories, ordered)

            if is_categorical_dtype(self.values):
                # GH 10696/18593: update an existing categorical efficiently
                return self.make_block(self.values.astype(dtype, copy=copy))

            return self.make_block(Categorical(self.values, dtype=dtype))

        # convert dtypes if needed
        dtype = pandas_dtype(dtype)
        # astype processing
        if is_dtype_equal(self.dtype, dtype):
            if copy:
                return self.copy()
            return self

        if klass is None:
            if is_sparse(self.values):
                # special case sparse, Series[Sparse].astype(object) is sparse
                klass = ExtensionBlock
            elif is_object_dtype(dtype):
                klass = ObjectBlock
            elif is_extension_array_dtype(dtype):
                klass = ExtensionBlock

        try:
            # force the copy here
            if values is None:

                if self.is_extension:
                    values = self.values.astype(dtype)
                else:
                    if issubclass(dtype.type,
                                  (compat.text_type, compat.string_types)):

                        # use native type formatting for datetime/tz/timedelta
                        if self.is_datelike:
                            values = self.to_native_types()

                        # astype formatting
                        else:
                            values = self.get_values()

                    else:
                        values = self.get_values(dtype=dtype)

                    # _astype_nansafe works fine with 1-d only
                    values = astype_nansafe(values.ravel(), dtype, copy=True)

                # TODO(extension)
                # should we make this attribute?
                try:
                    values = values.reshape(self.shape)
                except AttributeError:
                    pass

            newb = make_block(values, placement=self.mgr_locs,
                              klass=klass, ndim=self.ndim)
        except Exception:  # noqa: E722
            if errors == 'raise':
                raise
            newb = self.copy() if copy else self

        if newb.is_numeric and self.is_numeric:
            if newb.shape != self.shape:
                raise TypeError(
                    "cannot set astype for copy = [{copy}] for dtype "
                    "({dtype} [{shape}]) to different shape "
                    "({newb_dtype} [{newb_shape}])".format(
                        copy=copy, dtype=self.dtype.name,
                        shape=self.shape, newb_dtype=newb.dtype.name,
                        newb_shape=newb.shape))
        return newb

    def convert(self, copy=True, **kwargs):
        """ attempt to coerce any object types to better types return a copy
        of the block (if copy = True) by definition we are not an ObjectBlock
        here!
        """

        return self.copy() if copy else self

    def _can_hold_element(self, element):
        """ require the same dtype as ourselves """
        dtype = self.values.dtype.type
        tipo = maybe_infer_dtype_type(element)
        if tipo is not None:
            return issubclass(tipo.type, dtype)
        return isinstance(element, dtype)

    def _try_cast_result(self, result, dtype=None):
        """ try to cast the result to our original type, we may have
        roundtripped thru object in the mean-time
        """
        if dtype is None:
            dtype = self.dtype

        if self.is_integer or self.is_bool or self.is_datetime:
            pass
        elif self.is_float and result.dtype == self.dtype:

            # protect against a bool/object showing up here
            if isinstance(dtype, compat.string_types) and dtype == 'infer':
                return result
            if not isinstance(dtype, type):
                dtype = dtype.type
            if issubclass(dtype, (np.bool_, np.object_)):
                if issubclass(dtype, np.bool_):
                    if isna(result).all():
                        return result.astype(np.bool_)
                    else:
                        result = result.astype(np.object_)
                        result[result == 1] = True
                        result[result == 0] = False
                        return result
                else:
                    return result.astype(np.object_)

            return result

        # may need to change the dtype here
        return maybe_downcast_to_dtype(result, dtype)

    def _try_coerce_args(self, values, other):
        """ provide coercion to our input arguments """

        if np.any(notna(other)) and not self._can_hold_element(other):
            # coercion issues
            # let higher levels handle
            raise TypeError("cannot convert {} to an {}".format(
                type(other).__name__,
                type(self).__name__.lower().replace('Block', '')))

        return values, other

    def _try_coerce_result(self, result):
        """ reverse of try_coerce_args """
        return result

    def _try_coerce_and_cast_result(self, result, dtype=None):
        result = self._try_coerce_result(result)
        result = self._try_cast_result(result, dtype=dtype)
        return result

    def to_native_types(self, slicer=None, na_rep='nan', quoting=None,
                        **kwargs):
        """ convert to our native types format, slicing if desired """

        values = self.get_values()

        if slicer is not None:
            values = values[:, slicer]
        mask = isna(values)

        if not self.is_object and not quoting:
            values = values.astype(str)
        else:
            values = np.array(values, dtype='object')

        values[mask] = na_rep
        return values

    # block actions ####
    def copy(self, deep=True):
        """ copy constructor """
        values = self.values
        if deep:
            values = values.copy()
        return self.make_block_same_class(values)

    def replace(self, to_replace, value, inplace=False, filter=None,
                regex=False, convert=True):
        """replace the to_replace value with value, possible to create new
        blocks here this is just a call to putmask. regex is not used here.
        It is used in ObjectBlocks.  It is here for API compatibility.
        """

        inplace = validate_bool_kwarg(inplace, 'inplace')
        original_to_replace = to_replace

        # try to replace, if we raise an error, convert to ObjectBlock and
        # retry
        try:
            values, to_replace = self._try_coerce_args(self.values,
                                                       to_replace)
            mask = missing.mask_missing(values, to_replace)
            if filter is not None:
                filtered_out = ~self.mgr_locs.isin(filter)
                mask[filtered_out.nonzero()[0]] = False

            blocks = self.putmask(mask, value, inplace=inplace)
            if convert:
                blocks = [b.convert(by_item=True, numeric=False,
                                    copy=not inplace) for b in blocks]
            return blocks
        except (TypeError, ValueError):
            # GH 22083, TypeError or ValueError occurred within error handling
            # causes infinite loop. Cast and retry only if not objectblock.
            if is_object_dtype(self):
                raise

            # try again with a compatible block
            block = self.astype(object)
            return block.replace(to_replace=original_to_replace,
                                 value=value,
                                 inplace=inplace,
                                 filter=filter,
                                 regex=regex,
                                 convert=convert)

    def _replace_single(self, *args, **kwargs):
        """ no-op on a non-ObjectBlock """
        return self if kwargs['inplace'] else self.copy()

    def setitem(self, indexer, value):
        """Set the value inplace, returning a a maybe different typed block.

        Parameters
        ----------
        indexer : tuple, list-like, array-like, slice
            The subset of self.values to set
        value : object
            The value being set

        Returns
        -------
        Block

        Notes
        -----
        `indexer` is a direct slice/positional indexer. `value` must
        be a compatible shape.
        """
        # coerce None values, if appropriate
        if value is None:
            if self.is_numeric:
                value = np.nan

        # coerce if block dtype can store value
        values = self.values
        try:
            values, value = self._try_coerce_args(values, value)
            # can keep its own dtype
            if hasattr(value, 'dtype') and is_dtype_equal(values.dtype,
                                                          value.dtype):
                dtype = self.dtype
            else:
                dtype = 'infer'

        except (TypeError, ValueError):
            # current dtype cannot store value, coerce to common dtype
            find_dtype = False

            if hasattr(value, 'dtype'):
                dtype = value.dtype
                find_dtype = True

            elif lib.is_scalar(value):
                if isna(value):
                    # NaN promotion is handled in latter path
                    dtype = False
                else:
                    dtype, _ = infer_dtype_from_scalar(value,
                                                       pandas_dtype=True)
                    find_dtype = True
            else:
                dtype = 'infer'

            if find_dtype:
                dtype = find_common_type([values.dtype, dtype])
                if not is_dtype_equal(self.dtype, dtype):
                    b = self.astype(dtype)
                    return b.setitem(indexer, value)

        # value must be storeable at this moment
        arr_value = np.array(value)

        # cast the values to a type that can hold nan (if necessary)
        if not self._can_hold_element(value):
            dtype, _ = maybe_promote(arr_value.dtype)
            values = values.astype(dtype)

        transf = (lambda x: x.T) if self.ndim == 2 else (lambda x: x)
        values = transf(values)

        # length checking
        check_setitem_lengths(indexer, value, values)

        def _is_scalar_indexer(indexer):
            # return True if we are all scalar indexers

            if arr_value.ndim == 1:
                if not isinstance(indexer, tuple):
                    indexer = tuple([indexer])
                    return any(isinstance(idx, np.ndarray) and len(idx) == 0
                               for idx in indexer)
            return False

        def _is_empty_indexer(indexer):
            # return a boolean if we have an empty indexer

            if is_list_like(indexer) and not len(indexer):
                return True
            if arr_value.ndim == 1:
                if not isinstance(indexer, tuple):
                    indexer = tuple([indexer])
                return any(isinstance(idx, np.ndarray) and len(idx) == 0
                           for idx in indexer)
            return False

        # empty indexers
        # 8669 (empty)
        if _is_empty_indexer(indexer):
            pass

        # setting a single element for each dim and with a rhs that could
        # be say a list
        # GH 6043
        elif _is_scalar_indexer(indexer):
            values[indexer] = value

        # if we are an exact match (ex-broadcasting),
        # then use the resultant dtype
        elif (len(arr_value.shape) and
              arr_value.shape[0] == values.shape[0] and
              np.prod(arr_value.shape) == np.prod(values.shape)):
            values[indexer] = value
            try:
                values = values.astype(arr_value.dtype)
            except ValueError:
                pass

        # set
        else:
            values[indexer] = value

        # coerce and try to infer the dtypes of the result
        values = self._try_coerce_and_cast_result(values, dtype)
        block = self.make_block(transf(values))
        return block

    def putmask(self, mask, new, align=True, inplace=False, axis=0,
                transpose=False):
        """ putmask the data to the block; it is possible that we may create a
        new dtype of block

        return the resulting block(s)

        Parameters
        ----------
        mask  : the condition to respect
        new : a ndarray/object
        align : boolean, perform alignment on other/cond, default is True
        inplace : perform inplace modification, default is False
        axis : int
        transpose : boolean
            Set to True if self is stored with axes reversed

        Returns
        -------
        a list of new blocks, the result of the putmask
        """

        new_values = self.values if inplace else self.values.copy()

        new = getattr(new, 'values', new)
        mask = getattr(mask, 'values', mask)

        # if we are passed a scalar None, convert it here
        if not is_list_like(new) and isna(new) and not self.is_object:
            new = self.fill_value

        if self._can_hold_element(new):
            _, new = self._try_coerce_args(new_values, new)

            if transpose:
                new_values = new_values.T

            # If the default repeat behavior in np.putmask would go in the
            # wrong direction, then explicitly repeat and reshape new instead
            if getattr(new, 'ndim', 0) >= 1:
                if self.ndim - 1 == new.ndim and axis == 1:
                    new = np.repeat(
                        new, new_values.shape[-1]).reshape(self.shape)
                new = new.astype(new_values.dtype)

            # we require exact matches between the len of the
            # values we are setting (or is compat). np.putmask
            # doesn't check this and will simply truncate / pad
            # the output, but we want sane error messages
            #
            # TODO: this prob needs some better checking
            # for 2D cases
            if ((is_list_like(new) and
                 np.any(mask[mask]) and
                 getattr(new, 'ndim', 1) == 1)):

                if not (mask.shape[-1] == len(new) or
                        mask[mask].shape[-1] == len(new) or
                        len(new) == 1):
                    raise ValueError("cannot assign mismatch "
                                     "length to masked array")

            np.putmask(new_values, mask, new)

        # maybe upcast me
        elif mask.any():
            if transpose:
                mask = mask.T
                if isinstance(new, np.ndarray):
                    new = new.T
                axis = new_values.ndim - axis - 1

            # Pseudo-broadcast
            if getattr(new, 'ndim', 0) >= 1:
                if self.ndim - 1 == new.ndim:
                    new_shape = list(new.shape)
                    new_shape.insert(axis, 1)
                    new = new.reshape(tuple(new_shape))

            # operate column-by-column
            def f(m, v, i):

                if i is None:
                    # ndim==1 case.
                    n = new
                else:

                    if isinstance(new, np.ndarray):
                        n = np.squeeze(new[i % new.shape[0]])
                    else:
                        n = np.array(new)

                    # type of the new block
                    dtype, _ = maybe_promote(n.dtype)

                    # we need to explicitly astype here to make a copy
                    n = n.astype(dtype)

                nv = _putmask_smart(v, m, n)
                return nv

            new_blocks = self.split_and_operate(mask, f, inplace)
            return new_blocks

        if inplace:
            return [self]

        if transpose:
            new_values = new_values.T

        return [self.make_block(new_values)]

    def coerce_to_target_dtype(self, other):
        """
        coerce the current block to a dtype compat for other
        we will return a block, possibly object, and not raise

        we can also safely try to coerce to the same dtype
        and will receive the same block
        """

        # if we cannot then coerce to object
        dtype, _ = infer_dtype_from(other, pandas_dtype=True)

        if is_dtype_equal(self.dtype, dtype):
            return self

        if self.is_bool or is_object_dtype(dtype) or is_bool_dtype(dtype):
            # we don't upcast to bool
            return self.astype(object)

        elif ((self.is_float or self.is_complex) and
              (is_integer_dtype(dtype) or is_float_dtype(dtype))):
            # don't coerce float/complex to int
            return self

        elif (self.is_datetime or
              is_datetime64_dtype(dtype) or
              is_datetime64tz_dtype(dtype)):

            # not a datetime
            if not ((is_datetime64_dtype(dtype) or
                     is_datetime64tz_dtype(dtype)) and self.is_datetime):
                return self.astype(object)

            # don't upcast timezone with different timezone or no timezone
            mytz = getattr(self.dtype, 'tz', None)
            othertz = getattr(dtype, 'tz', None)

            if str(mytz) != str(othertz):
                return self.astype(object)

            raise AssertionError("possible recursion in "
                                 "coerce_to_target_dtype: {} {}".format(
                                     self, other))

        elif (self.is_timedelta or is_timedelta64_dtype(dtype)):

            # not a timedelta
            if not (is_timedelta64_dtype(dtype) and self.is_timedelta):
                return self.astype(object)

            raise AssertionError("possible recursion in "
                                 "coerce_to_target_dtype: {} {}".format(
                                     self, other))

        try:
            return self.astype(dtype)
        except (ValueError, TypeError):
            pass

        return self.astype(object)

    def interpolate(self, method='pad', axis=0, index=None, values=None,
                    inplace=False, limit=None, limit_direction='forward',
                    limit_area=None, fill_value=None, coerce=False,
                    downcast=None, **kwargs):

        inplace = validate_bool_kwarg(inplace, 'inplace')

        def check_int_bool(self, inplace):
            # Only FloatBlocks will contain NaNs.
            # timedelta subclasses IntBlock
            if (self.is_bool or self.is_integer) and not self.is_timedelta:
                if inplace:
                    return self
                else:
                    return self.copy()

        # a fill na type method
        try:
            m = missing.clean_fill_method(method)
        except ValueError:
            m = None

        if m is not None:
            r = check_int_bool(self, inplace)
            if r is not None:
                return r
            return self._interpolate_with_fill(method=m, axis=axis,
                                               inplace=inplace, limit=limit,
                                               fill_value=fill_value,
                                               coerce=coerce,
                                               downcast=downcast)
        # try an interp method
        try:
            m = missing.clean_interp_method(method, **kwargs)
        except ValueError:
            m = None

        if m is not None:
            r = check_int_bool(self, inplace)
            if r is not None:
                return r
            return self._interpolate(method=m, index=index, values=values,
                                     axis=axis, limit=limit,
                                     limit_direction=limit_direction,
                                     limit_area=limit_area,
                                     fill_value=fill_value, inplace=inplace,
                                     downcast=downcast, **kwargs)

        raise ValueError("invalid method '{0}' to interpolate.".format(method))

    def _interpolate_with_fill(self, method='pad', axis=0, inplace=False,
                               limit=None, fill_value=None, coerce=False,
                               downcast=None):
        """ fillna but using the interpolate machinery """

        inplace = validate_bool_kwarg(inplace, 'inplace')

        # if we are coercing, then don't force the conversion
        # if the block can't hold the type
        if coerce:
            if not self._can_hold_na:
                if inplace:
                    return [self]
                else:
                    return [self.copy()]

        values = self.values if inplace else self.values.copy()
        values, fill_value = self._try_coerce_args(values, fill_value)
        values = missing.interpolate_2d(values, method=method, axis=axis,
                                        limit=limit, fill_value=fill_value,
                                        dtype=self.dtype)
        values = self._try_coerce_result(values)

        blocks = [self.make_block_same_class(values, ndim=self.ndim)]
        return self._maybe_downcast(blocks, downcast)

    def _interpolate(self, method=None, index=None, values=None,
                     fill_value=None, axis=0, limit=None,
                     limit_direction='forward', limit_area=None,
                     inplace=False, downcast=None, **kwargs):
        """ interpolate using scipy wrappers """

        inplace = validate_bool_kwarg(inplace, 'inplace')
        data = self.values if inplace else self.values.copy()

        # only deal with floats
        if not self.is_float:
            if not self.is_integer:
                return self
            data = data.astype(np.float64)

        if fill_value is None:
            fill_value = self.fill_value

        if method in ('krogh', 'piecewise_polynomial', 'pchip'):
            if not index.is_monotonic:
                raise ValueError("{0} interpolation requires that the "
                                 "index be monotonic.".format(method))
        # process 1-d slices in the axis direction

        def func(x):

            # process a 1-d slice, returning it
            # should the axis argument be handled below in apply_along_axis?
            # i.e. not an arg to missing.interpolate_1d
            return missing.interpolate_1d(index, x, method=method, limit=limit,
                                          limit_direction=limit_direction,
                                          limit_area=limit_area,
                                          fill_value=fill_value,
                                          bounds_error=False, **kwargs)

        # interp each column independently
        interp_values = np.apply_along_axis(func, axis, data)

        blocks = [self.make_block_same_class(interp_values)]
        return self._maybe_downcast(blocks, downcast)

    def take_nd(self, indexer, axis, new_mgr_locs=None, fill_tuple=None):
        """
        Take values according to indexer and return them as a block.bb

        """

        # algos.take_nd dispatches for DatetimeTZBlock, CategoricalBlock
        # so need to preserve types
        # sparse is treated like an ndarray, but needs .get_values() shaping

        values = self.values
        if self.is_sparse:
            values = self.get_values()

        if fill_tuple is None:
            fill_value = self.fill_value
            new_values = algos.take_nd(values, indexer, axis=axis,
                                       allow_fill=False, fill_value=fill_value)
        else:
            fill_value = fill_tuple[0]
            new_values = algos.take_nd(values, indexer, axis=axis,
                                       allow_fill=True, fill_value=fill_value)

        if new_mgr_locs is None:
            if axis == 0:
                slc = libinternals.indexer_as_slice(indexer)
                if slc is not None:
                    new_mgr_locs = self.mgr_locs[slc]
                else:
                    new_mgr_locs = self.mgr_locs[indexer]
            else:
                new_mgr_locs = self.mgr_locs

        if not is_dtype_equal(new_values.dtype, self.dtype):
            return self.make_block(new_values, new_mgr_locs)
        else:
            return self.make_block_same_class(new_values, new_mgr_locs)

    def diff(self, n, axis=1):
        """ return block for the diff of the values """
        new_values = algos.diff(self.values, n, axis=axis)
        return [self.make_block(values=new_values)]

    def shift(self, periods, axis=0):
        """ shift the block by periods, possibly upcast """

        # convert integer to float if necessary. need to do a lot more than
        # that, handle boolean etc also
        new_values, fill_value = maybe_upcast(self.values)

        # make sure array sent to np.roll is c_contiguous
        f_ordered = new_values.flags.f_contiguous
        if f_ordered:
            new_values = new_values.T
            axis = new_values.ndim - axis - 1

        if np.prod(new_values.shape):
            new_values = np.roll(new_values, ensure_platform_int(periods),
                                 axis=axis)

        axis_indexer = [slice(None)] * self.ndim
        if periods > 0:
            axis_indexer[axis] = slice(None, periods)
        else:
            axis_indexer[axis] = slice(periods, None)
        new_values[tuple(axis_indexer)] = fill_value

        # restore original order
        if f_ordered:
            new_values = new_values.T

        return [self.make_block(new_values)]

    def where(self, other, cond, align=True, errors='raise',
              try_cast=False, axis=0, transpose=False):
        """
        evaluate the block; return result block(s) from the result

        Parameters
        ----------
        other : a ndarray/object
        cond  : the condition to respect
        align : boolean, perform alignment on other/cond
        errors : str, {'raise', 'ignore'}, default 'raise'
            - ``raise`` : allow exceptions to be raised
            - ``ignore`` : suppress exceptions. On error return original object

        axis : int
        transpose : boolean
            Set to True if self is stored with axes reversed

        Returns
        -------
        a new block(s), the result of the func
        """
        import pandas.core.computation.expressions as expressions
        assert errors in ['raise', 'ignore']

        values = self.values
        orig_other = other
        if not self._can_consolidate:
            transpose = False

        if transpose:
            values = values.T

        if not self._can_consolidate:
            if isinstance(cond, ABCDataFrame):
                cond = cond.values

            if cond.ndim == 2:
                assert cond.shape[1] == 1
                cond = cond.ravel()
                if isinstance(other, ABCDataFrame):
                    assert other.shape[1] == 1
                    other = other.iloc[:, 0]

            if isinstance(other, (ABCSeries, ABCIndexClass)):
                other = other.array

        else:
            other = getattr(other, '_values', getattr(other, 'values', other))
            cond = getattr(cond, 'values', cond)

        # If the default broadcasting would go in the wrong direction, then
        # explicitly reshape other instead
        if getattr(other, 'ndim', 0) >= 1:
            if values.ndim - 1 == other.ndim and axis == 1:
                other = other.reshape(tuple(other.shape + (1, )))
            elif transpose and values.ndim == self.ndim - 1:
                cond = cond.T

        if not hasattr(cond, 'shape'):
            raise ValueError("where must have a condition that is ndarray "
                             "like")

        # our where function
        def func(cond, values, other):
            if cond.ravel().all():
                return values

            values, other = self._try_coerce_args(values, other)

            try:
                return self._try_coerce_result(expressions.where(
                    cond, values, other))
            except Exception as detail:
                if errors == 'raise':
                    raise TypeError(
                        'Could not operate [{other!r}] with block values '
                        '[{detail!s}]'.format(other=other, detail=detail))
                else:
                    # return the values
                    result = np.empty(values.shape, dtype='float64')
                    result.fill(np.nan)
                    return result

        # see if we can operate on the entire block, or need item-by-item
        # or if we are a single block (ndim == 1)
        try:
            result = func(cond, values, other)
        except TypeError:

            # we cannot coerce, return a compat dtype
            # we are explicitly ignoring errors
            block = self.coerce_to_target_dtype(other)
            blocks = block.where(orig_other, cond, align=align,
                                 errors=errors,
                                 try_cast=try_cast, axis=axis,
                                 transpose=transpose)
            return self._maybe_downcast(blocks, 'infer')

        if self._can_hold_na or self.ndim == 1:

            if transpose:
                result = result.T

            # try to cast if requested
            if try_cast:
                result = self._try_cast_result(result)

            return self.make_block(result)

        # might need to separate out blocks
        axis = cond.ndim - 1
        cond = cond.swapaxes(axis, 0)
        mask = np.array([cond[i].all() for i in range(cond.shape[0])],
                        dtype=bool)

        result_blocks = []
        for m in [mask, ~mask]:
            if m.any():
                r = self._try_cast_result(result.take(m.nonzero()[0],
                                                      axis=axis))
                result_blocks.append(
                    self.make_block(r.T, placement=self.mgr_locs[m]))

        return result_blocks

    def equals(self, other):
        if self.dtype != other.dtype or self.shape != other.shape:
            return False
        return array_equivalent(self.values, other.values)

    def _unstack(self, unstacker_func, new_columns, n_rows, fill_value):
        """Return a list of unstacked blocks of self

        Parameters
        ----------
        unstacker_func : callable
            Partially applied unstacker.
        new_columns : Index
            All columns of the unstacked BlockManager.
        n_rows : int
            Only used in ExtensionBlock.unstack
        fill_value : int
            Only used in ExtensionBlock.unstack

        Returns
        -------
        blocks : list of Block
            New blocks of unstacked values.
        mask : array_like of bool
            The mask of columns of `blocks` we should keep.
        """
        unstacker = unstacker_func(self.values.T)
        new_items = unstacker.get_new_columns()
        new_placement = new_columns.get_indexer(new_items)
        new_values, mask = unstacker.get_new_values()

        mask = mask.any(0)
        new_values = new_values.T[mask]
        new_placement = new_placement[mask]

        blocks = [make_block(new_values, placement=new_placement)]
        return blocks, mask

    def quantile(self, qs, interpolation='linear', axis=0, axes=None):
        """
        compute the quantiles of the

        Parameters
        ----------
        qs: a scalar or list of the quantiles to be computed
        interpolation: type of interpolation, default 'linear'
        axis: axis to compute, default 0
        axes : BlockManager.axes

        Returns
        -------
        tuple of (axis, block)

        """
        kw = {'interpolation': interpolation}
        values = self.get_values()
        values, _ = self._try_coerce_args(values, values)

        def _nanpercentile1D(values, mask, q, **kw):
            # mask is Union[ExtensionArray, ndarray]
            values = values[~mask]

            if len(values) == 0:
                if lib.is_scalar(q):
                    return self._na_value
                else:
                    return np.array([self._na_value] * len(q),
                                    dtype=values.dtype)

            return np.percentile(values, q, **kw)

        def _nanpercentile(values, q, axis, **kw):

            mask = isna(self.values)
            if not lib.is_scalar(mask) and mask.any():
                if self.ndim == 1:
                    return _nanpercentile1D(values, mask, q, **kw)
                else:
                    # for nonconsolidatable blocks mask is 1D, but values 2D
                    if mask.ndim < values.ndim:
                        mask = mask.reshape(values.shape)
                    if axis == 0:
                        values = values.T
                        mask = mask.T
                    result = [_nanpercentile1D(val, m, q, **kw) for (val, m)
                              in zip(list(values), list(mask))]
                    result = np.array(result, dtype=values.dtype, copy=False).T
                    return result
            else:
                return np.percentile(values, q, axis=axis, **kw)

        from pandas import Float64Index
        is_empty = values.shape[axis] == 0
        if is_list_like(qs):
            ax = Float64Index(qs)

            if is_empty:
                if self.ndim == 1:
                    result = self._na_value
                else:
                    # create the array of na_values
                    # 2d len(values) * len(qs)
                    result = np.repeat(np.array([self._na_value] * len(qs)),
                                       len(values)).reshape(len(values),
                                                            len(qs))
            else:

                try:
                    result = _nanpercentile(values, np.array(qs) * 100,
                                            axis=axis, **kw)
                except ValueError:

                    # older numpies don't handle an array for q
                    result = [_nanpercentile(values, q * 100,
                                             axis=axis, **kw) for q in qs]

                result = np.array(result, copy=False)
                if self.ndim > 1:
                    result = result.T

        else:

            if self.ndim == 1:
                ax = Float64Index([qs])
            else:
                ax = axes[0]

            if is_empty:
                if self.ndim == 1:
                    result = self._na_value
                else:
                    result = np.array([self._na_value] * len(self))
            else:
                result = _nanpercentile(values, qs * 100, axis=axis, **kw)

        ndim = getattr(result, 'ndim', None) or 0
        result = self._try_coerce_result(result)
        if lib.is_scalar(result):
            return ax, self.make_block_scalar(result)
        return ax, make_block(result,
                              placement=np.arange(len(result)),
                              ndim=ndim)

    def _replace_coerce(self, to_replace, value, inplace=True, regex=False,
                        convert=False, mask=None):
        """
        Replace value corresponding to the given boolean array with another
        value.

        Parameters
        ----------
        to_replace : object or pattern
            Scalar to replace or regular expression to match.
        value : object
            Replacement object.
        inplace : bool, default False
            Perform inplace modification.
        regex : bool, default False
            If true, perform regular expression substitution.
        convert : bool, default True
            If true, try to coerce any object types to better types.
        mask : array-like of bool, optional
            True indicate corresponding element is ignored.

        Returns
        -------
        A new block if there is anything to replace or the original block.
        """

        if mask.any():
            if not regex:
                self = self.coerce_to_target_dtype(value)
                return self.putmask(mask, value, inplace=inplace)
            else:
                return self._replace_single(to_replace, value, inplace=inplace,
                                            regex=regex,
                                            convert=convert,
                                            mask=mask)
        return self


class ScalarBlock(Block):
    """
    a scalar compat Block
    """
    __slots__ = ['_mgr_locs', 'values', 'ndim']

    def __init__(self, values):
        self.ndim = 0
        self.mgr_locs = [0]
        self.values = values

    @property
    def dtype(self):
        return type(self.values)

    @property
    def shape(self):
        return tuple([0])

    def __len__(self):
        return 0


class NonConsolidatableMixIn(object):
    """ hold methods for the nonconsolidatable blocks """
    _can_consolidate = False
    _verify_integrity = False
    _validate_ndim = False

    def __init__(self, values, placement, ndim=None):
        """Initialize a non-consolidatable block.

        'ndim' may be inferred from 'placement'.

        This will call continue to call __init__ for the other base
        classes mixed in with this Mixin.
        """
        # Placement must be converted to BlockPlacement so that we can check
        # its length
        if not isinstance(placement, libinternals.BlockPlacement):
            placement = libinternals.BlockPlacement(placement)

        # Maybe infer ndim from placement
        if ndim is None:
            if len(placement) != 1:
                ndim = 1
            else:
                ndim = 2
        super(NonConsolidatableMixIn, self).__init__(values, placement,
                                                     ndim=ndim)

    @property
    def shape(self):
        if self.ndim == 1:
            return (len(self.values)),
        return (len(self.mgr_locs), len(self.values))

    def get_values(self, dtype=None):
        """ need to to_dense myself (and always return a ndim sized object) """
        values = self.values.to_dense()
        if values.ndim == self.ndim - 1:
            values = values.reshape((1,) + values.shape)
        return values

    def iget(self, col):

        if self.ndim == 2 and isinstance(col, tuple):
            col, loc = col
            if not com.is_null_slice(col) and col != 0:
                raise IndexError("{0} only contains one item".format(self))
            return self.values[loc]
        else:
            if col != 0:
                raise IndexError("{0} only contains one item".format(self))
            return self.values

    def should_store(self, value):
        return isinstance(value, self._holder)

    def set(self, locs, values, check=False):
        assert locs.tolist() == [0]
        self.values = values

    def putmask(self, mask, new, align=True, inplace=False, axis=0,
                transpose=False):
        """
        putmask the data to the block; we must be a single block and not
        generate other blocks

        return the resulting block

        Parameters
        ----------
        mask  : the condition to respect
        new : a ndarray/object
        align : boolean, perform alignment on other/cond, default is True
        inplace : perform inplace modification, default is False

        Returns
        -------
        a new block, the result of the putmask
        """
        inplace = validate_bool_kwarg(inplace, 'inplace')

        # use block's copy logic.
        # .values may be an Index which does shallow copy by default
        new_values = self.values if inplace else self.copy().values
        new_values, new = self._try_coerce_args(new_values, new)

        if isinstance(new, np.ndarray) and len(new) == len(mask):
            new = new[mask]

        mask = _safe_reshape(mask, new_values.shape)

        new_values[mask] = new
        new_values = self._try_coerce_result(new_values)
        return [self.make_block(values=new_values)]

    def _slice(self, slicer):
        """ return a slice of my values (but densify first) """
        return self.get_values()[slicer]

    def _try_cast_result(self, result, dtype=None):
        return result

    def _unstack(self, unstacker_func, new_columns, n_rows, fill_value):
        """Return a list of unstacked blocks of self

        Parameters
        ----------
        unstacker_func : callable
            Partially applied unstacker.
        new_columns : Index
            All columns of the unstacked BlockManager.
        n_rows : int
            Only used in ExtensionBlock.unstack
        fill_value : int
            Only used in ExtensionBlock.unstack

        Returns
        -------
        blocks : list of Block
            New blocks of unstacked values.
        mask : array_like of bool
            The mask of columns of `blocks` we should keep.
        """
        # NonConsolidatable blocks can have a single item only, so we return
        # one block per item
        unstacker = unstacker_func(self.values.T)

        new_placement, new_values, mask = self._get_unstack_items(
            unstacker, new_columns
        )

        new_values = new_values.T[mask]
        new_placement = new_placement[mask]

        blocks = [self.make_block_same_class(vals, [place])
                  for vals, place in zip(new_values, new_placement)]
        return blocks, mask

    def _get_unstack_items(self, unstacker, new_columns):
        """
        Get the placement, values, and mask for a Block unstack.

        This is shared between ObjectBlock and ExtensionBlock. They
        differ in that ObjectBlock passes the values, while ExtensionBlock
        passes the dummy ndarray of positions to be used by a take
        later.

        Parameters
        ----------
        unstacker : pandas.core.reshape.reshape._Unstacker
        new_columns : Index
            All columns of the unstacked BlockManager.

        Returns
        -------
        new_placement : ndarray[int]
            The placement of the new columns in `new_columns`.
        new_values : Union[ndarray, ExtensionArray]
            The first return value from _Unstacker.get_new_values.
        mask : ndarray[bool]
            The second return value from _Unstacker.get_new_values.
        """
        # shared with ExtensionBlock
        new_items = unstacker.get_new_columns()
        new_placement = new_columns.get_indexer(new_items)
        new_values, mask = unstacker.get_new_values()

        mask = mask.any(0)
        return new_placement, new_values, mask


class ExtensionBlock(NonConsolidatableMixIn, Block):
    """Block for holding extension types.

    Notes
    -----
    This holds all 3rd-party extension array types. It's also the immediate
    parent class for our internal extension types' blocks, CategoricalBlock.

    ExtensionArrays are limited to 1-D.
    """
    is_extension = True

    def __init__(self, values, placement, ndim=None):
        values = self._maybe_coerce_values(values)
        super(ExtensionBlock, self).__init__(values, placement, ndim)

    def _maybe_coerce_values(self, values):
        """Unbox to an extension array.

        This will unbox an ExtensionArray stored in an Index or Series.
        ExtensionArrays pass through. No dtype coercion is done.

        Parameters
        ----------
        values : Index, Series, ExtensionArray

        Returns
        -------
        ExtensionArray
        """
        if isinstance(values, (ABCIndexClass, ABCSeries)):
            values = values._values
        return values

    @property
    def _holder(self):
        # For extension blocks, the holder is values-dependent.
        return type(self.values)

    @property
    def fill_value(self):
        # Used in reindex_indexer
        return self.values.dtype.na_value

    @property
    def _can_hold_na(self):
        # The default ExtensionArray._can_hold_na is True
        return self._holder._can_hold_na

    @property
    def is_view(self):
        """Extension arrays are never treated as views."""
        return False

    @property
    def is_numeric(self):
        return self.values.dtype._is_numeric

    def setitem(self, indexer, value):
        """Set the value inplace, returning a same-typed block.

        This differs from Block.setitem by not allowing setitem to change
        the dtype of the Block.

        Parameters
        ----------
        indexer : tuple, list-like, array-like, slice
            The subset of self.values to set
        value : object
            The value being set

        Returns
        -------
        Block

        Notes
        -----
        `indexer` is a direct slice/positional indexer. `value` must
        be a compatible shape.
        """
        if isinstance(indexer, tuple):
            # we are always 1-D
            indexer = indexer[0]

        check_setitem_lengths(indexer, value, self.values)
        self.values[indexer] = value
        return self

    def get_values(self, dtype=None):
        # ExtensionArrays must be iterable, so this works.
        values = np.asarray(self.values)
        if values.ndim == self.ndim - 1:
            values = values.reshape((1,) + values.shape)
        return values

    def to_dense(self):
        return np.asarray(self.values)

    def take_nd(self, indexer, axis=0, new_mgr_locs=None, fill_tuple=None):
        """
        Take values according to indexer and return them as a block.
        """
        if fill_tuple is None:
            fill_value = None
        else:
            fill_value = fill_tuple[0]

        # axis doesn't matter; we are really a single-dim object
        # but are passed the axis depending on the calling routing
        # if its REALLY axis 0, then this will be a reindex and not a take
        new_values = self.values.take(indexer, fill_value=fill_value,
                                      allow_fill=True)

        # if we are a 1-dim object, then always place at 0
        if self.ndim == 1 and new_mgr_locs is None:
            new_mgr_locs = [0]
        else:
            if new_mgr_locs is None:
                new_mgr_locs = self.mgr_locs

        return self.make_block_same_class(new_values, new_mgr_locs)

    def _can_hold_element(self, element):
        # XXX: We may need to think about pushing this onto the array.
        # We're doing the same as CategoricalBlock here.
        return True

    def _slice(self, slicer):
        """ return a slice of my values """

        # slice the category
        # return same dims as we currently have

        if isinstance(slicer, tuple) and len(slicer) == 2:
            if not com.is_null_slice(slicer[0]):
                raise AssertionError("invalid slicing for a 1-ndim "
                                     "categorical")
            slicer = slicer[1]

        return self.values[slicer]

    def formatting_values(self):
        # Deprecating the ability to override _formatting_values.
        # Do the warning here, it's only user in pandas, since we
        # have to check if the subclass overrode it.
        fv = getattr(type(self.values), '_formatting_values', None)
        if fv and fv != ExtensionArray._formatting_values:
            msg = (
                "'ExtensionArray._formatting_values' is deprecated. "
                "Specify 'ExtensionArray._formatter' instead."
            )
            warnings.warn(msg, DeprecationWarning, stacklevel=10)
            return self.values._formatting_values()

        return self.values

    def concat_same_type(self, to_concat, placement=None):
        """
        Concatenate list of single blocks of the same type.
        """
        values = self._holder._concat_same_type(
            [blk.values for blk in to_concat])
        placement = placement or slice(0, len(values), 1)
        return self.make_block_same_class(values, ndim=self.ndim,
                                          placement=placement)

    def fillna(self, value, limit=None, inplace=False, downcast=None):
        values = self.values if inplace else self.values.copy()
        values = values.fillna(value=value, limit=limit)
        return [self.make_block_same_class(values=values,
                                           placement=self.mgr_locs,
                                           ndim=self.ndim)]

    def interpolate(self, method='pad', axis=0, inplace=False, limit=None,
                    fill_value=None, **kwargs):

        values = self.values if inplace else self.values.copy()
        return self.make_block_same_class(
            values=values.fillna(value=fill_value, method=method,
                                 limit=limit),
            placement=self.mgr_locs)

    def shift(self, periods, axis=0):
        """
        Shift the block by `periods`.

        Dispatches to underlying ExtensionArray and re-boxes in an
        ExtensionBlock.
        """
        # type: (int, Optional[BlockPlacement]) -> List[ExtensionBlock]
        return [self.make_block_same_class(self.values.shift(periods=periods),
                                           placement=self.mgr_locs,
                                           ndim=self.ndim)]

    @property
    def _ftype(self):
        return getattr(self.values, '_pandas_ftype', Block._ftype)

    def _unstack(self, unstacker_func, new_columns, n_rows, fill_value):
        # ExtensionArray-safe unstack.
        # We override ObjectBlock._unstack, which unstacks directly on the
        # values of the array. For EA-backed blocks, this would require
        # converting to a 2-D ndarray of objects.
        # Instead, we unstack an ndarray of integer positions, followed by
        # a `take` on the actual values.
        dummy_arr = np.arange(n_rows)
        dummy_unstacker = functools.partial(unstacker_func, fill_value=-1)
        unstacker = dummy_unstacker(dummy_arr)

        new_placement, new_values, mask = self._get_unstack_items(
            unstacker, new_columns
        )

        blocks = [
            self.make_block_same_class(
                self.values.take(indices, allow_fill=True,
                                 fill_value=fill_value),
                [place])
            for indices, place in zip(new_values.T, new_placement)
        ]
        return blocks, mask


class ObjectValuesExtensionBlock(ExtensionBlock):
    """
    Block providing backwards-compatibility for `.values`.

    Used by PeriodArray and IntervalArray to ensure that
    Series[T].values is an ndarray of objects.
    """

    def external_values(self, dtype=None):
        return self.values.astype(object)


class NumericBlock(Block):
    __slots__ = ()
    is_numeric = True
    _can_hold_na = True


class FloatOrComplexBlock(NumericBlock):
    __slots__ = ()

    def equals(self, other):
        if self.dtype != other.dtype or self.shape != other.shape:
            return False
        left, right = self.values, other.values
        return ((left == right) | (np.isnan(left) & np.isnan(right))).all()


class FloatBlock(FloatOrComplexBlock):
    __slots__ = ()
    is_float = True

    def _can_hold_element(self, element):
        tipo = maybe_infer_dtype_type(element)
        if tipo is not None:
            return (issubclass(tipo.type, (np.floating, np.integer)) and
                    not issubclass(tipo.type, (np.datetime64, np.timedelta64)))
        return (
            isinstance(
                element, (float, int, np.floating, np.int_, compat.long))
            and not isinstance(element, (bool, np.bool_, datetime, timedelta,
                                         np.datetime64, np.timedelta64)))

    def to_native_types(self, slicer=None, na_rep='', float_format=None,
                        decimal='.', quoting=None, **kwargs):
        """ convert to our native types format, slicing if desired """

        values = self.values
        if slicer is not None:
            values = values[:, slicer]

        # see gh-13418: no special formatting is desired at the
        # output (important for appropriate 'quoting' behaviour),
        # so do not pass it through the FloatArrayFormatter
        if float_format is None and decimal == '.':
            mask = isna(values)

            if not quoting:
                values = values.astype(str)
            else:
                values = np.array(values, dtype='object')

            values[mask] = na_rep
            return values

        from pandas.io.formats.format import FloatArrayFormatter
        formatter = FloatArrayFormatter(values, na_rep=na_rep,
                                        float_format=float_format,
                                        decimal=decimal, quoting=quoting,
                                        fixed_width=False)
        return formatter.get_result_as_array()

    def should_store(self, value):
        # when inserting a column should not coerce integers to floats
        # unnecessarily
        return (issubclass(value.dtype.type, np.floating) and
                value.dtype == self.dtype)


class ComplexBlock(FloatOrComplexBlock):
    __slots__ = ()
    is_complex = True

    def _can_hold_element(self, element):
        tipo = maybe_infer_dtype_type(element)
        if tipo is not None:
            return issubclass(tipo.type,
                              (np.floating, np.integer, np.complexfloating))
        return (
            isinstance(
                element,
                (float, int, complex, np.float_, np.int_, compat.long))
            and not isinstance(element, (bool, np.bool_)))

    def should_store(self, value):
        return issubclass(value.dtype.type, np.complexfloating)


class IntBlock(NumericBlock):
    __slots__ = ()
    is_integer = True
    _can_hold_na = False

    def _can_hold_element(self, element):
        tipo = maybe_infer_dtype_type(element)
        if tipo is not None:
            return (issubclass(tipo.type, np.integer) and
                    not issubclass(tipo.type, (np.datetime64,
                                               np.timedelta64)) and
                    self.dtype.itemsize >= tipo.itemsize)
        return is_integer(element)

    def should_store(self, value):
        return is_integer_dtype(value) and value.dtype == self.dtype


class DatetimeLikeBlockMixin(object):
    """Mixin class for DatetimeBlock, DatetimeTZBlock, and TimedeltaBlock."""

    @property
    def _holder(self):
        return DatetimeArray

    @property
    def _na_value(self):
        return tslibs.NaT

    @property
    def fill_value(self):
        return tslibs.iNaT

    def to_dense(self):
        # TODO(DatetimeBlock): remove
        return np.asarray(self.values)

    def get_values(self, dtype=None):
        """
        return object dtype as boxed values, such as Timestamps/Timedelta
        """
        if is_object_dtype(dtype):
            values = self.values

            if self.ndim > 1:
                values = values.ravel()

            values = lib.map_infer(values, self._box_func)

            if self.ndim > 1:
                values = values.reshape(self.values.shape)

            return values
        return self.values

    @property
    def asi8(self):
        raise AbstractMethodError(self)


class TimeDeltaBlock(DatetimeLikeBlockMixin, IntBlock):
    __slots__ = ()
    is_timedelta = True
    _can_hold_na = True
    is_numeric = False

    def __init__(self, values, placement, ndim=None):
        if values.dtype != _TD_DTYPE:
            values = conversion.ensure_timedelta64ns(values)
        if isinstance(values, TimedeltaArray):
            values = values._data
        assert isinstance(values, np.ndarray), type(values)
        super(TimeDeltaBlock, self).__init__(values,
                                             placement=placement, ndim=ndim)

    @property
    def _holder(self):
        return TimedeltaArray

    @property
    def _box_func(self):
        return lambda x: Timedelta(x, unit='ns')

    @property
    def asi8(self):
        return self.values.view('i8')

    def _can_hold_element(self, element):
        tipo = maybe_infer_dtype_type(element)
        if tipo is not None:
            return issubclass(tipo.type, (np.timedelta64, np.int64))
        return is_integer(element) or isinstance(
            element, (timedelta, np.timedelta64, np.int64))

    def fillna(self, value, **kwargs):

        # allow filling with integers to be
        # interpreted as seconds
        if is_integer(value) and not isinstance(value, np.timedelta64):
            value = Timedelta(value, unit='s')
        return super(TimeDeltaBlock, self).fillna(value, **kwargs)

    def _try_coerce_args(self, values, other):
        """
        Coerce values and other to int64, with null values converted to
        iNaT. values is always ndarray-like, other may not be

        Parameters
        ----------
        values : ndarray-like
        other : ndarray-like or scalar

        Returns
        -------
        base-type values, base-type other
        """
        values = values.view('i8')

        if isinstance(other, bool):
            raise TypeError
        elif is_null_datelike_scalar(other):
            other = tslibs.iNaT
        elif isinstance(other, Timedelta):
            other = other.value
        elif isinstance(other, timedelta):
            other = Timedelta(other).value
        elif isinstance(other, np.timedelta64):
            other = Timedelta(other).value
        elif hasattr(other, 'dtype') and is_timedelta64_dtype(other):
            other = other.astype('i8', copy=False).view('i8')
        else:
            # coercion issues
            # let higher levels handle
            raise TypeError

        return values, other

    def _try_coerce_result(self, result):
        """ reverse of try_coerce_args / try_operate """
        if isinstance(result, np.ndarray):
            mask = isna(result)
            if result.dtype.kind in ['i', 'f', 'O']:
                result = result.astype('m8[ns]')
            result[mask] = tslibs.iNaT
        elif isinstance(result, (np.integer, np.float)):
            result = self._box_func(result)
        return result

    def should_store(self, value):
        return (issubclass(value.dtype.type, np.timedelta64) and
                not is_extension_array_dtype(value))

    def to_native_types(self, slicer=None, na_rep=None, quoting=None,
                        **kwargs):
        """ convert to our native types format, slicing if desired """

        values = self.values
        if slicer is not None:
            values = values[:, slicer]
        mask = isna(values)

        rvalues = np.empty(values.shape, dtype=object)
        if na_rep is None:
            na_rep = 'NaT'
        rvalues[mask] = na_rep
        imask = (~mask).ravel()

        # FIXME:
        # should use the formats.format.Timedelta64Formatter here
        # to figure what format to pass to the Timedelta
        # e.g. to not show the decimals say
        rvalues.flat[imask] = np.array([Timedelta(val)._repr_base(format='all')
                                        for val in values.ravel()[imask]],
                                       dtype=object)
        return rvalues

    def external_values(self, dtype=None):
        return np.asarray(self.values.astype("timedelta64[ns]", copy=False))


class BoolBlock(NumericBlock):
    __slots__ = ()
    is_bool = True
    _can_hold_na = False

    def _can_hold_element(self, element):
        tipo = maybe_infer_dtype_type(element)
        if tipo is not None:
            return issubclass(tipo.type, np.bool_)
        return isinstance(element, (bool, np.bool_))

    def should_store(self, value):
        return (issubclass(value.dtype.type, np.bool_) and not
                is_extension_array_dtype(value))

    def replace(self, to_replace, value, inplace=False, filter=None,
                regex=False, convert=True):
        inplace = validate_bool_kwarg(inplace, 'inplace')
        to_replace_values = np.atleast_1d(to_replace)
        if not np.can_cast(to_replace_values, bool):
            return self
        return super(BoolBlock, self).replace(to_replace, value,
                                              inplace=inplace, filter=filter,
                                              regex=regex, convert=convert)


class ObjectBlock(Block):
    __slots__ = ()
    is_object = True
    _can_hold_na = True

    def __init__(self, values, placement=None, ndim=2):
        if issubclass(values.dtype.type, compat.string_types):
            values = np.array(values, dtype=object)

        super(ObjectBlock, self).__init__(values, ndim=ndim,
                                          placement=placement)

    @property
    def is_bool(self):
        """ we can be a bool if we have only bool values but are of type
        object
        """
        return lib.is_bool_array(self.values.ravel())

    # TODO: Refactor when convert_objects is removed since there will be 1 path
    def convert(self, *args, **kwargs):
        """ attempt to coerce any object types to better types return a copy of
        the block (if copy = True) by definition we ARE an ObjectBlock!!!!!

        can return multiple blocks!
        """

        if args:
            raise NotImplementedError
        by_item = True if 'by_item' not in kwargs else kwargs['by_item']

        new_inputs = ['coerce', 'datetime', 'numeric', 'timedelta']
        new_style = False
        for kw in new_inputs:
            new_style |= kw in kwargs

        if new_style:
            fn = soft_convert_objects
            fn_inputs = new_inputs
        else:
            fn = maybe_convert_objects
            fn_inputs = ['convert_dates', 'convert_numeric',
                         'convert_timedeltas']
        fn_inputs += ['copy']

        fn_kwargs = {key: kwargs[key] for key in fn_inputs if key in kwargs}

        # operate column-by-column
        def f(m, v, i):
            shape = v.shape
            values = fn(v.ravel(), **fn_kwargs)
            try:
                values = values.reshape(shape)
                values = _block_shape(values, ndim=self.ndim)
            except (AttributeError, NotImplementedError):
                pass

            return values

        if by_item and not self._is_single_block:
            blocks = self.split_and_operate(None, f, False)
        else:
            values = f(None, self.values.ravel(), None)
            blocks = [make_block(values, ndim=self.ndim,
                                 placement=self.mgr_locs)]

        return blocks

    def set(self, locs, values, check=False):
        """
        Modify Block in-place with new item value

        Returns
        -------
        None
        """

        # GH6026
        if check:
            try:
                if (self.values[locs] == values).all():
                    return
            except (IndexError, ValueError):
                pass
        try:
            self.values[locs] = values
        except (ValueError):

            # broadcasting error
            # see GH6171
            new_shape = list(values.shape)
            new_shape[0] = len(self.items)
            self.values = np.empty(tuple(new_shape), dtype=self.dtype)
            self.values.fill(np.nan)
            self.values[locs] = values

    def _maybe_downcast(self, blocks, downcast=None):

        if downcast is not None:
            return blocks

        # split and convert the blocks
        return _extend_blocks([b.convert(datetime=True, numeric=False)
                               for b in blocks])

    def _can_hold_element(self, element):
        return True

    def _try_coerce_args(self, values, other):
        """ provide coercion to our input arguments """

        if isinstance(other, DatetimeArray):
            # hit in pandas/tests/indexing/test_coercion.py
            # ::TestWhereCoercion::test_where_series_datetime64[datetime64tz]
            # when falling back to ObjectBlock.where
            other = other.astype(object)

        if isinstance(other, ABCDatetimeIndex):
            # to store DatetimeTZBlock as object
            other = other.astype(object).values

        return values, other

    def should_store(self, value):
        return not (issubclass(value.dtype.type,
                               (np.integer, np.floating, np.complexfloating,
                                np.datetime64, np.bool_)) or
                    # TODO(ExtensionArray): remove is_extension_type
                    # when all extension arrays have been ported.
                    is_extension_type(value) or
                    is_extension_array_dtype(value))

    def replace(self, to_replace, value, inplace=False, filter=None,
                regex=False, convert=True):
        to_rep_is_list = is_list_like(to_replace)
        value_is_list = is_list_like(value)
        both_lists = to_rep_is_list and value_is_list
        either_list = to_rep_is_list or value_is_list

        result_blocks = []
        blocks = [self]

        if not either_list and is_re(to_replace):
            return self._replace_single(to_replace, value, inplace=inplace,
                                        filter=filter, regex=True,
                                        convert=convert)
        elif not (either_list or regex):
            return super(ObjectBlock, self).replace(to_replace, value,
                                                    inplace=inplace,
                                                    filter=filter, regex=regex,
                                                    convert=convert)
        elif both_lists:
            for to_rep, v in zip(to_replace, value):
                result_blocks = []
                for b in blocks:
                    result = b._replace_single(to_rep, v, inplace=inplace,
                                               filter=filter, regex=regex,
                                               convert=convert)
                    result_blocks = _extend_blocks(result, result_blocks)
                blocks = result_blocks
            return result_blocks

        elif to_rep_is_list and regex:
            for to_rep in to_replace:
                result_blocks = []
                for b in blocks:
                    result = b._replace_single(to_rep, value, inplace=inplace,
                                               filter=filter, regex=regex,
                                               convert=convert)
                    result_blocks = _extend_blocks(result, result_blocks)
                blocks = result_blocks
            return result_blocks

        return self._replace_single(to_replace, value, inplace=inplace,
                                    filter=filter, convert=convert,
                                    regex=regex)

    def _replace_single(self, to_replace, value, inplace=False, filter=None,
                        regex=False, convert=True, mask=None):
        """
        Replace elements by the given value.

        Parameters
        ----------
        to_replace : object or pattern
            Scalar to replace or regular expression to match.
        value : object
            Replacement object.
        inplace : bool, default False
            Perform inplace modification.
        filter : list, optional
        regex : bool, default False
            If true, perform regular expression substitution.
        convert : bool, default True
            If true, try to coerce any object types to better types.
        mask : array-like of bool, optional
            True indicate corresponding element is ignored.

        Returns
        -------
        a new block, the result after replacing
        """
        inplace = validate_bool_kwarg(inplace, 'inplace')

        # to_replace is regex compilable
        to_rep_re = regex and is_re_compilable(to_replace)

        # regex is regex compilable
        regex_re = is_re_compilable(regex)

        # only one will survive
        if to_rep_re and regex_re:
            raise AssertionError('only one of to_replace and regex can be '
                                 'regex compilable')

        # if regex was passed as something that can be a regex (rather than a
        # boolean)
        if regex_re:
            to_replace = regex

        regex = regex_re or to_rep_re

        # try to get the pattern attribute (compiled re) or it's a string
        try:
            pattern = to_replace.pattern
        except AttributeError:
            pattern = to_replace

        # if the pattern is not empty and to_replace is either a string or a
        # regex
        if regex and pattern:
            rx = re.compile(to_replace)
        else:
            # if the thing to replace is not a string or compiled regex call
            # the superclass method -> to_replace is some kind of object
            return super(ObjectBlock, self).replace(to_replace, value,
                                                    inplace=inplace,
                                                    filter=filter, regex=regex)

        new_values = self.values if inplace else self.values.copy()

        # deal with replacing values with objects (strings) that match but
        # whose replacement is not a string (numeric, nan, object)
        if isna(value) or not isinstance(value, compat.string_types):

            def re_replacer(s):
                try:
                    return value if rx.search(s) is not None else s
                except TypeError:
                    return s
        else:
            # value is guaranteed to be a string here, s can be either a string
            # or null if it's null it gets returned
            def re_replacer(s):
                try:
                    return rx.sub(value, s)
                except TypeError:
                    return s

        f = np.vectorize(re_replacer, otypes=[self.dtype])

        if filter is None:
            filt = slice(None)
        else:
            filt = self.mgr_locs.isin(filter).nonzero()[0]

        if mask is None:
            new_values[filt] = f(new_values[filt])
        else:
            new_values[filt][mask] = f(new_values[filt][mask])

        # convert
        block = self.make_block(new_values)
        if convert:
            block = block.convert(by_item=True, numeric=False)
        return block

    def _replace_coerce(self, to_replace, value, inplace=True, regex=False,
                        convert=False, mask=None):
        """
        Replace value corresponding to the given boolean array with another
        value.

        Parameters
        ----------
        to_replace : object or pattern
            Scalar to replace or regular expression to match.
        value : object
            Replacement object.
        inplace : bool, default False
            Perform inplace modification.
        regex : bool, default False
            If true, perform regular expression substitution.
        convert : bool, default True
            If true, try to coerce any object types to better types.
        mask : array-like of bool, optional
            True indicate corresponding element is ignored.

        Returns
        -------
        A new block if there is anything to replace or the original block.
        """
        if mask.any():
            block = super(ObjectBlock, self)._replace_coerce(
                to_replace=to_replace, value=value, inplace=inplace,
                regex=regex, convert=convert, mask=mask)
            if convert:
                block = [b.convert(by_item=True, numeric=False, copy=True)
                         for b in block]
            return block
        return self


class CategoricalBlock(ExtensionBlock):
    __slots__ = ()
    is_categorical = True
    _verify_integrity = True
    _can_hold_na = True
    _concatenator = staticmethod(_concat._concat_categorical)

    def __init__(self, values, placement, ndim=None):
        from pandas.core.arrays.categorical import _maybe_to_categorical

        # coerce to categorical if we can
        super(CategoricalBlock, self).__init__(_maybe_to_categorical(values),
                                               placement=placement,
                                               ndim=ndim)

    @property
    def _holder(self):
        return Categorical

    @property
    def array_dtype(self):
        """ the dtype to return if I want to construct this block as an
        array
        """
        return np.object_

    def _try_coerce_result(self, result):
        """ reverse of try_coerce_args """

        # GH12564: CategoricalBlock is 1-dim only
        # while returned results could be any dim
        if ((not is_categorical_dtype(result)) and
                isinstance(result, np.ndarray)):
            result = _block_shape(result, ndim=self.ndim)

        return result

    def to_dense(self):
        # Categorical.get_values returns a DatetimeIndex for datetime
        # categories, so we can't simply use `np.asarray(self.values)` like
        # other types.
        return self.values.get_values()

    def to_native_types(self, slicer=None, na_rep='', quoting=None, **kwargs):
        """ convert to our native types format, slicing if desired """

        values = self.values
        if slicer is not None:
            # Categorical is always one dimension
            values = values[slicer]
        mask = isna(values)
        values = np.array(values, dtype='object')
        values[mask] = na_rep

        # we are expected to return a 2-d ndarray
        return values.reshape(1, len(values))

    def concat_same_type(self, to_concat, placement=None):
        """
        Concatenate list of single blocks of the same type.

        Note that this CategoricalBlock._concat_same_type *may* not
        return a CategoricalBlock. When the categories in `to_concat`
        differ, this will return an object ndarray.

        If / when we decide we don't like that behavior:

        1. Change Categorical._concat_same_type to use union_categoricals
        2. Delete this method.
        """
        values = self._concatenator([blk.values for blk in to_concat],
                                    axis=self.ndim - 1)
        # not using self.make_block_same_class as values can be object dtype
        return make_block(
            values, placement=placement or slice(0, len(values), 1),
            ndim=self.ndim)


class DatetimeBlock(DatetimeLikeBlockMixin, Block):
    __slots__ = ()
    is_datetime = True
    _can_hold_na = True

    def __init__(self, values, placement, ndim=None):
        values = self._maybe_coerce_values(values)
        super(DatetimeBlock, self).__init__(values,
                                            placement=placement, ndim=ndim)

    @property
    def asi8(self):
        return self.values.view('i8')

    def _maybe_coerce_values(self, values):
        """Input validation for values passed to __init__. Ensure that
        we have datetime64ns, coercing if necessary.

        Parameters
        ----------
        values : array-like
            Must be convertible to datetime64

        Returns
        -------
        values : ndarray[datetime64ns]

        Overridden by DatetimeTZBlock.
        """
        if values.dtype != _NS_DTYPE:
            values = conversion.ensure_datetime64ns(values)

        if isinstance(values, DatetimeArray):
            values = values._data

        assert isinstance(values, np.ndarray), type(values)
        return values

    def _astype(self, dtype, **kwargs):
        """
        these automatically copy, so copy=True has no effect
        raise on an except if raise == True
        """
        dtype = pandas_dtype(dtype)

        # if we are passed a datetime64[ns, tz]
        if is_datetime64tz_dtype(dtype):
            values = self.values
            if getattr(values, 'tz', None) is None:
                values = DatetimeIndex(values).tz_localize('UTC')
            values = values.tz_convert(dtype.tz)
            return self.make_block(values)

        # delegate
        return super(DatetimeBlock, self)._astype(dtype=dtype, **kwargs)

    def _can_hold_element(self, element):
        tipo = maybe_infer_dtype_type(element)
        if tipo is not None:
            return tipo == _NS_DTYPE or tipo == np.int64
        return (is_integer(element) or isinstance(element, datetime) or
                isna(element))

    def _try_coerce_args(self, values, other):
        """
        Coerce values and other to dtype 'i8'. NaN and NaT convert to
        the smallest i8, and will correctly round-trip to NaT if converted
        back in _try_coerce_result. values is always ndarray-like, other
        may not be

        Parameters
        ----------
        values : ndarray-like
        other : ndarray-like or scalar

        Returns
        -------
        base-type values, base-type other
        """

        values = values.view('i8')

        if isinstance(other, bool):
            raise TypeError
        elif is_null_datelike_scalar(other):
            other = tslibs.iNaT
        elif isinstance(other, (datetime, np.datetime64, date)):
            other = self._box_func(other)
            if getattr(other, 'tz') is not None:
                raise TypeError("cannot coerce a Timestamp with a tz on a "
                                "naive Block")
            other = other.asm8.view('i8')
        elif hasattr(other, 'dtype') and is_datetime64_dtype(other):
            other = other.astype('i8', copy=False).view('i8')
        else:
            # coercion issues
            # let higher levels handle
            raise TypeError

        return values, other

    def _try_coerce_result(self, result):
        """ reverse of try_coerce_args """
        if isinstance(result, np.ndarray):
            if result.dtype.kind in ['i', 'f', 'O']:
                try:
                    result = result.astype('M8[ns]')
                except ValueError:
                    pass
        elif isinstance(result, (np.integer, np.float, np.datetime64)):
            result = self._box_func(result)
        return result

    @property
    def _box_func(self):
        return tslibs.Timestamp

    def to_native_types(self, slicer=None, na_rep=None, date_format=None,
                        quoting=None, **kwargs):
        """ convert to our native types format, slicing if desired """

        values = self.values
        i8values = self.asi8

        if slicer is not None:
            i8values = i8values[..., slicer]

        from pandas.io.formats.format import _get_format_datetime64_from_values
        format = _get_format_datetime64_from_values(values, date_format)

        result = tslib.format_array_from_datetime(
            i8values.ravel(), tz=getattr(self.values, 'tz', None),
            format=format, na_rep=na_rep).reshape(i8values.shape)
        return np.atleast_2d(result)

    def should_store(self, value):
        return (issubclass(value.dtype.type, np.datetime64) and
                not is_datetime64tz_dtype(value) and
                not is_extension_array_dtype(value))

    def set(self, locs, values, check=False):
        """
        Modify Block in-place with new item value

        Returns
        -------
        None
        """
        values = conversion.ensure_datetime64ns(values, copy=False)

        self.values[locs] = values

    def external_values(self):
        return np.asarray(self.values.astype('datetime64[ns]', copy=False))


class DatetimeTZBlock(ExtensionBlock, DatetimeBlock):
    """ implement a datetime64 block with a tz attribute """
    __slots__ = ()
    is_datetimetz = True
    is_extension = True

    def __init__(self, values, placement, ndim=2, dtype=None):
        # XXX: This will end up calling _maybe_coerce_values twice
        # when dtype is not None. It's relatively cheap (just an isinstance)
        # but it'd nice to avoid.
        #
        # If we can remove dtype from __init__, and push that conversion
        # push onto the callers, then we can remove this entire __init__
        # and just use DatetimeBlock's.
        if dtype is not None:
            values = self._maybe_coerce_values(values, dtype=dtype)
        super(DatetimeTZBlock, self).__init__(values, placement=placement,
                                              ndim=ndim)

    @property
    def _holder(self):
        return DatetimeArray

    @property
    def asi8(self):
        return self.values.asi8

    def _maybe_coerce_values(self, values, dtype=None):
        """Input validation for values passed to __init__. Ensure that
        we have datetime64TZ, coercing if necessary.

        Parametetrs
        -----------
        values : array-like
            Must be convertible to datetime64
        dtype : string or DatetimeTZDtype, optional
            Does a shallow copy to this tz

        Returns
        -------
        values : ndarray[datetime64ns]
        """
        if not isinstance(values, self._holder):
            values = self._holder(values)

        if dtype is not None:
            if isinstance(dtype, compat.string_types):
                dtype = DatetimeTZDtype.construct_from_string(dtype)
            values = type(values)(values, dtype=dtype)

        if values.tz is None:
            raise ValueError("cannot create a DatetimeTZBlock without a tz")

        return values

    @property
    def is_view(self):
        """ return a boolean if I am possibly a view """
        # check the ndarray values of the DatetimeIndex values
        return self.values._data.base is not None

    def copy(self, deep=True):
        """ copy constructor """
        values = self.values
        if deep:
            values = values.copy(deep=True)
        return self.make_block_same_class(values)

    def get_values(self, dtype=None):
        # TODO: We really need to pin down this type
        # Previously it was Union[ndarray, DatetimeIndex]
        # but now it's Union[ndarray, DatetimeArray]
        # I suspect we really want ndarray, so we need to
        # check with the callers....
        # return object dtype as Timestamps with the zones
        # We added an asarray to BlockManager.as_array to work around this.
        values = self.values
        if is_object_dtype(dtype):
            return (values._box_values(values._data)
                    .reshape(self.values.shape))
        return self.values

    def _slice(self, slicer):
        """ return a slice of my values """
        if isinstance(slicer, tuple):
            col, loc = slicer
            if not com.is_null_slice(col) and col != 0:
                raise IndexError("{0} only contains one item".format(self))
            return self.values[loc]
        return self.values[slicer]

    def _try_coerce_args(self, values, other):
        """
        localize and return i8 for the values

        Parameters
        ----------
        values : ndarray-like
        other : ndarray-like or scalar

        Returns
        -------
        base-type values, base-type other
        """
        # asi8 is a view, needs copy
        values = _block_shape(values.asi8, ndim=self.ndim)

        if isinstance(other, ABCSeries):
            other = self._holder(other)

        if isinstance(other, bool):
            raise TypeError
        elif (is_null_datelike_scalar(other) or
              (lib.is_scalar(other) and isna(other))):
            other = tslibs.iNaT
        elif isinstance(other, self._holder):
            if other.tz != self.values.tz:
                raise ValueError("incompatible or non tz-aware value")
            other = _block_shape(other.asi8, ndim=self.ndim)
        elif isinstance(other, (np.datetime64, datetime, date)):
            other = tslibs.Timestamp(other)
            tz = getattr(other, 'tz', None)

            # test we can have an equal time zone
            if tz is None or str(tz) != str(self.values.tz):
                raise ValueError("incompatible or non tz-aware value")
            other = other.value
        # elif is_list_like(other):
        #     # Things like DataFrame.where may
        #     other = self._holder._from_sequence(other).asi8
        else:
            raise TypeError

        return values, other

    def _try_coerce_result(self, result):
        """ reverse of try_coerce_args """
        if isinstance(result, np.ndarray):
            if result.dtype.kind in ['i', 'f', 'O']:
                result = result.astype('M8[ns]')
        elif isinstance(result, (np.integer, np.float, np.datetime64)):
            result = tslibs.Timestamp(result, tz=self.values.tz)
        if isinstance(result, np.ndarray):
            # allow passing of > 1dim if its trivial
            if result.ndim > 1:
                result = result.reshape(np.prod(result.shape))
            # GH#24096 new values invalidates a frequency
            result = self._holder._simple_new(result, freq=None,
                                              tz=self.values.tz)

        return result

    @property
    def _box_func(self):
        return lambda x: tslibs.Timestamp(x, tz=self.dtype.tz)

    def diff(self, n, axis=0):
        """1st discrete difference

        Parameters
        ----------
        n : int, number of periods to diff
        axis : int, axis to diff upon. default 0

        Return
        ------
        A list with a new TimeDeltaBlock.

        Note
        ----
        The arguments here are mimicking shift so they are called correctly
        by apply.
        """
        if axis == 0:
            # Cannot currently calculate diff across multiple blocks since this
            # function is invoked via apply
            raise NotImplementedError
        new_values = (self.values - self.shift(n, axis=axis)[0].values).asi8

        # Reshape the new_values like how algos.diff does for timedelta data
        new_values = new_values.reshape(1, len(new_values))
        new_values = new_values.astype('timedelta64[ns]')
        return [TimeDeltaBlock(new_values, placement=self.mgr_locs.indexer)]

    def concat_same_type(self, to_concat, placement=None):
        # need to handle concat([tz1, tz2]) here, since DatetimeArray
        # only handles cases where all the tzs are the same.
        # Instead of placing the condition here, it could also go into the
        # is_uniform_join_units check, but I'm not sure what is better.
        if len({x.dtype for x in to_concat}) > 1:
            values = _concat._concat_datetime([x.values for x in to_concat])
            placement = placement or slice(0, len(values), 1)

            if self.ndim > 1:
                values = np.atleast_2d(values)
            return ObjectBlock(values, ndim=self.ndim, placement=placement)
        return super(DatetimeTZBlock, self).concat_same_type(to_concat,
                                                             placement)

    def fillna(self, value, limit=None, inplace=False, downcast=None):
        # We support filling a DatetimeTZ with a `value` whose timezone
        # is different by coercing to object.
        try:
            # Ughhhh this is a bad workaround when `inplace=True`.
            # We need to know ahead of time whether this will work.
            # Or just deprecate the fallback behavior and have users
            # worry about it.
            return super(DatetimeTZBlock, self).fillna(
                value, limit, inplace, downcast
            )
        except (ValueError, TypeError):
            # different timezones
            # ugh, or different anything. I really think we want to
            # deprecate this behavior.
            return self.astype(object).fillna(
                value, limit=limit, inplace=inplace, downcast=downcast
            )

    def setitem(self, indexer, value):
        # https://github.com/pandas-dev/pandas/issues/24020
        # Need a dedicated setitem until #24020 (type promotion in setitem
        # for extension arrays) is designed and implemented.
        maybe_tz = getattr(value, 'tz', None)
        return_object = (
            (maybe_tz
             and not timezones.tz_compare(self.values.tz, maybe_tz)) or
            (lib.is_scalar(value)
             and not isna(value)
             and not value == tslib.iNaT
             and not (isinstance(value, self.values._scalar_type) and
                      timezones.tz_compare(self.values.tz, maybe_tz)))
        )

        if return_object:
            newb = make_block(self.values.astype(object),
                              placement=self.mgr_locs,
                              klass=ObjectBlock,)
            return newb.setitem(indexer, value)
        return super(DatetimeTZBlock, self).setitem(indexer, value)


# -----------------------------------------------------------------
# Constructor Helpers

def get_block_type(values, dtype=None):
    """
    Find the appropriate Block subclass to use for the given values and dtype.

    Parameters
    ----------
    values : ndarray-like
    dtype : numpy or pandas dtype

    Returns
    -------
    cls : class, subclass of Block
    """
    dtype = dtype or values.dtype
    vtype = dtype.type

    if is_sparse(dtype):
        # Need this first(ish) so that Sparse[datetime] is sparse
        cls = ExtensionBlock
    elif is_categorical(values):
        cls = CategoricalBlock
<<<<<<< HEAD
    elif issubclass(vtype, np.datetime64):
        assert not is_datetime64tz_dtype(values)
        cls = DatetimeBlock
    elif is_datetime64tz_dtype(values):
        cls = DatetimeTZBlock
=======
    elif is_interval_dtype(dtype) or is_period_dtype(dtype):
        cls = ObjectValuesExtensionBlock
>>>>>>> 6983905c
    elif is_extension_array_dtype(values):
        cls = ExtensionBlock
    elif issubclass(vtype, np.floating):
        cls = FloatBlock
    elif issubclass(vtype, np.timedelta64):
        assert issubclass(vtype, np.integer)
        cls = TimeDeltaBlock
    elif issubclass(vtype, np.complexfloating):
        cls = ComplexBlock
    elif issubclass(vtype, np.integer):
        cls = IntBlock
    elif dtype == np.bool_:
        cls = BoolBlock
    else:
        cls = ObjectBlock
    return cls


def make_block(values, placement, klass=None, ndim=None, dtype=None,
               fastpath=None):
    if fastpath is not None:
        # GH#19265 pyarrow is passing this
        warnings.warn("fastpath argument is deprecated, will be removed "
                      "in a future release.", DeprecationWarning)
    if klass is None:
        dtype = dtype or values.dtype
        klass = get_block_type(values, dtype)

    elif klass is DatetimeTZBlock and not is_datetime64tz_dtype(values):
        return klass(values, ndim=ndim,
                     placement=placement, dtype=dtype)

    return klass(values, ndim=ndim, placement=placement)


# -----------------------------------------------------------------

def _extend_blocks(result, blocks=None):
    """ return a new extended blocks, givin the result """
    from pandas.core.internals import BlockManager
    if blocks is None:
        blocks = []
    if isinstance(result, list):
        for r in result:
            if isinstance(r, list):
                blocks.extend(r)
            else:
                blocks.append(r)
    elif isinstance(result, BlockManager):
        blocks.extend(result.blocks)
    else:
        blocks.append(result)
    return blocks


def _block_shape(values, ndim=1, shape=None):
    """ guarantee the shape of the values to be at least 1 d """
    if values.ndim < ndim:
        if shape is None:
            shape = values.shape
        if not is_extension_array_dtype(values):
            # TODO: https://github.com/pandas-dev/pandas/issues/23023
            # block.shape is incorrect for "2D" ExtensionArrays
            # We can't, and don't need to, reshape.
            values = values.reshape(tuple((1, ) + shape))
    return values


def _merge_blocks(blocks, dtype=None, _can_consolidate=True):

    if len(blocks) == 1:
        return blocks[0]

    if _can_consolidate:

        if dtype is None:
            if len({b.dtype for b in blocks}) != 1:
                raise AssertionError("_merge_blocks are invalid!")
            dtype = blocks[0].dtype

        # FIXME: optimization potential in case all mgrs contain slices and
        # combination of those slices is a slice, too.
        new_mgr_locs = np.concatenate([b.mgr_locs.as_array for b in blocks])
        new_values = np.vstack([b.values for b in blocks])

        argsort = np.argsort(new_mgr_locs)
        new_values = new_values[argsort]
        new_mgr_locs = new_mgr_locs[argsort]

        return make_block(new_values, placement=new_mgr_locs)

    # no merge
    return blocks


def _block2d_to_blocknd(values, placement, shape, labels, ref_items):
    """ pivot to the labels shape """
    panel_shape = (len(placement),) + shape

    # TODO: lexsort depth needs to be 2!!

    # Create observation selection vector using major and minor
    # labels, for converting to panel format.
    selector = _factor_indexer(shape[1:], labels)
    mask = np.zeros(np.prod(shape), dtype=bool)
    mask.put(selector, True)

    if mask.all():
        pvalues = np.empty(panel_shape, dtype=values.dtype)
    else:
        dtype, fill_value = maybe_promote(values.dtype)
        pvalues = np.empty(panel_shape, dtype=dtype)
        pvalues.fill(fill_value)

    for i in range(len(placement)):
        pvalues[i].flat[mask] = values[:, i]

    return make_block(pvalues, placement=placement)


def _safe_reshape(arr, new_shape):
    """
    If possible, reshape `arr` to have shape `new_shape`,
    with a couple of exceptions (see gh-13012):

    1) If `arr` is a ExtensionArray or Index, `arr` will be
       returned as is.
    2) If `arr` is a Series, the `_values` attribute will
       be reshaped and returned.

    Parameters
    ----------
    arr : array-like, object to be reshaped
    new_shape : int or tuple of ints, the new shape
    """
    if isinstance(arr, ABCSeries):
        arr = arr._values
    if not isinstance(arr, ABCExtensionArray):
        arr = arr.reshape(new_shape)
    return arr


def _factor_indexer(shape, labels):
    """
    given a tuple of shape and a list of Categorical labels, return the
    expanded label indexer
    """
    mult = np.array(shape)[::-1].cumprod()[::-1]
    return ensure_platform_int(
        np.sum(np.array(labels).T * np.append(mult, [1]), axis=1).T)


def _putmask_smart(v, m, n):
    """
    Return a new ndarray, try to preserve dtype if possible.

    Parameters
    ----------
    v : `values`, updated in-place (array like)
    m : `mask`, applies to both sides (array like)
    n : `new values` either scalar or an array like aligned with `values`

    Returns
    -------
    values : ndarray with updated values
        this *may* be a copy of the original

    See Also
    --------
    ndarray.putmask
    """

    # we cannot use np.asarray() here as we cannot have conversions
    # that numpy does when numeric are mixed with strings

    # n should be the length of the mask or a scalar here
    if not is_list_like(n):
        n = np.repeat(n, len(m))
    elif isinstance(n, np.ndarray) and n.ndim == 0:  # numpy scalar
        n = np.repeat(np.array(n, ndmin=1), len(m))

    # see if we are only masking values that if putted
    # will work in the current dtype
    try:
        nn = n[m]

        # make sure that we have a nullable type
        # if we have nulls
        if not _isna_compat(v, nn[0]):
            raise ValueError

        # we ignore ComplexWarning here
        with warnings.catch_warnings(record=True):
            warnings.simplefilter("ignore", np.ComplexWarning)
            nn_at = nn.astype(v.dtype)

        # avoid invalid dtype comparisons
        # between numbers & strings

        # only compare integers/floats
        # don't compare integers to datetimelikes
        if (not is_numeric_v_string_like(nn, nn_at) and
            (is_float_dtype(nn.dtype) or
             is_integer_dtype(nn.dtype) and
             is_float_dtype(nn_at.dtype) or
             is_integer_dtype(nn_at.dtype))):

            comp = (nn == nn_at)
            if is_list_like(comp) and comp.all():
                nv = v.copy()
                nv[m] = nn_at
                return nv
    except (ValueError, IndexError, TypeError):
        pass

    n = np.asarray(n)

    def _putmask_preserve(nv, n):
        try:
            nv[m] = n[m]
        except (IndexError, ValueError):
            nv[m] = n
        return nv

    # preserves dtype if possible
    if v.dtype.kind == n.dtype.kind:
        return _putmask_preserve(v, n)

    # change the dtype if needed
    dtype, _ = maybe_promote(n.dtype)

    if is_extension_type(v.dtype) and is_object_dtype(dtype):
        v = v.get_values(dtype)
    else:
        v = v.astype(dtype)

    return _putmask_preserve(v, n)<|MERGE_RESOLUTION|>--- conflicted
+++ resolved
@@ -3133,16 +3133,13 @@
         cls = ExtensionBlock
     elif is_categorical(values):
         cls = CategoricalBlock
-<<<<<<< HEAD
     elif issubclass(vtype, np.datetime64):
         assert not is_datetime64tz_dtype(values)
         cls = DatetimeBlock
     elif is_datetime64tz_dtype(values):
         cls = DatetimeTZBlock
-=======
     elif is_interval_dtype(dtype) or is_period_dtype(dtype):
         cls = ObjectValuesExtensionBlock
->>>>>>> 6983905c
     elif is_extension_array_dtype(values):
         cls = ExtensionBlock
     elif issubclass(vtype, np.floating):
