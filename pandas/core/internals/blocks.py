--- conflicted
+++ resolved
@@ -1875,12 +1875,6 @@
         except (ValueError, TypeError):
             return Block.where(self, other, cond, errors=errors, axis=axis)
 
-<<<<<<< HEAD
-=======
-        # TODO(EA2D): reshape not needed with 2D EAs
-        res_values = res_values.reshape(self.values.shape)
-        res_values = maybe_coerce_values(res_values)
->>>>>>> 9cc90530
         nb = self.make_block_same_class(res_values)
         return [nb]
 
@@ -1955,7 +1949,6 @@
         values = self.values
         values = values if inplace else values.copy()
         new_values = values.fillna(value=value, limit=limit)
-        new_values = maybe_coerce_values(new_values)
         return [self.make_block_same_class(values=new_values)]
 
 
@@ -1966,31 +1959,6 @@
 
     is_numeric = False
     _can_hold_na = True
-
-<<<<<<< HEAD
-    @classmethod
-    def _maybe_coerce_values(cls, values):
-        """
-        Input validation for values passed to __init__. Ensure that
-        we have nanosecond datetime64/timedelta64, coercing if necessary.
-
-        Parameters
-        ----------
-        values : np.ndarray or ExtensionArray
-            Must be convertible to datetime64/timedelta64
-
-        Returns
-        -------
-        values : DatetimeArray or TimedeltaArray
-        """
-        values = extract_array(values, extract_numpy=True)
-        if isinstance(values, np.ndarray):
-            values = ensure_wrapped_if_datetimelike(values)
-        return values
-=======
-    def array_values(self):
-        return ensure_wrapped_if_datetimelike(self.values)
->>>>>>> 9cc90530
 
     @property
     def _holder(self):
@@ -2212,14 +2180,10 @@
     values = extract_array(values, extract_numpy=True)
 
     if isinstance(values, np.ndarray):
-        values = sanitize_to_nanoseconds(values)
+        values = ensure_wrapped_if_datetimelike(values)
 
         if issubclass(values.dtype.type, str):
             values = np.array(values, dtype=object)
-
-    elif isinstance(values.dtype, np.dtype):
-        # i.e. not datetime64tz, extract DTA/TDA -> ndarray
-        values = values._data
 
     return values
 
