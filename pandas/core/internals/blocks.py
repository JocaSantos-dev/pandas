from datetime import datetime, timedelta
import inspect
import re
from typing import TYPE_CHECKING, Any, List, Optional
import warnings

import numpy as np

from pandas._libs import NaT, algos as libalgos, lib, writers
import pandas._libs.internals as libinternals
from pandas._libs.internals import BlockPlacement
from pandas._libs.tslibs import conversion
from pandas._libs.tslibs.timezones import tz_compare
from pandas._typing import ArrayLike
from pandas.util._validators import validate_bool_kwarg

from pandas.core.dtypes.cast import (
    astype_nansafe,
    convert_scalar_for_putitemlike,
    find_common_type,
    infer_dtype_from,
    infer_dtype_from_scalar,
    maybe_downcast_numeric,
    maybe_downcast_to_dtype,
    maybe_infer_dtype_type,
    maybe_promote,
    maybe_upcast,
    soft_convert_objects,
)
from pandas.core.dtypes.common import (
    DT64NS_DTYPE,
    TD64NS_DTYPE,
    is_bool_dtype,
    is_categorical_dtype,
    is_datetime64_dtype,
    is_datetime64tz_dtype,
    is_dtype_equal,
    is_extension_array_dtype,
    is_float_dtype,
    is_integer,
    is_integer_dtype,
    is_interval_dtype,
    is_list_like,
    is_object_dtype,
    is_period_dtype,
    is_re,
    is_re_compilable,
    is_sparse,
    is_timedelta64_dtype,
    pandas_dtype,
)
from pandas.core.dtypes.dtypes import ExtensionDtype
from pandas.core.dtypes.generic import (
    ABCDataFrame,
    ABCIndexClass,
    ABCPandasArray,
    ABCSeries,
)
from pandas.core.dtypes.missing import _isna_compat, is_valid_nat_for_dtype, isna

import pandas.core.algorithms as algos
from pandas.core.array_algos.transforms import shift
from pandas.core.arrays import (
    Categorical,
    DatetimeArray,
    ExtensionArray,
    PandasArray,
    PandasDtype,
    TimedeltaArray,
)
from pandas.core.base import PandasObject
import pandas.core.common as com
from pandas.core.construction import extract_array
from pandas.core.indexers import (
    check_setitem_lengths,
    is_empty_indexer,
    is_scalar_indexer,
)
import pandas.core.missing as missing
from pandas.core.nanops import nanpercentile

if TYPE_CHECKING:
    from pandas import Index


class Block(PandasObject):
    """
    Canonical n-dimensional unit of homogeneous dtype contained in a pandas
    data structure

    Index-ignorant; let the container take care of that
    """

    __slots__ = ["_mgr_locs", "values", "ndim"]
    is_numeric = False
    is_float = False
    is_integer = False
    is_complex = False
    is_datetime = False
    is_datetimetz = False
    is_timedelta = False
    is_bool = False
    is_object = False
    is_categorical = False
    is_extension = False
    _can_hold_na = False
    _can_consolidate = True
    _validate_ndim = True

    @classmethod
    def _simple_new(
        cls, values: ArrayLike, placement: BlockPlacement, ndim: int
    ) -> "Block":
        """
        Fastpath constructor, does *no* validation
        """
        obj = object.__new__(cls)
        obj.ndim = ndim
        obj.values = values
        obj._mgr_locs = placement
        return obj

    def __init__(self, values, placement, ndim=None):
        self.ndim = self._check_ndim(values, ndim)
        self.mgr_locs = placement
        self.values = values

        if self._validate_ndim and self.ndim and len(self.mgr_locs) != len(self.values):
            raise ValueError(
                f"Wrong number of items passed {len(self.values)}, "
                f"placement implies {len(self.mgr_locs)}"
            )

    def _check_ndim(self, values, ndim):
        """
        ndim inference and validation.

        Infers ndim from 'values' if not provided to __init__.
        Validates that values.ndim and ndim are consistent if and only if
        the class variable '_validate_ndim' is True.

        Parameters
        ----------
        values : array-like
        ndim : int or None

        Returns
        -------
        ndim : int

        Raises
        ------
        ValueError : the number of dimensions do not match
        """
        if ndim is None:
            ndim = values.ndim

        if self._validate_ndim and values.ndim != ndim:
            raise ValueError(
                "Wrong number of dimensions. "
                f"values.ndim != ndim [{values.ndim} != {ndim}]"
            )
        return ndim

    @property
    def _holder(self):
        """
        The array-like that can hold the underlying values.

        None for 'Block', overridden by subclasses that don't
        use an ndarray.
        """
        return None

    @property
    def _consolidate_key(self):
        return (self._can_consolidate, self.dtype.name)

    @property
    def is_view(self) -> bool:
        """ return a boolean if I am possibly a view """
        return self.values.base is not None

    @property
    def is_datelike(self) -> bool:
        """ return True if I am a non-datelike """
        return self.is_datetime or self.is_timedelta

    def external_values(self):
        """
        The array that Series.values returns (public attribute).

        This has some historical constraints, and is overridden in block
        subclasses to return the correct array (e.g. period returns
        object ndarray and datetimetz a datetime64[ns] ndarray instead of
        proper extension array).
        """
        return self.values

    def internal_values(self):
        """
        The array that Series._values returns (internal values).
        """
        return self.values

    def array_values(self) -> ExtensionArray:
        """
        The array that Series.array returns. Always an ExtensionArray.
        """
        return PandasArray(self.values)

    def get_values(self, dtype=None):
        """
        return an internal format, currently just the ndarray
        this is often overridden to handle to_dense like operations
        """
        if is_object_dtype(dtype):
            return self.values.astype(object)
        return self.values

    def get_block_values_for_json(self) -> np.ndarray:
        """
        This is used in the JSON C code.
        """
        # TODO(EA2D): reshape will be unnecessary with 2D EAs
        return np.asarray(self.values).reshape(self.shape)

    @property
    def fill_value(self):
        return np.nan

    @property
    def mgr_locs(self):
        return self._mgr_locs

    @mgr_locs.setter
    def mgr_locs(self, new_mgr_locs):
        if not isinstance(new_mgr_locs, libinternals.BlockPlacement):
            new_mgr_locs = libinternals.BlockPlacement(new_mgr_locs)

        self._mgr_locs = new_mgr_locs

    def make_block(self, values, placement=None) -> "Block":
        """
        Create a new block, with type inference propagate any values that are
        not specified
        """
        if placement is None:
            placement = self.mgr_locs
        if self.is_extension:
            values = _block_shape(values, ndim=self.ndim)

        return make_block(values, placement=placement, ndim=self.ndim)

    def make_block_same_class(self, values, placement=None, ndim=None):
        """ Wrap given values in a block of same type as self. """
        if placement is None:
            placement = self.mgr_locs
        if ndim is None:
            ndim = self.ndim
        return type(self)(values, placement=placement, ndim=ndim)

    def __repr__(self) -> str:
        # don't want to print out all of the items here
        name = type(self).__name__
        if self.ndim == 1:
            result = f"{name}: {len(self)} dtype: {self.dtype}"
        else:

            shape = " x ".join(str(s) for s in self.shape)
            result = f"{name}: {self.mgr_locs.indexer}, {shape}, dtype: {self.dtype}"

        return result

    def __len__(self) -> int:
        return len(self.values)

    def __getstate__(self):
        return self.mgr_locs.indexer, self.values

    def __setstate__(self, state):
        self.mgr_locs = libinternals.BlockPlacement(state[0])
        self.values = state[1]
        self.ndim = self.values.ndim

    def _slice(self, slicer):
        """ return a slice of my values """

        return self.values[slicer]

    def getitem_block(self, slicer, new_mgr_locs=None):
        """
        Perform __getitem__-like, return result as block.

        As of now, only supports slices that preserve dimensionality.
        """
        if new_mgr_locs is None:
            axis0_slicer = slicer[0] if isinstance(slicer, tuple) else slicer
            new_mgr_locs = self.mgr_locs[axis0_slicer]
        elif not isinstance(new_mgr_locs, BlockPlacement):
            new_mgr_locs = BlockPlacement(new_mgr_locs)

        new_values = self._slice(slicer)

        if self._validate_ndim and new_values.ndim != self.ndim:
            raise ValueError("Only same dim slicing is allowed")

        return type(self)._simple_new(new_values, new_mgr_locs, self.ndim)

    @property
    def shape(self):
        return self.values.shape

    @property
    def dtype(self):
        return self.values.dtype

    def iget(self, i):
        return self.values[i]

    def set(self, locs, values):
        """
        Modify block values in-place with new item value.

        Notes
        -----
        `set` never creates a new array or new Block, whereas `setitem` _may_
        create a new array and always creates a new Block.
        """
        self.values[locs] = values

    def delete(self, loc) -> None:
        """
        Delete given loc(-s) from block in-place.
        """
        self.values = np.delete(self.values, loc, 0)
        self.mgr_locs = self.mgr_locs.delete(loc)

    def apply(self, func, **kwargs) -> List["Block"]:
        """
        apply the function to my values; return a block if we are not
        one
        """
        with np.errstate(all="ignore"):
            result = func(self.values, **kwargs)

        return self._split_op_result(result)

    def reduce(self, func) -> List["Block"]:
        # We will apply the function and reshape the result into a single-row
        #  Block with the same mgr_locs; squeezing will be done at a higher level
        assert self.ndim == 2

        result = func(self.values)
        if np.ndim(result) == 0:
            # TODO(EA2D): special case not needed with 2D EAs
            res_values = np.array([[result]])
        else:
            res_values = result.reshape(-1, 1)

        nb = self.make_block(res_values)
        return [nb]

    def _split_op_result(self, result) -> List["Block"]:
        # See also: split_and_operate
        if is_extension_array_dtype(result) and result.ndim > 1:
            # TODO(EA2D): unnecessary with 2D EAs
            # if we get a 2D ExtensionArray, we need to split it into 1D pieces
            nbs = []
            for i, loc in enumerate(self.mgr_locs):
                vals = result[i]
                block = self.make_block(values=vals, placement=[loc])
                nbs.append(block)
            return nbs

        if not isinstance(result, Block):
            result = self.make_block(result)

        return [result]

    def fillna(
        self, value, limit=None, inplace: bool = False, downcast=None
    ) -> List["Block"]:
        """
        fillna on the block with the value. If we fail, then convert to
        ObjectBlock and try again
        """
        inplace = validate_bool_kwarg(inplace, "inplace")

        mask = isna(self.values)
        if limit is not None:
            limit = libalgos._validate_limit(None, limit=limit)
            mask[mask.cumsum(self.ndim - 1) > limit] = False

        if not self._can_hold_na:
            if inplace:
                return [self]
            else:
                return [self.copy()]

        if self._can_hold_element(value):
            # equivalent: _try_coerce_args(value) would not raise
            blocks = self.putmask(mask, value, inplace=inplace)
            return self._maybe_downcast(blocks, downcast)

        # we can't process the value, but nothing to do
        if not mask.any():
            return [self] if inplace else [self.copy()]

        # operate column-by-column
        def f(mask, val, idx):
            block = self.coerce_to_target_dtype(value)

            # slice out our block
            if idx is not None:
                # i.e. self.ndim == 2
                block = block.getitem_block(slice(idx, idx + 1))
            return block.fillna(value, limit=limit, inplace=inplace, downcast=None)

        return self.split_and_operate(None, f, inplace)

    def split_and_operate(self, mask, f, inplace: bool) -> List["Block"]:
        """
        split the block per-column, and apply the callable f
        per-column, return a new block for each. Handle
        masking which will not change a block unless needed.

        Parameters
        ----------
        mask : 2-d boolean mask
        f : callable accepting (1d-mask, 1d values, indexer)
        inplace : boolean

        Returns
        -------
        list of blocks
        """
        if mask is None:
            mask = np.broadcast_to(True, shape=self.shape)

        new_values = self.values

        def make_a_block(nv, ref_loc):
            if isinstance(nv, list):
                assert len(nv) == 1, nv
                assert isinstance(nv[0], Block)
                block = nv[0]
            else:
                # Put back the dimension that was taken from it and make
                # a block out of the result.
                nv = _block_shape(nv, ndim=self.ndim)
                block = self.make_block(values=nv, placement=ref_loc)
            return block

        # ndim == 1
        if self.ndim == 1:
            if mask.any():
                nv = f(mask, new_values, None)
            else:
                nv = new_values if inplace else new_values.copy()
            block = make_a_block(nv, self.mgr_locs)
            return [block]

        # ndim > 1
        new_blocks = []
        for i, ref_loc in enumerate(self.mgr_locs):
            m = mask[i]
            v = new_values[i]

            # need a new block
            if m.any():
                nv = f(m, v, i)
            else:
                nv = v if inplace else v.copy()

            block = make_a_block(nv, [ref_loc])
            new_blocks.append(block)

        return new_blocks

    def _maybe_downcast(self, blocks: List["Block"], downcast=None) -> List["Block"]:

        # no need to downcast our float
        # unless indicated
        if downcast is None and (
            self.is_float or self.is_timedelta or self.is_datetime
        ):
            return blocks

        return _extend_blocks([b.downcast(downcast) for b in blocks])

    def downcast(self, dtypes=None):
        """ try to downcast each item to the dict of dtypes if present """
        # turn it off completely
        if dtypes is False:
            return self

        values = self.values

        if self.ndim == 1:

            # try to cast all non-floats here
            if dtypes is None:
                dtypes = "infer"

            nv = maybe_downcast_to_dtype(values, dtypes)
            return self.make_block(nv)

        # ndim > 1
        if dtypes is None:
            return self

        if not (dtypes == "infer" or isinstance(dtypes, dict)):
            raise ValueError(
                "downcast must have a dictionary or 'infer' as its argument"
            )
        elif dtypes != "infer":
            raise AssertionError("dtypes as dict is not supported yet")

        # operate column-by-column
        # this is expensive as it splits the blocks items-by-item
        def f(mask, val, idx):
            val = maybe_downcast_to_dtype(val, dtype="infer")
            return val

        return self.split_and_operate(None, f, False)

    def astype(self, dtype, copy: bool = False, errors: str = "raise"):
        """
        Coerce to the new dtype.

        Parameters
        ----------
        dtype : str, dtype convertible
        copy : bool, default False
            copy if indicated
        errors : str, {'raise', 'ignore'}, default 'ignore'
            - ``raise`` : allow exceptions to be raised
            - ``ignore`` : suppress exceptions. On error return original object

        Returns
        -------
        Block
        """
        errors_legal_values = ("raise", "ignore")

        if errors not in errors_legal_values:
            invalid_arg = (
                "Expected value of kwarg 'errors' to be one of "
                f"{list(errors_legal_values)}. Supplied value is '{errors}'"
            )
            raise ValueError(invalid_arg)

        if inspect.isclass(dtype) and issubclass(dtype, ExtensionDtype):
            msg = (
                f"Expected an instance of {dtype.__name__}, "
                "but got the class instead. Try instantiating 'dtype'."
            )
            raise TypeError(msg)

        if dtype is not None:
            dtype = pandas_dtype(dtype)

        # may need to convert to categorical
        if is_categorical_dtype(dtype):

            if is_categorical_dtype(self.values.dtype):
                # GH 10696/18593: update an existing categorical efficiently
                return self.make_block(self.values.astype(dtype, copy=copy))

            return self.make_block(Categorical(self.values, dtype=dtype))

        dtype = pandas_dtype(dtype)

        # astype processing
        if is_dtype_equal(self.dtype, dtype):
            if copy:
                return self.copy()
            return self

        # force the copy here
        if self.is_extension:
            # TODO: Should we try/except this astype?
            values = self.values.astype(dtype)
        else:
            if issubclass(dtype.type, str):

                # use native type formatting for datetime/tz/timedelta
                if self.is_datelike:
                    values = self.to_native_types()

                # astype formatting
                else:
                    # Because we have neither is_extension nor is_datelike,
                    #  self.values already has the correct shape
                    values = self.values

            else:
                values = self.get_values(dtype=dtype)

            # _astype_nansafe works fine with 1-d only
            vals1d = values.ravel()
            try:
                values = astype_nansafe(vals1d, dtype, copy=True)
            except (ValueError, TypeError):
                # e.g. astype_nansafe can fail on object-dtype of strings
                #  trying to convert to float
                if errors == "raise":
                    raise
                newb = self.copy() if copy else self
                return newb

        # TODO(EA2D): special case not needed with 2D EAs
        if isinstance(values, np.ndarray):
            values = values.reshape(self.shape)

        newb = make_block(values, placement=self.mgr_locs, ndim=self.ndim)

        if newb.is_numeric and self.is_numeric:
            if newb.shape != self.shape:
                raise TypeError(
                    f"cannot set astype for copy = [{copy}] for dtype "
                    f"({self.dtype.name} [{self.shape}]) to different shape "
                    f"({newb.dtype.name} [{newb.shape}])"
                )
        return newb

    def convert(
        self,
        copy: bool = True,
        datetime: bool = True,
        numeric: bool = True,
        timedelta: bool = True,
        coerce: bool = False,
    ):
        """
        attempt to coerce any object types to better types return a copy
        of the block (if copy = True) by definition we are not an ObjectBlock
        here!
        """
        return self.copy() if copy else self

    def _can_hold_element(self, element: Any) -> bool:
        """ require the same dtype as ourselves """
        dtype = self.values.dtype.type
        tipo = maybe_infer_dtype_type(element)
        if tipo is not None:
            return issubclass(tipo.type, dtype)
        return isinstance(element, dtype)

    def should_store(self, value: ArrayLike) -> bool:
        """
        Should we set self.values[indexer] = value inplace or do we need to cast?

        Parameters
        ----------
        value : np.ndarray or ExtensionArray

        Returns
        -------
        bool
        """
        return is_dtype_equal(value.dtype, self.dtype)

    def to_native_types(self, na_rep="nan", quoting=None, **kwargs):
        """ convert to our native types format """
        values = self.values

        mask = isna(values)
        itemsize = writers.word_len(na_rep)

        if not self.is_object and not quoting and itemsize:
            values = values.astype(str)
            if values.dtype.itemsize / np.dtype("U1").itemsize < itemsize:
                # enlarge for the na_rep
                values = values.astype(f"<U{itemsize}")
        else:
            values = np.array(values, dtype="object")

        values[mask] = na_rep
        return values

    # block actions #
    def copy(self, deep: bool = True):
        """ copy constructor """
        values = self.values
        if deep:
            values = values.copy()
        return self.make_block_same_class(values, ndim=self.ndim)

    def replace(
        self,
        to_replace,
        value,
        inplace: bool = False,
        regex: bool = False,
        convert: bool = True,
    ):
        """
        replace the to_replace value with value, possible to create new
        blocks here this is just a call to putmask. regex is not used here.
        It is used in ObjectBlocks.  It is here for API compatibility.
        """
        inplace = validate_bool_kwarg(inplace, "inplace")
        original_to_replace = to_replace

        # If we cannot replace with own dtype, convert to ObjectBlock and
        # retry
        if not self._can_hold_element(to_replace):
            if not isinstance(to_replace, list):
                if inplace:
                    return [self]
                return [self.copy()]

            to_replace = [x for x in to_replace if self._can_hold_element(x)]
            if not len(to_replace):
                # GH#28084 avoid costly checks since we can infer
                #  that there is nothing to replace in this block
                if inplace:
                    return [self]
                return [self.copy()]

            if len(to_replace) == 1:
                # _can_hold_element checks have reduced this back to the
                #  scalar case and we can avoid a costly object cast
                return self.replace(
                    to_replace[0], value, inplace=inplace, regex=regex, convert=convert,
                )

            # GH 22083, TypeError or ValueError occurred within error handling
            # causes infinite loop. Cast and retry only if not objectblock.
            if is_object_dtype(self):
                raise AssertionError

            # try again with a compatible block
            block = self.astype(object)
            return block.replace(
                to_replace=to_replace,
                value=value,
                inplace=inplace,
                regex=regex,
                convert=convert,
            )

        values = self.values
        if lib.is_scalar(to_replace) and isinstance(values, np.ndarray):
            # The only non-DatetimeLike class that also has a non-trivial
            #  try_coerce_args is ObjectBlock, but that overrides replace,
            #  so does not get here.
            to_replace = convert_scalar_for_putitemlike(to_replace, values.dtype)

        mask = missing.mask_missing(values, to_replace)

        try:
            blocks = self.putmask(mask, value, inplace=inplace)
            # Note: it is _not_ the case that self._can_hold_element(value)
            #  is always true at this point.  In particular, that can fail
            #  for:
            #   "2u" with bool-dtype, float-dtype
            #   0.5 with int64-dtype
            #   np.nan with int64-dtype
        except (TypeError, ValueError):
            # GH 22083, TypeError or ValueError occurred within error handling
            # causes infinite loop. Cast and retry only if not objectblock.
            if is_object_dtype(self):
                raise

            if not self.is_extension:
                # TODO: https://github.com/pandas-dev/pandas/issues/32586
                # Need an ExtensionArray._can_hold_element to indicate whether
                # a scalar value can be placed in the array.
                assert not self._can_hold_element(value), value

            # try again with a compatible block
            block = self.astype(object)
            return block.replace(
                to_replace=original_to_replace,
                value=value,
                inplace=inplace,
                regex=regex,
                convert=convert,
            )
        if convert:
            blocks = [b.convert(numeric=False, copy=not inplace) for b in blocks]
        return blocks

    def _replace_single(self, *args, **kwargs):
        """ no-op on a non-ObjectBlock """
        return self if kwargs["inplace"] else self.copy()

    def setitem(self, indexer, value):
        """
        Attempt self.values[indexer] = value, possibly creating a new array.

        Parameters
        ----------
        indexer : tuple, list-like, array-like, slice
            The subset of self.values to set
        value : object
            The value being set

        Returns
        -------
        Block

        Notes
        -----
        `indexer` is a direct slice/positional indexer. `value` must
        be a compatible shape.
        """
        transpose = self.ndim == 2

        if isinstance(indexer, np.ndarray) and indexer.ndim > self.ndim:
            raise ValueError(f"Cannot set values with ndim > {self.ndim}")

        # coerce None values, if appropriate
        if value is None:
            if self.is_numeric:
                value = np.nan

        # coerce if block dtype can store value
        values = self.values
        if self._can_hold_element(value):
            # We only get here for non-Extension Blocks, so _try_coerce_args
            #  is only relevant for DatetimeBlock and TimedeltaBlock
            if lib.is_scalar(value):
                value = convert_scalar_for_putitemlike(value, values.dtype)

        else:
            # current dtype cannot store value, coerce to common dtype

            if hasattr(value, "dtype"):
                dtype = value.dtype

            elif lib.is_scalar(value) and not isna(value):
                dtype, _ = infer_dtype_from_scalar(value, pandas_dtype=True)

            else:
                # e.g. we are bool dtype and value is nan
                # TODO: watch out for case with listlike value and scalar/empty indexer
                dtype, _ = maybe_promote(np.array(value).dtype)
                return self.astype(dtype).setitem(indexer, value)

            dtype = find_common_type([values.dtype, dtype])
            assert not is_dtype_equal(self.dtype, dtype)
            # otherwise should have _can_hold_element

            return self.astype(dtype).setitem(indexer, value)

        # value must be storable at this moment
        if is_extension_array_dtype(getattr(value, "dtype", None)):
            # We need to be careful not to allow through strings that
            #  can be parsed to EADtypes
            is_ea_value = True
            arr_value = value
        else:
            is_ea_value = False
            arr_value = np.array(value)

        if transpose:
            values = values.T

        # length checking
        check_setitem_lengths(indexer, value, values)
        exact_match = (
            len(arr_value.shape)
            and arr_value.shape[0] == values.shape[0]
            and arr_value.size == values.size
        )
        if is_empty_indexer(indexer, arr_value):
            # GH#8669 empty indexers
            pass

        elif is_scalar_indexer(indexer, self.ndim):
            # setting a single element for each dim and with a rhs that could
            #  be e.g. a list; see GH#6043
            values[indexer] = value

        elif exact_match and is_categorical_dtype(arr_value.dtype):
            # GH25495 - If the current dtype is not categorical,
            # we need to create a new categorical block
            values[indexer] = value
            return self.make_block(Categorical(self.values, dtype=arr_value.dtype))

        elif exact_match and is_ea_value:
            # GH#32395 if we're going to replace the values entirely, just
            #  substitute in the new array
            return self.make_block(arr_value)

        # if we are an exact match (ex-broadcasting),
        # then use the resultant dtype
        elif exact_match:
            # We are setting _all_ of the array's values, so can cast to new dtype
            values[indexer] = value

            values = values.astype(arr_value.dtype, copy=False)

        # set
        else:
            values[indexer] = value

        if transpose:
            values = values.T
        block = self.make_block(values)
        return block

    def putmask(
        self, mask, new, inplace: bool = False, axis: int = 0, transpose: bool = False,
    ) -> List["Block"]:
        """
        putmask the data to the block; it is possible that we may create a
        new dtype of block

        Return the resulting block(s).

        Parameters
        ----------
        mask : np.ndarray[bool], SparseArray[bool], or BooleanArray
        new : a ndarray/object
        inplace : bool, default False
            Perform inplace modification.
        axis : int
        transpose : bool, default False
            Set to True if self is stored with axes reversed.

        Returns
        -------
        List[Block]
        """
        mask = _extract_bool_array(mask)
        assert not isinstance(new, (ABCIndexClass, ABCSeries, ABCDataFrame))

        new_values = self.values  # delay copy if possible.
        # if we are passed a scalar None, convert it here
        if not is_list_like(new) and isna(new) and not self.is_object:
            # FIXME: make sure we have compatible NA
            new = self.fill_value

        if self._can_hold_element(new):
            # We only get here for non-Extension Blocks, so _try_coerce_args
            #  is only relevant for DatetimeBlock and TimedeltaBlock
            if lib.is_scalar(new):
                new = convert_scalar_for_putitemlike(new, self.values.dtype)

            if transpose:
                new_values = new_values.T

            # If the default repeat behavior in np.putmask would go in the
            # wrong direction, then explicitly repeat and reshape new instead
            if getattr(new, "ndim", 0) >= 1:
                if self.ndim - 1 == new.ndim and axis == 1:
                    new = np.repeat(new, new_values.shape[-1]).reshape(self.shape)
                new = new.astype(new_values.dtype)

            if new_values is self.values and not inplace:
                new_values = new_values.copy()
            # we require exact matches between the len of the
            # values we are setting (or is compat). np.putmask
            # doesn't check this and will simply truncate / pad
            # the output, but we want sane error messages
            #
            # TODO: this prob needs some better checking
            # for 2D cases
            if (
                is_list_like(new)
                and np.any(mask[mask])
                and getattr(new, "ndim", 1) == 1
            ):
                if mask[mask].shape[-1] == len(new):
                    # GH 30567
                    # If length of ``new`` is less than the length of ``new_values``,
                    # `np.putmask` would first repeat the ``new`` array and then
                    # assign the masked values hence produces incorrect result.
                    # `np.place` on the other hand uses the ``new`` values at it is
                    # to place in the masked locations of ``new_values``
                    np.place(new_values, mask, new)
                elif mask.shape[-1] == len(new) or len(new) == 1:
                    np.putmask(new_values, mask, new)
                else:
                    raise ValueError("cannot assign mismatch length to masked array")
            else:
                np.putmask(new_values, mask, new)

        # maybe upcast me
        elif mask.any():
            if transpose:
                mask = mask.T
                if isinstance(new, np.ndarray):
                    new = new.T
                axis = new_values.ndim - axis - 1

            # Pseudo-broadcast
            if getattr(new, "ndim", 0) >= 1:
                if self.ndim - 1 == new.ndim:
                    new_shape = list(new.shape)
                    new_shape.insert(axis, 1)
                    new = new.reshape(tuple(new_shape))

            # operate column-by-column
            def f(mask, val, idx):

                if idx is None:
                    # ndim==1 case.
                    n = new
                else:

                    if isinstance(new, np.ndarray):
                        n = np.squeeze(new[idx % new.shape[0]])
                    else:
                        n = np.array(new)

                    # type of the new block
                    dtype, _ = maybe_promote(n.dtype)

                    # we need to explicitly astype here to make a copy
                    n = n.astype(dtype)

                nv = _putmask_smart(val, mask, n)
                return nv

            new_blocks = self.split_and_operate(mask, f, inplace)
            return new_blocks

        if inplace:
            return [self]

        if transpose:
            if new_values is None:
                new_values = self.values if inplace else self.values.copy()
            new_values = new_values.T

        return [self.make_block(new_values)]

    def coerce_to_target_dtype(self, other):
        """
        coerce the current block to a dtype compat for other
        we will return a block, possibly object, and not raise

        we can also safely try to coerce to the same dtype
        and will receive the same block
        """
        # if we cannot then coerce to object
        dtype, _ = infer_dtype_from(other, pandas_dtype=True)

        if is_dtype_equal(self.dtype, dtype):
            return self

        if self.is_bool or is_object_dtype(dtype) or is_bool_dtype(dtype):
            # we don't upcast to bool
            return self.astype(object)

        elif (self.is_float or self.is_complex) and (
            is_integer_dtype(dtype) or is_float_dtype(dtype)
        ):
            # don't coerce float/complex to int
            return self

        elif (
            self.is_datetime
            or is_datetime64_dtype(dtype)
            or is_datetime64tz_dtype(dtype)
        ):

            # not a datetime
            if not (
                (is_datetime64_dtype(dtype) or is_datetime64tz_dtype(dtype))
                and self.is_datetime
            ):
                return self.astype(object)

            # don't upcast timezone with different timezone or no timezone
            mytz = getattr(self.dtype, "tz", None)
            othertz = getattr(dtype, "tz", None)

            if not tz_compare(mytz, othertz):
                return self.astype(object)

            raise AssertionError(
                f"possible recursion in coerce_to_target_dtype: {self} {other}"
            )

        elif self.is_timedelta or is_timedelta64_dtype(dtype):

            # not a timedelta
            if not (is_timedelta64_dtype(dtype) and self.is_timedelta):
                return self.astype(object)

            raise AssertionError(
                f"possible recursion in coerce_to_target_dtype: {self} {other}"
            )

        try:
            return self.astype(dtype)
        except (ValueError, TypeError, OverflowError):
            return self.astype(object)

    def interpolate(
        self,
        method: str = "pad",
        axis: int = 0,
        index: Optional["Index"] = None,
        inplace: bool = False,
        limit: Optional[int] = None,
        limit_direction: str = "forward",
        limit_area: Optional[str] = None,
        fill_value: Optional[Any] = None,
        coerce: bool = False,
        downcast: Optional[str] = None,
        **kwargs,
    ):

        inplace = validate_bool_kwarg(inplace, "inplace")

        # Only FloatBlocks will contain NaNs. timedelta subclasses IntBlock
        if (self.is_bool or self.is_integer) and not self.is_timedelta:
            return self if inplace else self.copy()

        # a fill na type method
        try:
            m = missing.clean_fill_method(method)
        except ValueError:
            m = None

        if m is not None:
            return self._interpolate_with_fill(
                method=m,
                axis=axis,
                inplace=inplace,
                limit=limit,
                limit_area=limit_area,
                fill_value=fill_value,
                coerce=coerce,
                downcast=downcast,
            )
        # validate the interp method
        m = missing.clean_interp_method(method, **kwargs)

        assert index is not None  # for mypy

        return self._interpolate(
            method=m,
            index=index,
            axis=axis,
            limit=limit,
            limit_direction=limit_direction,
            limit_area=limit_area,
            fill_value=fill_value,
            inplace=inplace,
            downcast=downcast,
            **kwargs,
        )

    def _interpolate_with_fill(
        self,
<<<<<<< HEAD
        method="pad",
        axis=0,
        inplace=False,
        limit=None,
        limit_area=None,
        fill_value=None,
        coerce=False,
        downcast=None,
=======
        method: str = "pad",
        axis: int = 0,
        inplace: bool = False,
        limit: Optional[int] = None,
        fill_value: Optional[Any] = None,
        coerce: bool = False,
        downcast: Optional[str] = None,
>>>>>>> 2f15d1c3
    ) -> List["Block"]:
        """ fillna but using the interpolate machinery """
        inplace = validate_bool_kwarg(inplace, "inplace")

        # if we are coercing, then don't force the conversion
        # if the block can't hold the type
        if coerce:
            if not self._can_hold_na:
                if inplace:
                    return [self]
                else:
                    return [self.copy()]

        values = self.values if inplace else self.values.copy()

        # We only get here for non-ExtensionBlock
        fill_value = convert_scalar_for_putitemlike(fill_value, self.values.dtype)

        interp_values = missing.interpolate_2d(
            values,
            method=method,
            axis=axis,
            limit=limit,
            fill_value=fill_value,
            limit_area=limit_area,
            dtype=self.dtype,
        )

        blocks = [self.make_block_same_class(interp_values, ndim=self.ndim)]
        return self._maybe_downcast(blocks, downcast)

    def _interpolate(
        self,
        method: str,
        index: "Index",
        fill_value: Optional[Any] = None,
        axis: int = 0,
        limit: Optional[int] = None,
        limit_direction: str = "forward",
        limit_area: Optional[str] = None,
        inplace: bool = False,
        downcast: Optional[str] = None,
        **kwargs,
    ) -> List["Block"]:
        """ interpolate using scipy wrappers """
        inplace = validate_bool_kwarg(inplace, "inplace")
        data = self.values if inplace else self.values.copy()

        # only deal with floats
        if not self.is_float:
            if not self.is_integer:
                return [self]
            data = data.astype(np.float64)

        if fill_value is None:
            fill_value = self.fill_value

        if method in ("krogh", "piecewise_polynomial", "pchip"):
            if not index.is_monotonic:
                raise ValueError(
                    f"{method} interpolation requires that the index be monotonic."
                )
        # process 1-d slices in the axis direction

        def func(yvalues: np.ndarray) -> np.ndarray:

            # process a 1-d slice, returning it
            # should the axis argument be handled below in apply_along_axis?
            # i.e. not an arg to missing.interpolate_1d
            return missing.interpolate_1d(
                xvalues=index,
                yvalues=yvalues,
                method=method,
                limit=limit,
                limit_direction=limit_direction,
                limit_area=limit_area,
                fill_value=fill_value,
                bounds_error=False,
                **kwargs,
            )

        # interp each column independently
        interp_values = np.apply_along_axis(func, axis, data)

        blocks = [self.make_block_same_class(interp_values)]
        return self._maybe_downcast(blocks, downcast)

    def take_nd(self, indexer, axis: int, new_mgr_locs=None, fill_value=lib.no_default):
        """
        Take values according to indexer and return them as a block.bb

        """
        # algos.take_nd dispatches for DatetimeTZBlock, CategoricalBlock
        # so need to preserve types
        # sparse is treated like an ndarray, but needs .get_values() shaping

        values = self.values

        if fill_value is lib.no_default:
            fill_value = self.fill_value
            allow_fill = False
        else:
            allow_fill = True

        new_values = algos.take_nd(
            values, indexer, axis=axis, allow_fill=allow_fill, fill_value=fill_value
        )

        # Called from three places in managers, all of which satisfy
        #  this assertion
        assert not (axis == 0 and new_mgr_locs is None)
        if new_mgr_locs is None:
            new_mgr_locs = self.mgr_locs

        if not is_dtype_equal(new_values.dtype, self.dtype):
            return self.make_block(new_values, new_mgr_locs)
        else:
            return self.make_block_same_class(new_values, new_mgr_locs)

    def diff(self, n: int, axis: int = 1) -> List["Block"]:
        """ return block for the diff of the values """
        new_values = algos.diff(self.values, n, axis=axis, stacklevel=7)
        return [self.make_block(values=new_values)]

    def shift(self, periods: int, axis: int = 0, fill_value=None):
        """ shift the block by periods, possibly upcast """
        # convert integer to float if necessary. need to do a lot more than
        # that, handle boolean etc also
        new_values, fill_value = maybe_upcast(self.values, fill_value)

        new_values = shift(new_values, periods, axis, fill_value)

        return [self.make_block(new_values)]

    def where(
        self, other, cond, errors="raise", try_cast: bool = False, axis: int = 0,
    ) -> List["Block"]:
        """
        evaluate the block; return result block(s) from the result

        Parameters
        ----------
        other : a ndarray/object
        cond : np.ndarray[bool], SparseArray[bool], or BooleanArray
        errors : str, {'raise', 'ignore'}, default 'raise'
            - ``raise`` : allow exceptions to be raised
            - ``ignore`` : suppress exceptions. On error return original object
        axis : int, default 0

        Returns
        -------
        List[Block]
        """
        import pandas.core.computation.expressions as expressions

        cond = _extract_bool_array(cond)
        assert not isinstance(other, (ABCIndexClass, ABCSeries, ABCDataFrame))

        assert errors in ["raise", "ignore"]
        transpose = self.ndim == 2

        values = self.values
        orig_other = other
        if transpose:
            values = values.T

        # If the default broadcasting would go in the wrong direction, then
        # explicitly reshape other instead
        if getattr(other, "ndim", 0) >= 1:
            if values.ndim - 1 == other.ndim and axis == 1:
                other = other.reshape(tuple(other.shape + (1,)))
            elif transpose and values.ndim == self.ndim - 1:
                cond = cond.T

        if not hasattr(cond, "shape"):
            raise ValueError("where must have a condition that is ndarray like")

        def where_func(cond, values, other):

            if not (
                (self.is_integer or self.is_bool)
                and lib.is_float(other)
                and np.isnan(other)
            ):
                # np.where will cast integer array to floats in this case
                if not self._can_hold_element(other):
                    raise TypeError
                if lib.is_scalar(other) and isinstance(values, np.ndarray):
                    # convert datetime to datetime64, timedelta to timedelta64
                    other = convert_scalar_for_putitemlike(other, values.dtype)

            # By the time we get here, we should have all Series/Index
            #  args extracted to  ndarray
            fastres = expressions.where(cond, values, other)
            return fastres

        if cond.ravel("K").all():
            result = values
        else:
            # see if we can operate on the entire block, or need item-by-item
            # or if we are a single block (ndim == 1)
            try:
                result = where_func(cond, values, other)
            except TypeError:

                # we cannot coerce, return a compat dtype
                # we are explicitly ignoring errors
                block = self.coerce_to_target_dtype(other)
                blocks = block.where(
                    orig_other, cond, errors=errors, try_cast=try_cast, axis=axis,
                )
                return self._maybe_downcast(blocks, "infer")

        if self._can_hold_na or self.ndim == 1:

            if transpose:
                result = result.T

            return [self.make_block(result)]

        # might need to separate out blocks
        axis = cond.ndim - 1
        cond = cond.swapaxes(axis, 0)
        mask = np.array([cond[i].all() for i in range(cond.shape[0])], dtype=bool)

        result_blocks = []
        for m in [mask, ~mask]:
            if m.any():
                taken = result.take(m.nonzero()[0], axis=axis)
                r = maybe_downcast_numeric(taken, self.dtype)
                nb = self.make_block(r.T, placement=self.mgr_locs[m])
                result_blocks.append(nb)

        return result_blocks

    def _unstack(self, unstacker, fill_value, new_placement):
        """
        Return a list of unstacked blocks of self

        Parameters
        ----------
        unstacker : reshape._Unstacker
        fill_value : int
            Only used in ExtensionBlock._unstack

        Returns
        -------
        blocks : list of Block
            New blocks of unstacked values.
        mask : array_like of bool
            The mask of columns of `blocks` we should keep.
        """
        new_values, mask = unstacker.get_new_values(
            self.values.T, fill_value=fill_value
        )

        mask = mask.any(0)
        # TODO: in all tests we have mask.all(); can we rely on that?

        new_values = new_values.T[mask]
        new_placement = new_placement[mask]

        blocks = [self.make_block_same_class(new_values, placement=new_placement)]
        return blocks, mask

    def quantile(self, qs, interpolation="linear", axis: int = 0):
        """
        compute the quantiles of the

        Parameters
        ----------
        qs: a scalar or list of the quantiles to be computed
        interpolation: type of interpolation, default 'linear'
        axis: axis to compute, default 0

        Returns
        -------
        Block
        """
        # We should always have ndim == 2 because Series dispatches to DataFrame
        assert self.ndim == 2

        values = self.get_values()

        is_empty = values.shape[axis] == 0
        orig_scalar = not is_list_like(qs)
        if orig_scalar:
            # make list-like, unpack later
            qs = [qs]

        if is_empty:
            # create the array of na_values
            # 2d len(values) * len(qs)
            result = np.repeat(
                np.array([self.fill_value] * len(qs)), len(values)
            ).reshape(len(values), len(qs))
        else:
            # asarray needed for Sparse, see GH#24600
            mask = np.asarray(isna(values))
            result = nanpercentile(
                values,
                np.array(qs) * 100,
                axis=axis,
                na_value=self.fill_value,
                mask=mask,
                ndim=values.ndim,
                interpolation=interpolation,
            )

            result = np.array(result, copy=False)
            result = result.T

        if orig_scalar and not lib.is_scalar(result):
            # result could be scalar in case with is_empty and self.ndim == 1
            assert result.shape[-1] == 1, result.shape
            result = result[..., 0]
            result = lib.item_from_zerodim(result)

        ndim = np.ndim(result)
        return make_block(result, placement=np.arange(len(result)), ndim=ndim)

    def _replace_coerce(
        self,
        to_replace,
        value,
        inplace: bool = True,
        regex: bool = False,
        convert: bool = False,
        mask=None,
    ):
        """
        Replace value corresponding to the given boolean array with another
        value.

        Parameters
        ----------
        to_replace : object or pattern
            Scalar to replace or regular expression to match.
        value : object
            Replacement object.
        inplace : bool, default True
            Perform inplace modification.
        regex : bool, default False
            If true, perform regular expression substitution.
        convert : bool, default True
            If true, try to coerce any object types to better types.
        mask : array-like of bool, optional
            True indicate corresponding element is ignored.

        Returns
        -------
        A new block if there is anything to replace or the original block.
        """
        if mask.any():
            if not regex:
                self = self.coerce_to_target_dtype(value)
                return self.putmask(mask, value, inplace=inplace)
            else:
                return self._replace_single(
                    to_replace,
                    value,
                    inplace=inplace,
                    regex=regex,
                    convert=convert,
                    mask=mask,
                )
        return self


class ExtensionBlock(Block):
    """
    Block for holding extension types.

    Notes
    -----
    This holds all 3rd-party extension array types. It's also the immediate
    parent class for our internal extension types' blocks, CategoricalBlock.

    ExtensionArrays are limited to 1-D.
    """

    _can_consolidate = False
    _validate_ndim = False
    is_extension = True

    def __init__(self, values, placement, ndim=None):
        """
        Initialize a non-consolidatable block.

        'ndim' may be inferred from 'placement'.

        This will call continue to call __init__ for the other base
        classes mixed in with this Mixin.
        """
        values = self._maybe_coerce_values(values)

        # Placement must be converted to BlockPlacement so that we can check
        # its length
        if not isinstance(placement, libinternals.BlockPlacement):
            placement = libinternals.BlockPlacement(placement)

        # Maybe infer ndim from placement
        if ndim is None:
            if len(placement) != 1:
                ndim = 1
            else:
                ndim = 2
        super().__init__(values, placement, ndim=ndim)

        if self.ndim == 2 and len(self.mgr_locs) != 1:
            # TODO(EA2D): check unnecessary with 2D EAs
            raise AssertionError("block.size != values.size")

    @property
    def shape(self):
        # TODO(EA2D): override unnecessary with 2D EAs
        if self.ndim == 1:
            return ((len(self.values)),)
        return (len(self.mgr_locs), len(self.values))

    def iget(self, col):

        if self.ndim == 2 and isinstance(col, tuple):
            # TODO(EA2D): unnecessary with 2D EAs
            col, loc = col
            if not com.is_null_slice(col) and col != 0:
                raise IndexError(f"{self} only contains one item")
            elif isinstance(col, slice):
                if col != slice(None):
                    raise NotImplementedError(col)
                return self.values[[loc]]
            return self.values[loc]
        else:
            if col != 0:
                raise IndexError(f"{self} only contains one item")
            return self.values

    def should_store(self, value: ArrayLike) -> bool:
        """
        Can we set the given array-like value inplace?
        """
        return isinstance(value, self._holder)

    def set(self, locs, values):
        assert locs.tolist() == [0]
        self.values = values

    def putmask(
        self, mask, new, inplace: bool = False, axis: int = 0, transpose: bool = False,
    ) -> List["Block"]:
        """
        See Block.putmask.__doc__
        """
        inplace = validate_bool_kwarg(inplace, "inplace")

        mask = _extract_bool_array(mask)

        new_values = self.values if inplace else self.values.copy()

        if isinstance(new, (np.ndarray, ExtensionArray)) and len(new) == len(mask):
            new = new[mask]

        mask = _safe_reshape(mask, new_values.shape)

        new_values[mask] = new
        return [self.make_block(values=new_values)]

    def _maybe_coerce_values(self, values):
        """
        Unbox to an extension array.

        This will unbox an ExtensionArray stored in an Index or Series.
        ExtensionArrays pass through. No dtype coercion is done.

        Parameters
        ----------
        values : Index, Series, ExtensionArray

        Returns
        -------
        ExtensionArray
        """
        return extract_array(values)

    @property
    def _holder(self):
        # For extension blocks, the holder is values-dependent.
        return type(self.values)

    @property
    def fill_value(self):
        # Used in reindex_indexer
        return self.values.dtype.na_value

    @property
    def _can_hold_na(self):
        # The default ExtensionArray._can_hold_na is True
        return self._holder._can_hold_na

    @property
    def is_view(self) -> bool:
        """Extension arrays are never treated as views."""
        return False

    @property
    def is_numeric(self):
        return self.values.dtype._is_numeric

    def setitem(self, indexer, value):
        """
        Attempt self.values[indexer] = value, possibly creating a new array.

        This differs from Block.setitem by not allowing setitem to change
        the dtype of the Block.

        Parameters
        ----------
        indexer : tuple, list-like, array-like, slice
            The subset of self.values to set
        value : object
            The value being set

        Returns
        -------
        Block

        Notes
        -----
        `indexer` is a direct slice/positional indexer. `value` must
        be a compatible shape.
        """
        if isinstance(indexer, tuple):
            # TODO(EA2D): not needed with 2D EAs
            # we are always 1-D
            indexer = indexer[0]

        check_setitem_lengths(indexer, value, self.values)
        self.values[indexer] = value
        return self

    def get_values(self, dtype=None):
        # ExtensionArrays must be iterable, so this works.
        # TODO(EA2D): reshape not needed with 2D EAs
        return np.asarray(self.values).reshape(self.shape)

    def array_values(self) -> ExtensionArray:
        return self.values

    def to_native_types(self, na_rep="nan", quoting=None, **kwargs):
        """override to use ExtensionArray astype for the conversion"""
        values = self.values
        mask = isna(values)

        values = np.asarray(values.astype(object))
        values[mask] = na_rep

        # TODO(EA2D): reshape not needed with 2D EAs
        # we are expected to return a 2-d ndarray
        return values.reshape(1, len(values))

    def take_nd(
        self, indexer, axis: int = 0, new_mgr_locs=None, fill_value=lib.no_default
    ):
        """
        Take values according to indexer and return them as a block.
        """
        if fill_value is lib.no_default:
            fill_value = None

        # TODO(EA2D): special case not needed with 2D EAs
        # axis doesn't matter; we are really a single-dim object
        # but are passed the axis depending on the calling routing
        # if its REALLY axis 0, then this will be a reindex and not a take
        new_values = self.values.take(indexer, fill_value=fill_value, allow_fill=True)

        # Called from three places in managers, all of which satisfy
        #  this assertion
        assert not (self.ndim == 1 and new_mgr_locs is None)
        if new_mgr_locs is None:
            new_mgr_locs = self.mgr_locs

        return self.make_block_same_class(new_values, new_mgr_locs)

    def _can_hold_element(self, element: Any) -> bool:
        # TODO: We may need to think about pushing this onto the array.
        # We're doing the same as CategoricalBlock here.
        return True

    def _slice(self, slicer):
        """
        Return a slice of my values.

        Parameters
        ----------
        slicer : slice, ndarray[int], or a tuple of these
            Valid (non-reducing) indexer for self.values.

        Returns
        -------
        np.ndarray or ExtensionArray
        """
        # return same dims as we currently have
        if not isinstance(slicer, tuple) and self.ndim == 2:
            # reached via getitem_block via _slice_take_blocks_ax0
            # TODO(EA2D): wont be necessary with 2D EAs
            slicer = (slicer, slice(None))

        if isinstance(slicer, tuple) and len(slicer) == 2:
            first = slicer[0]
            if not isinstance(first, slice):
                raise AssertionError(
                    "invalid slicing for a 1-ndim ExtensionArray", first
                )
            # GH#32959 only full-slicers along fake-dim0 are valid
            # TODO(EA2D): wont be necessary with 2D EAs
            new_locs = self.mgr_locs[first]
            if len(new_locs):
                # effectively slice(None)
                slicer = slicer[1]
            else:
                raise AssertionError(
                    "invalid slicing for a 1-ndim ExtensionArray", slicer
                )

        return self.values[slicer]

    def fillna(self, value, limit=None, inplace=False, downcast=None):
        values = self.values if inplace else self.values.copy()
        values = values.fillna(value=value, limit=limit)
        return [
            self.make_block_same_class(
                values=values, placement=self.mgr_locs, ndim=self.ndim
            )
        ]

    def interpolate(
        self, method="pad", axis=0, inplace=False, limit=None, fill_value=None, **kwargs
    ):

        values = self.values if inplace else self.values.copy()
        return self.make_block_same_class(
            values=values.fillna(value=fill_value, method=method, limit=limit),
            placement=self.mgr_locs,
        )

    def diff(self, n: int, axis: int = 1) -> List["Block"]:
        if axis == 0 and n != 0:
            # n==0 case will be a no-op so let is fall through
            # Since we only have one column, the result will be all-NA.
            #  Create this result by shifting along axis=0 past the length of
            #  our values.
            return super().diff(len(self.values), axis=0)
        if axis == 1:
            # TODO(EA2D): unnecessary with 2D EAs
            # we are by definition 1D.
            axis = 0
        return super().diff(n, axis)

    def shift(
        self, periods: int, axis: int = 0, fill_value: Any = None,
    ) -> List["ExtensionBlock"]:
        """
        Shift the block by `periods`.

        Dispatches to underlying ExtensionArray and re-boxes in an
        ExtensionBlock.
        """
        return [
            self.make_block_same_class(
                self.values.shift(periods=periods, fill_value=fill_value),
                placement=self.mgr_locs,
                ndim=self.ndim,
            )
        ]

    def where(
        self, other, cond, errors="raise", try_cast: bool = False, axis: int = 0,
    ) -> List["Block"]:

        cond = _extract_bool_array(cond)
        assert not isinstance(other, (ABCIndexClass, ABCSeries, ABCDataFrame))

        if isinstance(other, np.ndarray) and other.ndim == 2:
            # TODO(EA2D): unnecessary with 2D EAs
            assert other.shape[1] == 1
            other = other[:, 0]

        if isinstance(cond, np.ndarray) and cond.ndim == 2:
            # TODO(EA2D): unnecessary with 2D EAs
            assert cond.shape[1] == 1
            cond = cond[:, 0]

        if lib.is_scalar(other) and isna(other):
            # The default `other` for Series / Frame is np.nan
            # we want to replace that with the correct NA value
            # for the type
            other = self.dtype.na_value

        if is_sparse(self.values):
            # TODO(SparseArray.__setitem__): remove this if condition
            # We need to re-infer the type of the data after doing the
            # where, for cases where the subtypes don't match
            dtype = None
        else:
            dtype = self.dtype

        result = self.values.copy()
        icond = ~cond
        if lib.is_scalar(other):
            set_other = other
        else:
            set_other = other[icond]
        try:
            result[icond] = set_other
        except (NotImplementedError, TypeError):
            # NotImplementedError for class not implementing `__setitem__`
            # TypeError for SparseArray, which implements just to raise
            # a TypeError
            result = self._holder._from_sequence(
                np.where(cond, self.values, other), dtype=dtype
            )

        return [self.make_block_same_class(result, placement=self.mgr_locs)]

    def _unstack(self, unstacker, fill_value, new_placement):
        # ExtensionArray-safe unstack.
        # We override ObjectBlock._unstack, which unstacks directly on the
        # values of the array. For EA-backed blocks, this would require
        # converting to a 2-D ndarray of objects.
        # Instead, we unstack an ndarray of integer positions, followed by
        # a `take` on the actual values.
        n_rows = self.shape[-1]
        dummy_arr = np.arange(n_rows)

        new_values, mask = unstacker.get_new_values(dummy_arr, fill_value=-1)
        mask = mask.any(0)
        # TODO: in all tests we have mask.all(); can we rely on that?

        blocks = [
            self.make_block_same_class(
                self.values.take(indices, allow_fill=True, fill_value=fill_value),
                [place],
            )
            for indices, place in zip(new_values.T, new_placement)
        ]
        return blocks, mask


class ObjectValuesExtensionBlock(ExtensionBlock):
    """
    Block providing backwards-compatibility for `.values`.

    Used by PeriodArray and IntervalArray to ensure that
    Series[T].values is an ndarray of objects.
    """

    def external_values(self):
        return self.values.astype(object)


class NumericBlock(Block):
    __slots__ = ()
    is_numeric = True
    _can_hold_na = True


class FloatOrComplexBlock(NumericBlock):
    __slots__ = ()


class FloatBlock(FloatOrComplexBlock):
    __slots__ = ()
    is_float = True

    def _can_hold_element(self, element: Any) -> bool:
        tipo = maybe_infer_dtype_type(element)
        if tipo is not None:
            return issubclass(tipo.type, (np.floating, np.integer)) and not issubclass(
                tipo.type, (np.datetime64, np.timedelta64)
            )
        return isinstance(
            element, (float, int, np.floating, np.int_)
        ) and not isinstance(
            element,
            (bool, np.bool_, datetime, timedelta, np.datetime64, np.timedelta64),
        )

    def to_native_types(
        self, na_rep="", float_format=None, decimal=".", quoting=None, **kwargs,
    ):
        """ convert to our native types format """
        values = self.values

        # see gh-13418: no special formatting is desired at the
        # output (important for appropriate 'quoting' behaviour),
        # so do not pass it through the FloatArrayFormatter
        if float_format is None and decimal == ".":
            mask = isna(values)

            if not quoting:
                values = values.astype(str)
            else:
                values = np.array(values, dtype="object")

            values[mask] = na_rep
            return values

        from pandas.io.formats.format import FloatArrayFormatter

        formatter = FloatArrayFormatter(
            values,
            na_rep=na_rep,
            float_format=float_format,
            decimal=decimal,
            quoting=quoting,
            fixed_width=False,
        )
        return formatter.get_result_as_array()


class ComplexBlock(FloatOrComplexBlock):
    __slots__ = ()
    is_complex = True

    def _can_hold_element(self, element: Any) -> bool:
        tipo = maybe_infer_dtype_type(element)
        if tipo is not None:
            return issubclass(tipo.type, (np.floating, np.integer, np.complexfloating))
        return isinstance(
            element, (float, int, complex, np.float_, np.int_)
        ) and not isinstance(element, (bool, np.bool_))

    def should_store(self, value: ArrayLike) -> bool:
        return issubclass(value.dtype.type, np.complexfloating)


class IntBlock(NumericBlock):
    __slots__ = ()
    is_integer = True
    _can_hold_na = False

    def _can_hold_element(self, element: Any) -> bool:
        tipo = maybe_infer_dtype_type(element)
        if tipo is not None:
            return (
                issubclass(tipo.type, np.integer)
                and not issubclass(tipo.type, (np.datetime64, np.timedelta64))
                and self.dtype.itemsize >= tipo.itemsize
            )
        return is_integer(element)


class DatetimeLikeBlockMixin:
    """Mixin class for DatetimeBlock, DatetimeTZBlock, and TimedeltaBlock."""

    @property
    def _holder(self):
        return DatetimeArray

    @property
    def fill_value(self):
        return np.datetime64("NaT", "ns")

    def get_values(self, dtype=None):
        """
        return object dtype as boxed values, such as Timestamps/Timedelta
        """
        if is_object_dtype(dtype):
            # DTA/TDA constructor and astype can handle 2D
            return self._holder(self.values).astype(object)
        return self.values

    def internal_values(self):
        # Override to return DatetimeArray and TimedeltaArray
        return self.array_values()

    def array_values(self):
        return self._holder._simple_new(self.values)

    def iget(self, key):
        # GH#31649 we need to wrap scalars in Timestamp/Timedelta
        # TODO(EA2D): this can be removed if we ever have 2D EA
        return self.array_values().reshape(self.shape)[key]

    def shift(self, periods, axis=0, fill_value=None):
        # TODO(EA2D) this is unnecessary if these blocks are backed by 2D EAs
        values = self.array_values()
        new_values = values.shift(periods, fill_value=fill_value, axis=axis)
        return self.make_block_same_class(new_values)


class DatetimeBlock(DatetimeLikeBlockMixin, Block):
    __slots__ = ()
    is_datetime = True

    def __init__(self, values, placement, ndim=None):
        values = self._maybe_coerce_values(values)
        super().__init__(values, placement=placement, ndim=ndim)

    @property
    def _can_hold_na(self):
        return True

    def _maybe_coerce_values(self, values):
        """
        Input validation for values passed to __init__. Ensure that
        we have datetime64ns, coercing if necessary.

        Parameters
        ----------
        values : array-like
            Must be convertible to datetime64

        Returns
        -------
        values : ndarray[datetime64ns]

        Overridden by DatetimeTZBlock.
        """
        if values.dtype != DT64NS_DTYPE:
            values = conversion.ensure_datetime64ns(values)

        if isinstance(values, DatetimeArray):
            values = values._data

        assert isinstance(values, np.ndarray), type(values)
        return values

    def astype(self, dtype, copy: bool = False, errors: str = "raise"):
        """
        these automatically copy, so copy=True has no effect
        raise on an except if raise == True
        """
        dtype = pandas_dtype(dtype)

        # if we are passed a datetime64[ns, tz]
        if is_datetime64tz_dtype(dtype):
            values = self.values
            if copy:
                # this should be the only copy
                values = values.copy()
            if getattr(values, "tz", None) is None:
                values = DatetimeArray(values).tz_localize("UTC")
            values = values.tz_convert(dtype.tz)
            return self.make_block(values)

        # delegate
        return super().astype(dtype=dtype, copy=copy, errors=errors)

    def _can_hold_element(self, element: Any) -> bool:
        tipo = maybe_infer_dtype_type(element)
        if tipo is not None:
            if self.is_datetimetz:
                # require exact match, since non-nano does not exist
                return is_dtype_equal(tipo, self.dtype) or is_valid_nat_for_dtype(
                    element, self.dtype
                )

            # GH#27419 if we get a non-nano datetime64 object
            return is_datetime64_dtype(tipo)
        elif element is NaT:
            return True
        elif isinstance(element, datetime):
            if self.is_datetimetz:
                return tz_compare(element.tzinfo, self.dtype.tz)
            return element.tzinfo is None

        return is_valid_nat_for_dtype(element, self.dtype)

    def to_native_types(self, na_rep="NaT", date_format=None, **kwargs):
        """ convert to our native types format """
        dta = self.array_values()

        result = dta._format_native_types(
            na_rep=na_rep, date_format=date_format, **kwargs
        )
        return np.atleast_2d(result)

    def set(self, locs, values):
        """
        See Block.set.__doc__
        """
        values = conversion.ensure_datetime64ns(values, copy=False)

        self.values[locs] = values


class DatetimeTZBlock(ExtensionBlock, DatetimeBlock):
    """ implement a datetime64 block with a tz attribute """

    __slots__ = ()
    is_datetimetz = True
    is_extension = True

    internal_values = Block.internal_values
    _can_hold_element = DatetimeBlock._can_hold_element
    to_native_types = DatetimeBlock.to_native_types
    fill_value = np.datetime64("NaT", "ns")
    should_store = Block.should_store
    array_values = ExtensionBlock.array_values

    @property
    def _holder(self):
        return DatetimeArray

    def _maybe_coerce_values(self, values):
        """
        Input validation for values passed to __init__. Ensure that
        we have datetime64TZ, coercing if necessary.

        Parameters
        ----------
        values : array-like
            Must be convertible to datetime64

        Returns
        -------
        values : DatetimeArray
        """
        if not isinstance(values, self._holder):
            values = self._holder(values)

        if values.tz is None:
            raise ValueError("cannot create a DatetimeTZBlock without a tz")

        return values

    @property
    def is_view(self) -> bool:
        """ return a boolean if I am possibly a view """
        # check the ndarray values of the DatetimeIndex values
        return self.values._data.base is not None

    def get_values(self, dtype=None):
        """
        Returns an ndarray of values.

        Parameters
        ----------
        dtype : np.dtype
            Only `object`-like dtypes are respected here (not sure
            why).

        Returns
        -------
        values : ndarray
            When ``dtype=object``, then and object-dtype ndarray of
            boxed values is returned. Otherwise, an M8[ns] ndarray
            is returned.

            DatetimeArray is always 1-d. ``get_values`` will reshape
            the return value to be the same dimensionality as the
            block.
        """
        values = self.values
        if is_object_dtype(dtype):
            values = values.astype(object)

        # TODO(EA2D): reshape unnecessary with 2D EAs
        # Ensure that our shape is correct for DataFrame.
        # ExtensionArrays are always 1-D, even in a DataFrame when
        # the analogous NumPy-backed column would be a 2-D ndarray.
        return np.asarray(values).reshape(self.shape)

    def external_values(self):
        # NB: this is different from np.asarray(self.values), since that
        #  return an object-dtype ndarray of Timestamps.
        return np.asarray(self.values.astype("datetime64[ns]", copy=False))

    def diff(self, n: int, axis: int = 0) -> List["Block"]:
        """
        1st discrete difference.

        Parameters
        ----------
        n : int
            Number of periods to diff.
        axis : int, default 0
            Axis to diff upon.

        Returns
        -------
        A list with a new TimeDeltaBlock.

        Notes
        -----
        The arguments here are mimicking shift so they are called correctly
        by apply.
        """
        if axis == 0:
            # TODO(EA2D): special case not needed with 2D EAs
            # Cannot currently calculate diff across multiple blocks since this
            # function is invoked via apply
            raise NotImplementedError

        if n == 0:
            # Fastpath avoids making a copy in `shift`
            new_values = np.zeros(self.values.shape, dtype=np.int64)
        else:
            new_values = (self.values - self.shift(n, axis=axis)[0].values).asi8

        # Reshape the new_values like how algos.diff does for timedelta data
        new_values = new_values.reshape(1, len(new_values))
        new_values = new_values.astype("timedelta64[ns]")
        return [TimeDeltaBlock(new_values, placement=self.mgr_locs.indexer)]

    def fillna(self, value, limit=None, inplace=False, downcast=None):
        # We support filling a DatetimeTZ with a `value` whose timezone
        # is different by coercing to object.
        if self._can_hold_element(value):
            return super().fillna(value, limit, inplace, downcast)

        # different timezones, or a non-tz
        return self.astype(object).fillna(
            value, limit=limit, inplace=inplace, downcast=downcast
        )

    def setitem(self, indexer, value):
        # https://github.com/pandas-dev/pandas/issues/24020
        # Need a dedicated setitem until #24020 (type promotion in setitem
        # for extension arrays) is designed and implemented.
        if self._can_hold_element(value) or (
            isinstance(indexer, np.ndarray) and indexer.size == 0
        ):
            return super().setitem(indexer, value)

        obj_vals = self.values.astype(object)
        newb = make_block(
            obj_vals, placement=self.mgr_locs, klass=ObjectBlock, ndim=self.ndim
        )
        return newb.setitem(indexer, value)

    def quantile(self, qs, interpolation="linear", axis=0):
        naive = self.values.view("M8[ns]")

        # TODO(EA2D): kludge for 2D block with 1D values
        naive = naive.reshape(self.shape)

        blk = self.make_block(naive)
        res_blk = blk.quantile(qs, interpolation=interpolation, axis=axis)

        # TODO(EA2D): ravel is kludge for 2D block with 1D values, assumes column-like
        aware = self._holder(res_blk.values.ravel(), dtype=self.dtype)
        return self.make_block_same_class(aware, ndim=res_blk.ndim)


class TimeDeltaBlock(DatetimeLikeBlockMixin, IntBlock):
    __slots__ = ()
    is_timedelta = True
    _can_hold_na = True
    is_numeric = False
    fill_value = np.timedelta64("NaT", "ns")

    def __init__(self, values, placement, ndim=None):
        if values.dtype != TD64NS_DTYPE:
            # e.g. non-nano or int64
            values = TimedeltaArray._from_sequence(values)._data
        if isinstance(values, TimedeltaArray):
            values = values._data
        assert isinstance(values, np.ndarray), type(values)
        super().__init__(values, placement=placement, ndim=ndim)

    @property
    def _holder(self):
        return TimedeltaArray

    def _can_hold_element(self, element: Any) -> bool:
        tipo = maybe_infer_dtype_type(element)
        if tipo is not None:
            return issubclass(tipo.type, np.timedelta64)
        elif element is NaT:
            return True
        elif isinstance(element, (timedelta, np.timedelta64)):
            return True
        return is_valid_nat_for_dtype(element, self.dtype)

    def fillna(self, value, **kwargs):

        # allow filling with integers to be
        # interpreted as nanoseconds
        if is_integer(value):
            # Deprecation GH#24694, GH#19233
            raise TypeError(
                "Passing integers to fillna for timedelta64[ns] dtype is no "
                "longer supported.  To obtain the old behavior, pass "
                "`pd.Timedelta(seconds=n)` instead."
            )
        return super().fillna(value, **kwargs)

    def to_native_types(self, na_rep="NaT", **kwargs):
        """ convert to our native types format """
        tda = self.array_values()
        return tda._format_native_types(na_rep, **kwargs)


class BoolBlock(NumericBlock):
    __slots__ = ()
    is_bool = True
    _can_hold_na = False

    def _can_hold_element(self, element: Any) -> bool:
        tipo = maybe_infer_dtype_type(element)
        if tipo is not None:
            return issubclass(tipo.type, np.bool_)
        return isinstance(element, (bool, np.bool_))

    def replace(self, to_replace, value, inplace=False, regex=False, convert=True):
        inplace = validate_bool_kwarg(inplace, "inplace")
        to_replace_values = np.atleast_1d(to_replace)
        if not np.can_cast(to_replace_values, bool):
            return self
        return super().replace(
            to_replace, value, inplace=inplace, regex=regex, convert=convert,
        )


class ObjectBlock(Block):
    __slots__ = ()
    is_object = True
    _can_hold_na = True

    def __init__(self, values, placement=None, ndim=2):
        if issubclass(values.dtype.type, str):
            values = np.array(values, dtype=object)

        super().__init__(values, ndim=ndim, placement=placement)

    @property
    def is_bool(self):
        """
        we can be a bool if we have only bool values but are of type
        object
        """
        return lib.is_bool_array(self.values.ravel("K"))

    def convert(
        self,
        copy: bool = True,
        datetime: bool = True,
        numeric: bool = True,
        timedelta: bool = True,
        coerce: bool = False,
    ):
        """
        attempt to coerce any object types to better types return a copy of
        the block (if copy = True) by definition we ARE an ObjectBlock!!!!!

        can return multiple blocks!
        """
        # operate column-by-column
        def f(mask, val, idx):
            shape = val.shape
            values = soft_convert_objects(
                val.ravel(),
                datetime=datetime,
                numeric=numeric,
                timedelta=timedelta,
                coerce=coerce,
                copy=copy,
            )
            if isinstance(values, np.ndarray):
                # TODO(EA2D): allow EA once reshape is supported
                values = values.reshape(shape)

            return values

        if self.ndim == 2:
            blocks = self.split_and_operate(None, f, False)
        else:
            values = f(None, self.values.ravel(), None)
            blocks = [make_block(values, ndim=self.ndim, placement=self.mgr_locs)]

        return blocks

    def _maybe_downcast(self, blocks: List["Block"], downcast=None) -> List["Block"]:

        if downcast is not None:
            return blocks

        # split and convert the blocks
        return _extend_blocks([b.convert(datetime=True, numeric=False) for b in blocks])

    def _can_hold_element(self, element: Any) -> bool:
        return True

    def replace(self, to_replace, value, inplace=False, regex=False, convert=True):
        to_rep_is_list = is_list_like(to_replace)
        value_is_list = is_list_like(value)
        both_lists = to_rep_is_list and value_is_list
        either_list = to_rep_is_list or value_is_list

        result_blocks = []
        blocks = [self]

        if not either_list and is_re(to_replace):
            return self._replace_single(
                to_replace, value, inplace=inplace, regex=True, convert=convert,
            )
        elif not (either_list or regex):
            return super().replace(
                to_replace, value, inplace=inplace, regex=regex, convert=convert,
            )
        elif both_lists:
            for to_rep, v in zip(to_replace, value):
                result_blocks = []
                for b in blocks:
                    result = b._replace_single(
                        to_rep, v, inplace=inplace, regex=regex, convert=convert,
                    )
                    result_blocks = _extend_blocks(result, result_blocks)
                blocks = result_blocks
            return result_blocks

        elif to_rep_is_list and regex:
            for to_rep in to_replace:
                result_blocks = []
                for b in blocks:
                    result = b._replace_single(
                        to_rep, value, inplace=inplace, regex=regex, convert=convert,
                    )
                    result_blocks = _extend_blocks(result, result_blocks)
                blocks = result_blocks
            return result_blocks

        return self._replace_single(
            to_replace, value, inplace=inplace, convert=convert, regex=regex,
        )

    def _replace_single(
        self, to_replace, value, inplace=False, regex=False, convert=True, mask=None,
    ):
        """
        Replace elements by the given value.

        Parameters
        ----------
        to_replace : object or pattern
            Scalar to replace or regular expression to match.
        value : object
            Replacement object.
        inplace : bool, default False
            Perform inplace modification.
        regex : bool, default False
            If true, perform regular expression substitution.
        convert : bool, default True
            If true, try to coerce any object types to better types.
        mask : array-like of bool, optional
            True indicate corresponding element is ignored.

        Returns
        -------
        a new block, the result after replacing
        """
        inplace = validate_bool_kwarg(inplace, "inplace")

        # to_replace is regex compilable
        to_rep_re = regex and is_re_compilable(to_replace)

        # regex is regex compilable
        regex_re = is_re_compilable(regex)

        # only one will survive
        if to_rep_re and regex_re:
            raise AssertionError(
                "only one of to_replace and regex can be regex compilable"
            )

        # if regex was passed as something that can be a regex (rather than a
        # boolean)
        if regex_re:
            to_replace = regex

        regex = regex_re or to_rep_re

        # try to get the pattern attribute (compiled re) or it's a string
        if is_re(to_replace):
            pattern = to_replace.pattern
        else:
            pattern = to_replace

        # if the pattern is not empty and to_replace is either a string or a
        # regex
        if regex and pattern:
            rx = re.compile(to_replace)
        else:
            # if the thing to replace is not a string or compiled regex call
            # the superclass method -> to_replace is some kind of object
            return super().replace(to_replace, value, inplace=inplace, regex=regex)

        new_values = self.values if inplace else self.values.copy()

        # deal with replacing values with objects (strings) that match but
        # whose replacement is not a string (numeric, nan, object)
        if isna(value) or not isinstance(value, str):

            def re_replacer(s):
                if is_re(rx) and isinstance(s, str):
                    return value if rx.search(s) is not None else s
                else:
                    return s

        else:
            # value is guaranteed to be a string here, s can be either a string
            # or null if it's null it gets returned
            def re_replacer(s):
                if is_re(rx) and isinstance(s, str):
                    return rx.sub(value, s)
                else:
                    return s

        f = np.vectorize(re_replacer, otypes=[self.dtype])

        if mask is None:
            new_values[:] = f(new_values)
        else:
            new_values[mask] = f(new_values[mask])

        # convert
        block = self.make_block(new_values)
        if convert:
            block = block.convert(numeric=False)
        return block

    def _replace_coerce(
        self, to_replace, value, inplace=True, regex=False, convert=False, mask=None
    ):
        """
        Replace value corresponding to the given boolean array with another
        value.

        Parameters
        ----------
        to_replace : object or pattern
            Scalar to replace or regular expression to match.
        value : object
            Replacement object.
        inplace : bool, default False
            Perform inplace modification.
        regex : bool, default False
            If true, perform regular expression substitution.
        convert : bool, default True
            If true, try to coerce any object types to better types.
        mask : array-like of bool, optional
            True indicate corresponding element is ignored.

        Returns
        -------
        A new block if there is anything to replace or the original block.
        """
        if mask.any():
            block = super()._replace_coerce(
                to_replace=to_replace,
                value=value,
                inplace=inplace,
                regex=regex,
                convert=convert,
                mask=mask,
            )
            if convert:
                block = [b.convert(numeric=False, copy=True) for b in block]
            return block
        if convert:
            return [self.convert(numeric=False, copy=True)]
        return self


class CategoricalBlock(ExtensionBlock):
    __slots__ = ()
    is_categorical = True
    _can_hold_na = True

    should_store = Block.should_store

    def __init__(self, values, placement, ndim=None):
        # coerce to categorical if we can
        values = extract_array(values)
        assert isinstance(values, Categorical), type(values)
        super().__init__(values, placement=placement, ndim=ndim)

    @property
    def _holder(self):
        return Categorical

    def replace(
        self,
        to_replace,
        value,
        inplace: bool = False,
        regex: bool = False,
        convert: bool = True,
    ):
        inplace = validate_bool_kwarg(inplace, "inplace")
        result = self if inplace else self.copy()

        result.values.replace(to_replace, value, inplace=True)
        return result


# -----------------------------------------------------------------
# Constructor Helpers


def get_block_type(values, dtype=None):
    """
    Find the appropriate Block subclass to use for the given values and dtype.

    Parameters
    ----------
    values : ndarray-like
    dtype : numpy or pandas dtype

    Returns
    -------
    cls : class, subclass of Block
    """
    dtype = dtype or values.dtype
    vtype = dtype.type

    if is_sparse(dtype):
        # Need this first(ish) so that Sparse[datetime] is sparse
        cls = ExtensionBlock
    elif is_categorical_dtype(values.dtype):
        cls = CategoricalBlock
    elif issubclass(vtype, np.datetime64):
        assert not is_datetime64tz_dtype(values.dtype)
        cls = DatetimeBlock
    elif is_datetime64tz_dtype(values.dtype):
        cls = DatetimeTZBlock
    elif is_interval_dtype(dtype) or is_period_dtype(dtype):
        cls = ObjectValuesExtensionBlock
    elif is_extension_array_dtype(values.dtype):
        cls = ExtensionBlock
    elif issubclass(vtype, np.floating):
        cls = FloatBlock
    elif issubclass(vtype, np.timedelta64):
        assert issubclass(vtype, np.integer)
        cls = TimeDeltaBlock
    elif issubclass(vtype, np.complexfloating):
        cls = ComplexBlock
    elif issubclass(vtype, np.integer):
        cls = IntBlock
    elif dtype == np.bool_:
        cls = BoolBlock
    else:
        cls = ObjectBlock
    return cls


def make_block(values, placement, klass=None, ndim=None, dtype=None):
    # Ensure that we don't allow PandasArray / PandasDtype in internals.
    # For now, blocks should be backed by ndarrays when possible.
    if isinstance(values, ABCPandasArray):
        values = values.to_numpy()
        if ndim and ndim > 1:
            # TODO(EA2D): special case not needed with 2D EAs
            values = np.atleast_2d(values)

    if isinstance(dtype, PandasDtype):
        dtype = dtype.numpy_dtype

    if klass is None:
        dtype = dtype or values.dtype
        klass = get_block_type(values, dtype)

    elif klass is DatetimeTZBlock and not is_datetime64tz_dtype(values.dtype):
        # TODO: This is no longer hit internally; does it need to be retained
        #  for e.g. pyarrow?
        values = DatetimeArray._simple_new(values, dtype=dtype)

    return klass(values, ndim=ndim, placement=placement)


# -----------------------------------------------------------------


def _extend_blocks(result, blocks=None):
    """ return a new extended blocks, given the result """
    if blocks is None:
        blocks = []
    if isinstance(result, list):
        for r in result:
            if isinstance(r, list):
                blocks.extend(r)
            else:
                blocks.append(r)
    else:
        assert isinstance(result, Block), type(result)
        blocks.append(result)
    return blocks


def _block_shape(values: ArrayLike, ndim: int = 1) -> ArrayLike:
    """ guarantee the shape of the values to be at least 1 d """
    if values.ndim < ndim:
        shape = values.shape
        if not is_extension_array_dtype(values.dtype):
            # TODO(EA2D): https://github.com/pandas-dev/pandas/issues/23023
            # block.shape is incorrect for "2D" ExtensionArrays
            # We can't, and don't need to, reshape.
            # error: "ExtensionArray" has no attribute "reshape"
            values = values.reshape(tuple((1,) + shape))  # type: ignore[attr-defined]
    return values


def _safe_reshape(arr, new_shape):
    """
    If possible, reshape `arr` to have shape `new_shape`,
    with a couple of exceptions (see gh-13012):

    1) If `arr` is a ExtensionArray or Index, `arr` will be
       returned as is.
    2) If `arr` is a Series, the `_values` attribute will
       be reshaped and returned.

    Parameters
    ----------
    arr : array-like, object to be reshaped
    new_shape : int or tuple of ints, the new shape
    """
    if isinstance(arr, ABCSeries):
        arr = arr._values
    if not is_extension_array_dtype(arr.dtype):
        # Note: this will include TimedeltaArray and tz-naive DatetimeArray
        # TODO(EA2D): special case will be unnecessary with 2D EAs
        arr = np.asarray(arr).reshape(new_shape)
    return arr


def _putmask_smart(v: np.ndarray, mask: np.ndarray, n) -> np.ndarray:
    """
    Return a new ndarray, try to preserve dtype if possible.

    Parameters
    ----------
    v : np.ndarray
        `values`, updated in-place.
    mask : np.ndarray[bool]
        Applies to both sides (array like).
    n : `new values` either scalar or an array like aligned with `values`

    Returns
    -------
    values : ndarray with updated values
        this *may* be a copy of the original

    See Also
    --------
    ndarray.putmask
    """
    # we cannot use np.asarray() here as we cannot have conversions
    # that numpy does when numeric are mixed with strings

    # n should be the length of the mask or a scalar here
    if not is_list_like(n):
        n = np.repeat(n, len(mask))

    # see if we are only masking values that if putted
    # will work in the current dtype
    try:
        nn = n[mask]
    except TypeError:
        # TypeError: only integer scalar arrays can be converted to a scalar index
        pass
    else:
        # make sure that we have a nullable type
        # if we have nulls
        if not _isna_compat(v, nn[0]):
            pass
        elif not (is_float_dtype(nn.dtype) or is_integer_dtype(nn.dtype)):
            # only compare integers/floats
            pass
        elif not (is_float_dtype(v.dtype) or is_integer_dtype(v.dtype)):
            # only compare integers/floats
            pass
        else:

            # we ignore ComplexWarning here
            with warnings.catch_warnings(record=True):
                warnings.simplefilter("ignore", np.ComplexWarning)
                nn_at = nn.astype(v.dtype)

            comp = nn == nn_at
            if is_list_like(comp) and comp.all():
                nv = v.copy()
                nv[mask] = nn_at
                return nv

    n = np.asarray(n)

    def _putmask_preserve(nv, n):
        try:
            nv[mask] = n[mask]
        except (IndexError, ValueError):
            nv[mask] = n
        return nv

    # preserves dtype if possible
    if v.dtype.kind == n.dtype.kind:
        return _putmask_preserve(v, n)

    # change the dtype if needed
    dtype, _ = maybe_promote(n.dtype)

    v = v.astype(dtype)

    return _putmask_preserve(v, n)


def _extract_bool_array(mask: ArrayLike) -> np.ndarray:
    """
    If we have a SparseArray or BooleanArray, convert it to ndarray[bool].
    """
    if isinstance(mask, ExtensionArray):
        # We could have BooleanArray, Sparse[bool], ...
        mask = np.asarray(mask, dtype=np.bool_)

    assert isinstance(mask, np.ndarray), type(mask)
    assert mask.dtype == bool, mask.dtype
    return mask<|MERGE_RESOLUTION|>--- conflicted
+++ resolved
@@ -1127,7 +1127,6 @@
                 axis=axis,
                 inplace=inplace,
                 limit=limit,
-                limit_area=limit_area,
                 fill_value=fill_value,
                 coerce=coerce,
                 downcast=downcast,
@@ -1152,16 +1151,6 @@
 
     def _interpolate_with_fill(
         self,
-<<<<<<< HEAD
-        method="pad",
-        axis=0,
-        inplace=False,
-        limit=None,
-        limit_area=None,
-        fill_value=None,
-        coerce=False,
-        downcast=None,
-=======
         method: str = "pad",
         axis: int = 0,
         inplace: bool = False,
@@ -1169,7 +1158,6 @@
         fill_value: Optional[Any] = None,
         coerce: bool = False,
         downcast: Optional[str] = None,
->>>>>>> 2f15d1c3
     ) -> List["Block"]:
         """ fillna but using the interpolate machinery """
         inplace = validate_bool_kwarg(inplace, "inplace")
@@ -1188,17 +1176,16 @@
         # We only get here for non-ExtensionBlock
         fill_value = convert_scalar_for_putitemlike(fill_value, self.values.dtype)
 
-        interp_values = missing.interpolate_2d(
+        values = missing.interpolate_2d(
             values,
             method=method,
             axis=axis,
             limit=limit,
             fill_value=fill_value,
-            limit_area=limit_area,
             dtype=self.dtype,
         )
 
-        blocks = [self.make_block_same_class(interp_values, ndim=self.ndim)]
+        blocks = [self.make_block_same_class(values, ndim=self.ndim)]
         return self._maybe_downcast(blocks, downcast)
 
     def _interpolate(
