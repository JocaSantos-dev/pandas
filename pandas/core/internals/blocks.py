--- conflicted
+++ resolved
@@ -2228,56 +2228,6 @@
     is_numeric = False
     values: DatetimeArray | TimedeltaArray
 
-<<<<<<< HEAD
-    def interpolate(
-        self,
-        *,
-        method: FillnaOptions = "pad",
-        index: Index | None = None,
-        axis: int = 0,
-        inplace: bool = False,
-        limit: int | None = None,
-        fill_value=None,
-        using_cow: bool = False,
-        **kwargs,
-    ):
-        values = self.values
-
-        # error: Non-overlapping equality check (left operand type:
-        # "Literal['backfill', 'bfill', 'ffill', 'pad']", right operand type:
-        # "Literal['linear']")  [comparison-overlap]
-        if method == "linear":  # type: ignore[comparison-overlap]
-            # TODO: GH#50950 implement for arbitrary EAs
-            refs = None
-            arr_inplace = inplace
-            if using_cow:
-                if inplace and not self.refs.has_reference():
-                    refs = self.refs
-                else:
-                    arr_inplace = False
-
-            new_values = self.values.interpolate(
-                method=method,
-                index=index,
-                axis=axis,
-                inplace=arr_inplace,
-                limit=limit,
-                fill_value=fill_value,
-                **kwargs,
-            )
-            return self.make_block_same_class(new_values, refs=refs)
-
-        elif values.ndim == 2 and axis == 0:
-            # NDArrayBackedExtensionArray.fillna assumes axis=1
-            new_values = values.T.fillna(value=fill_value, method=method, limit=limit).T
-        else:
-            new_values = values.fillna(value=fill_value, method=method, limit=limit)
-        return self.make_block_same_class(new_values)
-=======
-    def values_for_json(self) -> np.ndarray:
-        return self.values._ndarray
->>>>>>> 0aa39949
-
 
 class DatetimeTZBlock(DatetimeLikeBlock):
     """implement a datetime64 block with a tz attribute"""
