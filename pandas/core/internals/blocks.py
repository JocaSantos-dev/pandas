--- conflicted
+++ resolved
@@ -1874,15 +1874,8 @@
         # TODO(EA2D): reshape not needed with 2D EAs
         return np.asarray(values).reshape(self.shape)
 
-<<<<<<< HEAD
-    def interpolate(
-=======
-    def values_for_json(self) -> np.ndarray:
-        return np.asarray(self.values)
-
     @final
     def pad_or_backfill(
->>>>>>> 7e0bcf16
         self,
         *,
         method: FillnaOptions,
