--- conflicted
+++ resolved
@@ -661,21 +661,7 @@
         if values.dtype.kind in ["m", "M"]:
             values = self.array_values()
 
-<<<<<<< HEAD
-        try:
-            new_values = self._astype(dtype, copy=copy)
-        except (ValueError, TypeError):
-            # e.g. astype_nansafe can fail on object-dtype of strings
-            #  trying to convert to float
-            if errors == "ignore":
-                # error: Incompatible types in assignment (expression has type
-                # "Union[ndarray, ExtensionArray]", variable has type "ExtensionArray")
-                new_values = self.values  # type: ignore[assignment]
-            else:
-                raise
-=======
         new_values = astype_array_safe(values, dtype, copy=copy, errors=errors)
->>>>>>> 38b5e4ad
 
         newb = self.make_block(new_values)
         if newb.shape != self.shape:
@@ -686,58 +672,6 @@
             )
         return newb
 
-<<<<<<< HEAD
-    def _astype(self, dtype: DtypeObj, copy: bool) -> ArrayLike:
-        values = self.values
-        if values.dtype.kind in ["m", "M"]:
-            values = self.array_values()
-
-        if (
-            values.dtype.kind in ["m", "M"]
-            and dtype.kind in ["i", "u"]
-            and isinstance(dtype, np.dtype)
-            and dtype.itemsize != 8
-        ):
-            # TODO(2.0) remove special case once deprecation on DTA/TDA is enforced
-            msg = rf"cannot astype a datetimelike from [{values.dtype}] to [{dtype}]"
-            raise TypeError(msg)
-
-        if is_datetime64tz_dtype(dtype) and is_datetime64_dtype(values.dtype):
-            # error: Value of type variable "ArrayLike" of "astype_dt64_to_dt64tz"
-            # cannot be "Union[ndarray, ExtensionArray]"
-            # error: Incompatible return value type (got "DatetimeArray", expected
-            # "ndarray")
-            return astype_dt64_to_dt64tz(  # type: ignore[type-var,return-value]
-                values, dtype, copy, via_utc=True
-            )
-
-        if is_dtype_equal(values.dtype, dtype):
-            if copy:
-                # error: Incompatible return value type (got "Union[ndarray,
-                # ExtensionArray]", expected "ExtensionArray")
-                # error: Incompatible return value type (got "Union[ndarray,
-                # ExtensionArray]", expected "ndarray")
-                return values.copy()  # type: ignore[return-value]
-            # error: Incompatible return value type (got "Union[ndarray,
-            # ExtensionArray]", expected "ExtensionArray")
-            # error: Incompatible return value type (got "Union[ndarray,
-            # ExtensionArray]", expected "ndarray")
-            return values  # type: ignore[return-value]
-
-        if isinstance(values, ExtensionArray):
-            values = values.astype(dtype, copy=copy)
-
-        else:
-            values = astype_nansafe(values, dtype, copy=copy)
-
-        # error: Incompatible return value type (got "Union[ndarray, ExtensionArray]",
-        # expected "ExtensionArray")
-        # error: Incompatible return value type (got "Union[ndarray, ExtensionArray]",
-        # expected "ndarray")
-        return values  # type: ignore[return-value]
-
-=======
->>>>>>> 38b5e4ad
     def convert(
         self,
         copy: bool = True,
