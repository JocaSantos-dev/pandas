--- conflicted
+++ resolved
@@ -2098,14 +2098,9 @@
 class DatetimeLikeBlockMixin(NDArrayBackedExtensionBlock):
     """Mixin class for DatetimeBlock, DatetimeTZBlock, and TimedeltaBlock."""
 
-<<<<<<< HEAD
-=======
     is_numeric = False
     _can_hold_na = True
-    _dtype: np.dtype
-    _holder: Type[Union[DatetimeArray, TimedeltaArray]]
-
->>>>>>> a2c4d99b
+
     @classmethod
     def _maybe_coerce_values(cls, values):
         """
@@ -2197,14 +2192,6 @@
 
 class TimeDeltaBlock(DatetimeLikeBlockMixin):
     __slots__ = ()
-<<<<<<< HEAD
-    _can_hold_na = True
-    is_numeric = False
-=======
-    _holder = TimedeltaArray
-    fill_value = np.timedelta64("NaT", "ns")
-    _dtype = fill_value.dtype
->>>>>>> a2c4d99b
 
 
 class ObjectBlock(Block):
