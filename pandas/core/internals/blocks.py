--- conflicted
+++ resolved
@@ -120,7 +120,9 @@
     from pandas.core.arrays._mixins import NDArrayBackedExtensionArray
 
 
-<<<<<<< HEAD
+_dtype_obj = np.dtype(object)  # comparison is faster than is_object_dtype
+
+
 def maybe_split(meth: F) -> F:
     """
     If we have a multi-column block, split and operate block-wise.  Otherwise
@@ -137,9 +139,6 @@
             return self.split_and_operate(meth, *args, **kwargs)
 
     return cast(F, newfunc)
-=======
-_dtype_obj = np.dtype(object)  # comparison is faster than is_object_dtype
->>>>>>> f290b65c
 
 
 class Block(PandasObject):
