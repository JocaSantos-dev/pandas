from datetime import datetime, timedelta
import inspect
import re
from typing import TYPE_CHECKING, Any, List, Optional, Type, Union, cast
import warnings

import numpy as np

from pandas._libs import NaT, algos as libalgos, internals as libinternals, lib, writers
from pandas._libs.internals import BlockPlacement
from pandas._libs.tslibs import conversion
from pandas._libs.tslibs.timezones import tz_compare
from pandas._typing import ArrayLike, Scalar, Shape
from pandas.util._validators import validate_bool_kwarg

from pandas.core.dtypes.cast import (
    astype_nansafe,
    convert_scalar_for_putitemlike,
    find_common_type,
    infer_dtype_from,
    infer_dtype_from_scalar,
    maybe_box_datetimelike,
    maybe_downcast_numeric,
    maybe_downcast_to_dtype,
    maybe_infer_dtype_type,
    maybe_promote,
    maybe_upcast,
    soft_convert_objects,
)
from pandas.core.dtypes.common import (
    DT64NS_DTYPE,
    TD64NS_DTYPE,
    is_bool_dtype,
    is_categorical_dtype,
    is_datetime64_dtype,
    is_datetime64tz_dtype,
    is_dtype_equal,
    is_extension_array_dtype,
    is_float,
    is_float_dtype,
    is_integer,
    is_integer_dtype,
    is_interval_dtype,
    is_list_like,
    is_object_dtype,
    is_period_dtype,
    is_re,
    is_re_compilable,
    is_sparse,
    is_timedelta64_dtype,
    pandas_dtype,
)
from pandas.core.dtypes.dtypes import ExtensionDtype
from pandas.core.dtypes.generic import (
    ABCDataFrame,
    ABCIndexClass,
    ABCPandasArray,
    ABCSeries,
)
from pandas.core.dtypes.missing import is_valid_nat_for_dtype, isna, isna_compat

import pandas.core.algorithms as algos
from pandas.core.array_algos.replace import compare_or_regex_search, replace_regex
from pandas.core.array_algos.transforms import shift
from pandas.core.arrays import (
    Categorical,
    DatetimeArray,
    ExtensionArray,
    PandasArray,
    PandasDtype,
    TimedeltaArray,
)
from pandas.core.base import PandasObject
import pandas.core.common as com
from pandas.core.construction import extract_array
from pandas.core.indexers import (
    check_setitem_lengths,
    is_empty_indexer,
    is_scalar_indexer,
)
import pandas.core.missing as missing
from pandas.core.nanops import nanpercentile

if TYPE_CHECKING:
    from pandas import Index


class Block(PandasObject):
    """
    Canonical n-dimensional unit of homogeneous dtype contained in a pandas
    data structure

    Index-ignorant; let the container take care of that
    """

    values: Union[np.ndarray, ExtensionArray]

    __slots__ = ["_mgr_locs", "values", "ndim"]
    is_numeric = False
    is_float = False
    is_integer = False
    is_complex = False
    is_datetime = False
    is_datetimetz = False
    is_timedelta = False
    is_bool = False
    is_object = False
    is_extension = False
    _can_hold_na = False
    _can_consolidate = True
    _validate_ndim = True

    @classmethod
    def _simple_new(
        cls, values: ArrayLike, placement: BlockPlacement, ndim: int
    ) -> "Block":
        """
        Fastpath constructor, does *no* validation
        """
        obj = object.__new__(cls)
        obj.ndim = ndim
        obj.values = values
        obj._mgr_locs = placement
        return obj

    def __init__(self, values, placement, ndim=None):
        self.ndim = self._check_ndim(values, ndim)
        self.mgr_locs = placement
        self.values = self._maybe_coerce_values(values)

        if self._validate_ndim and self.ndim and len(self.mgr_locs) != len(self.values):
            raise ValueError(
                f"Wrong number of items passed {len(self.values)}, "
                f"placement implies {len(self.mgr_locs)}"
            )

    def _maybe_coerce_values(self, values):
        """
        Ensure we have correctly-typed values.

        Parameters
        ----------
        values : np.ndarray, ExtensionArray, Index

        Returns
        -------
        np.ndarray or ExtensionArray
        """
        return values

    def _check_ndim(self, values, ndim):
        """
        ndim inference and validation.

        Infers ndim from 'values' if not provided to __init__.
        Validates that values.ndim and ndim are consistent if and only if
        the class variable '_validate_ndim' is True.

        Parameters
        ----------
        values : array-like
        ndim : int or None

        Returns
        -------
        ndim : int

        Raises
        ------
        ValueError : the number of dimensions do not match
        """
        if ndim is None:
            ndim = values.ndim

        if self._validate_ndim and values.ndim != ndim:
            raise ValueError(
                "Wrong number of dimensions. "
                f"values.ndim != ndim [{values.ndim} != {ndim}]"
            )
        return ndim

    @property
    def _holder(self):
        """
        The array-like that can hold the underlying values.

        None for 'Block', overridden by subclasses that don't
        use an ndarray.
        """
        return None

    @property
    def _consolidate_key(self):
        return self._can_consolidate, self.dtype.name

    @property
    def is_view(self) -> bool:
        """ return a boolean if I am possibly a view """
        values = self.values
        values = cast(np.ndarray, values)
        return values.base is not None

    @property
    def is_categorical(self) -> bool:
        return self._holder is Categorical

    @property
    def is_datelike(self) -> bool:
        """ return True if I am a non-datelike """
        return self.is_datetime or self.is_timedelta

    def external_values(self):
        """
        The array that Series.values returns (public attribute).

        This has some historical constraints, and is overridden in block
        subclasses to return the correct array (e.g. period returns
        object ndarray and datetimetz a datetime64[ns] ndarray instead of
        proper extension array).
        """
        return self.values

    def internal_values(self):
        """
        The array that Series._values returns (internal values).
        """
        return self.values

    def array_values(self) -> ExtensionArray:
        """
        The array that Series.array returns. Always an ExtensionArray.
        """
        return PandasArray(self.values)

    def get_values(self, dtype=None):
        """
        return an internal format, currently just the ndarray
        this is often overridden to handle to_dense like operations
        """
        if is_object_dtype(dtype):
            return self.values.astype(object)
        return self.values

    def get_block_values_for_json(self) -> np.ndarray:
        """
        This is used in the JSON C code.
        """
        # TODO(EA2D): reshape will be unnecessary with 2D EAs
        return np.asarray(self.values).reshape(self.shape)

    @property
    def fill_value(self):
        return np.nan

    @property
    def mgr_locs(self):
        return self._mgr_locs

    @mgr_locs.setter
    def mgr_locs(self, new_mgr_locs):
        if not isinstance(new_mgr_locs, libinternals.BlockPlacement):
            new_mgr_locs = libinternals.BlockPlacement(new_mgr_locs)

        self._mgr_locs = new_mgr_locs

    def make_block(self, values, placement=None) -> "Block":
        """
        Create a new block, with type inference propagate any values that are
        not specified
        """
        if placement is None:
            placement = self.mgr_locs
        if self.is_extension:
            values = _block_shape(values, ndim=self.ndim)

        return make_block(values, placement=placement, ndim=self.ndim)

    def make_block_same_class(self, values, placement=None, ndim=None):
        """ Wrap given values in a block of same type as self. """
        if placement is None:
            placement = self.mgr_locs
        if ndim is None:
            ndim = self.ndim
        return type(self)(values, placement=placement, ndim=ndim)

    def __repr__(self) -> str:
        # don't want to print out all of the items here
        name = type(self).__name__
        if self.ndim == 1:
            result = f"{name}: {len(self)} dtype: {self.dtype}"
        else:

            shape = " x ".join(str(s) for s in self.shape)
            result = f"{name}: {self.mgr_locs.indexer}, {shape}, dtype: {self.dtype}"

        return result

    def __len__(self) -> int:
        return len(self.values)

    def __getstate__(self):
        return self.mgr_locs.indexer, self.values

    def __setstate__(self, state):
        self.mgr_locs = libinternals.BlockPlacement(state[0])
        self.values = state[1]
        self.ndim = self.values.ndim

    def _slice(self, slicer):
        """ return a slice of my values """

        return self.values[slicer]

    def getitem_block(self, slicer, new_mgr_locs=None):
        """
        Perform __getitem__-like, return result as block.

        As of now, only supports slices that preserve dimensionality.
        """
        if new_mgr_locs is None:
            axis0_slicer = slicer[0] if isinstance(slicer, tuple) else slicer
            new_mgr_locs = self.mgr_locs[axis0_slicer]
        elif not isinstance(new_mgr_locs, BlockPlacement):
            new_mgr_locs = BlockPlacement(new_mgr_locs)

        new_values = self._slice(slicer)

        if self._validate_ndim and new_values.ndim != self.ndim:
            raise ValueError("Only same dim slicing is allowed")

        return type(self)._simple_new(new_values, new_mgr_locs, self.ndim)

    @property
    def shape(self):
        return self.values.shape

    @property
    def dtype(self):
        return self.values.dtype

    def iget(self, i):
        return self.values[i]

    def set_inplace(self, locs, values):
        """
        Modify block values in-place with new item value.

        Notes
        -----
        `set` never creates a new array or new Block, whereas `setitem` _may_
        create a new array and always creates a new Block.
        """
        self.values[locs] = values

    def delete(self, loc) -> None:
        """
        Delete given loc(-s) from block in-place.
        """
        self.values = np.delete(self.values, loc, 0)
        self.mgr_locs = self.mgr_locs.delete(loc)

    def apply(self, func, **kwargs) -> List["Block"]:
        """
        apply the function to my values; return a block if we are not
        one
        """
        with np.errstate(all="ignore"):
            result = func(self.values, **kwargs)

        return self._split_op_result(result)

    def reduce(self, func, ignore_failures: bool = False) -> List["Block"]:
        # We will apply the function and reshape the result into a single-row
        #  Block with the same mgr_locs; squeezing will be done at a higher level
        assert self.ndim == 2

        try:
            result = func(self.values)
        except (TypeError, NotImplementedError):
            if ignore_failures:
                return []
            raise

        if np.ndim(result) == 0:
            # TODO(EA2D): special case not needed with 2D EAs
            res_values = np.array([[result]])
        else:
            res_values = result.reshape(-1, 1)

        nb = self.make_block(res_values)
        return [nb]

    def _split_op_result(self, result) -> List["Block"]:
        # See also: split_and_operate
        if is_extension_array_dtype(result) and result.ndim > 1:
            # TODO(EA2D): unnecessary with 2D EAs
            # if we get a 2D ExtensionArray, we need to split it into 1D pieces
            nbs = []
            for i, loc in enumerate(self.mgr_locs):
                vals = result[i]
                block = self.make_block(values=vals, placement=[loc])
                nbs.append(block)
            return nbs

        if not isinstance(result, Block):
            result = self.make_block(result)

        return [result]

    def fillna(
        self, value, limit=None, inplace: bool = False, downcast=None
    ) -> List["Block"]:
        """
        fillna on the block with the value. If we fail, then convert to
        ObjectBlock and try again
        """
        inplace = validate_bool_kwarg(inplace, "inplace")

        mask = isna(self.values)
        if limit is not None:
            limit = libalgos.validate_limit(None, limit=limit)
            mask[mask.cumsum(self.ndim - 1) > limit] = False

        if not self._can_hold_na:
            if inplace:
                return [self]
            else:
                return [self.copy()]

        if self._can_hold_element(value):
            # equivalent: _try_coerce_args(value) would not raise
            blocks = self.putmask(mask, value, inplace=inplace)
            return self._maybe_downcast(blocks, downcast)

        # we can't process the value, but nothing to do
        if not mask.any():
            return [self] if inplace else [self.copy()]

        # operate column-by-column
        def f(mask, val, idx):
            block = self.coerce_to_target_dtype(value)

            # slice out our block
            if idx is not None:
                # i.e. self.ndim == 2
                block = block.getitem_block(slice(idx, idx + 1))
            return block.fillna(value, limit=limit, inplace=inplace, downcast=None)

        return self.split_and_operate(None, f, inplace)

    def split_and_operate(self, mask, f, inplace: bool) -> List["Block"]:
        """
        split the block per-column, and apply the callable f
        per-column, return a new block for each. Handle
        masking which will not change a block unless needed.

        Parameters
        ----------
        mask : 2-d boolean mask
        f : callable accepting (1d-mask, 1d values, indexer)
        inplace : boolean

        Returns
        -------
        list of blocks
        """
        if mask is None:
            mask = np.broadcast_to(True, shape=self.shape)

        new_values = self.values

        def make_a_block(nv, ref_loc):
            if isinstance(nv, list):
                assert len(nv) == 1, nv
                assert isinstance(nv[0], Block)
                block = nv[0]
            else:
                # Put back the dimension that was taken from it and make
                # a block out of the result.
                nv = _block_shape(nv, ndim=self.ndim)
                block = self.make_block(values=nv, placement=ref_loc)
            return block

        # ndim == 1
        if self.ndim == 1:
            if mask.any():
                nv = f(mask, new_values, None)
            else:
                nv = new_values if inplace else new_values.copy()
            block = make_a_block(nv, self.mgr_locs)
            return [block]

        # ndim > 1
        new_blocks = []
        for i, ref_loc in enumerate(self.mgr_locs):
            m = mask[i]
            v = new_values[i]

            # need a new block
            if m.any():
                nv = f(m, v, i)
            else:
                nv = v if inplace else v.copy()

            block = make_a_block(nv, [ref_loc])
            new_blocks.append(block)

        return new_blocks

    def _maybe_downcast(self, blocks: List["Block"], downcast=None) -> List["Block"]:

        # no need to downcast our float
        # unless indicated
        if downcast is None and (self.is_float or self.is_datelike):
            return blocks

        return extend_blocks([b.downcast(downcast) for b in blocks])

    def downcast(self, dtypes=None) -> List["Block"]:
        """ try to downcast each item to the dict of dtypes if present """
        # turn it off completely
        if dtypes is False:
            return [self]

        values = self.values

        if self.ndim == 1:

            # try to cast all non-floats here
            if dtypes is None:
                dtypes = "infer"

            nv = maybe_downcast_to_dtype(values, dtypes)
            return [self.make_block(nv)]

        # ndim > 1
        if dtypes is None:
            return [self]

        if not (dtypes == "infer" or isinstance(dtypes, dict)):
            raise ValueError(
                "downcast must have a dictionary or 'infer' as its argument"
            )
        elif dtypes != "infer":
            raise AssertionError("dtypes as dict is not supported yet")

        # operate column-by-column
        # this is expensive as it splits the blocks items-by-item
        def f(mask, val, idx):
            val = maybe_downcast_to_dtype(val, dtype="infer")
            return val

        return self.split_and_operate(None, f, False)

    def astype(self, dtype, copy: bool = False, errors: str = "raise"):
        """
        Coerce to the new dtype.

        Parameters
        ----------
        dtype : str, dtype convertible
        copy : bool, default False
            copy if indicated
        errors : str, {'raise', 'ignore'}, default 'ignore'
            - ``raise`` : allow exceptions to be raised
            - ``ignore`` : suppress exceptions. On error return original object

        Returns
        -------
        Block
        """
        errors_legal_values = ("raise", "ignore")

        if errors not in errors_legal_values:
            invalid_arg = (
                "Expected value of kwarg 'errors' to be one of "
                f"{list(errors_legal_values)}. Supplied value is '{errors}'"
            )
            raise ValueError(invalid_arg)

        if inspect.isclass(dtype) and issubclass(dtype, ExtensionDtype):
            msg = (
                f"Expected an instance of {dtype.__name__}, "
                "but got the class instead. Try instantiating 'dtype'."
            )
            raise TypeError(msg)

        if dtype is not None:
            dtype = pandas_dtype(dtype)

        # may need to convert to categorical
        if is_categorical_dtype(dtype):

            if is_categorical_dtype(self.values.dtype):
                # GH 10696/18593: update an existing categorical efficiently
                return self.make_block(self.values.astype(dtype, copy=copy))

            return self.make_block(Categorical(self.values, dtype=dtype))

        dtype = pandas_dtype(dtype)

        # astype processing
        if is_dtype_equal(self.dtype, dtype):
            if copy:
                return self.copy()
            return self

        # force the copy here
        if self.is_extension:
            try:
                values = self.values.astype(dtype)
            except (ValueError, TypeError):
                if errors == "ignore":
                    values = self.values
                else:
                    raise
        else:
            if issubclass(dtype.type, str):

                # use native type formatting for datetime/tz/timedelta
                if self.is_datelike:
                    values = self.to_native_types().values

                # astype formatting
                else:
                    # Because we have neither is_extension nor is_datelike,
                    #  self.values already has the correct shape
                    values = self.values

            else:
                values = self.get_values(dtype=dtype)

            # _astype_nansafe works fine with 1-d only
            vals1d = values.ravel()
            try:
                values = astype_nansafe(vals1d, dtype, copy=True)
            except (ValueError, TypeError):
                # e.g. astype_nansafe can fail on object-dtype of strings
                #  trying to convert to float
                if errors == "raise":
                    raise
                newb = self.copy() if copy else self
                return newb

        # TODO(EA2D): special case not needed with 2D EAs
        if isinstance(values, np.ndarray):
            values = values.reshape(self.shape)

        newb = self.make_block(values)

        if newb.is_numeric and self.is_numeric:
            if newb.shape != self.shape:
                raise TypeError(
                    f"cannot set astype for copy = [{copy}] for dtype "
                    f"({self.dtype.name} [{self.shape}]) to different shape "
                    f"({newb.dtype.name} [{newb.shape}])"
                )
        return newb

    def convert(
        self,
        copy: bool = True,
        datetime: bool = True,
        numeric: bool = True,
        timedelta: bool = True,
        coerce: bool = False,
    ) -> List["Block"]:
        """
        attempt to coerce any object types to better types return a copy
        of the block (if copy = True) by definition we are not an ObjectBlock
        here!
        """
        return [self.copy()] if copy else [self]

    def _can_hold_element(self, element: Any) -> bool:
        """ require the same dtype as ourselves """
        dtype = self.values.dtype.type
        tipo = maybe_infer_dtype_type(element)
        if tipo is not None:
            return issubclass(tipo.type, dtype)
        return isinstance(element, dtype)

    def should_store(self, value: ArrayLike) -> bool:
        """
        Should we set self.values[indexer] = value inplace or do we need to cast?

        Parameters
        ----------
        value : np.ndarray or ExtensionArray

        Returns
        -------
        bool
        """
        return is_dtype_equal(value.dtype, self.dtype)

    def to_native_types(self, na_rep="nan", quoting=None, **kwargs):
        """ convert to our native types format """
        values = self.values

        mask = isna(values)
        itemsize = writers.word_len(na_rep)

        if not self.is_object and not quoting and itemsize:
            values = values.astype(str)
            if values.dtype.itemsize / np.dtype("U1").itemsize < itemsize:
                # enlarge for the na_rep
                values = values.astype(f"<U{itemsize}")
        else:
            values = np.array(values, dtype="object")

        values[mask] = na_rep
        return self.make_block(values)

    # block actions #
    def copy(self, deep: bool = True):
        """ copy constructor """
        values = self.values
        if deep:
            values = values.copy()
        return self.make_block_same_class(values, ndim=self.ndim)

    def replace(
        self,
        to_replace,
        value,
        inplace: bool = False,
        regex: bool = False,
    ) -> List["Block"]:
        """
        replace the to_replace value with value, possible to create new
        blocks here this is just a call to putmask. regex is not used here.
        It is used in ObjectBlocks.  It is here for API compatibility.
        """
        inplace = validate_bool_kwarg(inplace, "inplace")
        original_to_replace = to_replace

        # If we cannot replace with own dtype, convert to ObjectBlock and
        # retry
        if not self._can_hold_element(to_replace):
            if not isinstance(to_replace, list):
                if inplace:
                    return [self]
                return [self.copy()]

            to_replace = [x for x in to_replace if self._can_hold_element(x)]
            if not len(to_replace):
                # GH#28084 avoid costly checks since we can infer
                #  that there is nothing to replace in this block
                if inplace:
                    return [self]
                return [self.copy()]

            if len(to_replace) == 1:
                # _can_hold_element checks have reduced this back to the
                #  scalar case and we can avoid a costly object cast
                return self.replace(to_replace[0], value, inplace=inplace, regex=regex)

            # GH 22083, TypeError or ValueError occurred within error handling
            # causes infinite loop. Cast and retry only if not objectblock.
            if is_object_dtype(self):
                raise AssertionError

            # try again with a compatible block
            block = self.astype(object)
            return block.replace(
                to_replace=to_replace,
                value=value,
                inplace=inplace,
                regex=regex,
            )

        values = self.values
        if lib.is_scalar(to_replace) and isinstance(values, np.ndarray):
            # The only non-DatetimeLike class that also has a non-trivial
            #  try_coerce_args is ObjectBlock, but that overrides replace,
            #  so does not get here.
            to_replace = convert_scalar_for_putitemlike(to_replace, values.dtype)

        mask = missing.mask_missing(values, to_replace)

        try:
            blocks = self.putmask(mask, value, inplace=inplace)
            # Note: it is _not_ the case that self._can_hold_element(value)
            #  is always true at this point.  In particular, that can fail
            #  for:
            #   "2u" with bool-dtype, float-dtype
            #   0.5 with int64-dtype
            #   np.nan with int64-dtype
        except (TypeError, ValueError):
            # GH 22083, TypeError or ValueError occurred within error handling
            # causes infinite loop. Cast and retry only if not objectblock.
            if is_object_dtype(self):
                raise

            if not self.is_extension:
                # TODO: https://github.com/pandas-dev/pandas/issues/32586
                # Need an ExtensionArray._can_hold_element to indicate whether
                # a scalar value can be placed in the array.
                assert not self._can_hold_element(value), value

            # try again with a compatible block
            block = self.astype(object)
            return block.replace(
                to_replace=original_to_replace,
                value=value,
                inplace=inplace,
                regex=regex,
            )

        blocks = extend_blocks(
            [b.convert(numeric=False, copy=not inplace) for b in blocks]
        )
        return blocks

    def _replace_single(
        self,
        to_replace,
        value,
        inplace: bool = False,
        regex: bool = False,
        convert: bool = True,
        mask=None,
    ) -> List["Block"]:
        """ no-op on a non-ObjectBlock """
        return [self] if inplace else [self.copy()]

    def _replace_list(
        self,
        src_list: List[Any],
        dest_list: List[Any],
        inplace: bool = False,
        regex: bool = False,
    ) -> List["Block"]:
        """
        See BlockManager._replace_list docstring.
        """
        src_len = len(src_list) - 1

        def comp(s: Scalar, mask: np.ndarray, regex: bool = False) -> np.ndarray:
            """
            Generate a bool array by perform an equality check, or perform
            an element-wise regular expression matching
            """
            if isna(s):
                return ~mask

            s = maybe_box_datetimelike(s)
            return compare_or_regex_search(self.values, s, regex, mask)

        # Calculate the mask once, prior to the call of comp
        # in order to avoid repeating the same computations
        mask = ~isna(self.values)

        masks = [comp(s, mask, regex) for s in src_list]

        rb = [self if inplace else self.copy()]
        for i, (src, dest) in enumerate(zip(src_list, dest_list)):
            new_rb: List["Block"] = []
            for blk in rb:
                m = masks[i]
                convert = i == src_len  # only convert once at the end
                result = blk._replace_coerce(
                    to_replace=src,
                    value=dest,
                    mask=m,
                    inplace=inplace,
                    regex=regex,
                )
                if convert and blk.is_object:
                    result = extend_blocks(
                        [b.convert(numeric=False, copy=True) for b in result]
                    )
                new_rb.extend(result)
            rb = new_rb
        return rb

    def setitem(self, indexer, value):
        """
        Attempt self.values[indexer] = value, possibly creating a new array.

        Parameters
        ----------
        indexer : tuple, list-like, array-like, slice
            The subset of self.values to set
        value : object
            The value being set

        Returns
        -------
        Block

        Notes
        -----
        `indexer` is a direct slice/positional indexer. `value` must
        be a compatible shape.
        """
        transpose = self.ndim == 2

        if isinstance(indexer, np.ndarray) and indexer.ndim > self.ndim:
            raise ValueError(f"Cannot set values with ndim > {self.ndim}")

        # coerce None values, if appropriate
        if value is None:
            if self.is_numeric:
                value = np.nan

        # coerce if block dtype can store value
        values = self.values
        if self._can_hold_element(value):
            # We only get here for non-Extension Blocks, so _try_coerce_args
            #  is only relevant for DatetimeBlock and TimedeltaBlock
            if lib.is_scalar(value):
                value = convert_scalar_for_putitemlike(value, values.dtype)

        else:
            # current dtype cannot store value, coerce to common dtype

            if hasattr(value, "dtype"):
                dtype = value.dtype

            elif lib.is_scalar(value) and not isna(value):
                dtype, _ = infer_dtype_from_scalar(value, pandas_dtype=True)

            else:
                # e.g. we are bool dtype and value is nan
                # TODO: watch out for case with listlike value and scalar/empty indexer
                dtype, _ = maybe_promote(np.array(value).dtype)
                return self.astype(dtype).setitem(indexer, value)

            dtype = find_common_type([values.dtype, dtype])
            assert not is_dtype_equal(self.dtype, dtype)
            # otherwise should have _can_hold_element

            return self.astype(dtype).setitem(indexer, value)

        # value must be storable at this moment
        if is_extension_array_dtype(getattr(value, "dtype", None)):
            # We need to be careful not to allow through strings that
            #  can be parsed to EADtypes
            is_ea_value = True
            arr_value = value
        else:
            is_ea_value = False
            arr_value = np.array(value)

        if transpose:
            values = values.T

        # length checking
        check_setitem_lengths(indexer, value, values)
        exact_match = (
            len(arr_value.shape)
            and arr_value.shape[0] == values.shape[0]
            and arr_value.size == values.size
        )
        if is_empty_indexer(indexer, arr_value):
            # GH#8669 empty indexers
            pass

        elif is_scalar_indexer(indexer, self.ndim):
            # setting a single element for each dim and with a rhs that could
            #  be e.g. a list; see GH#6043
            values[indexer] = value

        elif exact_match and is_categorical_dtype(arr_value.dtype):
            # GH25495 - If the current dtype is not categorical,
            # we need to create a new categorical block
            values[indexer] = value
            return self.make_block(Categorical(self.values, dtype=arr_value.dtype))

        elif exact_match and is_ea_value:
            # GH#32395 if we're going to replace the values entirely, just
            #  substitute in the new array
            return self.make_block(arr_value)

        # if we are an exact match (ex-broadcasting),
        # then use the resultant dtype
        elif exact_match:
            # We are setting _all_ of the array's values, so can cast to new dtype
            values[indexer] = value

            values = values.astype(arr_value.dtype, copy=False)

        # set
        else:
            values[indexer] = value

        if transpose:
            values = values.T
        block = self.make_block(values)
        return block

    def putmask(
        self, mask, new, inplace: bool = False, axis: int = 0, transpose: bool = False
    ) -> List["Block"]:
        """
        putmask the data to the block; it is possible that we may create a
        new dtype of block

        Return the resulting block(s).

        Parameters
        ----------
        mask : np.ndarray[bool], SparseArray[bool], or BooleanArray
        new : a ndarray/object
        inplace : bool, default False
            Perform inplace modification.
        axis : int
        transpose : bool, default False
            Set to True if self is stored with axes reversed.

        Returns
        -------
        List[Block]
        """
        mask = _extract_bool_array(mask)
        assert not isinstance(new, (ABCIndexClass, ABCSeries, ABCDataFrame))

        new_values = self.values  # delay copy if possible.
        # if we are passed a scalar None, convert it here
        if not is_list_like(new) and isna(new) and not self.is_object:
            # FIXME: make sure we have compatible NA
            new = self.fill_value

        if self._can_hold_element(new):
            # We only get here for non-Extension Blocks, so _try_coerce_args
            #  is only relevant for DatetimeBlock and TimedeltaBlock
            if lib.is_scalar(new):
                new = convert_scalar_for_putitemlike(new, self.values.dtype)

            if transpose:
                new_values = new_values.T

            # If the default repeat behavior in np.putmask would go in the
            # wrong direction, then explicitly repeat and reshape new instead
            if getattr(new, "ndim", 0) >= 1:
                if self.ndim - 1 == new.ndim and axis == 1:
                    new = np.repeat(new, new_values.shape[-1]).reshape(self.shape)
                new = new.astype(new_values.dtype)

            if new_values is self.values and not inplace:
                new_values = new_values.copy()
            # we require exact matches between the len of the
            # values we are setting (or is compat). np.putmask
            # doesn't check this and will simply truncate / pad
            # the output, but we want sane error messages
            #
            # TODO: this prob needs some better checking
            # for 2D cases
            if (
                is_list_like(new)
                and np.any(mask[mask])
                and getattr(new, "ndim", 1) == 1
            ):
                if mask[mask].shape[-1] == len(new):
                    # GH 30567
                    # If length of ``new`` is less than the length of ``new_values``,
                    # `np.putmask` would first repeat the ``new`` array and then
                    # assign the masked values hence produces incorrect result.
                    # `np.place` on the other hand uses the ``new`` values at it is
                    # to place in the masked locations of ``new_values``
                    np.place(new_values, mask, new)
                elif mask.shape[-1] == len(new) or len(new) == 1:
                    np.putmask(new_values, mask, new)
                else:
                    raise ValueError("cannot assign mismatch length to masked array")
            else:
                np.putmask(new_values, mask, new)

        # maybe upcast me
        elif mask.any():
            if transpose:
                mask = mask.T
                if isinstance(new, np.ndarray):
                    new = new.T
                axis = new_values.ndim - axis - 1

            # Pseudo-broadcast
            if getattr(new, "ndim", 0) >= 1:
                if self.ndim - 1 == new.ndim:
                    new_shape = list(new.shape)
                    new_shape.insert(axis, 1)
                    new = new.reshape(tuple(new_shape))

            # operate column-by-column
            def f(mask, val, idx):

                if idx is None:
                    # ndim==1 case.
                    n = new
                else:

                    if isinstance(new, np.ndarray):
                        n = np.squeeze(new[idx % new.shape[0]])
                    else:
                        n = np.array(new)

                    # type of the new block
                    dtype, _ = maybe_promote(n.dtype)

                    # we need to explicitly astype here to make a copy
                    n = n.astype(dtype)

                nv = _putmask_smart(val, mask, n)
                return nv

            new_blocks = self.split_and_operate(mask, f, inplace)
            return new_blocks

        if inplace:
            return [self]

        if transpose:
            if new_values is None:
                new_values = self.values if inplace else self.values.copy()
            new_values = new_values.T

        return [self.make_block(new_values)]

    def coerce_to_target_dtype(self, other):
        """
        coerce the current block to a dtype compat for other
        we will return a block, possibly object, and not raise

        we can also safely try to coerce to the same dtype
        and will receive the same block
        """
        # if we cannot then coerce to object
        dtype, _ = infer_dtype_from(other, pandas_dtype=True)

        if is_dtype_equal(self.dtype, dtype):
            return self

        if self.is_bool or is_object_dtype(dtype) or is_bool_dtype(dtype):
            # we don't upcast to bool
            return self.astype(object)

        elif (self.is_float or self.is_complex) and (
            is_integer_dtype(dtype) or is_float_dtype(dtype)
        ):
            # don't coerce float/complex to int
            return self

        elif (
            self.is_datetime
            or is_datetime64_dtype(dtype)
            or is_datetime64tz_dtype(dtype)
        ):

            # not a datetime
            if not (
                (is_datetime64_dtype(dtype) or is_datetime64tz_dtype(dtype))
                and self.is_datetime
            ):
                return self.astype(object)

            # don't upcast timezone with different timezone or no timezone
            mytz = getattr(self.dtype, "tz", None)
            othertz = getattr(dtype, "tz", None)

            if not tz_compare(mytz, othertz):
                return self.astype(object)

            raise AssertionError(
                f"possible recursion in coerce_to_target_dtype: {self} {other}"
            )

        elif self.is_timedelta or is_timedelta64_dtype(dtype):

            # not a timedelta
            if not (is_timedelta64_dtype(dtype) and self.is_timedelta):
                return self.astype(object)

            raise AssertionError(
                f"possible recursion in coerce_to_target_dtype: {self} {other}"
            )

        try:
            return self.astype(dtype)
        except (ValueError, TypeError, OverflowError):
            return self.astype(object)

    def interpolate(
        self,
        method: str = "pad",
        axis: int = 0,
        index: Optional["Index"] = None,
        inplace: bool = False,
        limit: Optional[int] = None,
        limit_direction: str = "forward",
        limit_area: Optional[str] = None,
        fill_value: Optional[Any] = None,
        coerce: bool = False,
        downcast: Optional[str] = None,
        **kwargs,
    ):

        inplace = validate_bool_kwarg(inplace, "inplace")

        if not self._can_hold_na:
            # If there are no NAs, then interpolate is a no-op
            return self if inplace else self.copy()

        # a fill na type method
        try:
            m = missing.clean_fill_method(method)
        except ValueError:
            m = None

        if m is not None:
            if fill_value is not None:
                # similar to validate_fillna_kwargs
                raise ValueError("Cannot pass both fill_value and method")

            return self._interpolate_with_fill(
                method=m,
                axis=axis,
                inplace=inplace,
                limit=limit,
                coerce=coerce,
                downcast=downcast,
            )
        # validate the interp method
        m = missing.clean_interp_method(method, **kwargs)

        assert index is not None  # for mypy

        return self._interpolate(
            method=m,
            index=index,
            axis=axis,
            limit=limit,
            limit_direction=limit_direction,
            limit_area=limit_area,
            fill_value=fill_value,
            inplace=inplace,
            downcast=downcast,
            **kwargs,
        )

    def _interpolate_with_fill(
        self,
        method: str = "pad",
        axis: int = 0,
        inplace: bool = False,
        limit: Optional[int] = None,
        coerce: bool = False,
        downcast: Optional[str] = None,
    ) -> List["Block"]:
        """ fillna but using the interpolate machinery """
        inplace = validate_bool_kwarg(inplace, "inplace")

        # if we are coercing, then don't force the conversion
        # if the block can't hold the type
        if coerce:
            if not self._can_hold_na:
                if inplace:
                    return [self]
                else:
                    return [self.copy()]

        values = self.values if inplace else self.values.copy()

        values = missing.interpolate_2d(
            values,
            method=method,
            axis=axis,
            limit=limit,
        )

        blocks = [self.make_block_same_class(values, ndim=self.ndim)]
        return self._maybe_downcast(blocks, downcast)

    def _interpolate(
        self,
        method: str,
        index: "Index",
        fill_value: Optional[Any] = None,
        axis: int = 0,
        limit: Optional[int] = None,
        limit_direction: str = "forward",
        limit_area: Optional[str] = None,
        inplace: bool = False,
        downcast: Optional[str] = None,
        **kwargs,
    ) -> List["Block"]:
        """ interpolate using scipy wrappers """
        inplace = validate_bool_kwarg(inplace, "inplace")
        data = self.values if inplace else self.values.copy()

        # only deal with floats
        if not self.is_float:
            if not self.is_integer:
                return [self]
            data = data.astype(np.float64)

        if fill_value is None:
            fill_value = self.fill_value

        if method in ("krogh", "piecewise_polynomial", "pchip"):
            if not index.is_monotonic:
                raise ValueError(
                    f"{method} interpolation requires that the index be monotonic."
                )
        # process 1-d slices in the axis direction

        def func(yvalues: np.ndarray) -> np.ndarray:

            # process a 1-d slice, returning it
            # should the axis argument be handled below in apply_along_axis?
            # i.e. not an arg to missing.interpolate_1d
            return missing.interpolate_1d(
                xvalues=index,
                yvalues=yvalues,
                method=method,
                limit=limit,
                limit_direction=limit_direction,
                limit_area=limit_area,
                fill_value=fill_value,
                bounds_error=False,
                **kwargs,
            )

        # interp each column independently
        interp_values = np.apply_along_axis(func, axis, data)

        blocks = [self.make_block_same_class(interp_values)]
        return self._maybe_downcast(blocks, downcast)

    def take_nd(self, indexer, axis: int, new_mgr_locs=None, fill_value=lib.no_default):
        """
        Take values according to indexer and return them as a block.bb

        """
        # algos.take_nd dispatches for DatetimeTZBlock, CategoricalBlock
        # so need to preserve types
        # sparse is treated like an ndarray, but needs .get_values() shaping

        values = self.values

        if fill_value is lib.no_default:
            fill_value = self.fill_value
            allow_fill = False
        else:
            allow_fill = True

        new_values = algos.take_nd(
            values, indexer, axis=axis, allow_fill=allow_fill, fill_value=fill_value
        )

        # Called from three places in managers, all of which satisfy
        #  this assertion
        assert not (axis == 0 and new_mgr_locs is None)
        if new_mgr_locs is None:
            new_mgr_locs = self.mgr_locs

        if not is_dtype_equal(new_values.dtype, self.dtype):
            return self.make_block(new_values, new_mgr_locs)
        else:
            return self.make_block_same_class(new_values, new_mgr_locs)

    def diff(self, n: int, axis: int = 1) -> List["Block"]:
        """ return block for the diff of the values """
        new_values = algos.diff(self.values, n, axis=axis, stacklevel=7)
        return [self.make_block(values=new_values)]

    def shift(self, periods: int, axis: int = 0, fill_value=None):
        """ shift the block by periods, possibly upcast """
        # convert integer to float if necessary. need to do a lot more than
        # that, handle boolean etc also
        new_values, fill_value = maybe_upcast(self.values, fill_value)

        new_values = shift(new_values, periods, axis, fill_value)

        return [self.make_block(new_values)]

    def where(
        self, other, cond, errors="raise", try_cast: bool = False, axis: int = 0
    ) -> List["Block"]:
        """
        evaluate the block; return result block(s) from the result

        Parameters
        ----------
        other : a ndarray/object
        cond : np.ndarray[bool], SparseArray[bool], or BooleanArray
        errors : str, {'raise', 'ignore'}, default 'raise'
            - ``raise`` : allow exceptions to be raised
            - ``ignore`` : suppress exceptions. On error return original object
        try_cast: bool, default False
        axis : int, default 0

        Returns
        -------
        List[Block]
        """
        import pandas.core.computation.expressions as expressions

        cond = _extract_bool_array(cond)
        assert not isinstance(other, (ABCIndexClass, ABCSeries, ABCDataFrame))

        assert errors in ["raise", "ignore"]
        transpose = self.ndim == 2

        values = self.values
        orig_other = other
        if transpose:
            values = values.T

        # If the default broadcasting would go in the wrong direction, then
        # explicitly reshape other instead
        if getattr(other, "ndim", 0) >= 1:
            if values.ndim - 1 == other.ndim and axis == 1:
                other = other.reshape(tuple(other.shape + (1,)))
            elif transpose and values.ndim == self.ndim - 1:
                cond = cond.T

        if not hasattr(cond, "shape"):
            raise ValueError("where must have a condition that is ndarray like")

        def where_func(cond, values, other):

            if not (
                (self.is_integer or self.is_bool)
                and lib.is_float(other)
                and np.isnan(other)
            ):
                # np.where will cast integer array to floats in this case
                if not self._can_hold_element(other):
                    raise TypeError
                if lib.is_scalar(other) and isinstance(values, np.ndarray):
                    # convert datetime to datetime64, timedelta to timedelta64
                    other = convert_scalar_for_putitemlike(other, values.dtype)

            # By the time we get here, we should have all Series/Index
            #  args extracted to  ndarray
            fastres = expressions.where(cond, values, other)
            return fastres

        if cond.ravel("K").all():
            result = values
        else:
            # see if we can operate on the entire block, or need item-by-item
            # or if we are a single block (ndim == 1)
            try:
                result = where_func(cond, values, other)
            except TypeError:

                # we cannot coerce, return a compat dtype
                # we are explicitly ignoring errors
                block = self.coerce_to_target_dtype(other)
                blocks = block.where(
                    orig_other, cond, errors=errors, try_cast=try_cast, axis=axis
                )
                return self._maybe_downcast(blocks, "infer")

        if self._can_hold_na or self.ndim == 1:

            if transpose:
                result = result.T

            return [self.make_block(result)]

        # might need to separate out blocks
        axis = cond.ndim - 1
        cond = cond.swapaxes(axis, 0)
        mask = np.array([cond[i].all() for i in range(cond.shape[0])], dtype=bool)

        result_blocks: List["Block"] = []
        for m in [mask, ~mask]:
            if m.any():
                result = cast(np.ndarray, result)  # EABlock overrides where
                taken = result.take(m.nonzero()[0], axis=axis)
                r = maybe_downcast_numeric(taken, self.dtype)
                nb = self.make_block(r.T, placement=self.mgr_locs[m])
                result_blocks.append(nb)

        return result_blocks

    def _unstack(self, unstacker, fill_value, new_placement):
        """
        Return a list of unstacked blocks of self

        Parameters
        ----------
        unstacker : reshape._Unstacker
        fill_value : int
            Only used in ExtensionBlock._unstack

        Returns
        -------
        blocks : list of Block
            New blocks of unstacked values.
        mask : array_like of bool
            The mask of columns of `blocks` we should keep.
        """
        new_values, mask = unstacker.get_new_values(
            self.values.T, fill_value=fill_value
        )

        mask = mask.any(0)
        # TODO: in all tests we have mask.all(); can we rely on that?

        new_values = new_values.T[mask]
        new_placement = new_placement[mask]

        blocks = [self.make_block_same_class(new_values, placement=new_placement)]
        return blocks, mask

    def quantile(self, qs, interpolation="linear", axis: int = 0):
        """
        compute the quantiles of the

        Parameters
        ----------
        qs: a scalar or list of the quantiles to be computed
        interpolation: type of interpolation, default 'linear'
        axis: axis to compute, default 0

        Returns
        -------
        Block
        """
        # We should always have ndim == 2 because Series dispatches to DataFrame
        assert self.ndim == 2

        values = self.get_values()

        is_empty = values.shape[axis] == 0
        orig_scalar = not is_list_like(qs)
        if orig_scalar:
            # make list-like, unpack later
            qs = [qs]

        if is_empty:
            # create the array of na_values
            # 2d len(values) * len(qs)
            result = np.repeat(
                np.array([self.fill_value] * len(qs)), len(values)
            ).reshape(len(values), len(qs))
        else:
            # asarray needed for Sparse, see GH#24600
            mask = np.asarray(isna(values))
            result = nanpercentile(
                values,
                np.array(qs) * 100,
                axis=axis,
                na_value=self.fill_value,
                mask=mask,
                ndim=values.ndim,
                interpolation=interpolation,
            )

            result = np.array(result, copy=False)
            result = result.T

        if orig_scalar and not lib.is_scalar(result):
            # result could be scalar in case with is_empty and self.ndim == 1
            assert result.shape[-1] == 1, result.shape
            result = result[..., 0]
            result = lib.item_from_zerodim(result)

        ndim = np.ndim(result)
        return make_block(result, placement=np.arange(len(result)), ndim=ndim)

    def _replace_coerce(
        self,
        to_replace,
        value,
        mask: np.ndarray,
        inplace: bool = True,
        regex: bool = False,
    ) -> List["Block"]:
        """
        Replace value corresponding to the given boolean array with another
        value.

        Parameters
        ----------
        to_replace : object or pattern
            Scalar to replace or regular expression to match.
        value : object
            Replacement object.
        mask : np.ndarray[bool]
            True indicate corresponding element is ignored.
        inplace : bool, default True
            Perform inplace modification.
        regex : bool, default False
            If true, perform regular expression substitution.

        Returns
        -------
        List[Block]
        """
        if mask.any():
            if not regex:
                self = self.coerce_to_target_dtype(value)
                return self.putmask(mask, value, inplace=inplace)
            else:
                return self._replace_single(
                    to_replace,
                    value,
                    inplace=inplace,
                    regex=regex,
                    convert=False,
                    mask=mask,
                )
        return [self]


class ExtensionBlock(Block):
    """
    Block for holding extension types.

    Notes
    -----
    This holds all 3rd-party extension array types. It's also the immediate
    parent class for our internal extension types' blocks, CategoricalBlock.

    ExtensionArrays are limited to 1-D.
    """

    _can_consolidate = False
    _validate_ndim = False
    is_extension = True

    values: ExtensionArray

    def __init__(self, values, placement, ndim=None):
        """
        Initialize a non-consolidatable block.

        'ndim' may be inferred from 'placement'.

        This will call continue to call __init__ for the other base
        classes mixed in with this Mixin.
        """

        # Placement must be converted to BlockPlacement so that we can check
        # its length
        if not isinstance(placement, libinternals.BlockPlacement):
            placement = libinternals.BlockPlacement(placement)

        # Maybe infer ndim from placement
        if ndim is None:
            if len(placement) != 1:
                ndim = 1
            else:
                ndim = 2
        super().__init__(values, placement, ndim=ndim)

        if self.ndim == 2 and len(self.mgr_locs) != 1:
            # TODO(EA2D): check unnecessary with 2D EAs
            raise AssertionError("block.size != values.size")

    @property
    def shape(self):
        # TODO(EA2D): override unnecessary with 2D EAs
        if self.ndim == 1:
            return (len(self.values),)
        return len(self.mgr_locs), len(self.values)

    def iget(self, col):

        if self.ndim == 2 and isinstance(col, tuple):
            # TODO(EA2D): unnecessary with 2D EAs
            col, loc = col
            if not com.is_null_slice(col) and col != 0:
                raise IndexError(f"{self} only contains one item")
            elif isinstance(col, slice):
                if col != slice(None):
                    raise NotImplementedError(col)
                return self.values[[loc]]
            return self.values[loc]
        else:
            if col != 0:
                raise IndexError(f"{self} only contains one item")
            return self.values

    def set_inplace(self, locs, values):
        # NB: This is a misnomer, is supposed to be inplace but is not,
        #  see GH#33457
        assert locs.tolist() == [0]
        self.values = values

    def putmask(
        self, mask, new, inplace: bool = False, axis: int = 0, transpose: bool = False
    ) -> List["Block"]:
        """
        See Block.putmask.__doc__
        """
        inplace = validate_bool_kwarg(inplace, "inplace")

        mask = _extract_bool_array(mask)

        new_values = self.values if inplace else self.values.copy()

        if isinstance(new, (np.ndarray, ExtensionArray)) and len(new) == len(mask):
            new = new[mask]

        mask = safe_reshape(mask, new_values.shape)

        new_values[mask] = new
        return [self.make_block(values=new_values)]

    def _maybe_coerce_values(self, values):
        """
        Unbox to an extension array.

        This will unbox an ExtensionArray stored in an Index or Series.
        ExtensionArrays pass through. No dtype coercion is done.

        Parameters
        ----------
        values : Index, Series, ExtensionArray

        Returns
        -------
        ExtensionArray
        """
        return extract_array(values)

    @property
    def _holder(self):
        # For extension blocks, the holder is values-dependent.
        return type(self.values)

    @property
    def fill_value(self):
        # Used in reindex_indexer
        return self.values.dtype.na_value

    @property
    def _can_hold_na(self):
        # The default ExtensionArray._can_hold_na is True
        return self._holder._can_hold_na

    @property
    def is_view(self) -> bool:
        """Extension arrays are never treated as views."""
        return False

    @property
    def is_numeric(self):
        return self.values.dtype._is_numeric

    def setitem(self, indexer, value):
        """
        Attempt self.values[indexer] = value, possibly creating a new array.

        This differs from Block.setitem by not allowing setitem to change
        the dtype of the Block.

        Parameters
        ----------
        indexer : tuple, list-like, array-like, slice
            The subset of self.values to set
        value : object
            The value being set

        Returns
        -------
        Block

        Notes
        -----
        `indexer` is a direct slice/positional indexer. `value` must
        be a compatible shape.
        """
        if not self._can_hold_element(value):
            # This is only relevant for DatetimeTZBlock, which has a
            #  non-trivial `_can_hold_element`.
            # https://github.com/pandas-dev/pandas/issues/24020
            # Need a dedicated setitem until GH#24020 (type promotion in setitem
            #  for extension arrays) is designed and implemented.
            return self.astype(object).setitem(indexer, value)

        if isinstance(indexer, tuple):
            # TODO(EA2D): not needed with 2D EAs
            # we are always 1-D
            indexer = indexer[0]

        check_setitem_lengths(indexer, value, self.values)
        self.values[indexer] = value
        return self

    def get_values(self, dtype=None):
        # ExtensionArrays must be iterable, so this works.
        # TODO(EA2D): reshape not needed with 2D EAs
        return np.asarray(self.values).reshape(self.shape)

    def array_values(self) -> ExtensionArray:
        return self.values

    def to_native_types(self, na_rep="nan", quoting=None, **kwargs):
        """override to use ExtensionArray astype for the conversion"""
        values = self.values
        mask = isna(values)

        values = np.asarray(values.astype(object))
        values[mask] = na_rep

        # TODO(EA2D): reshape not needed with 2D EAs
        # we are expected to return a 2-d ndarray
        return self.make_block(values)

    def take_nd(
        self, indexer, axis: int = 0, new_mgr_locs=None, fill_value=lib.no_default
    ):
        """
        Take values according to indexer and return them as a block.
        """
        if fill_value is lib.no_default:
            fill_value = None

        # TODO(EA2D): special case not needed with 2D EAs
        # axis doesn't matter; we are really a single-dim object
        # but are passed the axis depending on the calling routing
        # if its REALLY axis 0, then this will be a reindex and not a take
        new_values = self.values.take(indexer, fill_value=fill_value, allow_fill=True)

        # Called from three places in managers, all of which satisfy
        #  this assertion
        assert not (self.ndim == 1 and new_mgr_locs is None)
        if new_mgr_locs is None:
            new_mgr_locs = self.mgr_locs

        return self.make_block_same_class(new_values, new_mgr_locs)

    def _can_hold_element(self, element: Any) -> bool:
        # TODO: We may need to think about pushing this onto the array.
        # We're doing the same as CategoricalBlock here.
        return True

    def _slice(self, slicer):
        """
        Return a slice of my values.

        Parameters
        ----------
        slicer : slice, ndarray[int], or a tuple of these
            Valid (non-reducing) indexer for self.values.

        Returns
        -------
        np.ndarray or ExtensionArray
        """
        # return same dims as we currently have
        if not isinstance(slicer, tuple) and self.ndim == 2:
            # reached via getitem_block via _slice_take_blocks_ax0
            # TODO(EA2D): wont be necessary with 2D EAs
            slicer = (slicer, slice(None))

        if isinstance(slicer, tuple) and len(slicer) == 2:
            first = slicer[0]
            if not isinstance(first, slice):
                raise AssertionError(
                    "invalid slicing for a 1-ndim ExtensionArray", first
                )
            # GH#32959 only full-slicers along fake-dim0 are valid
            # TODO(EA2D): wont be necessary with 2D EAs
            new_locs = self.mgr_locs[first]
            if len(new_locs):
                # effectively slice(None)
                slicer = slicer[1]
            else:
                raise AssertionError(
                    "invalid slicing for a 1-ndim ExtensionArray", slicer
                )

        return self.values[slicer]

    def fillna(self, value, limit=None, inplace=False, downcast=None):
        values = self.values if inplace else self.values.copy()
        values = values.fillna(value=value, limit=limit)
        return [
            self.make_block_same_class(
                values=values, placement=self.mgr_locs, ndim=self.ndim
            )
        ]

    def interpolate(
        self, method="pad", axis=0, inplace=False, limit=None, fill_value=None, **kwargs
    ):

        values = self.values if inplace else self.values.copy()
        return self.make_block_same_class(
            values=values.fillna(value=fill_value, method=method, limit=limit),
            placement=self.mgr_locs,
        )

    def diff(self, n: int, axis: int = 1) -> List["Block"]:
        if axis == 0 and n != 0:
            # n==0 case will be a no-op so let is fall through
            # Since we only have one column, the result will be all-NA.
            #  Create this result by shifting along axis=0 past the length of
            #  our values.
            return super().diff(len(self.values), axis=0)
        if axis == 1:
            # TODO(EA2D): unnecessary with 2D EAs
            # we are by definition 1D.
            axis = 0
        return super().diff(n, axis)

    def shift(
        self, periods: int, axis: int = 0, fill_value: Any = None
    ) -> List["ExtensionBlock"]:
        """
        Shift the block by `periods`.

        Dispatches to underlying ExtensionArray and re-boxes in an
        ExtensionBlock.
        """
        return [
            self.make_block_same_class(
                self.values.shift(periods=periods, fill_value=fill_value),
                placement=self.mgr_locs,
                ndim=self.ndim,
            )
        ]

    def where(
        self, other, cond, errors="raise", try_cast: bool = False, axis: int = 0
    ) -> List["Block"]:

        cond = _extract_bool_array(cond)
        assert not isinstance(other, (ABCIndexClass, ABCSeries, ABCDataFrame))

        if isinstance(other, np.ndarray) and other.ndim == 2:
            # TODO(EA2D): unnecessary with 2D EAs
            assert other.shape[1] == 1
            other = other[:, 0]

        if isinstance(cond, np.ndarray) and cond.ndim == 2:
            # TODO(EA2D): unnecessary with 2D EAs
            assert cond.shape[1] == 1
            cond = cond[:, 0]

        if lib.is_scalar(other) and isna(other):
            # The default `other` for Series / Frame is np.nan
            # we want to replace that with the correct NA value
            # for the type
            other = self.dtype.na_value

        if is_sparse(self.values):
            # TODO(SparseArray.__setitem__): remove this if condition
            # We need to re-infer the type of the data after doing the
            # where, for cases where the subtypes don't match
            dtype = None
        else:
            dtype = self.dtype

        result = self.values.copy()
        icond = ~cond
        if lib.is_scalar(other):
            set_other = other
        else:
            set_other = other[icond]
        try:
            result[icond] = set_other
        except (NotImplementedError, TypeError):
            # NotImplementedError for class not implementing `__setitem__`
            # TypeError for SparseArray, which implements just to raise
            # a TypeError
            result = self._holder._from_sequence(
                np.where(cond, self.values, other), dtype=dtype
            )

        return [self.make_block_same_class(result, placement=self.mgr_locs)]

    def _unstack(self, unstacker, fill_value, new_placement):
        # ExtensionArray-safe unstack.
        # We override ObjectBlock._unstack, which unstacks directly on the
        # values of the array. For EA-backed blocks, this would require
        # converting to a 2-D ndarray of objects.
        # Instead, we unstack an ndarray of integer positions, followed by
        # a `take` on the actual values.
        n_rows = self.shape[-1]
        dummy_arr = np.arange(n_rows)

        new_values, mask = unstacker.get_new_values(dummy_arr, fill_value=-1)
        mask = mask.any(0)
        # TODO: in all tests we have mask.all(); can we rely on that?

        blocks = [
            self.make_block_same_class(
                self.values.take(indices, allow_fill=True, fill_value=fill_value),
                [place],
            )
            for indices, place in zip(new_values.T, new_placement)
        ]
        return blocks, mask


class ObjectValuesExtensionBlock(ExtensionBlock):
    """
    Block providing backwards-compatibility for `.values`.

    Used by PeriodArray and IntervalArray to ensure that
    Series[T].values is an ndarray of objects.
    """

    def external_values(self):
        return self.values.astype(object)


class NumericBlock(Block):
    __slots__ = ()
    is_numeric = True
    _can_hold_na = True


class FloatBlock(NumericBlock):
    __slots__ = ()
    is_float = True

    def _can_hold_element(self, element: Any) -> bool:
        tipo = maybe_infer_dtype_type(element)
        if tipo is not None:
            return issubclass(tipo.type, (np.floating, np.integer)) and not issubclass(
                tipo.type, np.timedelta64
            )
        return isinstance(
            element, (float, int, np.floating, np.int_)
        ) and not isinstance(
            element,
            (bool, np.bool_, np.timedelta64),
        )

    def to_native_types(
        self, na_rep="", float_format=None, decimal=".", quoting=None, **kwargs
    ):
        """ convert to our native types format """
        values = self.values

        # see gh-13418: no special formatting is desired at the
        # output (important for appropriate 'quoting' behaviour),
        # so do not pass it through the FloatArrayFormatter
        if float_format is None and decimal == ".":
            mask = isna(values)

            if not quoting:
                values = values.astype(str)
            else:
                values = np.array(values, dtype="object")

            values[mask] = na_rep
            return self.make_block(values)

        from pandas.io.formats.format import FloatArrayFormatter

        formatter = FloatArrayFormatter(
            values,
            na_rep=na_rep,
            float_format=float_format,
            decimal=decimal,
            quoting=quoting,
            fixed_width=False,
        )
        res = formatter.get_result_as_array()
        return self.make_block(res)


class ComplexBlock(NumericBlock):
    __slots__ = ()
    is_complex = True

    def _can_hold_element(self, element: Any) -> bool:
        tipo = maybe_infer_dtype_type(element)
        if tipo is not None:
            return issubclass(tipo.type, (np.floating, np.integer, np.complexfloating))
        return isinstance(
            element, (float, int, complex, np.float_, np.int_)
        ) and not isinstance(element, (bool, np.bool_))


class IntBlock(NumericBlock):
    __slots__ = ()
    is_integer = True
    _can_hold_na = False

    def _can_hold_element(self, element: Any) -> bool:
        tipo = maybe_infer_dtype_type(element)
        if tipo is not None:
            return (
                issubclass(tipo.type, np.integer)
                and not issubclass(tipo.type, np.timedelta64)
                and self.dtype.itemsize >= tipo.itemsize
            )
        # We have not inferred an integer from the dtype
        # check if we have a builtin int or a float equal to an int
        return is_integer(element) or (is_float(element) and element.is_integer())


class DatetimeLikeBlockMixin(Block):
    """Mixin class for DatetimeBlock, DatetimeTZBlock, and TimedeltaBlock."""

    _can_hold_na = True

    def get_values(self, dtype=None):
        """
        return object dtype as boxed values, such as Timestamps/Timedelta
        """
        if is_object_dtype(dtype):
            # DTA/TDA constructor and astype can handle 2D
            return self._holder(self.values).astype(object)
        return self.values

    def internal_values(self):
        # Override to return DatetimeArray and TimedeltaArray
        return self.array_values()

    def array_values(self):
        return self._holder._simple_new(self.values)

    def iget(self, key):
        # GH#31649 we need to wrap scalars in Timestamp/Timedelta
        # TODO(EA2D): this can be removed if we ever have 2D EA
        return self.array_values().reshape(self.shape)[key]

    def diff(self, n: int, axis: int = 0) -> List["Block"]:
        """
        1st discrete difference.

        Parameters
        ----------
        n : int
            Number of periods to diff.
        axis : int, default 0
            Axis to diff upon.

        Returns
        -------
        A list with a new TimeDeltaBlock.

        Notes
        -----
        The arguments here are mimicking shift so they are called correctly
        by apply.
        """
        # TODO(EA2D): reshape not necessary with 2D EAs
        values = self.array_values().reshape(self.shape)

        new_values = values - values.shift(n, axis=axis)
        return [TimeDeltaBlock(new_values, placement=self.mgr_locs.indexer)]

    def shift(self, periods, axis=0, fill_value=None):
        # TODO(EA2D) this is unnecessary if these blocks are backed by 2D EAs
        values = self.array_values()
        new_values = values.shift(periods, fill_value=fill_value, axis=axis)
        return self.make_block_same_class(new_values)

    def to_native_types(self, na_rep="NaT", **kwargs):
        """ convert to our native types format """
        arr = self.array_values()

        result = arr._format_native_types(na_rep=na_rep, **kwargs)
        return self.make_block(result)


class DatetimeBlock(DatetimeLikeBlockMixin):
    __slots__ = ()
    is_datetime = True
    _holder = DatetimeArray
    fill_value = np.datetime64("NaT", "ns")

    def _maybe_coerce_values(self, values):
        """
        Input validation for values passed to __init__. Ensure that
        we have datetime64ns, coercing if necessary.

        Parameters
        ----------
        values : array-like
            Must be convertible to datetime64

        Returns
        -------
        values : ndarray[datetime64ns]

        Overridden by DatetimeTZBlock.
        """
        if values.dtype != DT64NS_DTYPE:
            values = conversion.ensure_datetime64ns(values)

        if isinstance(values, DatetimeArray):
            values = values._data

        assert isinstance(values, np.ndarray), type(values)
        return values

    def astype(self, dtype, copy: bool = False, errors: str = "raise"):
        """
        these automatically copy, so copy=True has no effect
        raise on an except if raise == True
        """
        dtype = pandas_dtype(dtype)

        # if we are passed a datetime64[ns, tz]
        if is_datetime64tz_dtype(dtype):
            values = self.values
            if copy:
                # this should be the only copy
                values = values.copy()
            values = DatetimeArray._simple_new(values.view("i8"), dtype=dtype)
            return self.make_block(values)

        # delegate
        return super().astype(dtype=dtype, copy=copy, errors=errors)

    def _can_hold_element(self, element: Any) -> bool:
        tipo = maybe_infer_dtype_type(element)
        if tipo is not None:
            if isinstance(element, list) and len(element) == 0:
                # Following DatetimeArray._validate_setitem_value
                #  convention, we treat this as object-dtype
                #  (even though tipo is float64)
                return True

            elif self.is_datetimetz:
                # require exact match, since non-nano does not exist
                return is_dtype_equal(tipo, self.dtype) or is_valid_nat_for_dtype(
                    element, self.dtype
                )

            # GH#27419 if we get a non-nano datetime64 object
            return is_datetime64_dtype(tipo)
        elif element is NaT:
            return True
        elif isinstance(element, datetime):
            if self.is_datetimetz:
                return tz_compare(element.tzinfo, self.dtype.tz)
            return element.tzinfo is None

        return is_valid_nat_for_dtype(element, self.dtype)

    def set_inplace(self, locs, values):
        """
        See Block.set.__doc__
        """
        values = conversion.ensure_datetime64ns(values, copy=False)

        self.values[locs] = values


class DatetimeTZBlock(ExtensionBlock, DatetimeBlock):
    """ implement a datetime64 block with a tz attribute """

    values: DatetimeArray

    __slots__ = ()
    is_datetimetz = True
    is_extension = True

    internal_values = Block.internal_values

    _holder = DatetimeBlock._holder
    _can_hold_element = DatetimeBlock._can_hold_element
    to_native_types = DatetimeBlock.to_native_types
    diff = DatetimeBlock.diff
    fillna = DatetimeBlock.fillna  # i.e. Block.fillna
    fill_value = DatetimeBlock.fill_value
    _can_hold_na = DatetimeBlock._can_hold_na

    array_values = ExtensionBlock.array_values

    def _maybe_coerce_values(self, values):
        """
        Input validation for values passed to __init__. Ensure that
        we have datetime64TZ, coercing if necessary.

        Parameters
        ----------
        values : array-like
            Must be convertible to datetime64

        Returns
        -------
        values : DatetimeArray
        """
        if not isinstance(values, self._holder):
            values = self._holder(values)

        if values.tz is None:
            raise ValueError("cannot create a DatetimeTZBlock without a tz")

        return values

    @property
    def is_view(self) -> bool:
        """ return a boolean if I am possibly a view """
        # check the ndarray values of the DatetimeIndex values
        return self.values._data.base is not None

    def get_values(self, dtype=None):
        """
        Returns an ndarray of values.

        Parameters
        ----------
        dtype : np.dtype
            Only `object`-like dtypes are respected here (not sure
            why).

        Returns
        -------
        values : ndarray
            When ``dtype=object``, then and object-dtype ndarray of
            boxed values is returned. Otherwise, an M8[ns] ndarray
            is returned.

            DatetimeArray is always 1-d. ``get_values`` will reshape
            the return value to be the same dimensionality as the
            block.
        """
        values = self.values
        if is_object_dtype(dtype):
            values = values.astype(object)

        # TODO(EA2D): reshape unnecessary with 2D EAs
        # Ensure that our shape is correct for DataFrame.
        # ExtensionArrays are always 1-D, even in a DataFrame when
        # the analogous NumPy-backed column would be a 2-D ndarray.
        return np.asarray(values).reshape(self.shape)

    def external_values(self):
        # NB: this is different from np.asarray(self.values), since that
        #  return an object-dtype ndarray of Timestamps.
        return np.asarray(self.values.astype("datetime64[ns]", copy=False))

    def quantile(self, qs, interpolation="linear", axis=0):
        naive = self.values.view("M8[ns]")

        # TODO(EA2D): kludge for 2D block with 1D values
        naive = naive.reshape(self.shape)

        blk = self.make_block(naive)
        res_blk = blk.quantile(qs, interpolation=interpolation, axis=axis)

        # TODO(EA2D): ravel is kludge for 2D block with 1D values, assumes column-like
        aware = self._holder(res_blk.values.ravel(), dtype=self.dtype)
        return self.make_block_same_class(aware, ndim=res_blk.ndim)


class TimeDeltaBlock(DatetimeLikeBlockMixin):
    __slots__ = ()
    is_timedelta = True
    fill_value = np.timedelta64("NaT", "ns")

    def _maybe_coerce_values(self, values):
        if values.dtype != TD64NS_DTYPE:
            # non-nano we will convert to nano
            if values.dtype.kind != "m":
                # caller is responsible for ensuring timedelta64 dtype
                raise TypeError(values.dtype)  # pragma: no cover

            values = TimedeltaArray._from_sequence(values)._data
        if isinstance(values, TimedeltaArray):
            values = values._data
        assert isinstance(values, np.ndarray), type(values)
        return values

    @property
    def _holder(self):
        return TimedeltaArray

    def _can_hold_element(self, element: Any) -> bool:
        tipo = maybe_infer_dtype_type(element)
        if tipo is not None:
            return issubclass(tipo.type, np.timedelta64)
        elif element is NaT:
            return True
        elif isinstance(element, (timedelta, np.timedelta64)):
            return True
        return is_valid_nat_for_dtype(element, self.dtype)

    def fillna(self, value, **kwargs):

        # allow filling with integers to be
        # interpreted as nanoseconds
        if is_integer(value):
            # Deprecation GH#24694, GH#19233
            raise TypeError(
                "Passing integers to fillna for timedelta64[ns] dtype is no "
                "longer supported.  To obtain the old behavior, pass "
                "`pd.Timedelta(seconds=n)` instead."
            )
        return super().fillna(value, **kwargs)


class BoolBlock(NumericBlock):
    __slots__ = ()
    is_bool = True
    _can_hold_na = False

    def _can_hold_element(self, element: Any) -> bool:
        tipo = maybe_infer_dtype_type(element)
        if tipo is not None:
            return issubclass(tipo.type, np.bool_)
        return isinstance(element, (bool, np.bool_))


class ObjectBlock(Block):
    __slots__ = ()
    is_object = True
    _can_hold_na = True

    def _maybe_coerce_values(self, values):
        if issubclass(values.dtype.type, str):
            values = np.array(values, dtype=object)
        return values

    @property
    def is_bool(self):
        """
        we can be a bool if we have only bool values but are of type
        object
        """
        return lib.is_bool_array(self.values.ravel("K"))

    def reduce(self, func, ignore_failures: bool = False) -> List[Block]:
        """
        For object-dtype, we operate column-wise.
        """
        assert self.ndim == 2

        values = self.values
        if len(values) > 1:
            # split_and_operate expects func with signature (mask, values, inplace)
            def mask_func(mask, values, inplace):
                if values.ndim == 1:
                    values = values.reshape(1, -1)
                return func(values)

            return self.split_and_operate(None, mask_func, False)

        try:
            res = func(values)
        except TypeError:
            if not ignore_failures:
                raise
            return []

        assert isinstance(res, np.ndarray)
        assert res.ndim == 1
        res = res.reshape(1, -1)
        return [self.make_block_same_class(res)]

    def convert(
        self,
        copy: bool = True,
        datetime: bool = True,
        numeric: bool = True,
        timedelta: bool = True,
        coerce: bool = False,
    ) -> List["Block"]:
        """
        attempt to coerce any object types to better types return a copy of
        the block (if copy = True) by definition we ARE an ObjectBlock!!!!!
        """
        # operate column-by-column
        def f(mask, val, idx):
            shape = val.shape
            values = soft_convert_objects(
                val.ravel(),
                datetime=datetime,
                numeric=numeric,
                timedelta=timedelta,
                coerce=coerce,
                copy=copy,
            )
            if isinstance(values, np.ndarray):
                # TODO(EA2D): allow EA once reshape is supported
                values = values.reshape(shape)

            return values

        if self.ndim == 2:
            blocks = self.split_and_operate(None, f, False)
        else:
            values = f(None, self.values.ravel(), None)
            blocks = [self.make_block(values)]

        return blocks

    def _maybe_downcast(self, blocks: List["Block"], downcast=None) -> List["Block"]:

        if downcast is not None:
            return blocks

        # split and convert the blocks
        return extend_blocks([b.convert(datetime=True, numeric=False) for b in blocks])

    def _can_hold_element(self, element: Any) -> bool:
        return True

    def replace(
        self,
        to_replace,
        value,
        inplace: bool = False,
        regex: bool = False,
    ) -> List["Block"]:
<<<<<<< HEAD
        to_rep_is_list = is_list_like(to_replace)

        # The checks done in NDFrame.replace before calling _mgr.replace
        #  ensure that we never get here with listlike value
        assert not is_list_like(value)

        result_blocks: List["Block"] = []
        blocks: List["Block"] = [self]

        if not to_rep_is_list and is_re(to_replace):
            return self._replace_single(to_replace, value, inplace=inplace, regex=True)
        elif not (to_rep_is_list or regex):
            return super().replace(to_replace, value, inplace=inplace, regex=regex)

        elif to_rep_is_list and regex:
            for to_rep in to_replace:
                result_blocks = []
                for b in blocks:
                    result = b._replace_single(
                        to_rep, value, inplace=inplace, regex=regex
                    )
                    result_blocks.extend(result)
                blocks = result_blocks
            return result_blocks

        return self._replace_single(to_replace, value, inplace=inplace, regex=regex)
=======
        # Note: the checks we do in NDFrame.replace ensure we never get
        #  here with listlike to_replace or value, as those cases
        #  go through _replace_list

        if is_re(to_replace) or regex:
            return self._replace_single(to_replace, value, inplace=inplace, regex=True)
        else:
            return super().replace(to_replace, value, inplace=inplace, regex=regex)
>>>>>>> 5a6ed40a

    def _replace_single(
        self,
        to_replace,
        value,
        inplace: bool = False,
        regex: bool = False,
        convert: bool = True,
        mask=None,
    ) -> List["Block"]:
        """
        Replace elements by the given value.

        Parameters
        ----------
        to_replace : object or pattern
            Scalar to replace or regular expression to match.
        value : object
            Replacement object.
        inplace : bool, default False
            Perform inplace modification.
        regex : bool, default False
            If true, perform regular expression substitution.
        convert : bool, default True
            If true, try to coerce any object types to better types.
        mask : array-like of bool, optional
            True indicate corresponding element is ignored.

        Returns
        -------
        List[Block]
        """
        inplace = validate_bool_kwarg(inplace, "inplace")

        # to_replace is regex compilable
        regex = regex and is_re_compilable(to_replace)

        # try to get the pattern attribute (compiled re) or it's a string
        if is_re(to_replace):
            pattern = to_replace.pattern
        else:
            pattern = to_replace

        # if the pattern is not empty and to_replace is either a string or a
        # regex
        if regex and pattern:
            rx = re.compile(to_replace)
        else:
            # if the thing to replace is not a string or compiled regex call
            # the superclass method -> to_replace is some kind of object
            return super().replace(to_replace, value, inplace=inplace, regex=regex)

        new_values = self.values if inplace else self.values.copy()
        replace_regex(new_values, rx, value, mask)

        # convert
        block = self.make_block(new_values)
        if convert:
            nbs = block.convert(numeric=False)
        else:
            nbs = [block]
        return nbs


class CategoricalBlock(ExtensionBlock):
    __slots__ = ()

    def _replace_list(
        self,
        src_list: List[Any],
        dest_list: List[Any],
        inplace: bool = False,
        regex: bool = False,
    ) -> List["Block"]:
        if len(algos.unique(dest_list)) == 1:
            # We got likely here by tiling value inside NDFrame.replace,
            #  so un-tile here
            return self.replace(src_list, dest_list[0], inplace, regex)
        return super()._replace_list(src_list, dest_list, inplace, regex)

    def replace(
        self,
        to_replace,
        value,
        inplace: bool = False,
        regex: bool = False,
    ) -> List["Block"]:
        inplace = validate_bool_kwarg(inplace, "inplace")
        result = self if inplace else self.copy()

        result.values.replace(to_replace, value, inplace=True)
        return [result]


# -----------------------------------------------------------------
# Constructor Helpers


def get_block_type(values, dtype=None):
    """
    Find the appropriate Block subclass to use for the given values and dtype.

    Parameters
    ----------
    values : ndarray-like
    dtype : numpy or pandas dtype

    Returns
    -------
    cls : class, subclass of Block
    """
    dtype = dtype or values.dtype
    vtype = dtype.type

    cls: Type[Block]

    if is_sparse(dtype):
        # Need this first(ish) so that Sparse[datetime] is sparse
        cls = ExtensionBlock
    elif is_categorical_dtype(values.dtype):
        cls = CategoricalBlock
    elif issubclass(vtype, np.datetime64):
        assert not is_datetime64tz_dtype(values.dtype)
        cls = DatetimeBlock
    elif is_datetime64tz_dtype(values.dtype):
        cls = DatetimeTZBlock
    elif is_interval_dtype(dtype) or is_period_dtype(dtype):
        cls = ObjectValuesExtensionBlock
    elif is_extension_array_dtype(values.dtype):
        cls = ExtensionBlock
    elif issubclass(vtype, np.floating):
        cls = FloatBlock
    elif issubclass(vtype, np.timedelta64):
        assert issubclass(vtype, np.integer)
        cls = TimeDeltaBlock
    elif issubclass(vtype, np.complexfloating):
        cls = ComplexBlock
    elif issubclass(vtype, np.integer):
        cls = IntBlock
    elif dtype == np.bool_:
        cls = BoolBlock
    else:
        cls = ObjectBlock
    return cls


def make_block(values, placement, klass=None, ndim=None, dtype=None):
    # Ensure that we don't allow PandasArray / PandasDtype in internals.
    # For now, blocks should be backed by ndarrays when possible.
    if isinstance(values, ABCPandasArray):
        values = values.to_numpy()
        if ndim and ndim > 1:
            # TODO(EA2D): special case not needed with 2D EAs
            values = np.atleast_2d(values)

    if isinstance(dtype, PandasDtype):
        dtype = dtype.numpy_dtype

    if klass is None:
        dtype = dtype or values.dtype
        klass = get_block_type(values, dtype)

    elif klass is DatetimeTZBlock and not is_datetime64tz_dtype(values.dtype):
        # TODO: This is no longer hit internally; does it need to be retained
        #  for e.g. pyarrow?
        values = DatetimeArray._simple_new(values, dtype=dtype)

    return klass(values, ndim=ndim, placement=placement)


# -----------------------------------------------------------------


def extend_blocks(result, blocks=None):
    """ return a new extended blocks, given the result """
    if blocks is None:
        blocks = []
    if isinstance(result, list):
        for r in result:
            if isinstance(r, list):
                blocks.extend(r)
            else:
                blocks.append(r)
    else:
        assert isinstance(result, Block), type(result)
        blocks.append(result)
    return blocks


def _block_shape(values: ArrayLike, ndim: int = 1) -> ArrayLike:
    """ guarantee the shape of the values to be at least 1 d """
    if values.ndim < ndim:
        shape = values.shape
        if not is_extension_array_dtype(values.dtype):
            # TODO(EA2D): https://github.com/pandas-dev/pandas/issues/23023
            # block.shape is incorrect for "2D" ExtensionArrays
            # We can't, and don't need to, reshape.
            # error: "ExtensionArray" has no attribute "reshape"
            values = values.reshape(tuple((1,) + shape))  # type: ignore[attr-defined]
    return values


def safe_reshape(arr, new_shape: Shape):
    """
    If possible, reshape `arr` to have shape `new_shape`,
    with a couple of exceptions (see gh-13012):

    1) If `arr` is a ExtensionArray or Index, `arr` will be
       returned as is.
    2) If `arr` is a Series, the `_values` attribute will
       be reshaped and returned.

    Parameters
    ----------
    arr : array-like, object to be reshaped
    new_shape : int or tuple of ints, the new shape
    """
    if isinstance(arr, ABCSeries):
        arr = arr._values
    if not is_extension_array_dtype(arr.dtype):
        # Note: this will include TimedeltaArray and tz-naive DatetimeArray
        # TODO(EA2D): special case will be unnecessary with 2D EAs
        arr = np.asarray(arr).reshape(new_shape)
    return arr


def _putmask_smart(v: np.ndarray, mask: np.ndarray, n) -> np.ndarray:
    """
    Return a new ndarray, try to preserve dtype if possible.

    Parameters
    ----------
    v : np.ndarray
        `values`, updated in-place.
    mask : np.ndarray[bool]
        Applies to both sides (array like).
    n : `new values` either scalar or an array like aligned with `values`

    Returns
    -------
    values : ndarray with updated values
        this *may* be a copy of the original

    See Also
    --------
    ndarray.putmask
    """
    # we cannot use np.asarray() here as we cannot have conversions
    # that numpy does when numeric are mixed with strings

    # n should be the length of the mask or a scalar here
    if not is_list_like(n):
        n = np.repeat(n, len(mask))

    # see if we are only masking values that if putted
    # will work in the current dtype
    try:
        nn = n[mask]
    except TypeError:
        # TypeError: only integer scalar arrays can be converted to a scalar index
        pass
    else:
        # make sure that we have a nullable type
        # if we have nulls
        if not isna_compat(v, nn[0]):
            pass
        elif not (is_float_dtype(nn.dtype) or is_integer_dtype(nn.dtype)):
            # only compare integers/floats
            pass
        elif not (is_float_dtype(v.dtype) or is_integer_dtype(v.dtype)):
            # only compare integers/floats
            pass
        else:

            # we ignore ComplexWarning here
            with warnings.catch_warnings(record=True):
                warnings.simplefilter("ignore", np.ComplexWarning)
                nn_at = nn.astype(v.dtype)

            comp = nn == nn_at
            if is_list_like(comp) and comp.all():
                nv = v.copy()
                nv[mask] = nn_at
                return nv

    n = np.asarray(n)

    def _putmask_preserve(nv, n):
        try:
            nv[mask] = n[mask]
        except (IndexError, ValueError):
            nv[mask] = n
        return nv

    # preserves dtype if possible
    if v.dtype.kind == n.dtype.kind:
        return _putmask_preserve(v, n)

    # change the dtype if needed
    dtype, _ = maybe_promote(n.dtype)

    v = v.astype(dtype)

    return _putmask_preserve(v, n)


def _extract_bool_array(mask: ArrayLike) -> np.ndarray:
    """
    If we have a SparseArray or BooleanArray, convert it to ndarray[bool].
    """
    if isinstance(mask, ExtensionArray):
        # We could have BooleanArray, Sparse[bool], ...
        #  Except for BooleanArray, this is equivalent to just
        #  np.asarray(mask, dtype=bool)
        mask = mask.to_numpy(dtype=bool, na_value=False)

    assert isinstance(mask, np.ndarray), type(mask)
    assert mask.dtype == bool, mask.dtype
    return mask<|MERGE_RESOLUTION|>--- conflicted
+++ resolved
@@ -2502,34 +2502,6 @@
         inplace: bool = False,
         regex: bool = False,
     ) -> List["Block"]:
-<<<<<<< HEAD
-        to_rep_is_list = is_list_like(to_replace)
-
-        # The checks done in NDFrame.replace before calling _mgr.replace
-        #  ensure that we never get here with listlike value
-        assert not is_list_like(value)
-
-        result_blocks: List["Block"] = []
-        blocks: List["Block"] = [self]
-
-        if not to_rep_is_list and is_re(to_replace):
-            return self._replace_single(to_replace, value, inplace=inplace, regex=True)
-        elif not (to_rep_is_list or regex):
-            return super().replace(to_replace, value, inplace=inplace, regex=regex)
-
-        elif to_rep_is_list and regex:
-            for to_rep in to_replace:
-                result_blocks = []
-                for b in blocks:
-                    result = b._replace_single(
-                        to_rep, value, inplace=inplace, regex=regex
-                    )
-                    result_blocks.extend(result)
-                blocks = result_blocks
-            return result_blocks
-
-        return self._replace_single(to_replace, value, inplace=inplace, regex=regex)
-=======
         # Note: the checks we do in NDFrame.replace ensure we never get
         #  here with listlike to_replace or value, as those cases
         #  go through _replace_list
@@ -2538,7 +2510,6 @@
             return self._replace_single(to_replace, value, inplace=inplace, regex=True)
         else:
             return super().replace(to_replace, value, inplace=inplace, regex=regex)
->>>>>>> 5a6ed40a
 
     def _replace_single(
         self,
