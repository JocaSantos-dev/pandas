--- conflicted
+++ resolved
@@ -265,16 +265,8 @@
         new_mgr_locs = self._mgr_locs[slicer]
 
         new_values = self._slice(slicer)
-<<<<<<< HEAD
-
-        if new_values.ndim != self.values.ndim:
-            raise ValueError("Only same dim slicing is allowed")
-
         refs = self.refs if isinstance(slicer, slice) else None
         return type(self)(new_values, new_mgr_locs, self.ndim, refs=refs)
-=======
-        return type(self)(new_values, new_mgr_locs, self.ndim)
->>>>>>> fcb8b809
 
     @final
     def getitem_block_columns(
