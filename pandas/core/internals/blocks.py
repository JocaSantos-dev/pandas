--- conflicted
+++ resolved
@@ -2238,23 +2238,6 @@
         new_values = new_values.astype("timedelta64[ns]")
         return [TimeDeltaBlock(new_values, placement=self.mgr_locs.indexer)]
 
-<<<<<<< HEAD
-    def concat_same_type(self, to_concat):
-        # need to handle concat([tz1, tz2]) here, since DatetimeArray
-        # only handles cases where all the tzs are the same.
-        # Instead of placing the condition here, it could also go into the
-        # is_uniform_join_units check, but I'm not sure what is better.
-        if len({x.dtype for x in to_concat}) > 1:
-            values = self._holder._concat_arrays([x.values for x in to_concat])
-
-            values = values.astype(object, copy=False)
-            placement = self.mgr_locs if self.ndim == 2 else slice(len(values))
-
-            return self.make_block(values, placement=placement)
-        return super().concat_same_type(to_concat)
-
-=======
->>>>>>> 3d4f9dc1
     def fillna(self, value, limit=None, inplace=False, downcast=None):
         # We support filling a DatetimeTZ with a `value` whose timezone
         # is different by coercing to object.
@@ -2625,10 +2608,6 @@
     is_categorical = True
     _verify_integrity = True
     _can_hold_na = True
-<<<<<<< HEAD
-    _concatenator = staticmethod(Categorical._concat_arrays)
-=======
->>>>>>> 3d4f9dc1
 
     should_store = Block.should_store
 
