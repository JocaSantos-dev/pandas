--- conflicted
+++ resolved
@@ -43,18 +43,10 @@
     - Block.make_block_same_class
     - Block.__init__
     """
-<<<<<<< HEAD
     if dtype is not None:
         dtype = pandas_dtype(dtype)
 
     values, dtype = extract_pandas_array(values, dtype, ndim)
-=======
-    # error: Argument 2 to "extract_pandas_array" has incompatible type
-    # "Union[ExtensionDtype, str, dtype[Any], Type[str], Type[float], Type[int],
-    # Type[complex], Type[bool], Type[object], None]"; expected "Union[dtype[Any],
-    # ExtensionDtype, None]"
-    values, dtype = extract_pandas_array(values, dtype, ndim)  # type: ignore[arg-type]
->>>>>>> b92526b8
 
     if klass is None:
         dtype = dtype or values.dtype
