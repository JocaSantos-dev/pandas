--- conflicted
+++ resolved
@@ -48,3132 +48,6 @@
 from pandas.util._validators import validate_bool_kwarg
 from pandas.compat import range, map, zip, u
 
-<<<<<<< HEAD
-
-class Block(PandasObject):
-    """
-    Canonical n-dimensional unit of homogeneous dtype contained in a pandas
-    data structure
-
-    Index-ignorant; let the container take care of that
-    """
-    __slots__ = ['_mgr_locs', 'values', 'ndim']
-    is_numeric = False
-    is_float = False
-    is_integer = False
-    is_complex = False
-    is_datetime = False
-    is_datetimetz = False
-    is_timedelta = False
-    is_bool = False
-    is_object = False
-    is_categorical = False
-    is_sparse = False
-    is_extension = False
-    _box_to_block_values = True
-    _can_hold_na = False
-    _can_consolidate = True
-    _verify_integrity = True
-    _validate_ndim = True
-    _ftype = 'dense'
-    _concatenator = staticmethod(np.concatenate)
-
-    def __init__(self, values, placement, ndim=None):
-        self.ndim = self._check_ndim(values, ndim)
-        self.mgr_locs = placement
-        self.values = values
-
-        if (self._validate_ndim and self.ndim and
-                len(self.mgr_locs) != len(self.values)):
-            raise ValueError(
-                'Wrong number of items passed {val}, placement implies '
-                '{mgr}'.format(val=len(self.values), mgr=len(self.mgr_locs)))
-
-    def _check_ndim(self, values, ndim):
-        """ndim inference and validation.
-
-        Infers ndim from 'values' if not provided to __init__.
-        Validates that values.ndim and ndim are consistent if and only if
-        the class variable '_validate_ndim' is True.
-
-        Parameters
-        ----------
-        values : array-like
-        ndim : int or None
-
-        Returns
-        -------
-        ndim : int
-
-        Raises
-        ------
-        ValueError : the number of dimensions do not match
-        """
-        if ndim is None:
-            ndim = values.ndim
-
-        if self._validate_ndim and values.ndim != ndim:
-            msg = ("Wrong number of dimensions. values.ndim != ndim "
-                   "[{} != {}]")
-            raise ValueError(msg.format(values.ndim, ndim))
-
-        return ndim
-
-    @property
-    def _holder(self):
-        """The array-like that can hold the underlying values.
-
-        None for 'Block', overridden by subclasses that don't
-        use an ndarray.
-        """
-        return None
-
-    @property
-    def _consolidate_key(self):
-        return (self._can_consolidate, self.dtype.name)
-
-    @property
-    def _is_single_block(self):
-        return self.ndim == 1
-
-    @property
-    def is_view(self):
-        """ return a boolean if I am possibly a view """
-        return self.values.base is not None
-
-    @property
-    def is_datelike(self):
-        """ return True if I am a non-datelike """
-        return self.is_datetime or self.is_timedelta
-
-    def is_categorical_astype(self, dtype):
-        """
-        validate that we have a astypeable to categorical,
-        returns a boolean if we are a categorical
-        """
-        if dtype is Categorical or dtype is CategoricalDtype:
-            # this is a pd.Categorical, but is not
-            # a valid type for astypeing
-            raise TypeError("invalid type {0} for astype".format(dtype))
-
-        elif is_categorical_dtype(dtype):
-            return True
-
-        return False
-
-    def external_values(self, dtype=None):
-        """ return an outside world format, currently just the ndarray """
-        return self.values
-
-    def internal_values(self, dtype=None):
-        """ return an internal format, currently just the ndarray
-        this should be the pure internal API format
-        """
-        return self.values
-
-    def formatting_values(self):
-        """Return the internal values used by the DataFrame/SeriesFormatter"""
-        return self.internal_values()
-
-    def get_values(self, dtype=None):
-        """
-        return an internal format, currently just the ndarray
-        this is often overridden to handle to_dense like operations
-        """
-        if is_object_dtype(dtype):
-            return self.values.astype(object)
-        return self.values
-
-    def to_dense(self):
-        return self.values.view()
-
-    @property
-    def _na_value(self):
-        return np.nan
-
-    @property
-    def fill_value(self):
-        return np.nan
-
-    @property
-    def mgr_locs(self):
-        return self._mgr_locs
-
-    @mgr_locs.setter
-    def mgr_locs(self, new_mgr_locs):
-        if not isinstance(new_mgr_locs, BlockPlacement):
-            new_mgr_locs = BlockPlacement(new_mgr_locs)
-
-        self._mgr_locs = new_mgr_locs
-
-    @property
-    def array_dtype(self):
-        """ the dtype to return if I want to construct this block as an
-        array
-        """
-        return self.dtype
-
-    def make_block(self, values, placement=None, ndim=None):
-        """
-        Create a new block, with type inference propagate any values that are
-        not specified
-        """
-        if placement is None:
-            placement = self.mgr_locs
-        if ndim is None:
-            ndim = self.ndim
-
-        return make_block(values, placement=placement, ndim=ndim)
-
-    def make_block_scalar(self, values):
-        """
-        Create a ScalarBlock
-        """
-        return ScalarBlock(values)
-
-    def make_block_same_class(self, values, placement=None, ndim=None,
-                              dtype=None):
-        """ Wrap given values in a block of same type as self. """
-        if dtype is not None:
-            # issue 19431 fastparquet is passing this
-            warnings.warn("dtype argument is deprecated, will be removed "
-                          "in a future release.", DeprecationWarning)
-        if placement is None:
-            placement = self.mgr_locs
-        return make_block(values, placement=placement, ndim=ndim,
-                          klass=self.__class__, dtype=dtype)
-
-    def __unicode__(self):
-
-        # don't want to print out all of the items here
-        name = pprint_thing(self.__class__.__name__)
-        if self._is_single_block:
-
-            result = '{name}: {len} dtype: {dtype}'.format(
-                name=name, len=len(self), dtype=self.dtype)
-
-        else:
-
-            shape = ' x '.join(pprint_thing(s) for s in self.shape)
-            result = '{name}: {index}, {shape}, dtype: {dtype}'.format(
-                name=name, index=pprint_thing(self.mgr_locs.indexer),
-                shape=shape, dtype=self.dtype)
-
-        return result
-
-    def __len__(self):
-        return len(self.values)
-
-    def __getstate__(self):
-        return self.mgr_locs.indexer, self.values
-
-    def __setstate__(self, state):
-        self.mgr_locs = BlockPlacement(state[0])
-        self.values = state[1]
-        self.ndim = self.values.ndim
-
-    def _slice(self, slicer):
-        """ return a slice of my values """
-        return self.values[slicer]
-
-    def reshape_nd(self, labels, shape, ref_items, mgr=None):
-        """
-        Parameters
-        ----------
-        labels : list of new axis labels
-        shape : new shape
-        ref_items : new ref_items
-
-        return a new block that is transformed to a nd block
-        """
-        return _block2d_to_blocknd(values=self.get_values().T,
-                                   placement=self.mgr_locs, shape=shape,
-                                   labels=labels, ref_items=ref_items)
-
-    def getitem_block(self, slicer, new_mgr_locs=None):
-        """
-        Perform __getitem__-like, return result as block.
-
-        As of now, only supports slices that preserve dimensionality.
-        """
-        if new_mgr_locs is None:
-            if isinstance(slicer, tuple):
-                axis0_slicer = slicer[0]
-            else:
-                axis0_slicer = slicer
-            new_mgr_locs = self.mgr_locs[axis0_slicer]
-
-        new_values = self._slice(slicer)
-
-        if self._validate_ndim and new_values.ndim != self.ndim:
-            raise ValueError("Only same dim slicing is allowed")
-
-        return self.make_block_same_class(new_values, new_mgr_locs)
-
-    @property
-    def shape(self):
-        return self.values.shape
-
-    @property
-    def dtype(self):
-        return self.values.dtype
-
-    @property
-    def ftype(self):
-        return "{dtype}:{ftype}".format(dtype=self.dtype, ftype=self._ftype)
-
-    def merge(self, other):
-        return _merge_blocks([self, other])
-
-    def concat_same_type(self, to_concat, placement=None):
-        """
-        Concatenate list of single blocks of the same type.
-        """
-        values = self._concatenator([blk.values for blk in to_concat],
-                                    axis=self.ndim - 1)
-        return self.make_block_same_class(
-            values, placement=placement or slice(0, len(values), 1))
-
-    def iget(self, i):
-        return self.values[i]
-
-    def set(self, locs, values, check=False):
-        """
-        Modify Block in-place with new item value
-
-        Returns
-        -------
-        None
-        """
-        self.values[locs] = values
-
-    def delete(self, loc):
-        """
-        Delete given loc(-s) from block in-place.
-        """
-        self.values = np.delete(self.values, loc, 0)
-        self.mgr_locs = self.mgr_locs.delete(loc)
-
-    def apply(self, func, mgr=None, **kwargs):
-        """ apply the function to my values; return a block if we are not
-        one
-        """
-        with np.errstate(all='ignore'):
-            result = func(self.values, **kwargs)
-        if not isinstance(result, Block):
-            result = self.make_block(values=_block_shape(result,
-                                                         ndim=self.ndim))
-
-        return result
-
-    def fillna(self, value, limit=None, inplace=False, downcast=None,
-               mgr=None):
-        """ fillna on the block with the value. If we fail, then convert to
-        ObjectBlock and try again
-        """
-        inplace = validate_bool_kwarg(inplace, 'inplace')
-
-        if not self._can_hold_na:
-            if inplace:
-                return self
-            else:
-                return self.copy()
-
-        mask = isna(self.values)
-        if limit is not None:
-            if not is_integer(limit):
-                raise ValueError('Limit must be an integer')
-            if limit < 1:
-                raise ValueError('Limit must be greater than 0')
-            if self.ndim > 2:
-                raise NotImplementedError("number of dimensions for 'fillna' "
-                                          "is currently limited to 2")
-            mask[mask.cumsum(self.ndim - 1) > limit] = False
-
-        # fillna, but if we cannot coerce, then try again as an ObjectBlock
-        try:
-            values, _, _, _ = self._try_coerce_args(self.values, value)
-            blocks = self.putmask(mask, value, inplace=inplace)
-            blocks = [b.make_block(values=self._try_coerce_result(b.values))
-                      for b in blocks]
-            return self._maybe_downcast(blocks, downcast)
-        except (TypeError, ValueError):
-
-            # we can't process the value, but nothing to do
-            if not mask.any():
-                return self if inplace else self.copy()
-
-            # operate column-by-column
-            def f(m, v, i):
-                block = self.coerce_to_target_dtype(value)
-
-                # slice out our block
-                if i is not None:
-                    block = block.getitem_block(slice(i, i + 1))
-                return block.fillna(value,
-                                    limit=limit,
-                                    inplace=inplace,
-                                    downcast=None)
-
-            return self.split_and_operate(mask, f, inplace)
-
-    def split_and_operate(self, mask, f, inplace):
-        """
-        split the block per-column, and apply the callable f
-        per-column, return a new block for each. Handle
-        masking which will not change a block unless needed.
-
-        Parameters
-        ----------
-        mask : 2-d boolean mask
-        f : callable accepting (1d-mask, 1d values, indexer)
-        inplace : boolean
-
-        Returns
-        -------
-        list of blocks
-        """
-
-        if mask is None:
-            mask = np.ones(self.shape, dtype=bool)
-        new_values = self.values
-
-        def make_a_block(nv, ref_loc):
-            if isinstance(nv, Block):
-                block = nv
-            elif isinstance(nv, list):
-                block = nv[0]
-            else:
-                # Put back the dimension that was taken from it and make
-                # a block out of the result.
-                try:
-                    nv = _block_shape(nv, ndim=self.ndim)
-                except (AttributeError, NotImplementedError):
-                    pass
-                block = self.make_block(values=nv,
-                                        placement=ref_loc)
-            return block
-
-        # ndim == 1
-        if self.ndim == 1:
-            if mask.any():
-                nv = f(mask, new_values, None)
-            else:
-                nv = new_values if inplace else new_values.copy()
-            block = make_a_block(nv, self.mgr_locs)
-            return [block]
-
-        # ndim > 1
-        new_blocks = []
-        for i, ref_loc in enumerate(self.mgr_locs):
-            m = mask[i]
-            v = new_values[i]
-
-            # need a new block
-            if m.any():
-                nv = f(m, v, i)
-            else:
-                nv = v if inplace else v.copy()
-
-            block = make_a_block(nv, [ref_loc])
-            new_blocks.append(block)
-
-        return new_blocks
-
-    def _maybe_downcast(self, blocks, downcast=None):
-
-        # no need to downcast our float
-        # unless indicated
-        if downcast is None and self.is_float:
-            return blocks
-        elif downcast is None and (self.is_timedelta or self.is_datetime):
-            return blocks
-
-        if not isinstance(blocks, list):
-            blocks = [blocks]
-        return _extend_blocks([b.downcast(downcast) for b in blocks])
-
-    def downcast(self, dtypes=None, mgr=None):
-        """ try to downcast each item to the dict of dtypes if present """
-
-        # turn it off completely
-        if dtypes is False:
-            return self
-
-        values = self.values
-
-        # single block handling
-        if self._is_single_block:
-
-            # try to cast all non-floats here
-            if dtypes is None:
-                dtypes = 'infer'
-
-            nv = maybe_downcast_to_dtype(values, dtypes)
-            return self.make_block(nv)
-
-        # ndim > 1
-        if dtypes is None:
-            return self
-
-        if not (dtypes == 'infer' or isinstance(dtypes, dict)):
-            raise ValueError("downcast must have a dictionary or 'infer' as "
-                             "its argument")
-
-        # operate column-by-column
-        # this is expensive as it splits the blocks items-by-item
-        def f(m, v, i):
-
-            if dtypes == 'infer':
-                dtype = 'infer'
-            else:
-                raise AssertionError("dtypes as dict is not supported yet")
-
-            if dtype is not None:
-                v = maybe_downcast_to_dtype(v, dtype)
-            return v
-
-        return self.split_and_operate(None, f, False)
-
-    def astype(self, dtype, copy=False, errors='raise', values=None, **kwargs):
-        return self._astype(dtype, copy=copy, errors=errors, values=values,
-                            **kwargs)
-
-    def _astype(self, dtype, copy=False, errors='raise', values=None,
-                klass=None, mgr=None, **kwargs):
-        """Coerce to the new type
-
-        Parameters
-        ----------
-        dtype : str, dtype convertible
-        copy : boolean, default False
-            copy if indicated
-        errors : str, {'raise', 'ignore'}, default 'ignore'
-            - ``raise`` : allow exceptions to be raised
-            - ``ignore`` : suppress exceptions. On error return original object
-
-        Returns
-        -------
-        Block
-        """
-        errors_legal_values = ('raise', 'ignore')
-
-        if errors not in errors_legal_values:
-            invalid_arg = ("Expected value of kwarg 'errors' to be one of {}. "
-                           "Supplied value is '{}'".format(
-                               list(errors_legal_values), errors))
-            raise ValueError(invalid_arg)
-
-        if (inspect.isclass(dtype) and
-                issubclass(dtype, (PandasExtensionDtype, ExtensionDtype))):
-            msg = ("Expected an instance of {}, but got the class instead. "
-                   "Try instantiating 'dtype'.".format(dtype.__name__))
-            raise TypeError(msg)
-
-        # may need to convert to categorical
-        if self.is_categorical_astype(dtype):
-
-            # deprecated 17636
-            if ('categories' in kwargs or 'ordered' in kwargs):
-                if isinstance(dtype, CategoricalDtype):
-                    raise TypeError(
-                        "Cannot specify a CategoricalDtype and also "
-                        "`categories` or `ordered`. Use "
-                        "`dtype=CategoricalDtype(categories, ordered)`"
-                        " instead.")
-                warnings.warn("specifying 'categories' or 'ordered' in "
-                              ".astype() is deprecated; pass a "
-                              "CategoricalDtype instead",
-                              FutureWarning, stacklevel=7)
-
-            categories = kwargs.get('categories', None)
-            ordered = kwargs.get('ordered', None)
-            if com._any_not_none(categories, ordered):
-                dtype = CategoricalDtype(categories, ordered)
-
-            if is_categorical_dtype(self.values):
-                # GH 10696/18593: update an existing categorical efficiently
-                return self.make_block(self.values.astype(dtype, copy=copy))
-
-            return self.make_block(Categorical(self.values, dtype=dtype))
-
-        # convert dtypes if needed
-        dtype = pandas_dtype(dtype)
-
-        # astype processing
-        if is_dtype_equal(self.dtype, dtype):
-            if copy:
-                return self.copy()
-            return self
-
-        if klass is None:
-            if dtype == np.object_:
-                klass = ObjectBlock
-        try:
-            # force the copy here
-            if values is None:
-
-                if issubclass(dtype.type,
-                              (compat.text_type, compat.string_types)):
-
-                    # use native type formatting for datetime/tz/timedelta
-                    if self.is_datelike:
-                        values = self.to_native_types()
-
-                    # astype formatting
-                    else:
-                        values = self.get_values()
-
-                else:
-                    values = self.get_values(dtype=dtype)
-
-                # _astype_nansafe works fine with 1-d only
-                values = astype_nansafe(values.ravel(), dtype, copy=True)
-
-                # TODO(extension)
-                # should we make this attribute?
-                try:
-                    values = values.reshape(self.shape)
-                except AttributeError:
-                    pass
-
-            newb = make_block(values, placement=self.mgr_locs,
-                              klass=klass)
-        except:
-            if errors == 'raise':
-                raise
-            newb = self.copy() if copy else self
-
-        if newb.is_numeric and self.is_numeric:
-            if newb.shape != self.shape:
-                raise TypeError(
-                    "cannot set astype for copy = [{copy}] for dtype "
-                    "({dtype} [{itemsize}]) with smaller itemsize than "
-                    "current ({newb_dtype} [{newb_size}])".format(
-                        copy=copy, dtype=self.dtype.name,
-                        itemsize=self.itemsize, newb_dtype=newb.dtype.name,
-                        newb_size=newb.itemsize))
-        return newb
-
-    def convert(self, copy=True, **kwargs):
-        """ attempt to coerce any object types to better types return a copy
-        of the block (if copy = True) by definition we are not an ObjectBlock
-        here!
-        """
-
-        return self.copy() if copy else self
-
-    def _can_hold_element(self, element):
-        """ require the same dtype as ourselves """
-        dtype = self.values.dtype.type
-        tipo = maybe_infer_dtype_type(element)
-        if tipo is not None:
-            return issubclass(tipo.type, dtype)
-        return isinstance(element, dtype)
-
-    def _try_cast_result(self, result, dtype=None):
-        """ try to cast the result to our original type, we may have
-        roundtripped thru object in the mean-time
-        """
-        if dtype is None:
-            dtype = self.dtype
-
-        if self.is_integer or self.is_bool or self.is_datetime:
-            pass
-        elif self.is_float and result.dtype == self.dtype:
-
-            # protect against a bool/object showing up here
-            if isinstance(dtype, compat.string_types) and dtype == 'infer':
-                return result
-            if not isinstance(dtype, type):
-                dtype = dtype.type
-            if issubclass(dtype, (np.bool_, np.object_)):
-                if issubclass(dtype, np.bool_):
-                    if isna(result).all():
-                        return result.astype(np.bool_)
-                    else:
-                        result = result.astype(np.object_)
-                        result[result == 1] = True
-                        result[result == 0] = False
-                        return result
-                else:
-                    return result.astype(np.object_)
-
-            return result
-
-        # may need to change the dtype here
-        return maybe_downcast_to_dtype(result, dtype)
-
-    def _try_coerce_args(self, values, other):
-        """ provide coercion to our input arguments """
-
-        if np.any(notna(other)) and not self._can_hold_element(other):
-            # coercion issues
-            # let higher levels handle
-            raise TypeError("cannot convert {} to an {}".format(
-                type(other).__name__,
-                type(self).__name__.lower().replace('Block', '')))
-
-        return values, False, other, False
-
-    def _try_coerce_result(self, result):
-        """ reverse of try_coerce_args """
-        return result
-
-    def _try_coerce_and_cast_result(self, result, dtype=None):
-        result = self._try_coerce_result(result)
-        result = self._try_cast_result(result, dtype=dtype)
-        return result
-
-    def to_native_types(self, slicer=None, na_rep='nan', quoting=None,
-                        **kwargs):
-        """ convert to our native types format, slicing if desired """
-
-        values = self.get_values()
-
-        if slicer is not None:
-            values = values[:, slicer]
-        mask = isna(values)
-
-        if not self.is_object and not quoting:
-            values = values.astype(str)
-        else:
-            values = np.array(values, dtype='object')
-
-        values[mask] = na_rep
-        return values
-
-    # block actions ####
-    def copy(self, deep=True, mgr=None):
-        """ copy constructor """
-        values = self.values
-        if deep:
-            values = values.copy()
-        return self.make_block_same_class(values)
-
-    def replace(self, to_replace, value, inplace=False, filter=None,
-                regex=False, convert=True, mgr=None):
-        """ replace the to_replace value with value, possible to create new
-        blocks here this is just a call to putmask. regex is not used here.
-        It is used in ObjectBlocks.  It is here for API
-        compatibility.
-        """
-
-        inplace = validate_bool_kwarg(inplace, 'inplace')
-        original_to_replace = to_replace
-
-        # try to replace, if we raise an error, convert to ObjectBlock and
-        # retry
-        try:
-            values, _, to_replace, _ = self._try_coerce_args(self.values,
-                                                             to_replace)
-            mask = missing.mask_missing(values, to_replace)
-            if filter is not None:
-                filtered_out = ~self.mgr_locs.isin(filter)
-                mask[filtered_out.nonzero()[0]] = False
-
-            blocks = self.putmask(mask, value, inplace=inplace)
-            if convert:
-                blocks = [b.convert(by_item=True, numeric=False,
-                                    copy=not inplace) for b in blocks]
-            return blocks
-        except (TypeError, ValueError):
-
-            # try again with a compatible block
-            block = self.astype(object)
-            return block.replace(
-                to_replace=original_to_replace, value=value, inplace=inplace,
-                filter=filter, regex=regex, convert=convert)
-
-    def _replace_single(self, *args, **kwargs):
-        """ no-op on a non-ObjectBlock """
-        return self if kwargs['inplace'] else self.copy()
-
-    def setitem(self, indexer, value, mgr=None):
-        """Set the value inplace, returning a a maybe different typed block.
-
-        Parameters
-        ----------
-        indexer : tuple, list-like, array-like, slice
-            The subset of self.values to set
-        value : object
-            The value being set
-        mgr : BlockPlacement, optional
-
-        Returns
-        -------
-        Block
-
-        Notes
-        -----
-        `indexer` is a direct slice/positional indexer. `value` must
-        be a compatible shape.
-        """
-        # coerce None values, if appropriate
-        if value is None:
-            if self.is_numeric:
-                value = np.nan
-
-        # coerce if block dtype can store value
-        values = self.values
-        try:
-            values, _, value, _ = self._try_coerce_args(values, value)
-            # can keep its own dtype
-            if hasattr(value, 'dtype') and is_dtype_equal(values.dtype,
-                                                          value.dtype):
-                dtype = self.dtype
-            else:
-                dtype = 'infer'
-
-        except (TypeError, ValueError):
-            # current dtype cannot store value, coerce to common dtype
-            find_dtype = False
-
-            if hasattr(value, 'dtype'):
-                dtype = value.dtype
-                find_dtype = True
-
-            elif is_scalar(value):
-                if isna(value):
-                    # NaN promotion is handled in latter path
-                    dtype = False
-                else:
-                    dtype, _ = infer_dtype_from_scalar(value,
-                                                       pandas_dtype=True)
-                    find_dtype = True
-            else:
-                dtype = 'infer'
-
-            if find_dtype:
-                dtype = find_common_type([values.dtype, dtype])
-                if not is_dtype_equal(self.dtype, dtype):
-                    b = self.astype(dtype)
-                    return b.setitem(indexer, value, mgr=mgr)
-
-        # value must be storeable at this moment
-        arr_value = np.array(value)
-
-        # cast the values to a type that can hold nan (if necessary)
-        if not self._can_hold_element(value):
-            dtype, _ = maybe_promote(arr_value.dtype)
-            values = values.astype(dtype)
-
-        transf = (lambda x: x.T) if self.ndim == 2 else (lambda x: x)
-        values = transf(values)
-
-        # length checking
-        check_setitem_lengths(indexer, value, values)
-
-        def _is_scalar_indexer(indexer):
-            # return True if we are all scalar indexers
-
-            if arr_value.ndim == 1:
-                if not isinstance(indexer, tuple):
-                    indexer = tuple([indexer])
-                    return any(isinstance(idx, np.ndarray) and len(idx) == 0
-                               for idx in indexer)
-            return False
-
-        def _is_empty_indexer(indexer):
-            # return a boolean if we have an empty indexer
-
-            if is_list_like(indexer) and not len(indexer):
-                return True
-            if arr_value.ndim == 1:
-                if not isinstance(indexer, tuple):
-                    indexer = tuple([indexer])
-                return any(isinstance(idx, np.ndarray) and len(idx) == 0
-                           for idx in indexer)
-            return False
-
-        # empty indexers
-        # 8669 (empty)
-        if _is_empty_indexer(indexer):
-            pass
-
-        # setting a single element for each dim and with a rhs that could
-        # be say a list
-        # GH 6043
-        elif _is_scalar_indexer(indexer):
-            values[indexer] = value
-
-        # if we are an exact match (ex-broadcasting),
-        # then use the resultant dtype
-        elif (len(arr_value.shape) and
-              arr_value.shape[0] == values.shape[0] and
-              np.prod(arr_value.shape) == np.prod(values.shape)):
-            values[indexer] = value
-            try:
-                values = values.astype(arr_value.dtype)
-            except ValueError:
-                pass
-
-        # set
-        else:
-            values[indexer] = value
-
-        # coerce and try to infer the dtypes of the result
-        values = self._try_coerce_and_cast_result(values, dtype)
-        block = self.make_block(transf(values))
-        return block
-
-    def putmask(self, mask, new, align=True, inplace=False, axis=0,
-                transpose=False, mgr=None):
-        """ putmask the data to the block; it is possible that we may create a
-        new dtype of block
-
-        return the resulting block(s)
-
-        Parameters
-        ----------
-        mask  : the condition to respect
-        new : a ndarray/object
-        align : boolean, perform alignment on other/cond, default is True
-        inplace : perform inplace modification, default is False
-        axis : int
-        transpose : boolean
-            Set to True if self is stored with axes reversed
-
-        Returns
-        -------
-        a list of new blocks, the result of the putmask
-        """
-
-        new_values = self.values if inplace else self.values.copy()
-
-        new = getattr(new, 'values', new)
-        mask = getattr(mask, 'values', mask)
-
-        # if we are passed a scalar None, convert it here
-        if not is_list_like(new) and isna(new) and not self.is_object:
-            new = self.fill_value
-
-        if self._can_hold_element(new):
-            _, _, new, _ = self._try_coerce_args(new_values, new)
-
-            if transpose:
-                new_values = new_values.T
-
-            # If the default repeat behavior in np.putmask would go in the
-            # wrong direction, then explicitly repeat and reshape new instead
-            if getattr(new, 'ndim', 0) >= 1:
-                if self.ndim - 1 == new.ndim and axis == 1:
-                    new = np.repeat(
-                        new, new_values.shape[-1]).reshape(self.shape)
-                new = new.astype(new_values.dtype)
-
-            # we require exact matches between the len of the
-            # values we are setting (or is compat). np.putmask
-            # doesn't check this and will simply truncate / pad
-            # the output, but we want sane error messages
-            #
-            # TODO: this prob needs some better checking
-            # for 2D cases
-            if ((is_list_like(new) and
-                 np.any(mask[mask]) and
-                 getattr(new, 'ndim', 1) == 1)):
-
-                if not (mask.shape[-1] == len(new) or
-                        mask[mask].shape[-1] == len(new) or
-                        len(new) == 1):
-                    raise ValueError("cannot assign mismatch "
-                                     "length to masked array")
-
-            np.putmask(new_values, mask, new)
-
-        # maybe upcast me
-        elif mask.any():
-            if transpose:
-                mask = mask.T
-                if isinstance(new, np.ndarray):
-                    new = new.T
-                axis = new_values.ndim - axis - 1
-
-            # Pseudo-broadcast
-            if getattr(new, 'ndim', 0) >= 1:
-                if self.ndim - 1 == new.ndim:
-                    new_shape = list(new.shape)
-                    new_shape.insert(axis, 1)
-                    new = new.reshape(tuple(new_shape))
-
-            # operate column-by-column
-            def f(m, v, i):
-
-                if i is None:
-                    # ndim==1 case.
-                    n = new
-                else:
-
-                    if isinstance(new, np.ndarray):
-                        n = np.squeeze(new[i % new.shape[0]])
-                    else:
-                        n = np.array(new)
-
-                    # type of the new block
-                    dtype, _ = maybe_promote(n.dtype)
-
-                    # we need to explicitly astype here to make a copy
-                    n = n.astype(dtype)
-
-                nv = _putmask_smart(v, m, n)
-                return nv
-
-            new_blocks = self.split_and_operate(mask, f, inplace)
-            return new_blocks
-
-        if inplace:
-            return [self]
-
-        if transpose:
-            new_values = new_values.T
-
-        return [self.make_block(new_values)]
-
-    def coerce_to_target_dtype(self, other):
-        """
-        coerce the current block to a dtype compat for other
-        we will return a block, possibly object, and not raise
-
-        we can also safely try to coerce to the same dtype
-        and will receive the same block
-        """
-
-        # if we cannot then coerce to object
-        dtype, _ = infer_dtype_from(other, pandas_dtype=True)
-
-        if is_dtype_equal(self.dtype, dtype):
-            return self
-
-        if self.is_bool or is_object_dtype(dtype) or is_bool_dtype(dtype):
-            # we don't upcast to bool
-            return self.astype(object)
-
-        elif ((self.is_float or self.is_complex) and
-              (is_integer_dtype(dtype) or is_float_dtype(dtype))):
-            # don't coerce float/complex to int
-            return self
-
-        elif (self.is_datetime or
-              is_datetime64_dtype(dtype) or
-              is_datetime64tz_dtype(dtype)):
-
-            # not a datetime
-            if not ((is_datetime64_dtype(dtype) or
-                     is_datetime64tz_dtype(dtype)) and self.is_datetime):
-                return self.astype(object)
-
-            # don't upcast timezone with different timezone or no timezone
-            mytz = getattr(self.dtype, 'tz', None)
-            othertz = getattr(dtype, 'tz', None)
-
-            if str(mytz) != str(othertz):
-                return self.astype(object)
-
-            raise AssertionError("possible recursion in "
-                                 "coerce_to_target_dtype: {} {}".format(
-                                     self, other))
-
-        elif (self.is_timedelta or is_timedelta64_dtype(dtype)):
-
-            # not a timedelta
-            if not (is_timedelta64_dtype(dtype) and self.is_timedelta):
-                return self.astype(object)
-
-            raise AssertionError("possible recursion in "
-                                 "coerce_to_target_dtype: {} {}".format(
-                                     self, other))
-
-        try:
-            return self.astype(dtype)
-        except (ValueError, TypeError):
-            pass
-
-        return self.astype(object)
-
-    def interpolate(self, method='pad', axis=0, index=None, values=None,
-                    inplace=False, limit=None, limit_direction='forward',
-                    limit_area=None, fill_value=None, coerce=False,
-                    downcast=None, mgr=None, **kwargs):
-
-        inplace = validate_bool_kwarg(inplace, 'inplace')
-
-        def check_int_bool(self, inplace):
-            # Only FloatBlocks will contain NaNs.
-            # timedelta subclasses IntBlock
-            if (self.is_bool or self.is_integer) and not self.is_timedelta:
-                if inplace:
-                    return self
-                else:
-                    return self.copy()
-
-        # a fill na type method
-        try:
-            m = missing.clean_fill_method(method)
-        except:
-            m = None
-
-        if m is not None:
-            r = check_int_bool(self, inplace)
-            if r is not None:
-                return r
-            return self._interpolate_with_fill(method=m, axis=axis,
-                                               inplace=inplace, limit=limit,
-                                               fill_value=fill_value,
-                                               coerce=coerce,
-                                               downcast=downcast, mgr=mgr)
-        # try an interp method
-        try:
-            m = missing.clean_interp_method(method, **kwargs)
-        except:
-            m = None
-
-        if m is not None:
-            r = check_int_bool(self, inplace)
-            if r is not None:
-                return r
-            return self._interpolate(method=m, index=index, values=values,
-                                     axis=axis, limit=limit,
-                                     limit_direction=limit_direction,
-                                     limit_area=limit_area,
-                                     fill_value=fill_value, inplace=inplace,
-                                     downcast=downcast, mgr=mgr, **kwargs)
-
-        raise ValueError("invalid method '{0}' to interpolate.".format(method))
-
-    def _interpolate_with_fill(self, method='pad', axis=0, inplace=False,
-                               limit=None, fill_value=None, coerce=False,
-                               downcast=None, mgr=None):
-        """ fillna but using the interpolate machinery """
-
-        inplace = validate_bool_kwarg(inplace, 'inplace')
-
-        # if we are coercing, then don't force the conversion
-        # if the block can't hold the type
-        if coerce:
-            if not self._can_hold_na:
-                if inplace:
-                    return [self]
-                else:
-                    return [self.copy()]
-
-        values = self.values if inplace else self.values.copy()
-        values, _, fill_value, _ = self._try_coerce_args(values, fill_value)
-        values = missing.interpolate_2d(values, method=method, axis=axis,
-                                        limit=limit, fill_value=fill_value,
-                                        dtype=self.dtype)
-        values = self._try_coerce_result(values)
-
-        blocks = [self.make_block_same_class(values, ndim=self.ndim)]
-        return self._maybe_downcast(blocks, downcast)
-
-    def _interpolate(self, method=None, index=None, values=None,
-                     fill_value=None, axis=0, limit=None,
-                     limit_direction='forward', limit_area=None,
-                     inplace=False, downcast=None, mgr=None, **kwargs):
-        """ interpolate using scipy wrappers """
-
-        inplace = validate_bool_kwarg(inplace, 'inplace')
-        data = self.values if inplace else self.values.copy()
-
-        # only deal with floats
-        if not self.is_float:
-            if not self.is_integer:
-                return self
-            data = data.astype(np.float64)
-
-        if fill_value is None:
-            fill_value = self.fill_value
-
-        if method in ('krogh', 'piecewise_polynomial', 'pchip'):
-            if not index.is_monotonic:
-                raise ValueError("{0} interpolation requires that the "
-                                 "index be monotonic.".format(method))
-        # process 1-d slices in the axis direction
-
-        def func(x):
-
-            # process a 1-d slice, returning it
-            # should the axis argument be handled below in apply_along_axis?
-            # i.e. not an arg to missing.interpolate_1d
-            return missing.interpolate_1d(index, x, method=method, limit=limit,
-                                          limit_direction=limit_direction,
-                                          limit_area=limit_area,
-                                          fill_value=fill_value,
-                                          bounds_error=False, **kwargs)
-
-        # interp each column independently
-        interp_values = np.apply_along_axis(func, axis, data)
-
-        blocks = [self.make_block_same_class(interp_values)]
-        return self._maybe_downcast(blocks, downcast)
-
-    def take_nd(self, indexer, axis, new_mgr_locs=None, fill_tuple=None):
-        """
-        Take values according to indexer and return them as a block.bb
-
-        """
-
-        # algos.take_nd dispatches for DatetimeTZBlock, CategoricalBlock
-        # so need to preserve types
-        # sparse is treated like an ndarray, but needs .get_values() shaping
-
-        values = self.values
-        if self.is_sparse:
-            values = self.get_values()
-
-        if fill_tuple is None:
-            fill_value = self.fill_value
-            new_values = algos.take_nd(values, indexer, axis=axis,
-                                       allow_fill=False)
-        else:
-            fill_value = fill_tuple[0]
-            new_values = algos.take_nd(values, indexer, axis=axis,
-                                       allow_fill=True, fill_value=fill_value)
-
-        if new_mgr_locs is None:
-            if axis == 0:
-                slc = libinternals.indexer_as_slice(indexer)
-                if slc is not None:
-                    new_mgr_locs = self.mgr_locs[slc]
-                else:
-                    new_mgr_locs = self.mgr_locs[indexer]
-            else:
-                new_mgr_locs = self.mgr_locs
-
-        if not is_dtype_equal(new_values.dtype, self.dtype):
-            return self.make_block(new_values, new_mgr_locs)
-        else:
-            return self.make_block_same_class(new_values, new_mgr_locs)
-
-    def diff(self, n, axis=1, mgr=None):
-        """ return block for the diff of the values """
-        new_values = algos.diff(self.values, n, axis=axis)
-        return [self.make_block(values=new_values)]
-
-    def shift(self, periods, axis=0, mgr=None):
-        """ shift the block by periods, possibly upcast """
-
-        # convert integer to float if necessary. need to do a lot more than
-        # that, handle boolean etc also
-        new_values, fill_value = maybe_upcast(self.values)
-
-        # make sure array sent to np.roll is c_contiguous
-        f_ordered = new_values.flags.f_contiguous
-        if f_ordered:
-            new_values = new_values.T
-            axis = new_values.ndim - axis - 1
-
-        if np.prod(new_values.shape):
-            new_values = np.roll(new_values, ensure_platform_int(periods),
-                                 axis=axis)
-
-        axis_indexer = [slice(None)] * self.ndim
-        if periods > 0:
-            axis_indexer[axis] = slice(None, periods)
-        else:
-            axis_indexer[axis] = slice(periods, None)
-        new_values[tuple(axis_indexer)] = fill_value
-
-        # restore original order
-        if f_ordered:
-            new_values = new_values.T
-
-        return [self.make_block(new_values)]
-
-    def eval(self, func, other, errors='raise', try_cast=False, mgr=None):
-        """
-        evaluate the block; return result block from the result
-
-        Parameters
-        ----------
-        func  : how to combine self, other
-        other : a ndarray/object
-        errors : str, {'raise', 'ignore'}, default 'raise'
-            - ``raise`` : allow exceptions to be raised
-            - ``ignore`` : suppress exceptions. On error return original object
-
-        try_cast : try casting the results to the input type
-
-        Returns
-        -------
-        a new block, the result of the func
-        """
-        orig_other = other
-        values = self.values
-
-        other = getattr(other, 'values', other)
-
-        # make sure that we can broadcast
-        is_transposed = False
-        if hasattr(other, 'ndim') and hasattr(values, 'ndim'):
-            if values.ndim != other.ndim:
-                is_transposed = True
-            else:
-                if values.shape == other.shape[::-1]:
-                    is_transposed = True
-                elif values.shape[0] == other.shape[-1]:
-                    is_transposed = True
-                else:
-                    # this is a broadcast error heree
-                    raise ValueError(
-                        "cannot broadcast shape [{t_shape}] with "
-                        "block values [{oth_shape}]".format(
-                            t_shape=values.T.shape, oth_shape=other.shape))
-
-        transf = (lambda x: x.T) if is_transposed else (lambda x: x)
-
-        # coerce/transpose the args if needed
-        try:
-            values, values_mask, other, other_mask = self._try_coerce_args(
-                transf(values), other)
-        except TypeError:
-            block = self.coerce_to_target_dtype(orig_other)
-            return block.eval(func, orig_other,
-                              errors=errors,
-                              try_cast=try_cast, mgr=mgr)
-
-        # get the result, may need to transpose the other
-        def get_result(other):
-
-            # avoid numpy warning of comparisons again None
-            if other is None:
-                result = not func.__name__ == 'eq'
-
-            # avoid numpy warning of elementwise comparisons to object
-            elif is_numeric_v_string_like(values, other):
-                result = False
-
-            # avoid numpy warning of elementwise comparisons
-            elif func.__name__ == 'eq':
-                if is_list_like(other) and not isinstance(other, np.ndarray):
-                    other = np.asarray(other)
-
-                    # if we can broadcast, then ok
-                    if values.shape[-1] != other.shape[-1]:
-                        return False
-                result = func(values, other)
-            else:
-                result = func(values, other)
-
-            # mask if needed
-            if isinstance(values_mask, np.ndarray) and values_mask.any():
-                result = result.astype('float64', copy=False)
-                result[values_mask] = np.nan
-            if other_mask is True:
-                result = result.astype('float64', copy=False)
-                result[:] = np.nan
-            elif isinstance(other_mask, np.ndarray) and other_mask.any():
-                result = result.astype('float64', copy=False)
-                result[other_mask.ravel()] = np.nan
-
-            return result
-
-        # error handler if we have an issue operating with the function
-        def handle_error():
-
-            if errors == 'raise':
-                # The 'detail' variable is defined in outer scope.
-                raise TypeError(
-                    'Could not operate {other!r} with block values '
-                    '{detail!s}'.format(other=other, detail=detail))  # noqa
-            else:
-                # return the values
-                result = np.empty(values.shape, dtype='O')
-                result.fill(np.nan)
-                return result
-
-        # get the result
-        try:
-            with np.errstate(all='ignore'):
-                result = get_result(other)
-
-        # if we have an invalid shape/broadcast error
-        # GH4576, so raise instead of allowing to pass through
-        except ValueError as detail:
-            raise
-        except Exception as detail:
-            result = handle_error()
-
-        # technically a broadcast error in numpy can 'work' by returning a
-        # boolean False
-        if not isinstance(result, np.ndarray):
-            if not isinstance(result, np.ndarray):
-
-                # differentiate between an invalid ndarray-ndarray comparison
-                # and an invalid type comparison
-                if isinstance(values, np.ndarray) and is_list_like(other):
-                    raise ValueError(
-                        'Invalid broadcasting comparison [{other!r}] with '
-                        'block values'.format(other=other))
-
-                raise TypeError('Could not compare [{other!r}] '
-                                'with block values'.format(other=other))
-
-        # transpose if needed
-        result = transf(result)
-
-        # try to cast if requested
-        if try_cast:
-            result = self._try_cast_result(result)
-
-        result = _block_shape(result, ndim=self.ndim)
-        return [self.make_block(result)]
-
-    def where(self, other, cond, align=True, errors='raise',
-              try_cast=False, axis=0, transpose=False, mgr=None):
-        """
-        evaluate the block; return result block(s) from the result
-
-        Parameters
-        ----------
-        other : a ndarray/object
-        cond  : the condition to respect
-        align : boolean, perform alignment on other/cond
-        errors : str, {'raise', 'ignore'}, default 'raise'
-            - ``raise`` : allow exceptions to be raised
-            - ``ignore`` : suppress exceptions. On error return original object
-
-        axis : int
-        transpose : boolean
-            Set to True if self is stored with axes reversed
-
-        Returns
-        -------
-        a new block(s), the result of the func
-        """
-        import pandas.core.computation.expressions as expressions
-        assert errors in ['raise', 'ignore']
-
-        values = self.values
-        orig_other = other
-        if transpose:
-            values = values.T
-
-        other = getattr(other, '_values', getattr(other, 'values', other))
-        cond = getattr(cond, 'values', cond)
-
-        # If the default broadcasting would go in the wrong direction, then
-        # explicitly reshape other instead
-        if getattr(other, 'ndim', 0) >= 1:
-            if values.ndim - 1 == other.ndim and axis == 1:
-                other = other.reshape(tuple(other.shape + (1, )))
-            elif transpose and values.ndim == self.ndim - 1:
-                cond = cond.T
-
-        if not hasattr(cond, 'shape'):
-            raise ValueError("where must have a condition that is ndarray "
-                             "like")
-
-        # our where function
-        def func(cond, values, other):
-            if cond.ravel().all():
-                return values
-
-            values, values_mask, other, other_mask = self._try_coerce_args(
-                values, other)
-
-            try:
-                return self._try_coerce_result(expressions.where(
-                    cond, values, other))
-            except Exception as detail:
-                if errors == 'raise':
-                    raise TypeError(
-                        'Could not operate [{other!r}] with block values '
-                        '[{detail!s}]'.format(other=other, detail=detail))
-                else:
-                    # return the values
-                    result = np.empty(values.shape, dtype='float64')
-                    result.fill(np.nan)
-                    return result
-
-        # see if we can operate on the entire block, or need item-by-item
-        # or if we are a single block (ndim == 1)
-        try:
-            result = func(cond, values, other)
-        except TypeError:
-
-            # we cannot coerce, return a compat dtype
-            # we are explicitly ignoring errors
-            block = self.coerce_to_target_dtype(other)
-            blocks = block.where(orig_other, cond, align=align,
-                                 errors=errors,
-                                 try_cast=try_cast, axis=axis,
-                                 transpose=transpose)
-            return self._maybe_downcast(blocks, 'infer')
-
-        if self._can_hold_na or self.ndim == 1:
-
-            if transpose:
-                result = result.T
-
-            # try to cast if requested
-            if try_cast:
-                result = self._try_cast_result(result)
-
-            return self.make_block(result)
-
-        # might need to separate out blocks
-        axis = cond.ndim - 1
-        cond = cond.swapaxes(axis, 0)
-        mask = np.array([cond[i].all() for i in range(cond.shape[0])],
-                        dtype=bool)
-
-        result_blocks = []
-        for m in [mask, ~mask]:
-            if m.any():
-                r = self._try_cast_result(result.take(m.nonzero()[0],
-                                                      axis=axis))
-                result_blocks.append(
-                    self.make_block(r.T, placement=self.mgr_locs[m]))
-
-        return result_blocks
-
-    def equals(self, other):
-        if self.dtype != other.dtype or self.shape != other.shape:
-            return False
-        return array_equivalent(self.values, other.values)
-
-    def _unstack(self, unstacker_func, new_columns):
-        """Return a list of unstacked blocks of self
-
-        Parameters
-        ----------
-        unstacker_func : callable
-            Partially applied unstacker.
-        new_columns : Index
-            All columns of the unstacked BlockManager.
-
-        Returns
-        -------
-        blocks : list of Block
-            New blocks of unstacked values.
-        mask : array_like of bool
-            The mask of columns of `blocks` we should keep.
-        """
-        unstacker = unstacker_func(self.values.T)
-        new_items = unstacker.get_new_columns()
-        new_placement = new_columns.get_indexer(new_items)
-        new_values, mask = unstacker.get_new_values()
-
-        mask = mask.any(0)
-        new_values = new_values.T[mask]
-        new_placement = new_placement[mask]
-
-        blocks = [make_block(new_values, placement=new_placement)]
-        return blocks, mask
-
-    def quantile(self, qs, interpolation='linear', axis=0, mgr=None):
-        """
-        compute the quantiles of the
-
-        Parameters
-        ----------
-        qs: a scalar or list of the quantiles to be computed
-        interpolation: type of interpolation, default 'linear'
-        axis: axis to compute, default 0
-
-        Returns
-        -------
-        tuple of (axis, block)
-
-        """
-        kw = {'interpolation': interpolation}
-        values = self.get_values()
-        values, _, _, _ = self._try_coerce_args(values, values)
-
-        def _nanpercentile1D(values, mask, q, **kw):
-            values = values[~mask]
-
-            if len(values) == 0:
-                if is_scalar(q):
-                    return self._na_value
-                else:
-                    return np.array([self._na_value] * len(q),
-                                    dtype=values.dtype)
-
-            return np.percentile(values, q, **kw)
-
-        def _nanpercentile(values, q, axis, **kw):
-
-            mask = isna(self.values)
-            if not is_scalar(mask) and mask.any():
-                if self.ndim == 1:
-                    return _nanpercentile1D(values, mask, q, **kw)
-                else:
-                    # for nonconsolidatable blocks mask is 1D, but values 2D
-                    if mask.ndim < values.ndim:
-                        mask = mask.reshape(values.shape)
-                    if axis == 0:
-                        values = values.T
-                        mask = mask.T
-                    result = [_nanpercentile1D(val, m, q, **kw) for (val, m)
-                              in zip(list(values), list(mask))]
-                    result = np.array(result, dtype=values.dtype, copy=False).T
-                    return result
-            else:
-                return np.percentile(values, q, axis=axis, **kw)
-
-        from pandas import Float64Index
-        is_empty = values.shape[axis] == 0
-        if is_list_like(qs):
-            ax = Float64Index(qs)
-
-            if is_empty:
-                if self.ndim == 1:
-                    result = self._na_value
-                else:
-                    # create the array of na_values
-                    # 2d len(values) * len(qs)
-                    result = np.repeat(np.array([self._na_value] * len(qs)),
-                                       len(values)).reshape(len(values),
-                                                            len(qs))
-            else:
-
-                try:
-                    result = _nanpercentile(values, np.array(qs) * 100,
-                                            axis=axis, **kw)
-                except ValueError:
-
-                    # older numpies don't handle an array for q
-                    result = [_nanpercentile(values, q * 100,
-                                             axis=axis, **kw) for q in qs]
-
-                result = np.array(result, copy=False)
-                if self.ndim > 1:
-                    result = result.T
-
-        else:
-
-            if self.ndim == 1:
-                ax = Float64Index([qs])
-            else:
-                ax = mgr.axes[0]
-
-            if is_empty:
-                if self.ndim == 1:
-                    result = self._na_value
-                else:
-                    result = np.array([self._na_value] * len(self))
-            else:
-                result = _nanpercentile(values, qs * 100, axis=axis, **kw)
-
-        ndim = getattr(result, 'ndim', None) or 0
-        result = self._try_coerce_result(result)
-        if is_scalar(result):
-            return ax, self.make_block_scalar(result)
-        return ax, make_block(result,
-                              placement=np.arange(len(result)),
-                              ndim=ndim)
-
-
-class ScalarBlock(Block):
-    """
-    a scalar compat Block
-    """
-    __slots__ = ['_mgr_locs', 'values', 'ndim']
-
-    def __init__(self, values):
-        self.ndim = 0
-        self.mgr_locs = [0]
-        self.values = values
-
-    @property
-    def dtype(self):
-        return type(self.values)
-
-    @property
-    def shape(self):
-        return tuple([0])
-
-    def __len__(self):
-        return 0
-
-
-class NonConsolidatableMixIn(object):
-    """ hold methods for the nonconsolidatable blocks """
-    _can_consolidate = False
-    _verify_integrity = False
-    _validate_ndim = False
-
-    def __init__(self, values, placement, ndim=None):
-        """Initialize a non-consolidatable block.
-
-        'ndim' may be inferred from 'placement'.
-
-        This will call continue to call __init__ for the other base
-        classes mixed in with this Mixin.
-        """
-        # Placement must be converted to BlockPlacement so that we can check
-        # its length
-        if not isinstance(placement, BlockPlacement):
-            placement = BlockPlacement(placement)
-
-        # Maybe infer ndim from placement
-        if ndim is None:
-            if len(placement) != 1:
-                ndim = 1
-            else:
-                ndim = 2
-        super(NonConsolidatableMixIn, self).__init__(values, placement,
-                                                     ndim=ndim)
-
-    @property
-    def shape(self):
-        if self.ndim == 1:
-            return (len(self.values)),
-        return (len(self.mgr_locs), len(self.values))
-
-    def get_values(self, dtype=None):
-        """ need to to_dense myself (and always return a ndim sized object) """
-        values = self.values.to_dense()
-        if values.ndim == self.ndim - 1:
-            values = values.reshape((1,) + values.shape)
-        return values
-
-    def iget(self, col):
-
-        if self.ndim == 2 and isinstance(col, tuple):
-            col, loc = col
-            if not com.is_null_slice(col) and col != 0:
-                raise IndexError("{0} only contains one item".format(self))
-            return self.values[loc]
-        else:
-            if col != 0:
-                raise IndexError("{0} only contains one item".format(self))
-            return self.values
-
-    def should_store(self, value):
-        return isinstance(value, self._holder)
-
-    def set(self, locs, values, check=False):
-        assert locs.tolist() == [0]
-        self.values = values
-
-    def putmask(self, mask, new, align=True, inplace=False, axis=0,
-                transpose=False, mgr=None):
-        """
-        putmask the data to the block; we must be a single block and not
-        generate other blocks
-
-        return the resulting block
-
-        Parameters
-        ----------
-        mask  : the condition to respect
-        new : a ndarray/object
-        align : boolean, perform alignment on other/cond, default is True
-        inplace : perform inplace modification, default is False
-
-        Returns
-        -------
-        a new block, the result of the putmask
-        """
-        inplace = validate_bool_kwarg(inplace, 'inplace')
-
-        # use block's copy logic.
-        # .values may be an Index which does shallow copy by default
-        new_values = self.values if inplace else self.copy().values
-        new_values, _, new, _ = self._try_coerce_args(new_values, new)
-
-        if isinstance(new, np.ndarray) and len(new) == len(mask):
-            new = new[mask]
-
-        mask = _safe_reshape(mask, new_values.shape)
-
-        new_values[mask] = new
-        new_values = self._try_coerce_result(new_values)
-        return [self.make_block(values=new_values)]
-
-    def _slice(self, slicer):
-        """ return a slice of my values (but densify first) """
-        return self.get_values()[slicer]
-
-    def _try_cast_result(self, result, dtype=None):
-        return result
-
-    def _unstack(self, unstacker_func, new_columns):
-        """Return a list of unstacked blocks of self
-
-        Parameters
-        ----------
-        unstacker_func : callable
-            Partially applied unstacker.
-        new_columns : Index
-            All columns of the unstacked BlockManager.
-
-        Returns
-        -------
-        blocks : list of Block
-            New blocks of unstacked values.
-        mask : array_like of bool
-            The mask of columns of `blocks` we should keep.
-        """
-        # NonConsolidatable blocks can have a single item only, so we return
-        # one block per item
-        unstacker = unstacker_func(self.values.T)
-        new_items = unstacker.get_new_columns()
-        new_placement = new_columns.get_indexer(new_items)
-        new_values, mask = unstacker.get_new_values()
-
-        mask = mask.any(0)
-        new_values = new_values.T[mask]
-        new_placement = new_placement[mask]
-
-        blocks = [self.make_block_same_class(vals, [place])
-                  for vals, place in zip(new_values, new_placement)]
-        return blocks, mask
-
-
-class ExtensionBlock(NonConsolidatableMixIn, Block):
-    """Block for holding extension types.
-
-    Notes
-    -----
-    This holds all 3rd-party extension array types. It's also the immediate
-    parent class for our internal extension types' blocks, CategoricalBlock.
-
-    ExtensionArrays are limited to 1-D.
-    """
-    is_extension = True
-
-    def __init__(self, values, placement, ndim=None):
-        values = self._maybe_coerce_values(values)
-        super(ExtensionBlock, self).__init__(values, placement, ndim)
-
-    def _maybe_coerce_values(self, values):
-        """Unbox to an extension array.
-
-        This will unbox an ExtensionArray stored in an Index or Series.
-        ExtensionArrays pass through. No dtype coercion is done.
-
-        Parameters
-        ----------
-        values : Index, Series, ExtensionArray
-
-        Returns
-        -------
-        ExtensionArray
-        """
-        if isinstance(values, (ABCIndexClass, ABCSeries)):
-            values = values._values
-        return values
-
-    @property
-    def _holder(self):
-        # For extension blocks, the holder is values-dependent.
-        return type(self.values)
-
-    @property
-    def fill_value(self):
-        # Used in reindex_indexer
-        return self.values.dtype.na_value
-
-    @property
-    def _can_hold_na(self):
-        # The default ExtensionArray._can_hold_na is True
-        return self._holder._can_hold_na
-
-    @property
-    def is_view(self):
-        """Extension arrays are never treated as views."""
-        return False
-
-    def setitem(self, indexer, value, mgr=None):
-        """Set the value inplace, returning a same-typed block.
-
-        This differs from Block.setitem by not allowing setitem to change
-        the dtype of the Block.
-
-        Parameters
-        ----------
-        indexer : tuple, list-like, array-like, slice
-            The subset of self.values to set
-        value : object
-            The value being set
-        mgr : BlockPlacement, optional
-
-        Returns
-        -------
-        Block
-
-        Notes
-        -----
-        `indexer` is a direct slice/positional indexer. `value` must
-        be a compatible shape.
-        """
-        if isinstance(indexer, tuple):
-            # we are always 1-D
-            indexer = indexer[0]
-
-        check_setitem_lengths(indexer, value, self.values)
-        self.values[indexer] = value
-        return self
-
-    def get_values(self, dtype=None):
-        # ExtensionArrays must be iterable, so this works.
-        values = np.asarray(self.values)
-        if values.ndim == self.ndim - 1:
-            values = values.reshape((1,) + values.shape)
-        return values
-
-    def to_dense(self):
-        return np.asarray(self.values)
-
-    def take_nd(self, indexer, axis=0, new_mgr_locs=None, fill_tuple=None):
-        """
-        Take values according to indexer and return them as a block.
-        """
-        if fill_tuple is None:
-            fill_value = None
-        else:
-            fill_value = fill_tuple[0]
-
-        # axis doesn't matter; we are really a single-dim object
-        # but are passed the axis depending on the calling routing
-        # if its REALLY axis 0, then this will be a reindex and not a take
-        new_values = self.values.take(indexer, fill_value=fill_value,
-                                      allow_fill=True)
-
-        # if we are a 1-dim object, then always place at 0
-        if self.ndim == 1:
-            new_mgr_locs = [0]
-        else:
-            if new_mgr_locs is None:
-                new_mgr_locs = self.mgr_locs
-
-        return self.make_block_same_class(new_values, new_mgr_locs)
-
-    def _can_hold_element(self, element):
-        # XXX: We may need to think about pushing this onto the array.
-        # We're doing the same as CategoricalBlock here.
-        return True
-
-    def _slice(self, slicer):
-        """ return a slice of my values """
-
-        # slice the category
-        # return same dims as we currently have
-
-        if isinstance(slicer, tuple) and len(slicer) == 2:
-            if not com.is_null_slice(slicer[0]):
-                raise AssertionError("invalid slicing for a 1-ndim "
-                                     "categorical")
-            slicer = slicer[1]
-
-        return self.values[slicer]
-
-    def formatting_values(self):
-        return self.values._formatting_values()
-
-    def concat_same_type(self, to_concat, placement=None):
-        """
-        Concatenate list of single blocks of the same type.
-        """
-        values = self._holder._concat_same_type(
-            [blk.values for blk in to_concat])
-        placement = placement or slice(0, len(values), 1)
-        return self.make_block_same_class(values, ndim=self.ndim,
-                                          placement=placement)
-
-    def fillna(self, value, limit=None, inplace=False, downcast=None,
-               mgr=None):
-        values = self.values if inplace else self.values.copy()
-        values = values.fillna(value=value, limit=limit)
-        return [self.make_block_same_class(values=values,
-                                           placement=self.mgr_locs,
-                                           ndim=self.ndim)]
-
-    def interpolate(self, method='pad', axis=0, inplace=False, limit=None,
-                    fill_value=None, **kwargs):
-
-        values = self.values if inplace else self.values.copy()
-        return self.make_block_same_class(
-            values=values.fillna(value=fill_value, method=method,
-                                 limit=limit),
-            placement=self.mgr_locs)
-
-
-class NumericBlock(Block):
-    __slots__ = ()
-    is_numeric = True
-    _can_hold_na = True
-
-
-class FloatOrComplexBlock(NumericBlock):
-    __slots__ = ()
-
-    def equals(self, other):
-        if self.dtype != other.dtype or self.shape != other.shape:
-            return False
-        left, right = self.values, other.values
-        return ((left == right) | (np.isnan(left) & np.isnan(right))).all()
-
-
-class FloatBlock(FloatOrComplexBlock):
-    __slots__ = ()
-    is_float = True
-
-    def _can_hold_element(self, element):
-        tipo = maybe_infer_dtype_type(element)
-        if tipo is not None:
-            return (issubclass(tipo.type, (np.floating, np.integer)) and
-                    not issubclass(tipo.type, (np.datetime64, np.timedelta64)))
-        return (
-            isinstance(
-                element, (float, int, np.floating, np.int_, compat.long))
-            and not isinstance(element, (bool, np.bool_, datetime, timedelta,
-                                         np.datetime64, np.timedelta64)))
-
-    def to_native_types(self, slicer=None, na_rep='', float_format=None,
-                        decimal='.', quoting=None, **kwargs):
-        """ convert to our native types format, slicing if desired """
-
-        values = self.values
-        if slicer is not None:
-            values = values[:, slicer]
-
-        # see gh-13418: no special formatting is desired at the
-        # output (important for appropriate 'quoting' behaviour),
-        # so do not pass it through the FloatArrayFormatter
-        if float_format is None and decimal == '.':
-            mask = isna(values)
-
-            if not quoting:
-                values = values.astype(str)
-            else:
-                values = np.array(values, dtype='object')
-
-            values[mask] = na_rep
-            return values
-
-        from pandas.io.formats.format import FloatArrayFormatter
-        formatter = FloatArrayFormatter(values, na_rep=na_rep,
-                                        float_format=float_format,
-                                        decimal=decimal, quoting=quoting,
-                                        fixed_width=False)
-        return formatter.get_result_as_array()
-
-    def should_store(self, value):
-        # when inserting a column should not coerce integers to floats
-        # unnecessarily
-        return (issubclass(value.dtype.type, np.floating) and
-                value.dtype == self.dtype)
-
-
-class ComplexBlock(FloatOrComplexBlock):
-    __slots__ = ()
-    is_complex = True
-
-    def _can_hold_element(self, element):
-        tipo = maybe_infer_dtype_type(element)
-        if tipo is not None:
-            return issubclass(tipo.type,
-                              (np.floating, np.integer, np.complexfloating))
-        return (
-            isinstance(
-                element,
-                (float, int, complex, np.float_, np.int_, compat.long))
-            and not isinstance(element, (bool, np.bool_)))
-
-    def should_store(self, value):
-        return issubclass(value.dtype.type, np.complexfloating)
-
-
-class IntBlock(NumericBlock):
-    __slots__ = ()
-    is_integer = True
-    _can_hold_na = False
-
-    def _can_hold_element(self, element):
-        tipo = maybe_infer_dtype_type(element)
-        if tipo is not None:
-            return (issubclass(tipo.type, np.integer) and
-                    not issubclass(tipo.type, (np.datetime64,
-                                               np.timedelta64)) and
-                    self.dtype.itemsize >= tipo.itemsize)
-        return is_integer(element)
-
-    def should_store(self, value):
-        return is_integer_dtype(value) and value.dtype == self.dtype
-
-
-class DatetimeLikeBlockMixin(object):
-    """Mixin class for DatetimeBlock and DatetimeTZBlock."""
-
-    @property
-    def _holder(self):
-        return DatetimeIndex
-
-    @property
-    def _na_value(self):
-        return tslibs.NaT
-
-    @property
-    def fill_value(self):
-        return tslibs.iNaT
-
-    def get_values(self, dtype=None):
-        """
-        return object dtype as boxed values, such as Timestamps/Timedelta
-        """
-        if is_object_dtype(dtype):
-            return lib.map_infer(self.values.ravel(),
-                                 self._box_func).reshape(self.values.shape)
-        return self.values
-
-
-class TimeDeltaBlock(DatetimeLikeBlockMixin, IntBlock):
-    __slots__ = ()
-    is_timedelta = True
-    _can_hold_na = True
-    is_numeric = False
-
-    def __init__(self, values, placement, ndim=None):
-        if values.dtype != _TD_DTYPE:
-            values = conversion.ensure_timedelta64ns(values)
-
-        super(TimeDeltaBlock, self).__init__(values,
-                                             placement=placement, ndim=ndim)
-
-    @property
-    def _holder(self):
-        return TimedeltaIndex
-
-    @property
-    def _box_func(self):
-        return lambda x: Timedelta(x, unit='ns')
-
-    def _can_hold_element(self, element):
-        tipo = maybe_infer_dtype_type(element)
-        if tipo is not None:
-            return issubclass(tipo.type, np.timedelta64)
-        return is_integer(element) or isinstance(
-            element, (timedelta, np.timedelta64))
-
-    def fillna(self, value, **kwargs):
-
-        # allow filling with integers to be
-        # interpreted as seconds
-        if is_integer(value) and not isinstance(value, np.timedelta64):
-            value = Timedelta(value, unit='s')
-        return super(TimeDeltaBlock, self).fillna(value, **kwargs)
-
-    def _try_coerce_args(self, values, other):
-        """
-        Coerce values and other to int64, with null values converted to
-        iNaT. values is always ndarray-like, other may not be
-
-        Parameters
-        ----------
-        values : ndarray-like
-        other : ndarray-like or scalar
-
-        Returns
-        -------
-        base-type values, values mask, base-type other, other mask
-        """
-
-        values_mask = isna(values)
-        values = values.view('i8')
-        other_mask = False
-
-        if isinstance(other, bool):
-            raise TypeError
-        elif is_null_datelike_scalar(other):
-            other = tslibs.iNaT
-            other_mask = True
-        elif isinstance(other, Timedelta):
-            other_mask = isna(other)
-            other = other.value
-        elif isinstance(other, timedelta):
-            other = Timedelta(other).value
-        elif isinstance(other, np.timedelta64):
-            other_mask = isna(other)
-            other = Timedelta(other).value
-        elif hasattr(other, 'dtype') and is_timedelta64_dtype(other):
-            other_mask = isna(other)
-            other = other.astype('i8', copy=False).view('i8')
-        else:
-            # coercion issues
-            # let higher levels handle
-            raise TypeError
-
-        return values, values_mask, other, other_mask
-
-    def _try_coerce_result(self, result):
-        """ reverse of try_coerce_args / try_operate """
-        if isinstance(result, np.ndarray):
-            mask = isna(result)
-            if result.dtype.kind in ['i', 'f', 'O']:
-                result = result.astype('m8[ns]')
-            result[mask] = tslibs.iNaT
-        elif isinstance(result, (np.integer, np.float)):
-            result = self._box_func(result)
-        return result
-
-    def should_store(self, value):
-        return issubclass(value.dtype.type, np.timedelta64)
-
-    def to_native_types(self, slicer=None, na_rep=None, quoting=None,
-                        **kwargs):
-        """ convert to our native types format, slicing if desired """
-
-        values = self.values
-        if slicer is not None:
-            values = values[:, slicer]
-        mask = isna(values)
-
-        rvalues = np.empty(values.shape, dtype=object)
-        if na_rep is None:
-            na_rep = 'NaT'
-        rvalues[mask] = na_rep
-        imask = (~mask).ravel()
-
-        # FIXME:
-        # should use the formats.format.Timedelta64Formatter here
-        # to figure what format to pass to the Timedelta
-        # e.g. to not show the decimals say
-        rvalues.flat[imask] = np.array([Timedelta(val)._repr_base(format='all')
-                                        for val in values.ravel()[imask]],
-                                       dtype=object)
-        return rvalues
-
-
-class BoolBlock(NumericBlock):
-    __slots__ = ()
-    is_bool = True
-    _can_hold_na = False
-
-    def _can_hold_element(self, element):
-        tipo = maybe_infer_dtype_type(element)
-        if tipo is not None:
-            return issubclass(tipo.type, np.bool_)
-        return isinstance(element, (bool, np.bool_))
-
-    def should_store(self, value):
-        return issubclass(value.dtype.type, np.bool_)
-
-    def replace(self, to_replace, value, inplace=False, filter=None,
-                regex=False, convert=True, mgr=None):
-        inplace = validate_bool_kwarg(inplace, 'inplace')
-        to_replace_values = np.atleast_1d(to_replace)
-        if not np.can_cast(to_replace_values, bool):
-            return self
-        return super(BoolBlock, self).replace(to_replace, value,
-                                              inplace=inplace, filter=filter,
-                                              regex=regex, convert=convert,
-                                              mgr=mgr)
-
-
-class ObjectBlock(Block):
-    __slots__ = ()
-    is_object = True
-    _can_hold_na = True
-
-    def __init__(self, values, placement=None, ndim=2):
-        if issubclass(values.dtype.type, compat.string_types):
-            values = np.array(values, dtype=object)
-
-        super(ObjectBlock, self).__init__(values, ndim=ndim,
-                                          placement=placement)
-
-    @property
-    def is_bool(self):
-        """ we can be a bool if we have only bool values but are of type
-        object
-        """
-        return lib.is_bool_array(self.values.ravel())
-
-    # TODO: Refactor when convert_objects is removed since there will be 1 path
-    def convert(self, *args, **kwargs):
-        """ attempt to coerce any object types to better types return a copy of
-        the block (if copy = True) by definition we ARE an ObjectBlock!!!!!
-
-        can return multiple blocks!
-        """
-
-        if args:
-            raise NotImplementedError
-        by_item = True if 'by_item' not in kwargs else kwargs['by_item']
-
-        new_inputs = ['coerce', 'datetime', 'numeric', 'timedelta']
-        new_style = False
-        for kw in new_inputs:
-            new_style |= kw in kwargs
-
-        if new_style:
-            fn = soft_convert_objects
-            fn_inputs = new_inputs
-        else:
-            fn = maybe_convert_objects
-            fn_inputs = ['convert_dates', 'convert_numeric',
-                         'convert_timedeltas']
-        fn_inputs += ['copy']
-
-        fn_kwargs = {}
-        for key in fn_inputs:
-            if key in kwargs:
-                fn_kwargs[key] = kwargs[key]
-
-        # operate column-by-column
-        def f(m, v, i):
-            shape = v.shape
-            values = fn(v.ravel(), **fn_kwargs)
-            try:
-                values = values.reshape(shape)
-                values = _block_shape(values, ndim=self.ndim)
-            except (AttributeError, NotImplementedError):
-                pass
-
-            return values
-
-        if by_item and not self._is_single_block:
-            blocks = self.split_and_operate(None, f, False)
-        else:
-            values = f(None, self.values.ravel(), None)
-            blocks = [make_block(values, ndim=self.ndim,
-                                 placement=self.mgr_locs)]
-
-        return blocks
-
-    def set(self, locs, values, check=False):
-        """
-        Modify Block in-place with new item value
-
-        Returns
-        -------
-        None
-        """
-
-        # GH6026
-        if check:
-            try:
-                if (self.values[locs] == values).all():
-                    return
-            except:
-                pass
-        try:
-            self.values[locs] = values
-        except (ValueError):
-
-            # broadcasting error
-            # see GH6171
-            new_shape = list(values.shape)
-            new_shape[0] = len(self.items)
-            self.values = np.empty(tuple(new_shape), dtype=self.dtype)
-            self.values.fill(np.nan)
-            self.values[locs] = values
-
-    def _maybe_downcast(self, blocks, downcast=None):
-
-        if downcast is not None:
-            return blocks
-
-        # split and convert the blocks
-        return _extend_blocks([b.convert(datetime=True, numeric=False)
-                               for b in blocks])
-
-    def _can_hold_element(self, element):
-        return True
-
-    def _try_coerce_args(self, values, other):
-        """ provide coercion to our input arguments """
-
-        if isinstance(other, ABCDatetimeIndex):
-            # to store DatetimeTZBlock as object
-            other = other.astype(object).values
-
-        return values, False, other, False
-
-    def should_store(self, value):
-        return not (issubclass(value.dtype.type,
-                               (np.integer, np.floating, np.complexfloating,
-                                np.datetime64, np.bool_)) or
-                    # TODO(ExtensionArray): remove is_extension_type
-                    # when all extension arrays have been ported.
-                    is_extension_type(value) or
-                    is_extension_array_dtype(value))
-
-    def replace(self, to_replace, value, inplace=False, filter=None,
-                regex=False, convert=True, mgr=None):
-        to_rep_is_list = is_list_like(to_replace)
-        value_is_list = is_list_like(value)
-        both_lists = to_rep_is_list and value_is_list
-        either_list = to_rep_is_list or value_is_list
-
-        result_blocks = []
-        blocks = [self]
-
-        if not either_list and is_re(to_replace):
-            return self._replace_single(to_replace, value, inplace=inplace,
-                                        filter=filter, regex=True,
-                                        convert=convert, mgr=mgr)
-        elif not (either_list or regex):
-            return super(ObjectBlock, self).replace(to_replace, value,
-                                                    inplace=inplace,
-                                                    filter=filter, regex=regex,
-                                                    convert=convert, mgr=mgr)
-        elif both_lists:
-            for to_rep, v in zip(to_replace, value):
-                result_blocks = []
-                for b in blocks:
-                    result = b._replace_single(to_rep, v, inplace=inplace,
-                                               filter=filter, regex=regex,
-                                               convert=convert, mgr=mgr)
-                    result_blocks = _extend_blocks(result, result_blocks)
-                blocks = result_blocks
-            return result_blocks
-
-        elif to_rep_is_list and regex:
-            for to_rep in to_replace:
-                result_blocks = []
-                for b in blocks:
-                    result = b._replace_single(to_rep, value, inplace=inplace,
-                                               filter=filter, regex=regex,
-                                               convert=convert, mgr=mgr)
-                    result_blocks = _extend_blocks(result, result_blocks)
-                blocks = result_blocks
-            return result_blocks
-
-        return self._replace_single(to_replace, value, inplace=inplace,
-                                    filter=filter, convert=convert,
-                                    regex=regex, mgr=mgr)
-
-    def _replace_single(self, to_replace, value, inplace=False, filter=None,
-                        regex=False, convert=True, mgr=None):
-
-        inplace = validate_bool_kwarg(inplace, 'inplace')
-
-        # to_replace is regex compilable
-        to_rep_re = regex and is_re_compilable(to_replace)
-
-        # regex is regex compilable
-        regex_re = is_re_compilable(regex)
-
-        # only one will survive
-        if to_rep_re and regex_re:
-            raise AssertionError('only one of to_replace and regex can be '
-                                 'regex compilable')
-
-        # if regex was passed as something that can be a regex (rather than a
-        # boolean)
-        if regex_re:
-            to_replace = regex
-
-        regex = regex_re or to_rep_re
-
-        # try to get the pattern attribute (compiled re) or it's a string
-        try:
-            pattern = to_replace.pattern
-        except AttributeError:
-            pattern = to_replace
-
-        # if the pattern is not empty and to_replace is either a string or a
-        # regex
-        if regex and pattern:
-            rx = re.compile(to_replace)
-        else:
-            # if the thing to replace is not a string or compiled regex call
-            # the superclass method -> to_replace is some kind of object
-            return super(ObjectBlock, self).replace(to_replace, value,
-                                                    inplace=inplace,
-                                                    filter=filter, regex=regex,
-                                                    mgr=mgr)
-
-        new_values = self.values if inplace else self.values.copy()
-
-        # deal with replacing values with objects (strings) that match but
-        # whose replacement is not a string (numeric, nan, object)
-        if isna(value) or not isinstance(value, compat.string_types):
-
-            def re_replacer(s):
-                try:
-                    return value if rx.search(s) is not None else s
-                except TypeError:
-                    return s
-        else:
-            # value is guaranteed to be a string here, s can be either a string
-            # or null if it's null it gets returned
-            def re_replacer(s):
-                try:
-                    return rx.sub(value, s)
-                except TypeError:
-                    return s
-
-        f = np.vectorize(re_replacer, otypes=[self.dtype])
-
-        if filter is None:
-            filt = slice(None)
-        else:
-            filt = self.mgr_locs.isin(filter).nonzero()[0]
-
-        new_values[filt] = f(new_values[filt])
-
-        # convert
-        block = self.make_block(new_values)
-        if convert:
-            block = block.convert(by_item=True, numeric=False)
-
-        return block
-
-
-class CategoricalBlock(ExtensionBlock):
-    __slots__ = ()
-    is_categorical = True
-    _verify_integrity = True
-    _can_hold_na = True
-    _concatenator = staticmethod(_concat._concat_categorical)
-
-    def __init__(self, values, placement, ndim=None):
-        from pandas.core.arrays.categorical import _maybe_to_categorical
-
-        # coerce to categorical if we can
-        super(CategoricalBlock, self).__init__(_maybe_to_categorical(values),
-                                               placement=placement,
-                                               ndim=ndim)
-
-    @property
-    def _holder(self):
-        return Categorical
-
-    @property
-    def array_dtype(self):
-        """ the dtype to return if I want to construct this block as an
-        array
-        """
-        return np.object_
-
-    def _try_coerce_result(self, result):
-        """ reverse of try_coerce_args """
-
-        # GH12564: CategoricalBlock is 1-dim only
-        # while returned results could be any dim
-        if ((not is_categorical_dtype(result)) and
-                isinstance(result, np.ndarray)):
-            result = _block_shape(result, ndim=self.ndim)
-
-        return result
-
-    def shift(self, periods, axis=0, mgr=None):
-        return self.make_block_same_class(values=self.values.shift(periods),
-                                          placement=self.mgr_locs)
-
-    def to_dense(self):
-        # Categorical.get_values returns a DatetimeIndex for datetime
-        # categories, so we can't simply use `np.asarray(self.values)` like
-        # other types.
-        return self.values.get_values()
-
-    def to_native_types(self, slicer=None, na_rep='', quoting=None, **kwargs):
-        """ convert to our native types format, slicing if desired """
-
-        values = self.values
-        if slicer is not None:
-            # Categorical is always one dimension
-            values = values[slicer]
-        mask = isna(values)
-        values = np.array(values, dtype='object')
-        values[mask] = na_rep
-
-        # we are expected to return a 2-d ndarray
-        return values.reshape(1, len(values))
-
-    def concat_same_type(self, to_concat, placement=None):
-        """
-        Concatenate list of single blocks of the same type.
-
-        Note that this CategoricalBlock._concat_same_type *may* not
-        return a CategoricalBlock. When the categories in `to_concat`
-        differ, this will return an object ndarray.
-
-        If / when we decide we don't like that behavior:
-
-        1. Change Categorical._concat_same_type to use union_categoricals
-        2. Delete this method.
-        """
-        values = self._concatenator([blk.values for blk in to_concat],
-                                    axis=self.ndim - 1)
-        # not using self.make_block_same_class as values can be object dtype
-        return make_block(
-            values, placement=placement or slice(0, len(values), 1),
-            ndim=self.ndim)
-
-
-class DatetimeBlock(DatetimeLikeBlockMixin, Block):
-    __slots__ = ()
-    is_datetime = True
-    _can_hold_na = True
-
-    def __init__(self, values, placement, ndim=None):
-        values = self._maybe_coerce_values(values)
-        super(DatetimeBlock, self).__init__(values,
-                                            placement=placement, ndim=ndim)
-
-    def _maybe_coerce_values(self, values):
-        """Input validation for values passed to __init__. Ensure that
-        we have datetime64ns, coercing if necessary.
-
-        Parameters
-        ----------
-        values : array-like
-            Must be convertible to datetime64
-
-        Returns
-        -------
-        values : ndarray[datetime64ns]
-
-        Overridden by DatetimeTZBlock.
-        """
-        if values.dtype != _NS_DTYPE:
-            values = conversion.ensure_datetime64ns(values)
-        return values
-
-    def _astype(self, dtype, mgr=None, **kwargs):
-        """
-        these automatically copy, so copy=True has no effect
-        raise on an except if raise == True
-        """
-
-        # if we are passed a datetime64[ns, tz]
-        if is_datetime64tz_dtype(dtype):
-            dtype = DatetimeTZDtype(dtype)
-
-            values = self.values
-            if getattr(values, 'tz', None) is None:
-                values = DatetimeIndex(values).tz_localize('UTC')
-            values = values.tz_convert(dtype.tz)
-            return self.make_block(values)
-
-        # delegate
-        return super(DatetimeBlock, self)._astype(dtype=dtype, **kwargs)
-
-    def _can_hold_element(self, element):
-        tipo = maybe_infer_dtype_type(element)
-        if tipo is not None:
-            # TODO: this still uses asarray, instead of dtype.type
-            element = np.array(element)
-            return element.dtype == _NS_DTYPE or element.dtype == np.int64
-        return (is_integer(element) or isinstance(element, datetime) or
-                isna(element))
-
-    def _try_coerce_args(self, values, other):
-        """
-        Coerce values and other to dtype 'i8'. NaN and NaT convert to
-        the smallest i8, and will correctly round-trip to NaT if converted
-        back in _try_coerce_result. values is always ndarray-like, other
-        may not be
-
-        Parameters
-        ----------
-        values : ndarray-like
-        other : ndarray-like or scalar
-
-        Returns
-        -------
-        base-type values, values mask, base-type other, other mask
-        """
-
-        values_mask = isna(values)
-        values = values.view('i8')
-        other_mask = False
-
-        if isinstance(other, bool):
-            raise TypeError
-        elif is_null_datelike_scalar(other):
-            other = tslibs.iNaT
-            other_mask = True
-        elif isinstance(other, (datetime, np.datetime64, date)):
-            other = self._box_func(other)
-            if getattr(other, 'tz') is not None:
-                raise TypeError("cannot coerce a Timestamp with a tz on a "
-                                "naive Block")
-            other_mask = isna(other)
-            other = other.asm8.view('i8')
-        elif hasattr(other, 'dtype') and is_datetime64_dtype(other):
-            other_mask = isna(other)
-            other = other.astype('i8', copy=False).view('i8')
-        else:
-            # coercion issues
-            # let higher levels handle
-            raise TypeError
-
-        return values, values_mask, other, other_mask
-
-    def _try_coerce_result(self, result):
-        """ reverse of try_coerce_args """
-        if isinstance(result, np.ndarray):
-            if result.dtype.kind in ['i', 'f', 'O']:
-                try:
-                    result = result.astype('M8[ns]')
-                except ValueError:
-                    pass
-        elif isinstance(result, (np.integer, np.float, np.datetime64)):
-            result = self._box_func(result)
-        return result
-
-    @property
-    def _box_func(self):
-        return tslibs.Timestamp
-
-    def to_native_types(self, slicer=None, na_rep=None, date_format=None,
-                        quoting=None, **kwargs):
-        """ convert to our native types format, slicing if desired """
-
-        values = self.values
-        if slicer is not None:
-            values = values[..., slicer]
-
-        from pandas.io.formats.format import _get_format_datetime64_from_values
-        format = _get_format_datetime64_from_values(values, date_format)
-
-        result = tslib.format_array_from_datetime(
-            values.view('i8').ravel(), tz=getattr(self.values, 'tz', None),
-            format=format, na_rep=na_rep).reshape(values.shape)
-        return np.atleast_2d(result)
-
-    def should_store(self, value):
-        return (issubclass(value.dtype.type, np.datetime64) and
-                not is_datetimetz(value))
-
-    def set(self, locs, values, check=False):
-        """
-        Modify Block in-place with new item value
-
-        Returns
-        -------
-        None
-        """
-        if values.dtype != _NS_DTYPE:
-            # Workaround for numpy 1.6 bug
-            values = conversion.ensure_datetime64ns(values)
-
-        self.values[locs] = values
-
-
-class DatetimeTZBlock(NonConsolidatableMixIn, DatetimeBlock):
-    """ implement a datetime64 block with a tz attribute """
-    __slots__ = ()
-    _concatenator = staticmethod(_concat._concat_datetime)
-    is_datetimetz = True
-
-    def __init__(self, values, placement, ndim=2, dtype=None):
-        # XXX: This will end up calling _maybe_coerce_values twice
-        # when dtype is not None. It's relatively cheap (just an isinstance)
-        # but it'd nice to avoid.
-        #
-        # If we can remove dtype from __init__, and push that conversion
-        # push onto the callers, then we can remove this entire __init__
-        # and just use DatetimeBlock's.
-        if dtype is not None:
-            values = self._maybe_coerce_values(values, dtype=dtype)
-        super(DatetimeTZBlock, self).__init__(values, placement=placement,
-                                              ndim=ndim)
-
-    def _maybe_coerce_values(self, values, dtype=None):
-        """Input validation for values passed to __init__. Ensure that
-        we have datetime64TZ, coercing if necessary.
-
-        Parametetrs
-        -----------
-        values : array-like
-            Must be convertible to datetime64
-        dtype : string or DatetimeTZDtype, optional
-            Does a shallow copy to this tz
-
-        Returns
-        -------
-        values : ndarray[datetime64ns]
-        """
-        if not isinstance(values, self._holder):
-            values = self._holder(values)
-
-        if dtype is not None:
-            if isinstance(dtype, compat.string_types):
-                dtype = DatetimeTZDtype.construct_from_string(dtype)
-            values = values._shallow_copy(tz=dtype.tz)
-
-        if values.tz is None:
-            raise ValueError("cannot create a DatetimeTZBlock without a tz")
-
-        return values
-
-    @property
-    def is_view(self):
-        """ return a boolean if I am possibly a view """
-        # check the ndarray values of the DatetimeIndex values
-        return self.values.values.base is not None
-
-    def copy(self, deep=True, mgr=None):
-        """ copy constructor """
-        values = self.values
-        if deep:
-            values = values.copy(deep=True)
-        return self.make_block_same_class(values)
-
-    def external_values(self):
-        """ we internally represent the data as a DatetimeIndex, but for
-        external compat with ndarray, export as a ndarray of Timestamps
-        """
-        return self.values.astype('datetime64[ns]').values
-
-    def get_values(self, dtype=None):
-        # return object dtype as Timestamps with the zones
-        if is_object_dtype(dtype):
-            return lib.map_infer(
-                self.values.ravel(), self._box_func).reshape(self.values.shape)
-        return self.values
-
-    def _slice(self, slicer):
-        """ return a slice of my values """
-        if isinstance(slicer, tuple):
-            col, loc = slicer
-            if not com.is_null_slice(col) and col != 0:
-                raise IndexError("{0} only contains one item".format(self))
-            return self.values[loc]
-        return self.values[slicer]
-
-    def _try_coerce_args(self, values, other):
-        """
-        localize and return i8 for the values
-
-        Parameters
-        ----------
-        values : ndarray-like
-        other : ndarray-like or scalar
-
-        Returns
-        -------
-        base-type values, values mask, base-type other, other mask
-        """
-        values_mask = _block_shape(isna(values), ndim=self.ndim)
-        # asi8 is a view, needs copy
-        values = _block_shape(values.asi8, ndim=self.ndim)
-        other_mask = False
-
-        if isinstance(other, ABCSeries):
-            other = self._holder(other)
-            other_mask = isna(other)
-
-        if isinstance(other, bool):
-            raise TypeError
-        elif (is_null_datelike_scalar(other) or
-              (is_scalar(other) and isna(other))):
-            other = tslibs.iNaT
-            other_mask = True
-        elif isinstance(other, self._holder):
-            if other.tz != self.values.tz:
-                raise ValueError("incompatible or non tz-aware value")
-            other_mask = _block_shape(isna(other), ndim=self.ndim)
-            other = _block_shape(other.asi8, ndim=self.ndim)
-        elif isinstance(other, (np.datetime64, datetime, date)):
-            other = tslibs.Timestamp(other)
-            tz = getattr(other, 'tz', None)
-
-            # test we can have an equal time zone
-            if tz is None or str(tz) != str(self.values.tz):
-                raise ValueError("incompatible or non tz-aware value")
-            other_mask = isna(other)
-            other = other.value
-        else:
-            raise TypeError
-
-        return values, values_mask, other, other_mask
-
-    def _try_coerce_result(self, result):
-        """ reverse of try_coerce_args """
-        if isinstance(result, np.ndarray):
-            if result.dtype.kind in ['i', 'f', 'O']:
-                result = result.astype('M8[ns]')
-        elif isinstance(result, (np.integer, np.float, np.datetime64)):
-            result = tslibs.Timestamp(result, tz=self.values.tz)
-        if isinstance(result, np.ndarray):
-            # allow passing of > 1dim if its trivial
-            if result.ndim > 1:
-                result = result.reshape(np.prod(result.shape))
-            result = self.values._shallow_copy(result)
-
-        return result
-
-    @property
-    def _box_func(self):
-        return lambda x: tslibs.Timestamp(x, tz=self.dtype.tz)
-
-    def shift(self, periods, axis=0, mgr=None):
-        """ shift the block by periods """
-
-        # think about moving this to the DatetimeIndex. This is a non-freq
-        # (number of periods) shift ###
-
-        N = len(self)
-        indexer = np.zeros(N, dtype=int)
-        if periods > 0:
-            indexer[periods:] = np.arange(N - periods)
-        else:
-            indexer[:periods] = np.arange(-periods, N)
-
-        new_values = self.values.asi8.take(indexer)
-
-        if periods > 0:
-            new_values[:periods] = tslibs.iNaT
-        else:
-            new_values[periods:] = tslibs.iNaT
-
-        new_values = self.values._shallow_copy(new_values)
-        return [self.make_block_same_class(new_values,
-                                           placement=self.mgr_locs)]
-
-    def diff(self, n, axis=0, mgr=None):
-        """1st discrete difference
-
-        Parameters
-        ----------
-        n : int, number of periods to diff
-        axis : int, axis to diff upon. default 0
-        mgr : default None
-
-        Return
-        ------
-        A list with a new TimeDeltaBlock.
-
-        Note
-        ----
-        The arguments here are mimicking shift so they are called correctly
-        by apply.
-        """
-        if axis == 0:
-            # Cannot currently calculate diff across multiple blocks since this
-            # function is invoked via apply
-            raise NotImplementedError
-        new_values = (self.values - self.shift(n, axis=axis)[0].values).asi8
-
-        # Reshape the new_values like how algos.diff does for timedelta data
-        new_values = new_values.reshape(1, len(new_values))
-        new_values = new_values.astype('timedelta64[ns]')
-        return [TimeDeltaBlock(new_values, placement=self.mgr_locs.indexer)]
-
-    def concat_same_type(self, to_concat, placement=None):
-        """
-        Concatenate list of single blocks of the same type.
-        """
-        values = self._concatenator([blk.values for blk in to_concat],
-                                    axis=self.ndim - 1)
-        # not using self.make_block_same_class as values can be non-tz dtype
-        return make_block(
-            values, placement=placement or slice(0, len(values), 1))
-
-
-class SparseBlock(ExtensionBlock):
-    """ implement as a list of sparse arrays of the same dtype """
-    __slots__ = ()
-    is_sparse = True
-    is_numeric = True
-    _box_to_block_values = False
-    _can_hold_na = True
-    _ftype = 'sparse'
-    _concatenator = staticmethod(_concat._concat_sparse)
-
-    def __init__(self, values, placement, ndim=None):
-        # Ensure that we have the underlying SparseArray here...
-        if isinstance(values, ABCSeries):
-            values = values.values
-        assert isinstance(values, SparseArray)
-        super(SparseBlock, self).__init__(values, placement, ndim=ndim)
-
-    @property
-    def _holder(self):
-        return SparseArray
-
-    @property
-    def shape(self):
-        return (len(self.mgr_locs), self.sp_index.length)
-
-    @property
-    def fill_value(self):
-        # return np.nan
-        return self.values.fill_value
-
-    @fill_value.setter
-    def fill_value(self, v):
-        self.values.fill_value = v
-
-    @property
-    def sp_values(self):
-        return self.values.sp_values
-
-    @sp_values.setter
-    def sp_values(self, v):
-        # reset the sparse values
-        self.values = SparseArray(v, sparse_index=self.sp_index,
-                                  kind=self.kind, dtype=v.dtype,
-                                  fill_value=self.values.fill_value,
-                                  copy=False)
-
-    @property
-    def sp_index(self):
-        return self.values.sp_index
-
-    @property
-    def kind(self):
-        return self.values.kind
-
-    def _astype(self, dtype, copy=False, errors='raise', values=None,
-                klass=None, mgr=None, **kwargs):
-        if values is None:
-            values = self.values
-        values = values.astype(dtype, copy=copy)
-        return self.make_block_same_class(values=values,
-                                          placement=self.mgr_locs)
-
-    def __len__(self):
-        try:
-            return self.sp_index.length
-        except:
-            return 0
-
-    def copy(self, deep=True, mgr=None):
-        return self.make_block_same_class(values=self.values,
-                                          sparse_index=self.sp_index,
-                                          kind=self.kind, copy=deep,
-                                          placement=self.mgr_locs)
-
-    def make_block_same_class(self, values, placement, sparse_index=None,
-                              kind=None, dtype=None, fill_value=None,
-                              copy=False, ndim=None):
-        """ return a new block """
-        if dtype is None:
-            dtype = values.dtype
-        if fill_value is None and not isinstance(values, SparseArray):
-            fill_value = self.values.fill_value
-
-        # if not isinstance(values, SparseArray) and values.ndim != self.ndim:
-        #     raise ValueError("ndim mismatch")
-
-        if values.ndim == 2:
-            nitems = values.shape[0]
-
-            if nitems == 0:
-                # kludgy, but SparseBlocks cannot handle slices, where the
-                # output is 0-item, so let's convert it to a dense block: it
-                # won't take space since there's 0 items, plus it will preserve
-                # the dtype.
-                return self.make_block(np.empty(values.shape, dtype=dtype),
-                                       placement)
-            elif nitems > 1:
-                raise ValueError("Only 1-item 2d sparse blocks are supported")
-            else:
-                values = values.reshape(values.shape[1])
-
-        new_values = SparseArray(values, sparse_index=sparse_index,
-                                 kind=kind or self.kind, dtype=dtype,
-                                 fill_value=fill_value, copy=copy)
-        return self.make_block(new_values,
-                               placement=placement)
-
-    def interpolate(self, method='pad', axis=0, inplace=False, limit=None,
-                    fill_value=None, **kwargs):
-
-        values = missing.interpolate_2d(self.values.to_dense(), method, axis,
-                                        limit, fill_value)
-        return self.make_block_same_class(values=values,
-                                          placement=self.mgr_locs)
-
-    def fillna(self, value, limit=None, inplace=False, downcast=None,
-               mgr=None):
-        # we may need to upcast our fill to match our dtype
-        if limit is not None:
-            raise NotImplementedError("specifying a limit for 'fillna' has "
-                                      "not been implemented yet")
-        values = self.values if inplace else self.values.copy()
-        values = values.fillna(value, downcast=downcast)
-        return [self.make_block_same_class(values=values,
-                                           placement=self.mgr_locs)]
-
-    def shift(self, periods, axis=0, mgr=None):
-        """ shift the block by periods """
-        N = len(self.values.T)
-        indexer = np.zeros(N, dtype=int)
-        if periods > 0:
-            indexer[periods:] = np.arange(N - periods)
-        else:
-            indexer[:periods] = np.arange(-periods, N)
-        new_values = self.values.to_dense().take(indexer)
-        # convert integer to float if necessary. need to do a lot more than
-        # that, handle boolean etc also
-        new_values, fill_value = maybe_upcast(new_values)
-        if periods > 0:
-            new_values[:periods] = fill_value
-        else:
-            new_values[periods:] = fill_value
-        return [self.make_block_same_class(new_values,
-                                           placement=self.mgr_locs)]
-
-    def sparse_reindex(self, new_index):
-        """ sparse reindex and return a new block
-            current reindex only works for float64 dtype! """
-        values = self.values
-        values = values.sp_index.to_int_index().reindex(
-            values.sp_values.astype('float64'), values.fill_value, new_index)
-        return self.make_block_same_class(values, sparse_index=new_index,
-                                          placement=self.mgr_locs)
-
-
-def get_block_type(values, dtype=None):
-    """
-    Find the appropriate Block subclass to use for the given values and dtype.
-
-    Parameters
-    ----------
-    values : ndarray-like
-    dtype : numpy or pandas dtype
-
-    Returns
-    -------
-    cls : class, subclass of Block
-    """
-    dtype = dtype or values.dtype
-    vtype = dtype.type
-
-    if is_categorical(values):
-        cls = CategoricalBlock
-    elif is_extension_array_dtype(values):
-        cls = ExtensionBlock
-    elif issubclass(vtype, np.floating):
-        cls = FloatBlock
-    elif issubclass(vtype, np.timedelta64):
-        assert issubclass(vtype, np.integer)
-        cls = TimeDeltaBlock
-    elif issubclass(vtype, np.complexfloating):
-        cls = ComplexBlock
-    elif issubclass(vtype, np.datetime64):
-        assert not is_datetimetz(values)
-        cls = DatetimeBlock
-    elif is_datetimetz(values):
-        cls = DatetimeTZBlock
-    elif issubclass(vtype, np.integer):
-        cls = IntBlock
-    elif dtype == np.bool_:
-        cls = BoolBlock
-    else:
-        cls = ObjectBlock
-    return cls
-
-
-def make_block(values, placement, klass=None, ndim=None, dtype=None,
-               fastpath=None):
-    if fastpath is not None:
-        # GH#19265 pyarrow is passing this
-        warnings.warn("fastpath argument is deprecated, will be removed "
-                      "in a future release.", DeprecationWarning)
-    if klass is None:
-        dtype = dtype or values.dtype
-        klass = get_block_type(values, dtype)
-
-    elif klass is DatetimeTZBlock and not is_datetimetz(values):
-        return klass(values, ndim=ndim,
-                     placement=placement, dtype=dtype)
-
-    return klass(values, ndim=ndim, placement=placement)
-=======
 from .blocks import (
     Block,
     _extend_blocks, _merge_blocks, _safe_reshape,
@@ -3183,7 +57,6 @@
     FloatBlock, IntBlock, ComplexBlock, BoolBlock, ObjectBlock,
     TimeDeltaBlock, DatetimeBlock, DatetimeTZBlock,
     CategoricalBlock, ExtensionBlock, SparseBlock, ScalarBlock)
->>>>>>> b9754556
 
 # TODO: flexible with index=None and/or items=None
 
