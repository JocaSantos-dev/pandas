from pandas.core.internals.api import make_block  # pseudo-public version
from pandas.core.internals.array_manager import (
    ArrayManager,
    SingleArrayManager,
)
from pandas.core.internals.base import (
    DataManager,
    SingleDataManager,
)
from pandas.core.internals.blocks import (  # io.pytables, io.packers
    Block,
    DatetimeTZBlock,
    ExtensionBlock,
    NumericBlock,
    ObjectBlock,
)
from pandas.core.internals.concat import concatenate_managers
from pandas.core.internals.managers import (
    BlockManager,
    SingleBlockManager,
    create_block_manager_from_arrays,
)

__all__ = [
    "Block",
    "CategoricalBlock",
    "NumericBlock",
    "DatetimeTZBlock",
    "ExtensionBlock",
    "ObjectBlock",
    "make_block",
    "DataManager",
    "ArrayManager",
    "BlockManager",
    "SingleDataManager",
    "SingleBlockManager",
    "SingleArrayManager",
    "concatenate_managers",
    # those two are preserved here for downstream compatibility (GH-33892)
    "create_block_manager_from_arrays",
<<<<<<< HEAD
]
=======
    "create_block_manager_from_blocks",
]


def __getattr__(name: str):
    import warnings

    if name == "CategoricalBlock":
        warnings.warn(
            "CategoricalBlock is deprecated and will be removed in a future version. "
            "Use ExtensionBlock instead.",
            DeprecationWarning,
            stacklevel=2,
        )
        from pandas.core.internals.blocks import CategoricalBlock

        return CategoricalBlock

    raise AttributeError(f"module 'pandas.core.internals' has no attribute '{name}'")
>>>>>>> 1ad99acc
<|MERGE_RESOLUTION|>--- conflicted
+++ resolved
@@ -38,10 +38,6 @@
     "concatenate_managers",
     # those two are preserved here for downstream compatibility (GH-33892)
     "create_block_manager_from_arrays",
-<<<<<<< HEAD
-]
-=======
-    "create_block_manager_from_blocks",
 ]
 
 
@@ -59,5 +55,4 @@
 
         return CategoricalBlock
 
-    raise AttributeError(f"module 'pandas.core.internals' has no attribute '{name}'")
->>>>>>> 1ad99acc
+    raise AttributeError(f"module 'pandas.core.internals' has no attribute '{name}'")