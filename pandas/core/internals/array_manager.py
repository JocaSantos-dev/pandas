--- conflicted
+++ resolved
@@ -28,11 +28,6 @@
 from pandas.core.dtypes.common import (
     ensure_platform_int,
     is_datetime64_ns_dtype,
-<<<<<<< HEAD
-    is_extension_array_dtype,
-=======
-    is_dtype_equal,
->>>>>>> c9de03ef
     is_integer,
     is_numeric_dtype,
     is_object_dtype,
@@ -1128,17 +1123,10 @@
             dtype = dtype.subtype
         elif isinstance(dtype, PandasDtype):
             dtype = dtype.numpy_dtype
-<<<<<<< HEAD
-        elif is_extension_array_dtype(dtype):
+        elif isinstance(dtype, ExtensionDtype):
             dtype = np.dtype("object")
         elif dtype == np.dtype(str):
             dtype = np.dtype("object")
-=======
-        elif isinstance(dtype, ExtensionDtype):
-            dtype = "object"
-        elif is_dtype_equal(dtype, str):
-            dtype = "object"
->>>>>>> c9de03ef
 
         result = np.empty(self.shape_proper, dtype=dtype)
 
