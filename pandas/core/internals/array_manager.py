"""
Experimental manager based on storing a collection of 1D arrays
"""
from __future__ import annotations

from typing import (
    Any,
    Callable,
    List,
    Optional,
    Tuple,
    TypeVar,
    Union,
)

import numpy as np

from pandas._libs import (
    NaT,
    lib,
)
from pandas._typing import (
    ArrayLike,
    DtypeObj,
    Hashable,
)
from pandas.util._validators import validate_bool_kwarg

from pandas.core.dtypes.cast import (
    astype_array_safe,
    find_common_type,
    infer_dtype_from_scalar,
    soft_convert_objects,
)
from pandas.core.dtypes.common import (
    is_bool_dtype,
    is_datetime64_ns_dtype,
    is_dtype_equal,
    is_extension_array_dtype,
    is_numeric_dtype,
    is_object_dtype,
    is_timedelta64_ns_dtype,
)
from pandas.core.dtypes.dtypes import (
    ExtensionDtype,
    PandasDtype,
)
from pandas.core.dtypes.generic import (
    ABCDataFrame,
    ABCPandasArray,
    ABCSeries,
)
from pandas.core.dtypes.missing import (
    array_equals,
    isna,
)

import pandas.core.algorithms as algos
from pandas.core.array_algos.take import take_nd
from pandas.core.arrays import (
    DatetimeArray,
    ExtensionArray,
    IntervalArray,
    PandasArray,
    PeriodArray,
    TimedeltaArray,
)
from pandas.core.arrays.sparse import SparseDtype
from pandas.core.construction import (
    ensure_wrapped_if_datetimelike,
    extract_array,
    sanitize_array,
)
from pandas.core.indexers import maybe_convert_indices
from pandas.core.indexes.api import (
    Index,
    ensure_index,
)
<<<<<<< HEAD
from pandas.core.internals.base import DataManager
from pandas.core.internals.blocks import new_block
=======
from pandas.core.internals.base import (
    DataManager,
    SingleDataManager,
)
from pandas.core.internals.blocks import make_block
>>>>>>> ec56dd27

T = TypeVar("T", bound="ArrayManager")


class ArrayManager(DataManager):
    """
    Core internal data structure to implement DataFrame and Series.

    Alternative to the BlockManager, storing a list of 1D arrays instead of
    Blocks.

    This is *not* a public API class

    Parameters
    ----------
    arrays : Sequence of arrays
    axes : Sequence of Index
    verify_integrity : bool, default True

    """

    __slots__ = [
        "_axes",  # private attribute, because 'axes' has different order, see below
        "arrays",
    ]

    arrays: List[Union[np.ndarray, ExtensionArray]]
    _axes: List[Index]

    def __init__(
        self,
        arrays: List[Union[np.ndarray, ExtensionArray]],
        axes: List[Index],
        verify_integrity: bool = True,
    ):
        # Note: we are storing the axes in "_axes" in the (row, columns) order
        # which contrasts the order how it is stored in BlockManager
        self._axes = axes
        self.arrays = arrays

        if verify_integrity:
            self._axes = [ensure_index(ax) for ax in axes]
            self.arrays = [ensure_wrapped_if_datetimelike(arr) for arr in arrays]
            self._verify_integrity()

    def make_empty(self: T, axes=None) -> T:
        """Return an empty ArrayManager with the items axis of len 0 (no columns)"""
        if axes is None:
            axes = [self.axes[1:], Index([])]

        arrays: List[Union[np.ndarray, ExtensionArray]] = []
        return type(self)(arrays, axes)

    @property
    def items(self) -> Index:
        return self._axes[-1]

    @property
    def axes(self) -> List[Index]:  # type: ignore[override]
        # mypy doesn't work to override attribute with property
        # see https://github.com/python/mypy/issues/4125
        """Axes is BlockManager-compatible order (columns, rows)"""
        return [self._axes[1], self._axes[0]]

    @property
    def shape(self) -> Tuple[int, ...]:
        # this still gives the BlockManager-compatible transposed shape
        return tuple(len(ax) for ax in self.axes)

    @property
    def shape_proper(self) -> Tuple[int, ...]:
        # this returns (n_rows, n_columns)
        return tuple(len(ax) for ax in self._axes)

    @staticmethod
    def _normalize_axis(axis):
        # switch axis
        axis = 1 if axis == 0 else 0
        return axis

    def set_axis(
        self, axis: int, new_labels: Index, verify_integrity: bool = True
    ) -> None:
        # Caller is responsible for ensuring we have an Index object.
        axis = self._normalize_axis(axis)
        if verify_integrity:
            old_len = len(self._axes[axis])
            new_len = len(new_labels)

            if new_len != old_len:
                raise ValueError(
                    f"Length mismatch: Expected axis has {old_len} elements, new "
                    f"values have {new_len} elements"
                )

        self._axes[axis] = new_labels

    def consolidate(self) -> ArrayManager:
        return self

    def is_consolidated(self) -> bool:
        return True

    def _consolidate_inplace(self) -> None:
        pass

    def get_dtypes(self):
        return np.array([arr.dtype for arr in self.arrays], dtype="object")

    # TODO setstate getstate

    def __repr__(self) -> str:
        output = type(self).__name__
        output += f"\nIndex: {self._axes[0]}"
        if self.ndim == 1:
            output += f"\nColumns: {self._axes[1]}"
        output += f"\n{len(self.arrays)} arrays:"
        for arr in self.arrays:
            output += f"\n{arr.dtype}"
        return output

    def _verify_integrity(self) -> None:
        n_rows, n_columns = self.shape_proper
        if not len(self.arrays) == n_columns:
            raise ValueError(
                "Number of passed arrays must equal the size of the column Index: "
                f"{len(self.arrays)} arrays vs {n_columns} columns."
            )
        for arr in self.arrays:
            if not len(arr) == n_rows:
                raise ValueError(
                    "Passed arrays should have the same length as the rows Index: "
                    f"{len(arr)} vs {n_rows} rows"
                )
            if not isinstance(arr, (np.ndarray, ExtensionArray)):
                raise ValueError(
                    "Passed arrays should be np.ndarray or ExtensionArray instances, "
                    f"got {type(arr)} instead"
                )

    def reduce(
        self: T, func: Callable, ignore_failures: bool = False
    ) -> Tuple[T, np.ndarray]:
        """
        Apply reduction function column-wise, returning a single-row ArrayManager.

        Parameters
        ----------
        func : reduction function
        ignore_failures : bool, default False
            Whether to drop columns where func raises TypeError.

        Returns
        -------
        ArrayManager
        np.ndarray
            Indexer of column indices that are retained.
        """
        result_arrays: List[np.ndarray] = []
        result_indices: List[int] = []
        for i, arr in enumerate(self.arrays):
            try:
                res = func(arr, axis=0)
            except TypeError:
                if not ignore_failures:
                    raise
            else:
                # TODO NaT doesn't preserve dtype, so we need to ensure to create
                # a timedelta result array if original was timedelta
                # what if datetime results in timedelta? (eg std)
                if res is NaT and is_timedelta64_ns_dtype(arr.dtype):
                    result_arrays.append(np.array(["NaT"], dtype="timedelta64[ns]"))
                else:
                    result_arrays.append(sanitize_array([res], None))
                result_indices.append(i)

        index = Index._simple_new(np.array([None], dtype=object))  # placeholder
        if ignore_failures:
            indexer = np.array(result_indices)
            columns = self.items[result_indices]
        else:
            indexer = np.arange(self.shape[0])
            columns = self.items

        new_mgr = type(self)(result_arrays, [index, columns])
        return new_mgr, indexer

    def grouped_reduce(self: T, func: Callable, ignore_failures: bool = False) -> T:
        """
        Apply grouped reduction function columnwise, returning a new ArrayManager.

        Parameters
        ----------
        func : grouped reduction function
        ignore_failures : bool, default False
            Whether to drop columns where func raises TypeError.

        Returns
        -------
        ArrayManager
        """
        result_arrays: List[np.ndarray] = []
        result_indices: List[int] = []

        for i, arr in enumerate(self.arrays):
            try:
                res = func(arr)
            except (TypeError, NotImplementedError):
                if not ignore_failures:
                    raise
                continue
            result_arrays.append(res)
            result_indices.append(i)

        if len(result_arrays) == 0:
            index = Index([None])  # placeholder
        else:
            index = Index(range(result_arrays[0].shape[0]))

        if ignore_failures:
            columns = self.items[np.array(result_indices, dtype="int64")]
        else:
            columns = self.items

        return type(self)(result_arrays, [index, columns])

    def operate_blockwise(self, other: ArrayManager, array_op) -> ArrayManager:
        """
        Apply array_op blockwise with another (aligned) BlockManager.
        """
        # TODO what if `other` is BlockManager ?
        left_arrays = self.arrays
        right_arrays = other.arrays
        result_arrays = [
            array_op(left, right) for left, right in zip(left_arrays, right_arrays)
        ]
        return type(self)(result_arrays, self._axes)

    def apply(
        self: T,
        f,
        align_keys: Optional[List[str]] = None,
        ignore_failures: bool = False,
        **kwargs,
    ) -> T:
        """
        Iterate over the arrays, collect and create a new ArrayManager.

        Parameters
        ----------
        f : str or callable
            Name of the Array method to apply.
        align_keys: List[str] or None, default None
        ignore_failures: bool, default False
        **kwargs
            Keywords to pass to `f`

        Returns
        -------
        ArrayManager
        """
        assert "filter" not in kwargs

        align_keys = align_keys or []
        result_arrays: List[np.ndarray] = []
        result_indices: List[int] = []
        # fillna: Series/DataFrame is responsible for making sure value is aligned

        aligned_args = {k: kwargs[k] for k in align_keys}

        if f == "apply":
            f = kwargs.pop("func")

        for i, arr in enumerate(self.arrays):

            if aligned_args:

                for k, obj in aligned_args.items():
                    if isinstance(obj, (ABCSeries, ABCDataFrame)):
                        # The caller is responsible for ensuring that
                        #  obj.axes[-1].equals(self.items)
                        if obj.ndim == 1:
                            kwargs[k] = obj.iloc[i]
                        else:
                            kwargs[k] = obj.iloc[:, i]._values
                    else:
                        # otherwise we have an array-like
                        kwargs[k] = obj[i]

            try:
                if callable(f):
                    applied = f(arr, **kwargs)
                else:
                    applied = getattr(arr, f)(**kwargs)
            except (TypeError, NotImplementedError):
                if not ignore_failures:
                    raise
                continue
            # if not isinstance(applied, ExtensionArray):
            #     # TODO not all EA operations return new EAs (eg astype)
            #     applied = array(applied)
            result_arrays.append(applied)
            result_indices.append(i)

        new_axes: List[Index]
        if ignore_failures:
            # TODO copy?
            new_axes = [self._axes[0], self._axes[1][result_indices]]
        else:
            new_axes = self._axes

        if len(result_arrays) == 0:
            return self.make_empty(new_axes)

        return type(self)(result_arrays, new_axes)

    def apply_with_block(self: T, f, align_keys=None, **kwargs) -> T:

        align_keys = align_keys or []
        aligned_args = {k: kwargs[k] for k in align_keys}

        result_arrays = []

        for i, arr in enumerate(self.arrays):

            if aligned_args:
                for k, obj in aligned_args.items():
                    if isinstance(obj, (ABCSeries, ABCDataFrame)):
                        # The caller is responsible for ensuring that
                        #  obj.axes[-1].equals(self.items)
                        if obj.ndim == 1:
                            if self.ndim == 2:
                                kwargs[k] = obj.iloc[slice(i, i + 1)]._values
                            else:
                                kwargs[k] = obj.iloc[:]._values
                        else:
                            kwargs[k] = obj.iloc[:, [i]]._values
                    else:
                        # otherwise we have an ndarray
                        if obj.ndim == 2:
                            kwargs[k] = obj[[i]]

            if hasattr(arr, "tz") and arr.tz is None:  # type: ignore[union-attr]
                # DatetimeArray needs to be converted to ndarray for DatetimeBlock
                arr = arr._data  # type: ignore[union-attr]
            elif arr.dtype.kind == "m" and not isinstance(arr, np.ndarray):
                # TimedeltaArray needs to be converted to ndarray for TimedeltaBlock
                arr = arr._data  # type: ignore[union-attr]
<<<<<<< HEAD
            if isinstance(arr, np.ndarray):
                arr = np.atleast_2d(arr)

            block = new_block(arr, placement=slice(0, 1, 1), ndim=2)
=======

            if self.ndim == 2:
                if isinstance(arr, np.ndarray):
                    arr = np.atleast_2d(arr)
                block = make_block(arr, placement=slice(0, 1, 1), ndim=2)
            else:
                block = make_block(arr, placement=slice(0, len(self), 1), ndim=1)

>>>>>>> ec56dd27
            applied = getattr(block, f)(**kwargs)
            if isinstance(applied, list):
                applied = applied[0]
            arr = applied.values
            if self.ndim == 2:
                if isinstance(arr, np.ndarray):
                    arr = arr[0, :]
            result_arrays.append(arr)

        return type(self)(result_arrays, self._axes)

    # TODO quantile

    def isna(self, func) -> ArrayManager:
        return self.apply("apply", func=func)

    def where(self, other, cond, align: bool, errors: str, axis: int) -> ArrayManager:
        if align:
            align_keys = ["other", "cond"]
        else:
            align_keys = ["cond"]
            other = extract_array(other, extract_numpy=True)

        return self.apply_with_block(
            "where",
            align_keys=align_keys,
            other=other,
            cond=cond,
            errors=errors,
            axis=axis,
        )

    # TODO what is this used for?
    # def setitem(self, indexer, value) -> ArrayManager:
    #     return self.apply_with_block("setitem", indexer=indexer, value=value)

    def putmask(self, mask, new, align: bool = True):
        if align:
            align_keys = ["new", "mask"]
        else:
            align_keys = ["mask"]
            new = extract_array(new, extract_numpy=True)

        return self.apply_with_block(
            "putmask",
            align_keys=align_keys,
            mask=mask,
            new=new,
        )

    def diff(self, n: int, axis: int) -> ArrayManager:
        axis = self._normalize_axis(axis)
        if axis == 1:
            # DataFrame only calls this for n=0, in which case performing it
            # with axis=0 is equivalent
            assert n == 0
            axis = 0
        return self.apply(algos.diff, n=n, axis=axis)

    def interpolate(self, **kwargs) -> ArrayManager:
        return self.apply_with_block("interpolate", **kwargs)

    def shift(self, periods: int, axis: int, fill_value) -> ArrayManager:
        if fill_value is lib.no_default:
            fill_value = None

        if axis == 0 and self.ndim == 2:
            # TODO column-wise shift
            raise NotImplementedError

        return self.apply_with_block(
            "shift", periods=periods, axis=axis, fill_value=fill_value
        )

    def fillna(self, value, limit, inplace: bool, downcast) -> ArrayManager:
        return self.apply_with_block(
            "fillna", value=value, limit=limit, inplace=inplace, downcast=downcast
        )

    def downcast(self) -> ArrayManager:
        return self.apply_with_block("downcast")

    def astype(self, dtype, copy: bool = False, errors: str = "raise") -> ArrayManager:
        return self.apply(astype_array_safe, dtype=dtype, copy=copy, errors=errors)

    def convert(
        self,
        copy: bool = True,
        datetime: bool = True,
        numeric: bool = True,
        timedelta: bool = True,
    ) -> ArrayManager:
        def _convert(arr):
            if is_object_dtype(arr.dtype):
                return soft_convert_objects(
                    arr,
                    datetime=datetime,
                    numeric=numeric,
                    timedelta=timedelta,
                    copy=copy,
                )
            else:
                return arr.copy() if copy else arr

        return self.apply(_convert)

    def replace(self, value, **kwargs) -> ArrayManager:
        assert np.ndim(value) == 0, value
        # TODO "replace" is right now implemented on the blocks, we should move
        # it to general array algos so it can be reused here
        return self.apply_with_block("replace", value=value, **kwargs)

    def replace_list(
        self: T,
        src_list: List[Any],
        dest_list: List[Any],
        inplace: bool = False,
        regex: bool = False,
    ) -> T:
        """ do a list replace """
        inplace = validate_bool_kwarg(inplace, "inplace")

        return self.apply_with_block(
            "_replace_list",
            src_list=src_list,
            dest_list=dest_list,
            inplace=inplace,
            regex=regex,
        )

    def to_native_types(self, **kwargs):
        return self.apply_with_block("to_native_types", **kwargs)

    @property
    def is_mixed_type(self) -> bool:
        return True

    @property
    def is_numeric_mixed_type(self) -> bool:
        return all(is_numeric_dtype(t) for t in self.get_dtypes())

    @property
    def any_extension_types(self) -> bool:
        """Whether any of the blocks in this manager are extension blocks"""
        return False  # any(block.is_extension for block in self.blocks)

    @property
    def is_view(self) -> bool:
        """ return a boolean if we are a single block and are a view """
        # TODO what is this used for?
        return False

    @property
    def is_single_block(self) -> bool:
        return False

    def _get_data_subset(self, predicate: Callable) -> ArrayManager:
        indices = [i for i, arr in enumerate(self.arrays) if predicate(arr)]
        arrays = [self.arrays[i] for i in indices]
        # TODO copy?
        new_axes = [self._axes[0], self._axes[1][np.array(indices, dtype="int64")]]
        return type(self)(arrays, new_axes, verify_integrity=False)

    def get_bool_data(self, copy: bool = False) -> ArrayManager:
        """
        Select columns that are bool-dtype and object-dtype columns that are all-bool.

        Parameters
        ----------
        copy : bool, default False
            Whether to copy the blocks
        """
        return self._get_data_subset(
            lambda arr: is_bool_dtype(arr.dtype)
            or (is_object_dtype(arr.dtype) and lib.is_bool_array(arr))
        )

    def get_numeric_data(self, copy: bool = False) -> ArrayManager:
        """
        Select columns that have a numeric dtype.

        Parameters
        ----------
        copy : bool, default False
            Whether to copy the blocks
        """
        return self._get_data_subset(lambda arr: is_numeric_dtype(arr.dtype))

    def copy(self: T, deep=True) -> T:
        """
        Make deep or shallow copy of ArrayManager

        Parameters
        ----------
        deep : bool or string, default True
            If False, return shallow copy (do not copy data)
            If 'all', copy data and a deep copy of the index

        Returns
        -------
        BlockManager
        """
        # this preserves the notion of view copying of axes
        if deep:
            # hit in e.g. tests.io.json.test_pandas

            def copy_func(ax):
                return ax.copy(deep=True) if deep == "all" else ax.view()

            new_axes = [copy_func(ax) for ax in self._axes]
        else:
            new_axes = list(self._axes)

        if deep:
            new_arrays = [arr.copy() for arr in self.arrays]
        else:
            new_arrays = self.arrays
        return type(self)(new_arrays, new_axes)

    def as_array(
        self,
        transpose: bool = False,
        dtype=None,
        copy: bool = False,
        na_value=lib.no_default,
    ) -> np.ndarray:
        """
        Convert the blockmanager data into an numpy array.

        Parameters
        ----------
        transpose : bool, default False
            If True, transpose the return array.
        dtype : object, default None
            Data type of the return array.
        copy : bool, default False
            If True then guarantee that a copy is returned. A value of
            False does not guarantee that the underlying data is not
            copied.
        na_value : object, default lib.no_default
            Value to be used as the missing value sentinel.

        Returns
        -------
        arr : ndarray
        """
        if len(self.arrays) == 0:
            arr = np.empty(self.shape, dtype=float)
            return arr.transpose() if transpose else arr

        # We want to copy when na_value is provided to avoid
        # mutating the original object
        copy = copy or na_value is not lib.no_default

        if not dtype:
            dtype = _interleaved_dtype(self.arrays)

        if isinstance(dtype, SparseDtype):
            dtype = dtype.subtype
        elif isinstance(dtype, PandasDtype):
            dtype = dtype.numpy_dtype
        elif is_extension_array_dtype(dtype):
            dtype = "object"
        elif is_dtype_equal(dtype, str):
            dtype = "object"

        result = np.empty(self.shape_proper, dtype=dtype)

        for i, arr in enumerate(self.arrays):
            arr = arr.astype(dtype, copy=copy)
            result[:, i] = arr

        if na_value is not lib.no_default:
            result[isna(result)] = na_value

        return result
        # return arr.transpose() if transpose else arr

    def get_slice(self, slobj: slice, axis: int = 0) -> ArrayManager:
        axis = self._normalize_axis(axis)

        if axis == 0:
            arrays = [arr[slobj] for arr in self.arrays]
        elif axis == 1:
            arrays = self.arrays[slobj]

        new_axes = list(self._axes)
        new_axes[axis] = new_axes[axis][slobj]

        return type(self)(arrays, new_axes, verify_integrity=False)

    def fast_xs(self, loc: int) -> ArrayLike:
        """
        Return the array corresponding to `frame.iloc[loc]`.

        Parameters
        ----------
        loc : int

        Returns
        -------
        np.ndarray or ExtensionArray
        """
        dtype = _interleaved_dtype(self.arrays)

        values = [arr[loc] for arr in self.arrays]
        if isinstance(dtype, ExtensionDtype):
            result = dtype.construct_array_type()._from_sequence(values, dtype=dtype)
        # for datetime64/timedelta64, the np.ndarray constructor cannot handle pd.NaT
        elif is_datetime64_ns_dtype(dtype):
            result = DatetimeArray._from_sequence(values, dtype=dtype)._data
        elif is_timedelta64_ns_dtype(dtype):
            result = TimedeltaArray._from_sequence(values, dtype=dtype)._data
        else:
            result = np.array(values, dtype=dtype)
        return result

    def iget(self, i: int) -> SingleArrayManager:
        """
        Return the data as a SingleArrayManager.
        """
        values = self.arrays[i]
<<<<<<< HEAD
        block = new_block(values, placement=slice(0, len(values)), ndim=1)

        return SingleBlockManager(block, self._axes[0])
=======
        return SingleArrayManager([values], [self._axes[0]])
>>>>>>> ec56dd27

    def iget_values(self, i: int) -> ArrayLike:
        """
        Return the data for column i as the values (ndarray or ExtensionArray).
        """
        return self.arrays[i]

    def idelete(self, indexer):
        """
        Delete selected locations in-place (new block and array, same BlockManager)
        """
        to_keep = np.ones(self.shape[0], dtype=np.bool_)
        to_keep[indexer] = False

        self.arrays = [self.arrays[i] for i in np.nonzero(to_keep)[0]]
        self._axes = [self._axes[0], self._axes[1][to_keep]]

    def iset(self, loc: Union[int, slice, np.ndarray], value):
        """
        Set new column(s).

        This changes the ArrayManager in-place, but replaces (an) existing
        column(s), not changing column values in-place).

        Parameters
        ----------
        loc : integer, slice or boolean mask
            Positional location (already bounds checked)
        value : array-like
        """
        # single column -> single integer index
        if lib.is_integer(loc):
            # TODO the extract array should in theory not be needed?
            value = extract_array(value, extract_numpy=True)

            # TODO can we avoid needing to unpack this here? That means converting
            # DataFrame into 1D array when loc is an integer
            if isinstance(value, np.ndarray) and value.ndim == 2:
                assert value.shape[1] == 1
                value = value[0, :]

            # TODO we receive a datetime/timedelta64 ndarray from DataFrame._iset_item
            # but we should avoid that and pass directly the proper array
            value = ensure_wrapped_if_datetimelike(value)

            assert isinstance(value, (np.ndarray, ExtensionArray))
            assert value.ndim == 1
            assert len(value) == len(self._axes[0])
            self.arrays[loc] = value
            return

        # multiple columns -> convert slice or array to integer indices
        elif isinstance(loc, slice):
            indices = range(
                loc.start if loc.start is not None else 0,
                loc.stop if loc.stop is not None else self.shape_proper[1],
                loc.step if loc.step is not None else 1,
            )
        else:
            assert isinstance(loc, np.ndarray)
            assert loc.dtype == "bool"
            indices = np.nonzero(loc)[0]

        assert value.ndim == 2
        assert value.shape[0] == len(self._axes[0])

        for value_idx, mgr_idx in enumerate(indices):
            value_arr = value[:, value_idx]
            self.arrays[mgr_idx] = value_arr
        return

    def insert(self, loc: int, item: Hashable, value, allow_duplicates: bool = False):
        """
        Insert item at selected position.

        Parameters
        ----------
        loc : int
        item : hashable
        value : array_like
        allow_duplicates: bool
            If False, trying to insert non-unique item will raise

        """
        if not allow_duplicates and item in self.items:
            # Should this be a different kind of error??
            raise ValueError(f"cannot insert {item}, already exists")

        if not isinstance(loc, int):
            raise TypeError("loc must be int")

        # insert to the axis; this could possibly raise a TypeError
        new_axis = self.items.insert(loc, item)

        value = extract_array(value, extract_numpy=True)
        if value.ndim == 2:
            if value.shape[0] == 1:
                value = value[0, :]
            else:
                raise ValueError(
                    f"Expected a 1D array, got an array with shape {value.shape}"
                )

        # TODO self.arrays can be empty
        # assert len(value) == len(self.arrays[0])

        # TODO is this copy needed?
        arrays = self.arrays.copy()
        arrays.insert(loc, value)

        self.arrays = arrays
        self._axes[1] = new_axis

    def reindex_indexer(
        self: T,
        new_axis,
        indexer,
        axis: int,
        fill_value=None,
        allow_dups: bool = False,
        copy: bool = True,
        # ignored keywords
        consolidate: bool = True,
        only_slice: bool = False,
    ) -> T:
        axis = self._normalize_axis(axis)
        return self._reindex_indexer(
            new_axis, indexer, axis, fill_value, allow_dups, copy
        )

    def _reindex_indexer(
        self: T,
        new_axis,
        indexer,
        axis: int,
        fill_value=None,
        allow_dups: bool = False,
        copy: bool = True,
    ) -> T:
        """
        Parameters
        ----------
        new_axis : Index
        indexer : ndarray of int64 or None
        axis : int
        fill_value : object, default None
        allow_dups : bool, default False
        copy : bool, default True


        pandas-indexer with -1's only.
        """
        if indexer is None:
            if new_axis is self._axes[axis] and not copy:
                return self

            result = self.copy(deep=copy)
            result._axes = list(self._axes)
            result._axes[axis] = new_axis
            return result

        # some axes don't allow reindexing with dups
        if not allow_dups:
            self._axes[axis]._validate_can_reindex(indexer)

        if axis >= self.ndim:
            raise IndexError("Requested axis not found in manager")

        if axis == 1:
            new_arrays = []
            for i in indexer:
                if i == -1:
                    arr = self._make_na_array(fill_value=fill_value)
                else:
                    arr = self.arrays[i]
                new_arrays.append(arr)

        else:
            new_arrays = [
                algos.take(
                    arr,
                    indexer,
                    allow_fill=True,
                    fill_value=fill_value,
                    # if fill_value is not None else blk.fill_value
                )
                for arr in self.arrays
            ]

        new_axes = list(self._axes)
        new_axes[axis] = new_axis

        return type(self)(new_arrays, new_axes, verify_integrity=False)

    def take(self, indexer, axis: int = 1, verify: bool = True, convert: bool = True):
        """
        Take items along any axis.
        """
        axis = self._normalize_axis(axis)

        indexer = (
            np.arange(indexer.start, indexer.stop, indexer.step, dtype="int64")
            if isinstance(indexer, slice)
            else np.asanyarray(indexer, dtype="int64")
        )

        n = self.shape_proper[axis]
        if convert:
            indexer = maybe_convert_indices(indexer, n)

        if verify:
            if ((indexer == -1) | (indexer >= n)).any():
                raise Exception("Indices must be nonzero and less than the axis length")

        new_labels = self._axes[axis].take(indexer)
        return self._reindex_indexer(
            new_axis=new_labels, indexer=indexer, axis=axis, allow_dups=True
        )

    def _make_na_array(self, fill_value=None):
        if fill_value is None:
            fill_value = np.nan

        dtype, fill_value = infer_dtype_from_scalar(fill_value)
        values = np.empty(self.shape_proper[0], dtype=dtype)
        values.fill(fill_value)
        return values

    def _equal_values(self, other) -> bool:
        """
        Used in .equals defined in base class. Only check the column values
        assuming shape and indexes have already been checked.
        """
        for left, right in zip(self.arrays, other.arrays):
            if not array_equals(left, right):
                return False
        else:
            return True

    def unstack(self, unstacker, fill_value) -> ArrayManager:
        """
        Return a BlockManager with all blocks unstacked..

        Parameters
        ----------
        unstacker : reshape._Unstacker
        fill_value : Any
            fill_value for newly introduced missing values.

        Returns
        -------
        unstacked : BlockManager
        """
        indexer, _ = unstacker._indexer_and_to_sort
        new_indexer = np.full(unstacker.mask.shape, -1)
        new_indexer[unstacker.mask] = indexer
        new_indexer2D = new_indexer.reshape(*unstacker.full_shape)

        new_arrays = []
        for arr in self.arrays:
            for i in range(unstacker.full_shape[1]):
                new_arr = take_nd(
                    arr, new_indexer2D[:, i], allow_fill=True, fill_value=fill_value
                )
                new_arrays.append(new_arr)

        new_index = unstacker.new_index
        new_columns = unstacker.get_new_columns(self._axes[1])
        new_axes = [new_index, new_columns]

        return type(self)(new_arrays, new_axes, verify_integrity=False)

    # TODO
    # equals
    # to_dict
    # quantile


def _interleaved_dtype(blocks) -> Optional[DtypeObj]:
    """
    Find the common dtype for `blocks`.

    Parameters
    ----------
    blocks : List[Block]

    Returns
    -------
    dtype : np.dtype, ExtensionDtype, or None
        None is returned when `blocks` is empty.
    """
    if not len(blocks):
        return None

    return find_common_type([b.dtype for b in blocks])


class SingleArrayManager(ArrayManager, SingleDataManager):

    __slots__ = [
        "_axes",  # private attribute, because 'axes' has different order, see below
        "arrays",
    ]

    arrays: List[Union[np.ndarray, ExtensionArray]]
    _axes: List[Index]

    ndim = 1

    def __init__(
        self,
        arrays: List[Union[np.ndarray, ExtensionArray]],
        axes: List[Index],
        verify_integrity: bool = True,
    ):
        self._axes = axes
        self.arrays = arrays

        if verify_integrity:
            assert len(axes) == 1
            assert len(arrays) == 1
            self._axes = [ensure_index(ax) for ax in self._axes]
            arr = arrays[0]
            arr = ensure_wrapped_if_datetimelike(arr)
            if isinstance(arr, ABCPandasArray):
                arr = arr.to_numpy()
            self.arrays = [arr]
            self._verify_integrity()

    def _verify_integrity(self) -> None:
        (n_rows,) = self.shape
        assert len(self.arrays) == 1
        assert len(self.arrays[0]) == n_rows

    @staticmethod
    def _normalize_axis(axis):
        return axis

    def make_empty(self, axes=None) -> SingleArrayManager:
        """Return an empty ArrayManager with index/array of length 0"""
        if axes is None:
            axes = [Index([], dtype=object)]
        array = np.array([], dtype=self.dtype)
        return type(self)([array], axes)

    @classmethod
    def from_array(cls, array, index):
        return cls([array], [index])

    @property
    def axes(self):
        return self._axes

    @property
    def index(self) -> Index:
        return self._axes[0]

    @property
    def array(self):
        return self.arrays[0]

    @property
    def dtype(self):
        return self.array.dtype

    def external_values(self):
        """The array that Series.values returns"""
        if isinstance(self.array, (PeriodArray, IntervalArray)):
            return self.array.astype(object)
        elif isinstance(self.array, (DatetimeArray, TimedeltaArray)):
            return self.array._data
        else:
            return self.array

    def internal_values(self):
        """The array that Series._values returns"""
        return self.array

    def array_values(self):
        """The array that Series.array returns"""
        arr = self.array
        if isinstance(arr, np.ndarray):
            arr = PandasArray(arr)
        return arr

    @property
    def _can_hold_na(self) -> bool:
        if isinstance(self.array, np.ndarray):
            return self.array.dtype.kind not in ["b", "i", "u"]
        else:
            # ExtensionArray
            return self.array._can_hold_na

    @property
    def is_single_block(self) -> bool:
        return True

    def _consolidate_check(self):
        pass

    def get_slice(self, slobj: slice, axis: int = 0) -> SingleArrayManager:
        if axis >= self.ndim:
            raise IndexError("Requested axis not found in manager")

        new_array = self.array[slobj]
        new_index = self.index[slobj]
        return type(self)([new_array], [new_index])

    def apply(self, func, **kwargs):
        if callable(func):
            new_array = func(self.array, **kwargs)
        else:
            new_array = getattr(self.array, func)(**kwargs)
        return type(self)([new_array], self._axes)

    def setitem(self, indexer, value):
        return self.apply_with_block("setitem", indexer=indexer, value=value)

    def idelete(self, indexer):
        """
        Delete selected locations in-place (new array, same ArrayManager)
        """
        to_keep = np.ones(self.shape[0], dtype=np.bool_)
        to_keep[indexer] = False

        self.arrays = [self.arrays[0][to_keep]]
        self._axes = [self._axes[0][to_keep]]

    def _get_data_subset(self, predicate: Callable) -> ArrayManager:
        # used in get_numeric_data / get_bool_data
        if predicate(self.array):
            return type(self)(self.arrays, self._axes, verify_integrity=False)
        else:
            return self.make_empty()

    def set_values(self, values: ArrayLike):
        """
        Set (replace) the values of the SingleArrayManager in place.

        Use at your own risk! This does not check if the passed values are
        valid for the current SingleArrayManager (length, dtype, etc).
        """
        self.arrays[0] = values<|MERGE_RESOLUTION|>--- conflicted
+++ resolved
@@ -76,16 +76,11 @@
     Index,
     ensure_index,
 )
-<<<<<<< HEAD
-from pandas.core.internals.base import DataManager
-from pandas.core.internals.blocks import new_block
-=======
 from pandas.core.internals.base import (
     DataManager,
     SingleDataManager,
 )
-from pandas.core.internals.blocks import make_block
->>>>>>> ec56dd27
+from pandas.core.internals.blocks import new_block
 
 T = TypeVar("T", bound="ArrayManager")
 
@@ -434,21 +429,14 @@
             elif arr.dtype.kind == "m" and not isinstance(arr, np.ndarray):
                 # TimedeltaArray needs to be converted to ndarray for TimedeltaBlock
                 arr = arr._data  # type: ignore[union-attr]
-<<<<<<< HEAD
-            if isinstance(arr, np.ndarray):
-                arr = np.atleast_2d(arr)
-
-            block = new_block(arr, placement=slice(0, 1, 1), ndim=2)
-=======
 
             if self.ndim == 2:
                 if isinstance(arr, np.ndarray):
                     arr = np.atleast_2d(arr)
-                block = make_block(arr, placement=slice(0, 1, 1), ndim=2)
+                block = new_block(arr, placement=slice(0, 1, 1), ndim=2)
             else:
-                block = make_block(arr, placement=slice(0, len(self), 1), ndim=1)
-
->>>>>>> ec56dd27
+                block = new_block(arr, placement=slice(0, len(self), 1), ndim=1)
+
             applied = getattr(block, f)(**kwargs)
             if isinstance(applied, list):
                 applied = applied[0]
@@ -771,13 +759,7 @@
         Return the data as a SingleArrayManager.
         """
         values = self.arrays[i]
-<<<<<<< HEAD
-        block = new_block(values, placement=slice(0, len(values)), ndim=1)
-
-        return SingleBlockManager(block, self._axes[0])
-=======
         return SingleArrayManager([values], [self._axes[0]])
->>>>>>> ec56dd27
 
     def iget_values(self, i: int) -> ArrayLike:
         """
