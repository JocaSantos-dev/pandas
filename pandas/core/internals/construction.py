--- conflicted
+++ resolved
@@ -28,11 +28,6 @@
 from pandas.core.dtypes.common import (
     is_1d_only_ea_dtype,
     is_bool_dtype,
-<<<<<<< HEAD
-    is_datetime_or_timedelta_dtype,
-=======
-    is_dtype_equal,
->>>>>>> c9de03ef
     is_float_dtype,
     is_integer_dtype,
     is_list_like,
