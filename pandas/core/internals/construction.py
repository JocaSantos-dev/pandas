--- conflicted
+++ resolved
@@ -17,7 +17,6 @@
 from pandas._config import using_string_dtype
 
 from pandas._libs import lib
-from pandas.compat._optional import import_optional_dependency
 
 from pandas.core.dtypes.astype import astype_is_view
 from pandas.core.dtypes.cast import (
@@ -35,10 +34,7 @@
     is_object_dtype,
     is_scalar,
 )
-from pandas.core.dtypes.dtypes import (
-    ArrowDtype,
-    ExtensionDtype,
-)
+from pandas.core.dtypes.dtypes import ExtensionDtype
 from pandas.core.dtypes.generic import (
     ABCDataFrame,
     ABCSeries,
@@ -970,42 +966,8 @@
             if dtype is None:
                 if arr.dtype == np.dtype("O"):
                     # i.e. maybe_convert_objects didn't convert
-<<<<<<< HEAD
-                    arr = maybe_infer_to_datetimelike(arr)
-                    if dtype_backend != "numpy" and arr.dtype == np.dtype("O"):
-                        # Addressing (#59242)
-                        # Byte data that could not be decoded into
-                        # a string would throw a UnicodeDecodeError exception
-
-                        # Try and greedily convert to string
-                        if dtype_backend == "pyarrow":
-                            pa = import_optional_dependency("pyarrow")
-                            try:
-                                str_dtype = ArrowDtype(pa.string())
-                                str_cls = str_dtype.construct_array_type()
-                                arr = str_cls._from_sequence(arr, dtype=str_dtype)
-                            except pa.lib.ArrowInvalid:
-                                # in this case convert to pyarrow binary
-                                bin_dtype = ArrowDtype(pa.binary())
-                                bin_cls = bin_dtype.construct_array_type()
-                                arr = bin_cls._from_sequence(arr, dtype=bin_dtype)
-                        else:
-                            try:
-                                new_dtype = StringDtype()
-                                arr_cls = new_dtype.construct_array_type()
-                                arr = arr_cls._from_sequence(arr, dtype=new_dtype)
-                            except UnicodeDecodeError:
-                                # in this case do nothing
-                                pass
-
-=======
                     convert_to_nullable_dtype = dtype_backend != "numpy"
                     arr = maybe_infer_to_datetimelike(arr, convert_to_nullable_dtype)
-                    if convert_to_nullable_dtype and arr.dtype == np.dtype("O"):
-                        new_dtype = StringDtype()
-                        arr_cls = new_dtype.construct_array_type()
-                        arr = arr_cls._from_sequence(arr, dtype=new_dtype)
->>>>>>> 7fe270c8
                 elif dtype_backend != "numpy" and isinstance(arr, np.ndarray):
                     if arr.dtype.kind in "iufb":
                         arr = pd_array(arr, copy=False)
