"""
SQL-style merge routines
"""
from __future__ import annotations

import datetime
from functools import partial
import string
from typing import (
    TYPE_CHECKING,
    Hashable,
    Literal,
    Sequence,
    cast,
    final,
)
import uuid
import warnings

import numpy as np

from pandas._libs import (
    Timedelta,
    hashtable as libhashtable,
    join as libjoin,
    lib,
)
from pandas._libs.lib import is_range_indexer
from pandas._typing import (
    AnyArrayLike,
    ArrayLike,
    DtypeObj,
    IndexLabel,
    JoinHow,
    MergeHow,
    Shape,
    Suffixes,
    npt,
)
from pandas.errors import MergeError
from pandas.util._decorators import (
    Appender,
    Substitution,
    cache_readonly,
)
from pandas.util._exceptions import find_stack_level

from pandas.core.dtypes.base import ExtensionDtype
from pandas.core.dtypes.cast import find_common_type
from pandas.core.dtypes.common import (
    ensure_float64,
    ensure_int64,
    ensure_object,
    is_bool,
    is_bool_dtype,
    is_float_dtype,
    is_integer,
    is_integer_dtype,
    is_list_like,
    is_number,
    is_numeric_dtype,
    is_object_dtype,
    needs_i8_conversion,
)
from pandas.core.dtypes.dtypes import (
    CategoricalDtype,
    DatetimeTZDtype,
)
from pandas.core.dtypes.generic import (
    ABCDataFrame,
    ABCSeries,
)
from pandas.core.dtypes.missing import (
    isna,
    na_value_for_dtype,
)

from pandas import (
    ArrowDtype,
    Categorical,
    Index,
    MultiIndex,
    Series,
)
import pandas.core.algorithms as algos
from pandas.core.arrays import (
    ArrowExtensionArray,
    BaseMaskedArray,
    ExtensionArray,
)
from pandas.core.arrays._mixins import NDArrayBackedExtensionArray
import pandas.core.common as com
from pandas.core.construction import (
    ensure_wrapped_if_datetimelike,
    extract_array,
)
from pandas.core.frame import _merge_doc
from pandas.core.indexes.api import default_index
from pandas.core.sorting import is_int64_overflow_possible

if TYPE_CHECKING:
    from pandas import DataFrame
    from pandas.core import groupby
    from pandas.core.arrays import DatetimeArray

_factorizers = {
    np.int64: libhashtable.Int64Factorizer,
    np.longlong: libhashtable.Int64Factorizer,
    np.int32: libhashtable.Int32Factorizer,
    np.int16: libhashtable.Int16Factorizer,
    np.int8: libhashtable.Int8Factorizer,
    np.uint64: libhashtable.UInt64Factorizer,
    np.uint32: libhashtable.UInt32Factorizer,
    np.uint16: libhashtable.UInt16Factorizer,
    np.uint8: libhashtable.UInt8Factorizer,
    np.bool_: libhashtable.UInt8Factorizer,
    np.float64: libhashtable.Float64Factorizer,
    np.float32: libhashtable.Float32Factorizer,
    np.complex64: libhashtable.Complex64Factorizer,
    np.complex128: libhashtable.Complex128Factorizer,
    np.object_: libhashtable.ObjectFactorizer,
}

# See https://github.com/pandas-dev/pandas/issues/52451
if np.intc is not np.int32:
    _factorizers[np.intc] = libhashtable.Int64Factorizer

_known = (np.ndarray, ExtensionArray, Index, ABCSeries)


@Substitution("\nleft : DataFrame or named Series")
@Appender(_merge_doc, indents=0)
def merge(
    left: DataFrame | Series,
    right: DataFrame | Series,
    how: MergeHow = "inner",
    on: IndexLabel | None = None,
    left_on: IndexLabel | None = None,
    right_on: IndexLabel | None = None,
    left_index: bool = False,
    right_index: bool = False,
    sort: bool = False,
    suffixes: Suffixes = ("_x", "_y"),
    copy: bool | None = None,
    indicator: str | bool = False,
    validate: str | None = None,
) -> DataFrame:
    if how == "cross":
        return _cross_merge(
            left,
            right,
            on=on,
            left_on=left_on,
            right_on=right_on,
            left_index=left_index,
            right_index=right_index,
            sort=sort,
            suffixes=suffixes,
            indicator=indicator,
            validate=validate,
            copy=copy,
        )
    else:
        op = _MergeOperation(
            left,
            right,
            how=how,
            on=on,
            left_on=left_on,
            right_on=right_on,
            left_index=left_index,
            right_index=right_index,
            sort=sort,
            suffixes=suffixes,
            indicator=indicator,
            validate=validate,
        )
    return op.get_result(copy=copy)


def _cross_merge(
    left: DataFrame | Series,
    right: DataFrame | Series,
    on: IndexLabel | None = None,
    left_on: IndexLabel | None = None,
    right_on: IndexLabel | None = None,
    left_index: bool = False,
    right_index: bool = False,
    sort: bool = False,
    suffixes: Suffixes = ("_x", "_y"),
    copy: bool | None = None,
    indicator: str | bool = False,
    validate: str | None = None,
) -> DataFrame:
    """
    See merge.__doc__ with how='cross'
    """

    cross_col = f"_cross_{uuid.uuid4()}"
    left = left.assign(**{cross_col: 1})
    right = right.assign(**{cross_col: 1})

    if (
        left_index
        or right_index
        or right_on is not None
        or left_on is not None
        or on is not None
    ):
        raise MergeError(
            "Can not pass on, right_on, left_on or set right_index=True or "
            "left_index=True"
        )

    left_on = right_on = [cross_col]

    op = _MergeOperation(
        left,
        right,
        how="inner",
        on=on,
        left_on=left_on,
        right_on=right_on,
        left_index=left_index,
        right_index=right_index,
        sort=sort,
        suffixes=suffixes,
        indicator=indicator,
        validate=validate,
    )
    res = op.get_result(copy=copy)
    del res[cross_col]
    return res


def _groupby_and_merge(by, left: DataFrame, right: DataFrame, merge_pieces):
    """
    groupby & merge; we are always performing a left-by type operation

    Parameters
    ----------
    by: field to group
    left: DataFrame
    right: DataFrame
    merge_pieces: function for merging
    """
    pieces = []
    if not isinstance(by, (list, tuple)):
        by = [by]

    lby = left.groupby(by, sort=False)
    rby: groupby.DataFrameGroupBy | None = None

    # if we can groupby the rhs
    # then we can get vastly better perf
    if all(item in right.columns for item in by):
        rby = right.groupby(by, sort=False)

    for key, lhs in lby.grouper.get_iterator(lby._selected_obj, axis=lby.axis):
        if rby is None:
            rhs = right
        else:
            try:
                rhs = right.take(rby.indices[key])
            except KeyError:
                # key doesn't exist in left
                lcols = lhs.columns.tolist()
                cols = lcols + [r for r in right.columns if r not in set(lcols)]
                merged = lhs.reindex(columns=cols)
                merged.index = range(len(merged))
                pieces.append(merged)
                continue

        merged = merge_pieces(lhs, rhs)

        # make sure join keys are in the merged
        # TODO, should merge_pieces do this?
        merged[by] = key

        pieces.append(merged)

    # preserve the original order
    # if we have a missing piece this can be reset
    from pandas.core.reshape.concat import concat

    result = concat(pieces, ignore_index=True)
    result = result.reindex(columns=pieces[0].columns, copy=False)
    return result, lby


def merge_ordered(
    left: DataFrame,
    right: DataFrame,
    on: IndexLabel | None = None,
    left_on: IndexLabel | None = None,
    right_on: IndexLabel | None = None,
    left_by=None,
    right_by=None,
    fill_method: str | None = None,
    suffixes: Suffixes = ("_x", "_y"),
    how: JoinHow = "outer",
) -> DataFrame:
    """
    Perform a merge for ordered data with optional filling/interpolation.

    Designed for ordered data like time series data. Optionally
    perform group-wise merge (see examples).

    Parameters
    ----------
    left : DataFrame or named Series
    right : DataFrame or named Series
    on : label or list
        Field names to join on. Must be found in both DataFrames.
    left_on : label or list, or array-like
        Field names to join on in left DataFrame. Can be a vector or list of
        vectors of the length of the DataFrame to use a particular vector as
        the join key instead of columns.
    right_on : label or list, or array-like
        Field names to join on in right DataFrame or vector/list of vectors per
        left_on docs.
    left_by : column name or list of column names
        Group left DataFrame by group columns and merge piece by piece with
        right DataFrame. Must be None if either left or right are a Series.
    right_by : column name or list of column names
        Group right DataFrame by group columns and merge piece by piece with
        left DataFrame. Must be None if either left or right are a Series.
    fill_method : {'ffill', None}, default None
        Interpolation method for data.
    suffixes : list-like, default is ("_x", "_y")
        A length-2 sequence where each element is optionally a string
        indicating the suffix to add to overlapping column names in
        `left` and `right` respectively. Pass a value of `None` instead
        of a string to indicate that the column name from `left` or
        `right` should be left as-is, with no suffix. At least one of the
        values must not be None.

    how : {'left', 'right', 'outer', 'inner'}, default 'outer'
        * left: use only keys from left frame (SQL: left outer join)
        * right: use only keys from right frame (SQL: right outer join)
        * outer: use union of keys from both frames (SQL: full outer join)
        * inner: use intersection of keys from both frames (SQL: inner join).

    Returns
    -------
    DataFrame
        The merged DataFrame output type will be the same as
        'left', if it is a subclass of DataFrame.

    See Also
    --------
    merge : Merge with a database-style join.
    merge_asof : Merge on nearest keys.

    Examples
    --------
    >>> from pandas import merge_ordered
    >>> df1 = pd.DataFrame(
    ...     {
    ...         "key": ["a", "c", "e", "a", "c", "e"],
    ...         "lvalue": [1, 2, 3, 1, 2, 3],
    ...         "group": ["a", "a", "a", "b", "b", "b"]
    ...     }
    ... )
    >>> df1
      key  lvalue group
    0   a       1     a
    1   c       2     a
    2   e       3     a
    3   a       1     b
    4   c       2     b
    5   e       3     b

    >>> df2 = pd.DataFrame({"key": ["b", "c", "d"], "rvalue": [1, 2, 3]})
    >>> df2
      key  rvalue
    0   b       1
    1   c       2
    2   d       3

    >>> merge_ordered(df1, df2, fill_method="ffill", left_by="group")
      key  lvalue group  rvalue
    0   a       1     a     NaN
    1   b       1     a     1.0
    2   c       2     a     2.0
    3   d       2     a     3.0
    4   e       3     a     3.0
    5   a       1     b     NaN
    6   b       1     b     1.0
    7   c       2     b     2.0
    8   d       2     b     3.0
    9   e       3     b     3.0
    """

    def _merger(x, y) -> DataFrame:
        # perform the ordered merge operation
        op = _OrderedMerge(
            x,
            y,
            on=on,
            left_on=left_on,
            right_on=right_on,
            suffixes=suffixes,
            fill_method=fill_method,
            how=how,
        )
        return op.get_result()

    if left_by is not None and right_by is not None:
        raise ValueError("Can only group either left or right frames")
    if left_by is not None:
        if isinstance(left_by, str):
            left_by = [left_by]
        check = set(left_by).difference(left.columns)
        if len(check) != 0:
            raise KeyError(f"{check} not found in left columns")
        result, _ = _groupby_and_merge(left_by, left, right, lambda x, y: _merger(x, y))
    elif right_by is not None:
        if isinstance(right_by, str):
            right_by = [right_by]
        check = set(right_by).difference(right.columns)
        if len(check) != 0:
            raise KeyError(f"{check} not found in right columns")
        result, _ = _groupby_and_merge(
            right_by, right, left, lambda x, y: _merger(y, x)
        )
    else:
        result = _merger(left, right)
    return result


def merge_asof(
    left: DataFrame | Series,
    right: DataFrame | Series,
    on: IndexLabel | None = None,
    left_on: IndexLabel | None = None,
    right_on: IndexLabel | None = None,
    left_index: bool = False,
    right_index: bool = False,
    by=None,
    left_by=None,
    right_by=None,
    suffixes: Suffixes = ("_x", "_y"),
    tolerance: int | Timedelta | None = None,
    allow_exact_matches: bool = True,
    direction: str = "backward",
) -> DataFrame:
    """
    Perform a merge by key distance.

    This is similar to a left-join except that we match on nearest
    key rather than equal keys. Both DataFrames must be sorted by the key.

    For each row in the left DataFrame:

      - A "backward" search selects the last row in the right DataFrame whose
        'on' key is less than or equal to the left's key.

      - A "forward" search selects the first row in the right DataFrame whose
        'on' key is greater than or equal to the left's key.

      - A "nearest" search selects the row in the right DataFrame whose 'on'
        key is closest in absolute distance to the left's key.

    Optionally match on equivalent keys with 'by' before searching with 'on'.

    Parameters
    ----------
    left : DataFrame or named Series
    right : DataFrame or named Series
    on : label
        Field name to join on. Must be found in both DataFrames.
        The data MUST be ordered. Furthermore this must be a numeric column,
        such as datetimelike, integer, or float. On or left_on/right_on
        must be given.
    left_on : label
        Field name to join on in left DataFrame.
    right_on : label
        Field name to join on in right DataFrame.
    left_index : bool
        Use the index of the left DataFrame as the join key.
    right_index : bool
        Use the index of the right DataFrame as the join key.
    by : column name or list of column names
        Match on these columns before performing merge operation.
    left_by : column name
        Field names to match on in the left DataFrame.
    right_by : column name
        Field names to match on in the right DataFrame.
    suffixes : 2-length sequence (tuple, list, ...)
        Suffix to apply to overlapping column names in the left and right
        side, respectively.
    tolerance : int or Timedelta, optional, default None
        Select asof tolerance within this range; must be compatible
        with the merge index.
    allow_exact_matches : bool, default True

        - If True, allow matching with the same 'on' value
          (i.e. less-than-or-equal-to / greater-than-or-equal-to)
        - If False, don't match the same 'on' value
          (i.e., strictly less-than / strictly greater-than).

    direction : 'backward' (default), 'forward', or 'nearest'
        Whether to search for prior, subsequent, or closest matches.

    Returns
    -------
    DataFrame

    See Also
    --------
    merge : Merge with a database-style join.
    merge_ordered : Merge with optional filling/interpolation.

    Examples
    --------
    >>> left = pd.DataFrame({"a": [1, 5, 10], "left_val": ["a", "b", "c"]})
    >>> left
        a left_val
    0   1        a
    1   5        b
    2  10        c

    >>> right = pd.DataFrame({"a": [1, 2, 3, 6, 7], "right_val": [1, 2, 3, 6, 7]})
    >>> right
       a  right_val
    0  1          1
    1  2          2
    2  3          3
    3  6          6
    4  7          7

    >>> pd.merge_asof(left, right, on="a")
        a left_val  right_val
    0   1        a          1
    1   5        b          3
    2  10        c          7

    >>> pd.merge_asof(left, right, on="a", allow_exact_matches=False)
        a left_val  right_val
    0   1        a        NaN
    1   5        b        3.0
    2  10        c        7.0

    >>> pd.merge_asof(left, right, on="a", direction="forward")
        a left_val  right_val
    0   1        a        1.0
    1   5        b        6.0
    2  10        c        NaN

    >>> pd.merge_asof(left, right, on="a", direction="nearest")
        a left_val  right_val
    0   1        a          1
    1   5        b          6
    2  10        c          7

    We can use indexed DataFrames as well.

    >>> left = pd.DataFrame({"left_val": ["a", "b", "c"]}, index=[1, 5, 10])
    >>> left
       left_val
    1         a
    5         b
    10        c

    >>> right = pd.DataFrame({"right_val": [1, 2, 3, 6, 7]}, index=[1, 2, 3, 6, 7])
    >>> right
       right_val
    1          1
    2          2
    3          3
    6          6
    7          7

    >>> pd.merge_asof(left, right, left_index=True, right_index=True)
       left_val  right_val
    1         a          1
    5         b          3
    10        c          7

    Here is a real-world times-series example

    >>> quotes = pd.DataFrame(
    ...     {
    ...         "time": [
    ...             pd.Timestamp("2016-05-25 13:30:00.023"),
    ...             pd.Timestamp("2016-05-25 13:30:00.023"),
    ...             pd.Timestamp("2016-05-25 13:30:00.030"),
    ...             pd.Timestamp("2016-05-25 13:30:00.041"),
    ...             pd.Timestamp("2016-05-25 13:30:00.048"),
    ...             pd.Timestamp("2016-05-25 13:30:00.049"),
    ...             pd.Timestamp("2016-05-25 13:30:00.072"),
    ...             pd.Timestamp("2016-05-25 13:30:00.075")
    ...         ],
    ...         "ticker": [
    ...                "GOOG",
    ...                "MSFT",
    ...                "MSFT",
    ...                "MSFT",
    ...                "GOOG",
    ...                "AAPL",
    ...                "GOOG",
    ...                "MSFT"
    ...            ],
    ...            "bid": [720.50, 51.95, 51.97, 51.99, 720.50, 97.99, 720.50, 52.01],
    ...            "ask": [720.93, 51.96, 51.98, 52.00, 720.93, 98.01, 720.88, 52.03]
    ...     }
    ... )
    >>> quotes
                         time ticker     bid     ask
    0 2016-05-25 13:30:00.023   GOOG  720.50  720.93
    1 2016-05-25 13:30:00.023   MSFT   51.95   51.96
    2 2016-05-25 13:30:00.030   MSFT   51.97   51.98
    3 2016-05-25 13:30:00.041   MSFT   51.99   52.00
    4 2016-05-25 13:30:00.048   GOOG  720.50  720.93
    5 2016-05-25 13:30:00.049   AAPL   97.99   98.01
    6 2016-05-25 13:30:00.072   GOOG  720.50  720.88
    7 2016-05-25 13:30:00.075   MSFT   52.01   52.03

    >>> trades = pd.DataFrame(
    ...        {
    ...            "time": [
    ...                pd.Timestamp("2016-05-25 13:30:00.023"),
    ...                pd.Timestamp("2016-05-25 13:30:00.038"),
    ...                pd.Timestamp("2016-05-25 13:30:00.048"),
    ...                pd.Timestamp("2016-05-25 13:30:00.048"),
    ...                pd.Timestamp("2016-05-25 13:30:00.048")
    ...            ],
    ...            "ticker": ["MSFT", "MSFT", "GOOG", "GOOG", "AAPL"],
    ...            "price": [51.95, 51.95, 720.77, 720.92, 98.0],
    ...            "quantity": [75, 155, 100, 100, 100]
    ...        }
    ...    )
    >>> trades
                         time ticker   price  quantity
    0 2016-05-25 13:30:00.023   MSFT   51.95        75
    1 2016-05-25 13:30:00.038   MSFT   51.95       155
    2 2016-05-25 13:30:00.048   GOOG  720.77       100
    3 2016-05-25 13:30:00.048   GOOG  720.92       100
    4 2016-05-25 13:30:00.048   AAPL   98.00       100

    By default we are taking the asof of the quotes

    >>> pd.merge_asof(trades, quotes, on="time", by="ticker")
                         time ticker   price  quantity     bid     ask
    0 2016-05-25 13:30:00.023   MSFT   51.95        75   51.95   51.96
    1 2016-05-25 13:30:00.038   MSFT   51.95       155   51.97   51.98
    2 2016-05-25 13:30:00.048   GOOG  720.77       100  720.50  720.93
    3 2016-05-25 13:30:00.048   GOOG  720.92       100  720.50  720.93
    4 2016-05-25 13:30:00.048   AAPL   98.00       100     NaN     NaN

    We only asof within 2ms between the quote time and the trade time

    >>> pd.merge_asof(
    ...     trades, quotes, on="time", by="ticker", tolerance=pd.Timedelta("2ms")
    ... )
                         time ticker   price  quantity     bid     ask
    0 2016-05-25 13:30:00.023   MSFT   51.95        75   51.95   51.96
    1 2016-05-25 13:30:00.038   MSFT   51.95       155     NaN     NaN
    2 2016-05-25 13:30:00.048   GOOG  720.77       100  720.50  720.93
    3 2016-05-25 13:30:00.048   GOOG  720.92       100  720.50  720.93
    4 2016-05-25 13:30:00.048   AAPL   98.00       100     NaN     NaN

    We only asof within 10ms between the quote time and the trade time
    and we exclude exact matches on time. However *prior* data will
    propagate forward

    >>> pd.merge_asof(
    ...     trades,
    ...     quotes,
    ...     on="time",
    ...     by="ticker",
    ...     tolerance=pd.Timedelta("10ms"),
    ...     allow_exact_matches=False
    ... )
                         time ticker   price  quantity     bid     ask
    0 2016-05-25 13:30:00.023   MSFT   51.95        75     NaN     NaN
    1 2016-05-25 13:30:00.038   MSFT   51.95       155   51.97   51.98
    2 2016-05-25 13:30:00.048   GOOG  720.77       100     NaN     NaN
    3 2016-05-25 13:30:00.048   GOOG  720.92       100     NaN     NaN
    4 2016-05-25 13:30:00.048   AAPL   98.00       100     NaN     NaN
    """
    op = _AsOfMerge(
        left,
        right,
        on=on,
        left_on=left_on,
        right_on=right_on,
        left_index=left_index,
        right_index=right_index,
        by=by,
        left_by=left_by,
        right_by=right_by,
        suffixes=suffixes,
        how="asof",
        tolerance=tolerance,
        allow_exact_matches=allow_exact_matches,
        direction=direction,
    )
    return op.get_result()


# TODO: transformations??
# TODO: only copy DataFrames when modification necessary
class _MergeOperation:
    """
    Perform a database (SQL) merge operation between two DataFrame or Series
    objects using either columns as keys or their row indexes
    """

    _merge_type = "merge"
    how: MergeHow | Literal["asof"]
    on: IndexLabel | None
    # left_on/right_on may be None when passed, but in validate_specification
    #  get replaced with non-None.
    left_on: Sequence[Hashable | AnyArrayLike]
    right_on: Sequence[Hashable | AnyArrayLike]
    left_index: bool
    right_index: bool
    sort: bool
    suffixes: Suffixes
    copy: bool
    indicator: str | bool
    validate: str | None
    join_names: list[Hashable]
    right_join_keys: list[ArrayLike]
    left_join_keys: list[ArrayLike]

    def __init__(
        self,
        left: DataFrame | Series,
        right: DataFrame | Series,
        how: MergeHow | Literal["asof"] = "inner",
        on: IndexLabel | None = None,
        left_on: IndexLabel | None = None,
        right_on: IndexLabel | None = None,
        left_index: bool = False,
        right_index: bool = False,
        sort: bool = True,
        suffixes: Suffixes = ("_x", "_y"),
        indicator: str | bool = False,
        validate: str | None = None,
    ) -> None:
        _left = _validate_operand(left)
        _right = _validate_operand(right)
        self.left = self.orig_left = _left
        self.right = self.orig_right = _right
        self.how = how

        self.on = com.maybe_make_list(on)

        self.suffixes = suffixes
        self.sort = sort

        self.left_index = left_index
        self.right_index = right_index

        self.indicator = indicator

        if not is_bool(left_index):
            raise ValueError(
                f"left_index parameter must be of type bool, not {type(left_index)}"
            )
        if not is_bool(right_index):
            raise ValueError(
                f"right_index parameter must be of type bool, not {type(right_index)}"
            )

        # GH 40993: raise when merging between different levels; enforced in 2.0
        if _left.columns.nlevels != _right.columns.nlevels:
            msg = (
                "Not allowed to merge between different levels. "
                f"({_left.columns.nlevels} levels on the left, "
                f"{_right.columns.nlevels} on the right)"
            )
            raise MergeError(msg)

        self.left_on, self.right_on = self._validate_left_right_on(left_on, right_on)

<<<<<<< HEAD
        # note this function has side effects
=======
        cross_col = None
        if self.how == "cross":
            (
                self.left,
                self.right,
                self.how,
                cross_col,
            ) = self._create_cross_configuration(self.left, self.right)
            self.left_on = self.right_on = [cross_col]
        self._cross = cross_col

>>>>>>> bc80c2ab
        (
            self.left_join_keys,
            self.right_join_keys,
            self.join_names,
            left_drop,
            right_drop,
        ) = self._get_merge_keys()

        if left_drop:
            self.left = self.left._drop_labels_or_levels(left_drop)

        if right_drop:
            self.right = self.right._drop_labels_or_levels(right_drop)

        self._maybe_require_matching_dtypes(self.left_join_keys, self.right_join_keys)
        self._validate_tolerance(self.left_join_keys)

        # validate the merge keys dtypes. We may need to coerce
        # to avoid incompatible dtypes
        self._maybe_coerce_merge_keys()

        # If argument passed to validate,
        # check if columns specified as unique
        # are in fact unique.
        if validate is not None:
            self._validate_validate_kwd(validate)

    def _maybe_require_matching_dtypes(
        self, left_join_keys: list[ArrayLike], right_join_keys: list[ArrayLike]
    ) -> None:
        # Overridden by AsOfMerge
        pass

    def _validate_tolerance(self, left_join_keys: list[ArrayLike]) -> None:
        # Overridden by AsOfMerge
        pass

    @final
    def _reindex_and_concat(
        self,
        join_index: Index,
        left_indexer: npt.NDArray[np.intp] | None,
        right_indexer: npt.NDArray[np.intp] | None,
        copy: bool | None,
    ) -> DataFrame:
        """
        reindex along index and concat along columns.
        """
        # Take views so we do not alter the originals
        left = self.left[:]
        right = self.right[:]

        llabels, rlabels = _items_overlap_with_suffix(
            self.left._info_axis, self.right._info_axis, self.suffixes
        )

        if left_indexer is not None and not is_range_indexer(left_indexer, len(left)):
            # Pinning the index here (and in the right code just below) is not
            #  necessary, but makes the `.take` more performant if we have e.g.
            #  a MultiIndex for left.index.
            lmgr = left._mgr.reindex_indexer(
                join_index,
                left_indexer,
                axis=1,
                copy=False,
                only_slice=True,
                allow_dups=True,
                use_na_proxy=True,
            )
            left = left._constructor(lmgr)
        left.index = join_index

        if right_indexer is not None and not is_range_indexer(
            right_indexer, len(right)
        ):
            rmgr = right._mgr.reindex_indexer(
                join_index,
                right_indexer,
                axis=1,
                copy=False,
                only_slice=True,
                allow_dups=True,
                use_na_proxy=True,
            )
            right = right._constructor(rmgr)
        right.index = join_index

        from pandas import concat

        left.columns = llabels
        right.columns = rlabels
        result = concat([left, right], axis=1, copy=copy)
        return result

    def get_result(self, copy: bool | None = True) -> DataFrame:
        if self.indicator:
            self.left, self.right = self._indicator_pre_merge(self.left, self.right)

        join_index, left_indexer, right_indexer = self._get_join_info()

        result = self._reindex_and_concat(
            join_index, left_indexer, right_indexer, copy=copy
        )
        result = result.__finalize__(self, method=self._merge_type)

        if self.indicator:
            result = self._indicator_post_merge(result)

        self._maybe_add_join_keys(result, left_indexer, right_indexer)

        self._maybe_restore_index_levels(result)

        return result.__finalize__(self, method="merge")

    @final
    @cache_readonly
    def _indicator_name(self) -> str | None:
        if isinstance(self.indicator, str):
            return self.indicator
        elif isinstance(self.indicator, bool):
            return "_merge" if self.indicator else None
        else:
            raise ValueError(
                "indicator option can only accept boolean or string arguments"
            )

    @final
    def _indicator_pre_merge(
        self, left: DataFrame, right: DataFrame
    ) -> tuple[DataFrame, DataFrame]:
        columns = left.columns.union(right.columns)

        for i in ["_left_indicator", "_right_indicator"]:
            if i in columns:
                raise ValueError(
                    "Cannot use `indicator=True` option when "
                    f"data contains a column named {i}"
                )
        if self._indicator_name in columns:
            raise ValueError(
                "Cannot use name of an existing column for indicator column"
            )

        left = left.copy()
        right = right.copy()

        left["_left_indicator"] = 1
        left["_left_indicator"] = left["_left_indicator"].astype("int8")

        right["_right_indicator"] = 2
        right["_right_indicator"] = right["_right_indicator"].astype("int8")

        return left, right

    @final
    def _indicator_post_merge(self, result: DataFrame) -> DataFrame:
        result["_left_indicator"] = result["_left_indicator"].fillna(0)
        result["_right_indicator"] = result["_right_indicator"].fillna(0)

        result[self._indicator_name] = Categorical(
            (result["_left_indicator"] + result["_right_indicator"]),
            categories=[1, 2, 3],
        )
        result[self._indicator_name] = result[
            self._indicator_name
        ].cat.rename_categories(["left_only", "right_only", "both"])

        result = result.drop(labels=["_left_indicator", "_right_indicator"], axis=1)
        return result

    @final
    def _maybe_restore_index_levels(self, result: DataFrame) -> None:
        """
        Restore index levels specified as `on` parameters

        Here we check for cases where `self.left_on` and `self.right_on` pairs
        each reference an index level in their respective DataFrames. The
        joined columns corresponding to these pairs are then restored to the
        index of `result`.

        **Note:** This method has side effects. It modifies `result` in-place

        Parameters
        ----------
        result: DataFrame
            merge result

        Returns
        -------
        None
        """
        names_to_restore = []
        for name, left_key, right_key in zip(
            self.join_names, self.left_on, self.right_on
        ):
            if (
                # Argument 1 to "_is_level_reference" of "NDFrame" has incompatible
                # type "Union[Hashable, ExtensionArray, Index, Series]"; expected
                # "Hashable"
                self.orig_left._is_level_reference(left_key)  # type: ignore[arg-type]
                # Argument 1 to "_is_level_reference" of "NDFrame" has incompatible
                # type "Union[Hashable, ExtensionArray, Index, Series]"; expected
                # "Hashable"
                and self.orig_right._is_level_reference(
                    right_key  # type: ignore[arg-type]
                )
                and left_key == right_key
                and name not in result.index.names
            ):
                names_to_restore.append(name)

        if names_to_restore:
            result.set_index(names_to_restore, inplace=True)

    @final
    def _maybe_add_join_keys(
        self,
        result: DataFrame,
        left_indexer: npt.NDArray[np.intp] | None,
        right_indexer: npt.NDArray[np.intp] | None,
    ) -> None:
        left_has_missing = None
        right_has_missing = None

        assert all(isinstance(x, _known) for x in self.left_join_keys)

        keys = zip(self.join_names, self.left_on, self.right_on)
        for i, (name, lname, rname) in enumerate(keys):
            if not _should_fill(lname, rname):
                continue

            take_left, take_right = None, None

            if name in result:
                if left_indexer is not None and right_indexer is not None:
                    if name in self.left:
                        if left_has_missing is None:
                            left_has_missing = (left_indexer == -1).any()

                        if left_has_missing:
                            take_right = self.right_join_keys[i]

                            if result[name].dtype != self.left[name].dtype:
                                take_left = self.left[name]._values

                    elif name in self.right:
                        if right_has_missing is None:
                            right_has_missing = (right_indexer == -1).any()

                        if right_has_missing:
                            take_left = self.left_join_keys[i]

                            if result[name].dtype != self.right[name].dtype:
                                take_right = self.right[name]._values

            elif left_indexer is not None:
                take_left = self.left_join_keys[i]
                take_right = self.right_join_keys[i]

            if take_left is not None or take_right is not None:
                if take_left is None:
                    lvals = result[name]._values
                else:
                    # TODO: can we pin down take_left's type earlier?
                    take_left = extract_array(take_left, extract_numpy=True)
                    lfill = na_value_for_dtype(take_left.dtype)
                    lvals = algos.take_nd(take_left, left_indexer, fill_value=lfill)

                if take_right is None:
                    rvals = result[name]._values
                else:
                    # TODO: can we pin down take_right's type earlier?
                    taker = extract_array(take_right, extract_numpy=True)
                    rfill = na_value_for_dtype(taker.dtype)
                    rvals = algos.take_nd(taker, right_indexer, fill_value=rfill)

                # if we have an all missing left_indexer
                # make sure to just use the right values or vice-versa
                mask_left = left_indexer == -1
                # error: Item "bool" of "Union[Any, bool]" has no attribute "all"
                if mask_left.all():  # type: ignore[union-attr]
                    key_col = Index(rvals)
                    result_dtype = rvals.dtype
                elif right_indexer is not None and (right_indexer == -1).all():
                    key_col = Index(lvals)
                    result_dtype = lvals.dtype
                else:
                    key_col = Index(lvals).where(~mask_left, rvals)
                    result_dtype = find_common_type([lvals.dtype, rvals.dtype])
                    if (
                        lvals.dtype.kind == "M"
                        and rvals.dtype.kind == "M"
                        and result_dtype.kind == "O"
                    ):
                        # TODO(non-nano) Workaround for common_type not dealing
                        # with different resolutions
                        result_dtype = key_col.dtype

                if result._is_label_reference(name):
                    result[name] = result._constructor_sliced(
                        key_col, dtype=result_dtype, index=result.index
                    )
                elif result._is_level_reference(name):
                    if isinstance(result.index, MultiIndex):
                        key_col.name = name
                        idx_list = [
                            result.index.get_level_values(level_name)
                            if level_name != name
                            else key_col
                            for level_name in result.index.names
                        ]

                        result.set_index(idx_list, inplace=True)
                    else:
                        result.index = Index(key_col, name=name)
                else:
                    result.insert(i, name or f"key_{i}", key_col)

    def _get_join_indexers(self) -> tuple[npt.NDArray[np.intp], npt.NDArray[np.intp]]:
        """return the join indexers"""
        return get_join_indexers(
            self.left_join_keys, self.right_join_keys, sort=self.sort, how=self.how
        )

    @final
    def _get_join_info(
        self,
    ) -> tuple[Index, npt.NDArray[np.intp] | None, npt.NDArray[np.intp] | None]:
        # make mypy happy
        assert self.how != "cross"
        left_ax = self.left.index
        right_ax = self.right.index

        if self.left_index and self.right_index and self.how != "asof":
            join_index, left_indexer, right_indexer = left_ax.join(
                right_ax, how=self.how, return_indexers=True, sort=self.sort
            )

        elif self.right_index and self.how == "left":
            join_index, left_indexer, right_indexer = _left_join_on_index(
                left_ax, right_ax, self.left_join_keys, sort=self.sort
            )

        elif self.left_index and self.how == "right":
            join_index, right_indexer, left_indexer = _left_join_on_index(
                right_ax, left_ax, self.right_join_keys, sort=self.sort
            )
        else:
            (left_indexer, right_indexer) = self._get_join_indexers()

            if self.right_index:
                if len(self.left) > 0:
                    join_index = self._create_join_index(
                        left_ax,
                        right_ax,
                        left_indexer,
                        how="right",
                    )
                else:
                    join_index = right_ax.take(right_indexer)
            elif self.left_index:
                if self.how == "asof":
                    # GH#33463 asof should always behave like a left merge
                    join_index = self._create_join_index(
                        left_ax,
                        right_ax,
                        left_indexer,
                        how="left",
                    )

                elif len(self.right) > 0:
                    join_index = self._create_join_index(
                        right_ax,
                        left_ax,
                        right_indexer,
                        how="left",
                    )
                else:
                    join_index = left_ax.take(left_indexer)
            else:
                join_index = default_index(len(left_indexer))

        if len(join_index) == 0 and not isinstance(join_index, MultiIndex):
            join_index = default_index(0).set_names(join_index.name)
        return join_index, left_indexer, right_indexer

    @final
    def _create_join_index(
        self,
        index: Index,
        other_index: Index,
        indexer: npt.NDArray[np.intp],
        how: JoinHow = "left",
    ) -> Index:
        """
        Create a join index by rearranging one index to match another

        Parameters
        ----------
        index : Index being rearranged
        other_index : Index used to supply values not found in index
        indexer : np.ndarray[np.intp] how to rearrange index
        how : str
            Replacement is only necessary if indexer based on other_index.

        Returns
        -------
        Index
        """
        if self.how in (how, "outer") and not isinstance(other_index, MultiIndex):
            # if final index requires values in other_index but not target
            # index, indexer may hold missing (-1) values, causing Index.take
            # to take the final value in target index. So, we set the last
            # element to be the desired fill value. We do not use allow_fill
            # and fill_value because it throws a ValueError on integer indices
            mask = indexer == -1
            if np.any(mask):
                fill_value = na_value_for_dtype(index.dtype, compat=False)
                index = index.append(Index([fill_value]))
        return index.take(indexer)

    @final
    def _get_merge_keys(
        self,
    ) -> tuple[
        list[ArrayLike],
        list[ArrayLike],
        list[Hashable],
        list[Hashable],
        list[Hashable],
    ]:
        """
        Returns
        -------
        left_keys, right_keys, join_names, left_drop, right_drop
        """
        left_keys: list[ArrayLike] = []
        right_keys: list[ArrayLike] = []
        join_names: list[Hashable] = []
        right_drop: list[Hashable] = []
        left_drop: list[Hashable] = []

        left, right = self.left, self.right

        is_lkey = lambda x: isinstance(x, _known) and len(x) == len(left)
        is_rkey = lambda x: isinstance(x, _known) and len(x) == len(right)

        # Note that pd.merge_asof() has separate 'on' and 'by' parameters. A
        # user could, for example, request 'left_index' and 'left_by'. In a
        # regular pd.merge(), users cannot specify both 'left_index' and
        # 'left_on'. (Instead, users have a MultiIndex). That means the
        # self.left_on in this function is always empty in a pd.merge(), but
        # a pd.merge_asof(left_index=True, left_by=...) will result in a
        # self.left_on array with a None in the middle of it. This requires
        # a work-around as designated in the code below.
        # See _validate_left_right_on() for where this happens.

        # ugh, spaghetti re #733
        if _any(self.left_on) and _any(self.right_on):
            for lk, rk in zip(self.left_on, self.right_on):
                lk = extract_array(lk, extract_numpy=True)
                rk = extract_array(rk, extract_numpy=True)
                if is_lkey(lk):
                    lk = cast(ArrayLike, lk)
                    left_keys.append(lk)
                    if is_rkey(rk):
                        rk = cast(ArrayLike, rk)
                        right_keys.append(rk)
                        join_names.append(None)  # what to do?
                    else:
                        # Then we're either Hashable or a wrong-length arraylike,
                        #  the latter of which will raise
                        rk = cast(Hashable, rk)
                        if rk is not None:
                            right_keys.append(right._get_label_or_level_values(rk))
                            join_names.append(rk)
                        else:
                            # work-around for merge_asof(right_index=True)
                            right_keys.append(right.index._values)
                            join_names.append(right.index.name)
                else:
                    if not is_rkey(rk):
                        # Then we're either Hashable or a wrong-length arraylike,
                        #  the latter of which will raise
                        rk = cast(Hashable, rk)
                        if rk is not None:
                            right_keys.append(right._get_label_or_level_values(rk))
                        else:
                            # work-around for merge_asof(right_index=True)
                            right_keys.append(right.index._values)
                        if lk is not None and lk == rk:  # FIXME: what about other NAs?
                            # avoid key upcast in corner case (length-0)
                            lk = cast(Hashable, lk)
                            if len(left) > 0:
                                right_drop.append(rk)
                            else:
                                left_drop.append(lk)
                    else:
                        rk = cast(ArrayLike, rk)
                        right_keys.append(rk)
                    if lk is not None:
                        # Then we're either Hashable or a wrong-length arraylike,
                        #  the latter of which will raise
                        lk = cast(Hashable, lk)
                        left_keys.append(left._get_label_or_level_values(lk))
                        join_names.append(lk)
                    else:
                        # work-around for merge_asof(left_index=True)
                        left_keys.append(left.index._values)
                        join_names.append(left.index.name)
        elif _any(self.left_on):
            for k in self.left_on:
                if is_lkey(k):
                    k = extract_array(k, extract_numpy=True)
                    k = cast(ArrayLike, k)
                    left_keys.append(k)
                    join_names.append(None)
                else:
                    # Then we're either Hashable or a wrong-length arraylike,
                    #  the latter of which will raise
                    k = cast(Hashable, k)
                    left_keys.append(left._get_label_or_level_values(k))
                    join_names.append(k)
            if isinstance(self.right.index, MultiIndex):
                right_keys = [
                    lev._values.take(lev_codes)
                    for lev, lev_codes in zip(
                        self.right.index.levels, self.right.index.codes
                    )
                ]
            else:
                right_keys = [self.right.index._values]
        elif _any(self.right_on):
            for k in self.right_on:
                k = extract_array(k, extract_numpy=True)
                if is_rkey(k):
                    k = cast(ArrayLike, k)
                    right_keys.append(k)
                    join_names.append(None)
                else:
                    # Then we're either Hashable or a wrong-length arraylike,
                    #  the latter of which will raise
                    k = cast(Hashable, k)
                    right_keys.append(right._get_label_or_level_values(k))
                    join_names.append(k)
            if isinstance(self.left.index, MultiIndex):
                left_keys = [
                    lev._values.take(lev_codes)
                    for lev, lev_codes in zip(
                        self.left.index.levels, self.left.index.codes
                    )
                ]
            else:
                left_keys = [self.left.index._values]

        return left_keys, right_keys, join_names, left_drop, right_drop

    @final
    def _maybe_coerce_merge_keys(self) -> None:
        # we have valid merges but we may have to further
        # coerce these if they are originally incompatible types
        #
        # for example if these are categorical, but are not dtype_equal
        # or if we have object and integer dtypes

        for lk, rk, name in zip(
            self.left_join_keys, self.right_join_keys, self.join_names
        ):
            if (len(lk) and not len(rk)) or (not len(lk) and len(rk)):
                continue

            lk = extract_array(lk, extract_numpy=True)
            rk = extract_array(rk, extract_numpy=True)

            lk_is_cat = isinstance(lk.dtype, CategoricalDtype)
            rk_is_cat = isinstance(rk.dtype, CategoricalDtype)
            lk_is_object = is_object_dtype(lk.dtype)
            rk_is_object = is_object_dtype(rk.dtype)

            # if either left or right is a categorical
            # then the must match exactly in categories & ordered
            if lk_is_cat and rk_is_cat:
                lk = cast(Categorical, lk)
                rk = cast(Categorical, rk)
                if lk._categories_match_up_to_permutation(rk):
                    continue

            elif lk_is_cat or rk_is_cat:
                pass

            elif lk.dtype == rk.dtype:
                continue

            msg = (
                f"You are trying to merge on {lk.dtype} and {rk.dtype} columns "
                f"for key '{name}'. If you wish to proceed you should use pd.concat"
            )

            # if we are numeric, then allow differing
            # kinds to proceed, eg. int64 and int8, int and float
            # further if we are object, but we infer to
            # the same, then proceed
            if is_numeric_dtype(lk.dtype) and is_numeric_dtype(rk.dtype):
                if lk.dtype.kind == rk.dtype.kind:
                    continue

                # check whether ints and floats
                if is_integer_dtype(rk.dtype) and is_float_dtype(lk.dtype):
                    # GH 47391 numpy > 1.24 will raise a RuntimeError for nan -> int
                    with np.errstate(invalid="ignore"):
                        # error: Argument 1 to "astype" of "ndarray" has incompatible
                        # type "Union[ExtensionDtype, Any, dtype[Any]]"; expected
                        # "Union[dtype[Any], Type[Any], _SupportsDType[dtype[Any]]]"
                        casted = lk.astype(rk.dtype)  # type: ignore[arg-type]

                    mask = ~np.isnan(lk)
                    match = lk == casted
                    if not match[mask].all():
                        warnings.warn(
                            "You are merging on int and float "
                            "columns where the float values "
                            "are not equal to their int representation.",
                            UserWarning,
                            stacklevel=find_stack_level(),
                        )
                    continue

                if is_float_dtype(rk.dtype) and is_integer_dtype(lk.dtype):
                    # GH 47391 numpy > 1.24 will raise a RuntimeError for nan -> int
                    with np.errstate(invalid="ignore"):
                        # error: Argument 1 to "astype" of "ndarray" has incompatible
                        # type "Union[ExtensionDtype, Any, dtype[Any]]"; expected
                        # "Union[dtype[Any], Type[Any], _SupportsDType[dtype[Any]]]"
                        casted = rk.astype(lk.dtype)  # type: ignore[arg-type]

                    mask = ~np.isnan(rk)
                    match = rk == casted
                    if not match[mask].all():
                        warnings.warn(
                            "You are merging on int and float "
                            "columns where the float values "
                            "are not equal to their int representation.",
                            UserWarning,
                            stacklevel=find_stack_level(),
                        )
                    continue

                # let's infer and see if we are ok
                if lib.infer_dtype(lk, skipna=False) == lib.infer_dtype(
                    rk, skipna=False
                ):
                    continue

            # Check if we are trying to merge on obviously
            # incompatible dtypes GH 9780, GH 15800

            # bool values are coerced to object
            elif (lk_is_object and is_bool_dtype(rk.dtype)) or (
                is_bool_dtype(lk.dtype) and rk_is_object
            ):
                pass

            # object values are allowed to be merged
            elif (lk_is_object and is_numeric_dtype(rk.dtype)) or (
                is_numeric_dtype(lk.dtype) and rk_is_object
            ):
                inferred_left = lib.infer_dtype(lk, skipna=False)
                inferred_right = lib.infer_dtype(rk, skipna=False)
                bool_types = ["integer", "mixed-integer", "boolean", "empty"]
                string_types = ["string", "unicode", "mixed", "bytes", "empty"]

                # inferred bool
                if inferred_left in bool_types and inferred_right in bool_types:
                    pass

                # unless we are merging non-string-like with string-like
                elif (
                    inferred_left in string_types and inferred_right not in string_types
                ) or (
                    inferred_right in string_types and inferred_left not in string_types
                ):
                    raise ValueError(msg)

            # datetimelikes must match exactly
            elif needs_i8_conversion(lk.dtype) and not needs_i8_conversion(rk.dtype):
                raise ValueError(msg)
            elif not needs_i8_conversion(lk.dtype) and needs_i8_conversion(rk.dtype):
                raise ValueError(msg)
            elif isinstance(lk.dtype, DatetimeTZDtype) and not isinstance(
                rk.dtype, DatetimeTZDtype
            ):
                raise ValueError(msg)
            elif not isinstance(lk.dtype, DatetimeTZDtype) and isinstance(
                rk.dtype, DatetimeTZDtype
            ):
                raise ValueError(msg)
            elif (
                isinstance(lk.dtype, DatetimeTZDtype)
                and isinstance(rk.dtype, DatetimeTZDtype)
            ) or (lk.dtype.kind == "M" and rk.dtype.kind == "M"):
                # allows datetime with different resolutions
                continue

            elif lk_is_object and rk_is_object:
                continue

            # Houston, we have a problem!
            # let's coerce to object if the dtypes aren't
            # categorical, otherwise coerce to the category
            # dtype. If we coerced categories to object,
            # then we would lose type information on some
            # columns, and end up trying to merge
            # incompatible dtypes. See GH 16900.
            if name in self.left.columns:
                typ = cast(Categorical, lk).categories.dtype if lk_is_cat else object
                self.left = self.left.copy()
                self.left[name] = self.left[name].astype(typ)
            if name in self.right.columns:
                typ = cast(Categorical, rk).categories.dtype if rk_is_cat else object
                self.right = self.right.copy()
                self.right[name] = self.right[name].astype(typ)

    def _validate_left_right_on(self, left_on, right_on):
        left_on = com.maybe_make_list(left_on)
        right_on = com.maybe_make_list(right_on)

        # Hm, any way to make this logic less complicated??
        if self.on is None and left_on is None and right_on is None:
            if self.left_index and self.right_index:
                left_on, right_on = (), ()
            elif self.left_index:
                raise MergeError("Must pass right_on or right_index=True")
            elif self.right_index:
                raise MergeError("Must pass left_on or left_index=True")
            else:
                # use the common columns
                left_cols = self.left.columns
                right_cols = self.right.columns
                common_cols = left_cols.intersection(right_cols)
                if len(common_cols) == 0:
                    raise MergeError(
                        "No common columns to perform merge on. "
                        f"Merge options: left_on={left_on}, "
                        f"right_on={right_on}, "
                        f"left_index={self.left_index}, "
                        f"right_index={self.right_index}"
                    )
                if (
                    not left_cols.join(common_cols, how="inner").is_unique
                    or not right_cols.join(common_cols, how="inner").is_unique
                ):
                    raise MergeError(f"Data columns not unique: {repr(common_cols)}")
                left_on = right_on = common_cols
        elif self.on is not None:
            if left_on is not None or right_on is not None:
                raise MergeError(
                    'Can only pass argument "on" OR "left_on" '
                    'and "right_on", not a combination of both.'
                )
            if self.left_index or self.right_index:
                raise MergeError(
                    'Can only pass argument "on" OR "left_index" '
                    'and "right_index", not a combination of both.'
                )
            left_on = right_on = self.on
        elif left_on is not None:
            if self.left_index:
                raise MergeError(
                    'Can only pass argument "left_on" OR "left_index" not both.'
                )
            if not self.right_index and right_on is None:
                raise MergeError('Must pass "right_on" OR "right_index".')
            n = len(left_on)
            if self.right_index:
                if len(left_on) != self.right.index.nlevels:
                    raise ValueError(
                        "len(left_on) must equal the number "
                        'of levels in the index of "right"'
                    )
                right_on = [None] * n
        elif right_on is not None:
            if self.right_index:
                raise MergeError(
                    'Can only pass argument "right_on" OR "right_index" not both.'
                )
            if not self.left_index and left_on is None:
                raise MergeError('Must pass "left_on" OR "left_index".')
            n = len(right_on)
            if self.left_index:
                if len(right_on) != self.left.index.nlevels:
                    raise ValueError(
                        "len(right_on) must equal the number "
                        'of levels in the index of "left"'
                    )
                left_on = [None] * n
        if len(right_on) != len(left_on):
            raise ValueError("len(right_on) must equal len(left_on)")

        return left_on, right_on

    @final
    def _validate_validate_kwd(self, validate: str) -> None:
        # Check uniqueness of each
        if self.left_index:
            left_unique = self.orig_left.index.is_unique
        else:
            left_unique = MultiIndex.from_arrays(self.left_join_keys).is_unique

        if self.right_index:
            right_unique = self.orig_right.index.is_unique
        else:
            right_unique = MultiIndex.from_arrays(self.right_join_keys).is_unique

        # Check data integrity
        if validate in ["one_to_one", "1:1"]:
            if not left_unique and not right_unique:
                raise MergeError(
                    "Merge keys are not unique in either left "
                    "or right dataset; not a one-to-one merge"
                )
            if not left_unique:
                raise MergeError(
                    "Merge keys are not unique in left dataset; not a one-to-one merge"
                )
            if not right_unique:
                raise MergeError(
                    "Merge keys are not unique in right dataset; not a one-to-one merge"
                )

        elif validate in ["one_to_many", "1:m"]:
            if not left_unique:
                raise MergeError(
                    "Merge keys are not unique in left dataset; not a one-to-many merge"
                )

        elif validate in ["many_to_one", "m:1"]:
            if not right_unique:
                raise MergeError(
                    "Merge keys are not unique in right dataset; "
                    "not a many-to-one merge"
                )

        elif validate in ["many_to_many", "m:m"]:
            pass

        else:
            raise ValueError(
                f'"{validate}" is not a valid argument. '
                "Valid arguments are:\n"
                '- "1:1"\n'
                '- "1:m"\n'
                '- "m:1"\n'
                '- "m:m"\n'
                '- "one_to_one"\n'
                '- "one_to_many"\n'
                '- "many_to_one"\n'
                '- "many_to_many"'
            )


def get_join_indexers(
    left_keys: list[ArrayLike],
    right_keys: list[ArrayLike],
    sort: bool = False,
    how: MergeHow | Literal["asof"] = "inner",
) -> tuple[npt.NDArray[np.intp], npt.NDArray[np.intp]]:
    """

    Parameters
    ----------
    left_keys : list[ndarray, ExtensionArray, Index, Series]
    right_keys : list[ndarray, ExtensionArray, Index, Series]
    sort : bool, default False
    how : {'inner', 'outer', 'left', 'right'}, default 'inner'

    Returns
    -------
    np.ndarray[np.intp]
        Indexer into the left_keys.
    np.ndarray[np.intp]
        Indexer into the right_keys.
    """
    assert len(left_keys) == len(
        right_keys
    ), "left_keys and right_keys must be the same length"

    # fast-path for empty left/right
    left_n = len(left_keys[0])
    right_n = len(right_keys[0])
    if left_n == 0:
        if how in ["left", "inner", "cross"]:
            return _get_empty_indexer()
        elif not sort and how in ["right", "outer"]:
            return _get_no_sort_one_missing_indexer(right_n, True)
    elif right_n == 0:
        if how in ["right", "inner", "cross"]:
            return _get_empty_indexer()
        elif not sort and how in ["left", "outer"]:
            return _get_no_sort_one_missing_indexer(left_n, False)

    # get left & right join labels and num. of levels at each location
    mapped = (
        _factorize_keys(left_keys[n], right_keys[n], sort=sort, how=how)
        for n in range(len(left_keys))
    )
    zipped = zip(*mapped)
    llab, rlab, shape = (list(x) for x in zipped)

    # get flat i8 keys from label lists
    lkey, rkey = _get_join_keys(llab, rlab, tuple(shape), sort)

    # factorize keys to a dense i8 space
    # `count` is the num. of unique keys
    # set(lkey) | set(rkey) == range(count)

    lkey, rkey, count = _factorize_keys(lkey, rkey, sort=sort, how=how)
    # preserve left frame order if how == 'left' and sort == False
    kwargs = {}
    if how in ("left", "right"):
        kwargs["sort"] = sort
    join_func = {
        "inner": libjoin.inner_join,
        "left": libjoin.left_outer_join,
        "right": lambda x, y, count, **kwargs: libjoin.left_outer_join(
            y, x, count, **kwargs
        )[::-1],
        "outer": libjoin.full_outer_join,
    }[how]

    # error: Cannot call function of unknown type
    return join_func(lkey, rkey, count, **kwargs)  # type: ignore[operator]


def restore_dropped_levels_multijoin(
    left: MultiIndex,
    right: MultiIndex,
    dropped_level_names,
    join_index: Index,
    lindexer: npt.NDArray[np.intp],
    rindexer: npt.NDArray[np.intp],
) -> tuple[list[Index], npt.NDArray[np.intp], list[Hashable]]:
    """
    *this is an internal non-public method*

    Returns the levels, labels and names of a multi-index to multi-index join.
    Depending on the type of join, this method restores the appropriate
    dropped levels of the joined multi-index.
    The method relies on lindexer, rindexer which hold the index positions of
    left and right, where a join was feasible

    Parameters
    ----------
    left : MultiIndex
        left index
    right : MultiIndex
        right index
    dropped_level_names : str array
        list of non-common level names
    join_index : Index
        the index of the join between the
        common levels of left and right
    lindexer : np.ndarray[np.intp]
        left indexer
    rindexer : np.ndarray[np.intp]
        right indexer

    Returns
    -------
    levels : list of Index
        levels of combined multiindexes
    labels : np.ndarray[np.intp]
        labels of combined multiindexes
    names : List[Hashable]
        names of combined multiindex levels

    """

    def _convert_to_multiindex(index: Index) -> MultiIndex:
        if isinstance(index, MultiIndex):
            return index
        else:
            return MultiIndex.from_arrays([index._values], names=[index.name])

    # For multi-multi joins with one overlapping level,
    # the returned index if of type Index
    # Assure that join_index is of type MultiIndex
    # so that dropped levels can be appended
    join_index = _convert_to_multiindex(join_index)

    join_levels = join_index.levels
    join_codes = join_index.codes
    join_names = join_index.names

    # Iterate through the levels that must be restored
    for dropped_level_name in dropped_level_names:
        if dropped_level_name in left.names:
            idx = left
            indexer = lindexer
        else:
            idx = right
            indexer = rindexer

        # The index of the level name to be restored
        name_idx = idx.names.index(dropped_level_name)

        restore_levels = idx.levels[name_idx]
        # Inject -1 in the codes list where a join was not possible
        # IOW indexer[i]=-1
        codes = idx.codes[name_idx]
        if indexer is None:
            restore_codes = codes
        else:
            restore_codes = algos.take_nd(codes, indexer, fill_value=-1)

        # error: Cannot determine type of "__add__"
        join_levels = join_levels + [restore_levels]  # type: ignore[has-type]
        join_codes = join_codes + [restore_codes]
        join_names = join_names + [dropped_level_name]

    return join_levels, join_codes, join_names


class _OrderedMerge(_MergeOperation):
    _merge_type = "ordered_merge"

    def __init__(
        self,
        left: DataFrame | Series,
        right: DataFrame | Series,
        on: IndexLabel | None = None,
        left_on: IndexLabel | None = None,
        right_on: IndexLabel | None = None,
        left_index: bool = False,
        right_index: bool = False,
        suffixes: Suffixes = ("_x", "_y"),
        fill_method: str | None = None,
        how: JoinHow | Literal["asof"] = "outer",
    ) -> None:
        self.fill_method = fill_method
        _MergeOperation.__init__(
            self,
            left,
            right,
            on=on,
            left_on=left_on,
            left_index=left_index,
            right_index=right_index,
            right_on=right_on,
            how=how,
            suffixes=suffixes,
            sort=True,  # factorize sorts
        )

    def get_result(self, copy: bool | None = True) -> DataFrame:
        join_index, left_indexer, right_indexer = self._get_join_info()

        left_join_indexer: npt.NDArray[np.intp] | None
        right_join_indexer: npt.NDArray[np.intp] | None

        if self.fill_method == "ffill":
            if left_indexer is None:
                raise TypeError("left_indexer cannot be None")
            left_indexer = cast("npt.NDArray[np.intp]", left_indexer)
            right_indexer = cast("npt.NDArray[np.intp]", right_indexer)
            left_join_indexer = libjoin.ffill_indexer(left_indexer)
            right_join_indexer = libjoin.ffill_indexer(right_indexer)
        else:
            left_join_indexer = left_indexer
            right_join_indexer = right_indexer

        result = self._reindex_and_concat(
            join_index, left_join_indexer, right_join_indexer, copy=copy
        )
        self._maybe_add_join_keys(result, left_indexer, right_indexer)

        return result


def _asof_by_function(direction: str):
    name = f"asof_join_{direction}_on_X_by_Y"
    return getattr(libjoin, name, None)


_type_casters = {
    "int64_t": ensure_int64,
    "double": ensure_float64,
    "object": ensure_object,
}


def _get_cython_type_upcast(dtype: DtypeObj) -> str:
    """Upcast a dtype to 'int64_t', 'double', or 'object'"""
    if is_integer_dtype(dtype):
        return "int64_t"
    elif is_float_dtype(dtype):
        return "double"
    else:
        return "object"


class _AsOfMerge(_OrderedMerge):
    _merge_type = "asof_merge"

    def __init__(
        self,
        left: DataFrame | Series,
        right: DataFrame | Series,
        on: IndexLabel | None = None,
        left_on: IndexLabel | None = None,
        right_on: IndexLabel | None = None,
        left_index: bool = False,
        right_index: bool = False,
        by=None,
        left_by=None,
        right_by=None,
        suffixes: Suffixes = ("_x", "_y"),
        how: Literal["asof"] = "asof",
        tolerance=None,
        allow_exact_matches: bool = True,
        direction: str = "backward",
    ) -> None:
        self.by = by
        self.left_by = left_by
        self.right_by = right_by
        self.tolerance = tolerance
        self.allow_exact_matches = allow_exact_matches
        self.direction = direction

        # check 'direction' is valid
        if self.direction not in ["backward", "forward", "nearest"]:
            raise MergeError(f"direction invalid: {self.direction}")

        # validate allow_exact_matches
        if not is_bool(self.allow_exact_matches):
            msg = (
                "allow_exact_matches must be boolean, "
                f"passed {self.allow_exact_matches}"
            )
            raise MergeError(msg)

        _OrderedMerge.__init__(
            self,
            left,
            right,
            on=on,
            left_on=left_on,
            right_on=right_on,
            left_index=left_index,
            right_index=right_index,
            how=how,
            suffixes=suffixes,
            fill_method=None,
        )

    def _validate_left_right_on(self, left_on, right_on):
        left_on, right_on = super()._validate_left_right_on(left_on, right_on)

        # we only allow on to be a single item for on
        if len(left_on) != 1 and not self.left_index:
            raise MergeError("can only asof on a key for left")

        if len(right_on) != 1 and not self.right_index:
            raise MergeError("can only asof on a key for right")

        if self.left_index and isinstance(self.left.index, MultiIndex):
            raise MergeError("left can only have one index")

        if self.right_index and isinstance(self.right.index, MultiIndex):
            raise MergeError("right can only have one index")

        # set 'by' columns
        if self.by is not None:
            if self.left_by is not None or self.right_by is not None:
                raise MergeError("Can only pass by OR left_by and right_by")
            self.left_by = self.right_by = self.by
        if self.left_by is None and self.right_by is not None:
            raise MergeError("missing left_by")
        if self.left_by is not None and self.right_by is None:
            raise MergeError("missing right_by")

        # GH#29130 Check that merge keys do not have dtype object
        if not self.left_index:
            left_on_0 = left_on[0]
            if isinstance(left_on_0, _known):
                lo_dtype = left_on_0.dtype
            else:
                lo_dtype = (
                    self.left._get_label_or_level_values(left_on_0).dtype
                    if left_on_0 in self.left.columns
                    else self.left.index.get_level_values(left_on_0)
                )
        else:
            lo_dtype = self.left.index.dtype

        if not self.right_index:
            right_on_0 = right_on[0]
            if isinstance(right_on_0, _known):
                ro_dtype = right_on_0.dtype
            else:
                ro_dtype = (
                    self.right._get_label_or_level_values(right_on_0).dtype
                    if right_on_0 in self.right.columns
                    else self.right.index.get_level_values(right_on_0)
                )
        else:
            ro_dtype = self.right.index.dtype

        if is_object_dtype(lo_dtype) or is_object_dtype(ro_dtype):
            raise MergeError(
                f"Incompatible merge dtype, {repr(ro_dtype)} and "
                f"{repr(lo_dtype)}, both sides must have numeric dtype"
            )

        # add 'by' to our key-list so we can have it in the
        # output as a key
        if self.left_by is not None:
            if not is_list_like(self.left_by):
                self.left_by = [self.left_by]
            if not is_list_like(self.right_by):
                self.right_by = [self.right_by]

            if len(self.left_by) != len(self.right_by):
                raise MergeError("left_by and right_by must be the same length")

            left_on = self.left_by + list(left_on)
            right_on = self.right_by + list(right_on)

        return left_on, right_on

    def _maybe_require_matching_dtypes(
        self, left_join_keys: list[ArrayLike], right_join_keys: list[ArrayLike]
    ) -> None:
        # TODO: why do we do this for AsOfMerge but not the others?

        # validate index types are the same
        for i, (lk, rk) in enumerate(zip(left_join_keys, right_join_keys)):
            if lk.dtype != rk.dtype:
                if isinstance(lk.dtype, CategoricalDtype) and isinstance(
                    rk.dtype, CategoricalDtype
                ):
                    # The generic error message is confusing for categoricals.
                    #
                    # In this function, the join keys include both the original
                    # ones of the merge_asof() call, and also the keys passed
                    # to its by= argument. Unordered but equal categories
                    # are not supported for the former, but will fail
                    # later with a ValueError, so we don't *need* to check
                    # for them here.
                    msg = (
                        f"incompatible merge keys [{i}] {repr(lk.dtype)} and "
                        f"{repr(rk.dtype)}, both sides category, but not equal ones"
                    )
                else:
                    msg = (
                        f"incompatible merge keys [{i}] {repr(lk.dtype)} and "
                        f"{repr(rk.dtype)}, must be the same type"
                    )
                raise MergeError(msg)

    def _validate_tolerance(self, left_join_keys: list[ArrayLike]) -> None:
        # validate tolerance; datetime.timedelta or Timedelta if we have a DTI
        if self.tolerance is not None:
            if self.left_index:
                lt = self.left.index._values
            else:
                lt = left_join_keys[-1]

            msg = (
                f"incompatible tolerance {self.tolerance}, must be compat "
                f"with type {repr(lt.dtype)}"
            )

            if needs_i8_conversion(lt.dtype):
                if not isinstance(self.tolerance, datetime.timedelta):
                    raise MergeError(msg)
                if self.tolerance < Timedelta(0):
                    raise MergeError("tolerance must be positive")

            elif is_integer_dtype(lt.dtype):
                if not is_integer(self.tolerance):
                    raise MergeError(msg)
                if self.tolerance < 0:
                    raise MergeError("tolerance must be positive")

            elif is_float_dtype(lt.dtype):
                if not is_number(self.tolerance):
                    raise MergeError(msg)
                # error: Unsupported operand types for > ("int" and "Number")
                if self.tolerance < 0:  # type: ignore[operator]
                    raise MergeError("tolerance must be positive")

            else:
                raise MergeError("key must be integer, timestamp or float")

    def _get_join_indexers(self) -> tuple[npt.NDArray[np.intp], npt.NDArray[np.intp]]:
        """return the join indexers"""

        def flip(xs: list[ArrayLike]) -> np.ndarray:
            """unlike np.transpose, this returns an array of tuples"""

            def injection(obj: ArrayLike):
                if not isinstance(obj.dtype, ExtensionDtype):
                    # ndarray
                    return obj
                obj = extract_array(obj)
                if isinstance(obj, NDArrayBackedExtensionArray):
                    # fastpath for e.g. dt64tz, categorical
                    return obj._ndarray
                # FIXME: returning obj._values_for_argsort() here doesn't
                #  break in any existing test cases, but i (@jbrockmendel)
                #  am pretty sure it should!
                #  e.g.
                #  arr = pd.array([0, pd.NA, 255], dtype="UInt8")
                #  will have values_for_argsort (before GH#45434)
                #  np.array([0, 255, 255], dtype=np.uint8)
                #  and the non-injectivity should make a difference somehow
                #  shouldn't it?
                return np.asarray(obj)

            xs = [injection(x) for x in xs]
            labels = list(string.ascii_lowercase[: len(xs)])
            dtypes = [x.dtype for x in xs]
            labeled_dtypes = list(zip(labels, dtypes))
            return np.array(list(zip(*xs)), labeled_dtypes)

        # values to compare
        left_values = (
            self.left.index._values if self.left_index else self.left_join_keys[-1]
        )
        right_values = (
            self.right.index._values if self.right_index else self.right_join_keys[-1]
        )
        tolerance = self.tolerance

        # we require sortedness and non-null values in the join keys
        if not Index(left_values).is_monotonic_increasing:
            side = "left"
            if isna(left_values).any():
                raise ValueError(f"Merge keys contain null values on {side} side")
            raise ValueError(f"{side} keys must be sorted")

        if not Index(right_values).is_monotonic_increasing:
            side = "right"
            if isna(right_values).any():
                raise ValueError(f"Merge keys contain null values on {side} side")
            raise ValueError(f"{side} keys must be sorted")

        if isinstance(left_values, ArrowExtensionArray):
            left_values = left_values._maybe_convert_datelike_array()

        if isinstance(right_values, ArrowExtensionArray):
            right_values = right_values._maybe_convert_datelike_array()

        # initial type conversion as needed
        if needs_i8_conversion(getattr(left_values, "dtype", None)):
            if tolerance is not None:
                tolerance = Timedelta(tolerance)

                # TODO: we have no test cases with PeriodDtype here; probably
                #  need to adjust tolerance for that case.
                if left_values.dtype.kind in "mM":
                    # Make sure the i8 representation for tolerance
                    #  matches that for left_values/right_values.
                    lvs = ensure_wrapped_if_datetimelike(left_values)
                    tolerance = tolerance.as_unit(lvs.unit)

                tolerance = tolerance._value

            # TODO: require left_values.dtype == right_values.dtype, or at least
            #  comparable for e.g. dt64tz
            left_values = left_values.view("i8")
            right_values = right_values.view("i8")

        if isinstance(left_values, BaseMaskedArray):
            # we've verified above that no nulls exist
            left_values = left_values._data
        elif isinstance(left_values, ExtensionArray):
            left_values = left_values.to_numpy()

        if isinstance(right_values, BaseMaskedArray):
            # we've verified above that no nulls exist
            right_values = right_values._data
        elif isinstance(right_values, ExtensionArray):
            right_values = right_values.to_numpy()

        # a "by" parameter requires special handling
        if self.left_by is not None:
            # remove 'on' parameter from values if one existed
            if self.left_index and self.right_index:
                left_by_values = self.left_join_keys
                right_by_values = self.right_join_keys
            else:
                left_by_values = self.left_join_keys[0:-1]
                right_by_values = self.right_join_keys[0:-1]

            # get tuple representation of values if more than one
            if len(left_by_values) == 1:
                lbv = left_by_values[0]
                rbv = right_by_values[0]
            else:
                # We get here with non-ndarrays in test_merge_by_col_tz_aware
                #  and test_merge_groupby_multiple_column_with_categorical_column
                lbv = flip(left_by_values)
                rbv = flip(right_by_values)

            # upcast 'by' parameter because HashTable is limited
            by_type = _get_cython_type_upcast(lbv.dtype)
            by_type_caster = _type_casters[by_type]
            # error: Incompatible types in assignment (expression has type
            # "ndarray[Any, dtype[generic]]", variable has type
            # "List[Union[Union[ExtensionArray, ndarray[Any, Any]], Index, Series]]")
            left_by_values = by_type_caster(lbv)  # type: ignore[assignment]
            # error: Incompatible types in assignment (expression has type
            # "ndarray[Any, dtype[generic]]", variable has type
            # "List[Union[Union[ExtensionArray, ndarray[Any, Any]], Index, Series]]")
            right_by_values = by_type_caster(rbv)  # type: ignore[assignment]

            # choose appropriate function by type
            func = _asof_by_function(self.direction)
            return func(
                left_values,
                right_values,
                left_by_values,
                right_by_values,
                self.allow_exact_matches,
                tolerance,
            )
        else:
            # choose appropriate function by type
            func = _asof_by_function(self.direction)
            # TODO(cython3):
            # Bug in beta1 preventing Cython from choosing
            # right specialization when one fused memview is None
            # Doesn't matter what type we choose
            # (nothing happens anyways since it is None)
            # GH 51640
            return func[f"{left_values.dtype}_t", object](
                left_values,
                right_values,
                None,
                None,
                self.allow_exact_matches,
                tolerance,
                False,
            )


def _get_multiindex_indexer(
    join_keys: list[ArrayLike], index: MultiIndex, sort: bool
) -> tuple[npt.NDArray[np.intp], npt.NDArray[np.intp]]:
    # left & right join labels and num. of levels at each location
    mapped = (
        _factorize_keys(index.levels[n]._values, join_keys[n], sort=sort)
        for n in range(index.nlevels)
    )
    zipped = zip(*mapped)
    rcodes, lcodes, shape = (list(x) for x in zipped)
    if sort:
        rcodes = list(map(np.take, rcodes, index.codes))
    else:
        i8copy = lambda a: a.astype("i8", subok=False, copy=True)
        rcodes = list(map(i8copy, index.codes))

    # fix right labels if there were any nulls
    for i, join_key in enumerate(join_keys):
        mask = index.codes[i] == -1
        if mask.any():
            # check if there already was any nulls at this location
            # if there was, it is factorized to `shape[i] - 1`
            a = join_key[lcodes[i] == shape[i] - 1]
            if a.size == 0 or not a[0] != a[0]:
                shape[i] += 1

            rcodes[i][mask] = shape[i] - 1

    # get flat i8 join keys
    lkey, rkey = _get_join_keys(lcodes, rcodes, tuple(shape), sort)

    # factorize keys to a dense i8 space
    lkey, rkey, count = _factorize_keys(lkey, rkey, sort=sort)

    return libjoin.left_outer_join(lkey, rkey, count, sort=sort)


def _get_single_indexer(
    join_key: ArrayLike, index: Index, sort: bool = False
) -> tuple[npt.NDArray[np.intp], npt.NDArray[np.intp]]:
    left_key, right_key, count = _factorize_keys(join_key, index._values, sort=sort)

    return libjoin.left_outer_join(left_key, right_key, count, sort=sort)


def _get_empty_indexer() -> tuple[npt.NDArray[np.intp], npt.NDArray[np.intp]]:
    """Return empty join indexers."""
    return (
        np.array([], dtype=np.intp),
        np.array([], dtype=np.intp),
    )


def _get_no_sort_one_missing_indexer(
    n: int, left_missing: bool
) -> tuple[npt.NDArray[np.intp], npt.NDArray[np.intp]]:
    """
    Return join indexers where all of one side is selected without sorting
    and none of the other side is selected.

    Parameters
    ----------
    n : int
        Length of indexers to create.
    left_missing : bool
        If True, the left indexer will contain only -1's.
        If False, the right indexer will contain only -1's.

    Returns
    -------
    np.ndarray[np.intp]
        Left indexer
    np.ndarray[np.intp]
        Right indexer
    """
    idx = np.arange(n, dtype=np.intp)
    idx_missing = np.full(shape=n, fill_value=-1, dtype=np.intp)
    if left_missing:
        return idx_missing, idx
    return idx, idx_missing


def _left_join_on_index(
    left_ax: Index, right_ax: Index, join_keys: list[ArrayLike], sort: bool = False
) -> tuple[Index, npt.NDArray[np.intp] | None, npt.NDArray[np.intp]]:
    if isinstance(right_ax, MultiIndex):
        left_indexer, right_indexer = _get_multiindex_indexer(
            join_keys, right_ax, sort=sort
        )
    else:
        left_indexer, right_indexer = _get_single_indexer(
            join_keys[0], right_ax, sort=sort
        )

    if sort or len(left_ax) != len(left_indexer):
        # if asked to sort or there are 1-to-many matches
        join_index = left_ax.take(left_indexer)
        return join_index, left_indexer, right_indexer

    # left frame preserves order & length of its index
    return left_ax, None, right_indexer


def _factorize_keys(
    lk: ArrayLike,
    rk: ArrayLike,
    sort: bool = True,
    how: MergeHow | Literal["asof"] = "inner",
) -> tuple[npt.NDArray[np.intp], npt.NDArray[np.intp], int]:
    """
    Encode left and right keys as enumerated types.

    This is used to get the join indexers to be used when merging DataFrames.

    Parameters
    ----------
    lk : ndarray, ExtensionArray
        Left key.
    rk : ndarray, ExtensionArray
        Right key.
    sort : bool, defaults to True
        If True, the encoding is done such that the unique elements in the
        keys are sorted.
    how : {‘left’, ‘right’, ‘outer’, ‘inner’}, default ‘inner’
        Type of merge.

    Returns
    -------
    np.ndarray[np.intp]
        Left (resp. right if called with `key='right'`) labels, as enumerated type.
    np.ndarray[np.intp]
        Right (resp. left if called with `key='right'`) labels, as enumerated type.
    int
        Number of unique elements in union of left and right labels.

    See Also
    --------
    merge : Merge DataFrame or named Series objects
        with a database-style join.
    algorithms.factorize : Encode the object as an enumerated type
        or categorical variable.

    Examples
    --------
    >>> lk = np.array(["a", "c", "b"])
    >>> rk = np.array(["a", "c"])

    Here, the unique values are `'a', 'b', 'c'`. With the default
    `sort=True`, the encoding will be `{0: 'a', 1: 'b', 2: 'c'}`:

    >>> pd.core.reshape.merge._factorize_keys(lk, rk)
    (array([0, 2, 1]), array([0, 2]), 3)

    With the `sort=False`, the encoding will correspond to the order
    in which the unique elements first appear: `{0: 'a', 1: 'c', 2: 'b'}`:

    >>> pd.core.reshape.merge._factorize_keys(lk, rk, sort=False)
    (array([0, 1, 2]), array([0, 1]), 3)
    """
    # TODO: if either is a RangeIndex, we can likely factorize more efficiently?

    if (
        isinstance(lk.dtype, DatetimeTZDtype) and isinstance(rk.dtype, DatetimeTZDtype)
    ) or (lib.is_np_dtype(lk.dtype, "M") and lib.is_np_dtype(rk.dtype, "M")):
        # Extract the ndarray (UTC-localized) values
        # Note: we dont need the dtypes to match, as these can still be compared
        lk, rk = cast("DatetimeArray", lk)._ensure_matching_resos(rk)
        lk = cast("DatetimeArray", lk)._ndarray
        rk = cast("DatetimeArray", rk)._ndarray

    elif (
        isinstance(lk.dtype, CategoricalDtype)
        and isinstance(rk.dtype, CategoricalDtype)
        and lk.dtype == rk.dtype
    ):
        assert isinstance(lk, Categorical)
        assert isinstance(rk, Categorical)
        # Cast rk to encoding so we can compare codes with lk

        rk = lk._encode_with_my_categories(rk)

        lk = ensure_int64(lk.codes)
        rk = ensure_int64(rk.codes)

    elif isinstance(lk, ExtensionArray) and lk.dtype == rk.dtype:
        if not isinstance(lk, BaseMaskedArray) and not (
            # exclude arrow dtypes that would get cast to object
            isinstance(lk.dtype, ArrowDtype)
            and is_numeric_dtype(lk.dtype.numpy_dtype)
        ):
            lk, _ = lk._values_for_factorize()

            # error: Item "ndarray" of "Union[Any, ndarray]" has no attribute
            # "_values_for_factorize"
            rk, _ = rk._values_for_factorize()  # type: ignore[union-attr]

    if needs_i8_conversion(lk.dtype) and lk.dtype == rk.dtype:
        # GH#23917 TODO: Needs tests for non-matching dtypes
        # GH#23917 TODO: needs tests for case where lk is integer-dtype
        #  and rk is datetime-dtype
        lk = np.asarray(lk, dtype=np.int64)
        rk = np.asarray(rk, dtype=np.int64)

    klass, lk, rk = _convert_arrays_and_get_rizer_klass(lk, rk)

    rizer = klass(max(len(lk), len(rk)))

    if isinstance(lk, BaseMaskedArray):
        assert isinstance(rk, BaseMaskedArray)
        llab = rizer.factorize(lk._data, mask=lk._mask)
        rlab = rizer.factorize(rk._data, mask=rk._mask)
    elif isinstance(lk, ArrowExtensionArray):
        assert isinstance(rk, ArrowExtensionArray)
        # we can only get here with numeric dtypes
        # TODO: Remove when we have a Factorizer for Arrow
        llab = rizer.factorize(
            lk.to_numpy(na_value=1, dtype=lk.dtype.numpy_dtype), mask=lk.isna()
        )
        rlab = rizer.factorize(
            rk.to_numpy(na_value=1, dtype=lk.dtype.numpy_dtype), mask=rk.isna()
        )
    else:
        # Argument 1 to "factorize" of "ObjectFactorizer" has incompatible type
        # "Union[ndarray[Any, dtype[signedinteger[_64Bit]]],
        # ndarray[Any, dtype[object_]]]"; expected "ndarray[Any, dtype[object_]]"
        llab = rizer.factorize(lk)  # type: ignore[arg-type]
        rlab = rizer.factorize(rk)  # type: ignore[arg-type]
    assert llab.dtype == np.dtype(np.intp), llab.dtype
    assert rlab.dtype == np.dtype(np.intp), rlab.dtype

    count = rizer.get_count()

    if sort:
        uniques = rizer.uniques.to_array()
        llab, rlab = _sort_labels(uniques, llab, rlab)

    # NA group
    lmask = llab == -1
    lany = lmask.any()
    rmask = rlab == -1
    rany = rmask.any()

    if lany or rany:
        if lany:
            np.putmask(llab, lmask, count)
        if rany:
            np.putmask(rlab, rmask, count)
        count += 1

    if how == "right":
        return rlab, llab, count
    return llab, rlab, count


def _convert_arrays_and_get_rizer_klass(
    lk: ArrayLike, rk: ArrayLike
) -> tuple[type[libhashtable.Factorizer], ArrayLike, ArrayLike]:
    klass: type[libhashtable.Factorizer]
    if is_numeric_dtype(lk.dtype):
        if lk.dtype != rk.dtype:
            dtype = find_common_type([lk.dtype, rk.dtype])
            if isinstance(dtype, ExtensionDtype):
                cls = dtype.construct_array_type()
                if not isinstance(lk, ExtensionArray):
                    lk = cls._from_sequence(lk, dtype=dtype, copy=False)
                else:
                    lk = lk.astype(dtype)

                if not isinstance(rk, ExtensionArray):
                    rk = cls._from_sequence(rk, dtype=dtype, copy=False)
                else:
                    rk = rk.astype(dtype)
            else:
                lk = lk.astype(dtype)
                rk = rk.astype(dtype)
        if isinstance(lk, BaseMaskedArray):
            #  Invalid index type "type" for "Dict[Type[object], Type[Factorizer]]";
            #  expected type "Type[object]"
            klass = _factorizers[lk.dtype.type]  # type: ignore[index]
        elif isinstance(lk.dtype, ArrowDtype):
            klass = _factorizers[lk.dtype.numpy_dtype.type]
        else:
            klass = _factorizers[lk.dtype.type]

    else:
        klass = libhashtable.ObjectFactorizer
        lk = ensure_object(lk)
        rk = ensure_object(rk)
    return klass, lk, rk


def _sort_labels(
    uniques: np.ndarray, left: npt.NDArray[np.intp], right: npt.NDArray[np.intp]
) -> tuple[npt.NDArray[np.intp], npt.NDArray[np.intp]]:
    llength = len(left)
    labels = np.concatenate([left, right])

    _, new_labels = algos.safe_sort(uniques, labels, use_na_sentinel=True)
    new_left, new_right = new_labels[:llength], new_labels[llength:]

    return new_left, new_right


def _get_join_keys(
    llab: list[npt.NDArray[np.int64 | np.intp]],
    rlab: list[npt.NDArray[np.int64 | np.intp]],
    shape: Shape,
    sort: bool,
) -> tuple[npt.NDArray[np.int64], npt.NDArray[np.int64]]:
    # how many levels can be done without overflow
    nlev = next(
        lev
        for lev in range(len(shape), 0, -1)
        if not is_int64_overflow_possible(shape[:lev])
    )

    # get keys for the first `nlev` levels
    stride = np.prod(shape[1:nlev], dtype="i8")
    lkey = stride * llab[0].astype("i8", subok=False, copy=False)
    rkey = stride * rlab[0].astype("i8", subok=False, copy=False)

    for i in range(1, nlev):
        with np.errstate(divide="ignore"):
            stride //= shape[i]
        lkey += llab[i] * stride
        rkey += rlab[i] * stride

    if nlev == len(shape):  # all done!
        return lkey, rkey

    # densify current keys to avoid overflow
    lkey, rkey, count = _factorize_keys(lkey, rkey, sort=sort)

    llab = [lkey] + llab[nlev:]
    rlab = [rkey] + rlab[nlev:]
    shape = (count,) + shape[nlev:]

    return _get_join_keys(llab, rlab, shape, sort)


def _should_fill(lname, rname) -> bool:
    if not isinstance(lname, str) or not isinstance(rname, str):
        return True
    return lname == rname


def _any(x) -> bool:
    return x is not None and com.any_not_none(*x)


def _validate_operand(obj: DataFrame | Series) -> DataFrame:
    if isinstance(obj, ABCDataFrame):
        return obj
    elif isinstance(obj, ABCSeries):
        if obj.name is None:
            raise ValueError("Cannot merge a Series without a name")
        return obj.to_frame()
    else:
        raise TypeError(
            f"Can only merge Series or DataFrame objects, a {type(obj)} was passed"
        )


def _items_overlap_with_suffix(
    left: Index, right: Index, suffixes: Suffixes
) -> tuple[Index, Index]:
    """
    Suffixes type validation.

    If two indices overlap, add suffixes to overlapping entries.

    If corresponding suffix is empty, the entry is simply converted to string.

    """
    if not is_list_like(suffixes, allow_sets=False) or isinstance(suffixes, dict):
        raise TypeError(
            f"Passing 'suffixes' as a {type(suffixes)}, is not supported. "
            "Provide 'suffixes' as a tuple instead."
        )

    to_rename = left.intersection(right)
    if len(to_rename) == 0:
        return left, right

    lsuffix, rsuffix = suffixes

    if not lsuffix and not rsuffix:
        raise ValueError(f"columns overlap but no suffix specified: {to_rename}")

    def renamer(x, suffix: str | None):
        """
        Rename the left and right indices.

        If there is overlap, and suffix is not None, add
        suffix, otherwise, leave it as-is.

        Parameters
        ----------
        x : original column name
        suffix : str or None

        Returns
        -------
        x : renamed column name
        """
        if x in to_rename and suffix is not None:
            return f"{x}{suffix}"
        return x

    lrenamer = partial(renamer, suffix=lsuffix)
    rrenamer = partial(renamer, suffix=rsuffix)

    llabels = left._transform_index(lrenamer)
    rlabels = right._transform_index(rrenamer)

    dups = []
    if not llabels.is_unique:
        # Only warn when duplicates are caused because of suffixes, already duplicated
        # columns in origin should not warn
        dups = llabels[(llabels.duplicated()) & (~left.duplicated())].tolist()
    if not rlabels.is_unique:
        dups.extend(rlabels[(rlabels.duplicated()) & (~right.duplicated())].tolist())
    if dups:
        raise MergeError(
            f"Passing 'suffixes' which cause duplicate columns {set(dups)} is "
            f"not allowed.",
        )

    return llabels, rlabels<|MERGE_RESOLUTION|>--- conflicted
+++ resolved
@@ -175,7 +175,7 @@
             indicator=indicator,
             validate=validate,
         )
-    return op.get_result(copy=copy)
+        return op.get_result(copy=copy)
 
 
 def _cross_merge(
@@ -196,10 +196,6 @@
     See merge.__doc__ with how='cross'
     """
 
-    cross_col = f"_cross_{uuid.uuid4()}"
-    left = left.assign(**{cross_col: 1})
-    right = right.assign(**{cross_col: 1})
-
     if (
         left_index
         or right_index
@@ -212,9 +208,13 @@
             "left_index=True"
         )
 
+    cross_col = f"_cross_{uuid.uuid4()}"
+    left = left.assign(**{cross_col: 1})
+    right = right.assign(**{cross_col: 1})
+
     left_on = right_on = [cross_col]
 
-    op = _MergeOperation(
+    res = merge(
         left,
         right,
         how="inner",
@@ -227,8 +227,8 @@
         suffixes=suffixes,
         indicator=indicator,
         validate=validate,
+        copy=copy,
     )
-    res = op.get_result(copy=copy)
     del res[cross_col]
     return res
 
@@ -777,21 +777,6 @@
 
         self.left_on, self.right_on = self._validate_left_right_on(left_on, right_on)
 
-<<<<<<< HEAD
-        # note this function has side effects
-=======
-        cross_col = None
-        if self.how == "cross":
-            (
-                self.left,
-                self.right,
-                self.how,
-                cross_col,
-            ) = self._create_cross_configuration(self.left, self.right)
-            self.left_on = self.right_on = [cross_col]
-        self._cross = cross_col
-
->>>>>>> bc80c2ab
         (
             self.left_join_keys,
             self.right_join_keys,
