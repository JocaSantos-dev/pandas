--- conflicted
+++ resolved
@@ -1770,15 +1770,8 @@
         result = self._reindex_and_concat(
             join_index, left_join_indexer, right_join_indexer, copy=copy
         )
-<<<<<<< HEAD
-
-        typ = self.left._constructor
-        result = typ(result_data)
 
         result = self._maybe_add_join_keys(result, left_indexer, right_indexer)
-=======
-        self._maybe_add_join_keys(result, left_indexer, right_indexer)
->>>>>>> a6aaeb6b
 
         return result
 
