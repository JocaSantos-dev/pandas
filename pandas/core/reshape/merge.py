"""
SQL-style merge routines
"""

import copy
import datetime
from functools import partial
import string
from typing import TYPE_CHECKING, Optional, Tuple
import warnings

import numpy as np

from pandas._libs import Timedelta, hashtable as libhashtable, join as libjoin, lib
from pandas._typing import ArrayLike, FrameOrSeries, FrameOrSeriesUnion
from pandas.errors import MergeError
from pandas.util._decorators import Appender, Substitution

from pandas.core.dtypes.common import (
    ensure_float64,
    ensure_int64,
    ensure_object,
    is_array_like,
    is_bool,
    is_bool_dtype,
    is_categorical_dtype,
    is_datetime64tz_dtype,
    is_dtype_equal,
    is_extension_array_dtype,
    is_float_dtype,
    is_integer,
    is_integer_dtype,
    is_list_like,
    is_number,
    is_numeric_dtype,
    is_object_dtype,
    needs_i8_conversion,
)
from pandas.core.dtypes.generic import ABCDataFrame, ABCSeries
from pandas.core.dtypes.missing import isna, na_value_for_dtype

from pandas import Categorical, Index, MultiIndex
from pandas.core import groupby
import pandas.core.algorithms as algos
import pandas.core.common as com
from pandas.core.construction import extract_array
from pandas.core.frame import _merge_doc
from pandas.core.internals import concatenate_block_managers
from pandas.core.sorting import is_int64_overflow_possible

if TYPE_CHECKING:
    from pandas import DataFrame


@Substitution("\nleft : DataFrame")
@Appender(_merge_doc, indents=0)
def merge(
    left,
    right,
    how: str = "inner",
    on=None,
    left_on=None,
    right_on=None,
    left_index: bool = False,
    right_index: bool = False,
    sort: bool = False,
    suffixes=("_x", "_y"),
    copy: bool = True,
    indicator: bool = False,
    validate=None,
) -> "DataFrame":
    op = _MergeOperation(
        left,
        right,
        how=how,
        on=on,
        left_on=left_on,
        right_on=right_on,
        left_index=left_index,
        right_index=right_index,
        sort=sort,
        suffixes=suffixes,
        copy=copy,
        indicator=indicator,
        validate=validate,
    )
    return op.get_result()


if __debug__:
    merge.__doc__ = _merge_doc % "\nleft : DataFrame"


def _groupby_and_merge(by, on, left: "DataFrame", right: "DataFrame", merge_pieces):
    """
    groupby & merge; we are always performing a left-by type operation

    Parameters
    ----------
    by: field to group
    on: duplicates field
    left: DataFrame
    right: DataFrame
    merge_pieces: function for merging
    """
    pieces = []
    if not isinstance(by, (list, tuple)):
        by = [by]

    lby = left.groupby(by, sort=False)
    rby: Optional[groupby.DataFrameGroupBy] = None

    # if we can groupby the rhs
    # then we can get vastly better perf

    try:
        rby = right.groupby(by, sort=False)
    except KeyError:
        pass

    for key, lhs in lby:

        if rby is None:
            rhs = right
        else:
            try:
                rhs = right.take(rby.indices[key])
            except KeyError:
                # key doesn't exist in left
                lcols = lhs.columns.tolist()
                cols = lcols + [r for r in right.columns if r not in set(lcols)]
                merged = lhs.reindex(columns=cols)
                merged.index = range(len(merged))
                pieces.append(merged)
                continue

        merged = merge_pieces(lhs, rhs)

        # make sure join keys are in the merged
        # TODO, should merge_pieces do this?
        for k in by:
            if k in merged:
                merged[k] = key

        pieces.append(merged)

    # preserve the original order
    # if we have a missing piece this can be reset
    from pandas.core.reshape.concat import concat

    result = concat(pieces, ignore_index=True)
    result = result.reindex(columns=pieces[0].columns, copy=False)
    return result, lby


def merge_ordered(
    left,
    right,
    on=None,
    left_on=None,
    right_on=None,
    left_by=None,
    right_by=None,
    fill_method=None,
    suffixes=("_x", "_y"),
    how: str = "outer",
) -> "DataFrame":
    """
    Perform merge with optional filling/interpolation.

    Designed for ordered data like time series data. Optionally
    perform group-wise merge (see examples).

    Parameters
    ----------
    left : DataFrame
    right : DataFrame
    on : label or list
        Field names to join on. Must be found in both DataFrames.
    left_on : label or list, or array-like
        Field names to join on in left DataFrame. Can be a vector or list of
        vectors of the length of the DataFrame to use a particular vector as
        the join key instead of columns.
    right_on : label or list, or array-like
        Field names to join on in right DataFrame or vector/list of vectors per
        left_on docs.
    left_by : column name or list of column names
        Group left DataFrame by group columns and merge piece by piece with
        right DataFrame.
    right_by : column name or list of column names
        Group right DataFrame by group columns and merge piece by piece with
        left DataFrame.
    fill_method : {'ffill', None}, default None
        Interpolation method for data.
    suffixes : list-like, default is ("_x", "_y")
        A length-2 sequence where each element is optionally a string
        indicating the suffix to add to overlapping column names in
        `left` and `right` respectively. Pass a value of `None` instead
        of a string to indicate that the column name from `left` or
        `right` should be left as-is, with no suffix. At least one of the
        values must not be None.

        .. versionchanged:: 0.25.0
    how : {'left', 'right', 'outer', 'inner'}, default 'outer'
        * left: use only keys from left frame (SQL: left outer join)
        * right: use only keys from right frame (SQL: right outer join)
        * outer: use union of keys from both frames (SQL: full outer join)
        * inner: use intersection of keys from both frames (SQL: inner join).

    Returns
    -------
    DataFrame
        The merged DataFrame output type will the be same as
        'left', if it is a subclass of DataFrame.

    See Also
    --------
    merge : Merge with a database-style join.
    merge_asof : Merge on nearest keys.

    Examples
    --------
    >>> df1 = pd.DataFrame(
    ...     {
    ...         "key": ["a", "c", "e", "a", "c", "e"],
    ...         "lvalue": [1, 2, 3, 1, 2, 3],
    ...         "group": ["a", "a", "a", "b", "b", "b"]
    ...     }
    ... )
    >>> df1
          key  lvalue group
    0   a       1     a
    1   c       2     a
    2   e       3     a
    3   a       1     b
    4   c       2     b
    5   e       3     b

    >>> df2 = pd.DataFrame({"key": ["b", "c", "d"], "rvalue": [1, 2, 3]})
    >>> df2
          key  rvalue
    0   b       1
    1   c       2
    2   d       3

    >>> merge_ordered(df1, df2, fill_method="ffill", left_by="group")
      key  lvalue group  rvalue
    0   a       1     a     NaN
    1   b       1     a     1.0
    2   c       2     a     2.0
    3   d       2     a     3.0
    4   e       3     a     3.0
    5   a       1     b     NaN
    6   b       1     b     1.0
    7   c       2     b     2.0
    8   d       2     b     3.0
    9   e       3     b     3.0
    """

    def _merger(x, y):
        # perform the ordered merge operation
        op = _OrderedMerge(
            x,
            y,
            on=on,
            left_on=left_on,
            right_on=right_on,
            suffixes=suffixes,
            fill_method=fill_method,
            how=how,
        )
        return op.get_result()

    if left_by is not None and right_by is not None:
        raise ValueError("Can only group either left or right frames")
    elif left_by is not None:
        result, _ = _groupby_and_merge(
            left_by, on, left, right, lambda x, y: _merger(x, y)
        )
    elif right_by is not None:
        result, _ = _groupby_and_merge(
            right_by, on, right, left, lambda x, y: _merger(y, x)
        )
    else:
        result = _merger(left, right)
    return result


def merge_asof(
    left,
    right,
    on=None,
    left_on=None,
    right_on=None,
    left_index: bool = False,
    right_index: bool = False,
    by=None,
    left_by=None,
    right_by=None,
    suffixes=("_x", "_y"),
    tolerance=None,
    allow_exact_matches: bool = True,
    direction: str = "backward",
) -> "DataFrame":
    """
    Perform an asof merge.

    This is similar to a left-join except that we match on nearest
    key rather than equal keys. Both DataFrames must be sorted by the key.

    For each row in the left DataFrame:

      - A "backward" search selects the last row in the right DataFrame whose
        'on' key is less than or equal to the left's key.

      - A "forward" search selects the first row in the right DataFrame whose
        'on' key is greater than or equal to the left's key.

      - A "nearest" search selects the row in the right DataFrame whose 'on'
        key is closest in absolute distance to the left's key.

    The default is "backward" and is compatible in versions below 0.20.0.
    The direction parameter was added in version 0.20.0 and introduces
    "forward" and "nearest".

    Optionally match on equivalent keys with 'by' before searching with 'on'.

    Parameters
    ----------
    left : DataFrame
    right : DataFrame
    on : label
        Field name to join on. Must be found in both DataFrames.
        The data MUST be ordered. Furthermore this must be a numeric column,
        such as datetimelike, integer, or float. On or left_on/right_on
        must be given.
    left_on : label
        Field name to join on in left DataFrame.
    right_on : label
        Field name to join on in right DataFrame.
    left_index : bool
        Use the index of the left DataFrame as the join key.
    right_index : bool
        Use the index of the right DataFrame as the join key.
    by : column name or list of column names
        Match on these columns before performing merge operation.
    left_by : column name
        Field names to match on in the left DataFrame.
    right_by : column name
        Field names to match on in the right DataFrame.
    suffixes : 2-length sequence (tuple, list, ...)
        Suffix to apply to overlapping column names in the left and right
        side, respectively.
    tolerance : int or Timedelta, optional, default None
        Select asof tolerance within this range; must be compatible
        with the merge index.
    allow_exact_matches : bool, default True

        - If True, allow matching with the same 'on' value
          (i.e. less-than-or-equal-to / greater-than-or-equal-to)
        - If False, don't match the same 'on' value
          (i.e., strictly less-than / strictly greater-than).

    direction : 'backward' (default), 'forward', or 'nearest'
        Whether to search for prior, subsequent, or closest matches.

    Returns
    -------
    merged : DataFrame

    See Also
    --------
    merge : Merge with a database-style join.
    merge_ordered : Merge with optional filling/interpolation.

    Examples
    --------
    >>> left = pd.DataFrame({"a": [1, 5, 10], "left_val": ["a", "b", "c"]})
    >>> left
        a left_val
    0   1        a
    1   5        b
    2  10        c

    >>> right = pd.DataFrame({"a": [1, 2, 3, 6, 7], "right_val": [1, 2, 3, 6, 7]})
    >>> right
       a  right_val
    0  1          1
    1  2          2
    2  3          3
    3  6          6
    4  7          7

    >>> pd.merge_asof(left, right, on="a")
        a left_val  right_val
    0   1        a          1
    1   5        b          3
    2  10        c          7

    >>> pd.merge_asof(left, right, on="a", allow_exact_matches=False)
        a left_val  right_val
    0   1        a        NaN
    1   5        b        3.0
    2  10        c        7.0

    >>> pd.merge_asof(left, right, on="a", direction="forward")
        a left_val  right_val
    0   1        a        1.0
    1   5        b        6.0
    2  10        c        NaN

    >>> pd.merge_asof(left, right, on="a", direction="nearest")
        a left_val  right_val
    0   1        a          1
    1   5        b          6
    2  10        c          7

    We can use indexed DataFrames as well.

    >>> left = pd.DataFrame({"left_val": ["a", "b", "c"]}, index=[1, 5, 10])
    >>> left
       left_val
    1         a
    5         b
    10        c

    >>> right = pd.DataFrame({"right_val": [1, 2, 3, 6, 7]}, index=[1, 2, 3, 6, 7])
    >>> right
       right_val
    1          1
    2          2
    3          3
    6          6
    7          7

    >>> pd.merge_asof(left, right, left_index=True, right_index=True)
       left_val  right_val
    1         a          1
    5         b          3
    10        c          7

    Here is a real-world times-series example

    >>> quotes = pd.DataFrame(
    ...     {
    ...         "time": [
    ...             pd.Timestamp("2016-05-25 13:30:00.023"),
    ...             pd.Timestamp("2016-05-25 13:30:00.023"),
    ...             pd.Timestamp("2016-05-25 13:30:00.030"),
    ...             pd.Timestamp("2016-05-25 13:30:00.041"),
    ...             pd.Timestamp("2016-05-25 13:30:00.048"),
    ...             pd.Timestamp("2016-05-25 13:30:00.049"),
    ...             pd.Timestamp("2016-05-25 13:30:00.072"),
    ...             pd.Timestamp("2016-05-25 13:30:00.075")
    ...         ],
    ...         "ticker": [
    ...                "GOOG",
    ...                "MSFT",
    ...                "MSFT",
    ...                "MSFT",
    ...                "GOOG",
    ...                "AAPL",
    ...                "GOOG",
    ...                "MSFT"
    ...            ],
    ...            "bid": [720.50, 51.95, 51.97, 51.99, 720.50, 97.99, 720.50, 52.01],
    ...            "ask": [720.93, 51.96, 51.98, 52.00, 720.93, 98.01, 720.88, 52.03]
    ...     }
    ... )
    >>> quotes
                         time ticker     bid     ask
    0 2016-05-25 13:30:00.023   GOOG  720.50  720.93
    1 2016-05-25 13:30:00.023   MSFT   51.95   51.96
    2 2016-05-25 13:30:00.030   MSFT   51.97   51.98
    3 2016-05-25 13:30:00.041   MSFT   51.99   52.00
    4 2016-05-25 13:30:00.048   GOOG  720.50  720.93
    5 2016-05-25 13:30:00.049   AAPL   97.99   98.01
    6 2016-05-25 13:30:00.072   GOOG  720.50  720.88
    7 2016-05-25 13:30:00.075   MSFT   52.01   52.03

    >>> trades = pd.DataFrame(
    ...        {
    ...            "time": [
    ...                pd.Timestamp("2016-05-25 13:30:00.023"),
    ...                pd.Timestamp("2016-05-25 13:30:00.038"),
    ...                pd.Timestamp("2016-05-25 13:30:00.048"),
    ...                pd.Timestamp("2016-05-25 13:30:00.048"),
    ...                pd.Timestamp("2016-05-25 13:30:00.048")
    ...            ],
    ...            "ticker": ["MSFT", "MSFT", "GOOG", "GOOG", "AAPL"],
    ...            "price": [51.95, 51.95, 720.77, 720.92, 98.0],
    ...            "quantity": [75, 155, 100, 100, 100]
    ...        }
    ...    )
    >>> trades
                         time ticker   price  quantity
    0 2016-05-25 13:30:00.023   MSFT   51.95        75
    1 2016-05-25 13:30:00.038   MSFT   51.95       155
    2 2016-05-25 13:30:00.048   GOOG  720.77       100
    3 2016-05-25 13:30:00.048   GOOG  720.92       100
    4 2016-05-25 13:30:00.048   AAPL   98.00       100

    By default we are taking the asof of the quotes

    >>> pd.merge_asof(trades, quotes, on="time", by="ticker")
                         time ticker   price  quantity     bid     ask
    0 2016-05-25 13:30:00.023   MSFT   51.95        75   51.95   51.96
    1 2016-05-25 13:30:00.038   MSFT   51.95       155   51.97   51.98
    2 2016-05-25 13:30:00.048   GOOG  720.77       100  720.50  720.93
    3 2016-05-25 13:30:00.048   GOOG  720.92       100  720.50  720.93
    4 2016-05-25 13:30:00.048   AAPL   98.00       100     NaN     NaN

    We only asof within 2ms between the quote time and the trade time

    >>> pd.merge_asof(
    ...     trades, quotes, on="time", by="ticker", tolerance=pd.Timedelta("2ms")
    ... )
                         time ticker   price  quantity     bid     ask
    0 2016-05-25 13:30:00.023   MSFT   51.95        75   51.95   51.96
    1 2016-05-25 13:30:00.038   MSFT   51.95       155     NaN     NaN
    2 2016-05-25 13:30:00.048   GOOG  720.77       100  720.50  720.93
    3 2016-05-25 13:30:00.048   GOOG  720.92       100  720.50  720.93
    4 2016-05-25 13:30:00.048   AAPL   98.00       100     NaN     NaN

    We only asof within 10ms between the quote time and the trade time
    and we exclude exact matches on time. However *prior* data will
    propagate forward

    >>> pd.merge_asof(
    ...     trades,
    ...     quotes,
    ...     on="time",
    ...     by="ticker",
    ...     tolerance=pd.Timedelta("10ms"),
    ...     allow_exact_matches=False
    ... )
                         time ticker   price  quantity     bid     ask
    0 2016-05-25 13:30:00.023   MSFT   51.95        75     NaN     NaN
    1 2016-05-25 13:30:00.038   MSFT   51.95       155   51.97   51.98
    2 2016-05-25 13:30:00.048   GOOG  720.77       100     NaN     NaN
    3 2016-05-25 13:30:00.048   GOOG  720.92       100     NaN     NaN
    4 2016-05-25 13:30:00.048   AAPL   98.00       100     NaN     NaN
    """
    op = _AsOfMerge(
        left,
        right,
        on=on,
        left_on=left_on,
        right_on=right_on,
        left_index=left_index,
        right_index=right_index,
        by=by,
        left_by=left_by,
        right_by=right_by,
        suffixes=suffixes,
        how="asof",
        tolerance=tolerance,
        allow_exact_matches=allow_exact_matches,
        direction=direction,
    )
    return op.get_result()


# TODO: transformations??
# TODO: only copy DataFrames when modification necessary
class _MergeOperation:
    """
    Perform a database (SQL) merge operation between two DataFrame or Series
    objects using either columns as keys or their row indexes
    """

    _merge_type = "merge"

    def __init__(
        self,
        left: FrameOrSeriesUnion,
        right: FrameOrSeriesUnion,
        how: str = "inner",
        on=None,
        left_on=None,
        right_on=None,
        axis=1,
        left_index: bool = False,
        right_index: bool = False,
        sort: bool = True,
        suffixes=("_x", "_y"),
        copy: bool = True,
        indicator: bool = False,
        validate=None,
    ):
        _left = _validate_operand(left)
        _right = _validate_operand(right)
        self.left = self.orig_left = _left
        self.right = self.orig_right = _right
        self.how = how

        # bm_axis -> the axis on the BlockManager
        self.bm_axis = axis
        # axis --> the axis on the Series/DataFrame
        self.axis = 1 - axis if self.left.ndim == 2 else 0

        self.on = com.maybe_make_list(on)
        self.left_on = com.maybe_make_list(left_on)
        self.right_on = com.maybe_make_list(right_on)

        self.copy = copy
        self.suffixes = suffixes
        self.sort = sort

        self.left_index = left_index
        self.right_index = right_index

        self.indicator = indicator

        self.indicator_name: Optional[str]
        if isinstance(self.indicator, str):
            self.indicator_name = self.indicator
        elif isinstance(self.indicator, bool):
            self.indicator_name = "_merge" if self.indicator else None
        else:
            raise ValueError(
                "indicator option can only accept boolean or string arguments"
            )

        if not is_bool(left_index):
            raise ValueError(
                f"left_index parameter must be of type bool, not {type(left_index)}"
            )
        if not is_bool(right_index):
            raise ValueError(
                f"right_index parameter must be of type bool, not {type(right_index)}"
            )

        # warn user when merging between different levels
        if _left.columns.nlevels != _right.columns.nlevels:
            msg = (
                "merging between different levels can give an unintended "
                f"result ({left.columns.nlevels} levels on the left,"
                f"{right.columns.nlevels} on the right)"
            )
            warnings.warn(msg, UserWarning)

        self._validate_specification()

        # note this function has side effects
        (
            self.left_join_keys,
            self.right_join_keys,
            self.join_names,
        ) = self._get_merge_keys()

        # validate the merge keys dtypes. We may need to coerce
        # to avoid incompatible dtypes
        self._maybe_coerce_merge_keys()

        # If argument passed to validate,
        # check if columns specified as unique
        # are in fact unique.
        if validate is not None:
            self._validate(validate)

    def get_result(self):
        if self.indicator:
            self.left, self.right = self._indicator_pre_merge(self.left, self.right)

        join_index, left_indexer, right_indexer = self._get_join_info()

        llabels, rlabels = _items_overlap_with_suffix(
            self.left._info_axis, self.right._info_axis, self.suffixes
        )

        lindexers = {1: left_indexer} if left_indexer is not None else {}
        rindexers = {1: right_indexer} if right_indexer is not None else {}

        result_data = concatenate_block_managers(
            [(self.left._mgr, lindexers), (self.right._mgr, rindexers)],
            axes=[llabels.append(rlabels), join_index],
            concat_axis=0,
            copy=self.copy,
        )

        typ = self.left._constructor
        result = typ(result_data).__finalize__(self, method=self._merge_type)

        if self.indicator:
            result = self._indicator_post_merge(result)

        self._maybe_add_join_keys(result, left_indexer, right_indexer)

        self._maybe_restore_index_levels(result)

        return result.__finalize__(self, method="merge")

    def _indicator_pre_merge(
        self, left: "DataFrame", right: "DataFrame"
    ) -> Tuple["DataFrame", "DataFrame"]:

        columns = left.columns.union(right.columns)

        for i in ["_left_indicator", "_right_indicator"]:
            if i in columns:
                raise ValueError(
                    "Cannot use `indicator=True` option when "
                    f"data contains a column named {i}"
                )
        if self.indicator_name in columns:
            raise ValueError(
                "Cannot use name of an existing column for indicator column"
            )

        left = left.copy()
        right = right.copy()

        left["_left_indicator"] = 1
        left["_left_indicator"] = left["_left_indicator"].astype("int8")

        right["_right_indicator"] = 2
        right["_right_indicator"] = right["_right_indicator"].astype("int8")

        return left, right

    def _indicator_post_merge(self, result):

        result["_left_indicator"] = result["_left_indicator"].fillna(0)
        result["_right_indicator"] = result["_right_indicator"].fillna(0)

        result[self.indicator_name] = Categorical(
            (result["_left_indicator"] + result["_right_indicator"]),
            categories=[1, 2, 3],
        )
        result[self.indicator_name] = result[self.indicator_name].cat.rename_categories(
            ["left_only", "right_only", "both"]
        )

        result = result.drop(labels=["_left_indicator", "_right_indicator"], axis=1)
        return result

    def _maybe_restore_index_levels(self, result):
        """
        Restore index levels specified as `on` parameters

        Here we check for cases where `self.left_on` and `self.right_on` pairs
        each reference an index level in their respective DataFrames. The
        joined columns corresponding to these pairs are then restored to the
        index of `result`.

        **Note:** This method has side effects. It modifies `result` in-place

        Parameters
        ----------
        result: DataFrame
            merge result

        Returns
        -------
        None
        """
        names_to_restore = []
        for name, left_key, right_key in zip(
            self.join_names, self.left_on, self.right_on
        ):
            if (
                self.orig_left._is_level_reference(left_key)
                and self.orig_right._is_level_reference(right_key)
                and name not in result.index.names
            ):

                names_to_restore.append(name)

        if names_to_restore:
            result.set_index(names_to_restore, inplace=True)

    def _maybe_add_join_keys(self, result, left_indexer, right_indexer):

        left_has_missing = None
        right_has_missing = None

        keys = zip(self.join_names, self.left_on, self.right_on)
        for i, (name, lname, rname) in enumerate(keys):
            if not _should_fill(lname, rname):
                continue

            take_left, take_right = None, None

            if name in result:

                if left_indexer is not None and right_indexer is not None:
                    if name in self.left:

                        if left_has_missing is None:
                            left_has_missing = (left_indexer == -1).any()

                        if left_has_missing:
                            take_right = self.right_join_keys[i]

                            if not is_dtype_equal(
                                result[name].dtype, self.left[name].dtype
                            ):
                                take_left = self.left[name]._values

                    elif name in self.right:

                        if right_has_missing is None:
                            right_has_missing = (right_indexer == -1).any()

                        if right_has_missing:
                            take_left = self.left_join_keys[i]

                            if not is_dtype_equal(
                                result[name].dtype, self.right[name].dtype
                            ):
                                take_right = self.right[name]._values

            elif left_indexer is not None and is_array_like(self.left_join_keys[i]):
                take_left = self.left_join_keys[i]
                take_right = self.right_join_keys[i]

            if take_left is not None or take_right is not None:

                if take_left is None:
                    lvals = result[name]._values
                else:
                    lfill = na_value_for_dtype(take_left.dtype)
                    lvals = algos.take_1d(take_left, left_indexer, fill_value=lfill)

                if take_right is None:
                    rvals = result[name]._values
                else:
                    rfill = na_value_for_dtype(take_right.dtype)
                    rvals = algos.take_1d(take_right, right_indexer, fill_value=rfill)

                # if we have an all missing left_indexer
                # make sure to just use the right values or vice-versa
                mask_left = left_indexer == -1
                mask_right = right_indexer == -1
                if mask_left.all():
                    key_col = rvals
                elif mask_right.all():
                    key_col = lvals
                else:
                    key_col = Index(lvals).where(~mask_left, rvals)

                if result._is_label_reference(name):
                    result[name] = key_col
                elif result._is_level_reference(name):
                    if isinstance(result.index, MultiIndex):
                        key_col.name = name
                        idx_list = [
                            result.index.get_level_values(level_name)
                            if level_name != name
                            else key_col
                            for level_name in result.index.names
                        ]

                        result.set_index(idx_list, inplace=True)
                    else:
                        result.index = Index(key_col, name=name)
                else:
                    result.insert(i, name or f"key_{i}", key_col)

    def _get_join_indexers(self):
        """ return the join indexers """
        return get_join_indexers(
            self.left_join_keys, self.right_join_keys, sort=self.sort, how=self.how
        )

    def _get_join_info(self):
        left_ax = self.left.axes[self.axis]
        right_ax = self.right.axes[self.axis]

        if self.left_index and self.right_index and self.how != "asof":
            join_index, left_indexer, right_indexer = left_ax.join(
                right_ax, how=self.how, return_indexers=True, sort=self.sort
            )
        elif self.right_index and self.how == "left":
            join_index, left_indexer, right_indexer = _left_join_on_index(
                left_ax, right_ax, self.left_join_keys, sort=self.sort
            )

        elif self.left_index and self.how == "right":
            join_index, right_indexer, left_indexer = _left_join_on_index(
                right_ax, left_ax, self.right_join_keys, sort=self.sort
            )
        else:
            (left_indexer, right_indexer) = self._get_join_indexers()

            if self.right_index:
                if len(self.left) > 0:
                    join_index = self._create_join_index(
                        self.left.index,
                        self.right.index,
                        left_indexer,
                        right_indexer,
                        how="right",
                    )
                else:
                    join_index = self.right.index.take(right_indexer)
                    left_indexer = np.array([-1] * len(join_index))
            elif self.left_index:
                if len(self.right) > 0:
                    join_index = self._create_join_index(
                        self.right.index,
                        self.left.index,
                        right_indexer,
                        left_indexer,
                        how="left",
                    )
                else:
                    join_index = self.left.index.take(left_indexer)
                    right_indexer = np.array([-1] * len(join_index))
            else:
                join_index = Index(np.arange(len(left_indexer)))

        if len(join_index) == 0:
            join_index = join_index.astype(object)
        return join_index, left_indexer, right_indexer

    def _create_join_index(
        self,
        index: Index,
        other_index: Index,
        indexer,
        other_indexer,
        how: str = "left",
    ):
        """
        Create a join index by rearranging one index to match another

        Parameters
        ----------
        index: Index being rearranged
        other_index: Index used to supply values not found in index
        indexer: how to rearrange index
        how: replacement is only necessary if indexer based on other_index

        Returns
        -------
        join_index
        """
        if self.how in (how, "outer") and not isinstance(other_index, MultiIndex):
            # if final index requires values in other_index but not target
            # index, indexer may hold missing (-1) values, causing Index.take
            # to take the final value in target index. So, we set the last
            # element to be the desired fill value. We do not use allow_fill
            # and fill_value because it throws a ValueError on integer indices
            mask = indexer == -1
            if np.any(mask):
                fill_value = na_value_for_dtype(index.dtype, compat=False)
                index = index.append(Index([fill_value]))
        return index.take(indexer)

    def _get_merge_keys(self):
        """
        Note: has side effects (copy/delete key columns)

        Parameters
        ----------
        left
        right
        on

        Returns
        -------
        left_keys, right_keys
        """
        left_keys = []
        right_keys = []
        # pandas\core\reshape\merge.py:966: error: Need type annotation for
        # 'join_names' (hint: "join_names: List[<type>] = ...")
        # [var-annotated]
        join_names = []  # type: ignore[var-annotated]
        right_drop = []
        left_drop = []

        left, right = self.left, self.right

        is_lkey = lambda x: is_array_like(x) and len(x) == len(left)
        is_rkey = lambda x: is_array_like(x) and len(x) == len(right)

        # Note that pd.merge_asof() has separate 'on' and 'by' parameters. A
        # user could, for example, request 'left_index' and 'left_by'. In a
        # regular pd.merge(), users cannot specify both 'left_index' and
        # 'left_on'. (Instead, users have a MultiIndex). That means the
        # self.left_on in this function is always empty in a pd.merge(), but
        # a pd.merge_asof(left_index=True, left_by=...) will result in a
        # self.left_on array with a None in the middle of it. This requires
        # a work-around as designated in the code below.
        # See _validate_specification() for where this happens.

        # ugh, spaghetti re #733
        if _any(self.left_on) and _any(self.right_on):
            for lk, rk in zip(self.left_on, self.right_on):
                if is_lkey(lk):
                    left_keys.append(lk)
                    if is_rkey(rk):
                        right_keys.append(rk)
                        join_names.append(None)  # what to do?
                    else:
                        if rk is not None:
                            right_keys.append(right._get_label_or_level_values(rk))
                            join_names.append(rk)
                        else:
                            # work-around for merge_asof(right_index=True)
                            right_keys.append(right.index)
                            join_names.append(right.index.name)
                else:
                    if not is_rkey(rk):
                        if rk is not None:
                            right_keys.append(right._get_label_or_level_values(rk))
                        else:
                            # work-around for merge_asof(right_index=True)
                            right_keys.append(right.index)
                        if lk is not None and lk == rk:
                            # avoid key upcast in corner case (length-0)
                            if len(left) > 0:
                                right_drop.append(rk)
                            else:
                                left_drop.append(lk)
                    else:
                        right_keys.append(rk)
                    if lk is not None:
                        left_keys.append(left._get_label_or_level_values(lk))
                        join_names.append(lk)
                    else:
                        # work-around for merge_asof(left_index=True)
                        left_keys.append(left.index)
                        join_names.append(left.index.name)
        elif _any(self.left_on):
            for k in self.left_on:
                if is_lkey(k):
                    left_keys.append(k)
                    join_names.append(None)
                else:
                    left_keys.append(left._get_label_or_level_values(k))
                    join_names.append(k)
            if isinstance(self.right.index, MultiIndex):
                right_keys = [
                    lev._values.take(lev_codes)
                    for lev, lev_codes in zip(
                        self.right.index.levels, self.right.index.codes
                    )
                ]
            else:
                right_keys = [self.right.index._values]
        elif _any(self.right_on):
            for k in self.right_on:
                if is_rkey(k):
                    right_keys.append(k)
                    join_names.append(None)
                else:
                    right_keys.append(right._get_label_or_level_values(k))
                    join_names.append(k)
            if isinstance(self.left.index, MultiIndex):
                left_keys = [
                    lev._values.take(lev_codes)
                    for lev, lev_codes in zip(
                        self.left.index.levels, self.left.index.codes
                    )
                ]
            else:
                left_keys = [self.left.index._values]

        if left_drop:
            self.left = self.left._drop_labels_or_levels(left_drop)

        if right_drop:
            self.right = self.right._drop_labels_or_levels(right_drop)

        return left_keys, right_keys, join_names

    def _maybe_coerce_merge_keys(self):
        # we have valid merges but we may have to further
        # coerce these if they are originally incompatible types
        #
        # for example if these are categorical, but are not dtype_equal
        # or if we have object and integer dtypes

        for lk, rk, name in zip(
            self.left_join_keys, self.right_join_keys, self.join_names
        ):
            if (len(lk) and not len(rk)) or (not len(lk) and len(rk)):
                continue

            lk_is_cat = is_categorical_dtype(lk.dtype)
            rk_is_cat = is_categorical_dtype(rk.dtype)
            lk_is_object = is_object_dtype(lk.dtype)
            rk_is_object = is_object_dtype(rk.dtype)

            # if either left or right is a categorical
            # then the must match exactly in categories & ordered
            if lk_is_cat and rk_is_cat:
                if lk._categories_match_up_to_permutation(rk):
                    continue

            elif lk_is_cat or rk_is_cat:
                pass

            elif is_dtype_equal(lk.dtype, rk.dtype):
                continue

            msg = (
                f"You are trying to merge on {lk.dtype} and "
                f"{rk.dtype} columns. If you wish to proceed you should use pd.concat"
            )

            # if we are numeric, then allow differing
            # kinds to proceed, eg. int64 and int8, int and float
            # further if we are object, but we infer to
            # the same, then proceed
            if is_numeric_dtype(lk.dtype) and is_numeric_dtype(rk.dtype):
                if lk.dtype.kind == rk.dtype.kind:
                    continue

                # check whether ints and floats
                elif is_integer_dtype(rk.dtype) and is_float_dtype(lk.dtype):
                    # pandas\core\reshape\merge.py:1116: error: Unsupported
                    # operand type for ~ ("Union[ndarray, generic]")
                    # [operator]
                    if not (lk == lk.astype(rk.dtype))[
                        ~np.isnan(lk)  # type: ignore[operator]
                    ].all():
                        warnings.warn(
                            "You are merging on int and float "
                            "columns where the float values "
                            "are not equal to their int representation",
                            UserWarning,
                        )
                    continue

                elif is_float_dtype(rk.dtype) and is_integer_dtype(lk.dtype):
                    # pandas\core\reshape\merge.py:1126: error: Unsupported
                    # operand type for ~ ("Union[ndarray, generic]")
                    # [operator]
                    if not (rk == rk.astype(lk.dtype))[
                        ~np.isnan(rk)  # type: ignore[operator]
                    ].all():
                        warnings.warn(
                            "You are merging on int and float "
                            "columns where the float values "
                            "are not equal to their int representation",
                            UserWarning,
                        )
                    continue

                # let's infer and see if we are ok
                elif lib.infer_dtype(lk, skipna=False) == lib.infer_dtype(
                    rk, skipna=False
                ):
                    continue

            # Check if we are trying to merge on obviously
            # incompatible dtypes GH 9780, GH 15800

            # bool values are coerced to object
            elif (lk_is_object and is_bool_dtype(rk.dtype)) or (
                is_bool_dtype(lk.dtype) and rk_is_object
            ):
                pass

            # object values are allowed to be merged
            elif (lk_is_object and is_numeric_dtype(rk.dtype)) or (
                is_numeric_dtype(lk.dtype) and rk_is_object
            ):
                inferred_left = lib.infer_dtype(lk, skipna=False)
                inferred_right = lib.infer_dtype(rk, skipna=False)
                bool_types = ["integer", "mixed-integer", "boolean", "empty"]
                string_types = ["string", "unicode", "mixed", "bytes", "empty"]

                # inferred bool
                if inferred_left in bool_types and inferred_right in bool_types:
                    pass

                # unless we are merging non-string-like with string-like
                elif (
                    inferred_left in string_types and inferred_right not in string_types
                ) or (
                    inferred_right in string_types and inferred_left not in string_types
                ):
                    raise ValueError(msg)

            # datetimelikes must match exactly
            elif needs_i8_conversion(lk.dtype) and not needs_i8_conversion(rk.dtype):
                raise ValueError(msg)
            elif not needs_i8_conversion(lk.dtype) and needs_i8_conversion(rk.dtype):
                raise ValueError(msg)
            elif is_datetime64tz_dtype(lk.dtype) and not is_datetime64tz_dtype(
                rk.dtype
            ):
                raise ValueError(msg)
            elif not is_datetime64tz_dtype(lk.dtype) and is_datetime64tz_dtype(
                rk.dtype
            ):
                raise ValueError(msg)

            elif lk_is_object and rk_is_object:
                continue

            # Houston, we have a problem!
            # let's coerce to object if the dtypes aren't
            # categorical, otherwise coerce to the category
            # dtype. If we coerced categories to object,
            # then we would lose type information on some
            # columns, and end up trying to merge
            # incompatible dtypes. See GH 16900.
            if name in self.left.columns:
                typ = lk.categories.dtype if lk_is_cat else object
                self.left = self.left.assign(**{name: self.left[name].astype(typ)})
            if name in self.right.columns:
                typ = rk.categories.dtype if rk_is_cat else object
                self.right = self.right.assign(**{name: self.right[name].astype(typ)})

    def _validate_specification(self):
        # Hm, any way to make this logic less complicated??
        if self.on is None and self.left_on is None and self.right_on is None:

            if self.left_index and self.right_index:
                self.left_on, self.right_on = (), ()
            elif self.left_index:
                raise MergeError("Must pass right_on or right_index=True")
            elif self.right_index:
                raise MergeError("Must pass left_on or left_index=True")
            else:
                # use the common columns
                common_cols = self.left.columns.intersection(self.right.columns)
                if len(common_cols) == 0:
                    raise MergeError(
                        "No common columns to perform merge on. "
                        f"Merge options: left_on={self.left_on}, "
                        f"right_on={self.right_on}, "
                        f"left_index={self.left_index}, "
                        f"right_index={self.right_index}"
                    )
                if not common_cols.is_unique:
                    raise MergeError(f"Data columns not unique: {repr(common_cols)}")
                self.left_on = self.right_on = common_cols
        elif self.on is not None:
            if self.left_on is not None or self.right_on is not None:
                raise MergeError(
                    'Can only pass argument "on" OR "left_on" '
                    'and "right_on", not a combination of both.'
                )
            if self.left_index or self.right_index:
                raise MergeError(
                    'Can only pass argument "on" OR "left_index" '
                    'and "right_index", not a combination of both.'
                )
            self.left_on = self.right_on = self.on
        elif self.left_on is not None:
            if self.left_index:
                raise MergeError(
                    'Can only pass argument "left_on" OR "left_index" not both.'
                )
            if not self.right_index and self.right_on is None:
                raise MergeError('Must pass "right_on" OR "right_index".')
            n = len(self.left_on)
            if self.right_index:
                if len(self.left_on) != self.right.index.nlevels:
                    raise ValueError(
                        "len(left_on) must equal the number "
                        'of levels in the index of "right"'
                    )
                self.right_on = [None] * n
        elif self.right_on is not None:
            if self.right_index:
                raise MergeError(
                    'Can only pass argument "right_on" OR "right_index" not both.'
                )
            if not self.left_index and self.left_on is None:
                raise MergeError('Must pass "left_on" OR "left_index".')
            n = len(self.right_on)
            if self.left_index:
                if len(self.right_on) != self.left.index.nlevels:
                    raise ValueError(
                        "len(right_on) must equal the number "
                        'of levels in the index of "left"'
                    )
                self.left_on = [None] * n
        if len(self.right_on) != len(self.left_on):
            raise ValueError("len(right_on) must equal len(left_on)")

    def _validate(self, validate: str):

        # Check uniqueness of each
        if self.left_index:
            left_unique = self.orig_left.index.is_unique
        else:
            left_unique = MultiIndex.from_arrays(self.left_join_keys).is_unique

        if self.right_index:
            right_unique = self.orig_right.index.is_unique
        else:
            right_unique = MultiIndex.from_arrays(self.right_join_keys).is_unique

        # Check data integrity
        if validate in ["one_to_one", "1:1"]:
            if not left_unique and not right_unique:
                raise MergeError(
                    "Merge keys are not unique in either left "
                    "or right dataset; not a one-to-one merge"
                )
            elif not left_unique:
                raise MergeError(
                    "Merge keys are not unique in left dataset; not a one-to-one merge"
                )
            elif not right_unique:
                raise MergeError(
                    "Merge keys are not unique in right dataset; not a one-to-one merge"
                )

        elif validate in ["one_to_many", "1:m"]:
            if not left_unique:
                raise MergeError(
                    "Merge keys are not unique in left dataset; not a one-to-many merge"
                )

        elif validate in ["many_to_one", "m:1"]:
            if not right_unique:
                raise MergeError(
                    "Merge keys are not unique in right dataset; "
                    "not a many-to-one merge"
                )

        elif validate in ["many_to_many", "m:m"]:
            pass

        else:
            raise ValueError("Not a valid argument for validate")


def get_join_indexers(
    left_keys, right_keys, sort: bool = False, how: str = "inner", **kwargs
):
    """

    Parameters
    ----------
    left_keys: ndarray, Index, Series
    right_keys: ndarray, Index, Series
    sort: bool, default False
    how: string {'inner', 'outer', 'left', 'right'}, default 'inner'

    Returns
    -------
    tuple of (left_indexer, right_indexer)
        indexers into the left_keys, right_keys

    """
    assert len(left_keys) == len(
        right_keys
    ), "left_key and right_keys must be the same length"

    # get left & right join labels and num. of levels at each location
    mapped = (
        _factorize_keys(left_keys[n], right_keys[n], sort=sort, how=how)
        for n in range(len(left_keys))
    )
    zipped = zip(*mapped)
    # error: No overload variant of "list" matches argument type "object"
    llab, rlab, shape = [list(x) for x in zipped]  # type: ignore[call-overload]

    # get flat i8 keys from label lists
    lkey, rkey = _get_join_keys(llab, rlab, shape, sort)

    # factorize keys to a dense i8 space
    # `count` is the num. of unique keys
    # set(lkey) | set(rkey) == range(count)

    lkey, rkey, count = _factorize_keys(lkey, rkey, sort=sort, how=how)
    # preserve left frame order if how == 'left' and sort == False
    kwargs = copy.copy(kwargs)
    if how == "left":
        kwargs["sort"] = sort
    join_func = {
        "inner": libjoin.inner_join,
        "left": libjoin.left_outer_join,
        "right": _right_outer_join,
        "outer": libjoin.full_outer_join,
    }[how]

    return join_func(lkey, rkey, count, **kwargs)


def restore_dropped_levels_multijoin(
    left: MultiIndex,
    right: MultiIndex,
    dropped_level_names,
    join_index,
    lindexer,
    rindexer,
):
    """
    *this is an internal non-public method*

    Returns the levels, labels and names of a multi-index to multi-index join.
    Depending on the type of join, this method restores the appropriate
    dropped levels of the joined multi-index.
    The method relies on lidx, rindexer which hold the index positions of
    left and right, where a join was feasible

    Parameters
    ----------
    left : MultiIndex
        left index
    right : MultiIndex
        right index
    dropped_level_names : str array
        list of non-common level names
    join_index : MultiIndex
        the index of the join between the
        common levels of left and right
    lindexer : intp array
        left indexer
    rindexer : intp array
        right indexer

    Returns
    -------
    levels : list of Index
        levels of combined multiindexes
    labels : intp array
        labels of combined multiindexes
    names : str array
        names of combined multiindexes

    """

    def _convert_to_multiindex(index) -> MultiIndex:
        if isinstance(index, MultiIndex):
            return index
        else:
            return MultiIndex.from_arrays([index._values], names=[index.name])

    # For multi-multi joins with one overlapping level,
    # the returned index if of type Index
    # Assure that join_index is of type MultiIndex
    # so that dropped levels can be appended
    join_index = _convert_to_multiindex(join_index)

    join_levels = join_index.levels
    join_codes = join_index.codes
    join_names = join_index.names

    # lindexer and rindexer hold the indexes where the join occurred
    # for left and right respectively. If left/right is None then
    # the join occurred on all indices of left/right
    if lindexer is None:
        lindexer = range(left.size)

    if rindexer is None:
        rindexer = range(right.size)

    # Iterate through the levels that must be restored
    for dropped_level_name in dropped_level_names:
        if dropped_level_name in left.names:
            idx = left
            indexer = lindexer
        else:
            idx = right
            indexer = rindexer

        # The index of the level name to be restored
        name_idx = idx.names.index(dropped_level_name)

        restore_levels = idx.levels[name_idx]
        # Inject -1 in the codes list where a join was not possible
        # IOW indexer[i]=-1
        codes = idx.codes[name_idx]
        restore_codes = algos.take_nd(codes, indexer, fill_value=-1)

        join_levels = join_levels + [restore_levels]
        join_codes = join_codes + [restore_codes]
        join_names = join_names + [dropped_level_name]

    return join_levels, join_codes, join_names


class _OrderedMerge(_MergeOperation):
    _merge_type = "ordered_merge"

    def __init__(
        self,
        left,
        right,
        on=None,
        left_on=None,
        right_on=None,
        left_index: bool = False,
        right_index: bool = False,
        axis=1,
        suffixes=("_x", "_y"),
        copy: bool = True,
        fill_method=None,
        how: str = "outer",
    ):

        self.fill_method = fill_method
        _MergeOperation.__init__(
            self,
            left,
            right,
            on=on,
            left_on=left_on,
            left_index=left_index,
            right_index=right_index,
            right_on=right_on,
            axis=axis,
            how=how,
            suffixes=suffixes,
            sort=True,  # factorize sorts
        )

    def get_result(self):
        join_index, left_indexer, right_indexer = self._get_join_info()

        llabels, rlabels = _items_overlap_with_suffix(
            self.left._info_axis, self.right._info_axis, self.suffixes
        )

        if self.fill_method == "ffill":
            left_join_indexer = libjoin.ffill_indexer(left_indexer)
            right_join_indexer = libjoin.ffill_indexer(right_indexer)
        else:
            left_join_indexer = left_indexer
            right_join_indexer = right_indexer

        lindexers = {1: left_join_indexer} if left_join_indexer is not None else {}
        rindexers = {1: right_join_indexer} if right_join_indexer is not None else {}

        result_data = concatenate_block_managers(
            [(self.left._mgr, lindexers), (self.right._mgr, rindexers)],
            axes=[llabels.append(rlabels), join_index],
            concat_axis=0,
            copy=self.copy,
        )

        typ = self.left._constructor
        result = typ(result_data)

        self._maybe_add_join_keys(result, left_indexer, right_indexer)

        return result


def _asof_function(direction: str):
    name = f"asof_join_{direction}"
    return getattr(libjoin, name, None)


def _asof_by_function(direction: str):
    name = f"asof_join_{direction}_on_X_by_Y"
    return getattr(libjoin, name, None)


_type_casters = {
    "int64_t": ensure_int64,
    "double": ensure_float64,
    "object": ensure_object,
}


def _get_cython_type_upcast(dtype):
    """ Upcast a dtype to 'int64_t', 'double', or 'object' """
    if is_integer_dtype(dtype):
        return "int64_t"
    elif is_float_dtype(dtype):
        return "double"
    else:
        return "object"


class _AsOfMerge(_OrderedMerge):
    _merge_type = "asof_merge"

    def __init__(
        self,
        left,
        right,
        on=None,
        left_on=None,
        right_on=None,
        left_index: bool = False,
        right_index: bool = False,
        by=None,
        left_by=None,
        right_by=None,
        axis=1,
        suffixes=("_x", "_y"),
        copy: bool = True,
        fill_method=None,
        how: str = "asof",
        tolerance=None,
        allow_exact_matches: bool = True,
        direction: str = "backward",
    ):

        self.by = by
        self.left_by = left_by
        self.right_by = right_by
        self.tolerance = tolerance
        self.allow_exact_matches = allow_exact_matches
        self.direction = direction

        _OrderedMerge.__init__(
            self,
            left,
            right,
            on=on,
            left_on=left_on,
            right_on=right_on,
            left_index=left_index,
            right_index=right_index,
            axis=axis,
            how=how,
            suffixes=suffixes,
            fill_method=fill_method,
        )

    def _validate_specification(self):
        super()._validate_specification()

        # we only allow on to be a single item for on
        if len(self.left_on) != 1 and not self.left_index:
            raise MergeError("can only asof on a key for left")

        if len(self.right_on) != 1 and not self.right_index:
            raise MergeError("can only asof on a key for right")

        if self.left_index and isinstance(self.left.index, MultiIndex):
            raise MergeError("left can only have one index")

        if self.right_index and isinstance(self.right.index, MultiIndex):
            raise MergeError("right can only have one index")

        # set 'by' columns
        if self.by is not None:
            if self.left_by is not None or self.right_by is not None:
                raise MergeError("Can only pass by OR left_by and right_by")
            self.left_by = self.right_by = self.by
        if self.left_by is None and self.right_by is not None:
            raise MergeError("missing left_by")
        if self.left_by is not None and self.right_by is None:
            raise MergeError("missing right_by")

        # add 'by' to our key-list so we can have it in the
        # output as a key
        if self.left_by is not None:
            if not is_list_like(self.left_by):
                self.left_by = [self.left_by]
            if not is_list_like(self.right_by):
                self.right_by = [self.right_by]

            if len(self.left_by) != len(self.right_by):
                raise MergeError("left_by and right_by must be same length")

            self.left_on = self.left_by + list(self.left_on)
            self.right_on = self.right_by + list(self.right_on)

        # check 'direction' is valid
        if self.direction not in ["backward", "forward", "nearest"]:
            raise MergeError(f"direction invalid: {self.direction}")

    def _get_merge_keys(self):

        # note this function has side effects
        (left_join_keys, right_join_keys, join_names) = super()._get_merge_keys()

        # validate index types are the same
        for i, (lk, rk) in enumerate(zip(left_join_keys, right_join_keys)):
            if not is_dtype_equal(lk.dtype, rk.dtype):
                if is_categorical_dtype(lk.dtype) and is_categorical_dtype(rk.dtype):
                    # The generic error message is confusing for categoricals.
                    #
                    # In this function, the join keys include both the original
                    # ones of the merge_asof() call, and also the keys passed
                    # to its by= argument. Unordered but equal categories
                    # are not supported for the former, but will fail
                    # later with a ValueError, so we don't *need* to check
                    # for them here.
                    msg = (
                        f"incompatible merge keys [{i}] {repr(lk.dtype)} and "
                        f"{repr(rk.dtype)}, both sides category, but not equal ones"
                    )
                else:
                    msg = (
                        f"incompatible merge keys [{i}] {repr(lk.dtype)} and "
                        f"{repr(rk.dtype)}, must be the same type"
                    )
                raise MergeError(msg)

        # validate tolerance; datetime.timedelta or Timedelta if we have a DTI
        if self.tolerance is not None:

            if self.left_index:
                lt = self.left.index
            else:
                lt = left_join_keys[-1]

            msg = (
                f"incompatible tolerance {self.tolerance}, must be compat "
                f"with type {repr(lt.dtype)}"
            )

            if needs_i8_conversion(lt):
                if not isinstance(self.tolerance, datetime.timedelta):
                    raise MergeError(msg)
                if self.tolerance < Timedelta(0):
                    raise MergeError("tolerance must be positive")

            elif is_integer_dtype(lt):
                if not is_integer(self.tolerance):
                    raise MergeError(msg)
                if self.tolerance < 0:
                    raise MergeError("tolerance must be positive")

            elif is_float_dtype(lt):
                if not is_number(self.tolerance):
                    raise MergeError(msg)
                if self.tolerance < 0:
                    raise MergeError("tolerance must be positive")

            else:
                raise MergeError("key must be integer, timestamp or float")

        # validate allow_exact_matches
        if not is_bool(self.allow_exact_matches):
            msg = (
                "allow_exact_matches must be boolean, "
                f"passed {self.allow_exact_matches}"
            )
            raise MergeError(msg)

        return left_join_keys, right_join_keys, join_names

    def _get_join_indexers(self):
        """ return the join indexers """

        def flip(xs) -> np.ndarray:
            """ unlike np.transpose, this returns an array of tuples """
            xs = [
                x
                if not is_extension_array_dtype(x)
                else extract_array(x)._values_for_argsort()
                for x in xs
            ]
            labels = list(string.ascii_lowercase[: len(xs)])
            dtypes = [x.dtype for x in xs]
            labeled_dtypes = list(zip(labels, dtypes))
            return np.array(list(zip(*xs)), labeled_dtypes)

        # values to compare
        left_values = (
            self.left.index._values if self.left_index else self.left_join_keys[-1]
        )
        right_values = (
            self.right.index._values if self.right_index else self.right_join_keys[-1]
        )
        tolerance = self.tolerance

        # we require sortedness and non-null values in the join keys
        if not Index(left_values).is_monotonic:
            side = "left"
            if isna(left_values).any():
                raise ValueError(f"Merge keys contain null values on {side} side")
            else:
                raise ValueError(f"{side} keys must be sorted")

        if not Index(right_values).is_monotonic:
            side = "right"
            if isna(right_values).any():
                raise ValueError(f"Merge keys contain null values on {side} side")
            else:
                raise ValueError(f"{side} keys must be sorted")

        # initial type conversion as needed
        if needs_i8_conversion(left_values):
            left_values = left_values.view("i8")
            right_values = right_values.view("i8")
            if tolerance is not None:
                tolerance = Timedelta(tolerance)
                tolerance = tolerance.value

        # a "by" parameter requires special handling
        if self.left_by is not None:
            # remove 'on' parameter from values if one existed
            if self.left_index and self.right_index:
                left_by_values = self.left_join_keys
                right_by_values = self.right_join_keys
            else:
                left_by_values = self.left_join_keys[0:-1]
                right_by_values = self.right_join_keys[0:-1]

            # get tuple representation of values if more than one
            if len(left_by_values) == 1:
                left_by_values = left_by_values[0]
                right_by_values = right_by_values[0]
            else:
                left_by_values = flip(left_by_values)
                right_by_values = flip(right_by_values)

            # upcast 'by' parameter because HashTable is limited
            by_type = _get_cython_type_upcast(left_by_values.dtype)
            by_type_caster = _type_casters[by_type]
            left_by_values = by_type_caster(left_by_values)
            right_by_values = by_type_caster(right_by_values)

            # choose appropriate function by type
            func = _asof_by_function(self.direction)
            return func(
                left_values,
                right_values,
                left_by_values,
                right_by_values,
                self.allow_exact_matches,
                tolerance,
            )
        else:
            # choose appropriate function by type
            func = _asof_function(self.direction)
            return func(left_values, right_values, self.allow_exact_matches, tolerance)


def _get_multiindex_indexer(join_keys, index: MultiIndex, sort: bool):

    # left & right join labels and num. of levels at each location
    mapped = (
        _factorize_keys(index.levels[n], join_keys[n], sort=sort)
        for n in range(index.nlevels)
    )
    zipped = zip(*mapped)
    # error: No overload variant of "list" matches argument type "object"
    rcodes, lcodes, shape = [list(x) for x in zipped]  # type: ignore[call-overload]
    if sort:
        rcodes = list(map(np.take, rcodes, index.codes))
    else:
        i8copy = lambda a: a.astype("i8", subok=False, copy=True)
        rcodes = list(map(i8copy, index.codes))

    # fix right labels if there were any nulls
    for i in range(len(join_keys)):
        mask = index.codes[i] == -1
        if mask.any():
            # check if there already was any nulls at this location
            # if there was, it is factorized to `shape[i] - 1`
            a = join_keys[i][lcodes[i] == shape[i] - 1]
            if a.size == 0 or not a[0] != a[0]:
                shape[i] += 1

            rcodes[i][mask] = shape[i] - 1

    # get flat i8 join keys
    lkey, rkey = _get_join_keys(lcodes, rcodes, shape, sort)

    # factorize keys to a dense i8 space
    lkey, rkey, count = _factorize_keys(lkey, rkey, sort=sort)

    return libjoin.left_outer_join(lkey, rkey, count, sort=sort)


def _get_single_indexer(join_key, index, sort: bool = False):
    left_key, right_key, count = _factorize_keys(join_key, index, sort=sort)

    left_indexer, right_indexer = libjoin.left_outer_join(
        ensure_int64(left_key), ensure_int64(right_key), count, sort=sort
    )

    return left_indexer, right_indexer


def _left_join_on_index(left_ax: Index, right_ax: Index, join_keys, sort: bool = False):
    if len(join_keys) > 1:
        if not (
            isinstance(right_ax, MultiIndex) and len(join_keys) == right_ax.nlevels
        ):
            raise AssertionError(
                "If more than one join key is given then "
                "'right_ax' must be a MultiIndex and the "
                "number of join keys must be the number of levels in right_ax"
            )

        left_indexer, right_indexer = _get_multiindex_indexer(
            join_keys, right_ax, sort=sort
        )
    else:
        jkey = join_keys[0]

        left_indexer, right_indexer = _get_single_indexer(jkey, right_ax, sort=sort)

    if sort or len(left_ax) != len(left_indexer):
        # if asked to sort or there are 1-to-many matches
        join_index = left_ax.take(left_indexer)
        return join_index, left_indexer, right_indexer

    # left frame preserves order & length of its index
    return left_ax, None, right_indexer


def _right_outer_join(x, y, max_groups):
    right_indexer, left_indexer = libjoin.left_outer_join(y, x, max_groups)
    return left_indexer, right_indexer


def _factorize_keys(
    lk: ArrayLike, rk: ArrayLike, sort: bool = True, how: str = "inner"
) -> Tuple[np.ndarray, np.ndarray, int]:
    """
    Encode left and right keys as enumerated types.

    This is used to get the join indexers to be used when merging DataFrames.

    Parameters
    ----------
    lk : array-like
        Left key.
    rk : array-like
        Right key.
    sort : bool, defaults to True
        If True, the encoding is done such that the unique elements in the
        keys are sorted.
    how : {‘left’, ‘right’, ‘outer’, ‘inner’}, default ‘inner’
        Type of merge.

    Returns
    -------
    array
        Left (resp. right if called with `key='right'`) labels, as enumerated type.
    array
        Right (resp. left if called with `key='right'`) labels, as enumerated type.
    int
        Number of unique elements in union of left and right labels.

    See Also
    --------
    merge : Merge DataFrame or named Series objects
        with a database-style join.
    algorithms.factorize : Encode the object as an enumerated type
        or categorical variable.

    Examples
    --------
    >>> lk = np.array(["a", "c", "b"])
    >>> rk = np.array(["a", "c"])

    Here, the unique values are `'a', 'b', 'c'`. With the default
    `sort=True`, the encoding will be `{0: 'a', 1: 'b', 2: 'c'}`:

    >>> pd.core.reshape.merge._factorize_keys(lk, rk)
    (array([0, 2, 1]), array([0, 2]), 3)

    With the `sort=False`, the encoding will correspond to the order
    in which the unique elements first appear: `{0: 'a', 1: 'c', 2: 'b'}`:

    >>> pd.core.reshape.merge._factorize_keys(lk, rk, sort=False)
    (array([0, 1, 2]), array([0, 1]), 3)
    """
    # Some pre-processing for non-ndarray lk / rk

    # error: Incompatible types in assignment (expression has type
    # "ExtensionArray", variable has type "ndarray")
    lk = extract_array(lk, extract_numpy=True)  # type: ignore[assignment]
    # error: Incompatible types in assignment (expression has type
    # "ExtensionArray", variable has type "ndarray")
    rk = extract_array(rk, extract_numpy=True)  # type: ignore[assignment]

    if is_datetime64tz_dtype(lk.dtype) and is_datetime64tz_dtype(rk.dtype):
        # Extract the ndarray (UTC-localized) values
        # Note: we dont need the dtypes to match, as these can still be compared

        # pandas\core\reshape\merge.py:1930: error: Incompatible types in
        # assignment (expression has type "ndarray", variable has type
        # "ExtensionArray")  [assignment]

        # pandas\core\reshape\merge.py:1930: error: "ndarray" has no attribute
        # "_values_for_factorize"  [attr-defined]
        lk, _ = lk._values_for_factorize()  # type: ignore[assignment, attr-defined]

        # pandas\core\reshape\merge.py:1931: error: Incompatible types in
        # assignment (expression has type "ndarray", variable has type
        # "ExtensionArray")  [assignment]

        # pandas\core\reshape\merge.py:1931: error: "ndarray" has no attribute
        # "_values_for_factorize"  [attr-defined]
        rk, _ = rk._values_for_factorize()  # type: ignore[assignment, attr-defined]

    elif (
        is_categorical_dtype(lk.dtype)
        and is_categorical_dtype(rk.dtype)
        and is_dtype_equal(lk.dtype, rk.dtype)
    ):
        assert isinstance(lk, Categorical)
        assert isinstance(rk, Categorical)
        # Cast rk to encoding so we can compare codes with lk
<<<<<<< HEAD

        # error: Incompatible types in assignment (expression has type
        # "ndarray", variable has type "ExtensionArray")
        rk = lk._validate_listlike(rk)  # type: ignore[assignment]
=======
        rk = lk._encode_with_my_categories(rk)
>>>>>>> cf31d1ba

        lk = ensure_int64(lk.codes)
        rk = ensure_int64(rk.codes)

    elif is_extension_array_dtype(lk.dtype) and is_dtype_equal(lk.dtype, rk.dtype):
        # pandas\core\reshape\merge.py:1967: error: Incompatible types in
        # assignment (expression has type "ndarray", variable has type
        # "ExtensionArray")  [assignment]

        # pandas\core\reshape\merge.py:1967: error: "ndarray" has no attribute
        # "_values_for_factorize"  [attr-defined]
        lk, _ = lk._values_for_factorize()  # type: ignore[attr-defined,assignment]

        # error: Incompatible types in assignment (expression has type
        # "ndarray", variable has type "ExtensionArray")

        # error: "ndarray" has no attribute "_values_for_factorize"
        rk, _ = rk._values_for_factorize()  # type: ignore[attr-defined,assignment]

    if is_integer_dtype(lk.dtype) and is_integer_dtype(rk.dtype):
        # GH#23917 TODO: needs tests for case where lk is integer-dtype
        #  and rk is datetime-dtype
        klass = libhashtable.Int64Factorizer
        lk = ensure_int64(np.asarray(lk))
        rk = ensure_int64(np.asarray(rk))

    elif needs_i8_conversion(lk.dtype) and is_dtype_equal(lk.dtype, rk.dtype):
        # GH#23917 TODO: Needs tests for non-matching dtypes
        klass = libhashtable.Int64Factorizer
        lk = ensure_int64(np.asarray(lk, dtype=np.int64))
        rk = ensure_int64(np.asarray(rk, dtype=np.int64))

    else:
        klass = libhashtable.Factorizer
        lk = ensure_object(lk)
        rk = ensure_object(rk)

    rizer = klass(max(len(lk), len(rk)))

    llab = rizer.factorize(lk)
    rlab = rizer.factorize(rk)

    count = rizer.get_count()

    if sort:
        uniques = rizer.uniques.to_array()
        llab, rlab = _sort_labels(uniques, llab, rlab)

    # NA group
    lmask = llab == -1
    lany = lmask.any()
    rmask = rlab == -1
    rany = rmask.any()

    if lany or rany:
        if lany:
            np.putmask(llab, lmask, count)
        if rany:
            np.putmask(rlab, rmask, count)
        count += 1

    if how == "right":
        return rlab, llab, count
    return llab, rlab, count


def _sort_labels(uniques: np.ndarray, left, right):

    llength = len(left)
    labels = np.concatenate([left, right])

    _, new_labels = algos.safe_sort(uniques, labels, na_sentinel=-1)
    new_labels = ensure_int64(new_labels)
    new_left, new_right = new_labels[:llength], new_labels[llength:]

    return new_left, new_right


def _get_join_keys(llab, rlab, shape, sort: bool):

    # how many levels can be done without overflow
    nlev = next(
        lev
        for lev in range(len(shape), 0, -1)
        if not is_int64_overflow_possible(shape[:lev])
    )

    # get keys for the first `nlev` levels
    stride = np.prod(shape[1:nlev], dtype="i8")
    lkey = stride * llab[0].astype("i8", subok=False, copy=False)
    rkey = stride * rlab[0].astype("i8", subok=False, copy=False)

    for i in range(1, nlev):
        with np.errstate(divide="ignore"):
            stride //= shape[i]
        lkey += llab[i] * stride
        rkey += rlab[i] * stride

    if nlev == len(shape):  # all done!
        return lkey, rkey

    # densify current keys to avoid overflow
    lkey, rkey, count = _factorize_keys(lkey, rkey, sort=sort)

    llab = [lkey] + llab[nlev:]
    rlab = [rkey] + rlab[nlev:]
    shape = [count] + shape[nlev:]

    return _get_join_keys(llab, rlab, shape, sort)


def _should_fill(lname, rname) -> bool:
    if not isinstance(lname, str) or not isinstance(rname, str):
        return True
    return lname == rname


def _any(x) -> bool:
    return x is not None and com.any_not_none(*x)


def _validate_operand(obj: FrameOrSeries) -> "DataFrame":
    if isinstance(obj, ABCDataFrame):
        return obj
    elif isinstance(obj, ABCSeries):
        if obj.name is None:
            raise ValueError("Cannot merge a Series without a name")
        else:
            return obj.to_frame()
    else:
        raise TypeError(
            f"Can only merge Series or DataFrame objects, a {type(obj)} was passed"
        )


def _items_overlap_with_suffix(left: Index, right: Index, suffixes: Tuple[str, str]):
    """
    Suffixes type validation.

    If two indices overlap, add suffixes to overlapping entries.

    If corresponding suffix is empty, the entry is simply converted to string.

    """
    if not is_list_like(suffixes, allow_sets=False):
        warnings.warn(
            f"Passing 'suffixes' as a {type(suffixes)}, is not supported and may give "
            "unexpected results. Provide 'suffixes' as a tuple instead. In the "
            "future a 'TypeError' will be raised.",
            FutureWarning,
            stacklevel=4,
        )

    to_rename = left.intersection(right)
    if len(to_rename) == 0:
        return left, right

    lsuffix, rsuffix = suffixes

    if not lsuffix and not rsuffix:
        raise ValueError(f"columns overlap but no suffix specified: {to_rename}")

    def renamer(x, suffix):
        """
        Rename the left and right indices.

        If there is overlap, and suffix is not None, add
        suffix, otherwise, leave it as-is.

        Parameters
        ----------
        x : original column name
        suffix : str or None

        Returns
        -------
        x : renamed column name
        """
        if x in to_rename and suffix is not None:
            return f"{x}{suffix}"
        return x

    lrenamer = partial(renamer, suffix=lsuffix)
    rrenamer = partial(renamer, suffix=rsuffix)

    return (left._transform_index(lrenamer), right._transform_index(rrenamer))<|MERGE_RESOLUTION|>--- conflicted
+++ resolved
@@ -1989,14 +1989,7 @@
         assert isinstance(lk, Categorical)
         assert isinstance(rk, Categorical)
         # Cast rk to encoding so we can compare codes with lk
-<<<<<<< HEAD
-
-        # error: Incompatible types in assignment (expression has type
-        # "ndarray", variable has type "ExtensionArray")
-        rk = lk._validate_listlike(rk)  # type: ignore[assignment]
-=======
         rk = lk._encode_with_my_categories(rk)
->>>>>>> cf31d1ba
 
         lk = ensure_int64(lk.codes)
         rk = ensure_int64(rk.codes)
