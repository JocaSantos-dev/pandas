"""
SQL-style merge routines
"""

import copy
import string
import warnings

import numpy as np

from pandas._libs import hashtable as libhashtable, join as libjoin, lib
import pandas.compat as compat
from pandas.compat import filter, lzip, map, range, zip
from pandas.errors import MergeError
from pandas.util._decorators import Appender, Substitution

from pandas.core.dtypes.common import (
    ensure_float64, ensure_int64, ensure_object, is_array_like, is_bool,
    is_bool_dtype, is_categorical_dtype, is_datetime64_dtype,
    is_datetime64tz_dtype, is_datetimelike, is_dtype_equal,
    is_extension_array_dtype, is_float_dtype, is_int64_dtype, is_integer,
    is_integer_dtype, is_list_like, is_number, is_numeric_dtype,
    is_object_dtype, needs_i8_conversion)
from pandas.core.dtypes.missing import isnull, na_value_for_dtype

from pandas import Categorical, DataFrame, Index, MultiIndex, Series, Timedelta
import pandas.core.algorithms as algos
from pandas.core.arrays.categorical import _recode_for_categories
import pandas.core.common as com
from pandas.core.frame import _merge_doc
from pandas.core.internals import (
    concatenate_block_managers, items_overlap_with_suffix)
import pandas.core.sorting as sorting
from pandas.core.sorting import is_int64_overflow_possible


@Substitution('\nleft : DataFrame')
@Appender(_merge_doc, indents=0)
def merge(left, right, how='inner', on=None, left_on=None, right_on=None,
          left_index=False, right_index=False, sort=False,
          suffixes=('_x', '_y'), copy=True, indicator=False,
          validate=None):
    op = _MergeOperation(left, right, how=how, on=on, left_on=left_on,
                         right_on=right_on, left_index=left_index,
                         right_index=right_index, sort=sort, suffixes=suffixes,
                         copy=copy, indicator=indicator,
                         validate=validate)
    return op.get_result()


if __debug__:
    merge.__doc__ = _merge_doc % '\nleft : DataFrame'


def _groupby_and_merge(by, on, left, right, _merge_pieces,
                       check_duplicates=True):
    """
    groupby & merge; we are always performing a left-by type operation

    Parameters
    ----------
    by: field to group
    on: duplicates field
    left: left frame
    right: right frame
    _merge_pieces: function for merging
    check_duplicates: boolean, default True
        should we check & clean duplicates
    """

    pieces = []
    if not isinstance(by, (list, tuple)):
        by = [by]

    lby = left.groupby(by, sort=False)

    # if we can groupby the rhs
    # then we can get vastly better perf
    try:

        # we will check & remove duplicates if indicated
        if check_duplicates:
            if on is None:
                on = []
            elif not isinstance(on, (list, tuple)):
                on = [on]

            if right.duplicated(by + on).any():
                right = right.drop_duplicates(by + on, keep='last')
        rby = right.groupby(by, sort=False)
    except KeyError:
        rby = None

    for key, lhs in lby:

        if rby is None:
            rhs = right
        else:
            try:
                rhs = right.take(rby.indices[key])
            except KeyError:
                # key doesn't exist in left
                lcols = lhs.columns.tolist()
                cols = lcols + [r for r in right.columns
                                if r not in set(lcols)]
                merged = lhs.reindex(columns=cols)
                merged.index = range(len(merged))
                pieces.append(merged)
                continue

        merged = _merge_pieces(lhs, rhs)

        # make sure join keys are in the merged
        # TODO, should _merge_pieces do this?
        for k in by:
            try:
                if k in merged:
                    merged[k] = key
            except KeyError:
                pass

        pieces.append(merged)

    # preserve the original order
    # if we have a missing piece this can be reset
    from pandas.core.reshape.concat import concat
    result = concat(pieces, ignore_index=True)
    result = result.reindex(columns=pieces[0].columns, copy=False)
    return result, lby


def merge_ordered(left, right, on=None,
                  left_on=None, right_on=None,
                  left_by=None, right_by=None,
                  fill_method=None, suffixes=('_x', '_y'),
                  how='outer'):
    """Perform merge with optional filling/interpolation designed for ordered
    data like time series data. Optionally perform group-wise merge (see
    examples)

    Parameters
    ----------
    left : DataFrame
    right : DataFrame
    on : label or list
        Field names to join on. Must be found in both DataFrames.
    left_on : label or list, or array-like
        Field names to join on in left DataFrame. Can be a vector or list of
        vectors of the length of the DataFrame to use a particular vector as
        the join key instead of columns
    right_on : label or list, or array-like
        Field names to join on in right DataFrame or vector/list of vectors per
        left_on docs
    left_by : column name or list of column names
        Group left DataFrame by group columns and merge piece by piece with
        right DataFrame
    right_by : column name or list of column names
        Group right DataFrame by group columns and merge piece by piece with
        left DataFrame
    fill_method : {'ffill', None}, default None
        Interpolation method for data
    suffixes : 2-length sequence (tuple, list, ...)
        Suffix to apply to overlapping column names in the left and right
        side, respectively
    how : {'left', 'right', 'outer', 'inner'}, default 'outer'
        * left: use only keys from left frame (SQL: left outer join)
        * right: use only keys from right frame (SQL: right outer join)
        * outer: use union of keys from both frames (SQL: full outer join)
        * inner: use intersection of keys from both frames (SQL: inner join)

        .. versionadded:: 0.19.0

    Returns
    -------
    merged : DataFrame
        The output type will the be same as 'left', if it is a subclass
        of DataFrame.

    See Also
    --------
    merge
    merge_asof

    Examples
    --------
    >>> A                      >>> B
          key  lvalue group        key  rvalue
    0   a       1     a        0     b       1
    1   c       2     a        1     c       2
    2   e       3     a        2     d       3
    3   a       1     b
    4   c       2     b
    5   e       3     b

    >>> merge_ordered(A, B, fill_method='ffill', left_by='group')
      group key  lvalue  rvalue
    0     a   a       1     NaN
    1     a   b       1     1.0
    2     a   c       2     2.0
    3     a   d       2     3.0
    4     a   e       3     3.0
    5     b   a       1     NaN
    6     b   b       1     1.0
    7     b   c       2     2.0
    8     b   d       2     3.0
    9     b   e       3     3.0
    """
    def _merger(x, y):
        # perform the ordered merge operation
        op = _OrderedMerge(x, y, on=on, left_on=left_on, right_on=right_on,
                           suffixes=suffixes, fill_method=fill_method,
                           how=how)
        return op.get_result()

    if left_by is not None and right_by is not None:
        raise ValueError('Can only group either left or right frames')
    elif left_by is not None:
        result, _ = _groupby_and_merge(left_by, on, left, right,
                                       lambda x, y: _merger(x, y),
                                       check_duplicates=False)
    elif right_by is not None:
        result, _ = _groupby_and_merge(right_by, on, right, left,
                                       lambda x, y: _merger(y, x),
                                       check_duplicates=False)
    else:
        result = _merger(left, right)
    return result


def merge_asof(left, right, on=None,
               left_on=None, right_on=None,
               left_index=False, right_index=False,
               by=None, left_by=None, right_by=None,
               suffixes=('_x', '_y'),
               tolerance=None,
               allow_exact_matches=True,
               direction='backward'):
    """Perform an asof merge. This is similar to a left-join except that we
    match on nearest key rather than equal keys.

    Both DataFrames must be sorted by the key.

    For each row in the left DataFrame:

      - A "backward" search selects the last row in the right DataFrame whose
        'on' key is less than or equal to the left's key.

      - A "forward" search selects the first row in the right DataFrame whose
        'on' key is greater than or equal to the left's key.

      - A "nearest" search selects the row in the right DataFrame whose 'on'
        key is closest in absolute distance to the left's key.

    The default is "backward" and is compatible in versions below 0.20.0.
    The direction parameter was added in version 0.20.0 and introduces
    "forward" and "nearest".

    Optionally match on equivalent keys with 'by' before searching with 'on'.

    .. versionadded:: 0.19.0

    Parameters
    ----------
    left : DataFrame
    right : DataFrame
    on : label
        Field name to join on. Must be found in both DataFrames.
        The data MUST be ordered. Furthermore this must be a numeric column,
        such as datetimelike, integer, or float. On or left_on/right_on
        must be given.
    left_on : label
        Field name to join on in left DataFrame.
    right_on : label
        Field name to join on in right DataFrame.
    left_index : boolean
        Use the index of the left DataFrame as the join key.

        .. versionadded:: 0.19.2

    right_index : boolean
        Use the index of the right DataFrame as the join key.

        .. versionadded:: 0.19.2

    by : column name or list of column names
        Match on these columns before performing merge operation.
    left_by : column name
        Field names to match on in the left DataFrame.

        .. versionadded:: 0.19.2

    right_by : column name
        Field names to match on in the right DataFrame.

        .. versionadded:: 0.19.2

    suffixes : 2-length sequence (tuple, list, ...)
        Suffix to apply to overlapping column names in the left and right
        side, respectively.
    tolerance : integer or Timedelta, optional, default None
        Select asof tolerance within this range; must be compatible
        with the merge index.
    allow_exact_matches : boolean, default True

        - If True, allow matching with the same 'on' value
          (i.e. less-than-or-equal-to / greater-than-or-equal-to)
        - If False, don't match the same 'on' value
          (i.e., strictly less-than / strictly greater-than)

    direction : 'backward' (default), 'forward', or 'nearest'
        Whether to search for prior, subsequent, or closest matches.

        .. versionadded:: 0.20.0

    Returns
    -------
    merged : DataFrame

    See Also
    --------
    merge
    merge_ordered

    Examples
    --------
    >>> left = pd.DataFrame({'a': [1, 5, 10], 'left_val': ['a', 'b', 'c']})
    >>> left
        a left_val
    0   1        a
    1   5        b
    2  10        c

    >>> right = pd.DataFrame({'a': [1, 2, 3, 6, 7],
    ...                       'right_val': [1, 2, 3, 6, 7]})
    >>> right
       a  right_val
    0  1          1
    1  2          2
    2  3          3
    3  6          6
    4  7          7

    >>> pd.merge_asof(left, right, on='a')
        a left_val  right_val
    0   1        a          1
    1   5        b          3
    2  10        c          7

    >>> pd.merge_asof(left, right, on='a', allow_exact_matches=False)
        a left_val  right_val
    0   1        a        NaN
    1   5        b        3.0
    2  10        c        7.0

    >>> pd.merge_asof(left, right, on='a', direction='forward')
        a left_val  right_val
    0   1        a        1.0
    1   5        b        6.0
    2  10        c        NaN

    >>> pd.merge_asof(left, right, on='a', direction='nearest')
        a left_val  right_val
    0   1        a          1
    1   5        b          6
    2  10        c          7

    We can use indexed DataFrames as well.

    >>> left = pd.DataFrame({'left_val': ['a', 'b', 'c']}, index=[1, 5, 10])
    >>> left
       left_val
    1         a
    5         b
    10        c

    >>> right = pd.DataFrame({'right_val': [1, 2, 3, 6, 7]},
    ...                      index=[1, 2, 3, 6, 7])
    >>> right
       right_val
    1          1
    2          2
    3          3
    6          6
    7          7

    >>> pd.merge_asof(left, right, left_index=True, right_index=True)
       left_val  right_val
    1         a          1
    5         b          3
    10        c          7

    Here is a real-world times-series example

    >>> quotes
                         time ticker     bid     ask
    0 2016-05-25 13:30:00.023   GOOG  720.50  720.93
    1 2016-05-25 13:30:00.023   MSFT   51.95   51.96
    2 2016-05-25 13:30:00.030   MSFT   51.97   51.98
    3 2016-05-25 13:30:00.041   MSFT   51.99   52.00
    4 2016-05-25 13:30:00.048   GOOG  720.50  720.93
    5 2016-05-25 13:30:00.049   AAPL   97.99   98.01
    6 2016-05-25 13:30:00.072   GOOG  720.50  720.88
    7 2016-05-25 13:30:00.075   MSFT   52.01   52.03

    >>> trades
                         time ticker   price  quantity
    0 2016-05-25 13:30:00.023   MSFT   51.95        75
    1 2016-05-25 13:30:00.038   MSFT   51.95       155
    2 2016-05-25 13:30:00.048   GOOG  720.77       100
    3 2016-05-25 13:30:00.048   GOOG  720.92       100
    4 2016-05-25 13:30:00.048   AAPL   98.00       100

    By default we are taking the asof of the quotes

    >>> pd.merge_asof(trades, quotes,
    ...                       on='time',
    ...                       by='ticker')
                         time ticker   price  quantity     bid     ask
    0 2016-05-25 13:30:00.023   MSFT   51.95        75   51.95   51.96
    1 2016-05-25 13:30:00.038   MSFT   51.95       155   51.97   51.98
    2 2016-05-25 13:30:00.048   GOOG  720.77       100  720.50  720.93
    3 2016-05-25 13:30:00.048   GOOG  720.92       100  720.50  720.93
    4 2016-05-25 13:30:00.048   AAPL   98.00       100     NaN     NaN

    We only asof within 2ms between the quote time and the trade time

    >>> pd.merge_asof(trades, quotes,
    ...                       on='time',
    ...                       by='ticker',
    ...                       tolerance=pd.Timedelta('2ms'))
                         time ticker   price  quantity     bid     ask
    0 2016-05-25 13:30:00.023   MSFT   51.95        75   51.95   51.96
    1 2016-05-25 13:30:00.038   MSFT   51.95       155     NaN     NaN
    2 2016-05-25 13:30:00.048   GOOG  720.77       100  720.50  720.93
    3 2016-05-25 13:30:00.048   GOOG  720.92       100  720.50  720.93
    4 2016-05-25 13:30:00.048   AAPL   98.00       100     NaN     NaN

    We only asof within 10ms between the quote time and the trade time
    and we exclude exact matches on time. However *prior* data will
    propagate forward

    >>> pd.merge_asof(trades, quotes,
    ...                       on='time',
    ...                       by='ticker',
    ...                       tolerance=pd.Timedelta('10ms'),
    ...                       allow_exact_matches=False)
                         time ticker   price  quantity     bid     ask
    0 2016-05-25 13:30:00.023   MSFT   51.95        75     NaN     NaN
    1 2016-05-25 13:30:00.038   MSFT   51.95       155   51.97   51.98
    2 2016-05-25 13:30:00.048   GOOG  720.77       100     NaN     NaN
    3 2016-05-25 13:30:00.048   GOOG  720.92       100     NaN     NaN
    4 2016-05-25 13:30:00.048   AAPL   98.00       100     NaN     NaN
    """
    op = _AsOfMerge(left, right,
                    on=on, left_on=left_on, right_on=right_on,
                    left_index=left_index, right_index=right_index,
                    by=by, left_by=left_by, right_by=right_by,
                    suffixes=suffixes,
                    how='asof', tolerance=tolerance,
                    allow_exact_matches=allow_exact_matches,
                    direction=direction)
    return op.get_result()


# TODO: transformations??
# TODO: only copy DataFrames when modification necessary
class _MergeOperation(object):
    """
    Perform a database (SQL) merge operation between two DataFrame objects
    using either columns as keys or their row indexes
    """
    _merge_type = 'merge'

    def __init__(self, left, right, how='inner', on=None,
                 left_on=None, right_on=None, axis=1,
                 left_index=False, right_index=False, sort=True,
                 suffixes=('_x', '_y'), copy=True, indicator=False,
                 validate=None):
        left = validate_operand(left)
        right = validate_operand(right)
        self.left = self.orig_left = left
        self.right = self.orig_right = right
        self.how = how
        self.axis = axis

        self.on = com.maybe_make_list(on)
        self.left_on = com.maybe_make_list(left_on)
        self.right_on = com.maybe_make_list(right_on)

        self.copy = copy
        self.suffixes = suffixes
        self.sort = sort

        self.left_index = left_index
        self.right_index = right_index

        self.indicator = indicator

        if isinstance(self.indicator, compat.string_types):
            self.indicator_name = self.indicator
        elif isinstance(self.indicator, bool):
            self.indicator_name = '_merge' if self.indicator else None
        else:
            raise ValueError(
                'indicator option can only accept boolean or string arguments')

        if not is_bool(left_index):
            raise ValueError(
                'left_index parameter must be of type bool, not '
                '{left_index}'.format(left_index=type(left_index)))
        if not is_bool(right_index):
            raise ValueError(
                'right_index parameter must be of type bool, not '
                '{right_index}'.format(right_index=type(right_index)))

        # warn user when merging between different levels
        if left.columns.nlevels != right.columns.nlevels:
            msg = ('merging between different levels can give an unintended '
                   'result ({left} levels on the left, {right} on the right)'
                   ).format(left=left.columns.nlevels,
                            right=right.columns.nlevels)
            warnings.warn(msg, UserWarning)

        self._validate_specification()

        # note this function has side effects
        (self.left_join_keys,
         self.right_join_keys,
         self.join_names) = self._get_merge_keys()

        # validate the merge keys dtypes. We may need to coerce
        # to avoid incompat dtypes
        self._maybe_coerce_merge_keys()

        # If argument passed to validate,
        # check if columns specified as unique
        # are in fact unique.
        if validate is not None:
            self._validate(validate)

    def get_result(self):
        if self.indicator:
            self.left, self.right = self._indicator_pre_merge(
                self.left, self.right)

        join_index, left_indexer, right_indexer = self._get_join_info()

        ldata, rdata = self.left._data, self.right._data
        lsuf, rsuf = self.suffixes

        llabels, rlabels = items_overlap_with_suffix(ldata.items, lsuf,
                                                     rdata.items, rsuf)

        lindexers = {1: left_indexer} if left_indexer is not None else {}
        rindexers = {1: right_indexer} if right_indexer is not None else {}

        result_data = concatenate_block_managers(
            [(ldata, lindexers), (rdata, rindexers)],
            axes=[llabels.append(rlabels), join_index],
            concat_axis=0, copy=self.copy)

        typ = self.left._constructor
        result = typ(result_data).__finalize__(self, method=self._merge_type)

        if self.indicator:
            result = self._indicator_post_merge(result)

        self._maybe_add_join_keys(result, left_indexer, right_indexer)

        self._maybe_restore_index_levels(result)

        return result

    def _indicator_pre_merge(self, left, right):

        columns = left.columns.union(right.columns)

        for i in ['_left_indicator', '_right_indicator']:
            if i in columns:
                raise ValueError("Cannot use `indicator=True` option when "
                                 "data contains a column named {name}"
                                 .format(name=i))
        if self.indicator_name in columns:
            raise ValueError(
                "Cannot use name of an existing column for indicator column")

        left = left.copy()
        right = right.copy()

        left['_left_indicator'] = 1
        left['_left_indicator'] = left['_left_indicator'].astype('int8')

        right['_right_indicator'] = 2
        right['_right_indicator'] = right['_right_indicator'].astype('int8')

        return left, right

    def _indicator_post_merge(self, result):

        result['_left_indicator'] = result['_left_indicator'].fillna(0)
        result['_right_indicator'] = result['_right_indicator'].fillna(0)

        result[self.indicator_name] = Categorical((result['_left_indicator'] +
                                                   result['_right_indicator']),
                                                  categories=[1, 2, 3])
        result[self.indicator_name] = (
            result[self.indicator_name]
            .cat.rename_categories(['left_only', 'right_only', 'both']))

        result = result.drop(labels=['_left_indicator', '_right_indicator'],
                             axis=1)
        return result

    def _maybe_restore_index_levels(self, result):
        """
        Restore index levels specified as `on` parameters

        Here we check for cases where `self.left_on` and `self.right_on` pairs
        each reference an index level in their respective DataFrames. The
        joined columns corresponding to these pairs are then restored to the
        index of `result`.

        **Note:** This method has side effects. It modifies `result` in-place

        Parameters
        ----------
        result: DataFrame
            merge result

        Returns
        -------
        None
        """
        names_to_restore = []
        for name, left_key, right_key in zip(self.join_names,
                                             self.left_on,
                                             self.right_on):
            if (self.orig_left._is_level_reference(left_key) and
                    self.orig_right._is_level_reference(right_key) and
                    name not in result.index.names):

                names_to_restore.append(name)

        if names_to_restore:
            result.set_index(names_to_restore, inplace=True)

    def _maybe_add_join_keys(self, result, left_indexer, right_indexer):

        left_has_missing = None
        right_has_missing = None

        keys = zip(self.join_names, self.left_on, self.right_on)
        for i, (name, lname, rname) in enumerate(keys):
            if not _should_fill(lname, rname):
                continue

            take_left, take_right = None, None

            if name in result:

                if left_indexer is not None and right_indexer is not None:
                    if name in self.left:

                        if left_has_missing is None:
                            left_has_missing = (left_indexer == -1).any()

                        if left_has_missing:
                            take_right = self.right_join_keys[i]

                            if not is_dtype_equal(result[name].dtype,
                                                  self.left[name].dtype):
                                take_left = self.left[name]._values

                    elif name in self.right:

                        if right_has_missing is None:
                            right_has_missing = (right_indexer == -1).any()

                        if right_has_missing:
                            take_left = self.left_join_keys[i]

                            if not is_dtype_equal(result[name].dtype,
                                                  self.right[name].dtype):
                                take_right = self.right[name]._values

            elif left_indexer is not None \
                    and is_array_like(self.left_join_keys[i]):
                take_left = self.left_join_keys[i]
                take_right = self.right_join_keys[i]

            if take_left is not None or take_right is not None:

                if take_left is None:
                    lvals = result[name]._values
                else:
                    lfill = na_value_for_dtype(take_left.dtype)
                    lvals = algos.take_1d(take_left, left_indexer,
                                          fill_value=lfill)

                if take_right is None:
                    rvals = result[name]._values
                else:
                    rfill = na_value_for_dtype(take_right.dtype)
                    rvals = algos.take_1d(take_right, right_indexer,
                                          fill_value=rfill)

                # if we have an all missing left_indexer
                # make sure to just use the right values
                mask = left_indexer == -1
                if mask.all():
                    key_col = rvals
                else:
                    key_col = Index(lvals).where(~mask, rvals)

                if result._is_label_reference(name):
                    result[name] = key_col
                elif result._is_level_reference(name):
                    if isinstance(result.index, MultiIndex):
                        key_col.name = name
                        idx_list = [result.index.get_level_values(level_name)
                                    if level_name != name else key_col
                                    for level_name in result.index.names]

                        result.set_index(idx_list, inplace=True)
                    else:
                        result.index = Index(key_col, name=name)
                else:
                    result.insert(i, name or 'key_{i}'.format(i=i), key_col)

    def _get_join_indexers(self):
        """ return the join indexers """
        return _get_join_indexers(self.left_join_keys,
                                  self.right_join_keys,
                                  sort=self.sort,
                                  how=self.how)

    def _get_join_info(self):
        left_ax = self.left._data.axes[self.axis]
        right_ax = self.right._data.axes[self.axis]

        if self.left_index and self.right_index and self.how != 'asof':
            join_index, left_indexer, right_indexer = \
                left_ax.join(right_ax, how=self.how, return_indexers=True,
                             sort=self.sort)
        elif self.right_index and self.how == 'left':
            join_index, left_indexer, right_indexer = \
                _left_join_on_index(left_ax, right_ax, self.left_join_keys,
                                    sort=self.sort)

        elif self.left_index and self.how == 'right':
            join_index, right_indexer, left_indexer = \
                _left_join_on_index(right_ax, left_ax, self.right_join_keys,
                                    sort=self.sort)
        else:
            (left_indexer,
             right_indexer) = self._get_join_indexers()

            if self.right_index:
                if len(self.left) > 0:
                    join_index = self.left.index.take(left_indexer)
                else:
                    join_index = self.right.index.take(right_indexer)
                    left_indexer = np.array([-1] * len(join_index))
            elif self.left_index:
                if len(self.right) > 0:
                    join_index = self.right.index.take(right_indexer)
                else:
                    join_index = self.left.index.take(left_indexer)
                    right_indexer = np.array([-1] * len(join_index))
            else:
                join_index = Index(np.arange(len(left_indexer)))

        if len(join_index) == 0:
            join_index = join_index.astype(object)
        return join_index, left_indexer, right_indexer

    def _get_merge_keys(self):
        """
        Note: has side effects (copy/delete key columns)

        Parameters
        ----------
        left
        right
        on

        Returns
        -------
        left_keys, right_keys
        """
        left_keys = []
        right_keys = []
        join_names = []
        right_drop = []
        left_drop = []

        left, right = self.left, self.right

        is_lkey = lambda x: is_array_like(x) and len(x) == len(left)
        is_rkey = lambda x: is_array_like(x) and len(x) == len(right)

        # Note that pd.merge_asof() has separate 'on' and 'by' parameters. A
        # user could, for example, request 'left_index' and 'left_by'. In a
        # regular pd.merge(), users cannot specify both 'left_index' and
        # 'left_on'. (Instead, users have a MultiIndex). That means the
        # self.left_on in this function is always empty in a pd.merge(), but
        # a pd.merge_asof(left_index=True, left_by=...) will result in a
        # self.left_on array with a None in the middle of it. This requires
        # a work-around as designated in the code below.
        # See _validate_specification() for where this happens.

        # ugh, spaghetti re #733
        if _any(self.left_on) and _any(self.right_on):
            for lk, rk in zip(self.left_on, self.right_on):
                if is_lkey(lk):
                    left_keys.append(lk)
                    if is_rkey(rk):
                        right_keys.append(rk)
                        join_names.append(None)  # what to do?
                    else:
                        if rk is not None:
                            right_keys.append(
                                right._get_label_or_level_values(rk))
                            join_names.append(rk)
                        else:
                            # work-around for merge_asof(right_index=True)
                            right_keys.append(right.index)
                            join_names.append(right.index.name)
                else:
                    if not is_rkey(rk):
                        if rk is not None:
                            right_keys.append(
                                right._get_label_or_level_values(rk))
                        else:
                            # work-around for merge_asof(right_index=True)
                            right_keys.append(right.index)
                        if lk is not None and lk == rk:
                            # avoid key upcast in corner case (length-0)
                            if len(left) > 0:
                                right_drop.append(rk)
                            else:
                                left_drop.append(lk)
                    else:
                        right_keys.append(rk)
                    if lk is not None:
                        left_keys.append(left._get_label_or_level_values(lk))
                        join_names.append(lk)
                    else:
                        # work-around for merge_asof(left_index=True)
                        left_keys.append(left.index)
                        join_names.append(left.index.name)
        elif _any(self.left_on):
            for k in self.left_on:
                if is_lkey(k):
                    left_keys.append(k)
                    join_names.append(None)
                else:
                    left_keys.append(left._get_label_or_level_values(k))
                    join_names.append(k)
            if isinstance(self.right.index, MultiIndex):
                right_keys = [lev._values.take(lev_codes) for lev, lev_codes
                              in zip(self.right.index.levels,
                                     self.right.index.codes)]
            else:
                right_keys = [self.right.index.values]
        elif _any(self.right_on):
            for k in self.right_on:
                if is_rkey(k):
                    right_keys.append(k)
                    join_names.append(None)
                else:
                    right_keys.append(right._get_label_or_level_values(k))
                    join_names.append(k)
            if isinstance(self.left.index, MultiIndex):
                left_keys = [lev._values.take(lev_codes) for lev, lev_codes
                             in zip(self.left.index.levels,
                                    self.left.index.codes)]
            else:
                left_keys = [self.left.index.values]

        if left_drop:
            self.left = self.left._drop_labels_or_levels(left_drop)

        if right_drop:
            self.right = self.right._drop_labels_or_levels(right_drop)

        return left_keys, right_keys, join_names

    def _maybe_coerce_merge_keys(self):
        # we have valid mergees but we may have to further
        # coerce these if they are originally incompatible types
        #
        # for example if these are categorical, but are not dtype_equal
        # or if we have object and integer dtypes

        for lk, rk, name in zip(self.left_join_keys,
                                self.right_join_keys,
                                self.join_names):
            if (len(lk) and not len(rk)) or (not len(lk) and len(rk)):
                continue

            lk_is_cat = is_categorical_dtype(lk)
            rk_is_cat = is_categorical_dtype(rk)
            lk_is_object = is_object_dtype(lk)
            rk_is_object = is_object_dtype(rk)

            # if either left or right is a categorical
            # then the must match exactly in categories & ordered
            if lk_is_cat and rk_is_cat:
                if lk.is_dtype_equal(rk):
                    continue

            elif lk_is_cat or rk_is_cat:
                pass

            elif is_dtype_equal(lk.dtype, rk.dtype):
                continue

            msg = ("You are trying to merge on {lk_dtype} and "
                   "{rk_dtype} columns. If you wish to proceed "
                   "you should use pd.concat".format(lk_dtype=lk.dtype,
                                                     rk_dtype=rk.dtype))

            # if we are numeric, then allow differing
            # kinds to proceed, eg. int64 and int8, int and float
            # further if we are object, but we infer to
            # the same, then proceed
            if is_numeric_dtype(lk) and is_numeric_dtype(rk):
                if lk.dtype.kind == rk.dtype.kind:
                    continue

                # check whether ints and floats
                elif is_integer_dtype(rk) and is_float_dtype(lk):
                    if not (lk == lk.astype(rk.dtype))[~np.isnan(lk)].all():
                        warnings.warn('You are merging on int and float '
                                      'columns where the float values '
                                      'are not equal to their int '
                                      'representation', UserWarning)
                    continue

                elif is_float_dtype(rk) and is_integer_dtype(lk):
                    if not (rk == rk.astype(lk.dtype))[~np.isnan(rk)].all():
                        warnings.warn('You are merging on int and float '
                                      'columns where the float values '
                                      'are not equal to their int '
                                      'representation', UserWarning)
                    continue

                # let's infer and see if we are ok
<<<<<<< HEAD
                elif (lib.infer_dtype(lk, skipna=False)
                      == lib.infer_dtype(rk, skipna=False)):
                    pass
=======
                elif lib.infer_dtype(lk) == lib.infer_dtype(rk):
                    continue
>>>>>>> 43b35fc0

            # Check if we are trying to merge on obviously
            # incompatible dtypes GH 9780, GH 15800

            # bool values are coerced to object
            elif ((lk_is_object and is_bool_dtype(rk)) or
                  (is_bool_dtype(lk) and rk_is_object)):
                pass

            # object values are allowed to be merged
            elif ((lk_is_object and is_numeric_dtype(rk)) or
                  (is_numeric_dtype(lk) and rk_is_object)):
                inferred_left = lib.infer_dtype(lk)
                inferred_right = lib.infer_dtype(rk)
                bool_types = ['integer', 'mixed-integer', 'boolean', 'empty']
                string_types = ['string', 'unicode', 'mixed', 'bytes', 'empty']

                # inferred bool
                if (inferred_left in bool_types and
                        inferred_right in bool_types):
                    pass

                # unless we are merging non-string-like with string-like
                elif ((inferred_left in string_types and
                       inferred_right not in string_types) or
                      (inferred_right in string_types and
                       inferred_left not in string_types)):
                    raise ValueError(msg)

            # datetimelikes must match exactly
            elif is_datetimelike(lk) and not is_datetimelike(rk):
                raise ValueError(msg)
            elif not is_datetimelike(lk) and is_datetimelike(rk):
                raise ValueError(msg)
            elif is_datetime64tz_dtype(lk) and not is_datetime64tz_dtype(rk):
                raise ValueError(msg)
            elif not is_datetime64tz_dtype(lk) and is_datetime64tz_dtype(rk):
                raise ValueError(msg)

            elif lk_is_object and rk_is_object:
                continue

            # Houston, we have a problem!
            # let's coerce to object if the dtypes aren't
            # categorical, otherwise coerce to the category
            # dtype. If we coerced categories to object,
            # then we would lose type information on some
            # columns, and end up trying to merge
            # incompatible dtypes. See GH 16900.
            if name in self.left.columns:
                typ = lk.categories.dtype if lk_is_cat else object
                self.left = self.left.assign(
                    **{name: self.left[name].astype(typ)})
            if name in self.right.columns:
                typ = rk.categories.dtype if rk_is_cat else object
                self.right = self.right.assign(
                    **{name: self.right[name].astype(typ)})

    def _validate_specification(self):
        # Hm, any way to make this logic less complicated??
        if self.on is None and self.left_on is None and self.right_on is None:

            if self.left_index and self.right_index:
                self.left_on, self.right_on = (), ()
            elif self.left_index:
                if self.right_on is None:
                    raise MergeError('Must pass right_on or right_index=True')
            elif self.right_index:
                if self.left_on is None:
                    raise MergeError('Must pass left_on or left_index=True')
            else:
                # use the common columns
                common_cols = self.left.columns.intersection(
                    self.right.columns)
                if len(common_cols) == 0:
                    raise MergeError(
                        'No common columns to perform merge on. '
                        'Merge options: left_on={lon}, right_on={ron}, '
                        'left_index={lidx}, right_index={ridx}'
                        .format(lon=self.left_on, ron=self.right_on,
                                lidx=self.left_index, ridx=self.right_index))
                if not common_cols.is_unique:
                    raise MergeError("Data columns not unique: {common!r}"
                                     .format(common=common_cols))
                self.left_on = self.right_on = common_cols
        elif self.on is not None:
            if self.left_on is not None or self.right_on is not None:
                raise MergeError('Can only pass argument "on" OR "left_on" '
                                 'and "right_on", not a combination of both.')
            self.left_on = self.right_on = self.on
        elif self.left_on is not None:
            n = len(self.left_on)
            if self.right_index:
                if len(self.left_on) != self.right.index.nlevels:
                    raise ValueError('len(left_on) must equal the number '
                                     'of levels in the index of "right"')
                self.right_on = [None] * n
        elif self.right_on is not None:
            n = len(self.right_on)
            if self.left_index:
                if len(self.right_on) != self.left.index.nlevels:
                    raise ValueError('len(right_on) must equal the number '
                                     'of levels in the index of "left"')
                self.left_on = [None] * n
        if len(self.right_on) != len(self.left_on):
            raise ValueError("len(right_on) must equal len(left_on)")

    def _validate(self, validate):

        # Check uniqueness of each
        if self.left_index:
            left_unique = self.orig_left.index.is_unique
        else:
            left_unique = MultiIndex.from_arrays(self.left_join_keys
                                                 ).is_unique

        if self.right_index:
            right_unique = self.orig_right.index.is_unique
        else:
            right_unique = MultiIndex.from_arrays(self.right_join_keys
                                                  ).is_unique

        # Check data integrity
        if validate in ["one_to_one", "1:1"]:
            if not left_unique and not right_unique:
                raise MergeError("Merge keys are not unique in either left"
                                 " or right dataset; not a one-to-one merge")
            elif not left_unique:
                raise MergeError("Merge keys are not unique in left dataset;"
                                 " not a one-to-one merge")
            elif not right_unique:
                raise MergeError("Merge keys are not unique in right dataset;"
                                 " not a one-to-one merge")

        elif validate in ["one_to_many", "1:m"]:
            if not left_unique:
                raise MergeError("Merge keys are not unique in left dataset;"
                                 "not a one-to-many merge")

        elif validate in ["many_to_one", "m:1"]:
            if not right_unique:
                raise MergeError("Merge keys are not unique in right dataset;"
                                 " not a many-to-one merge")

        elif validate in ['many_to_many', 'm:m']:
            pass

        else:
            raise ValueError("Not a valid argument for validate")


def _get_join_indexers(left_keys, right_keys, sort=False, how='inner',
                       **kwargs):
    """

    Parameters
    ----------
    left_keys: ndarray, Index, Series
    right_keys: ndarray, Index, Series
    sort: boolean, default False
    how: string {'inner', 'outer', 'left', 'right'}, default 'inner'

    Returns
    -------
    tuple of (left_indexer, right_indexer)
        indexers into the left_keys, right_keys

    """
    from functools import partial

    assert len(left_keys) == len(right_keys), \
        'left_key and right_keys must be the same length'

    # bind `sort` arg. of _factorize_keys
    fkeys = partial(_factorize_keys, sort=sort)

    # get left & right join labels and num. of levels at each location
    llab, rlab, shape = map(list, zip(* map(fkeys, left_keys, right_keys)))

    # get flat i8 keys from label lists
    lkey, rkey = _get_join_keys(llab, rlab, shape, sort)

    # factorize keys to a dense i8 space
    # `count` is the num. of unique keys
    # set(lkey) | set(rkey) == range(count)
    lkey, rkey, count = fkeys(lkey, rkey)

    # preserve left frame order if how == 'left' and sort == False
    kwargs = copy.copy(kwargs)
    if how == 'left':
        kwargs['sort'] = sort
    join_func = _join_functions[how]

    return join_func(lkey, rkey, count, **kwargs)


def _restore_dropped_levels_multijoin(left, right, dropped_level_names,
                                      join_index, lindexer, rindexer):
    """
    *this is an internal non-public method*

    Returns the levels, labels and names of a multi-index to multi-index join.
    Depending on the type of join, this method restores the appropriate
    dropped levels of the joined multi-index.
    The method relies on lidx, rindexer which hold the index positions of
    left and right, where a join was feasible

    Parameters
    ----------
    left : MultiIndex
        left index
    right : MultiIndex
        right index
    dropped_level_names : str array
        list of non-common level names
    join_index : MultiIndex
        the index of the join between the
        common levels of left and right
    lindexer : intp array
        left indexer
    rindexer : intp array
        right indexer

    Returns
    -------
    levels : list of Index
        levels of combined multiindexes
    labels : intp array
        labels of combined multiindexes
    names : str array
        names of combined multiindexes

    """

    def _convert_to_mulitindex(index):
        if isinstance(index, MultiIndex):
            return index
        else:
            return MultiIndex.from_arrays([index.values],
                                          names=[index.name])

    # For multi-multi joins with one overlapping level,
    # the returned index if of type Index
    # Assure that join_index is of type MultiIndex
    # so that dropped levels can be appended
    join_index = _convert_to_mulitindex(join_index)

    join_levels = join_index.levels
    join_codes = join_index.codes
    join_names = join_index.names

    # lindexer and rindexer hold the indexes where the join occurred
    # for left and right respectively. If left/right is None then
    # the join occurred on all indices of left/right
    if lindexer is None:
        lindexer = range(left.size)

    if rindexer is None:
        rindexer = range(right.size)

    # Iterate through the levels that must be restored
    for dropped_level_name in dropped_level_names:
        if dropped_level_name in left.names:
            idx = left
            indexer = lindexer
        else:
            idx = right
            indexer = rindexer

        # The index of the level name to be restored
        name_idx = idx.names.index(dropped_level_name)

        restore_levels = idx.levels[name_idx]
        # Inject -1 in the codes list where a join was not possible
        # IOW indexer[i]=-1
        codes = idx.codes[name_idx]
        restore_codes = algos.take_nd(codes, indexer, fill_value=-1)

        join_levels = join_levels + [restore_levels]
        join_codes = join_codes + [restore_codes]
        join_names = join_names + [dropped_level_name]

    return join_levels, join_codes, join_names


class _OrderedMerge(_MergeOperation):
    _merge_type = 'ordered_merge'

    def __init__(self, left, right, on=None, left_on=None, right_on=None,
                 left_index=False, right_index=False, axis=1,
                 suffixes=('_x', '_y'), copy=True,
                 fill_method=None, how='outer'):

        self.fill_method = fill_method
        _MergeOperation.__init__(self, left, right, on=on, left_on=left_on,
                                 left_index=left_index,
                                 right_index=right_index,
                                 right_on=right_on, axis=axis,
                                 how=how, suffixes=suffixes,
                                 sort=True  # factorize sorts
                                 )

    def get_result(self):
        join_index, left_indexer, right_indexer = self._get_join_info()

        # this is a bit kludgy
        ldata, rdata = self.left._data, self.right._data
        lsuf, rsuf = self.suffixes

        llabels, rlabels = items_overlap_with_suffix(ldata.items, lsuf,
                                                     rdata.items, rsuf)

        if self.fill_method == 'ffill':
            left_join_indexer = libjoin.ffill_indexer(left_indexer)
            right_join_indexer = libjoin.ffill_indexer(right_indexer)
        else:
            left_join_indexer = left_indexer
            right_join_indexer = right_indexer

        lindexers = {
            1: left_join_indexer} if left_join_indexer is not None else {}
        rindexers = {
            1: right_join_indexer} if right_join_indexer is not None else {}

        result_data = concatenate_block_managers(
            [(ldata, lindexers), (rdata, rindexers)],
            axes=[llabels.append(rlabels), join_index],
            concat_axis=0, copy=self.copy)

        typ = self.left._constructor
        result = typ(result_data).__finalize__(self, method=self._merge_type)

        self._maybe_add_join_keys(result, left_indexer, right_indexer)

        return result


def _asof_function(direction):
    name = 'asof_join_{dir}'.format(dir=direction)
    return getattr(libjoin, name, None)


def _asof_by_function(direction):
    name = 'asof_join_{dir}_on_X_by_Y'.format(dir=direction)
    return getattr(libjoin, name, None)


_type_casters = {
    'int64_t': ensure_int64,
    'double': ensure_float64,
    'object': ensure_object,
}


def _get_cython_type_upcast(dtype):
    """ Upcast a dtype to 'int64_t', 'double', or 'object' """
    if is_integer_dtype(dtype):
        return 'int64_t'
    elif is_float_dtype(dtype):
        return 'double'
    else:
        return 'object'


class _AsOfMerge(_OrderedMerge):
    _merge_type = 'asof_merge'

    def __init__(self, left, right, on=None, left_on=None, right_on=None,
                 left_index=False, right_index=False,
                 by=None, left_by=None, right_by=None,
                 axis=1, suffixes=('_x', '_y'), copy=True,
                 fill_method=None,
                 how='asof', tolerance=None,
                 allow_exact_matches=True,
                 direction='backward'):

        self.by = by
        self.left_by = left_by
        self.right_by = right_by
        self.tolerance = tolerance
        self.allow_exact_matches = allow_exact_matches
        self.direction = direction

        _OrderedMerge.__init__(self, left, right, on=on, left_on=left_on,
                               right_on=right_on, left_index=left_index,
                               right_index=right_index, axis=axis,
                               how=how, suffixes=suffixes,
                               fill_method=fill_method)

    def _validate_specification(self):
        super(_AsOfMerge, self)._validate_specification()

        # we only allow on to be a single item for on
        if len(self.left_on) != 1 and not self.left_index:
            raise MergeError("can only asof on a key for left")

        if len(self.right_on) != 1 and not self.right_index:
            raise MergeError("can only asof on a key for right")

        if self.left_index and isinstance(self.left.index, MultiIndex):
            raise MergeError("left can only have one index")

        if self.right_index and isinstance(self.right.index, MultiIndex):
            raise MergeError("right can only have one index")

        # set 'by' columns
        if self.by is not None:
            if self.left_by is not None or self.right_by is not None:
                raise MergeError('Can only pass by OR left_by '
                                 'and right_by')
            self.left_by = self.right_by = self.by
        if self.left_by is None and self.right_by is not None:
            raise MergeError('missing left_by')
        if self.left_by is not None and self.right_by is None:
            raise MergeError('missing right_by')

        # add 'by' to our key-list so we can have it in the
        # output as a key
        if self.left_by is not None:
            if not is_list_like(self.left_by):
                self.left_by = [self.left_by]
            if not is_list_like(self.right_by):
                self.right_by = [self.right_by]

            if len(self.left_by) != len(self.right_by):
                raise MergeError('left_by and right_by must be same length')

            self.left_on = self.left_by + list(self.left_on)
            self.right_on = self.right_by + list(self.right_on)

        # check 'direction' is valid
        if self.direction not in ['backward', 'forward', 'nearest']:
            raise MergeError('direction invalid: {direction}'
                             .format(direction=self.direction))

    @property
    def _asof_key(self):
        """ This is our asof key, the 'on' """
        return self.left_on[-1]

    def _get_merge_keys(self):

        # note this function has side effects
        (left_join_keys,
         right_join_keys,
         join_names) = super(_AsOfMerge, self)._get_merge_keys()

        # validate index types are the same
        for i, (lk, rk) in enumerate(zip(left_join_keys, right_join_keys)):
            if not is_dtype_equal(lk.dtype, rk.dtype):
                raise MergeError("incompatible merge keys [{i}] {lkdtype} and "
                                 "{rkdtype}, must be the same type"
                                 .format(i=i, lkdtype=lk.dtype,
                                         rkdtype=rk.dtype))

        # validate tolerance; must be a Timedelta if we have a DTI
        if self.tolerance is not None:

            if self.left_index:
                lt = self.left.index
            else:
                lt = left_join_keys[-1]

            msg = ("incompatible tolerance {tolerance}, must be compat "
                   "with type {lkdtype}".format(
                       tolerance=type(self.tolerance),
                       lkdtype=lt.dtype))

            if is_datetime64_dtype(lt) or is_datetime64tz_dtype(lt):
                if not isinstance(self.tolerance, Timedelta):
                    raise MergeError(msg)
                if self.tolerance < Timedelta(0):
                    raise MergeError("tolerance must be positive")

            elif is_int64_dtype(lt):
                if not is_integer(self.tolerance):
                    raise MergeError(msg)
                if self.tolerance < 0:
                    raise MergeError("tolerance must be positive")

            elif is_float_dtype(lt):
                if not is_number(self.tolerance):
                    raise MergeError(msg)
                if self.tolerance < 0:
                    raise MergeError("tolerance must be positive")

            else:
                raise MergeError("key must be integer, timestamp or float")

        # validate allow_exact_matches
        if not is_bool(self.allow_exact_matches):
            msg = "allow_exact_matches must be boolean, passed {passed}"
            raise MergeError(msg.format(passed=self.allow_exact_matches))

        return left_join_keys, right_join_keys, join_names

    def _get_join_indexers(self):
        """ return the join indexers """

        def flip(xs):
            """ unlike np.transpose, this returns an array of tuples """
            labels = list(string.ascii_lowercase[:len(xs)])
            dtypes = [x.dtype for x in xs]
            labeled_dtypes = list(zip(labels, dtypes))
            return np.array(lzip(*xs), labeled_dtypes)

        # values to compare
        left_values = (self.left.index.values if self.left_index else
                       self.left_join_keys[-1])
        right_values = (self.right.index.values if self.right_index else
                        self.right_join_keys[-1])
        tolerance = self.tolerance

        # we require sortedness and non-null values in the join keys
        msg_sorted = "{side} keys must be sorted"
        msg_missings = "Merge keys contain null values on {side} side"

        if not Index(left_values).is_monotonic:
            if isnull(left_values).any():
                raise ValueError(msg_missings.format(side='left'))
            else:
                raise ValueError(msg_sorted.format(side='left'))

        if not Index(right_values).is_monotonic:
            if isnull(right_values).any():
                raise ValueError(msg_missings.format(side='right'))
            else:
                raise ValueError(msg_sorted.format(side='right'))

        # initial type conversion as needed
        if needs_i8_conversion(left_values):
            left_values = left_values.view('i8')
            right_values = right_values.view('i8')
            if tolerance is not None:
                tolerance = tolerance.value

        # a "by" parameter requires special handling
        if self.left_by is not None:
            # remove 'on' parameter from values if one existed
            if self.left_index and self.right_index:
                left_by_values = self.left_join_keys
                right_by_values = self.right_join_keys
            else:
                left_by_values = self.left_join_keys[0:-1]
                right_by_values = self.right_join_keys[0:-1]

            # get tuple representation of values if more than one
            if len(left_by_values) == 1:
                left_by_values = left_by_values[0]
                right_by_values = right_by_values[0]
            else:
                left_by_values = flip(left_by_values)
                right_by_values = flip(right_by_values)

            # upcast 'by' parameter because HashTable is limited
            by_type = _get_cython_type_upcast(left_by_values.dtype)
            by_type_caster = _type_casters[by_type]
            left_by_values = by_type_caster(left_by_values)
            right_by_values = by_type_caster(right_by_values)

            # choose appropriate function by type
            func = _asof_by_function(self.direction)
            return func(left_values,
                        right_values,
                        left_by_values,
                        right_by_values,
                        self.allow_exact_matches,
                        tolerance)
        else:
            # choose appropriate function by type
            func = _asof_function(self.direction)
            return func(left_values,
                        right_values,
                        self.allow_exact_matches,
                        tolerance)


def _get_multiindex_indexer(join_keys, index, sort):
    from functools import partial

    # bind `sort` argument
    fkeys = partial(_factorize_keys, sort=sort)

    # left & right join labels and num. of levels at each location
    rcodes, lcodes, shape = map(list, zip(* map(fkeys,
                                                index.levels,
                                                join_keys)))
    if sort:
        rcodes = list(map(np.take, rcodes, index.codes))
    else:
        i8copy = lambda a: a.astype('i8', subok=False, copy=True)
        rcodes = list(map(i8copy, index.codes))

    # fix right labels if there were any nulls
    for i in range(len(join_keys)):
        mask = index.codes[i] == -1
        if mask.any():
            # check if there already was any nulls at this location
            # if there was, it is factorized to `shape[i] - 1`
            a = join_keys[i][lcodes[i] == shape[i] - 1]
            if a.size == 0 or not a[0] != a[0]:
                shape[i] += 1

            rcodes[i][mask] = shape[i] - 1

    # get flat i8 join keys
    lkey, rkey = _get_join_keys(lcodes, rcodes, shape, sort)

    # factorize keys to a dense i8 space
    lkey, rkey, count = fkeys(lkey, rkey)

    return libjoin.left_outer_join(lkey, rkey, count, sort=sort)


def _get_single_indexer(join_key, index, sort=False):
    left_key, right_key, count = _factorize_keys(join_key, index, sort=sort)

    left_indexer, right_indexer = libjoin.left_outer_join(
        ensure_int64(left_key),
        ensure_int64(right_key),
        count, sort=sort)

    return left_indexer, right_indexer


def _left_join_on_index(left_ax, right_ax, join_keys, sort=False):
    if len(join_keys) > 1:
        if not ((isinstance(right_ax, MultiIndex) and
                 len(join_keys) == right_ax.nlevels)):
            raise AssertionError("If more than one join key is given then "
                                 "'right_ax' must be a MultiIndex and the "
                                 "number of join keys must be the number of "
                                 "levels in right_ax")

        left_indexer, right_indexer = \
            _get_multiindex_indexer(join_keys, right_ax, sort=sort)
    else:
        jkey = join_keys[0]

        left_indexer, right_indexer = \
            _get_single_indexer(jkey, right_ax, sort=sort)

    if sort or len(left_ax) != len(left_indexer):
        # if asked to sort or there are 1-to-many matches
        join_index = left_ax.take(left_indexer)
        return join_index, left_indexer, right_indexer

    # left frame preserves order & length of its index
    return left_ax, None, right_indexer


def _right_outer_join(x, y, max_groups):
    right_indexer, left_indexer = libjoin.left_outer_join(y, x, max_groups)
    return left_indexer, right_indexer


_join_functions = {
    'inner': libjoin.inner_join,
    'left': libjoin.left_outer_join,
    'right': _right_outer_join,
    'outer': libjoin.full_outer_join,
}


def _factorize_keys(lk, rk, sort=True):
    # Some pre-processing for non-ndarray lk / rk
    if is_datetime64tz_dtype(lk) and is_datetime64tz_dtype(rk):
        lk = lk._data
        rk = rk._data

    elif (is_categorical_dtype(lk) and
            is_categorical_dtype(rk) and
            lk.is_dtype_equal(rk)):
        if lk.categories.equals(rk.categories):
            # if we exactly match in categories, allow us to factorize on codes
            rk = rk.codes
        else:
            # Same categories in different orders -> recode
            rk = _recode_for_categories(rk.codes, rk.categories, lk.categories)

        lk = ensure_int64(lk.codes)
        rk = ensure_int64(rk)

    elif (is_extension_array_dtype(lk.dtype) and
          is_extension_array_dtype(rk.dtype) and
          lk.dtype == rk.dtype):
        lk, _ = lk._values_for_factorize()
        rk, _ = rk._values_for_factorize()

    if is_integer_dtype(lk) and is_integer_dtype(rk):
        # GH#23917 TODO: needs tests for case where lk is integer-dtype
        #  and rk is datetime-dtype
        klass = libhashtable.Int64Factorizer
        lk = ensure_int64(com.values_from_object(lk))
        rk = ensure_int64(com.values_from_object(rk))
    elif (issubclass(lk.dtype.type, (np.timedelta64, np.datetime64)) and
          issubclass(rk.dtype.type, (np.timedelta64, np.datetime64))):
        # GH#23917 TODO: Needs tests for non-matching dtypes
        klass = libhashtable.Int64Factorizer
        lk = ensure_int64(com.values_from_object(lk))
        rk = ensure_int64(com.values_from_object(rk))
    else:
        klass = libhashtable.Factorizer
        lk = ensure_object(lk)
        rk = ensure_object(rk)

    rizer = klass(max(len(lk), len(rk)))

    llab = rizer.factorize(lk)
    rlab = rizer.factorize(rk)

    count = rizer.get_count()

    if sort:
        uniques = rizer.uniques.to_array()
        llab, rlab = _sort_labels(uniques, llab, rlab)

    # NA group
    lmask = llab == -1
    lany = lmask.any()
    rmask = rlab == -1
    rany = rmask.any()

    if lany or rany:
        if lany:
            np.putmask(llab, lmask, count)
        if rany:
            np.putmask(rlab, rmask, count)
        count += 1

    return llab, rlab, count


def _sort_labels(uniques, left, right):
    if not isinstance(uniques, np.ndarray):
        # tuplesafe
        uniques = Index(uniques).values

    llength = len(left)
    labels = np.concatenate([left, right])

    _, new_labels = sorting.safe_sort(uniques, labels, na_sentinel=-1)
    new_labels = ensure_int64(new_labels)
    new_left, new_right = new_labels[:llength], new_labels[llength:]

    return new_left, new_right


def _get_join_keys(llab, rlab, shape, sort):

    # how many levels can be done without overflow
    pred = lambda i: not is_int64_overflow_possible(shape[:i])
    nlev = next(filter(pred, range(len(shape), 0, -1)))

    # get keys for the first `nlev` levels
    stride = np.prod(shape[1:nlev], dtype='i8')
    lkey = stride * llab[0].astype('i8', subok=False, copy=False)
    rkey = stride * rlab[0].astype('i8', subok=False, copy=False)

    for i in range(1, nlev):
        with np.errstate(divide='ignore'):
            stride //= shape[i]
        lkey += llab[i] * stride
        rkey += rlab[i] * stride

    if nlev == len(shape):  # all done!
        return lkey, rkey

    # densify current keys to avoid overflow
    lkey, rkey, count = _factorize_keys(lkey, rkey, sort=sort)

    llab = [lkey] + llab[nlev:]
    rlab = [rkey] + rlab[nlev:]
    shape = [count] + shape[nlev:]

    return _get_join_keys(llab, rlab, shape, sort)


def _should_fill(lname, rname):
    if (not isinstance(lname, compat.string_types) or
            not isinstance(rname, compat.string_types)):
        return True
    return lname == rname


def _any(x):
    return x is not None and com._any_not_none(*x)


def validate_operand(obj):
    if isinstance(obj, DataFrame):
        return obj
    elif isinstance(obj, Series):
        if obj.name is None:
            raise ValueError('Cannot merge a Series without a name')
        else:
            return obj.to_frame()
    else:
        raise TypeError('Can only merge Series or DataFrame objects, '
                        'a {obj} was passed'.format(obj=type(obj)))<|MERGE_RESOLUTION|>--- conflicted
+++ resolved
@@ -947,14 +947,9 @@
                     continue
 
                 # let's infer and see if we are ok
-<<<<<<< HEAD
                 elif (lib.infer_dtype(lk, skipna=False)
                       == lib.infer_dtype(rk, skipna=False)):
-                    pass
-=======
-                elif lib.infer_dtype(lk) == lib.infer_dtype(rk):
                     continue
->>>>>>> 43b35fc0
 
             # Check if we are trying to merge on obviously
             # incompatible dtypes GH 9780, GH 15800
