--- conflicted
+++ resolved
@@ -31,13 +31,8 @@
     var_name=None,
     value_name="value",
     col_level=None,
-<<<<<<< HEAD
     ignore_index=True,
 ) -> DataFrame:
-=======
-) -> "DataFrame":
-    # TODO: what about the existing index?
->>>>>>> 4f7d8bba
     # If multiindex, gather names of columns on all level for checking presence
     # of `id_vars` and `value_vars`
     if isinstance(frame.columns, MultiIndex):
