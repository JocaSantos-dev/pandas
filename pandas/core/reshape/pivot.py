--- conflicted
+++ resolved
@@ -588,10 +588,7 @@
         **dict(zip(unique_col_names, columns)),
     }
     df = DataFrame(data, index=common_idx)
-<<<<<<< HEAD
-=======
     original_df_cols = df.columns
->>>>>>> ca3bfcc5
 
     if values is None:
         df["__dummy__"] = 0
@@ -601,15 +598,9 @@
         kwargs = {"aggfunc": aggfunc}
 
     table = df.pivot_table(
-<<<<<<< HEAD
-        "__dummy__",
+        ["__dummy__"],
         index=unique_row_names,
         columns=unique_col_names,
-=======
-        ["__dummy__"],
-        index=rownames,
-        columns=colnames,
->>>>>>> ca3bfcc5
         margins=margins,
         margins_name=margins_name,
         dropna=dropna,
