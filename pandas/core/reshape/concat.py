"""
Concat routines.
"""

from collections import abc
from typing import (
    TYPE_CHECKING,
    Iterable,
    List,
    Mapping,
    Optional,
    Type,
    Union,
    cast,
    overload,
)

import numpy as np

from pandas._typing import FrameOrSeriesUnion, Label
from pandas.util._decorators import cache_readonly

from pandas.core.dtypes.concat import concat_compat
from pandas.core.dtypes.generic import ABCDataFrame, ABCSeries
from pandas.core.dtypes.missing import isna

from pandas.core.arrays.categorical import (
    factorize_from_iterable,
    factorize_from_iterables,
)
import pandas.core.common as com
from pandas.core.indexes.api import (
    Index,
    MultiIndex,
    all_indexes_same,
    ensure_index,
    get_objs_combined_axis,
    get_unanimous_names,
)
import pandas.core.indexes.base as ibase
from pandas.core.internals import concatenate_block_managers

if TYPE_CHECKING:
    from pandas import DataFrame, Series
    from pandas.core.generic import NDFrame

# ---------------------------------------------------------------------
# Concatenate DataFrame objects


@overload
def concat(
    objs: Union[Iterable["DataFrame"], Mapping[Label, "DataFrame"]],
    axis=0,
    join: str = "outer",
    ignore_index: bool = False,
    keys=None,
    levels=None,
    names=None,
    verify_integrity: bool = False,
    sort: bool = False,
    copy: bool = True,
) -> "DataFrame":
    ...


@overload
def concat(
    objs: Union[Iterable["NDFrame"], Mapping[Label, "NDFrame"]],
    axis=0,
    join: str = "outer",
    ignore_index: bool = False,
    keys=None,
    levels=None,
    names=None,
    verify_integrity: bool = False,
    sort: bool = False,
    copy: bool = True,
) -> FrameOrSeriesUnion:
    ...


def concat(
    objs: Union[Iterable["NDFrame"], Mapping[Label, "NDFrame"]],
    axis=0,
    join="outer",
    ignore_index: bool = False,
    keys=None,
    levels=None,
    names=None,
    verify_integrity: bool = False,
    sort: bool = False,
    copy: bool = True,
) -> FrameOrSeriesUnion:
    """
    Concatenate pandas objects along a particular axis with optional set logic
    along the other axes.

    Can also add a layer of hierarchical indexing on the concatenation axis,
    which may be useful if the labels are the same (or overlapping) on
    the passed axis number.

    Parameters
    ----------
    objs : a sequence or mapping of Series or DataFrame objects
        If a mapping is passed, the sorted keys will be used as the `keys`
        argument, unless it is passed, in which case the values will be
        selected (see below). Any None objects will be dropped silently unless
        they are all None in which case a ValueError will be raised.
    axis : {0/'index', 1/'columns'}, default 0
        The axis to concatenate along.
    join : {'inner', 'outer'}, default 'outer'
        How to handle indexes on other axis (or axes).
    ignore_index : bool, default False
        If True, do not use the index values along the concatenation axis. The
        resulting axis will be labeled 0, ..., n - 1. This is useful if you are
        concatenating objects where the concatenation axis does not have
        meaningful indexing information. Note the index values on the other
        axes are still respected in the join.
    keys : sequence, default None
        If multiple levels passed, should contain tuples. Construct
        hierarchical index using the passed keys as the outermost level.
    levels : list of sequences, default None
        Specific levels (unique values) to use for constructing a
        MultiIndex. Otherwise they will be inferred from the keys.
    names : list, default None
        Names for the levels in the resulting hierarchical index.
    verify_integrity : bool, default False
        Check whether the new concatenated axis contains duplicates. This can
        be very expensive relative to the actual data concatenation.
    sort : bool, default False
        Sort non-concatenation axis if it is not already aligned when `join`
        is 'outer'.
        This has no effect when ``join='inner'``, which already preserves
        the order of the non-concatenation axis.

        .. versionchanged:: 1.0.0

           Changed to not sort by default.

    copy : bool, default True
        If False, do not copy data unnecessarily.

    Returns
    -------
    object, type of objs
        When concatenating all ``Series`` along the index (axis=0), a
        ``Series`` is returned. When ``objs`` contains at least one
        ``DataFrame``, a ``DataFrame`` is returned. When concatenating along
        the columns (axis=1), a ``DataFrame`` is returned.

    See Also
    --------
    Series.append : Concatenate Series.
    DataFrame.append : Concatenate DataFrames.
    DataFrame.join : Join DataFrames using indexes.
    DataFrame.merge : Merge DataFrames by indexes or columns.

    Notes
    -----
    The keys, levels, and names arguments are all optional.

    A walkthrough of how this method fits in with other tools for combining
    pandas objects can be found `here
    <https://pandas.pydata.org/pandas-docs/stable/user_guide/merging.html>`__.

    Examples
    --------
    Combine two ``Series``.

    >>> s1 = pd.Series(['a', 'b'])
    >>> s2 = pd.Series(['c', 'd'])
    >>> pd.concat([s1, s2])
    0    a
    1    b
    0    c
    1    d
    dtype: object

    Clear the existing index and reset it in the result
    by setting the ``ignore_index`` option to ``True``.

    >>> pd.concat([s1, s2], ignore_index=True)
    0    a
    1    b
    2    c
    3    d
    dtype: object

    Add a hierarchical index at the outermost level of
    the data with the ``keys`` option.

    >>> pd.concat([s1, s2], keys=['s1', 's2'])
    s1  0    a
        1    b
    s2  0    c
        1    d
    dtype: object

    Label the index keys you create with the ``names`` option.

    >>> pd.concat([s1, s2], keys=['s1', 's2'],
    ...           names=['Series name', 'Row ID'])
    Series name  Row ID
    s1           0         a
                 1         b
    s2           0         c
                 1         d
    dtype: object

    Combine two ``DataFrame`` objects with identical columns.

    >>> df1 = pd.DataFrame([['a', 1], ['b', 2]],
    ...                    columns=['letter', 'number'])
    >>> df1
      letter  number
    0      a       1
    1      b       2
    >>> df2 = pd.DataFrame([['c', 3], ['d', 4]],
    ...                    columns=['letter', 'number'])
    >>> df2
      letter  number
    0      c       3
    1      d       4
    >>> pd.concat([df1, df2])
      letter  number
    0      a       1
    1      b       2
    0      c       3
    1      d       4

    Combine ``DataFrame`` objects with overlapping columns
    and return everything. Columns outside the intersection will
    be filled with ``NaN`` values.

    >>> df3 = pd.DataFrame([['c', 3, 'cat'], ['d', 4, 'dog']],
    ...                    columns=['letter', 'number', 'animal'])
    >>> df3
      letter  number animal
    0      c       3    cat
    1      d       4    dog
    >>> pd.concat([df1, df3], sort=False)
      letter  number animal
    0      a       1    NaN
    1      b       2    NaN
    0      c       3    cat
    1      d       4    dog

    Combine ``DataFrame`` objects with overlapping columns
    and return only those that are shared by passing ``inner`` to
    the ``join`` keyword argument.

    >>> pd.concat([df1, df3], join="inner")
      letter  number
    0      a       1
    1      b       2
    0      c       3
    1      d       4

    Combine ``DataFrame`` objects horizontally along the x axis by
    passing in ``axis=1``.

    >>> df4 = pd.DataFrame([['bird', 'polly'], ['monkey', 'george']],
    ...                    columns=['animal', 'name'])
    >>> pd.concat([df1, df4], axis=1)
      letter  number  animal    name
    0      a       1    bird   polly
    1      b       2  monkey  george

    Prevent the result from including duplicate index values with the
    ``verify_integrity`` option.

    >>> df5 = pd.DataFrame([1], index=['a'])
    >>> df5
       0
    a  1
    >>> df6 = pd.DataFrame([2], index=['a'])
    >>> df6
       0
    a  2
    >>> pd.concat([df5, df6], verify_integrity=True)
    Traceback (most recent call last):
        ...
    ValueError: Indexes have overlapping values: ['a']
    """
    op = _Concatenator(
        objs,
        axis=axis,
        ignore_index=ignore_index,
        join=join,
        keys=keys,
        levels=levels,
        names=names,
        verify_integrity=verify_integrity,
        copy=copy,
        sort=sort,
    )

    return op.get_result()


class _Concatenator:
    """
    Orchestrates a concatenation operation for BlockManagers
    """

    def __init__(
        self,
        objs: Union[Iterable["NDFrame"], Mapping[Label, "NDFrame"]],
        axis=0,
        join: str = "outer",
        keys=None,
        levels=None,
        names=None,
        ignore_index: bool = False,
        verify_integrity: bool = False,
        copy: bool = True,
        sort=False,
    ):
        if isinstance(objs, (ABCSeries, ABCDataFrame, str)):
            raise TypeError(
                "first argument must be an iterable of pandas "
                f'objects, you passed an object of type "{type(objs).__name__}"'
            )

        if join == "outer":
            self.intersect = False
        elif join == "inner":
            self.intersect = True
        else:  # pragma: no cover
            raise ValueError(
                "Only can inner (intersect) or outer (union) join the other axis"
            )

        if isinstance(objs, abc.Mapping):
            if keys is None:
                keys = list(objs.keys())
            objs = [objs[k] for k in keys]
        else:
            objs = list(objs)

        if len(objs) == 0:
            raise ValueError("No objects to concatenate")

        if keys is None:
            objs = list(com.not_none(*objs))
        else:
            # #1649
            clean_keys = []
            clean_objs = []
            for k, v in zip(keys, objs):
                if v is None:
                    continue
                clean_keys.append(k)
                clean_objs.append(v)
            objs = clean_objs
            name = getattr(keys, "name", None)
            keys = Index(clean_keys, name=name)

        if len(objs) == 0:
            raise ValueError("All objects passed were None")

        # figure out what our result ndim is going to be
        ndims = set()
        for obj in objs:
            if not isinstance(obj, (ABCSeries, ABCDataFrame)):
                msg = (
                    f"cannot concatenate object of type '{type(obj)}'; "
                    "only Series and DataFrame objs are valid"
                )
                raise TypeError(msg)

            ndims.add(obj.ndim)

        # get the sample
        # want the highest ndim that we have, and must be non-empty
        # unless all objs are empty
        sample: Optional["NDFrame"] = None
        if len(ndims) > 1:
            max_ndim = max(ndims)
            for obj in objs:
                if obj.ndim == max_ndim and np.sum(obj.shape):
                    sample = obj
                    break

        else:
            # filter out the empties if we have not multi-index possibilities
            # note to keep empty Series as it affect to result columns / name
            non_empties = [
                obj for obj in objs if sum(obj.shape) > 0 or isinstance(obj, ABCSeries)
            ]

            if len(non_empties) and (
                keys is None and names is None and levels is None and not self.intersect
            ):
                objs = non_empties
                sample = objs[0]

        if sample is None:
            sample = objs[0]
        self.objs = objs

        # Standardize axis parameter to int
        if isinstance(sample, ABCSeries):
            axis = sample._constructor_expanddim._get_axis_number(axis)
        else:
            axis = sample._get_axis_number(axis)

        # Need to flip BlockManager axis in the DataFrame special case
        self._is_frame = isinstance(sample, ABCDataFrame)
        if self._is_frame:
            axis = sample._get_block_manager_axis(axis)

        self._is_series = isinstance(sample, ABCSeries)
        if not 0 <= axis <= sample.ndim:
            raise AssertionError(
                f"axis must be between 0 and {sample.ndim}, input was {axis}"
            )

        # if we have mixed ndims, then convert to highest ndim
        # creating column numbers as needed
        if len(ndims) > 1:
            current_column = 0
            max_ndim = sample.ndim
            self.objs, objs = [], self.objs
            for obj in objs:

                ndim = obj.ndim
                if ndim == max_ndim:
                    pass

                elif ndim != max_ndim - 1:
                    raise ValueError(
                        "cannot concatenate unaligned mixed "
                        "dimensional NDFrame objects"
                    )

                else:
                    name = getattr(obj, "name", None)
                    if ignore_index or name is None:
                        name = current_column
                        current_column += 1

                    # doing a row-wise concatenation so need everything
                    # to line up
                    if self._is_frame and axis == 1:
                        name = 0
                    # mypy needs to know sample is not an NDFrame
                    sample = cast("FrameOrSeriesUnion", sample)
                    obj = sample._constructor({name: obj})

                self.objs.append(obj)

        # note: this is the BlockManager axis (since DataFrame is transposed)
        self.bm_axis = axis
        self.axis = 1 - self.bm_axis if self._is_frame else 0
        self.keys = keys
        self.names = names or getattr(keys, "names", None)
        self.levels = levels
        self.sort = sort

        self.ignore_index = ignore_index
        self.verify_integrity = verify_integrity
        self.copy = copy

        self.new_axes = self._get_new_axes()

    def get_result(self):
        cons: Type[FrameOrSeriesUnion]
        sample: FrameOrSeriesUnion

        # series only
        if self._is_series:
            sample = cast("Series", self.objs[0])

            # stack blocks
            if self.bm_axis == 0:
                name = com.consensus_name_attr(self.objs)
                cons = sample._constructor

                arrs = [ser._values for ser in self.objs]

                res = concat_compat(arrs, axis=0)
                result = cons(res, index=self.new_axes[0], name=name, dtype=res.dtype)
                return result.__finalize__(self, method="concat")

            # combine as columns in a frame
            else:
                data = dict(zip(range(len(self.objs)), self.objs))

                # GH28330 Preserves subclassed objects through concat
                cons = sample._constructor_expanddim

                index, columns = self.new_axes
                df = cons(data, index=index)
                df.columns = columns
                return df.__finalize__(self, method="concat")

        # combine block managers
        else:
            sample = cast("DataFrame", self.objs[0])

            mgrs_indexers = []
            for obj in self.objs:
                indexers = {}
                for ax, new_labels in enumerate(self.new_axes):
                    # ::-1 to convert BlockManager ax to DataFrame ax
                    if ax == self.bm_axis:
                        # Suppress reindexing on concat axis
                        continue

                    # 1-ax to convert BlockManager axis to DataFrame axis
                    obj_labels = obj.axes[1 - ax]
                    if not new_labels.equals(obj_labels):
<<<<<<< HEAD
                        # We have to remove the duplicates from obj_labels
                        # in new labels to make them unique, otherwise we would
                        # duplicate or duplicates again
                        if not obj_labels.is_unique:
                            # pandas/core/reshape/concat.py:521: error: Incompatible
                            # types in assignment (expression has type "ndarray",
                            # variable has type "Index")  [assignment]
                            new_labels = algos.make_duplicates_of_left_unique_in_right(  # type: ignore[assignment]  # noqa
                                np.asarray(obj_labels), np.asarray(new_labels)
                            )
                        indexers[ax] = obj_labels.reindex(new_labels)[1]
=======
                        indexers[ax] = obj_labels.get_indexer(new_labels)
>>>>>>> a3b651ae

                mgrs_indexers.append((obj._mgr, indexers))

            new_data = concatenate_block_managers(
                mgrs_indexers, self.new_axes, concat_axis=self.bm_axis, copy=self.copy
            )
            if not self.copy:
                new_data._consolidate_inplace()

            cons = sample._constructor
            return cons(new_data).__finalize__(self, method="concat")

    def _get_result_dim(self) -> int:
        if self._is_series and self.bm_axis == 1:
            return 2
        else:
            return self.objs[0].ndim

    def _get_new_axes(self) -> List[Index]:
        ndim = self._get_result_dim()
        return [
            self._get_concat_axis if i == self.bm_axis else self._get_comb_axis(i)
            for i in range(ndim)
        ]

    def _get_comb_axis(self, i: int) -> Index:
        data_axis = self.objs[0]._get_block_manager_axis(i)
        return get_objs_combined_axis(
            self.objs,
            axis=data_axis,
            intersect=self.intersect,
            sort=self.sort,
            copy=self.copy,
        )

    @cache_readonly
    def _get_concat_axis(self) -> Index:
        """
        Return index to be used along concatenation axis.
        """
        if self._is_series:
            if self.bm_axis == 0:
                indexes = [x.index for x in self.objs]
            elif self.ignore_index:
                idx = ibase.default_index(len(self.objs))
                return idx
            elif self.keys is None:
                names: List[Label] = [None] * len(self.objs)
                num = 0
                has_names = False
                for i, x in enumerate(self.objs):
                    if not isinstance(x, ABCSeries):
                        raise TypeError(
                            f"Cannot concatenate type 'Series' with "
                            f"object of type '{type(x).__name__}'"
                        )
                    if x.name is not None:
                        names[i] = x.name
                        has_names = True
                    else:
                        names[i] = num
                        num += 1
                if has_names:
                    return Index(names)
                else:
                    return ibase.default_index(len(self.objs))
            else:
                return ensure_index(self.keys).set_names(self.names)
        else:
            indexes = [x.axes[self.axis] for x in self.objs]

        if self.ignore_index:
            idx = ibase.default_index(sum(len(i) for i in indexes))
            return idx

        if self.keys is None:
            concat_axis = _concat_indexes(indexes)
        else:
            concat_axis = _make_concat_multiindex(
                indexes, self.keys, self.levels, self.names
            )

        self._maybe_check_integrity(concat_axis)

        return concat_axis

    def _maybe_check_integrity(self, concat_index: Index):
        if self.verify_integrity:
            if not concat_index.is_unique:
                overlap = concat_index[concat_index.duplicated()].unique()
                raise ValueError(f"Indexes have overlapping values: {overlap}")


def _concat_indexes(indexes) -> Index:
    return indexes[0].append(indexes[1:])


def _make_concat_multiindex(indexes, keys, levels=None, names=None) -> MultiIndex:

    if (levels is None and isinstance(keys[0], tuple)) or (
        levels is not None and len(levels) > 1
    ):
        zipped = list(zip(*keys))
        if names is None:
            names = [None] * len(zipped)

        if levels is None:
            _, levels = factorize_from_iterables(zipped)
        else:
            levels = [ensure_index(x) for x in levels]
    else:
        zipped = [keys]
        if names is None:
            names = [None]

        if levels is None:
            levels = [ensure_index(keys)]
        else:
            levels = [ensure_index(x) for x in levels]

    if not all_indexes_same(indexes):
        codes_list = []

        # things are potentially different sizes, so compute the exact codes
        # for each level and pass those to MultiIndex.from_arrays

        for hlevel, level in zip(zipped, levels):
            to_concat = []
            for key, index in zip(hlevel, indexes):
                # Find matching codes, include matching nan values as equal.
                mask = (isna(level) & isna(key)) | (level == key)
                if not mask.any():
                    raise ValueError(f"Key {key} not in level {level}")
                i = np.nonzero(mask)[0][0]

                to_concat.append(np.repeat(i, len(index)))
            codes_list.append(np.concatenate(to_concat))

        concat_index = _concat_indexes(indexes)

        # these go at the end
        if isinstance(concat_index, MultiIndex):
            levels.extend(concat_index.levels)
            codes_list.extend(concat_index.codes)
        else:
            codes, categories = factorize_from_iterable(concat_index)
            levels.append(categories)
            codes_list.append(codes)

        if len(names) == len(levels):
            names = list(names)
        else:
            # make sure that all of the passed indices have the same nlevels
            if not len({idx.nlevels for idx in indexes}) == 1:
                raise AssertionError(
                    "Cannot concat indices that do not have the same number of levels"
                )

            # also copies
            names = list(names) + list(get_unanimous_names(*indexes))

        return MultiIndex(
            levels=levels, codes=codes_list, names=names, verify_integrity=False
        )

    new_index = indexes[0]
    n = len(new_index)
    kpieces = len(indexes)

    # also copies
    new_names = list(names)
    new_levels = list(levels)

    # construct codes
    new_codes = []

    # do something a bit more speedy

    for hlevel, level in zip(zipped, levels):
        hlevel = ensure_index(hlevel)
        mapped = level.get_indexer(hlevel)

        mask = mapped == -1
        if mask.any():
            raise ValueError(f"Values not found in passed level: {hlevel[mask]!s}")

        new_codes.append(np.repeat(mapped, n))

    if isinstance(new_index, MultiIndex):
        new_levels.extend(new_index.levels)
        new_codes.extend([np.tile(lab, kpieces) for lab in new_index.codes])
    else:
        new_levels.append(new_index)
        new_codes.append(np.tile(np.arange(n), kpieces))

    if len(new_names) < len(new_levels):
        new_names.extend(new_index.names)

    return MultiIndex(
        levels=new_levels, codes=new_codes, names=new_names, verify_integrity=False
    )<|MERGE_RESOLUTION|>--- conflicted
+++ resolved
@@ -512,21 +512,7 @@
                     # 1-ax to convert BlockManager axis to DataFrame axis
                     obj_labels = obj.axes[1 - ax]
                     if not new_labels.equals(obj_labels):
-<<<<<<< HEAD
-                        # We have to remove the duplicates from obj_labels
-                        # in new labels to make them unique, otherwise we would
-                        # duplicate or duplicates again
-                        if not obj_labels.is_unique:
-                            # pandas/core/reshape/concat.py:521: error: Incompatible
-                            # types in assignment (expression has type "ndarray",
-                            # variable has type "Index")  [assignment]
-                            new_labels = algos.make_duplicates_of_left_unique_in_right(  # type: ignore[assignment]  # noqa
-                                np.asarray(obj_labels), np.asarray(new_labels)
-                            )
-                        indexers[ax] = obj_labels.reindex(new_labels)[1]
-=======
                         indexers[ax] = obj_labels.get_indexer(new_labels)
->>>>>>> a3b651ae
 
                 mgrs_indexers.append((obj._mgr, indexers))
 
