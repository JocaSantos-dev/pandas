--- conflicted
+++ resolved
@@ -972,14 +972,7 @@
     # sort result, but faster than calling sort_index since we know the order we need
     len_df = len(frame)
     n_uniques = len(ordered_stack_cols_unique)
-<<<<<<< HEAD
-    if sort:
-        indexer = np.argsort(stack_cols_unique.to_numpy(), kind="stable")
-    else:
-        indexer = np.arange(n_uniques)
-=======
     indexer = np.arange(n_uniques)
->>>>>>> a3d56322
     idxs = np.tile(len_df * indexer, len_df) + np.repeat(np.arange(len_df), n_uniques)
     result = result.take(idxs)
 
