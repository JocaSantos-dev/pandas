--- conflicted
+++ resolved
@@ -746,29 +746,12 @@
             roll_columns = roll_columns.swaplevel(lev1, lev2)
         this.columns = mi_cols = roll_columns
 
-<<<<<<< HEAD
-    # if not mi_cols._is_lexsorted() and sort:
-    #     # Workaround the edge case where 0 is one of the column names,
-    #     # which interferes with trying to sort based on the first
-    #     # level
-    #     level_to_sort = _convert_level_number(0, mi_cols)
-    #     this = this.sort_index(level=level_to_sort, axis=1)
-    #     mi_cols = this.columns
-
-    mi_cols = cast(MultiIndex, mi_cols)
-=======
->>>>>>> 1f7dc616
     new_columns = _stack_multi_column_index(mi_cols)
 
     # time to ravel the values
     new_data = {}
     level_vals = mi_cols.levels[-1]
     level_codes = unique(mi_cols.codes[-1])
-<<<<<<< HEAD
-    # if sort:
-    #     level_codes = np.sort(level_codes)
-=======
->>>>>>> 1f7dc616
     level_vals_nan = level_vals.insert(len(level_vals), None)
 
     level_vals_used = np.take(level_vals_nan, level_codes)
@@ -801,8 +784,6 @@
             value_slice = chunk.reindex(columns=level_vals_used).values
         else:
             subset = this.iloc[:, loc]
-            subset = this.loc[:, this.columns[loc]]
-            subset.columns = level_vals_nan.take(subset.columns.codes[-1])
             dtype = find_common_type(subset.dtypes.tolist())
             if isinstance(dtype, ExtensionDtype):
                 # TODO(EA2D): won't need special case, can go through .values
@@ -814,7 +795,7 @@
                 idx = np.arange(N * K).reshape(K, N).T.ravel()
                 value_slice = value_slice.take(idx)
             else:
-                value_slice = subset.reindex(columns=level_vals_used).values
+                value_slice = subset.values
 
         if value_slice.ndim > 1:
             # i.e. not extension
