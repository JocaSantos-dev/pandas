"""
Expressions
-----------

Offer fast expression evaluation through numexpr

"""

from __future__ import annotations

import operator
from typing import TYPE_CHECKING
import warnings

import numpy as np

from pandas._config import get_option

from pandas.util._exceptions import find_stack_level

from pandas.core import roperator
from pandas.core.computation.check import NUMEXPR_INSTALLED

if NUMEXPR_INSTALLED:
    import numexpr as ne

if TYPE_CHECKING:
    from pandas._typing import FuncType

_TEST_MODE: bool | None = None
_TEST_RESULT: list[bool] = []
USE_NUMEXPR = NUMEXPR_INSTALLED
_evaluate: FuncType | None = None
_where: FuncType | None = None

# the set of dtypes that we will allow pass to numexpr
_ALLOWED_DTYPES = {
    "evaluate": {"int64", "int32", "float64", "float32", "bool"},
    "where": {"int64", "float64", "bool"},
}

# the minimum prod shape that we will use numexpr
_MIN_ELEMENTS = 1_000_000


def set_use_numexpr(v: bool = True) -> None:
    # set/unset to use numexpr
    global USE_NUMEXPR
    if NUMEXPR_INSTALLED:
        USE_NUMEXPR = v

    # choose what we are going to do
    global _evaluate, _where

    _evaluate = _evaluate_numexpr if USE_NUMEXPR else _evaluate_standard
    _where = _where_numexpr if USE_NUMEXPR else _where_standard


def set_numexpr_threads(n=None) -> None:
    # if we are using numexpr, set the threads to n
    # otherwise reset
    if NUMEXPR_INSTALLED and USE_NUMEXPR:
        if n is None:
            n = ne.detect_number_of_cores()
        ne.set_num_threads(n)


def _evaluate_standard(op, op_str, left_op, right_op):
    """
    Standard evaluation.
    """
    if _TEST_MODE:
        _store_test_result(False)
    return op(left_op, right_op)


def _can_use_numexpr(op, op_str, left_op, right_op, dtype_check) -> bool:
    """return left_op boolean if we WILL be using numexpr"""
    if op_str is not None:
        # required min elements (otherwise we are adding overhead)
        if left_op.size > _MIN_ELEMENTS:
            # check for dtype compatibility
            dtypes: set[str] = set()
            for o in [left_op, right_op]:
                # ndarray and Series Case
                if hasattr(o, "dtype"):
                    dtypes |= {o.dtype.name}

            # allowed are a superset
            if not len(dtypes) or _ALLOWED_DTYPES[dtype_check] >= dtypes:
                return True

    return False


def _evaluate_numexpr(op, op_str, left_op, right_op):
    result = None

    if _can_use_numexpr(op, op_str, left_op, right_op, "evaluate"):
        is_reversed = op.__name__.strip("_").startswith("r")
        if is_reversed:
            # we were originally called by a reversed op method
            left_op, right_op = right_op, left_op

        left_value = left_op
        right_value = right_op

        try:
            result = ne.evaluate(
                f"left_value {op_str} right_value",
                local_dict={"left_value": left_value, "right_value": right_value},
                casting="safe",
            )
        except TypeError:
            # numexpr raises eg for array ** array with integers
            # (https://github.com/pydata/numexpr/issues/379)
            pass
        except NotImplementedError:
            if _bool_arith_fallback(op_str, left_op, right_op):
                pass
            else:
                raise

        if is_reversed:
            # reverse order to original for fallback
            left_op, right_op = right_op, left_op

    if _TEST_MODE:
        _store_test_result(result is not None)

    if result is None:
        result = _evaluate_standard(op, op_str, left_op, right_op)

    return result


_op_str_mapping = {
    operator.add: "+",
    roperator.radd: "+",
    operator.mul: "*",
    roperator.rmul: "*",
    operator.sub: "-",
    roperator.rsub: "-",
    operator.truediv: "/",
    roperator.rtruediv: "/",
    # floordiv not supported by numexpr 2.x
    operator.floordiv: None,
    roperator.rfloordiv: None,
    # we require Python semantics for mod of negative for backwards compatibility
    # see https://github.com/pydata/numexpr/issues/365
    # so sticking with unaccelerated for now GH#36552
    operator.mod: None,
    roperator.rmod: None,
    operator.pow: "**",
    roperator.rpow: "**",
    operator.eq: "==",
    operator.ne: "!=",
    operator.le: "<=",
    operator.lt: "<",
    operator.ge: ">=",
    operator.gt: ">",
    operator.and_: "&",
    roperator.rand_: "&",
    operator.or_: "|",
    roperator.ror_: "|",
    operator.xor: "^",
    roperator.rxor: "^",
    divmod: None,
    roperator.rdivmod: None,
}


def _where_standard(cond, left_op, right_op):
    # Caller is responsible for extracting ndarray if necessary
    return np.where(cond, left_op, right_op)


def _where_numexpr(cond, left_op, right_op):
    # Caller is responsible for extracting ndarray if necessary
    result = None

    if _can_use_numexpr(None, "where", left_op, right_op, "where"):
        result = ne.evaluate(
            "where(cond_value, a_value, b_value)",
            local_dict={"cond_value": cond, "a_value": left_op, "b_value": right_op},
            casting="safe",
        )

    if result is None:
        result = _where_standard(cond, left_op, right_op)

    return result


# turn myself on
set_use_numexpr(get_option("compute.use_numexpr"))


def _has_bool_dtype(x):
    try:
        return x.dtype == bool
    except AttributeError:
        return isinstance(x, (bool, np.bool_))


_BOOL_OP_UNSUPPORTED = {"+": "|", "*": "&", "-": "^"}


def _bool_arith_fallback(op_str, left_op, right_op) -> bool:
    """
    Check if we should fallback to the python `_evaluate_standard` in case
    of an unsupported operation by numexpr, which is the case for some
    boolean ops.
    """
    if _has_bool_dtype(left_op) and _has_bool_dtype(right_op):
        if op_str in _BOOL_OP_UNSUPPORTED:
            warnings.warn(
                f"evaluating in Python space because the {op_str!r} "
                "operator is not supported by numexpr for the bool dtype, "
                f"use {_BOOL_OP_UNSUPPORTED[op_str]!r} instead.",
                stacklevel=find_stack_level(),
            )
            return True
    return False


def evaluate(op, left_op, right_op, use_numexpr: bool = True):
    """
    Evaluate and return the expression of the op on left_op and right_op.

    Parameters
    ----------
    op : the actual operand
    left_op : left operand
    right_op : right operand
    use_numexpr : bool, default True
        Whether to try to use numexpr.
    """
    op_str = _op_str_mapping[op]
    if op_str is not None:
        if use_numexpr:
            # error: "None" not callable
            return _evaluate(op, op_str, left_op, right_op)  # type: ignore[misc]
    return _evaluate_standard(op, op_str, left_op, right_op)


def where(cond, left_op, right_op, use_numexpr: bool = True):
    """
    Evaluate the where condition cond on left_op and right_op.

    Parameters
    ----------
    cond : np.ndarray[bool]
    left_op : return if cond is True
    right_op : return if cond is False
    use_numexpr : bool, default True
        Whether to try to use numexpr.
    """
    assert _where is not None
<<<<<<< HEAD
    return (
        _where(cond, left_op, right_op)
        if use_numexpr
        else _where_standard(cond, left_op, right_op)
    )
=======
    if use_numexpr:
        return _where(cond, left_op, right_op)
    else:
        return _where_standard(cond, left_op, right_op)
>>>>>>> 1e530b66


def set_test_mode(v: bool = True) -> None:
    """
    Keeps track of whether numexpr was used.

    Stores an additional ``True`` for every successful use of evaluate with
    numexpr since the last ``get_test_result``.
    """
    global _TEST_MODE, _TEST_RESULT
    _TEST_MODE = v
    _TEST_RESULT = []


def _store_test_result(used_numexpr: bool) -> None:
    if used_numexpr:
        _TEST_RESULT.append(used_numexpr)


def get_test_result() -> list[bool]:
    """
    Get test result and reset test_results.
    """
    global _TEST_RESULT
    res = _TEST_RESULT
    _TEST_RESULT = []
    return res<|MERGE_RESOLUTION|>--- conflicted
+++ resolved
@@ -257,18 +257,17 @@
         Whether to try to use numexpr.
     """
     assert _where is not None
-<<<<<<< HEAD
+        string
     return (
         _where(cond, left_op, right_op)
         if use_numexpr
         else _where_standard(cond, left_op, right_op)
     )
-=======
     if use_numexpr:
         return _where(cond, left_op, right_op)
     else:
         return _where_standard(cond, left_op, right_op)
->>>>>>> 1e530b66
+        main
 
 
 def set_test_mode(v: bool = True) -> None:
