""" manage PyTables query interface via Expressions """
from __future__ import annotations

import ast
from functools import partial
from typing import Any

import numpy as np

from pandas._libs.tslibs import (
    Timedelta,
    Timestamp,
)
from pandas.compat.chainmap import DeepChainMap

from pandas.core.dtypes.common import is_list_like

import pandas.core.common as com
from pandas.core.computation import (
    expr,
    ops,
    scope as _scope,
)
from pandas.core.computation.common import ensure_decoded
from pandas.core.computation.expr import BaseExprVisitor
from pandas.core.computation.ops import (
    UndefinedVariableError,
    is_term,
)
from pandas.core.construction import extract_array
from pandas.core.indexes.base import Index

from pandas.io.formats.printing import (
    pprint_thing,
    pprint_thing_encoded,
)


class PyTablesScope(_scope.Scope):
    __slots__ = ("queryables",)

    queryables: dict[str, Any]

    def __init__(
        self,
        level: int,
        global_dict=None,
        local_dict=None,
        queryables: dict[str, Any] | None = None,
    ):
        super().__init__(level + 1, global_dict=global_dict, local_dict=local_dict)
        self.queryables = queryables or {}


class Term(ops.Term):
    env: PyTablesScope

    def __new__(cls, name, env, side=None, encoding=None):
        if isinstance(name, str):
            klass = cls
        else:
            klass = Constant
        return object.__new__(klass)

    def __init__(self, name, env: PyTablesScope, side=None, encoding=None):
        super().__init__(name, env, side=side, encoding=encoding)

    def _resolve_name(self):
        # must be a queryables
        if self.side == "left":
            # Note: The behavior of __new__ ensures that self.name is a str here
            if self.name not in self.env.queryables:
                raise NameError(f"name {repr(self.name)} is not defined")
            return self.name

        # resolve the rhs (and allow it to be None)
        try:
            return self.env.resolve(self.name, is_local=False)
        except UndefinedVariableError:
            return self.name

    # read-only property overwriting read/write property
    @property  # type: ignore[misc]
    def value(self):
        return self._value


class Constant(Term):
    def __init__(self, value, env: PyTablesScope, side=None, encoding=None):
        assert isinstance(env, PyTablesScope), type(env)
        super().__init__(value, env, side=side, encoding=encoding)

    def _resolve_name(self):
        return self._name


class BinOp(ops.BinOp):

    _max_selectors = 31

    op: str
    queryables: dict[str, Any]
    condition: str | None

    def __init__(self, op: str, lhs, rhs, queryables: dict[str, Any], encoding):
        super().__init__(op, lhs, rhs)
        self.queryables = queryables
        self.encoding = encoding
        self.condition = None

    def _disallow_scalar_only_bool_ops(self):
        pass

    def prune(self, klass):
        def pr(left, right):
            """create and return a new specialized BinOp from myself"""
            if left is None:
                return right
            elif right is None:
                return left

            k = klass
            if isinstance(left, ConditionBinOp):
                if isinstance(right, ConditionBinOp):
                    k = JointConditionBinOp
                elif isinstance(left, k):
                    return left
                elif isinstance(right, k):
                    return right

            elif isinstance(left, FilterBinOp):
                if isinstance(right, FilterBinOp):
                    k = JointFilterBinOp
                elif isinstance(left, k):
                    return left
                elif isinstance(right, k):
                    return right

            return k(
                self.op, left, right, queryables=self.queryables, encoding=self.encoding
            ).evaluate()

        left, right = self.lhs, self.rhs

        if is_term(left) and is_term(right):
            res = pr(left.value, right.value)
        elif not is_term(left) and is_term(right):
            res = pr(left.prune(klass), right.value)
        elif is_term(left) and not is_term(right):
            res = pr(left.value, right.prune(klass))
        elif not (is_term(left) or is_term(right)):
            res = pr(left.prune(klass), right.prune(klass))

        return res

    def conform(self, rhs):
        """inplace conform rhs"""
        if not is_list_like(rhs):
            rhs = [rhs]
        if isinstance(rhs, np.ndarray):
            rhs = rhs.ravel()
        return rhs

    @property
    def is_valid(self) -> bool:
        """return True if this is a valid field"""
        return self.lhs in self.queryables

    @property
    def is_in_table(self) -> bool:
        """
        return True if this is a valid column name for generation (e.g. an
        actual column in the table)
        """
        return self.queryables.get(self.lhs) is not None

    @property
    def kind(self):
        """the kind of my field"""
        return getattr(self.queryables.get(self.lhs), "kind", None)

    @property
    def meta(self):
        """the meta of my field"""
        return getattr(self.queryables.get(self.lhs), "meta", None)

    @property
    def metadata(self):
        """the metadata of my field"""
        return getattr(self.queryables.get(self.lhs), "metadata", None)

    def generate(self, v) -> str:
        """create and return the op string for this TermValue"""
        val = v.tostring(self.encoding)
        return f"({self.lhs} {self.op} {val})"

    def convert_value(self, v) -> TermValue:
        """
        convert the expression that is in the term to something that is
        accepted by pytables
        """

        def stringify(value):
            if self.encoding is not None:
                return pprint_thing_encoded(value, encoding=self.encoding)
            return pprint_thing(value)

        kind = ensure_decoded(self.kind)
        meta = ensure_decoded(self.meta)
        if kind == "datetime64" or kind == "datetime":
            if isinstance(v, (int, float)):
                v = stringify(v)
            v = ensure_decoded(v)
            v = Timestamp(v)
            if v.tz is not None:
                v = v.tz_convert("UTC")
            return TermValue(v, v.value, kind)
        elif kind == "timedelta64" or kind == "timedelta":
            if isinstance(v, str):
                v = Timedelta(v).value
            else:
                v = Timedelta(v, unit="s").value
            return TermValue(int(v), v, kind)
        elif meta == "category":
            metadata = extract_array(self.metadata, extract_numpy=True)
            if v not in metadata:
                result = -1
            else:
                # error: Incompatible types in assignment (expression has type
                # "Union[Any, ndarray]", variable has type "int")
                result = metadata.searchsorted(  # type: ignore[assignment]
                    v, side="left"
                )
            return TermValue(result, result, "integer")
        elif kind == "integer":
            v = int(float(v))
            return TermValue(v, v, kind)
        elif kind == "float":
            v = float(v)
            return TermValue(v, v, kind)
        elif kind == "bool":
            if isinstance(v, str):
                v = not v.strip().lower() in [
                    "false",
                    "f",
                    "no",
                    "n",
                    "none",
                    "0",
                    "[]",
                    "{}",
                    "",
                ]
            else:
                v = bool(v)
            return TermValue(v, v, kind)
        elif isinstance(v, str):
            # string quoting
            return TermValue(v, stringify(v), "string")
        else:
            raise TypeError(f"Cannot compare {v} of type {type(v)} to {kind} column")

    def convert_values(self):
        pass


class FilterBinOp(BinOp):
    filter: tuple[Any, Any, Index] | None = None

    def __repr__(self) -> str:
        if self.filter is None:
            return "Filter: Not Initialized"
        return pprint_thing(f"[Filter : [{self.filter[0]}] -> [{self.filter[1]}]")

    def invert(self):
        """invert the filter"""
        if self.filter is not None:
            self.filter = (
                self.filter[0],
                self.generate_filter_op(invert=True),
                self.filter[2],
            )
        return self

    def format(self):
        """return the actual filter format"""
        return [self.filter]

    def evaluate(self):

        if not self.is_valid:
            raise ValueError(f"query term is not valid [{self}]")

        rhs = self.conform(self.rhs)
        values = list(rhs)

        if self.is_in_table:

            # if too many values to create the expression, use a filter instead
            if self.op in ["==", "!="] and len(values) > self._max_selectors:

                filter_op = self.generate_filter_op()
                self.filter = (self.lhs, filter_op, Index(values))

                return self
            return None

        # equality conditions
        if self.op in ["==", "!="]:

            filter_op = self.generate_filter_op()
            self.filter = (self.lhs, filter_op, Index(values))

        else:
            raise TypeError(
                f"passing a filterable condition to a non-table indexer [{self}]"
            )

        return self

    def generate_filter_op(self, invert: bool = False):
        if (self.op == "!=" and not invert) or (self.op == "==" and invert):
            return lambda axis, vals: ~axis.isin(vals)
        else:
            return lambda axis, vals: axis.isin(vals)


class JointFilterBinOp(FilterBinOp):
    def format(self):
        raise NotImplementedError("unable to collapse Joint Filters")

    def evaluate(self):
        return self


class ConditionBinOp(BinOp):
    def __repr__(self) -> str:
        return pprint_thing(f"[Condition : [{self.condition}]]")

    def invert(self):
        """invert the condition"""
        # if self.condition is not None:
        #    self.condition = "~(%s)" % self.condition
        # return self
        raise NotImplementedError(
            "cannot use an invert condition when passing to numexpr"
        )

    def format(self):
        """return the actual ne format"""
        return self.condition

    def evaluate(self):

        if not self.is_valid:
            raise ValueError(f"query term is not valid [{self}]")

        # convert values if we are in the table
        if not self.is_in_table:
            return None

        rhs = self.conform(self.rhs)
        values = [self.convert_value(v) for v in rhs]

        # equality conditions
        if self.op in ["==", "!="]:

            # too many values to create the expression?
            if len(values) <= self._max_selectors:
                vs = [self.generate(v) for v in values]
                self.condition = f"({' | '.join(vs)})"

            # use a filter after reading
            else:
                return None
        else:
            self.condition = self.generate(values[0])

        return self


class JointConditionBinOp(ConditionBinOp):
    def evaluate(self):
        self.condition = f"({self.lhs.condition} {self.op} {self.rhs.condition})"
        return self


class UnaryOp(ops.UnaryOp):
    def prune(self, klass):

        if self.op != "~":
            raise NotImplementedError("UnaryOp only support invert type ops")

        operand = self.operand
        operand = operand.prune(klass)

        if operand is not None and (
            issubclass(klass, ConditionBinOp)
            and operand.condition is not None
            or not issubclass(klass, ConditionBinOp)
            and issubclass(klass, FilterBinOp)
            and operand.filter is not None
        ):
            return operand.invert()
        return None


class PyTablesExprVisitor(BaseExprVisitor):
    const_type = Constant
    term_type = Term

    def __init__(self, env, engine, parser, **kwargs):
        super().__init__(env, engine, parser)
        for bin_op in self.binary_ops:
            bin_node = self.binary_op_nodes_map[bin_op]
            setattr(
                self,
                f"visit_{bin_node}",
                lambda node, bin_op=bin_op: partial(BinOp, bin_op, **kwargs),
            )

    def visit_UnaryOp(self, node, **kwargs):
        if isinstance(node.op, (ast.Not, ast.Invert)):
            return UnaryOp("~", self.visit(node.operand))
        elif isinstance(node.op, ast.USub):
            return self.const_type(-self.visit(node.operand).value, self.env)
        elif isinstance(node.op, ast.UAdd):
            raise NotImplementedError("Unary addition not supported")

    def visit_Index(self, node, **kwargs):
        return self.visit(node.value).value

    def visit_Assign(self, node, **kwargs):
        cmpr = ast.Compare(
            ops=[ast.Eq()], left=node.targets[0], comparators=[node.value]
        )
        return self.visit(cmpr)

    def visit_Subscript(self, node, **kwargs):
        # only allow simple subscripts

        value = self.visit(node.value)
        slobj = self.visit(node.slice)
        try:
            value = value.value
        except AttributeError:
            pass

        if isinstance(slobj, Term):
            # In py39 np.ndarray lookups with Term containing int raise
            slobj = slobj.value

        try:
            return self.const_type(value[slobj], self.env)
        except TypeError as err:
            raise ValueError(
                f"cannot subscript {repr(value)} with {repr(slobj)}"
            ) from err

    def visit_Attribute(self, node, **kwargs):
        attr = node.attr
        value = node.value

        ctx = type(node.ctx)
        if ctx == ast.Load:
            # resolve the value
            resolved = self.visit(value)

            # try to get the value to see if we are another expression
            try:
                resolved = resolved.value
            except (AttributeError):
                pass

            try:
                return self.term_type(getattr(resolved, attr), self.env)
            except AttributeError:

                # something like datetime.datetime where scope is overridden
                if isinstance(value, ast.Name) and value.id == attr:
                    return resolved

        raise ValueError(f"Invalid Attribute context {ctx.__name__}")

    def translate_In(self, op):
        return ast.Eq() if isinstance(op, ast.In) else op

    def _rewrite_membership_op(self, node, left, right):
        return self.visit(node.op), node.op, left, right


def _validate_where(w):
    """
    Validate that the where statement is of the right type.

    The type may either be String, Expr, or list-like of Exprs.

    Parameters
    ----------
    w : String term expression, Expr, or list-like of Exprs.

    Returns
    -------
    where : The original where clause if the check was successful.

    Raises
    ------
    TypeError : An invalid data type was passed in for w (e.g. dict).
    """
    if not (isinstance(w, (PyTablesExpr, str)) or is_list_like(w)):
        raise TypeError(
            "where must be passed as a string, PyTablesExpr, "
            "or list-like of PyTablesExpr"
        )

    return w


class PyTablesExpr(expr.Expr):
    """
    Hold a pytables-like expression, comprised of possibly multiple 'terms'.

    Parameters
    ----------
    where : string term expression, PyTablesExpr, or list-like of PyTablesExprs
    queryables : a "kinds" map (dict of column name -> kind), or None if column
        is non-indexable
    encoding : an encoding that will encode the query terms

    Returns
    -------
    a PyTablesExpr object

    Examples
    --------
    'index>=date'
    "columns=['A', 'D']"
    'columns=A'
    'columns==A'
    "~(columns=['A','B'])"
    'index>df.index[3] & string="bar"'
    '(index>df.index[3] & index<=df.index[6]) | string="bar"'
    "ts>=Timestamp('2012-02-01')"
    "major_axis>=20130101"
    """

    _visitor: PyTablesExprVisitor | None
    env: PyTablesScope
    expr: str

    def __init__(
        self,
        where,
        queryables: dict[str, Any] | None = None,
        encoding=None,
        scope_level: int = 0,
    ):

        where = _validate_where(where)

        self.encoding = encoding
        self.condition = None
        self.filter = None
        self.terms = None
        self._visitor = None

        # capture the environment if needed
        local_dict: DeepChainMap[Any, Any] = DeepChainMap()

        if isinstance(where, PyTablesExpr):
            local_dict = where.env.scope
            _where = where.expr

        elif is_list_like(where):
            where = list(where)
            for idx, w in enumerate(where):
                if isinstance(w, PyTablesExpr):
                    local_dict = w.env.scope
                else:
                    w = _validate_where(w)
                    where[idx] = w
            _where = " & ".join(f"({w})" for w in com.flatten(where))
        else:
            # _validate_where ensures we otherwise have a string
            _where = where

        self.expr = _where
        self.env = PyTablesScope(scope_level + 1, local_dict=local_dict)

        if queryables is not None and isinstance(self.expr, str):
            self.env.queryables.update(queryables)
            self._visitor = PyTablesExprVisitor(
                self.env,
                queryables=queryables,
                parser="pytables",
                engine="pytables",
                encoding=encoding,
            )
            self.terms = self.parse()

    def __repr__(self) -> str:
        if self.terms is not None:
            return pprint_thing(self.terms)
        return pprint_thing(self.expr)

    def evaluate(self):
<<<<<<< HEAD
        """ create and return the numexpr condition and filter """
        if self.terms is None:
            raise ValueError(
                f"cannot process expression [{self.expr}], [{self}] "
                "is not a valid condition"
            )

=======
        """create and return the numexpr condition and filter"""
>>>>>>> 3653ddde
        try:
            self.condition = self.terms.prune(ConditionBinOp)
        except AttributeError as err:
            raise ValueError(
                f"cannot process expression [{self.expr}], [{self}] "
                "is not a valid condition"
            ) from err
        try:
            self.filter = self.terms.prune(FilterBinOp)
        except AttributeError as err:
            raise ValueError(
                f"cannot process expression [{self.expr}], [{self}] "
                "is not a valid filter"
            ) from err

        return self.condition, self.filter


class TermValue:
    """hold a term value the we use to construct a condition/filter"""

    def __init__(self, value, converted, kind: str):
        assert isinstance(kind, str), kind
        self.value = value
        self.converted = converted
        self.kind = kind

    def tostring(self, encoding) -> str:
        """quote the string if not encoded else encode and return"""
        if self.kind == "string":
            if encoding is not None:
                return str(self.converted)
            return f'"{self.converted}"'
        elif self.kind == "float":
            # python 2 str(float) is not always
            # round-trippable so use repr()
            return repr(self.converted)
        return str(self.converted)


def maybe_expression(s) -> bool:
    """loose checking if s is a pytables-acceptable expression"""
    if not isinstance(s, str):
        return False
    ops = PyTablesExprVisitor.binary_ops + PyTablesExprVisitor.unary_ops + ("=",)

    # make sure we have an op at least
    return any(op in s for op in ops)<|MERGE_RESOLUTION|>--- conflicted
+++ resolved
@@ -604,17 +604,13 @@
         return pprint_thing(self.expr)
 
     def evaluate(self):
-<<<<<<< HEAD
-        """ create and return the numexpr condition and filter """
+        """create and return the numexpr condition and filter"""
         if self.terms is None:
             raise ValueError(
                 f"cannot process expression [{self.expr}], [{self}] "
                 "is not a valid condition"
             )
 
-=======
-        """create and return the numexpr condition and filter"""
->>>>>>> 3653ddde
         try:
             self.condition = self.terms.prune(ConditionBinOp)
         except AttributeError as err:
