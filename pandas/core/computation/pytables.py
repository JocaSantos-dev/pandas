--- conflicted
+++ resolved
@@ -430,15 +430,8 @@
         except AttributeError:
             pass
 
-<<<<<<< HEAD
-        if isinstance(slobj, Term) and slobj.type is int:
-            # Avoid IndexError: only integers, slices (`:`), ellipsis (`...`),
-            #  numpy.newaxis (`None`) and integer or boolean arrays are valid
-            #  indices
-=======
         if isinstance(slobj, Term):
             # In py39 np.ndarray lookups with Term containing int raise
->>>>>>> 03b9ad89
             slobj = slobj.value
 
         try:
