""" manage PyTables query interface via Expressions """

import ast
from functools import partial
<<<<<<< HEAD
from typing import Callable
=======
from typing import Optional
>>>>>>> 797732ae

import numpy as np

from pandas._libs.tslibs import Timedelta, Timestamp
from pandas.compat.chainmap import DeepChainMap

from pandas.core.dtypes.common import is_list_like

import pandas as pd
import pandas.core.common as com
from pandas.core.computation import expr, ops
from pandas.core.computation.common import _ensure_decoded
from pandas.core.computation.expr import BaseExprVisitor
from pandas.core.computation.ops import UndefinedVariableError, is_term

from pandas.io.formats.printing import pprint_thing, pprint_thing_encoded


class Scope(expr.Scope):
    __slots__ = ("queryables",)

    def __init__(self, level, global_dict=None, local_dict=None, queryables=None):
        super().__init__(level + 1, global_dict=global_dict, local_dict=local_dict)
        self.queryables = queryables or dict()


class Term(ops.Term):
    def __new__(cls, name, env, side=None, encoding=None):
        klass = Constant if not isinstance(name, str) else cls
        return object.__new__(klass)

    def __init__(self, name, env, side=None, encoding=None):
        super().__init__(name, env, side=side, encoding=encoding)

    def _resolve_name(self):
        # must be a queryables
        if self.side == "left":
            if self.name not in self.env.queryables:
                raise NameError("name {name!r} is not defined".format(name=self.name))
            return self.name

        # resolve the rhs (and allow it to be None)
        try:
            return self.env.resolve(self.name, is_local=False)
        except UndefinedVariableError:
            return self.name

    # error: Read-only property cannot override read-write property  [misc]
    @property  # type: ignore
    def value(self):
        return self._value


class Constant(Term):
    def __init__(self, value, env, side=None, encoding=None):
        super().__init__(value, env, side=side, encoding=encoding)

    def _resolve_name(self):
        return self._name


class BinOp(ops.BinOp):

    _max_selectors = 31

    def __init__(self, op, lhs, rhs, queryables, encoding):
        super().__init__(op, lhs, rhs)
        self.queryables = queryables
        self.encoding = encoding
        self.filter = None
        self.condition = None

    def _disallow_scalar_only_bool_ops(self):
        pass

    def prune(self, klass):
        def pr(left, right):
            """ create and return a new specialized BinOp from myself """

            if left is None:
                return right
            elif right is None:
                return left

            k = klass
            if isinstance(left, ConditionBinOp):
                if isinstance(right, ConditionBinOp):
                    k = JointConditionBinOp
                elif isinstance(left, k):
                    return left
                elif isinstance(right, k):
                    return right

            elif isinstance(left, FilterBinOp):
                if isinstance(right, FilterBinOp):
                    k = JointFilterBinOp
                elif isinstance(left, k):
                    return left
                elif isinstance(right, k):
                    return right

            return k(
                self.op, left, right, queryables=self.queryables, encoding=self.encoding
            ).evaluate()

        left, right = self.lhs, self.rhs

        if is_term(left) and is_term(right):
            res = pr(left.value, right.value)
        elif not is_term(left) and is_term(right):
            res = pr(left.prune(klass), right.value)
        elif is_term(left) and not is_term(right):
            res = pr(left.value, right.prune(klass))
        elif not (is_term(left) or is_term(right)):
            res = pr(left.prune(klass), right.prune(klass))

        return res

    def conform(self, rhs):
        """ inplace conform rhs """
        if not is_list_like(rhs):
            rhs = [rhs]
        if isinstance(rhs, np.ndarray):
            rhs = rhs.ravel()
        return rhs

    @property
    def is_valid(self) -> bool:
        """ return True if this is a valid field """
        return self.lhs in self.queryables

    @property
    def is_in_table(self) -> bool:
        """ return True if this is a valid column name for generation (e.g. an
        actual column in the table) """
        return self.queryables.get(self.lhs) is not None

    @property
    def kind(self):
        """ the kind of my field """
        return getattr(self.queryables.get(self.lhs), "kind", None)

    @property
    def meta(self):
        """ the meta of my field """
        return getattr(self.queryables.get(self.lhs), "meta", None)

    @property
    def metadata(self):
        """ the metadata of my field """
        return getattr(self.queryables.get(self.lhs), "metadata", None)

    def generate(self, v) -> str:
        """ create and return the op string for this TermValue """
        val = v.tostring(self.encoding)
        return "({lhs} {op} {val})".format(lhs=self.lhs, op=self.op, val=val)

    def convert_value(self, v) -> "TermValue":
        """ convert the expression that is in the term to something that is
        accepted by pytables """

        def stringify(value):
            encoder: Callable
            if self.encoding is not None:
                encoder = partial(pprint_thing_encoded, encoding=self.encoding)
            else:
                encoder = pprint_thing
            return encoder(value)

        kind = _ensure_decoded(self.kind)
        meta = _ensure_decoded(self.meta)
        if kind == "datetime64" or kind == "datetime":
            if isinstance(v, (int, float)):
                v = stringify(v)
            v = _ensure_decoded(v)
            v = Timestamp(v)
            if v.tz is not None:
                v = v.tz_convert("UTC")
            return TermValue(v, v.value, kind)
        elif kind == "timedelta64" or kind == "timedelta":
            v = Timedelta(v, unit="s").value
            return TermValue(int(v), v, kind)
        elif meta == "category":
            metadata = com.values_from_object(self.metadata)
            result = metadata.searchsorted(v, side="left")

            # result returns 0 if v is first element or if v is not in metadata
            # check that metadata contains v
            if not result and v not in metadata:
                result = -1
            return TermValue(result, result, "integer")
        elif kind == "integer":
            v = int(float(v))
            return TermValue(v, v, kind)
        elif kind == "float":
            v = float(v)
            return TermValue(v, v, kind)
        elif kind == "bool":
            if isinstance(v, str):
                v = not v.strip().lower() in [
                    "false",
                    "f",
                    "no",
                    "n",
                    "none",
                    "0",
                    "[]",
                    "{}",
                    "",
                ]
            else:
                v = bool(v)
            return TermValue(v, v, kind)
        elif isinstance(v, str):
            # string quoting
            return TermValue(v, stringify(v), "string")
        else:
            raise TypeError(
                "Cannot compare {v} of type {typ} to {kind} column".format(
                    v=v, typ=type(v), kind=kind
                )
            )

    def convert_values(self):
        pass


class FilterBinOp(BinOp):
    def __repr__(self) -> str:
        return pprint_thing(
            "[Filter : [{lhs}] -> [{op}]".format(lhs=self.filter[0], op=self.filter[1])
        )

    def invert(self):
        """ invert the filter """
        if self.filter is not None:
            f = list(self.filter)
            f[1] = self.generate_filter_op(invert=True)
            self.filter = tuple(f)
        return self

    def format(self):
        """ return the actual filter format """
        return [self.filter]

    def evaluate(self):

        if not self.is_valid:
            raise ValueError("query term is not valid [{slf}]".format(slf=self))

        rhs = self.conform(self.rhs)
        values = [TermValue(v, v, self.kind).value for v in rhs]

        if self.is_in_table:

            # if too many values to create the expression, use a filter instead
            if self.op in ["==", "!="] and len(values) > self._max_selectors:

                filter_op = self.generate_filter_op()
                self.filter = (self.lhs, filter_op, pd.Index(values))

                return self
            return None

        # equality conditions
        if self.op in ["==", "!="]:

            filter_op = self.generate_filter_op()
            self.filter = (self.lhs, filter_op, pd.Index(values))

        else:
            raise TypeError(
                "passing a filterable condition to a non-table "
                "indexer [{slf}]".format(slf=self)
            )

        return self

    def generate_filter_op(self, invert: bool = False):
        if (self.op == "!=" and not invert) or (self.op == "==" and invert):
            return lambda axis, vals: ~axis.isin(vals)
        else:
            return lambda axis, vals: axis.isin(vals)


class JointFilterBinOp(FilterBinOp):
    def format(self):
        raise NotImplementedError("unable to collapse Joint Filters")

    def evaluate(self):
        return self


class ConditionBinOp(BinOp):
    def __repr__(self) -> str:
        return pprint_thing("[Condition : [{cond}]]".format(cond=self.condition))

    def invert(self):
        """ invert the condition """
        # if self.condition is not None:
        #    self.condition = "~(%s)" % self.condition
        # return self
        raise NotImplementedError(
            "cannot use an invert condition when passing to numexpr"
        )

    def format(self):
        """ return the actual ne format """
        return self.condition

    def evaluate(self):

        if not self.is_valid:
            raise ValueError("query term is not valid [{slf}]".format(slf=self))

        # convert values if we are in the table
        if not self.is_in_table:
            return None

        rhs = self.conform(self.rhs)
        values = [self.convert_value(v) for v in rhs]

        # equality conditions
        if self.op in ["==", "!="]:

            # too many values to create the expression?
            if len(values) <= self._max_selectors:
                vs = [self.generate(v) for v in values]
                self.condition = "({cond})".format(cond=" | ".join(vs))

            # use a filter after reading
            else:
                return None
        else:
            self.condition = self.generate(values[0])

        return self


class JointConditionBinOp(ConditionBinOp):
    def evaluate(self):
        self.condition = "({lhs} {op} {rhs})".format(
            lhs=self.lhs.condition, op=self.op, rhs=self.rhs.condition
        )
        return self


class UnaryOp(ops.UnaryOp):
    def prune(self, klass):

        if self.op != "~":
            raise NotImplementedError("UnaryOp only support invert type ops")

        operand = self.operand
        operand = operand.prune(klass)

        if operand is not None:
            if issubclass(klass, ConditionBinOp):
                if operand.condition is not None:
                    return operand.invert()
            elif issubclass(klass, FilterBinOp):
                if operand.filter is not None:
                    return operand.invert()

        return None


_op_classes = {"unary": UnaryOp}


class ExprVisitor(BaseExprVisitor):
    const_type = Constant
    term_type = Term

    def __init__(self, env, engine, parser, **kwargs):
        super().__init__(env, engine, parser)
        for bin_op in self.binary_ops:
            bin_node = self.binary_op_nodes_map[bin_op]
            setattr(
                self,
                "visit_{node}".format(node=bin_node),
                lambda node, bin_op=bin_op: partial(BinOp, bin_op, **kwargs),
            )

    def visit_UnaryOp(self, node, **kwargs):
        if isinstance(node.op, (ast.Not, ast.Invert)):
            return UnaryOp("~", self.visit(node.operand))
        elif isinstance(node.op, ast.USub):
            return self.const_type(-self.visit(node.operand).value, self.env)
        elif isinstance(node.op, ast.UAdd):
            raise NotImplementedError("Unary addition not supported")

    def visit_Index(self, node, **kwargs):
        return self.visit(node.value).value

    def visit_Assign(self, node, **kwargs):
        cmpr = ast.Compare(
            ops=[ast.Eq()], left=node.targets[0], comparators=[node.value]
        )
        return self.visit(cmpr)

    def visit_Subscript(self, node, **kwargs):
        # only allow simple subscripts

        value = self.visit(node.value)
        slobj = self.visit(node.slice)
        try:
            value = value.value
        except AttributeError:
            pass

        try:
            return self.const_type(value[slobj], self.env)
        except TypeError:
            raise ValueError(
                "cannot subscript {value!r} with "
                "{slobj!r}".format(value=value, slobj=slobj)
            )

    def visit_Attribute(self, node, **kwargs):
        attr = node.attr
        value = node.value

        ctx = node.ctx.__class__
        if ctx == ast.Load:
            # resolve the value
            resolved = self.visit(value)

            # try to get the value to see if we are another expression
            try:
                resolved = resolved.value
            except (AttributeError):
                pass

            try:
                return self.term_type(getattr(resolved, attr), self.env)
            except AttributeError:

                # something like datetime.datetime where scope is overridden
                if isinstance(value, ast.Name) and value.id == attr:
                    return resolved

        raise ValueError("Invalid Attribute context {name}".format(name=ctx.__name__))

    def translate_In(self, op):
        return ast.Eq() if isinstance(op, ast.In) else op

    def _rewrite_membership_op(self, node, left, right):
        return self.visit(node.op), node.op, left, right


def _validate_where(w):
    """
    Validate that the where statement is of the right type.

    The type may either be String, Expr, or list-like of Exprs.

    Parameters
    ----------
    w : String term expression, Expr, or list-like of Exprs.

    Returns
    -------
    where : The original where clause if the check was successful.

    Raises
    ------
    TypeError : An invalid data type was passed in for w (e.g. dict).
    """

    if not (isinstance(w, (Expr, str)) or is_list_like(w)):
        raise TypeError("where must be passed as a string, Expr, or list-like of Exprs")

    return w


class Expr(expr.Expr):
    """ hold a pytables like expression, comprised of possibly multiple 'terms'

    Parameters
    ----------
    where : string term expression, Expr, or list-like of Exprs
    queryables : a "kinds" map (dict of column name -> kind), or None if column
        is non-indexable
    encoding : an encoding that will encode the query terms

    Returns
    -------
    an Expr object

    Examples
    --------

    'index>=date'
    "columns=['A', 'D']"
    'columns=A'
    'columns==A'
    "~(columns=['A','B'])"
    'index>df.index[3] & string="bar"'
    '(index>df.index[3] & index<=df.index[6]) | string="bar"'
    "ts>=Timestamp('2012-02-01')"
    "major_axis>=20130101"
    """

    def __init__(self, where, queryables=None, encoding=None, scope_level: int = 0):

        where = _validate_where(where)

        self.encoding = encoding
        self.condition = None
        self.filter = None
        self.terms = None
        self._visitor = None

        # capture the environment if needed
        local_dict = DeepChainMap()

        if isinstance(where, Expr):
            local_dict = where.env.scope
            _where = where.expr

        elif isinstance(where, (list, tuple)):
            where = list(where)
            for idx, w in enumerate(where):
                if isinstance(w, Expr):
                    local_dict = w.env.scope
                else:
                    w = _validate_where(w)
                    where[idx] = w
            _where = " & ".join(map("({})".format, com.flatten(where)))
        else:
            _where = where

        self.expr = _where
        self.env = Scope(scope_level + 1, local_dict=local_dict)

        if queryables is not None and isinstance(self.expr, str):
            self.env.queryables.update(queryables)
            self._visitor = ExprVisitor(
                self.env,
                queryables=queryables,
                parser="pytables",
                engine="pytables",
                encoding=encoding,
            )
            self.terms = self.parse()

    def __repr__(self) -> str:
        if self.terms is not None:
            return pprint_thing(self.terms)
        return pprint_thing(self.expr)

    def evaluate(self):
        """ create and return the numexpr condition and filter """

        try:
            self.condition = self.terms.prune(ConditionBinOp)
        except AttributeError:
            raise ValueError(
                "cannot process expression [{expr}], [{slf}] "
                "is not a valid condition".format(expr=self.expr, slf=self)
            )
        try:
            self.filter = self.terms.prune(FilterBinOp)
        except AttributeError:
            raise ValueError(
                "cannot process expression [{expr}], [{slf}] "
                "is not a valid filter".format(expr=self.expr, slf=self)
            )

        return self.condition, self.filter


class TermValue:
    """ hold a term value the we use to construct a condition/filter """

    def __init__(self, value, converted, kind: Optional[str]):
        self.value = value
        self.converted = converted
        self.kind = kind

    def tostring(self, encoding):
        """ quote the string if not encoded
            else encode and return """
        if self.kind == "string":
            if encoding is not None:
                return self.converted
            return '"{converted}"'.format(converted=self.converted)
        elif self.kind == "float":
            # python 2 str(float) is not always
            # round-trippable so use repr()
            return repr(self.converted)
        return self.converted


def maybe_expression(s) -> bool:
    """ loose checking if s is a pytables-acceptable expression """
    if not isinstance(s, str):
        return False
    ops = ExprVisitor.binary_ops + ExprVisitor.unary_ops + ("=",)

    # make sure we have an op at least
    return any(op in s for op in ops)<|MERGE_RESOLUTION|>--- conflicted
+++ resolved
@@ -2,11 +2,7 @@
 
 import ast
 from functools import partial
-<<<<<<< HEAD
-from typing import Callable
-=======
-from typing import Optional
->>>>>>> 797732ae
+from typing import Callable, Optional
 
 import numpy as np
 
