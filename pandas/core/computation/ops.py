--- conflicted
+++ resolved
@@ -602,11 +602,7 @@
     def __init__(self, name: str):
         from pandas.core.computation.check import NUMEXPR_INSTALLED, NUMEXPR_VERSION
 
-<<<<<<< HEAD
-        if name not in _mathops or (
-=======
         if name not in MATHOPS or (
->>>>>>> 1b2f1f47
             NUMEXPR_INSTALLED
             and NUMEXPR_VERSION < LooseVersion("2.6.9")
             and name in ("floor", "ceil")
