--- conflicted
+++ resolved
@@ -356,11 +356,7 @@
     rhs : Term or Op
     """
 
-<<<<<<< HEAD
     def __init__(self, op: str, lhs: Union[Term, Op], rhs: Union[Term, Op]):
-=======
-    def __init__(self, op: str, lhs, rhs, **kwargs):
->>>>>>> 797732ae
         super().__init__(op, (lhs, rhs))
         self.lhs = lhs
         self.rhs = rhs
@@ -505,13 +501,8 @@
         The Terms or Ops in the ``/`` expression.
     """
 
-<<<<<<< HEAD
     def __init__(self, lhs: Union[Term, Op], rhs: Union[Term, Op]):
         super().__init__("/", lhs, rhs)
-=======
-    def __init__(self, lhs, rhs, truediv: bool, **kwargs):
-        super().__init__("/", lhs, rhs, **kwargs)
->>>>>>> 797732ae
 
         if not isnumeric(lhs.return_type) or not isnumeric(rhs.return_type):
             raise TypeError(
