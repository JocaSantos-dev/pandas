"""
Methods that can be shared by many array-like classes or subclasses:
    Series
    Index
    ExtensionArray
"""
from __future__ import annotations

import operator
from typing import Any

import numpy as np

from pandas._libs import lib
from pandas._libs.ops_dispatch import maybe_dispatch_ufunc_to_dunder_op

from pandas.core.dtypes.generic import ABCNDFrame

from pandas.core import roperator
from pandas.core.construction import extract_array
from pandas.core.ops.common import unpack_zerodim_and_defer

REDUCTION_ALIASES = {
    "maximum": "max",
    "minimum": "min",
    "add": "sum",
    "multiply": "prod",
}


class OpsMixin:
    # -------------------------------------------------------------
    # Comparisons

    def _cmp_method(self, other, op):
        return NotImplemented

    @unpack_zerodim_and_defer("__eq__")
    def __eq__(self, other):
        return self._cmp_method(other, operator.eq)

    @unpack_zerodim_and_defer("__ne__")
    def __ne__(self, other):
        return self._cmp_method(other, operator.ne)

    @unpack_zerodim_and_defer("__lt__")
    def __lt__(self, other):
        return self._cmp_method(other, operator.lt)

    @unpack_zerodim_and_defer("__le__")
    def __le__(self, other):
        return self._cmp_method(other, operator.le)

    @unpack_zerodim_and_defer("__gt__")
    def __gt__(self, other):
        return self._cmp_method(other, operator.gt)

    @unpack_zerodim_and_defer("__ge__")
    def __ge__(self, other):
        return self._cmp_method(other, operator.ge)

    # -------------------------------------------------------------
    # Logical Methods

    def _logical_method(self, other, op):
        return NotImplemented

    @unpack_zerodim_and_defer("__and__")
    def __and__(self, other):
        return self._logical_method(other, operator.and_)

    @unpack_zerodim_and_defer("__rand__")
    def __rand__(self, other):
        return self._logical_method(other, roperator.rand_)

    @unpack_zerodim_and_defer("__or__")
    def __or__(self, other):
        return self._logical_method(other, operator.or_)

    @unpack_zerodim_and_defer("__ror__")
    def __ror__(self, other):
        return self._logical_method(other, roperator.ror_)

    @unpack_zerodim_and_defer("__xor__")
    def __xor__(self, other):
        return self._logical_method(other, operator.xor)

    @unpack_zerodim_and_defer("__rxor__")
    def __rxor__(self, other):
        return self._logical_method(other, roperator.rxor)

    # -------------------------------------------------------------
    # Arithmetic Methods

    def _arith_method(self, other, op):
        return NotImplemented

    @unpack_zerodim_and_defer("__add__")
    def __add__(self, other):
        """
        Get Addition of DataFrame and other, column-wise.

        Equivalent to ``DataFrame.add(other)``.

        Parameters
        ----------
        other : scalar, sequence, Series, dict or DataFrame
            Object to be added to the DataFrame.

        Returns
        -------
        DataFrame
            The result of adding ``other`` to DataFrame.

        See Also
        --------
        DataFrame.add : Add a DataFrame and another object, with option for index-
            or column-oriented addition.

        Examples
        --------
        >>> df = pd.DataFrame({'height': [1.5, 2.6], 'weight': [500, 800]},
        ...                   index=['elk', 'moose'])
        >>> df
               height  weight
        elk       1.5     500
        moose     2.6     800

        Adding a scalar affects all rows and columns.

        >>> df[['height', 'weight']] + 1.5
               height  weight
        elk       3.0   501.5
        moose     4.1   801.5

        Each element of a list is added to a column of the DataFrame, in order.

        >>> df[['height', 'weight']] + [0.5, 1.5]
               height  weight
        elk       2.0   501.5
        moose     3.1   801.5

        Keys of a dictionary are aligned to the DataFrame, based on column names;
        each value in the dictionary is added to the corresponding column.

        >>> df[['height', 'weight']] + {'height': 0.5, 'weight': 1.5}
               height  weight
        elk       2.0   501.5
        moose     3.1   801.5

        When `other` is a :class:`Series`, the index of `other` is aligned with the
        columns of the DataFrame.

        >>> s1 = pd.Series([0.5, 1.5], index=['weight', 'height'])
        >>> df[['height', 'weight']] + s1
               height  weight
        elk       3.0   500.5
        moose     4.1   800.5

        Even when the index of `other` is the same as the index of the DataFrame,
        the :class:`Series` will not be reoriented. If index-wise alignment is desired,
        :meth:`DataFrame.add` should be used with `axis='index'`.

        >>> s2 = pd.Series([0.5, 1.5], index=['elk', 'moose'])
        >>> df[['height', 'weight']] + s2
               elk  height  moose  weight
        elk    NaN     NaN    NaN     NaN
        moose  NaN     NaN    NaN     NaN

        >>> df[['height', 'weight']].add(s2, axis='index')
               height  weight
        elk       2.0   500.5
        moose     4.1   801.5

        When `other` is a :class:`DataFrame`, both columns names and the
        index are aligned.

        >>> other = pd.DataFrame({'height': [0.2, 0.4, 0.6]},
        ...                      index=['elk', 'moose', 'deer'])
        >>> df[['height', 'weight']] + other
               height  weight
        deer      NaN     NaN
        elk       1.7     NaN
        moose     3.0     NaN
        """
        return self._arith_method(other, operator.add)

    @unpack_zerodim_and_defer("__radd__")
    def __radd__(self, other):
        return self._arith_method(other, roperator.radd)

    @unpack_zerodim_and_defer("__sub__")
    def __sub__(self, other):
        return self._arith_method(other, operator.sub)

    @unpack_zerodim_and_defer("__rsub__")
    def __rsub__(self, other):
        return self._arith_method(other, roperator.rsub)

    @unpack_zerodim_and_defer("__mul__")
    def __mul__(self, other):
        return self._arith_method(other, operator.mul)

    @unpack_zerodim_and_defer("__rmul__")
    def __rmul__(self, other):
        return self._arith_method(other, roperator.rmul)

    @unpack_zerodim_and_defer("__truediv__")
    def __truediv__(self, other):
        return self._arith_method(other, operator.truediv)

    @unpack_zerodim_and_defer("__rtruediv__")
    def __rtruediv__(self, other):
        return self._arith_method(other, roperator.rtruediv)

    @unpack_zerodim_and_defer("__floordiv__")
    def __floordiv__(self, other):
        return self._arith_method(other, operator.floordiv)

    @unpack_zerodim_and_defer("__rfloordiv")
    def __rfloordiv__(self, other):
        return self._arith_method(other, roperator.rfloordiv)

    @unpack_zerodim_and_defer("__mod__")
    def __mod__(self, other):
        return self._arith_method(other, operator.mod)

    @unpack_zerodim_and_defer("__rmod__")
    def __rmod__(self, other):
        return self._arith_method(other, roperator.rmod)

    @unpack_zerodim_and_defer("__divmod__")
    def __divmod__(self, other):
        return self._arith_method(other, divmod)

    @unpack_zerodim_and_defer("__rdivmod__")
    def __rdivmod__(self, other):
        return self._arith_method(other, roperator.rdivmod)

    @unpack_zerodim_and_defer("__pow__")
    def __pow__(self, other):
        return self._arith_method(other, operator.pow)

    @unpack_zerodim_and_defer("__rpow__")
    def __rpow__(self, other):
        return self._arith_method(other, roperator.rpow)


# -----------------------------------------------------------------------------
# Helpers to implement __array_ufunc__


def array_ufunc(self, ufunc: np.ufunc, method: str, *inputs: Any, **kwargs: Any):
    """
    Compatibility with numpy ufuncs.

    See also
    --------
    numpy.org/doc/stable/reference/arrays.classes.html#numpy.class.__array_ufunc__
    """
    from pandas.core.frame import (
        DataFrame,
        Series,
    )
    from pandas.core.generic import NDFrame
    from pandas.core.internals import (
        ArrayManager,
        BlockManager,
    )

    cls = type(self)

    kwargs = _standardize_out_kwarg(**kwargs)

    # for binary ops, use our custom dunder methods
    result = maybe_dispatch_ufunc_to_dunder_op(self, ufunc, method, *inputs, **kwargs)
    if result is not NotImplemented:
        return result

    # Determine if we should defer.
    no_defer = (
        np.ndarray.__array_ufunc__,
        cls.__array_ufunc__,
    )

    for item in inputs:
        higher_priority = (
            hasattr(item, "__array_priority__")
            and item.__array_priority__ > self.__array_priority__
        )
        has_array_ufunc = (
            hasattr(item, "__array_ufunc__")
            and type(item).__array_ufunc__ not in no_defer
            and not isinstance(item, self._HANDLED_TYPES)
        )
        if higher_priority or has_array_ufunc:
            return NotImplemented

    # align all the inputs.
    types = tuple(type(x) for x in inputs)
    alignable = [x for x, t in zip(inputs, types) if issubclass(t, NDFrame)]

    if len(alignable) > 1:
        # This triggers alignment.
        # At the moment, there aren't any ufuncs with more than two inputs
        # so this ends up just being x1.index | x2.index, but we write
        # it to handle *args.
        set_types = set(types)
        if len(set_types) > 1 and {DataFrame, Series}.issubset(set_types):
            # We currently don't handle ufunc(DataFrame, Series)
            # well. Previously this raised an internal ValueError. We might
            # support it someday, so raise a NotImplementedError.
            raise NotImplementedError(
                f"Cannot apply ufunc {ufunc} to mixed DataFrame and Series inputs."
            )
        axes = self.axes
        for obj in alignable[1:]:
            # this relies on the fact that we aren't handling mixed
            # series / frame ufuncs.
            for i, (ax1, ax2) in enumerate(zip(axes, obj.axes)):
                axes[i] = ax1.union(ax2)

        reconstruct_axes = dict(zip(self._AXIS_ORDERS, axes))
        inputs = tuple(
            x.reindex(**reconstruct_axes) if issubclass(t, NDFrame) else x
            for x, t in zip(inputs, types)
        )
    else:
        reconstruct_axes = dict(zip(self._AXIS_ORDERS, self.axes))

    if self.ndim == 1:
        names = [getattr(x, "name") for x in inputs if hasattr(x, "name")]
        name = names[0] if len(set(names)) == 1 else None
        reconstruct_kwargs = {"name": name}
    else:
        reconstruct_kwargs = {}

    def reconstruct(result):
        if ufunc.nout > 1:
            # np.modf, np.frexp, np.divmod
            return tuple(_reconstruct(x) for x in result)

        return _reconstruct(result)

    def _reconstruct(result):
        if lib.is_scalar(result):
            return result

        if result.ndim != self.ndim:
            if method == "outer":
                raise NotImplementedError
            return result
        if isinstance(result, (BlockManager, ArrayManager)):
            # we went through BlockManager.apply e.g. np.sqrt
<<<<<<< HEAD
            result = self._constructor(
                result, **reconstruct_kwargs, copy=False, _allow_mgr=True
            )
=======
            result = self._constructor_from_mgr(result, axes=result.axes)
>>>>>>> 49851bbb
        else:
            # we converted an array, lost our axes
            result = self._constructor(
                result, **reconstruct_axes, **reconstruct_kwargs, copy=False
            )
        # TODO: When we support multiple values in __finalize__, this
        # should pass alignable to `__finalize__` instead of self.
        # Then `np.add(a, b)` would consider attrs from both a and b
        # when a and b are NDFrames.
        if len(alignable) == 1:
            result = result.__finalize__(self)
        return result

    if "out" in kwargs:
        # e.g. test_multiindex_get_loc
        result = dispatch_ufunc_with_out(self, ufunc, method, *inputs, **kwargs)
        return reconstruct(result)

    if method == "reduce":
        # e.g. test.series.test_ufunc.test_reduce
        result = dispatch_reduction_ufunc(self, ufunc, method, *inputs, **kwargs)
        if result is not NotImplemented:
            return result

    # We still get here with kwargs `axis` for e.g. np.maximum.accumulate
    #  and `dtype` and `keepdims` for np.ptp

    if self.ndim > 1 and (len(inputs) > 1 or ufunc.nout > 1):
        # Just give up on preserving types in the complex case.
        # In theory we could preserve them for them.
        # * nout>1 is doable if BlockManager.apply took nout and
        #   returned a Tuple[BlockManager].
        # * len(inputs) > 1 is doable when we know that we have
        #   aligned blocks / dtypes.

        # e.g. my_ufunc, modf, logaddexp, heaviside, subtract, add
        inputs = tuple(np.asarray(x) for x in inputs)
        # Note: we can't use default_array_ufunc here bc reindexing means
        #  that `self` may not be among `inputs`
        result = getattr(ufunc, method)(*inputs, **kwargs)
    elif self.ndim == 1:
        # ufunc(series, ...)
        inputs = tuple(extract_array(x, extract_numpy=True) for x in inputs)
        result = getattr(ufunc, method)(*inputs, **kwargs)
    else:
        # ufunc(dataframe)
        if method == "__call__" and not kwargs:
            # for np.<ufunc>(..) calls
            # kwargs cannot necessarily be handled block-by-block, so only
            # take this path if there are no kwargs
            mgr = inputs[0]._mgr
            result = mgr.apply(getattr(ufunc, method))
        else:
            # otherwise specific ufunc methods (eg np.<ufunc>.accumulate(..))
            # Those can have an axis keyword and thus can't be called block-by-block
            result = default_array_ufunc(inputs[0], ufunc, method, *inputs, **kwargs)
            # e.g. np.negative (only one reached), with "where" and "out" in kwargs

    result = reconstruct(result)
    return result


def _standardize_out_kwarg(**kwargs) -> dict:
    """
    If kwargs contain "out1" and "out2", replace that with a tuple "out"

    np.divmod, np.modf, np.frexp can have either `out=(out1, out2)` or
    `out1=out1, out2=out2)`
    """
    if "out" not in kwargs and "out1" in kwargs and "out2" in kwargs:
        out1 = kwargs.pop("out1")
        out2 = kwargs.pop("out2")
        out = (out1, out2)
        kwargs["out"] = out
    return kwargs


def dispatch_ufunc_with_out(self, ufunc: np.ufunc, method: str, *inputs, **kwargs):
    """
    If we have an `out` keyword, then call the ufunc without `out` and then
    set the result into the given `out`.
    """

    # Note: we assume _standardize_out_kwarg has already been called.
    out = kwargs.pop("out")
    where = kwargs.pop("where", None)

    result = getattr(ufunc, method)(*inputs, **kwargs)

    if result is NotImplemented:
        return NotImplemented

    if isinstance(result, tuple):
        # i.e. np.divmod, np.modf, np.frexp
        if not isinstance(out, tuple) or len(out) != len(result):
            raise NotImplementedError

        for arr, res in zip(out, result):
            _assign_where(arr, res, where)

        return out

    if isinstance(out, tuple):
        if len(out) == 1:
            out = out[0]
        else:
            raise NotImplementedError

    _assign_where(out, result, where)
    return out


def _assign_where(out, result, where) -> None:
    """
    Set a ufunc result into 'out', masking with a 'where' argument if necessary.
    """
    if where is None:
        # no 'where' arg passed to ufunc
        out[:] = result
    else:
        np.putmask(out, where, result)


def default_array_ufunc(self, ufunc: np.ufunc, method: str, *inputs, **kwargs):
    """
    Fallback to the behavior we would get if we did not define __array_ufunc__.

    Notes
    -----
    We are assuming that `self` is among `inputs`.
    """
    if not any(x is self for x in inputs):
        raise NotImplementedError

    new_inputs = [x if x is not self else np.asarray(x) for x in inputs]

    return getattr(ufunc, method)(*new_inputs, **kwargs)


def dispatch_reduction_ufunc(self, ufunc: np.ufunc, method: str, *inputs, **kwargs):
    """
    Dispatch ufunc reductions to self's reduction methods.
    """
    assert method == "reduce"

    if len(inputs) != 1 or inputs[0] is not self:
        return NotImplemented

    if ufunc.__name__ not in REDUCTION_ALIASES:
        return NotImplemented

    method_name = REDUCTION_ALIASES[ufunc.__name__]

    # NB: we are assuming that min/max represent minimum/maximum methods,
    #  which would not be accurate for e.g. Timestamp.min
    if not hasattr(self, method_name):
        return NotImplemented

    if self.ndim > 1:
        if isinstance(self, ABCNDFrame):
            # TODO: test cases where this doesn't hold, i.e. 2D DTA/TDA
            kwargs["numeric_only"] = False

        if "axis" not in kwargs:
            # For DataFrame reductions we don't want the default axis=0
            # Note: np.min is not a ufunc, but uses array_function_dispatch,
            #  so calls DataFrame.min (without ever getting here) with the np.min
            #  default of axis=None, which DataFrame.min catches and changes to axis=0.
            # np.minimum.reduce(df) gets here bc axis is not in kwargs,
            #  so we set axis=0 to match the behaviorof np.minimum.reduce(df.values)
            kwargs["axis"] = 0

    # By default, numpy's reductions do not skip NaNs, so we have to
    #  pass skipna=False
    return getattr(self, method_name)(skipna=False, **kwargs)<|MERGE_RESOLUTION|>--- conflicted
+++ resolved
@@ -352,13 +352,7 @@
             return result
         if isinstance(result, (BlockManager, ArrayManager)):
             # we went through BlockManager.apply e.g. np.sqrt
-<<<<<<< HEAD
-            result = self._constructor(
-                result, **reconstruct_kwargs, copy=False, _allow_mgr=True
-            )
-=======
             result = self._constructor_from_mgr(result, axes=result.axes)
->>>>>>> 49851bbb
         else:
             # we converted an array, lost our axes
             result = self._constructor(
