--- conflicted
+++ resolved
@@ -418,53 +418,6 @@
     """
 
 
-<<<<<<< HEAD
-class SettingWithCopyError(ValueError):
-    """
-    Exception raised when trying to set on a copied slice from a ``DataFrame``.
-
-    The ``mode.chained_assignment`` needs to be set to set to 'raise.' This can
-    happen unintentionally when chained indexing.
-
-    For more information on evaluation order,
-    see :ref:`the user guide<indexing.evaluation_order>`.
-
-    For more information on view vs. copy,
-    see :ref:`the user guide<indexing.view_versus_copy>`.
-
-    Examples
-    --------
-    >>> pd.options.mode.chained_assignment = "raise"
-    >>> df = pd.DataFrame({"A": [1, 1, 1, 2, 2]}, columns=["A"])
-    >>> df.loc[0:3]["A"] = "a"  # doctest: +SKIP
-    ... # SettingWithCopyError: A value is trying to be set on a copy of a...
-    """
-
-
-class SettingWithCopyWarning(Warning):
-    """
-    Warning raised when trying to set on a copied slice from a ``DataFrame``.
-
-    The ``mode.chained_assignment`` needs to be set to set to 'warn.'
-    'Warn' is the default option. This can happen unintentionally when
-    chained indexing.
-
-    For more information on evaluation order,
-    see :ref:`the user guide<indexing.evaluation_order>`.
-
-    For more information on view vs. copy,
-    see :ref:`the user guide<indexing.view_versus_copy>`.
-
-    Examples
-    --------
-    >>> df = pd.DataFrame({"A": [1, 1, 1, 2, 2]}, columns=["A"])
-    >>> df.loc[0:3]["A"] = "a"  # doctest: +SKIP
-    ... # SettingWithCopyWarning: A value is trying to be set on a copy of a...
-    """
-
-
-=======
->>>>>>> 17aa2ba3
 class ChainedAssignmentError(Warning):
     """
     Warning raised when trying to set using chained assignment.
