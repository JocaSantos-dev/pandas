from __future__ import annotations

import bz2
from functools import wraps
import gzip
<<<<<<< HEAD
import io
import tarfile
=======
import socket
>>>>>>> b3b5e2a4
from typing import (
    TYPE_CHECKING,
    Any,
    Callable,
)
import zipfile

from pandas._typing import (
    FilePath,
    ReadPickleBuffer,
)
from pandas.compat import get_lzma_file
from pandas.compat._optional import import_optional_dependency

import pandas as pd
from pandas._testing._random import rands
from pandas._testing.contexts import ensure_clean

from pandas.io.common import urlopen

if TYPE_CHECKING:
    from pandas import (
        DataFrame,
        Series,
    )

# skip tests on exceptions with these messages
_network_error_messages = (
    # 'urlopen error timed out',
    # 'timeout: timed out',
    # 'socket.timeout: timed out',
    "timed out",
    "Server Hangup",
    "HTTP Error 503: Service Unavailable",
    "502: Proxy Error",
    "HTTP Error 502: internal error",
    "HTTP Error 502",
    "HTTP Error 503",
    "HTTP Error 403",
    "HTTP Error 400",
    "Temporary failure in name resolution",
    "Name or service not known",
    "Connection refused",
    "certificate verify",
)

# or this e.errno/e.reason.errno
_network_errno_vals = (
    101,  # Network is unreachable
    111,  # Connection refused
    110,  # Connection timed out
    104,  # Connection reset Error
    54,  # Connection reset by peer
    60,  # urllib.error.URLError: [Errno 60] Connection timed out
)

# Both of the above shouldn't mask real issues such as 404's
# or refused connections (changed DNS).
# But some tests (test_data yahoo) contact incredibly flakey
# servers.

# and conditionally raise on exception types in _get_default_network_errors


def _get_default_network_errors():
    # Lazy import for http.client & urllib.error
    # because it imports many things from the stdlib
    import http.client
    import urllib.error

    return (
        OSError,
        http.client.HTTPException,
        TimeoutError,
        urllib.error.URLError,
        socket.timeout,
    )


def optional_args(decorator):
    """
    allows a decorator to take optional positional and keyword arguments.
    Assumes that taking a single, callable, positional argument means that
    it is decorating a function, i.e. something like this::

        @my_decorator
        def function(): pass

    Calls decorator with decorator(f, *args, **kwargs)
    """

    @wraps(decorator)
    def wrapper(*args, **kwargs):
        def dec(f):
            return decorator(f, *args, **kwargs)

        is_decorating = not kwargs and len(args) == 1 and callable(args[0])
        if is_decorating:
            f = args[0]
            args = ()
            return dec(f)
        else:
            return dec

    return wrapper


@optional_args
def network(
    t,
    url="https://www.google.com",
    raise_on_error=False,
    check_before_test=False,
    error_classes=None,
    skip_errnos=_network_errno_vals,
    _skip_on_messages=_network_error_messages,
):
    """
    Label a test as requiring network connection and, if an error is
    encountered, only raise if it does not find a network connection.

    In comparison to ``network``, this assumes an added contract to your test:
    you must assert that, under normal conditions, your test will ONLY fail if
    it does not have network connectivity.

    You can call this in 3 ways: as a standard decorator, with keyword
    arguments, or with a positional argument that is the url to check.

    Parameters
    ----------
    t : callable
        The test requiring network connectivity.
    url : path
        The url to test via ``pandas.io.common.urlopen`` to check
        for connectivity. Defaults to 'https://www.google.com'.
    raise_on_error : bool
        If True, never catches errors.
    check_before_test : bool
        If True, checks connectivity before running the test case.
    error_classes : tuple or Exception
        error classes to ignore. If not in ``error_classes``, raises the error.
        defaults to OSError. Be careful about changing the error classes here.
    skip_errnos : iterable of int
        Any exception that has .errno or .reason.erno set to one
        of these values will be skipped with an appropriate
        message.
    _skip_on_messages: iterable of string
        any exception e for which one of the strings is
        a substring of str(e) will be skipped with an appropriate
        message. Intended to suppress errors where an errno isn't available.

    Notes
    -----
    * ``raise_on_error`` supersedes ``check_before_test``

    Returns
    -------
    t : callable
        The decorated test ``t``, with checks for connectivity errors.

    Example
    -------

    Tests decorated with @network will fail if it's possible to make a network
    connection to another URL (defaults to google.com)::

      >>> from pandas import _testing as tm
      >>> @tm.network
      ... def test_network():
      ...     with pd.io.common.urlopen("rabbit://bonanza.com"):
      ...         pass
      >>> test_network()  # doctest: +SKIP
      Traceback
         ...
      URLError: <urlopen error unknown url type: rabbit>

      You can specify alternative URLs::

        >>> @tm.network("https://www.yahoo.com")
        ... def test_something_with_yahoo():
        ...    raise OSError("Failure Message")
        >>> test_something_with_yahoo()  # doctest: +SKIP
        Traceback (most recent call last):
            ...
        OSError: Failure Message

    If you set check_before_test, it will check the url first and not run the
    test on failure::

        >>> @tm.network("failing://url.blaher", check_before_test=True)
        ... def test_something():
        ...     print("I ran!")
        ...     raise ValueError("Failure")
        >>> test_something()  # doctest: +SKIP
        Traceback (most recent call last):
            ...

    Errors not related to networking will always be raised.
    """
    import pytest

    if error_classes is None:
        error_classes = _get_default_network_errors()

    t.network = True

    @wraps(t)
    def wrapper(*args, **kwargs):
        if (
            check_before_test
            and not raise_on_error
            and not can_connect(url, error_classes)
        ):
            pytest.skip(
                f"May not have network connectivity because cannot connect to {url}"
            )
        try:
            return t(*args, **kwargs)
        except Exception as err:
            errno = getattr(err, "errno", None)
            if not errno and hasattr(errno, "reason"):
                # error: "Exception" has no attribute "reason"
                errno = getattr(err.reason, "errno", None)  # type: ignore[attr-defined]

            if errno in skip_errnos:
                pytest.skip(f"Skipping test due to known errno and error {err}")

            e_str = str(err)

            if any(m.lower() in e_str.lower() for m in _skip_on_messages):
                pytest.skip(
                    f"Skipping test because exception message is known and error {err}"
                )

            if not isinstance(err, error_classes) or raise_on_error:
                raise
            else:
                pytest.skip(
                    f"Skipping test due to lack of connectivity and error {err}"
                )

    return wrapper


with_connectivity_check = network


def can_connect(url, error_classes=None):
    """
    Try to connect to the given url. True if succeeds, False if OSError
    raised

    Parameters
    ----------
    url : basestring
        The URL to try to connect to

    Returns
    -------
    connectable : bool
        Return True if no OSError (unable to connect) or URLError (bad url) was
        raised
    """
    if error_classes is None:
        error_classes = _get_default_network_errors()

    try:
        with urlopen(url, timeout=20) as response:
            # Timeout just in case rate-limiting is applied
            if response.status != 200:
                return False
    except error_classes:
        return False
    else:
        return True


# ------------------------------------------------------------------
# File-IO


def round_trip_pickle(
    obj: Any, path: FilePath | ReadPickleBuffer | None = None
) -> DataFrame | Series:
    """
    Pickle an object and then read it again.

    Parameters
    ----------
    obj : any object
        The object to pickle and then re-read.
    path : str, path object or file-like object, default None
        The path where the pickled object is written and then read.

    Returns
    -------
    pandas object
        The original object that was pickled and then re-read.
    """
    _path = path
    if _path is None:
        _path = f"__{rands(10)}__.pickle"
    with ensure_clean(_path) as temp_path:
        pd.to_pickle(obj, temp_path)
        return pd.read_pickle(temp_path)


def round_trip_pathlib(writer, reader, path: str | None = None):
    """
    Write an object to file specified by a pathlib.Path and read it back

    Parameters
    ----------
    writer : callable bound to pandas object
        IO writing function (e.g. DataFrame.to_csv )
    reader : callable
        IO reading function (e.g. pd.read_csv )
    path : str, default None
        The path where the object is written and then read.

    Returns
    -------
    pandas object
        The original object that was serialized and then re-read.
    """
    import pytest

    Path = pytest.importorskip("pathlib").Path
    if path is None:
        path = "___pathlib___"
    with ensure_clean(path) as path:
        writer(Path(path))
        obj = reader(Path(path))
    return obj


def round_trip_localpath(writer, reader, path: str | None = None):
    """
    Write an object to file specified by a py.path LocalPath and read it back.

    Parameters
    ----------
    writer : callable bound to pandas object
        IO writing function (e.g. DataFrame.to_csv )
    reader : callable
        IO reading function (e.g. pd.read_csv )
    path : str, default None
        The path where the object is written and then read.

    Returns
    -------
    pandas object
        The original object that was serialized and then re-read.
    """
    import pytest

    LocalPath = pytest.importorskip("py.path").local
    if path is None:
        path = "___localpath___"
    with ensure_clean(path) as path:
        writer(LocalPath(path))
        obj = reader(LocalPath(path))
    return obj


def write_to_compressed(compression, path, data, dest="test"):
    """
    Write data to a compressed file.

    Parameters
    ----------
    compression : {'gzip', 'bz2', 'zip', 'xz', 'zstd'}
        The compression type to use.
    path : str
        The file path to write the data.
    data : str
        The data to write.
    dest : str, default "test"
        The destination file (for ZIP only)

    Raises
    ------
    ValueError : An invalid compression value was passed in.
    """
    args: tuple[Any, ...] = (data,)
    mode = "wb"
    method = "write"
    compress_method: Callable

    if compression == "zip":
        compress_method = zipfile.ZipFile
        mode = "w"
        args = (dest, data)
        method = "writestr"
    elif compression == "tar":
        compress_method = tarfile.TarFile
        mode = "w"
        file = tarfile.TarInfo(name=dest)
        bytes = io.BytesIO(data)
        file.size = len(data)
        args = (file, bytes)
        method = "addfile"
    elif compression == "gzip":
        compress_method = gzip.GzipFile
    elif compression == "bz2":
        compress_method = bz2.BZ2File
    elif compression == "zstd":
        compress_method = import_optional_dependency("zstandard").open
    elif compression == "xz":
        compress_method = get_lzma_file()
    else:
        raise ValueError(f"Unrecognized compression type: {compression}")

    with compress_method(path, mode=mode) as f:
        getattr(f, method)(*args)


# ------------------------------------------------------------------
# Plotting


def close(fignum=None):
    from matplotlib.pyplot import (
        close as _close,
        get_fignums,
    )

    if fignum is None:
        for fignum in get_fignums():
            _close(fignum)
    else:
        _close(fignum)<|MERGE_RESOLUTION|>--- conflicted
+++ resolved
@@ -3,12 +3,9 @@
 import bz2
 from functools import wraps
 import gzip
-<<<<<<< HEAD
 import io
 import tarfile
-=======
 import socket
->>>>>>> b3b5e2a4
 from typing import (
     TYPE_CHECKING,
     Any,
