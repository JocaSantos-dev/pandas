--- conflicted
+++ resolved
@@ -319,476 +319,6 @@
     return extract_array(obj, extract_numpy=True)
 
 
-<<<<<<< HEAD
-# -----------------------------------------------------------------------------
-# Others
-
-
-def rands_array(
-    nchars, size: int, dtype: NpDtype = "O", replace: bool = True
-) -> np.ndarray:
-    """
-    Generate an array of byte strings.
-    """
-    chars = np.array(list(string.ascii_letters + string.digits), dtype=(np.str_, 1))
-    retval = (
-        np.random.default_rng(2)
-        .choice(chars, size=nchars * np.prod(size), replace=replace)
-        .view((np.str_, nchars))
-        .reshape(size)
-    )
-    return retval.astype(dtype)
-
-
-def getCols(k) -> str:
-    return string.ascii_uppercase[:k]
-
-
-# make index
-def makeStringIndex(k: int = 10, name=None, dtype: NpDtype = "O") -> Index:
-    return Index(rands_array(nchars=10, size=k, dtype=dtype), name=name)
-
-
-def makeCategoricalIndex(
-    k: int = 10, n: int = 3, name=None, **kwargs
-) -> CategoricalIndex:
-    """make a length k index or n categories"""
-    x = rands_array(nchars=4, size=n, replace=False)
-    return CategoricalIndex(
-        Categorical.from_codes(np.arange(k) % n, categories=x), name=name, **kwargs
-    )
-
-
-def makeIntervalIndex(k: int = 10, name=None, **kwargs) -> IntervalIndex:
-    """make a length k IntervalIndex"""
-    x = np.linspace(0, 100, num=(k + 1))
-    return IntervalIndex.from_breaks(x, name=name, **kwargs)
-
-
-def makeBoolIndex(k: int = 10, name=None) -> Index:
-    if k == 1:
-        return Index([True], name=name)
-    elif k == 2:
-        return Index([False, True], name=name)
-    return Index([False, True] + [False] * (k - 2), name=name)
-
-
-def makeNumericIndex(k: int = 10, *, name=None, dtype: Dtype | None) -> Index:
-    dtype = pandas_dtype(dtype)
-    assert isinstance(dtype, np.dtype)
-
-    if dtype.kind in "iu":
-        values = np.arange(k, dtype=dtype)
-        if is_unsigned_integer_dtype(dtype):
-            values += 2 ** (dtype.itemsize * 8 - 1)
-    elif dtype.kind == "f":
-        values = np.random.default_rng(2).random(k) - np.random.default_rng(2).random(1)
-        values.sort()
-        values = values * (10 ** np.random.default_rng(2).integers(0, 9))
-    else:
-        raise NotImplementedError(f"wrong dtype {dtype}")
-
-    return Index(values, dtype=dtype, name=name)
-
-
-def makeIntIndex(k: int = 10, *, name=None, dtype: Dtype = "int64") -> Index:
-    dtype = pandas_dtype(dtype)
-    if not is_signed_integer_dtype(dtype):
-        raise TypeError(f"Wrong dtype {dtype}")
-    return makeNumericIndex(k, name=name, dtype=dtype)
-
-
-def makeUIntIndex(k: int = 10, *, name=None, dtype: Dtype = "uint64") -> Index:
-    dtype = pandas_dtype(dtype)
-    if not is_unsigned_integer_dtype(dtype):
-        raise TypeError(f"Wrong dtype {dtype}")
-    return makeNumericIndex(k, name=name, dtype=dtype)
-
-
-def makeRangeIndex(k: int = 10, name=None, **kwargs) -> RangeIndex:
-    return RangeIndex(0, k, 1, name=name, **kwargs)
-
-
-def makeFloatIndex(k: int = 10, *, name=None, dtype: Dtype = "float64") -> Index:
-    dtype = pandas_dtype(dtype)
-    if not is_float_dtype(dtype):
-        raise TypeError(f"Wrong dtype {dtype}")
-    return makeNumericIndex(k, name=name, dtype=dtype)
-
-
-def makeDateIndex(
-    k: int = 10, freq: Frequency = "B", name=None, **kwargs
-) -> DatetimeIndex:
-    dt = datetime(2000, 1, 1)
-    dr = bdate_range(dt, periods=k, freq=freq, name=name)
-    return DatetimeIndex(dr, name=name, **kwargs)
-
-
-def makeTimedeltaIndex(
-    k: int = 10, freq: Frequency = "D", name=None, **kwargs
-) -> TimedeltaIndex:
-    return pd.timedelta_range(start="1 day", periods=k, freq=freq, name=name, **kwargs)
-
-
-def makePeriodIndex(k: int = 10, name=None, **kwargs) -> PeriodIndex:
-    dt = datetime(2000, 1, 1)
-    pi = pd.period_range(start=dt, periods=k, freq="D", name=name, **kwargs)
-    return pi
-
-
-def makeMultiIndex(k: int = 10, names=None, **kwargs):
-    N = (k // 2) + 1
-    rng = range(N)
-    mi = MultiIndex.from_product([("foo", "bar"), rng], names=names, **kwargs)
-    assert len(mi) >= k  # GH#38795
-    return mi[:k]
-
-
-def index_subclass_makers_generator():
-    make_index_funcs = [
-        makeDateIndex,
-        makePeriodIndex,
-        makeTimedeltaIndex,
-        makeRangeIndex,
-        makeIntervalIndex,
-        makeCategoricalIndex,
-        makeMultiIndex,
-    ]
-    yield from make_index_funcs
-
-
-def all_timeseries_index_generator(k: int = 10) -> Iterable[Index]:
-    """
-    Generator which can be iterated over to get instances of all the classes
-    which represent time-series.
-
-    Parameters
-    ----------
-    k: length of each of the index instances
-    """
-    make_index_funcs: list[Callable[..., Index]] = [
-        makeDateIndex,
-        makePeriodIndex,
-        makeTimedeltaIndex,
-    ]
-    for make_index_func in make_index_funcs:
-        yield make_index_func(k=k)
-
-
-# make series
-def make_rand_series(name=None, dtype=np.float64) -> Series:
-    index = makeStringIndex(_N)
-    data = np.random.default_rng(2).standard_normal(_N)
-    with np.errstate(invalid="ignore"):
-        data = data.astype(dtype, copy=False)
-    return Series(data, index=index, name=name)
-
-
-def makeFloatSeries(name=None) -> Series:
-    return make_rand_series(name=name)
-
-
-def makeStringSeries(name=None) -> Series:
-    return make_rand_series(name=name)
-
-
-def makeObjectSeries(name=None) -> Series:
-    data = makeStringIndex(_N)
-    data = Index(data, dtype=object)
-    index = makeStringIndex(_N)
-    return Series(data, index=index, name=name)
-
-
-def getSeriesData() -> dict[str, Series]:
-    index = makeStringIndex(_N)
-    return {
-        c: Series(np.random.default_rng(i).standard_normal(_N), index=index)
-        for i, c in enumerate(getCols(_K))
-    }
-
-
-def makeTimeSeries(nper=None, freq: Frequency = "B", name=None) -> Series:
-    if nper is None:
-        nper = _N
-    return Series(
-        np.random.default_rng(2).standard_normal(nper),
-        index=makeDateIndex(nper, freq=freq),
-        name=name,
-    )
-
-
-def makePeriodSeries(nper=None, name=None) -> Series:
-    if nper is None:
-        nper = _N
-    return Series(
-        np.random.default_rng(2).standard_normal(nper),
-        index=makePeriodIndex(nper),
-        name=name,
-    )
-
-
-def getTimeSeriesData(nper=None, freq: Frequency = "B") -> dict[str, Series]:
-    return {c: makeTimeSeries(nper, freq) for c in getCols(_K)}
-
-
-def getPeriodData(nper=None) -> dict[str, Series]:
-    return {c: makePeriodSeries(nper) for c in getCols(_K)}
-
-
-# make frame
-def makeTimeDataFrame(nper=None, freq: Frequency = "B") -> DataFrame:
-    data = getTimeSeriesData(nper, freq)
-    return DataFrame(data)
-
-
-def makeDataFrame() -> DataFrame:
-    data = getSeriesData()
-    return DataFrame(data)
-
-
-def getMixedTypeDict():
-    index = Index(["a", "b", "c", "d", "e"])
-
-    data = {
-        "A": [0.0, 1.0, 2.0, 3.0, 4.0],
-        "B": [0.0, 1.0, 0.0, 1.0, 0.0],
-        "C": ["foo1", "foo2", "foo3", "foo4", "foo5"],
-        "D": bdate_range("1/1/2009", periods=5),
-    }
-
-    return index, data
-
-
-def makeMixedDataFrame() -> DataFrame:
-    return DataFrame(getMixedTypeDict()[1])
-
-
-def makePeriodFrame(nper=None) -> DataFrame:
-    data = getPeriodData(nper)
-    return DataFrame(data)
-
-
-def makeCustomIndex(
-    nentries,
-    nlevels,
-    prefix: str = "#",
-    names: bool | str | list[str] | None = False,
-    ndupe_l=None,
-    idx_type=None,
-) -> Index:
-    """
-    Create an index/multindex with given dimensions, levels, names, etc'
-
-    nentries - number of entries in index
-    nlevels - number of levels (> 1 produces multindex)
-    prefix - a string prefix for labels
-    names - (Optional), bool or list of strings. if True will use default
-       names, if false will use no names, if a list is given, the name of
-       each level in the index will be taken from the list.
-    ndupe_l - (Optional), list of ints, the number of rows for which the
-       label will repeated at the corresponding level, you can specify just
-       the first few, the rest will use the default ndupe_l of 1.
-       len(ndupe_l) <= nlevels.
-    idx_type - "i"/"f"/"s"/"dt"/"p"/"td".
-       If idx_type is not None, `idx_nlevels` must be 1.
-       "i"/"f" creates an integer/float index,
-       "s" creates a string
-       "dt" create a datetime index.
-       "td" create a datetime index.
-
-        if unspecified, string labels will be generated.
-    """
-    if ndupe_l is None:
-        ndupe_l = [1] * nlevels
-    assert is_sequence(ndupe_l) and len(ndupe_l) <= nlevels
-    assert names is None or names is False or names is True or len(names) is nlevels
-    assert idx_type is None or (
-        idx_type in ("i", "f", "s", "u", "dt", "p", "td") and nlevels == 1
-    )
-
-    if names is True:
-        # build default names
-        names = [prefix + str(i) for i in range(nlevels)]
-    if names is False:
-        # pass None to index constructor for no name
-        names = None
-
-    # make singleton case uniform
-    if isinstance(names, str) and nlevels == 1:
-        names = [names]
-
-    # specific 1D index type requested?
-    idx_func_dict: dict[str, Callable[..., Index]] = {
-        "i": makeIntIndex,
-        "f": makeFloatIndex,
-        "s": makeStringIndex,
-        "dt": makeDateIndex,
-        "td": makeTimedeltaIndex,
-        "p": makePeriodIndex,
-    }
-    idx_func = idx_func_dict.get(idx_type)
-    if idx_func:
-        idx = idx_func(nentries)
-        # but we need to fill in the name
-        if names:
-            idx.name = names[0]
-        return idx
-    elif idx_type is not None:
-        raise ValueError(
-            f"{repr(idx_type)} is not a legal value for `idx_type`, "
-            "use  'i'/'f'/'s'/'dt'/'p'/'td'."
-        )
-
-    if len(ndupe_l) < nlevels:
-        ndupe_l.extend([1] * (nlevels - len(ndupe_l)))
-    assert len(ndupe_l) == nlevels
-
-    assert all(x > 0 for x in ndupe_l)
-
-    list_of_lists = []
-    for i in range(nlevels):
-
-        def keyfunc(x):
-            numeric_tuple = re.sub(r"[^\d_]_?", "", x).split("_")
-            return [int(num) for num in numeric_tuple]
-
-        # build a list of lists to create the index from
-        div_factor = nentries // ndupe_l[i] + 1
-
-        # Deprecated since version 3.9: collections.Counter now supports []. See PEP 585
-        # and Generic Alias Type.
-        cnt: Counter[str] = collections.Counter()
-        for j in range(div_factor):
-            label = f"{prefix}_l{i}_g{j}"
-            cnt[label] = ndupe_l[i]
-        # cute Counter trick
-        result = sorted(cnt.elements(), key=keyfunc)[:nentries]
-        list_of_lists.append(result)
-
-    tuples = list(zip(*list_of_lists))
-
-    # convert tuples to index
-    if nentries == 1:
-        # we have a single level of tuples, i.e. a regular Index
-        name = None if names is None else names[0]
-        index = Index(tuples[0], name=name)
-    elif nlevels == 1:
-        name = None if names is None else names[0]
-        index = Index((x[0] for x in tuples), name=name)
-    else:
-        index = MultiIndex.from_tuples(tuples, names=names)
-    return index
-
-
-def makeCustomDataframe(
-    nrows,
-    ncols,
-    c_idx_names: bool | list[str] = True,
-    r_idx_names: bool | list[str] = True,
-    c_idx_nlevels: int = 1,
-    r_idx_nlevels: int = 1,
-    data_gen_f=None,
-    c_ndupe_l=None,
-    r_ndupe_l=None,
-    dtype=None,
-    c_idx_type=None,
-    r_idx_type=None,
-) -> DataFrame:
-    """
-    Create a DataFrame using supplied parameters.
-
-    Parameters
-    ----------
-    nrows,  ncols - number of data rows/cols
-    c_idx_names, r_idx_names  - False/True/list of strings,  yields No names ,
-            default names or uses the provided names for the levels of the
-            corresponding index. You can provide a single string when
-            c_idx_nlevels ==1.
-    c_idx_nlevels - number of levels in columns index. > 1 will yield MultiIndex
-    r_idx_nlevels - number of levels in rows index. > 1 will yield MultiIndex
-    data_gen_f - a function f(row,col) which return the data value
-            at that position, the default generator used yields values of the form
-            "RxCy" based on position.
-    c_ndupe_l, r_ndupe_l - list of integers, determines the number
-            of duplicates for each label at a given level of the corresponding
-            index. The default `None` value produces a multiplicity of 1 across
-            all levels, i.e. a unique index. Will accept a partial list of length
-            N < idx_nlevels, for just the first N levels. If ndupe doesn't divide
-            nrows/ncol, the last label might have lower multiplicity.
-    dtype - passed to the DataFrame constructor as is, in case you wish to
-            have more control in conjunction with a custom `data_gen_f`
-    r_idx_type, c_idx_type -  "i"/"f"/"s"/"dt"/"td".
-        If idx_type is not None, `idx_nlevels` must be 1.
-        "i"/"f" creates an integer/float index,
-        "s" creates a string index
-        "dt" create a datetime index.
-        "td" create a timedelta index.
-
-            if unspecified, string labels will be generated.
-
-    Examples
-    --------
-    # 5 row, 3 columns, default names on both, single index on both axis
-    >> makeCustomDataframe(5,3)
-
-    # make the data a random int between 1 and 100
-    >> mkdf(5,3,data_gen_f=lambda r,c:randint(1,100))
-
-    # 2-level multiindex on rows with each label duplicated
-    # twice on first level, default names on both axis, single
-    # index on both axis
-    >> a=makeCustomDataframe(5,3,r_idx_nlevels=2,r_ndupe_l=[2])
-
-    # DatetimeIndex on row, index with unicode labels on columns
-    # no names on either axis
-    >> a=makeCustomDataframe(5,3,c_idx_names=False,r_idx_names=False,
-                             r_idx_type="dt",c_idx_type="u")
-
-    # 4-level multindex on rows with names provided, 2-level multindex
-    # on columns with default labels and default names.
-    >> a=makeCustomDataframe(5,3,r_idx_nlevels=4,
-                             r_idx_names=["FEE","FIH","FOH","FUM"],
-                             c_idx_nlevels=2)
-
-    >> a=mkdf(5,3,r_idx_nlevels=2,c_idx_nlevels=4)
-    """
-    assert c_idx_nlevels > 0
-    assert r_idx_nlevels > 0
-    assert r_idx_type is None or (
-        r_idx_type in ("i", "f", "s", "dt", "p", "td") and r_idx_nlevels == 1
-    )
-    assert c_idx_type is None or (
-        c_idx_type in ("i", "f", "s", "dt", "p", "td") and c_idx_nlevels == 1
-    )
-
-    columns = makeCustomIndex(
-        ncols,
-        nlevels=c_idx_nlevels,
-        prefix="C",
-        names=c_idx_names,
-        ndupe_l=c_ndupe_l,
-        idx_type=c_idx_type,
-    )
-    index = makeCustomIndex(
-        nrows,
-        nlevels=r_idx_nlevels,
-        prefix="R",
-        names=r_idx_names,
-        ndupe_l=r_ndupe_l,
-        idx_type=r_idx_type,
-    )
-
-    # by default, generate data based on location
-    if data_gen_f is None:
-        data_gen_f = lambda r, c: f"R{r}C{c}"
-
-    data = [[data_gen_f(r, c) for c in range(ncols)] for r in range(nrows)]
-
-    return DataFrame(data, index, columns, dtype=dtype)
-
-
-=======
->>>>>>> fce77605
 class SubclassedSeries(Series):
     _metadata = ["testattr", "name"]
 
