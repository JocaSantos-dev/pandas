from __future__ import annotations

import operator
from typing import (
    TYPE_CHECKING,
    Literal,
    NoReturn,
    cast,
)

import numpy as np

from pandas._libs import lib
from pandas._libs.missing import is_matching_na
from pandas._libs.sparse import SparseIndex
import pandas._libs.testing as _testing
from pandas._libs.tslibs.np_datetime import compare_mismatched_resolutions

from pandas.core.dtypes.common import (
    is_bool,
    is_float_dtype,
    is_integer_dtype,
    is_number,
    is_numeric_dtype,
    needs_i8_conversion,
)
from pandas.core.dtypes.dtypes import (
    CategoricalDtype,
    DatetimeTZDtype,
    ExtensionDtype,
    NumpyEADtype,
)
from pandas.core.dtypes.missing import array_equivalent

import pandas as pd
from pandas import (
    Categorical,
    DataFrame,
    DatetimeIndex,
    Index,
    IntervalDtype,
    IntervalIndex,
    MultiIndex,
    PeriodIndex,
    RangeIndex,
    Series,
    TimedeltaIndex,
)
from pandas.core.arrays import (
    DatetimeArray,
    ExtensionArray,
    IntervalArray,
    PeriodArray,
    TimedeltaArray,
)
from pandas.core.arrays.datetimelike import DatetimeLikeArrayMixin
from pandas.core.arrays.string_ import StringDtype
from pandas.core.indexes.api import safe_sort_index

from pandas.io.formats.printing import pprint_thing

if TYPE_CHECKING:
    from pandas._typing import DtypeObj


def assert_almost_equal(
    left,
    right,
    check_dtype: bool | Literal["equiv"] = "equiv",
    rtol: float = 1.0e-5,
    atol: float = 1.0e-8,
    **kwargs,
) -> None:
    """
    Check that the left and right objects are approximately equal.

    By approximately equal, we refer to objects that are numbers or that
    contain numbers which may be equivalent to specific levels of precision.

    Parameters
    ----------
    left : object
    right : object
    check_dtype : bool or {'equiv'}, default 'equiv'
        Check dtype if both a and b are the same type. If 'equiv' is passed in,
        then `RangeIndex` and `Index` with int64 dtype are also considered
        equivalent when doing type checking.
    rtol : float, default 1e-5
        Relative tolerance.
    atol : float, default 1e-8
        Absolute tolerance.
    """
    if isinstance(left, Index):
        assert_index_equal(
            left,
            right,
            check_exact=False,
            exact=check_dtype,
            rtol=rtol,
            atol=atol,
            **kwargs,
        )

    elif isinstance(left, Series):
        assert_series_equal(
            left,
            right,
            check_exact=False,
            check_dtype=check_dtype,
            rtol=rtol,
            atol=atol,
            **kwargs,
        )

    elif isinstance(left, DataFrame):
        assert_frame_equal(
            left,
            right,
            check_exact=False,
            check_dtype=check_dtype,
            rtol=rtol,
            atol=atol,
            **kwargs,
        )

    else:
        # Other sequences.
        if check_dtype:
            if is_number(left) and is_number(right):
                # Do not compare numeric classes, like np.float64 and float.
                pass
            elif is_bool(left) and is_bool(right):
                # Do not compare bool classes, like np.bool_ and bool.
                pass
            else:
                if isinstance(left, np.ndarray) or isinstance(right, np.ndarray):
                    obj = "numpy array"
                else:
                    obj = "Input"
                assert_class_equal(left, right, obj=obj)

        # if we have "equiv", this becomes True
        _testing.assert_almost_equal(
            left, right, check_dtype=bool(check_dtype), rtol=rtol, atol=atol, **kwargs
        )


def _check_isinstance(left, right, cls) -> None:
    """
    Helper method for our assert_* methods that ensures that
    the two objects being compared have the right type before
    proceeding with the comparison.

    Parameters
    ----------
    left : The first object being compared.
    right : The second object being compared.
    cls : The class type to check against.

    Raises
    ------
    AssertionError : Either `left` or `right` is not an instance of `cls`.
    """
    cls_name = cls.__name__

    if not isinstance(left, cls):
        raise AssertionError(
            f"{cls_name} Expected type {cls}, found {type(left)} instead"
        )
    if not isinstance(right, cls):
        raise AssertionError(
            f"{cls_name} Expected type {cls}, found {type(right)} instead"
        )


def assert_dict_equal(left, right, compare_keys: bool = True) -> None:
    _check_isinstance(left, right, dict)
    _testing.assert_dict_equal(left, right, compare_keys=compare_keys)


def assert_index_equal(
    left: Index,
    right: Index,
    exact: bool | str = "equiv",
    check_names: bool = True,
    check_exact: bool = True,
    check_categorical: bool = True,
    check_order: bool = True,
    rtol: float = 1.0e-5,
    atol: float = 1.0e-8,
    obj: str = "Index",
) -> None:
    """
    Check that left and right Index are equal.

    Parameters
    ----------
    left : Index
        The first index to compare.
    right : Index
        The second index to compare.
    exact : bool or {'equiv'}, default 'equiv'
        Whether to check the Index class, dtype and inferred_type
        are identical. If 'equiv', then RangeIndex can be substituted for
        Index with an int64 dtype as well.
    check_names : bool, default True
        Whether to check the names attribute.
    check_exact : bool, default True
        Whether to compare number exactly.
    check_categorical : bool, default True
        Whether to compare internal Categorical exactly.
    check_order : bool, default True
        Whether to compare the order of index entries as well as their values.
        If True, both indexes must contain the same elements, in the same order.
        If False, both indexes must contain the same elements, but in any order.
    rtol : float, default 1e-5
        Relative tolerance. Only used when check_exact is False.
    atol : float, default 1e-8
        Absolute tolerance. Only used when check_exact is False.
    obj : str, default 'Index'
        Specify object name being compared, internally used to show appropriate
        assertion message.

    See Also
    --------
    testing.assert_series_equal : Check that two Series are equal.
    testing.assert_frame_equal : Check that two DataFrames are equal.

    Examples
    --------
    >>> from pandas import testing as tm
    >>> a = pd.Index([1, 2, 3])
    >>> b = pd.Index([1, 2, 3])
    >>> tm.assert_index_equal(a, b)
    """
    __tracebackhide__ = True

    def _check_types(left, right, obj: str = "Index") -> None:
        if not exact:
            return

        assert_class_equal(left, right, exact=exact, obj=obj)
        assert_attr_equal("inferred_type", left, right, obj=obj)

        # Skip exact dtype checking when `check_categorical` is False
        if isinstance(left.dtype, CategoricalDtype) and isinstance(
            right.dtype, CategoricalDtype
        ):
            if check_categorical:
                assert_attr_equal("dtype", left, right, obj=obj)
                assert_index_equal(left.categories, right.categories, exact=exact)
            return

        assert_attr_equal("dtype", left, right, obj=obj)

    # instance validation
    _check_isinstance(left, right, Index)

    # class / dtype comparison
    _check_types(left, right, obj=obj)

    # level comparison
    if left.nlevels != right.nlevels:
        msg1 = f"{obj} levels are different"
        msg2 = f"{left.nlevels}, {left}"
        msg3 = f"{right.nlevels}, {right}"
        raise_assert_detail(obj, msg1, msg2, msg3)

    # length comparison
    if len(left) != len(right):
        msg1 = f"{obj} length are different"
        msg2 = f"{len(left)}, {left}"
        msg3 = f"{len(right)}, {right}"
        raise_assert_detail(obj, msg1, msg2, msg3)

    # If order doesn't matter then sort the index entries
    if not check_order:
        left = safe_sort_index(left)
        right = safe_sort_index(right)

    # MultiIndex special comparison for little-friendly error messages
    if isinstance(left, MultiIndex):
        right = cast(MultiIndex, right)

        for level in range(left.nlevels):
            lobj = f"MultiIndex level [{level}]"
            try:
                # try comparison on levels/codes to avoid densifying MultiIndex
                assert_index_equal(
                    left.levels[level],
                    right.levels[level],
                    exact=exact,
                    check_names=check_names,
                    check_exact=check_exact,
                    check_categorical=check_categorical,
                    rtol=rtol,
                    atol=atol,
                    obj=lobj,
                )
                assert_numpy_array_equal(left.codes[level], right.codes[level])
            except AssertionError:
                llevel = left.get_level_values(level)
                rlevel = right.get_level_values(level)

                assert_index_equal(
                    llevel,
                    rlevel,
                    exact=exact,
                    check_names=check_names,
                    check_exact=check_exact,
                    check_categorical=check_categorical,
                    rtol=rtol,
                    atol=atol,
                    obj=lobj,
                )
            # get_level_values may change dtype
            _check_types(left.levels[level], right.levels[level], obj=obj)

    # skip exact index checking when `check_categorical` is False
    elif check_exact and check_categorical:
        if not left.equals(right):
            mismatch = left._values != right._values

            if not isinstance(mismatch, np.ndarray):
                mismatch = cast("ExtensionArray", mismatch).fillna(True)

            diff = np.sum(mismatch.astype(int)) * 100.0 / len(left)
            msg = f"{obj} values are different ({np.round(diff, 5)} %)"
            raise_assert_detail(obj, msg, left, right)
    else:
        # if we have "equiv", this becomes True
        exact_bool = bool(exact)
        _testing.assert_almost_equal(
            left.values,
            right.values,
            rtol=rtol,
            atol=atol,
            check_dtype=exact_bool,
            obj=obj,
            lobj=left,
            robj=right,
        )

    # metadata comparison
    if check_names:
        assert_attr_equal("names", left, right, obj=obj)
    if isinstance(left, PeriodIndex) or isinstance(right, PeriodIndex):
        assert_attr_equal("dtype", left, right, obj=obj)
    if isinstance(left, IntervalIndex) or isinstance(right, IntervalIndex):
        assert_interval_array_equal(left._values, right._values)

    if check_categorical:
        if isinstance(left.dtype, CategoricalDtype) or isinstance(
            right.dtype, CategoricalDtype
        ):
            assert_categorical_equal(left._values, right._values, obj=f"{obj} category")


def assert_class_equal(
    left, right, exact: bool | str = True, obj: str = "Input"
) -> None:
    """
    Checks classes are equal.
    """
    __tracebackhide__ = True

    def repr_class(x):
        if isinstance(x, Index):
            # return Index as it is to include values in the error message
            return x

        return type(x).__name__

    def is_class_equiv(idx: Index) -> bool:
        """Classes that are a RangeIndex (sub-)instance or exactly an `Index` .

        This only checks class equivalence. There is a separate check that the
        dtype is int64.
        """
        return type(idx) is Index or isinstance(idx, RangeIndex)

    if type(left) == type(right):
        return

    if exact == "equiv":
        if is_class_equiv(left) and is_class_equiv(right):
            return

    msg = f"{obj} classes are different"
    raise_assert_detail(obj, msg, repr_class(left), repr_class(right))


def assert_attr_equal(attr: str, left, right, obj: str = "Attributes") -> None:
    """
    Check attributes are equal. Both objects must have attribute.

    Parameters
    ----------
    attr : str
        Attribute name being compared.
    left : object
    right : object
    obj : str, default 'Attributes'
        Specify object name being compared, internally used to show appropriate
        assertion message
    """
    __tracebackhide__ = True

    left_attr = getattr(left, attr)
    right_attr = getattr(right, attr)

    if left_attr is right_attr or is_matching_na(left_attr, right_attr):
        # e.g. both np.nan, both NaT, both pd.NA, ...
        return None

    try:
        result = left_attr == right_attr
    except TypeError:
        # datetimetz on rhs may raise TypeError
        result = False
    if (left_attr is pd.NA) ^ (right_attr is pd.NA):
        result = False
    elif not isinstance(result, bool):
        result = result.all()

    if not result:
        msg = f'Attribute "{attr}" are different'
        raise_assert_detail(obj, msg, left_attr, right_attr)
    return None


def assert_is_sorted(seq) -> None:
    """Assert that the sequence is sorted."""
    if isinstance(seq, (Index, Series)):
        seq = seq.values
    # sorting does not change precisions
    if isinstance(seq, np.ndarray):
        assert_numpy_array_equal(seq, np.sort(np.array(seq)))
    else:
        assert_extension_array_equal(seq, seq[seq.argsort()])


def assert_categorical_equal(
    left,
    right,
    check_dtype: bool = True,
    check_category_order: bool = True,
    obj: str = "Categorical",
) -> None:
    """
    Test that Categoricals are equivalent.

    Parameters
    ----------
    left : Categorical
    right : Categorical
    check_dtype : bool, default True
        Check that integer dtype of the codes are the same.
    check_category_order : bool, default True
        Whether the order of the categories should be compared, which
        implies identical integer codes.  If False, only the resulting
        values are compared.  The ordered attribute is
        checked regardless.
    obj : str, default 'Categorical'
        Specify object name being compared, internally used to show appropriate
        assertion message.
    """
    _check_isinstance(left, right, Categorical)

    exact: bool | str
    if isinstance(left.categories, RangeIndex) or isinstance(
        right.categories, RangeIndex
    ):
        exact = "equiv"
    else:
        # We still want to require exact matches for Index
        exact = True

    if check_category_order:
        assert_index_equal(
            left.categories, right.categories, obj=f"{obj}.categories", exact=exact
        )
        assert_numpy_array_equal(
            left.codes, right.codes, check_dtype=check_dtype, obj=f"{obj}.codes"
        )
    else:
        try:
            lc = left.categories.sort_values()
            rc = right.categories.sort_values()
        except TypeError:
            # e.g. '<' not supported between instances of 'int' and 'str'
            lc, rc = left.categories, right.categories
        assert_index_equal(lc, rc, obj=f"{obj}.categories", exact=exact)
        assert_index_equal(
            left.categories.take(left.codes),
            right.categories.take(right.codes),
            obj=f"{obj}.values",
            exact=exact,
        )

    assert_attr_equal("ordered", left, right, obj=obj)


def assert_interval_array_equal(
    left, right, exact: bool | Literal["equiv"] = "equiv", obj: str = "IntervalArray"
) -> None:
    """
    Test that two IntervalArrays are equivalent.

    Parameters
    ----------
    left, right : IntervalArray
        The IntervalArrays to compare.
    exact : bool or {'equiv'}, default 'equiv'
        Whether to check the Index class, dtype and inferred_type
        are identical. If 'equiv', then RangeIndex can be substituted for
        Index with an int64 dtype as well.
    obj : str, default 'IntervalArray'
        Specify object name being compared, internally used to show appropriate
        assertion message
    """
    _check_isinstance(left, right, IntervalArray)

    kwargs = {}
    if left._left.dtype.kind in "mM":
        # We have a DatetimeArray or TimedeltaArray
        kwargs["check_freq"] = False

    assert_equal(left._left, right._left, obj=f"{obj}.left", **kwargs)
    assert_equal(left._right, right._right, obj=f"{obj}.left", **kwargs)

    assert_attr_equal("closed", left, right, obj=obj)


def assert_period_array_equal(left, right, obj: str = "PeriodArray") -> None:
    _check_isinstance(left, right, PeriodArray)

    assert_numpy_array_equal(left._ndarray, right._ndarray, obj=f"{obj}._ndarray")
    assert_attr_equal("dtype", left, right, obj=obj)


def assert_datetime_array_equal(
    left, right, obj: str = "DatetimeArray", check_freq: bool = True
) -> None:
    __tracebackhide__ = True
    _check_isinstance(left, right, DatetimeArray)

    assert_numpy_array_equal(left._ndarray, right._ndarray, obj=f"{obj}._ndarray")
    if check_freq:
        assert_attr_equal("freq", left, right, obj=obj)
    assert_attr_equal("tz", left, right, obj=obj)


def assert_timedelta_array_equal(
    left, right, obj: str = "TimedeltaArray", check_freq: bool = True
) -> None:
    __tracebackhide__ = True
    _check_isinstance(left, right, TimedeltaArray)
    assert_numpy_array_equal(left._ndarray, right._ndarray, obj=f"{obj}._ndarray")
    if check_freq:
        assert_attr_equal("freq", left, right, obj=obj)


def raise_assert_detail(
    obj, message, left, right, diff=None, first_diff=None, index_values=None
) -> NoReturn:
    __tracebackhide__ = True

    msg = f"""{obj} are different

{message}"""

    if isinstance(index_values, Index):
        index_values = np.asarray(index_values)

    if isinstance(index_values, np.ndarray):
        msg += f"\n[index]: {pprint_thing(index_values)}"

    if isinstance(left, np.ndarray):
        left = pprint_thing(left)
    elif isinstance(left, (CategoricalDtype, NumpyEADtype)):
        left = repr(left)
    elif isinstance(left, StringDtype):
<<<<<<< HEAD
=======
        # TODO(infer_string) this special case could be avoided if we have
        # a more informative repr https://github.com/pandas-dev/pandas/issues/59342
>>>>>>> 4b4c86ea
        left = f"StringDtype(storage={left.storage}, na_value={left.na_value})"

    if isinstance(right, np.ndarray):
        right = pprint_thing(right)
    elif isinstance(right, (CategoricalDtype, NumpyEADtype)):
        right = repr(right)
    elif isinstance(right, StringDtype):
        right = f"StringDtype(storage={right.storage}, na_value={right.na_value})"

    msg += f"""
[left]:  {left}
[right]: {right}"""

    if diff is not None:
        msg += f"\n[diff]: {diff}"

    if first_diff is not None:
        msg += f"\n{first_diff}"

    raise AssertionError(msg)


def assert_numpy_array_equal(
    left,
    right,
    strict_nan: bool = False,
    check_dtype: bool | Literal["equiv"] = True,
    err_msg=None,
    check_same=None,
    obj: str = "numpy array",
    index_values=None,
) -> None:
    """
    Check that 'np.ndarray' is equivalent.

    Parameters
    ----------
    left, right : numpy.ndarray or iterable
        The two arrays to be compared.
    strict_nan : bool, default False
        If True, consider NaN and None to be different.
    check_dtype : bool, default True
        Check dtype if both a and b are np.ndarray.
    err_msg : str, default None
        If provided, used as assertion message.
    check_same : None|'copy'|'same', default None
        Ensure left and right refer/do not refer to the same memory area.
    obj : str, default 'numpy array'
        Specify object name being compared, internally used to show appropriate
        assertion message.
    index_values : Index | numpy.ndarray, default None
        optional index (shared by both left and right), used in output.
    """
    __tracebackhide__ = True

    # instance validation
    # Show a detailed error message when classes are different
    assert_class_equal(left, right, obj=obj)
    # both classes must be an np.ndarray
    _check_isinstance(left, right, np.ndarray)

    def _get_base(obj):
        return obj.base if getattr(obj, "base", None) is not None else obj

    left_base = _get_base(left)
    right_base = _get_base(right)

    if check_same == "same":
        if left_base is not right_base:
            raise AssertionError(f"{left_base!r} is not {right_base!r}")
    elif check_same == "copy":
        if left_base is right_base:
            raise AssertionError(f"{left_base!r} is {right_base!r}")

    def _raise(left, right, err_msg) -> NoReturn:
        if err_msg is None:
            if left.shape != right.shape:
                raise_assert_detail(
                    obj, f"{obj} shapes are different", left.shape, right.shape
                )

            diff = 0
            for left_arr, right_arr in zip(left, right):
                # count up differences
                if not array_equivalent(left_arr, right_arr, strict_nan=strict_nan):
                    diff += 1

            diff = diff * 100.0 / left.size
            msg = f"{obj} values are different ({np.round(diff, 5)} %)"
            raise_assert_detail(obj, msg, left, right, index_values=index_values)

        raise AssertionError(err_msg)

    # compare shape and values
    if not array_equivalent(left, right, strict_nan=strict_nan):
        _raise(left, right, err_msg)

    if check_dtype:
        if isinstance(left, np.ndarray) and isinstance(right, np.ndarray):
            assert_attr_equal("dtype", left, right, obj=obj)


def assert_extension_array_equal(
    left,
    right,
    check_dtype: bool | Literal["equiv"] = True,
    index_values=None,
    check_exact: bool | lib.NoDefault = lib.no_default,
    rtol: float | lib.NoDefault = lib.no_default,
    atol: float | lib.NoDefault = lib.no_default,
    obj: str = "ExtensionArray",
) -> None:
    """
    Check that left and right ExtensionArrays are equal.

    Parameters
    ----------
    left, right : ExtensionArray
        The two arrays to compare.
    check_dtype : bool, default True
        Whether to check if the ExtensionArray dtypes are identical.
    index_values : Index | numpy.ndarray, default None
        Optional index (shared by both left and right), used in output.
    check_exact : bool, default False
        Whether to compare number exactly.

        .. versionchanged:: 2.2.0

            Defaults to True for integer dtypes if none of
            ``check_exact``, ``rtol`` and ``atol`` are specified.
    rtol : float, default 1e-5
        Relative tolerance. Only used when check_exact is False.
    atol : float, default 1e-8
        Absolute tolerance. Only used when check_exact is False.
    obj : str, default 'ExtensionArray'
        Specify object name being compared, internally used to show appropriate
        assertion message.

        .. versionadded:: 2.0.0

    Notes
    -----
    Missing values are checked separately from valid values.
    A mask of missing values is computed for each and checked to match.
    The remaining all-valid values are cast to object dtype and checked.

    Examples
    --------
    >>> from pandas import testing as tm
    >>> a = pd.Series([1, 2, 3, 4])
    >>> b, c = a.array, a.array
    >>> tm.assert_extension_array_equal(b, c)
    """
    if (
        check_exact is lib.no_default
        and rtol is lib.no_default
        and atol is lib.no_default
    ):
        check_exact = (
            is_numeric_dtype(left.dtype)
            and not is_float_dtype(left.dtype)
            or is_numeric_dtype(right.dtype)
            and not is_float_dtype(right.dtype)
        )
    elif check_exact is lib.no_default:
        check_exact = False

    rtol = rtol if rtol is not lib.no_default else 1.0e-5
    atol = atol if atol is not lib.no_default else 1.0e-8

    assert isinstance(left, ExtensionArray), "left is not an ExtensionArray"
    assert isinstance(right, ExtensionArray), "right is not an ExtensionArray"
    if check_dtype:
        assert_attr_equal("dtype", left, right, obj=f"Attributes of {obj}")

    if (
        isinstance(left, DatetimeLikeArrayMixin)
        and isinstance(right, DatetimeLikeArrayMixin)
        and type(right) == type(left)
    ):
        # GH 52449
        if not check_dtype and left.dtype.kind in "mM":
            if not isinstance(left.dtype, np.dtype):
                l_unit = cast(DatetimeTZDtype, left.dtype).unit
            else:
                l_unit = np.datetime_data(left.dtype)[0]
            if not isinstance(right.dtype, np.dtype):
                r_unit = cast(DatetimeTZDtype, right.dtype).unit
            else:
                r_unit = np.datetime_data(right.dtype)[0]
            if (
                l_unit != r_unit
                and compare_mismatched_resolutions(
                    left._ndarray, right._ndarray, operator.eq
                ).all()
            ):
                return
        # Avoid slow object-dtype comparisons
        # np.asarray for case where we have a np.MaskedArray
        assert_numpy_array_equal(
            np.asarray(left.asi8),
            np.asarray(right.asi8),
            index_values=index_values,
            obj=obj,
        )
        return

    left_na = np.asarray(left.isna())
    right_na = np.asarray(right.isna())
    assert_numpy_array_equal(
        left_na, right_na, obj=f"{obj} NA mask", index_values=index_values
    )

    # Specifically for StringArrayNumpySemantics, validate here we have a valid array
    if (
        isinstance(left.dtype, StringDtype)
        and left.dtype.storage == "python"
        and left.dtype.na_value is np.nan
    ):
        assert np.all(
            [np.isnan(val) for val in left._ndarray[left_na]]  # type: ignore[attr-defined]
        ), "wrong missing value sentinels"
    if (
        isinstance(right.dtype, StringDtype)
        and right.dtype.storage == "python"
        and right.dtype.na_value is np.nan
    ):
        assert np.all(
            [np.isnan(val) for val in right._ndarray[right_na]]  # type: ignore[attr-defined]
        ), "wrong missing value sentinels"

    left_valid = left[~left_na].to_numpy(dtype=object)
    right_valid = right[~right_na].to_numpy(dtype=object)
    if check_exact:
        assert_numpy_array_equal(
            left_valid, right_valid, obj=obj, index_values=index_values
        )
    else:
        _testing.assert_almost_equal(
            left_valid,
            right_valid,
            check_dtype=bool(check_dtype),
            rtol=rtol,
            atol=atol,
            obj=obj,
            index_values=index_values,
        )


# This could be refactored to use the NDFrame.equals method
def assert_series_equal(
    left,
    right,
    check_dtype: bool | Literal["equiv"] = True,
    check_index_type: bool | Literal["equiv"] = "equiv",
    check_series_type: bool = True,
    check_names: bool = True,
    check_exact: bool | lib.NoDefault = lib.no_default,
    check_datetimelike_compat: bool = False,
    check_categorical: bool = True,
    check_category_order: bool = True,
    check_freq: bool = True,
    check_flags: bool = True,
    rtol: float | lib.NoDefault = lib.no_default,
    atol: float | lib.NoDefault = lib.no_default,
    obj: str = "Series",
    *,
    check_index: bool = True,
    check_like: bool = False,
) -> None:
    """
    Check that left and right Series are equal.

    Parameters
    ----------
    left : Series
        First Series to compare.
    right : Series
        Second Series to compare.
    check_dtype : bool, default True
        Whether to check the Series dtype is identical.
    check_index_type : bool or {'equiv'}, default 'equiv'
        Whether to check the Index class, dtype and inferred_type
        are identical.
    check_series_type : bool, default True
         Whether to check the Series class is identical.
    check_names : bool, default True
        Whether to check the Series and Index names attribute.
    check_exact : bool, default False
        Whether to compare number exactly. This also applies when checking
        Index equivalence.

        .. versionchanged:: 2.2.0

            Defaults to True for integer dtypes if none of
            ``check_exact``, ``rtol`` and ``atol`` are specified.

        .. versionchanged:: 3.0.0

            check_exact for comparing the Indexes defaults to True by
            checking if an Index is of integer dtypes.

    check_datetimelike_compat : bool, default False
        Compare datetime-like which is comparable ignoring dtype.
    check_categorical : bool, default True
        Whether to compare internal Categorical exactly.
    check_category_order : bool, default True
        Whether to compare category order of internal Categoricals.
    check_freq : bool, default True
        Whether to check the `freq` attribute on a DatetimeIndex or TimedeltaIndex.
    check_flags : bool, default True
        Whether to check the `flags` attribute.
    rtol : float, default 1e-5
        Relative tolerance. Only used when check_exact is False.
    atol : float, default 1e-8
        Absolute tolerance. Only used when check_exact is False.
    obj : str, default 'Series'
        Specify object name being compared, internally used to show appropriate
        assertion message.
    check_index : bool, default True
        Whether to check index equivalence. If False, then compare only values.

        .. versionadded:: 1.3.0
    check_like : bool, default False
        If True, ignore the order of the index. Must be False if check_index is False.
        Note: same labels must be with the same data.

        .. versionadded:: 1.5.0

    See Also
    --------
    testing.assert_index_equal : Check that two Indexes are equal.
    testing.assert_frame_equal : Check that two DataFrames are equal.

    Examples
    --------
    >>> from pandas import testing as tm
    >>> a = pd.Series([1, 2, 3, 4])
    >>> b = pd.Series([1, 2, 3, 4])
    >>> tm.assert_series_equal(a, b)
    """
    __tracebackhide__ = True
    if (
        check_exact is lib.no_default
        and rtol is lib.no_default
        and atol is lib.no_default
    ):
        check_exact = (
            is_numeric_dtype(left.dtype)
            and not is_float_dtype(left.dtype)
            or is_numeric_dtype(right.dtype)
            and not is_float_dtype(right.dtype)
        )
        left_index_dtypes = (
            [left.index.dtype] if left.index.nlevels == 1 else left.index.dtypes
        )
        right_index_dtypes = (
            [right.index.dtype] if right.index.nlevels == 1 else right.index.dtypes
        )
        check_exact_index = all(
            dtype.kind in "iu" for dtype in left_index_dtypes
        ) or all(dtype.kind in "iu" for dtype in right_index_dtypes)
    elif check_exact is lib.no_default:
        check_exact = False
        check_exact_index = False
    else:
        check_exact_index = check_exact

    rtol = rtol if rtol is not lib.no_default else 1.0e-5
    atol = atol if atol is not lib.no_default else 1.0e-8

    if not check_index and check_like:
        raise ValueError("check_like must be False if check_index is False")

    # instance validation
    _check_isinstance(left, right, Series)

    if check_series_type:
        assert_class_equal(left, right, obj=obj)

    # length comparison
    if len(left) != len(right):
        msg1 = f"{len(left)}, {left.index}"
        msg2 = f"{len(right)}, {right.index}"
        raise_assert_detail(obj, "Series length are different", msg1, msg2)

    if check_flags:
        assert left.flags == right.flags, f"{left.flags!r} != {right.flags!r}"

    if check_index:
        # GH #38183
        assert_index_equal(
            left.index,
            right.index,
            exact=check_index_type,
            check_names=check_names,
            check_exact=check_exact_index,
            check_categorical=check_categorical,
            check_order=not check_like,
            rtol=rtol,
            atol=atol,
            obj=f"{obj}.index",
        )

    if check_like:
        left = left.reindex_like(right)

    if check_freq and isinstance(left.index, (DatetimeIndex, TimedeltaIndex)):
        lidx = left.index
        ridx = right.index
        assert lidx.freq == ridx.freq, (lidx.freq, ridx.freq)

    if check_dtype:
        # We want to skip exact dtype checking when `check_categorical`
        # is False. We'll still raise if only one is a `Categorical`,
        # regardless of `check_categorical`
        if (
            isinstance(left.dtype, CategoricalDtype)
            and isinstance(right.dtype, CategoricalDtype)
            and not check_categorical
        ):
            pass
        else:
            assert_attr_equal("dtype", left, right, obj=f"Attributes of {obj}")
    if check_exact:
        left_values = left._values
        right_values = right._values
        # Only check exact if dtype is numeric
        if isinstance(left_values, ExtensionArray) and isinstance(
            right_values, ExtensionArray
        ):
            assert_extension_array_equal(
                left_values,
                right_values,
                check_dtype=check_dtype,
                index_values=left.index,
                obj=str(obj),
            )
        else:
            # convert both to NumPy if not, check_dtype would raise earlier
            lv, rv = left_values, right_values
            if isinstance(left_values, ExtensionArray):
                lv = left_values.to_numpy()
            if isinstance(right_values, ExtensionArray):
                rv = right_values.to_numpy()
            assert_numpy_array_equal(
                lv,
                rv,
                check_dtype=check_dtype,
                obj=str(obj),
                index_values=left.index,
            )
    elif check_datetimelike_compat and (
        needs_i8_conversion(left.dtype) or needs_i8_conversion(right.dtype)
    ):
        # we want to check only if we have compat dtypes
        # e.g. integer and M|m are NOT compat, but we can simply check
        # the values in that case

        # datetimelike may have different objects (e.g. datetime.datetime
        # vs Timestamp) but will compare equal
        if not Index(left._values).equals(Index(right._values)):
            msg = (
                f"[datetimelike_compat=True] {left._values} "
                f"is not equal to {right._values}."
            )
            raise AssertionError(msg)
    elif isinstance(left.dtype, IntervalDtype) and isinstance(
        right.dtype, IntervalDtype
    ):
        assert_interval_array_equal(left.array, right.array)
    elif isinstance(left.dtype, CategoricalDtype) or isinstance(
        right.dtype, CategoricalDtype
    ):
        _testing.assert_almost_equal(
            left._values,
            right._values,
            rtol=rtol,
            atol=atol,
            check_dtype=bool(check_dtype),
            obj=str(obj),
            index_values=left.index,
        )
    elif isinstance(left.dtype, ExtensionDtype) and isinstance(
        right.dtype, ExtensionDtype
    ):
        assert_extension_array_equal(
            left._values,
            right._values,
            rtol=rtol,
            atol=atol,
            check_dtype=check_dtype,
            index_values=left.index,
            obj=str(obj),
        )
    elif is_extension_array_dtype_and_needs_i8_conversion(
        left.dtype, right.dtype
    ) or is_extension_array_dtype_and_needs_i8_conversion(right.dtype, left.dtype):
        assert_extension_array_equal(
            left._values,
            right._values,
            check_dtype=check_dtype,
            index_values=left.index,
            obj=str(obj),
        )
    elif needs_i8_conversion(left.dtype) and needs_i8_conversion(right.dtype):
        # DatetimeArray or TimedeltaArray
        assert_extension_array_equal(
            left._values,
            right._values,
            check_dtype=check_dtype,
            index_values=left.index,
            obj=str(obj),
        )
    else:
        _testing.assert_almost_equal(
            left._values,
            right._values,
            rtol=rtol,
            atol=atol,
            check_dtype=bool(check_dtype),
            obj=str(obj),
            index_values=left.index,
        )

    # metadata comparison
    if check_names:
        assert_attr_equal("name", left, right, obj=obj)

    if check_categorical:
        if isinstance(left.dtype, CategoricalDtype) or isinstance(
            right.dtype, CategoricalDtype
        ):
            assert_categorical_equal(
                left._values,
                right._values,
                obj=f"{obj} category",
                check_category_order=check_category_order,
            )


# This could be refactored to use the NDFrame.equals method
def assert_frame_equal(
    left,
    right,
    check_dtype: bool | Literal["equiv"] = True,
    check_index_type: bool | Literal["equiv"] = "equiv",
    check_column_type: bool | Literal["equiv"] = "equiv",
    check_frame_type: bool = True,
    check_names: bool = True,
    by_blocks: bool = False,
    check_exact: bool | lib.NoDefault = lib.no_default,
    check_datetimelike_compat: bool = False,
    check_categorical: bool = True,
    check_like: bool = False,
    check_freq: bool = True,
    check_flags: bool = True,
    rtol: float | lib.NoDefault = lib.no_default,
    atol: float | lib.NoDefault = lib.no_default,
    obj: str = "DataFrame",
) -> None:
    """
    Check that left and right DataFrame are equal.

    This function is intended to compare two DataFrames and output any
    differences. It is mostly intended for use in unit tests.
    Additional parameters allow varying the strictness of the
    equality checks performed.

    Parameters
    ----------
    left : DataFrame
        First DataFrame to compare.
    right : DataFrame
        Second DataFrame to compare.
    check_dtype : bool, default True
        Whether to check the DataFrame dtype is identical.
    check_index_type : bool or {'equiv'}, default 'equiv'
        Whether to check the Index class, dtype and inferred_type
        are identical.
    check_column_type : bool or {'equiv'}, default 'equiv'
        Whether to check the columns class, dtype and inferred_type
        are identical. Is passed as the ``exact`` argument of
        :func:`assert_index_equal`.
    check_frame_type : bool, default True
        Whether to check the DataFrame class is identical.
    check_names : bool, default True
        Whether to check that the `names` attribute for both the `index`
        and `column` attributes of the DataFrame is identical.
    by_blocks : bool, default False
        Specify how to compare internal data. If False, compare by columns.
        If True, compare by blocks.
    check_exact : bool, default False
        Whether to compare number exactly.

        .. versionchanged:: 2.2.0

            Defaults to True for integer dtypes if none of
            ``check_exact``, ``rtol`` and ``atol`` are specified.
    check_datetimelike_compat : bool, default False
        Compare datetime-like which is comparable ignoring dtype.
    check_categorical : bool, default True
        Whether to compare internal Categorical exactly.
    check_like : bool, default False
        If True, ignore the order of index & columns.
        Note: index labels must match their respective rows
        (same as in columns) - same labels must be with the same data.
    check_freq : bool, default True
        Whether to check the `freq` attribute on a DatetimeIndex or TimedeltaIndex.
    check_flags : bool, default True
        Whether to check the `flags` attribute.
    rtol : float, default 1e-5
        Relative tolerance. Only used when check_exact is False.
    atol : float, default 1e-8
        Absolute tolerance. Only used when check_exact is False.
    obj : str, default 'DataFrame'
        Specify object name being compared, internally used to show appropriate
        assertion message.

    See Also
    --------
    assert_series_equal : Equivalent method for asserting Series equality.
    DataFrame.equals : Check DataFrame equality.

    Examples
    --------
    This example shows comparing two DataFrames that are equal
    but with columns of differing dtypes.

    >>> from pandas.testing import assert_frame_equal
    >>> df1 = pd.DataFrame({"a": [1, 2], "b": [3, 4]})
    >>> df2 = pd.DataFrame({"a": [1, 2], "b": [3.0, 4.0]})

    df1 equals itself.

    >>> assert_frame_equal(df1, df1)

    df1 differs from df2 as column 'b' is of a different type.

    >>> assert_frame_equal(df1, df2)
    Traceback (most recent call last):
    ...
    AssertionError: Attributes of DataFrame.iloc[:, 1] (column name="b") are different

    Attribute "dtype" are different
    [left]:  int64
    [right]: float64

    Ignore differing dtypes in columns with check_dtype.

    >>> assert_frame_equal(df1, df2, check_dtype=False)
    """
    __tracebackhide__ = True
    _rtol = rtol if rtol is not lib.no_default else 1.0e-5
    _atol = atol if atol is not lib.no_default else 1.0e-8
    _check_exact = check_exact if check_exact is not lib.no_default else False

    # instance validation
    _check_isinstance(left, right, DataFrame)

    if check_frame_type:
        assert isinstance(left, type(right))
        # assert_class_equal(left, right, obj=obj)

    # shape comparison
    if left.shape != right.shape:
        raise_assert_detail(
            obj, f"{obj} shape mismatch", f"{left.shape!r}", f"{right.shape!r}"
        )

    if check_flags:
        assert left.flags == right.flags, f"{left.flags!r} != {right.flags!r}"

    # index comparison
    assert_index_equal(
        left.index,
        right.index,
        exact=check_index_type,
        check_names=check_names,
        check_exact=_check_exact,
        check_categorical=check_categorical,
        check_order=not check_like,
        rtol=_rtol,
        atol=_atol,
        obj=f"{obj}.index",
    )

    # column comparison
    assert_index_equal(
        left.columns,
        right.columns,
        exact=check_column_type,
        check_names=check_names,
        check_exact=_check_exact,
        check_categorical=check_categorical,
        check_order=not check_like,
        rtol=_rtol,
        atol=_atol,
        obj=f"{obj}.columns",
    )

    if check_like:
        left = left.reindex_like(right)

    # compare by blocks
    if by_blocks:
        rblocks = right._to_dict_of_blocks()
        lblocks = left._to_dict_of_blocks()
        for dtype in list(set(list(lblocks.keys()) + list(rblocks.keys()))):
            assert dtype in lblocks
            assert dtype in rblocks
            assert_frame_equal(
                lblocks[dtype], rblocks[dtype], check_dtype=check_dtype, obj=obj
            )

    # compare by columns
    else:
        for i, col in enumerate(left.columns):
            # We have already checked that columns match, so we can do
            #  fast location-based lookups
            lcol = left._ixs(i, axis=1)
            rcol = right._ixs(i, axis=1)

            # GH #38183
            # use check_index=False, because we do not want to run
            # assert_index_equal for each column,
            # as we already checked it for the whole dataframe before.
            assert_series_equal(
                lcol,
                rcol,
                check_dtype=check_dtype,
                check_index_type=check_index_type,
                check_exact=check_exact,
                check_names=check_names,
                check_datetimelike_compat=check_datetimelike_compat,
                check_categorical=check_categorical,
                check_freq=check_freq,
                obj=f'{obj}.iloc[:, {i}] (column name="{col}")',
                rtol=rtol,
                atol=atol,
                check_index=False,
                check_flags=False,
            )


def assert_equal(left, right, **kwargs) -> None:
    """
    Wrapper for tm.assert_*_equal to dispatch to the appropriate test function.

    Parameters
    ----------
    left, right : Index, Series, DataFrame, ExtensionArray, or np.ndarray
        The two items to be compared.
    **kwargs
        All keyword arguments are passed through to the underlying assert method.
    """
    __tracebackhide__ = True

    if isinstance(left, Index):
        assert_index_equal(left, right, **kwargs)
        if isinstance(left, (DatetimeIndex, TimedeltaIndex)):
            assert left.freq == right.freq, (left.freq, right.freq)
    elif isinstance(left, Series):
        assert_series_equal(left, right, **kwargs)
    elif isinstance(left, DataFrame):
        assert_frame_equal(left, right, **kwargs)
    elif isinstance(left, IntervalArray):
        assert_interval_array_equal(left, right, **kwargs)
    elif isinstance(left, PeriodArray):
        assert_period_array_equal(left, right, **kwargs)
    elif isinstance(left, DatetimeArray):
        assert_datetime_array_equal(left, right, **kwargs)
    elif isinstance(left, TimedeltaArray):
        assert_timedelta_array_equal(left, right, **kwargs)
    elif isinstance(left, ExtensionArray):
        assert_extension_array_equal(left, right, **kwargs)
    elif isinstance(left, np.ndarray):
        assert_numpy_array_equal(left, right, **kwargs)
    elif isinstance(left, str):
        assert kwargs == {}
        assert left == right
    else:
        assert kwargs == {}
        assert_almost_equal(left, right)


def assert_sp_array_equal(left, right) -> None:
    """
    Check that the left and right SparseArray are equal.

    Parameters
    ----------
    left : SparseArray
    right : SparseArray
    """
    _check_isinstance(left, right, pd.arrays.SparseArray)

    assert_numpy_array_equal(left.sp_values, right.sp_values)

    # SparseIndex comparison
    assert isinstance(left.sp_index, SparseIndex)
    assert isinstance(right.sp_index, SparseIndex)

    left_index = left.sp_index
    right_index = right.sp_index

    if not left_index.equals(right_index):
        raise_assert_detail(
            "SparseArray.index", "index are not equal", left_index, right_index
        )
    else:
        # Just ensure a
        pass

    assert_attr_equal("fill_value", left, right)
    assert_attr_equal("dtype", left, right)
    assert_numpy_array_equal(left.to_dense(), right.to_dense())


def assert_contains_all(iterable, dic) -> None:
    for k in iterable:
        assert k in dic, f"Did not contain item: {k!r}"


def assert_copy(iter1, iter2, **eql_kwargs) -> None:
    """
    iter1, iter2: iterables that produce elements
    comparable with assert_almost_equal

    Checks that the elements are equal, but not
    the same object. (Does not check that items
    in sequences are also not the same object)
    """
    for elem1, elem2 in zip(iter1, iter2):
        assert_almost_equal(elem1, elem2, **eql_kwargs)
        msg = (
            f"Expected object {type(elem1)!r} and object {type(elem2)!r} to be "
            "different objects, but they were the same object."
        )
        assert elem1 is not elem2, msg


def is_extension_array_dtype_and_needs_i8_conversion(
    left_dtype: DtypeObj, right_dtype: DtypeObj
) -> bool:
    """
    Checks that we have the combination of an ExtensionArraydtype and
    a dtype that should be converted to int64

    Returns
    -------
    bool

    Related to issue #37609
    """
    return isinstance(left_dtype, ExtensionDtype) and needs_i8_conversion(right_dtype)


def assert_indexing_slices_equivalent(ser: Series, l_slc: slice, i_slc: slice) -> None:
    """
    Check that ser.iloc[i_slc] matches ser.loc[l_slc] and, if applicable,
    ser[l_slc].
    """
    expected = ser.iloc[i_slc]

    assert_series_equal(ser.loc[l_slc], expected)

    if not is_integer_dtype(ser.index):
        # For integer indices, .loc and plain getitem are position-based.
        assert_series_equal(ser[l_slc], expected)


def assert_metadata_equivalent(
    left: DataFrame | Series, right: DataFrame | Series | None = None
) -> None:
    """
    Check that ._metadata attributes are equivalent.
    """
    for attr in left._metadata:
        val = getattr(left, attr, None)
        if right is None:
            assert val is None
        else:
            assert val == getattr(right, attr, None)<|MERGE_RESOLUTION|>--- conflicted
+++ resolved
@@ -581,11 +581,8 @@
     elif isinstance(left, (CategoricalDtype, NumpyEADtype)):
         left = repr(left)
     elif isinstance(left, StringDtype):
-<<<<<<< HEAD
-=======
         # TODO(infer_string) this special case could be avoided if we have
         # a more informative repr https://github.com/pandas-dev/pandas/issues/59342
->>>>>>> 4b4c86ea
         left = f"StringDtype(storage={left.storage}, na_value={left.na_value})"
 
     if isinstance(right, np.ndarray):
