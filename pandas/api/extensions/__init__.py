"""Public API for extending panadas objects."""
from pandas.core.accessor import (register_dataframe_accessor,  # noqa
                                  register_index_accessor,
                                  register_series_accessor)
from pandas.core.algorithms import take  # noqa
from pandas.core.arrays.base import (ExtensionArray,    # noqa
                                     ExtensionScalarOpsMixin)
<<<<<<< HEAD
from pandas.core.dtypes.dtypes import registry, ExtensionDtype  # noqa
=======
from pandas.core.dtypes.dtypes import (  # noqa
    ExtensionDtype, register_extension_dtype
)
>>>>>>> 0480f4c1
<|MERGE_RESOLUTION|>--- conflicted
+++ resolved
@@ -5,10 +5,6 @@
 from pandas.core.algorithms import take  # noqa
 from pandas.core.arrays.base import (ExtensionArray,    # noqa
                                      ExtensionScalarOpsMixin)
-<<<<<<< HEAD
-from pandas.core.dtypes.dtypes import registry, ExtensionDtype  # noqa
-=======
 from pandas.core.dtypes.dtypes import (  # noqa
     ExtensionDtype, register_extension_dtype
-)
->>>>>>> 0480f4c1
+)