--- conflicted
+++ resolved
@@ -788,15 +788,9 @@
             errs.append(error("PR07", param_name=param))
         else:
             if not doc.parameter_desc(param)[0].isupper():
-<<<<<<< HEAD
-                errs.append(error('PR08', param_name=param))
+                errs.append(error("PR08", param_name=param))
             if not doc.has_proper_punctuation(param):
-                errs.append(error('PR09', param_name=param))
-=======
-                errs.append(error("PR08", param_name=param))
-            if doc.parameter_desc(param)[-1] != ".":
                 errs.append(error("PR09", param_name=param))
->>>>>>> f6a5dd4b
 
     if doc.is_function_or_method:
         if not doc.returns:
