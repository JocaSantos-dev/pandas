#!/usr/bin/env python3
"""
Check pandas required and optional dependencies are synced across:

ci/deps/actions-.*-minimum_versions.yaml
pandas/compat/_optional.py
setup.cfg

TODO: doc/source/getting_started/install.rst

This is meant to be run as a pre-commit hook - to run it manually, you can do:

    pre-commit run validate-min-versions-in-sync --all-files
"""
from __future__ import annotations

import pathlib
import sys

import yaml

if sys.version_info >= (3, 11):
    import tomllib
else:
    import tomli as tomllib

from typing import Any

from scripts.generate_pip_deps_from_conda import RENAME

DOC_PATH = pathlib.Path("doc/source/getting_started/install.rst").resolve()
CI_PATH = next(
    pathlib.Path("ci/deps").absolute().glob("actions-*-minimum_versions.yaml")
)
CODE_PATH = pathlib.Path("pandas/compat/_optional.py").resolve()
SETUP_PATH = pathlib.Path("pyproject.toml").resolve()
YAML_PATH = pathlib.Path("ci/deps")
ENV_PATH = pathlib.Path("environment.yml")
EXCLUDE_DEPS = {"tzdata", "blosc"}
EXCLUSION_LIST = frozenset(["python=3.8[build=*_pypy]", "pyarrow"])
# pandas package is not available
# in pre-commit environment
sys.path.append("pandas/compat")
sys.path.append("pandas/util")
import _exceptions
import version

sys.modules["pandas.util.version"] = version
sys.modules["pandas.util._exceptions"] = _exceptions
import _optional


def pin_min_versions_to_ci_deps() -> int:
    """
    Pin minimum versions to CI dependencies.

    Pip dependencies are not pinned.
    """
    all_yaml_files = list(YAML_PATH.iterdir())
    all_yaml_files.append(ENV_PATH)
    toml_dependencies = {}
    with open(SETUP_PATH, "rb") as toml_f:
        toml_dependencies = tomllib.load(toml_f)
    ret = 0
    for curr_file in all_yaml_files:
        with open(curr_file) as yaml_f:
            yaml_start_data = yaml_f.read()
        yaml_file = yaml.safe_load(yaml_start_data)
        yaml_dependencies = yaml_file["dependencies"]
        yaml_map = get_yaml_map_from(yaml_dependencies)
        toml_map = get_toml_map_from(toml_dependencies)
        yaml_result_data = pin_min_versions_to_yaml_file(
            yaml_map, toml_map, yaml_start_data
        )
        if yaml_result_data != yaml_start_data:
            with open(curr_file, "w") as f:
                f.write(yaml_result_data)
            ret |= 1
    return ret


def get_toml_map_from(toml_dic: dict[str, Any]) -> dict[str, str]:
    toml_deps = {}
    toml_dependencies = set(toml_dic["project"]["optional-dependencies"]["all"])
    for dependency in toml_dependencies:
        toml_package, toml_version = dependency.strip().split(">=")
        toml_deps[toml_package] = toml_version
    return toml_deps


def get_operator_from(dependency: str) -> str | None:
    if "<=" in dependency:
        operator = "<="
    elif ">=" in dependency:
        operator = ">="
    elif "=" in dependency:
        operator = "="
    elif ">" in dependency:
        operator = ">"
    elif "<" in dependency:
        operator = "<"
    else:
        operator = None
    return operator


def get_yaml_map_from(
    yaml_dic: list[str | dict[str, list[str]]]
) -> dict[str, list[str] | None]:
    yaml_map: dict[str, list[str] | None] = {}
    for dependency in yaml_dic:
        if (
            isinstance(dependency, dict)
            or dependency in EXCLUSION_LIST
            or dependency in yaml_map
        ):
            continue
        search_text = str(dependency)
        operator = get_operator_from(search_text)
        if "," in dependency:
            yaml_dependency, yaml_version1 = search_text.split(",")
            operator = get_operator_from(yaml_dependency)
            assert operator is not None
            yaml_package, yaml_version2 = yaml_dependency.split(operator)
            yaml_version2 = operator + yaml_version2
            yaml_map[yaml_package] = [yaml_version1, yaml_version2]
        elif operator is not None:
            yaml_package, yaml_version = search_text.split(operator)
            yaml_version = operator + yaml_version
            yaml_map[yaml_package] = [yaml_version]
        else:
            yaml_package, yaml_version = search_text.strip(), None
            yaml_map[yaml_package] = yaml_version
    return yaml_map


def clean_version_list(
    yaml_versions: list[str], toml_version: version.Version
) -> list[str]:
    for i in range(len(yaml_versions)):
        yaml_version = yaml_versions[i]
        operator = get_operator_from(yaml_version)
        assert operator is not None
        if "<=" in operator or ">=" in operator:
            yaml_version = yaml_version[2:]
        else:
            yaml_version = yaml_version[1:]
        yaml_version = version.parse(yaml_version)
        if yaml_version < toml_version:
            yaml_versions[i] = "-" + str(yaml_version)
        elif yaml_version >= toml_version:
            if ">" in operator:
                yaml_versions[i] = "-" + str(yaml_version)
    return yaml_versions


def pin_min_versions_to_yaml_file(
    yaml_map: dict[str, list[str] | None], toml_map: dict[str, str], yaml_file_data: str
) -> str:
    data = yaml_file_data
    for yaml_package, yaml_versions in yaml_map.items():
        if yaml_package in EXCLUSION_LIST:
            continue
        old_dep = yaml_package
        if yaml_versions is not None:
            old_dep = old_dep + ", ".join(yaml_versions)
        if RENAME.get(yaml_package, yaml_package) in toml_map:
            min_dep = toml_map[RENAME.get(yaml_package, yaml_package)]
        elif yaml_package in toml_map:
            min_dep = toml_map[yaml_package]
        else:
            continue
        if yaml_versions is None:
            new_dep = old_dep + ">=" + min_dep
            data = data.replace(old_dep, new_dep, 1)
            continue
        toml_version = version.parse(min_dep)
        yaml_versions_list = clean_version_list(yaml_versions, toml_version)
        cleaned_yaml_versions = [x for x in yaml_versions_list if "-" not in x]
        new_dep = yaml_package
        for clean_yaml_version in cleaned_yaml_versions:
            new_dep += clean_yaml_version + ", "
        operator = get_operator_from(new_dep)
        if operator != "=":
            new_dep += ">=" + min_dep
        else:
            new_dep = new_dep[:-2]
        data = data.replace(old_dep, new_dep)
    return data


def get_versions_from_code() -> dict[str, str]:
    """Min versions for checking within pandas code."""
    install_map = _optional.INSTALL_MAPPING
    versions = _optional.VERSIONS
    for item in EXCLUDE_DEPS:
        versions.pop(item, None)
    return {install_map.get(k, k).casefold(): v for k, v in versions.items()}


def get_versions_from_ci(content: list[str]) -> tuple[dict[str, str], dict[str, str]]:
    """Min versions in CI job for testing all optional dependencies."""
    # Don't parse with pyyaml because it ignores comments we're looking for
    seen_required = False
    seen_optional = False
    seen_test = False
    required_deps = {}
    optional_deps = {}
    for line in content:
        if "# test dependencies" in line:
            seen_test = True
        elif seen_test and "- pytest>=" in line:
            # Only grab pytest
            package, version = line.strip().split(">=")
            package = package[2:]
            optional_deps[package.casefold()] = version
        elif "# required dependencies" in line:
            seen_required = True
        elif "# optional dependencies" in line:
            seen_optional = True
        elif "- pip:" in line:
            continue
        elif seen_required and line.strip():
<<<<<<< HEAD
            try:
                if "==" in line:
                    package, version = line.strip().split("==")

                else:
                    package, version = line.strip().split("=")
            except ValueError:
                # pip dependencies, just skip
                continue
=======
            if "==" in line:
                package, version = line.strip().split("==", maxsplit=1)
            else:
                package, version = line.strip().split("=", maxsplit=1)
>>>>>>> 4ab82d05
            package = package[2:]
            if package in EXCLUDE_DEPS:
                continue
            if not seen_optional:
                required_deps[package.casefold()] = version
            else:
                optional_deps[package.casefold()] = version
    return required_deps, optional_deps


def get_versions_from_toml() -> dict[str, str]:
    """Min versions in pyproject.toml for pip install pandas[extra]."""
    install_map = _optional.INSTALL_MAPPING
    optional_dependencies = {}
    with open(SETUP_PATH, "rb") as pyproject_f:
        pyproject_toml = tomllib.load(pyproject_f)
        opt_deps = pyproject_toml["project"]["optional-dependencies"]
        dependencies = set(opt_deps["all"])

        # remove pytest plugin dependencies
        pytest_plugins = {dep for dep in opt_deps["test"] if dep.startswith("pytest-")}
        dependencies = dependencies.difference(pytest_plugins)

    for dependency in dependencies:
        package, version = dependency.strip().split(">=")
        optional_dependencies[install_map.get(package, package).casefold()] = version

    for item in EXCLUDE_DEPS:
        optional_dependencies.pop(item, None)
    return optional_dependencies


def main() -> int:
    ret = 0
    ret |= pin_min_versions_to_ci_deps()
    with open(CI_PATH, encoding="utf-8") as f:
        _, ci_optional = get_versions_from_ci(f.readlines())
    code_optional = get_versions_from_code()
    setup_optional = get_versions_from_toml()

    diff = (ci_optional.items() | code_optional.items() | setup_optional.items()) - (
        ci_optional.items() & code_optional.items() & setup_optional.items()
    )

    if diff:
        packages = {package for package, _ in diff}
        out = sys.stdout
        out.write(
            f"The follow minimum version differences were found between  "
            f"{CI_PATH}, {CODE_PATH} AND {SETUP_PATH}. "
            f"Please ensure these are aligned: \n\n"
        )

        for package in packages:
            out.write(
                f"{package}\n"
                f"{CI_PATH}: {ci_optional.get(package, 'Not specified')}\n"
                f"{CODE_PATH}: {code_optional.get(package, 'Not specified')}\n"
                f"{SETUP_PATH}: {setup_optional.get(package, 'Not specified')}\n\n"
            )
        ret |= 1
    return ret


if __name__ == "__main__":
    sys.exit(main())<|MERGE_RESOLUTION|>--- conflicted
+++ resolved
@@ -221,7 +221,6 @@
         elif "- pip:" in line:
             continue
         elif seen_required and line.strip():
-<<<<<<< HEAD
             try:
                 if "==" in line:
                     package, version = line.strip().split("==")
@@ -230,13 +229,8 @@
                     package, version = line.strip().split("=")
             except ValueError:
                 # pip dependencies, just skip
+                # TODO: Remove the try-except once meson-python pinned
                 continue
-=======
-            if "==" in line:
-                package, version = line.strip().split("==", maxsplit=1)
-            else:
-                package, version = line.strip().split("=", maxsplit=1)
->>>>>>> 4ab82d05
             package = package[2:]
             if package in EXCLUDE_DEPS:
                 continue
