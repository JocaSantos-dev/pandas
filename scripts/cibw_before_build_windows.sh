#!/bin/bash
# Add 3rd party licenses, like numpy does
for file in $PACKAGE_DIR/LICENSES/*; do
  cat $file >> $PACKAGE_DIR/LICENSE
done

# TODO: Delete when there's a PyPI Cython release that supports free-threaded Python 3.13
FREE_THREADED_BUILD="$(python -c"import sysconfig; print(bool(sysconfig.get_config_var('Py_GIL_DISABLED')))")"
if [[ $FREE_THREADED_BUILD == "True" ]]; then
    python -m pip install -U pip
<<<<<<< HEAD
    python -m pip install -i https://pypi.anaconda.org/scientific-python-nightly-wheels/simple cython
=======
    # python -m pip install -i https://pypi.anaconda.org/scientific-python-nightly-wheels/simple cython
    # TODO: Remove below and uncomment above once https://github.com/cython/cython/pull/6717 no longer breaks tests
    python -m pip install git+https://github.com/cython/cython.git@3276b588720a053c78488e5de788605950f4b136
>>>>>>> d1c64045
    python -m pip install ninja meson-python versioneer[toml] numpy
fi<|MERGE_RESOLUTION|>--- conflicted
+++ resolved
@@ -8,12 +8,8 @@
 FREE_THREADED_BUILD="$(python -c"import sysconfig; print(bool(sysconfig.get_config_var('Py_GIL_DISABLED')))")"
 if [[ $FREE_THREADED_BUILD == "True" ]]; then
     python -m pip install -U pip
-<<<<<<< HEAD
-    python -m pip install -i https://pypi.anaconda.org/scientific-python-nightly-wheels/simple cython
-=======
     # python -m pip install -i https://pypi.anaconda.org/scientific-python-nightly-wheels/simple cython
     # TODO: Remove below and uncomment above once https://github.com/cython/cython/pull/6717 no longer breaks tests
     python -m pip install git+https://github.com/cython/cython.git@3276b588720a053c78488e5de788605950f4b136
->>>>>>> d1c64045
     python -m pip install ninja meson-python versioneer[toml] numpy
 fi