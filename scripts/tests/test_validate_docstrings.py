from functools import wraps
import io
import random
import string
import textwrap

import numpy as np
import pytest
import validate_docstrings

import pandas as pd

validate_one = validate_docstrings.validate_one


class Decorators:
    @staticmethod
    def good_decorator(func):
        @wraps(func)
        def wrapper(*args, **kwargs):
            """
            Wrapper function.

            This docstring should be hidden, and not used during validation.
            Using the @wraps decorator should allow validation to get the
            signature of the wrapped function when comparing against the
            docstring.
            """
            return func(*args, **kwargs)

        return wrapper

    @staticmethod
    def missing_wraps(func):
        def wrapper(*args):
            """
            Wrapper function.

            The signature of this wrapper should override the underlying
            function. So, we should see errors regarding the parameters,
            like expecting documentation for *args and **kwargs and missing
            documentation for the underlying signature.
            """
            return func(*args)

        return wrapper


class GoodDocStrings:
    """
    Collection of good doc strings.

    This class contains a lot of docstrings that should pass the validation
    script without any errors.
    """

    def plot(self, kind, color="blue", **kwargs):
        """
        Generate a plot.

        Render the data in the Series as a matplotlib plot of the
        specified kind.

        Parameters
        ----------
        kind : str
            Kind of matplotlib plot.
        color : str, default 'blue'
            Color name or rgb code.
        **kwargs
            These parameters will be passed to the matplotlib plotting
            function.
        """
        pass

    def swap(self, arr, i, j, *args, **kwargs):
        """
        Swap two indicies on an array.

        Parameters
        ----------
        arr : list
            The list having indexes swapped.
        i, j : int
            The indexes being swapped.
        *args, **kwargs
            Extraneous parameters are being permitted.
        """
        pass

    def sample(self):
        """
        Generate and return a random number.

        The value is sampled from a continuous uniform distribution between
        0 and 1.

        Returns
        -------
        float
            Random number generated.
        """
        return random.random()

    @Decorators.good_decorator
    def decorated_sample(self, max):
        """
        Generate and return a random integer between 0 and max.

        Parameters
        ----------
        max : int
            The maximum value of the random number.

        Returns
        -------
        int
            Random number generated.
        """
        return random.randint(0, max)

    def random_letters(self):
        """
        Generate and return a sequence of random letters.

        The length of the returned string is also random, and is also
        returned.

        Returns
        -------
        length : int
            Length of the returned string.
        letters : str
            String of random letters.
        """
        length = random.randint(1, 10)
        letters = "".join(random.sample(string.ascii_lowercase, length))
        return length, letters

    def sample_values(self):
        """
        Generate an infinite sequence of random numbers.

        The values are sampled from a continuous uniform distribution between
        0 and 1.

        Yields
        ------
        float
            Random number generated.
        """
        while True:
            yield random.random()

    def head(self):
        """
        Return the first 5 elements of the Series.

        This function is mainly useful to preview the values of the
        Series without displaying the whole of it.

        Returns
        -------
        Series
            Subset of the original series with the 5 first values.

        See Also
        --------
        Series.tail : Return the last 5 elements of the Series.
        Series.iloc : Return a slice of the elements in the Series,
            which can also be used to return the first or last n.
        """
        return self.iloc[:5]

    def head1(self, n=5):
        """
        Return the first elements of the Series.

        This function is mainly useful to preview the values of the
        Series without displaying the whole of it.

        Parameters
        ----------
        n : int
            Number of values to return.

        Returns
        -------
        Series
            Subset of the original series with the n first values.

        See Also
        --------
        tail : Return the last n elements of the Series.

        Examples
        --------
        >>> s = pd.Series(['Ant', 'Bear', 'Cow', 'Dog', 'Falcon'])
        >>> s.head()
        0   Ant
        1   Bear
        2   Cow
        3   Dog
        4   Falcon
        dtype: object

        With the `n` parameter, we can change the number of returned rows:

        >>> s.head(n=3)
        0   Ant
        1   Bear
        2   Cow
        dtype: object
        """
        return self.iloc[:n]

    def contains(self, pat, case=True, na=np.nan):
        """
        Return whether each value contains `pat`.

        In this case, we are illustrating how to use sections, even
        if the example is simple enough and does not require them.

        Parameters
        ----------
        pat : str
            Pattern to check for within each element.
        case : bool, default True
            Whether check should be done with case sensitivity.
        na : object, default np.nan
            Fill value for missing data.

        Examples
        --------
        >>> s = pd.Series(['Antelope', 'Lion', 'Zebra', np.nan])
        >>> s.str.contains(pat='a')
        0    False
        1    False
        2     True
        3      NaN
        dtype: object

        **Case sensitivity**

        With `case_sensitive` set to `False` we can match `a` with both
        `a` and `A`:

        >>> s.str.contains(pat='a', case=False)
        0     True
        1    False
        2     True
        3      NaN
        dtype: object

        **Missing values**

        We can fill missing values in the output using the `na` parameter:

        >>> s.str.contains(pat='a', na=False)
        0    False
        1    False
        2     True
        3    False
        dtype: bool
        """
        pass

    def mode(self, axis, numeric_only):
        """
        Ensure reST directives don't affect checks for leading periods.

        Parameters
        ----------
        axis : str
            Sentence ending in period, followed by single directive.

            .. versionchanged:: 0.1.2

        numeric_only : bool
            Sentence ending in period, followed by multiple directives.

            .. versionadded:: 0.1.2
            .. deprecated:: 0.00.0
                A multiline description,
                which spans another line.
        """
        pass

    def good_imports(self):
        """
        Ensure import other than numpy and pandas are fine.

        Examples
        --------
        This example does not import pandas or import numpy.
        >>> import datetime
        >>> datetime.MAXYEAR
        9999
        """
        pass

    def no_returns(self):
        """
        Say hello and have no returns.
        """
        pass

    def empty_returns(self):
        """
        Say hello and always return None.

        Since this function never returns a value, this
        docstring doesn't need a return section.
        """

        def say_hello():
            return "Hello World!"

        say_hello()
        if True:
            return
        else:
            return None

    def multiple_variables_on_one_line(self, matrix, a, b, i, j):
        """
        Swap two values in a matrix.

        Parameters
        ----------
        matrix : list of list
            A double list that represents a matrix.
        a, b : int
            The indicies of the first value.
        i, j : int
            The indicies of the second value.
        """
        pass


class BadGenericDocStrings:
    """Everything here has a bad docstring
    """

    def func(self):

        """Some function.

        With several mistakes in the docstring.

        It has a blank like after the signature `def func():`.

        The text 'Some function' should go in the line after the
        opening quotes of the docstring, not in the same line.

        There is a blank line between the docstring and the first line
        of code `foo = 1`.

        The closing quotes should be in the next line, not in this one."""

        foo = 1
        bar = 2
        return foo + bar

    def astype(self, dtype):
        """
        Casts Series type.

        Verb in third-person of the present simple, should be infinitive.
        """
        pass

    def astype1(self, dtype):
        """
        Method to cast Series type.

        Does not start with verb.
        """
        pass

    def astype2(self, dtype):
        """
        Cast Series type

        Missing dot at the end.
        """
        pass

    def astype3(self, dtype):
        """
        Cast Series type from its current type to the new type defined in
        the parameter dtype.

        Summary is too verbose and doesn't fit in a single line.
        """
        pass

    def two_linebreaks_between_sections(self, foo):
        """
        Test linebreaks message GL03.

        Note 2 blank lines before parameters section.


        Parameters
        ----------
        foo : str
            Description of foo parameter.
        """
        pass

    def linebreak_at_end_of_docstring(self, foo):
        """
        Test linebreaks message GL03.

        Note extra blank line at end of docstring.

        Parameters
        ----------
        foo : str
            Description of foo parameter.

        """
        pass

    def plot(self, kind, **kwargs):
        """
        Generate a plot.

        Render the data in the Series as a matplotlib plot of the
        specified kind.

        Note the blank line between the parameters title and the first
        parameter. Also, note that after the name of the parameter `kind`
        and before the colon, a space is missing.

        Also, note that the parameter descriptions do not start with a
        capital letter, and do not finish with a dot.

        Finally, the `**kwargs` parameter is missing.

        Parameters
        ----------

        kind: str
            kind of matplotlib plot
        """
        pass

    def method(self, foo=None, bar=None):
        """
        A sample DataFrame method.

        Do not import numpy and pandas.

        Try to use meaningful data, when it makes the example easier
        to understand.

        Try to avoid positional arguments like in `df.method(1)`. They
        can be alright if previously defined with a meaningful name,
        like in `present_value(interest_rate)`, but avoid them otherwise.

        When presenting the behavior with different parameters, do not place
        all the calls one next to the other. Instead, add a short sentence
        explaining what the example shows.

        Examples
        --------
        >>> import numpy as np
        >>> import pandas as pd
        >>> df = pd.DataFrame(np.ones((3, 3)),
        ...                   columns=('a', 'b', 'c'))
        >>> df.all(1)
        0    True
        1    True
        2    True
        dtype: bool
        >>> df.all(bool_only=True)
        Series([], dtype: bool)
        """
        pass

    def private_classes(self):
        """
        This mentions NDFrame, which is not correct.
        """

    def unknown_section(self):
        """
        This section has an unknown section title.

        Unknown Section
        ---------------
        This should raise an error in the validation.
        """

    def sections_in_wrong_order(self):
        """
        This docstring has the sections in the wrong order.

        Parameters
        ----------
        name : str
            This section is in the right position.

        Examples
        --------
        >>> print('So far Examples is good, as it goes before Parameters')
        So far Examples is good, as it goes before Parameters

        See Also
        --------
        function : This should generate an error, as See Also needs to go
            before Examples.
        """

    def deprecation_in_wrong_order(self):
        """
        This docstring has the deprecation warning in the wrong order.

        This is the extended summary. The correct order should be
        summary, deprecation warning, extended summary.

        .. deprecated:: 1.0
            This should generate an error as it needs to go before
            extended summary.
        """

    def method_wo_docstrings(self):
        pass

    def directives_without_two_colons(self, first, second):
        """
        Ensure reST directives have trailing colons.

        Parameters
        ----------
        first : str
            Sentence ending in period, followed by single directive w/o colons.

            .. versionchanged 0.1.2

        second : bool
            Sentence ending in period, followed by multiple directives w/o
            colons.

            .. versionadded 0.1.2
            .. deprecated 0.00.0

        """
        pass


class BadSummaries:
    def wrong_line(self):
        """Exists on the wrong line"""
        pass

    def no_punctuation(self):
        """
        Has the right line but forgets punctuation
        """
        pass

    def no_capitalization(self):
        """
        provides a lowercase summary.
        """
        pass

    def no_infinitive(self):
        """
        Started with a verb that is not infinitive.
        """

    def multi_line(self):
        """
        Extends beyond one line
        which is not correct.
        """

    def two_paragraph_multi_line(self):
        """
        Extends beyond one line
        which is not correct.

        Extends beyond one line, which in itself is correct but the
        previous short summary should still be an issue.
        """


class BadParameters:
    """
    Everything here has a problem with its Parameters section.
    """

    def missing_params(self, kind, **kwargs):
        """
        Lacks kwargs in Parameters.

        Parameters
        ----------
        kind : str
            Foo bar baz.
        """

    def bad_colon_spacing(self, kind):
        """
        Has bad spacing in the type line.

        Parameters
        ----------
        kind: str
            Needs a space after kind.
        """

    def no_description_period(self, kind):
        """
        Forgets to add a period to the description.

        Parameters
        ----------
        kind : str
           Doesn't end with a dot
        """

    def no_description_period_with_directive(self, kind):
        """
        Forgets to add a period, and also includes a directive.

        Parameters
        ----------
        kind : str
           Doesn't end with a dot

           .. versionadded:: 0.00.0
        """

    def no_description_period_with_directives(self, kind):
        """
        Forgets to add a period, and also includes multiple directives.

        Parameters
        ----------
        kind : str
           Doesn't end with a dot

           .. versionchanged:: 0.00.0
           .. deprecated:: 0.00.0
        """

    def parameter_capitalization(self, kind):
        """
        Forgets to capitalize the description.

        Parameters
        ----------
        kind : str
           this is not capitalized.
        """

    def blank_lines(self, kind):
        """
        Adds a blank line after the section header.

        Parameters
        ----------

        kind : str
            Foo bar baz.
        """
        pass

    def integer_parameter(self, kind):
        """
        Uses integer instead of int.

        Parameters
        ----------
        kind : integer
            Foo bar baz.
        """
        pass

    def string_parameter(self, kind):
        """
        Uses string instead of str.

        Parameters
        ----------
        kind : string
            Foo bar baz.
        """
        pass

    def boolean_parameter(self, kind):
        """
        Uses boolean instead of bool.

        Parameters
        ----------
        kind : boolean
            Foo bar baz.
        """
        pass

    def list_incorrect_parameter_type(self, kind):
        """
        Uses list of boolean instead of list of bool.

        Parameters
        ----------
        kind : list of boolean, integer, float or string
            Foo bar baz.
        """
        pass

<<<<<<< HEAD
    @Decorators.missing_wraps
    def bad_decorator(self, kind: bool):
        """
        The decorator is missing the @wraps, and overrides the signature
        of this method.

        Parameters
        ----------
        kind : bool
            Foo bar baz
=======
    def bad_parameter_spacing(self, a, b):
        """
        The parameters on the same line have an extra space between them.

        Parameters
        ----------
        a,  b : int
            Foo bar baz.
>>>>>>> d6879094
        """
        pass


class BadReturns:
    def return_not_documented(self):
        """
        Lacks section for Returns
        """
        return "Hello world!"

    def yield_not_documented(self):
        """
        Lacks section for Yields
        """
        yield "Hello world!"

    def no_type(self):
        """
        Returns documented but without type.

        Returns
        -------
        Some value.
        """
        return "Hello world!"

    def no_description(self):
        """
        Provides type but no descrption.

        Returns
        -------
        str
        """
        return "Hello world!"

    def no_punctuation(self):
        """
        Provides type and description but no period.

        Returns
        -------
        str
           A nice greeting
        """
        return "Hello world!"

    def named_single_return(self):
        """
        Provides name but returns only one value.

        Returns
        -------
        s : str
           A nice greeting.
        """
        return "Hello world!"

    def no_capitalization(self):
        """
        Forgets capitalization in return values description.

        Returns
        -------
        foo : str
           The first returned string.
        bar : str
           the second returned string.
        """
        return "Hello", "World!"

    def no_period_multi(self):
        """
        Forgets period in return values description.

        Returns
        -------
        foo : str
           The first returned string
        bar : str
           The second returned string.
        """
        return "Hello", "World!"


class BadSeeAlso:
    def desc_no_period(self):
        """
        Return the first 5 elements of the Series.

        See Also
        --------
        Series.tail : Return the last 5 elements of the Series.
        Series.iloc : Return a slice of the elements in the Series,
            which can also be used to return the first or last n
        """
        pass

    def desc_first_letter_lowercase(self):
        """
        Return the first 5 elements of the Series.

        See Also
        --------
        Series.tail : return the last 5 elements of the Series.
        Series.iloc : Return a slice of the elements in the Series,
            which can also be used to return the first or last n.
        """
        pass

    def prefix_pandas(self):
        """
        Have `pandas` prefix in See Also section.

        See Also
        --------
        pandas.Series.rename : Alter Series index labels or name.
        DataFrame.head : The first `n` rows of the caller object.
        """
        pass


class BadExamples:
    def unused_import(self):
        """
        Examples
        --------
        >>> import pandas as pdf
        >>> df = pd.DataFrame(np.ones((3, 3)), columns=('a', 'b', 'c'))
        """
        pass

    def missing_whitespace_around_arithmetic_operator(self):
        """
        Examples
        --------
        >>> 2+5
        7
        """
        pass

    def indentation_is_not_a_multiple_of_four(self):
        """
        Examples
        --------
        >>> if 2 + 5:
        ...   pass
        """
        pass

    def missing_whitespace_after_comma(self):
        """
        Examples
        --------
        >>> df = pd.DataFrame(np.ones((3,3)),columns=('a','b', 'c'))
        """
        pass


class TestValidator:
    def _import_path(self, klass=None, func=None):
        """
        Build the required import path for tests in this module.

        Parameters
        ----------
        klass : str
            Class name of object in module.
        func : str
            Function name of object in module.

        Returns
        -------
        str
            Import path of specified object in this module
        """
        base_path = "scripts.tests.test_validate_docstrings"

        if klass:
            base_path = ".".join([base_path, klass])

        if func:
            base_path = ".".join([base_path, func])

        return base_path

    def test_good_class(self, capsys):
        errors = validate_one(self._import_path(klass="GoodDocStrings"))["errors"]
        assert isinstance(errors, list)
        assert not errors

    @pytest.mark.parametrize(
        "func",
        [
            "plot",
            "swap",
            "sample",
            "decorated_sample",
            "random_letters",
            "sample_values",
            "head",
            "head1",
            "contains",
            "mode",
            "good_imports",
            "no_returns",
            "empty_returns",
            "multiple_variables_on_one_line",
        ],
    )
    def test_good_functions(self, capsys, func):
        errors = validate_one(self._import_path(klass="GoodDocStrings", func=func))[
            "errors"
        ]
        assert isinstance(errors, list)
        assert not errors

    def test_bad_class(self, capsys):
        errors = validate_one(self._import_path(klass="BadGenericDocStrings"))["errors"]
        assert isinstance(errors, list)
        assert errors

    @pytest.mark.parametrize(
        "func",
        [
            "func",
            "astype",
            "astype1",
            "astype2",
            "astype3",
            "plot",
            "method",
            "private_classes",
            "directives_without_two_colons",
        ],
    )
    def test_bad_generic_functions(self, capsys, func):
        errors = validate_one(
            self._import_path(klass="BadGenericDocStrings", func=func)  # noqa:F821
        )["errors"]
        assert isinstance(errors, list)
        assert errors

    @pytest.mark.parametrize(
        "klass,func,msgs",
        [
            # See Also tests
            (
                "BadGenericDocStrings",
                "private_classes",
                (
                    "Private classes (NDFrame) should not be mentioned in public "
                    "docstrings",
                ),
            ),
            (
                "BadGenericDocStrings",
                "unknown_section",
                ('Found unknown section "Unknown Section".',),
            ),
            (
                "BadGenericDocStrings",
                "sections_in_wrong_order",
                (
                    "Sections are in the wrong order. Correct order is: Parameters, "
                    "See Also, Examples",
                ),
            ),
            (
                "BadGenericDocStrings",
                "deprecation_in_wrong_order",
                ("Deprecation warning should precede extended summary",),
            ),
            (
                "BadGenericDocStrings",
                "directives_without_two_colons",
                (
                    "reST directives ['versionchanged', 'versionadded', "
                    "'deprecated'] must be followed by two colons",
                ),
            ),
            (
                "BadSeeAlso",
                "desc_no_period",
                ('Missing period at end of description for See Also "Series.iloc"',),
            ),
            (
                "BadSeeAlso",
                "desc_first_letter_lowercase",
                ('should be capitalized for See Also "Series.tail"',),
            ),
            # Summary tests
            (
                "BadSummaries",
                "wrong_line",
                ("should start in the line immediately after the opening quotes",),
            ),
            ("BadSummaries", "no_punctuation", ("Summary does not end with a period",)),
            (
                "BadSummaries",
                "no_capitalization",
                ("Summary does not start with a capital letter",),
            ),
            (
                "BadSummaries",
                "no_capitalization",
                ("Summary must start with infinitive verb",),
            ),
            ("BadSummaries", "multi_line", ("Summary should fit in a single line",)),
            (
                "BadSummaries",
                "two_paragraph_multi_line",
                ("Summary should fit in a single line",),
            ),
            # Parameters tests
            (
                "BadParameters",
                "missing_params",
                ("Parameters {**kwargs} not documented",),
            ),
            (
                "BadParameters",
                "bad_colon_spacing",
                (
                    'Parameter "kind" requires a space before the colon '
                    "separating the parameter name and type",
                ),
            ),
            (
                "BadParameters",
                "no_description_period",
                ('Parameter "kind" description should finish with "."',),
            ),
            (
                "BadParameters",
                "no_description_period_with_directive",
                ('Parameter "kind" description should finish with "."',),
            ),
            (
                "BadParameters",
                "parameter_capitalization",
                ('Parameter "kind" description should start with a capital letter',),
            ),
            (
                "BadParameters",
                "integer_parameter",
                ('Parameter "kind" type should use "int" instead of "integer"',),
            ),
            (
                "BadParameters",
                "string_parameter",
                ('Parameter "kind" type should use "str" instead of "string"',),
            ),
            (
                "BadParameters",
                "boolean_parameter",
                ('Parameter "kind" type should use "bool" instead of "boolean"',),
            ),
            (
                "BadParameters",
                "list_incorrect_parameter_type",
                ('Parameter "kind" type should use "bool" instead of "boolean"',),
            ),
            (
                "BadParameters",
                "list_incorrect_parameter_type",
                ('Parameter "kind" type should use "int" instead of "integer"',),
            ),
            (
                "BadParameters",
                "list_incorrect_parameter_type",
                ('Parameter "kind" type should use "str" instead of "string"',),
            ),
<<<<<<< HEAD
            ("BadParameters", "bad_decorator", ("Parameters {*args} not documented",)),
=======
            (
                "BadParameters",
                "bad_parameter_spacing",
                ("Parameters {b} not documented", "Unknown parameters { b}"),
            ),
>>>>>>> d6879094
            pytest.param(
                "BadParameters",
                "blank_lines",
                ("No error yet?",),
                marks=pytest.mark.xfail,
            ),
            # Returns tests
            ("BadReturns", "return_not_documented", ("No Returns section found",)),
            ("BadReturns", "yield_not_documented", ("No Yields section found",)),
            pytest.param("BadReturns", "no_type", ("foo",), marks=pytest.mark.xfail),
            ("BadReturns", "no_description", ("Return value has no description",)),
            (
                "BadReturns",
                "no_punctuation",
                ('Return value description should finish with "."',),
            ),
            (
                "BadReturns",
                "named_single_return",
                (
                    "The first line of the Returns section should contain only the "
                    "type, unless multiple values are being returned",
                ),
            ),
            (
                "BadReturns",
                "no_capitalization",
                ("Return value description should start with a capital letter",),
            ),
            (
                "BadReturns",
                "no_period_multi",
                ('Return value description should finish with "."',),
            ),
            # Examples tests
            (
                "BadGenericDocStrings",
                "method",
                ("Do not import numpy, as it is imported automatically",),
            ),
            (
                "BadGenericDocStrings",
                "method",
                ("Do not import pandas, as it is imported automatically",),
            ),
            (
                "BadGenericDocStrings",
                "method_wo_docstrings",
                ("The object does not have a docstring",),
            ),
            # See Also tests
            (
                "BadSeeAlso",
                "prefix_pandas",
                (
                    "pandas.Series.rename in `See Also` section "
                    "does not need `pandas` prefix",
                ),
            ),
            # Examples tests
            (
                "BadExamples",
                "unused_import",
                ("flake8 error: F401 'pandas as pdf' imported but unused",),
            ),
            (
                "BadExamples",
                "indentation_is_not_a_multiple_of_four",
                ("flake8 error: E111 indentation is not a multiple of four",),
            ),
            (
                "BadExamples",
                "missing_whitespace_around_arithmetic_operator",
                (
                    "flake8 error: "
                    "E226 missing whitespace around arithmetic operator",
                ),
            ),
            (
                "BadExamples",
                "missing_whitespace_after_comma",
                ("flake8 error: E231 missing whitespace after ',' (3 times)",),
            ),
            (
                "BadGenericDocStrings",
                "two_linebreaks_between_sections",
                (
                    "Double line break found; please use only one blank line to "
                    "separate sections or paragraphs, and do not leave blank lines "
                    "at the end of docstrings",
                ),
            ),
            (
                "BadGenericDocStrings",
                "linebreak_at_end_of_docstring",
                (
                    "Double line break found; please use only one blank line to "
                    "separate sections or paragraphs, and do not leave blank lines "
                    "at the end of docstrings",
                ),
            ),
        ],
    )
    def test_bad_docstrings(self, capsys, klass, func, msgs):
        result = validate_one(self._import_path(klass=klass, func=func))
        for msg in msgs:
            assert msg in " ".join(err[1] for err in result["errors"])

    def test_validate_all_ignore_deprecated(self, monkeypatch):
        monkeypatch.setattr(
            validate_docstrings,
            "validate_one",
            lambda func_name: {
                "docstring": "docstring1",
                "errors": [
                    ("ER01", "err desc"),
                    ("ER02", "err desc"),
                    ("ER03", "err desc"),
                ],
                "warnings": [],
                "examples_errors": "",
                "deprecated": True,
            },
        )
        result = validate_docstrings.validate_all(prefix=None, ignore_deprecated=True)
        assert len(result) == 0


class TestApiItems:
    @property
    def api_doc(self):
        return io.StringIO(
            textwrap.dedent(
                """
            .. currentmodule:: itertools

            Itertools
            ---------

            Infinite
            ~~~~~~~~

            .. autosummary::

                cycle
                count

            Finite
            ~~~~~~

            .. autosummary::

                chain

            .. currentmodule:: random

            Random
            ------

            All
            ~~~

            .. autosummary::

                seed
                randint
            """
            )
        )

    @pytest.mark.parametrize(
        "idx,name",
        [
            (0, "itertools.cycle"),
            (1, "itertools.count"),
            (2, "itertools.chain"),
            (3, "random.seed"),
            (4, "random.randint"),
        ],
    )
    def test_item_name(self, idx, name):
        result = list(validate_docstrings.get_api_items(self.api_doc))
        assert result[idx][0] == name

    @pytest.mark.parametrize(
        "idx,func",
        [(0, "cycle"), (1, "count"), (2, "chain"), (3, "seed"), (4, "randint")],
    )
    def test_item_function(self, idx, func):
        result = list(validate_docstrings.get_api_items(self.api_doc))
        assert callable(result[idx][1])
        assert result[idx][1].__name__ == func

    @pytest.mark.parametrize(
        "idx,section",
        [
            (0, "Itertools"),
            (1, "Itertools"),
            (2, "Itertools"),
            (3, "Random"),
            (4, "Random"),
        ],
    )
    def test_item_section(self, idx, section):
        result = list(validate_docstrings.get_api_items(self.api_doc))
        assert result[idx][2] == section

    @pytest.mark.parametrize(
        "idx,subsection",
        [(0, "Infinite"), (1, "Infinite"), (2, "Finite"), (3, "All"), (4, "All")],
    )
    def test_item_subsection(self, idx, subsection):
        result = list(validate_docstrings.get_api_items(self.api_doc))
        assert result[idx][3] == subsection


class TestDocstringClass:
    @pytest.mark.parametrize(
        "name, expected_obj",
        [
            ("pandas.isnull", pd.isnull),
            ("pandas.DataFrame", pd.DataFrame),
            ("pandas.Series.sum", pd.Series.sum),
        ],
    )
    def test_resolves_class_name(self, name, expected_obj):
        d = validate_docstrings.Docstring(name)
        assert d.obj is expected_obj

    @pytest.mark.parametrize("invalid_name", ["panda", "panda.DataFrame"])
    def test_raises_for_invalid_module_name(self, invalid_name):
        msg = 'No module can be imported from "{}"'.format(invalid_name)
        with pytest.raises(ImportError, match=msg):
            validate_docstrings.Docstring(invalid_name)

    @pytest.mark.parametrize(
        "invalid_name", ["pandas.BadClassName", "pandas.Series.bad_method_name"]
    )
    def test_raises_for_invalid_attribute_name(self, invalid_name):
        name_components = invalid_name.split(".")
        obj_name, invalid_attr_name = name_components[-2], name_components[-1]
        msg = "'{}' has no attribute '{}'".format(obj_name, invalid_attr_name)
        with pytest.raises(AttributeError, match=msg):
            validate_docstrings.Docstring(invalid_name)

    @pytest.mark.parametrize(
        "name", ["pandas.Series.str.isdecimal", "pandas.Series.str.islower"]
    )
    def test_encode_content_write_to_file(self, name):
        # GH25466
        docstr = validate_docstrings.Docstring(name).validate_pep8()
        # the list of pep8 errors should be empty
        assert not list(docstr)


class TestMainFunction:
    def test_exit_status_for_validate_one(self, monkeypatch):
        monkeypatch.setattr(
            validate_docstrings,
            "validate_one",
            lambda func_name: {
                "docstring": "docstring1",
                "errors": [
                    ("ER01", "err desc"),
                    ("ER02", "err desc"),
                    ("ER03", "err desc"),
                ],
                "warnings": [],
                "examples_errors": "",
            },
        )
        exit_status = validate_docstrings.main(
            func_name="docstring1",
            prefix=None,
            errors=[],
            output_format="default",
            ignore_deprecated=False,
        )
        assert exit_status == 0

    def test_exit_status_errors_for_validate_all(self, monkeypatch):
        monkeypatch.setattr(
            validate_docstrings,
            "validate_all",
            lambda prefix, ignore_deprecated=False: {
                "docstring1": {
                    "errors": [
                        ("ER01", "err desc"),
                        ("ER02", "err desc"),
                        ("ER03", "err desc"),
                    ],
                    "file": "module1.py",
                    "file_line": 23,
                },
                "docstring2": {
                    "errors": [("ER04", "err desc"), ("ER05", "err desc")],
                    "file": "module2.py",
                    "file_line": 925,
                },
            },
        )
        exit_status = validate_docstrings.main(
            func_name=None,
            prefix=None,
            errors=[],
            output_format="default",
            ignore_deprecated=False,
        )
        assert exit_status == 5

    def test_no_exit_status_noerrors_for_validate_all(self, monkeypatch):
        monkeypatch.setattr(
            validate_docstrings,
            "validate_all",
            lambda prefix, ignore_deprecated=False: {
                "docstring1": {"errors": [], "warnings": [("WN01", "warn desc")]},
                "docstring2": {"errors": []},
            },
        )
        exit_status = validate_docstrings.main(
            func_name=None,
            prefix=None,
            errors=[],
            output_format="default",
            ignore_deprecated=False,
        )
        assert exit_status == 0

    def test_exit_status_for_validate_all_json(self, monkeypatch):
        print("EXECUTED")
        monkeypatch.setattr(
            validate_docstrings,
            "validate_all",
            lambda prefix, ignore_deprecated=False: {
                "docstring1": {
                    "errors": [
                        ("ER01", "err desc"),
                        ("ER02", "err desc"),
                        ("ER03", "err desc"),
                    ]
                },
                "docstring2": {"errors": [("ER04", "err desc"), ("ER05", "err desc")]},
            },
        )
        exit_status = validate_docstrings.main(
            func_name=None,
            prefix=None,
            errors=[],
            output_format="json",
            ignore_deprecated=False,
        )
        assert exit_status == 0

    def test_errors_param_filters_errors(self, monkeypatch):
        monkeypatch.setattr(
            validate_docstrings,
            "validate_all",
            lambda prefix, ignore_deprecated=False: {
                "Series.foo": {
                    "errors": [
                        ("ER01", "err desc"),
                        ("ER02", "err desc"),
                        ("ER03", "err desc"),
                    ],
                    "file": "series.py",
                    "file_line": 142,
                },
                "DataFrame.bar": {
                    "errors": [("ER01", "err desc"), ("ER02", "err desc")],
                    "file": "frame.py",
                    "file_line": 598,
                },
                "Series.foobar": {
                    "errors": [("ER01", "err desc")],
                    "file": "series.py",
                    "file_line": 279,
                },
            },
        )
        exit_status = validate_docstrings.main(
            func_name=None,
            prefix=None,
            errors=["ER01"],
            output_format="default",
            ignore_deprecated=False,
        )
        assert exit_status == 3

        exit_status = validate_docstrings.main(
            func_name=None,
            prefix=None,
            errors=["ER03"],
            output_format="default",
            ignore_deprecated=False,
        )
        assert exit_status == 1<|MERGE_RESOLUTION|>--- conflicted
+++ resolved
@@ -715,18 +715,19 @@
         """
         pass
 
-<<<<<<< HEAD
     @Decorators.missing_wraps
     def bad_decorator(self, kind: bool):
         """
         The decorator is missing the @wraps, and overrides the signature
-        of this method.
+        of the method.
 
         Parameters
         ----------
         kind : bool
             Foo bar baz
-=======
+        """
+        pass
+
     def bad_parameter_spacing(self, a, b):
         """
         The parameters on the same line have an extra space between them.
@@ -735,7 +736,6 @@
         ----------
         a,  b : int
             Foo bar baz.
->>>>>>> d6879094
         """
         pass
 
@@ -1110,15 +1110,12 @@
                 "list_incorrect_parameter_type",
                 ('Parameter "kind" type should use "str" instead of "string"',),
             ),
-<<<<<<< HEAD
             ("BadParameters", "bad_decorator", ("Parameters {*args} not documented",)),
-=======
             (
                 "BadParameters",
                 "bad_parameter_spacing",
                 ("Parameters {b} not documented", "Unknown parameters { b}"),
             ),
->>>>>>> d6879094
             pytest.param(
                 "BadParameters",
                 "blank_lines",
