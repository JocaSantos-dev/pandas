#!/usr/bin/env python

"""
Parts of this file were taken from the pyzmq project
(https://github.com/zeromq/pyzmq) which have been permitted for use under the
BSD license. Parts are from lxml (https://github.com/lxml/lxml)
"""

import os
from os.path import join as pjoin

import pkg_resources
import sys
import shutil
from distutils.version import LooseVersion
from setuptools import setup, Command

# versioning
import versioneer
cmdclass = versioneer.get_cmdclass()

PY3 = sys.version_info[0] >= 3


def is_platform_windows():
    return sys.platform == 'win32' or sys.platform == 'cygwin'


def is_platform_linux():
    return sys.platform == 'linux2'


def is_platform_mac():
    return sys.platform == 'darwin'


min_cython_ver = '0.23'
try:
    import Cython
    ver = Cython.__version__
    _CYTHON_INSTALLED = ver >= LooseVersion(min_cython_ver)
except ImportError:
    _CYTHON_INSTALLED = False


min_numpy_ver = '1.9.0'
setuptools_kwargs = {
    'install_requires': [
        'python-dateutil >= 2' if PY3 else 'python-dateutil',
        'pytz >= 2011k',
        'numpy >= {numpy_ver}'.format(numpy_ver=min_numpy_ver),
    ],
    'setup_requires': ['numpy >= {numpy_ver}'.format(numpy_ver=min_numpy_ver)],
    'zip_safe': False,
}


from distutils.extension import Extension  # noqa:E402
from distutils.command.build import build  # noqa:E402
from distutils.command.build_ext import build_ext as _build_ext  # noqa:E402

try:
    if not _CYTHON_INSTALLED:
        raise ImportError('No supported version of Cython installed.')
    try:
        from Cython.Distutils.old_build_ext import old_build_ext as _build_ext  # noqa:F811,E501
    except ImportError:
        # Pre 0.25
        from Cython.Distutils import build_ext as _build_ext
    cython = True
except ImportError:
    cython = False


if cython:
    try:
        try:
            from Cython import Tempita as tempita
        except ImportError:
            import tempita
    except ImportError:
        raise ImportError('Building pandas requires Tempita: '
                          'pip install Tempita')


_pxi_dep_template = {
    'algos': ['_libs/algos_common_helper.pxi.in',
              '_libs/algos_take_helper.pxi.in',
              '_libs/algos_rank_helper.pxi.in'],
    'groupby': ['_libs/groupby_helper.pxi.in'],
    'join': ['_libs/join_helper.pxi.in', '_libs/join_func_helper.pxi.in'],
    'reshape': ['_libs/reshape_helper.pxi.in'],
    'hashtable': ['_libs/hashtable_class_helper.pxi.in',
                  '_libs/hashtable_func_helper.pxi.in'],
    'index': ['_libs/index_class_helper.pxi.in'],
    'sparse': ['_libs/sparse_op_helper.pxi.in'],
    'interval': ['_libs/intervaltree.pxi.in']}

_pxifiles = []
_pxi_dep = {}
for module, files in _pxi_dep_template.items():
    pxi_files = [pjoin('pandas', x) for x in files]
    _pxifiles.extend(pxi_files)
    _pxi_dep[module] = pxi_files


class build_ext(_build_ext):
    def build_extensions(self):

        # if builing from c files, don't need to
        # generate template output
        if cython:
            for pxifile in _pxifiles:
                # build pxifiles first, template extention must be .pxi.in
                assert pxifile.endswith('.pxi.in')
                outfile = pxifile[:-3]

                if (os.path.exists(outfile) and
                        os.stat(pxifile).st_mtime < os.stat(outfile).st_mtime):
                    # if .pxi.in is not updated, no need to output .pxi
                    continue

                with open(pxifile, "r") as f:
                    tmpl = f.read()
                pyxcontent = tempita.sub(tmpl)

                with open(outfile, "w") as f:
                    f.write(pyxcontent)

        numpy_incl = pkg_resources.resource_filename('numpy', 'core/include')

        for ext in self.extensions:
            if (hasattr(ext, 'include_dirs') and
                    numpy_incl not in ext.include_dirs):
                ext.include_dirs.append(numpy_incl)
        _build_ext.build_extensions(self)


DESCRIPTION = ("Powerful data structures for data analysis, time series,"
               "and statistics")
LONG_DESCRIPTION = """
**pandas** is a Python package providing fast, flexible, and expressive data
structures designed to make working with structured (tabular, multidimensional,
potentially heterogeneous) and time series data both easy and intuitive. It
aims to be the fundamental high-level building block for doing practical,
**real world** data analysis in Python. Additionally, it has the broader goal
of becoming **the most powerful and flexible open source data analysis /
manipulation tool available in any language**. It is already well on its way
toward this goal.

pandas is well suited for many different kinds of data:

  - Tabular data with heterogeneously-typed columns, as in an SQL table or
    Excel spreadsheet
  - Ordered and unordered (not necessarily fixed-frequency) time series data.
  - Arbitrary matrix data (homogeneously typed or heterogeneous) with row and
    column labels
  - Any other form of observational / statistical data sets. The data actually
    need not be labeled at all to be placed into a pandas data structure

The two primary data structures of pandas, Series (1-dimensional) and DataFrame
(2-dimensional), handle the vast majority of typical use cases in finance,
statistics, social science, and many areas of engineering. For R users,
DataFrame provides everything that R's ``data.frame`` provides and much
more. pandas is built on top of `NumPy <http://www.numpy.org>`__ and is
intended to integrate well within a scientific computing environment with many
other 3rd party libraries.

Here are just a few of the things that pandas does well:

  - Easy handling of **missing data** (represented as NaN) in floating point as
    well as non-floating point data
  - Size mutability: columns can be **inserted and deleted** from DataFrame and
    higher dimensional objects
  - Automatic and explicit **data alignment**: objects can be explicitly
    aligned to a set of labels, or the user can simply ignore the labels and
    let `Series`, `DataFrame`, etc. automatically align the data for you in
    computations
  - Powerful, flexible **group by** functionality to perform
    split-apply-combine operations on data sets, for both aggregating and
    transforming data
  - Make it **easy to convert** ragged, differently-indexed data in other
    Python and NumPy data structures into DataFrame objects
  - Intelligent label-based **slicing**, **fancy indexing**, and **subsetting**
    of large data sets
  - Intuitive **merging** and **joining** data sets
  - Flexible **reshaping** and pivoting of data sets
  - **Hierarchical** labeling of axes (possible to have multiple labels per
    tick)
  - Robust IO tools for loading data from **flat files** (CSV and delimited),
    Excel files, databases, and saving / loading data from the ultrafast **HDF5
    format**
  - **Time series**-specific functionality: date range generation and frequency
    conversion, moving window statistics, moving window linear regressions,
    date shifting and lagging, etc.

Many of these principles are here to address the shortcomings frequently
experienced using other languages / scientific research environments. For data
scientists, working with data is typically divided into multiple stages:
munging and cleaning data, analyzing / modeling it, then organizing the results
of the analysis into a form suitable for plotting or tabular display. pandas is
the ideal tool for all of these tasks.

Notes
-----
Windows binaries built against NumPy 1.8.1
"""

DISTNAME = 'pandas'
LICENSE = 'BSD'
AUTHOR = "The PyData Development Team"
EMAIL = "pydata@googlegroups.com"
URL = "http://pandas.pydata.org"
DOWNLOAD_URL = ''
CLASSIFIERS = [
    'Development Status :: 5 - Production/Stable',
    'Environment :: Console',
    'Operating System :: OS Independent',
    'Intended Audience :: Science/Research',
    'Programming Language :: Python',
    'Programming Language :: Python :: 2',
    'Programming Language :: Python :: 3',
    'Programming Language :: Python :: 2.7',
    'Programming Language :: Python :: 3.5',
    'Programming Language :: Python :: 3.6',
    'Programming Language :: Cython',
    'Topic :: Scientific/Engineering']


class CleanCommand(Command):
    """Custom distutils command to clean the .so and .pyc files."""

    user_options = [("all", "a", "")]

    def initialize_options(self):
        self.all = True
        self._clean_me = []
        self._clean_trees = []

        base = pjoin('pandas', '_libs', 'src')
        dt = pjoin(base, 'datetime')
        src = base
        util = pjoin('pandas', 'util')
        parser = pjoin(base, 'parser')
        ujson_python = pjoin(base, 'ujson', 'python')
        ujson_lib = pjoin(base, 'ujson', 'lib')
        self._clean_exclude = [pjoin(dt, 'np_datetime.c'),
                               pjoin(dt, 'np_datetime_strings.c'),
                               pjoin(src, 'period_helper.c'),
                               pjoin(parser, 'tokenizer.c'),
                               pjoin(parser, 'io.c'),
                               pjoin(ujson_python, 'ujson.c'),
                               pjoin(ujson_python, 'objToJSON.c'),
                               pjoin(ujson_python, 'JSONtoObj.c'),
                               pjoin(ujson_lib, 'ultrajsonenc.c'),
                               pjoin(ujson_lib, 'ultrajsondec.c'),
                               pjoin(util, 'move.c'),
                               ]

        for root, dirs, files in os.walk('pandas'):
            for f in files:
                filepath = pjoin(root, f)
                if filepath in self._clean_exclude:
                    continue

                if os.path.splitext(f)[-1] in ('.pyc', '.so', '.o',
                                               '.pyo',
                                               '.pyd', '.c', '.orig'):
                    self._clean_me.append(filepath)
            for d in dirs:
                if d == '__pycache__':
                    self._clean_trees.append(pjoin(root, d))

        # clean the generated pxi files
        for pxifile in _pxifiles:
            pxifile = pxifile.replace(".pxi.in", ".pxi")
            self._clean_me.append(pxifile)

        for d in ('build', 'dist'):
            if os.path.exists(d):
                self._clean_trees.append(d)

    def finalize_options(self):
        pass

    def run(self):
        for clean_me in self._clean_me:
            try:
                os.unlink(clean_me)
            except Exception:
                pass
        for clean_tree in self._clean_trees:
            try:
                shutil.rmtree(clean_tree)
            except Exception:
                pass


# we need to inherit from the versioneer
# class as it encodes the version info
sdist_class = cmdclass['sdist']


class CheckSDist(sdist_class):
    """Custom sdist that ensures Cython has compiled all pyx files to c."""

    _pyxfiles = ['pandas/_libs/lib.pyx',
                 'pandas/_libs/hashtable.pyx',
                 'pandas/_libs/tslib.pyx',
                 'pandas/_libs/index.pyx',
                 'pandas/_libs/algos.pyx',
                 'pandas/_libs/join.pyx',
                 'pandas/_libs/indexing.pyx',
                 'pandas/_libs/interval.pyx',
                 'pandas/_libs/hashing.pyx',
                 'pandas/_libs/missing.pyx',
                 'pandas/_libs/testing.pyx',
                 'pandas/_libs/window.pyx',
                 'pandas/_libs/skiplist.pyx',
                 'pandas/_libs/sparse.pyx',
                 'pandas/_libs/parsers.pyx',
<<<<<<< HEAD
                 'pandas/_libs/tslibs/ccalendar.pyx',
=======
                 'pandas/_libs/tslibs/period.pyx',
>>>>>>> 6e56195f
                 'pandas/_libs/tslibs/strptime.pyx',
                 'pandas/_libs/tslibs/np_datetime.pyx',
                 'pandas/_libs/tslibs/timedeltas.pyx',
                 'pandas/_libs/tslibs/timestamps.pyx',
                 'pandas/_libs/tslibs/timezones.pyx',
                 'pandas/_libs/tslibs/conversion.pyx',
                 'pandas/_libs/tslibs/fields.pyx',
                 'pandas/_libs/tslibs/offsets.pyx',
                 'pandas/_libs/tslibs/frequencies.pyx',
                 'pandas/_libs/tslibs/resolution.pyx',
                 'pandas/_libs/tslibs/parsing.pyx',
                 'pandas/io/sas/sas.pyx']

    def initialize_options(self):
        sdist_class.initialize_options(self)

    def run(self):
        if 'cython' in cmdclass:
            self.run_command('cython')
        else:
            for pyxfile in self._pyxfiles:
                cfile = pyxfile[:-3] + 'c'
                msg = ("C-source file '{source}' not found.\n"
                       "Run 'setup.py cython' before sdist.".format(
                           source=cfile))
                assert os.path.isfile(cfile), msg
        sdist_class.run(self)


class CheckingBuildExt(build_ext):
    """
    Subclass build_ext to get clearer report if Cython is necessary.

    """

    def check_cython_extensions(self, extensions):
        for ext in extensions:
            for src in ext.sources:
                if not os.path.exists(src):
                    print("{}: -> [{}]".format(ext.name, ext.sources))
                    raise Exception("""Cython-generated file '{src}' not found.
                Cython is required to compile pandas from a development branch.
                Please install Cython or download a release package of pandas.
                """.format(src=src))

    def build_extensions(self):
        self.check_cython_extensions(self.extensions)
        build_ext.build_extensions(self)


class CythonCommand(build_ext):
    """Custom distutils command subclassed from Cython.Distutils.build_ext
    to compile pyx->c, and stop there. All this does is override the
    C-compile method build_extension() with a no-op."""
    def build_extension(self, ext):
        pass


class DummyBuildSrc(Command):
    """ numpy's build_src command interferes with Cython's build_ext.
    """
    user_options = []

    def initialize_options(self):
        self.py_modules_dict = {}

    def finalize_options(self):
        pass

    def run(self):
        pass


cmdclass.update({'clean': CleanCommand,
                 'build': build})

try:
    from wheel.bdist_wheel import bdist_wheel

    class BdistWheel(bdist_wheel):
        def get_tag(self):
            tag = bdist_wheel.get_tag(self)
            repl = 'macosx_10_6_intel.macosx_10_9_intel.macosx_10_9_x86_64'
            if tag[2] == 'macosx_10_6_intel':
                tag = (tag[0], tag[1], repl)
            return tag
    cmdclass['bdist_wheel'] = BdistWheel
except ImportError:
    pass

if cython:
    suffix = '.pyx'
    cmdclass['build_ext'] = CheckingBuildExt
    cmdclass['cython'] = CythonCommand
else:
    suffix = '.c'
    cmdclass['build_src'] = DummyBuildSrc
    cmdclass['build_ext'] = CheckingBuildExt

lib_depends = ['reduce', 'inference']


def srcpath(name=None, suffix='.pyx', subdir='src'):
    return pjoin('pandas', subdir, name + suffix)


if suffix == '.pyx':
    lib_depends = [srcpath(f, suffix='.pyx', subdir='_libs/src')
                   for f in lib_depends]
    lib_depends.append('pandas/_libs/src/util.pxd')
else:
    lib_depends = []
    plib_depends = []

common_include = ['pandas/_libs/src/klib', 'pandas/_libs/src']


def pxd(name):
    return os.path.abspath(pjoin('pandas', name + '.pxd'))


# args to ignore warnings
if is_platform_windows():
    extra_compile_args = []
else:
    extra_compile_args = ['-Wno-unused-function']

lib_depends = lib_depends + ['pandas/_libs/src/numpy_helper.h',
                             'pandas/_libs/src/parse_helper.h',
                             'pandas/_libs/src/compat_helper.h']

np_datetime_headers = ['pandas/_libs/src/datetime/np_datetime.h',
                       'pandas/_libs/src/datetime/np_datetime_strings.h']
np_datetime_sources = ['pandas/_libs/src/datetime/np_datetime.c',
                       'pandas/_libs/src/datetime/np_datetime_strings.c']
tseries_depends = np_datetime_headers + ['pandas/_libs/src/datetime.pxd',
                                         'pandas/_libs/tslibs/np_datetime.pxd']

# some linux distros require it
libraries = ['m'] if not is_platform_windows() else []

ext_data = {
    '_libs.algos': {
        'pyxfile': '_libs/algos',
        'pxdfiles': ['_libs/src/util', '_libs/algos', '_libs/hashtable'],
        'depends': _pxi_dep['algos']},
    '_libs.groupby': {
        'pyxfile': '_libs/groupby',
        'pxdfiles': ['_libs/src/util', '_libs/algos'],
        'depends': _pxi_dep['groupby']},
    '_libs.hashing': {
        'pyxfile': '_libs/hashing'},
    '_libs.hashtable': {
        'pyxfile': '_libs/hashtable',
        'pxdfiles': ['_libs/hashtable', '_libs/missing', '_libs/khash'],
        'depends': (['pandas/_libs/src/klib/khash_python.h'] +
                    _pxi_dep['hashtable'])},
    '_libs.index': {
        'pyxfile': '_libs/index',
        'pxdfiles': ['_libs/src/util', '_libs/hashtable'],
        'depends': _pxi_dep['index'],
        'sources': np_datetime_sources},
    '_libs.indexing': {
        'pyxfile': '_libs/indexing'},
    '_libs.interval': {
        'pyxfile': '_libs/interval',
        'pxdfiles': ['_libs/hashtable'],
        'depends': _pxi_dep['interval']},
    '_libs.join': {
        'pyxfile': '_libs/join',
        'pxdfiles': ['_libs/src/util', '_libs/hashtable'],
        'depends': _pxi_dep['join']},
    '_libs.lib': {
        'pyxfile': '_libs/lib',
        'pxdfiles': ['_libs/src/util',
                     '_libs/missing',
                     '_libs/tslibs/conversion'],
        'depends': lib_depends + tseries_depends},
    '_libs.missing': {
        'pyxfile': '_libs/missing',
        'pxdfiles': ['_libs/src/util'],
        'depends': tseries_depends},
    '_libs.parsers': {
        'pyxfile': '_libs/parsers',
        'depends': ['pandas/_libs/src/parser/tokenizer.h',
                    'pandas/_libs/src/parser/io.h',
                    'pandas/_libs/src/numpy_helper.h'],
        'sources': ['pandas/_libs/src/parser/tokenizer.c',
                    'pandas/_libs/src/parser/io.c']},
    '_libs.tslibs.period': {
        'pyxfile': '_libs/tslibs/period',
        'pxdfiles': ['_libs/src/util',
                     '_libs/lib',
                     '_libs/tslibs/timedeltas',
                     '_libs/tslibs/timezones',
                     '_libs/tslibs/nattype'],
        'depends': tseries_depends + ['pandas/_libs/src/period_helper.h'],
        'sources': np_datetime_sources + ['pandas/_libs/src/period_helper.c']},
    '_libs.properties': {
        'pyxfile': '_libs/properties',
        'include': []},
    '_libs.reshape': {
        'pyxfile': '_libs/reshape',
        'depends': _pxi_dep['reshape']},
    '_libs.skiplist': {
        'pyxfile': '_libs/skiplist',
        'depends': ['pandas/_libs/src/skiplist.h']},
    '_libs.sparse': {
        'pyxfile': '_libs/sparse',
        'depends': _pxi_dep['sparse']},
    '_libs.tslib': {
        'pyxfile': '_libs/tslib',
        'pxdfiles': ['_libs/src/util',
                     '_libs/tslibs/conversion',
                     '_libs/tslibs/timedeltas',
                     '_libs/tslibs/timestamps',
                     '_libs/tslibs/timezones',
                     '_libs/tslibs/nattype'],
        'depends': tseries_depends,
        'sources': np_datetime_sources},
    '_libs.tslibs.ccalendar': {
        'pyxfile': '_libs/tslibs/ccalendar'},
    '_libs.tslibs.conversion': {
        'pyxfile': '_libs/tslibs/conversion',
        'pxdfiles': ['_libs/src/util',
                     '_libs/tslibs/nattype',
                     '_libs/tslibs/timezones',
                     '_libs/tslibs/timedeltas'],
        'depends': tseries_depends,
        'sources': np_datetime_sources},
    '_libs.tslibs.fields': {
        'pyxfile': '_libs/tslibs/fields',
        'pxdfiles': ['_libs/tslibs/ccalendar',
                     '_libs/tslibs/nattype'],
        'depends': tseries_depends,
        'sources': np_datetime_sources},
    '_libs.tslibs.frequencies': {
        'pyxfile': '_libs/tslibs/frequencies',
        'pxdfiles': ['_libs/src/util']},
    '_libs.tslibs.nattype': {
        'pyxfile': '_libs/tslibs/nattype',
        'pxdfiles': ['_libs/src/util']},
    '_libs.tslibs.np_datetime': {
        'pyxfile': '_libs/tslibs/np_datetime',
        'depends': np_datetime_headers,
        'sources': np_datetime_sources},
    '_libs.tslibs.offsets': {
        'pyxfile': '_libs/tslibs/offsets',
        'pxdfiles': ['_libs/src/util',
                     '_libs/tslibs/conversion',
                     '_libs/tslibs/frequencies',
                     '_libs/tslibs/nattype'],
        'depends': tseries_depends,
        'sources': np_datetime_sources},
    '_libs.tslibs.parsing': {
        'pyxfile': '_libs/tslibs/parsing',
        'pxdfiles': ['_libs/src/util']},
    '_libs.tslibs.resolution': {
        'pyxfile': '_libs/tslibs/resolution',
        'pxdfiles': ['_libs/src/util',
                     '_libs/khash',
                     '_libs/tslibs/frequencies',
                     '_libs/tslibs/timezones'],
        'depends': tseries_depends,
        'sources': np_datetime_sources},
    '_libs.tslibs.strptime': {
        'pyxfile': '_libs/tslibs/strptime',
        'pxdfiles': ['_libs/src/util',
                     '_libs/tslibs/nattype'],
        'depends': tseries_depends,
        'sources': np_datetime_sources},
    '_libs.tslibs.timedeltas': {
        'pyxfile': '_libs/tslibs/timedeltas',
        'pxdfiles': ['_libs/src/util',
                     '_libs/tslibs/nattype'],
        'depends': np_datetime_headers,
        'sources': np_datetime_sources},
    '_libs.tslibs.timestamps': {
        'pyxfile': '_libs/tslibs/timestamps',
        'pxdfiles': ['_libs/src/util',
                     '_libs/tslibs/ccalendar',
                     '_libs/tslibs/conversion',
                     '_libs/tslibs/nattype',
                     '_libs/tslibs/timedeltas',
                     '_libs/tslibs/timezones'],
        'depends': tseries_depends,
        'sources': np_datetime_sources},
    '_libs.tslibs.timezones': {
        'pyxfile': '_libs/tslibs/timezones',
        'pxdfiles': ['_libs/src/util']},
    '_libs.testing': {
        'pyxfile': '_libs/testing'},
    '_libs.window': {
        'pyxfile': '_libs/window',
        'pxdfiles': ['_libs/skiplist', '_libs/src/util']},
    'io.sas._sas': {
        'pyxfile': 'io/sas/sas'}}

extensions = []

for name, data in ext_data.items():
    sources = [srcpath(data['pyxfile'], suffix=suffix, subdir='')]
    pxds = [pxd(x) for x in data.get('pxdfiles', [])]
    if suffix == '.pyx' and pxds:
        sources.extend(pxds)

    sources.extend(data.get('sources', []))

    include = data.get('include', common_include)

    obj = Extension('pandas.{name}'.format(name=name),
                    sources=sources,
                    depends=data.get('depends', []),
                    include_dirs=include,
                    extra_compile_args=extra_compile_args)

    extensions.append(obj)


# ----------------------------------------------------------------------
# msgpack

if sys.byteorder == 'big':
    macros = [('__BIG_ENDIAN__', '1')]
else:
    macros = [('__LITTLE_ENDIAN__', '1')]

msgpack_include = ['pandas/_libs/src/msgpack'] + common_include
msgpack_suffix = suffix if suffix == '.pyx' else '.cpp'
unpacker_depends = ['pandas/_libs/src/msgpack/unpack.h',
                    'pandas/_libs/src/msgpack/unpack_define.h',
                    'pandas/_libs/src/msgpack/unpack_template.h']

packer_ext = Extension('pandas.io.msgpack._packer',
                       depends=['pandas/_libs/src/msgpack/pack.h',
                                'pandas/_libs/src/msgpack/pack_template.h'],
                       sources=[srcpath('_packer',
                                suffix=msgpack_suffix,
                                subdir='io/msgpack')],
                       language='c++',
                       include_dirs=msgpack_include,
                       define_macros=macros,
                       extra_compile_args=extra_compile_args)
unpacker_ext = Extension('pandas.io.msgpack._unpacker',
                         depends=unpacker_depends,
                         sources=[srcpath('_unpacker',
                                  suffix=msgpack_suffix,
                                  subdir='io/msgpack')],
                         language='c++',
                         include_dirs=msgpack_include,
                         define_macros=macros,
                         extra_compile_args=extra_compile_args)
extensions.append(packer_ext)
extensions.append(unpacker_ext)

# ----------------------------------------------------------------------
# ujson

if suffix == '.pyx':
    # undo dumb setuptools bug clobbering .pyx sources back to .c
    for ext in extensions:
        if ext.sources[0].endswith(('.c', '.cpp')):
            root, _ = os.path.splitext(ext.sources[0])
            ext.sources[0] = root + suffix

ujson_ext = Extension('pandas._libs.json',
                      depends=['pandas/_libs/src/ujson/lib/ultrajson.h',
                               'pandas/_libs/src/numpy_helper.h'],
                      sources=(['pandas/_libs/src/ujson/python/ujson.c',
                                'pandas/_libs/src/ujson/python/objToJSON.c',
                                'pandas/_libs/src/ujson/python/JSONtoObj.c',
                                'pandas/_libs/src/ujson/lib/ultrajsonenc.c',
                                'pandas/_libs/src/ujson/lib/ultrajsondec.c'] +
                               np_datetime_sources),
                      include_dirs=(['pandas/_libs/src/ujson/python',
                                     'pandas/_libs/src/ujson/lib',
                                     'pandas/_libs/src/datetime'] +
                                    common_include),
                      extra_compile_args=(['-D_GNU_SOURCE'] +
                                          extra_compile_args))


extensions.append(ujson_ext)

# ----------------------------------------------------------------------
# util
# extension for pseudo-safely moving bytes into mutable buffers
_move_ext = Extension('pandas.util._move',
                      depends=[],
                      sources=['pandas/util/move.c'])
extensions.append(_move_ext)

# The build cache system does string matching below this point.
# if you change something, be careful.

setup(name=DISTNAME,
      maintainer=AUTHOR,
      version=versioneer.get_version(),
      packages=['pandas',
                'pandas.api',
                'pandas.api.types',
                'pandas.compat',
                'pandas.compat.numpy',
                'pandas.core',
                'pandas.core.dtypes',
                'pandas.core.indexes',
                'pandas.core.computation',
                'pandas.core.reshape',
                'pandas.core.sparse',
                'pandas.core.tools',
                'pandas.core.util',
                'pandas.computation',
                'pandas.errors',
                'pandas.formats',
                'pandas.io',
                'pandas.io.json',
                'pandas.io.sas',
                'pandas.io.msgpack',
                'pandas.io.formats',
                'pandas.io.clipboard',
                'pandas._libs',
                'pandas._libs.tslibs',
                'pandas.plotting',
                'pandas.stats',
                'pandas.types',
                'pandas.util',
                'pandas.tests',
                'pandas.tests.api',
                'pandas.tests.dtypes',
                'pandas.tests.computation',
                'pandas.tests.sparse',
                'pandas.tests.frame',
                'pandas.tests.generic',
                'pandas.tests.indexing',
                'pandas.tests.indexes',
                'pandas.tests.indexes.datetimes',
                'pandas.tests.indexes.timedeltas',
                'pandas.tests.indexes.period',
                'pandas.tests.internals',
                'pandas.tests.io',
                'pandas.tests.io.json',
                'pandas.tests.io.parser',
                'pandas.tests.io.sas',
                'pandas.tests.io.msgpack',
                'pandas.tests.io.formats',
                'pandas.tests.groupby',
                'pandas.tests.reshape',
                'pandas.tests.series',
                'pandas.tests.scalar',
                'pandas.tests.tseries',
                'pandas.tests.tseries.offsets',
                'pandas.tests.plotting',
                'pandas.tests.tools',
                'pandas.tests.util',
                'pandas.tools',
                'pandas.tseries',
                ],
      package_data={'pandas.tests': ['data/*.csv'],
                    'pandas.tests.indexes': ['data/*.pickle'],
                    'pandas.tests.io': ['data/legacy_hdf/*.h5',
                                        'data/legacy_pickle/*/*.pickle',
                                        'data/legacy_msgpack/*/*.msgpack',
                                        'data/*.csv*',
                                        'data/*.dta',
                                        'data/*.pickle',
                                        'data/*.txt',
                                        'data/*.xls',
                                        'data/*.xlsx',
                                        'data/*.xlsm',
                                        'data/*.table',
                                        'parser/data/*.csv',
                                        'parser/data/*.gz',
                                        'parser/data/*.bz2',
                                        'parser/data/*.txt',
                                        'parser/data/*.tar',
                                        'parser/data/*.zip',
                                        'parser/data/*.tar.gz',
                                        'sas/data/*.csv',
                                        'sas/data/*.xpt',
                                        'sas/data/*.sas7bdat',
                                        'data/*.html',
                                        'data/html_encoding/*.html',
                                        'json/data/*.json*'],
                    'pandas.tests.io.formats': ['data/*.csv'],
                    'pandas.tests.io.msgpack': ['data/*.mp'],
                    'pandas.tests.reshape': ['data/*.csv'],
                    'pandas.tests.tseries.offsets': ['data/*.pickle'],
                    'pandas.io.formats': ['templates/*.tpl']
                    },
      ext_modules=extensions,
      maintainer_email=EMAIL,
      description=DESCRIPTION,
      license=LICENSE,
      cmdclass=cmdclass,
      url=URL,
      download_url=DOWNLOAD_URL,
      long_description=LONG_DESCRIPTION,
      classifiers=CLASSIFIERS,
      platforms='any',
      **setuptools_kwargs)<|MERGE_RESOLUTION|>--- conflicted
+++ resolved
@@ -319,11 +319,8 @@
                  'pandas/_libs/skiplist.pyx',
                  'pandas/_libs/sparse.pyx',
                  'pandas/_libs/parsers.pyx',
-<<<<<<< HEAD
                  'pandas/_libs/tslibs/ccalendar.pyx',
-=======
                  'pandas/_libs/tslibs/period.pyx',
->>>>>>> 6e56195f
                  'pandas/_libs/tslibs/strptime.pyx',
                  'pandas/_libs/tslibs/np_datetime.pyx',
                  'pandas/_libs/tslibs/timedeltas.pyx',
