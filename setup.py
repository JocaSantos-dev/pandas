--- conflicted
+++ resolved
@@ -691,33 +691,6 @@
     "_libs.window.indexers": {"pyxfile": "_libs/window/indexers"},
     "_libs.writers": {"pyxfile": "_libs/writers"},
     "io.sas._sas": {"pyxfile": "io/sas/sas"},
-<<<<<<< HEAD
-    "io.msgpack._packer": {
-        "macros": endian_macro + macros,
-        "depends": [
-            "pandas/_libs/src/msgpack/pack.h",
-            "pandas/_libs/src/msgpack/pack_template.h",
-        ],
-        "language": "c++",
-        "suffix": ".cpp",
-        "pyxfile": "io/msgpack/_packer",
-        "subdir": "io/msgpack",
-    },
-    "io.msgpack._unpacker": {
-        "depends": [
-            "pandas/_libs/src/msgpack/unpack.h",
-            "pandas/_libs/src/msgpack/unpack_define.h",
-            "pandas/_libs/src/msgpack/unpack_template.h",
-        ],
-        "include": ["pandas/_libs/src"],
-        "macros": endian_macro + macros,
-        "language": "c++",
-        "suffix": ".cpp",
-        "pyxfile": "io/msgpack/_unpacker",
-        "subdir": "io/msgpack",
-    },
-=======
->>>>>>> e28ebe3d
 }
 
 extensions = []
