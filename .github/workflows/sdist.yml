name: sdist

on:
  push:
    branches:
      - main
      - 1.4.x
  pull_request:
    branches:
<<<<<<< HEAD
      - master
      - 1.3.x
    types: [labeled, opened, synchronize, reopened]
=======
      - main
      - 1.4.x
>>>>>>> adec4feb
    paths-ignore:
      - "doc/**"

jobs:
  build:
    if: ${{ github.event.label.name == 'Build' || github.event_name == 'push'}}
    runs-on: ubuntu-latest
    timeout-minutes: 60
    defaults:
      run:
        shell: bash -l {0}

    strategy:
      fail-fast: false
      matrix:
        python-version: ["3.8", "3.9", "3.10"]
    concurrency:
      # https://github.community/t/concurrecy-not-work-for-push/183068/7
      group: ${{ github.event_name == 'push' && github.run_number || github.ref }}-${{matrix.python-version}}-sdist
      cancel-in-progress: true

    steps:
    - uses: actions/checkout@v2
      with:
        fetch-depth: 0

    - name: Set up Python
      uses: actions/setup-python@v2
      with:
        python-version: ${{ matrix.python-version }}

    # TODO: GH#44980 https://github.com/pypa/setuptools/issues/2941
    - name: Install dependencies
      run: |
        python -m pip install --upgrade pip "setuptools<60.0.0" wheel

        # GH 39416
        pip install numpy

    - name: Build pandas sdist
      run: |
        pip list
        python setup.py sdist --formats=gztar

    - uses: conda-incubator/setup-miniconda@v2
      with:
        activate-environment: pandas-sdist
        channels: conda-forge
        python-version: '${{ matrix.python-version }}'

    # TODO: GH#44980 https://github.com/pypa/setuptools/issues/2941
    - name: Install pandas from sdist
      run: |
        python -m pip install --upgrade "setuptools<60.0.0"
        pip list
        python -m pip install dist/*.gz

    - name: Force oldest supported NumPy
      run: |
        case "${{matrix.python-version}}" in
        3.8)
          pip install numpy==1.18.5 ;;
        3.9)
          pip install numpy==1.19.3 ;;
        3.10)
          pip install numpy==1.21.2 ;;
        esac

    - name: Import pandas
      run: |
        cd ..
        conda list
        python -c "import pandas; pandas.show_versions();"<|MERGE_RESOLUTION|>--- conflicted
+++ resolved
@@ -7,14 +7,9 @@
       - 1.4.x
   pull_request:
     branches:
-<<<<<<< HEAD
-      - master
-      - 1.3.x
-    types: [labeled, opened, synchronize, reopened]
-=======
       - main
       - 1.4.x
->>>>>>> adec4feb
+    types: [labeled, opened, synchronize, reopened]
     paths-ignore:
       - "doc/**"
 
