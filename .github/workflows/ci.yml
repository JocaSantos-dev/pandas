--- conflicted
+++ resolved
@@ -153,13 +153,9 @@
       run: |
         source activate pandas-dev
         pytest pandas/tests/frame/methods --array-manager
-<<<<<<< HEAD
-        pytest pandas/tests/frame/test_* --array-manager -k "not test_reductions"
-=======
-        pytest pandas/tests/frame/test_reductions.py --array-manager
+        pytest pandas/tests/frame/test_* --array-manager
         pytest pandas/tests/reductions/ --array-manager
         pytest pandas/tests/generic/test_generic.py --array-manager
->>>>>>> 8837b36e
         pytest pandas/tests/arithmetic/ --array-manager
         pytest pandas/tests/groupby/aggregate/ --array-manager
         pytest pandas/tests/reshape/merge --array-manager
