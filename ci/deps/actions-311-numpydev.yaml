name: pandas-dev
channels:
  - conda-forge
dependencies:
  - python=3.11

  # build dependencies
  - versioneer[toml]
  - meson[ninja]=1.2.1
  - meson-python=0.13.1
  - cython>=0.29.33

  # test dependencies
  - pytest>=7.3.2
  - pytest-cov
  # Once pytest-cov > 4 comes out, unpin this
  # Right now, a DeprecationWarning related to rsyncdir
  # causes an InternalError within pytest
  - pytest-xdist>=2.2.0, <3
  - hypothesis>=6.46.1
  - pytest-asyncio>=0.17.0

  # pandas dependencies
  - python-dateutil
  - pytz
  - pip

  - pip:
    - "--extra-index-url https://pypi.anaconda.org/scientific-python-nightly-wheels/simple"
    - "--pre"
    - "numpy"
<<<<<<< HEAD
    - "scipy"
    - "tzdata>=2022.7"
=======
    - "tzdata>=2022.1"
>>>>>>> a5e55fb5
<|MERGE_RESOLUTION|>--- conflicted
+++ resolved
@@ -29,9 +29,4 @@
     - "--extra-index-url https://pypi.anaconda.org/scientific-python-nightly-wheels/simple"
     - "--pre"
     - "numpy"
-<<<<<<< HEAD
-    - "scipy"
-    - "tzdata>=2022.7"
-=======
-    - "tzdata>=2022.1"
->>>>>>> a5e55fb5
+    - "tzdata>=2022.7"