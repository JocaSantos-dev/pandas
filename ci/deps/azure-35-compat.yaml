name: pandas-dev
channels:
  - defaults
  - conda-forge
dependencies:
  - beautifulsoup4=4.4.1
  - bottleneck=1.2.1
  - jinja2=2.8
  - numexpr=2.6.2
  - numpy=1.13.3
  - openpyxl=2.4.0
  - pytables=3.4.2
  - python-dateutil=2.5.0
  - python=3.5.*
  - pytz=2015.4
  - scipy=0.19.0
  - xlrd=1.0.0
  - xlsxwriter=0.7.7
  - xlwt=1.0.0
  # universal
  - cython=0.28.2
  - hypothesis>=3.58.0
  - pytest-xdist
  - pytest-mock
<<<<<<< HEAD
  - pytest-azurepipelines
  - isort
=======
>>>>>>> c7748ca0
  - pip
  - pip:
    # for python 3.5, pytest>=4.0.2 is not available in conda
    - pytest==4.5.0
    - html5lib==1.0b2<|MERGE_RESOLUTION|>--- conflicted
+++ resolved
@@ -22,11 +22,7 @@
   - hypothesis>=3.58.0
   - pytest-xdist
   - pytest-mock
-<<<<<<< HEAD
   - pytest-azurepipelines
-  - isort
-=======
->>>>>>> c7748ca0
   - pip
   - pip:
     # for python 3.5, pytest>=4.0.2 is not available in conda
