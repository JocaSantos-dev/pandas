name: pandas-dev
channels:
  - conda-forge
dependencies:
  - python=3.8

  # build dependencies
  - versioneer[toml]
  - cython>=0.29.33
  - meson[ninja]=1.0.1

  # test dependencies
  - pytest>=7.0.0
  - pytest-cov
  - pytest-xdist>=2.2.0
  - pytest-asyncio>=0.17.0
  - boto3

  # required dependencies
  - python-dateutil
  - numpy
  - pytz

  # optional dependencies
  - beautifulsoup4>=4.11.1
  - blosc>=1.21.0
  - bottleneck>=1.3.4
  - brotlipy>=0.7.0
  - fastparquet>=0.8.1
  - fsspec>=2022.05.0
  - html5lib>=1.1
  - hypothesis>=6.46.1
  - gcsfs>=2022.05.0
  - jinja2>=3.1.2
  - lxml>=4.8.0
  - matplotlib>=3.6.1, <3.7.0
  - numba>=0.55.2
  - numexpr>=2.8.0
  - odfpy>=1.4.1
  - qtpy>=2.2.0
  - openpyxl<3.1.1, >=3.0.10
  - pandas-gbq>=0.17.5
  - psycopg2>=2.9.3
  - pyarrow>=7.0.0
  - pymysql>=1.0.2
  # - pyreadstat>=1.1.5 not available on ARM
  - pytables>=3.7.0
  - python-snappy>=0.6.1
  - pyxlsb>=1.0.9
  - s3fs>=2022.05.0
  - scipy>=1.8.1
  - sqlalchemy>=1.4.36
  - tabulate>=0.8.10
  - xarray>=2022.03.0
  - xlrd>=2.0.1
<<<<<<< HEAD
  - xlsxwriter>=1.4.3
  - zstandard>=0.15.2
  - pip:
      - "git+https://github.com/mesonbuild/meson-python.git@b1cbffa9b7032aec4fe019e9fb749012153e5aa5"
=======
  - xlsxwriter>=3.0.3
  - zstandard>=0.17.0
>>>>>>> 2d5ad570
<|MERGE_RESOLUTION|>--- conflicted
+++ resolved
@@ -53,12 +53,7 @@
   - tabulate>=0.8.10
   - xarray>=2022.03.0
   - xlrd>=2.0.1
-<<<<<<< HEAD
-  - xlsxwriter>=1.4.3
-  - zstandard>=0.15.2
-  - pip:
-      - "git+https://github.com/mesonbuild/meson-python.git@b1cbffa9b7032aec4fe019e9fb749012153e5aa5"
-=======
   - xlsxwriter>=3.0.3
   - zstandard>=0.17.0
->>>>>>> 2d5ad570
+  - pip:
+      - "git+https://github.com/mesonbuild/meson-python.git@b1cbffa9b7032aec4fe019e9fb749012153e5aa5"