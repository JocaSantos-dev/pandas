name: pandas-dev
channels:
  - conda-forge
dependencies:
  - python=3.8

  # build dependencies
  - versioneer[toml]
  - cython>=0.29.33
  - meson[ninja]=1.0.1

  # test dependencies
  - pytest>=7.0.0
  - pytest-cov
  - pytest-xdist>=2.2.0
  - pytest-asyncio>=0.17.0
  - boto3

  # required dependencies
  - python-dateutil
  - numpy
  - pytz

  # optional dependencies
  - beautifulsoup4>=4.9.3
  - blosc
  - bottleneck>=1.3.2
  - brotlipy>=0.7.0
  - fastparquet>=0.6.3
  - fsspec>=2021.07.0
  - html5lib>=1.1
  - hypothesis>=6.34.2
  - gcsfs>=2021.07.0
  - jinja2>=3.0.0
  - lxml>=4.6.3
  - matplotlib>=3.6.1, <3.7.0
  - numba>=0.53.1
  - numexpr>=2.7.3
  - openpyxl<3.1.1, >=3.0.7
  - odfpy>=1.4.1
  - pandas-gbq>=0.15.0
  - psycopg2>=2.8.6
  - pyarrow
  - pymysql>=1.0.2
  - pyreadstat>=1.1.2
  - pytables>=3.6.1
  - python-snappy>=0.6.0
  - pyxlsb>=1.0.8
  - s3fs>=2021.08.0
  - scipy>=1.7.1
  - sqlalchemy>=1.4.16
  - tabulate>=0.8.9
  - xarray>=0.21.0
  - xlrd>=2.0.1
  - xlsxwriter>=1.4.3
  - zstandard>=0.15.2
<<<<<<< HEAD
  - pip:
      - "git+https://github.com/mesonbuild/meson-python.git@main"
=======

  - pip:
    - tzdata>=2022.1
>>>>>>> 4ab82d05
<|MERGE_RESOLUTION|>--- conflicted
+++ resolved
@@ -54,11 +54,6 @@
   - xlrd>=2.0.1
   - xlsxwriter>=1.4.3
   - zstandard>=0.15.2
-<<<<<<< HEAD
   - pip:
-      - "git+https://github.com/mesonbuild/meson-python.git@main"
-=======
-
-  - pip:
-    - tzdata>=2022.1
->>>>>>> 4ab82d05
+    - "git+https://github.com/mesonbuild/meson-python.git@main"
+    - tzdata>=2022.1