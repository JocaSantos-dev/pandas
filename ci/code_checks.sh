--- conflicted
+++ resolved
@@ -106,98 +106,6 @@
 ### DOCTESTS ###
 if [[ -z "$CHECK" || "$CHECK" == "doctests" ]]; then
 
-<<<<<<< HEAD
-    # Individual files
-
-    MSG='Doctests algorithms.py' ; echo $MSG
-    pytest -q --doctest-modules pandas/core/algorithms.py
-    RET=$(($RET + $?)) ; echo $MSG "DONE"
-
-    MSG='Doctests accessor.py' ; echo $MSG
-    pytest -q --doctest-modules pandas/core/accessor.py
-    RET=$(($RET + $?)) ; echo $MSG "DONE"
-
-    MSG='Doctests aggregation.py' ; echo $MSG
-    pytest -q --doctest-modules pandas/core/aggregation.py
-    RET=$(($RET + $?)) ; echo $MSG "DONE"
-
-    MSG='Doctests base.py' ; echo $MSG
-    pytest -q --doctest-modules pandas/core/base.py
-    RET=$(($RET + $?)) ; echo $MSG "DONE"
-
-    MSG='Doctests construction.py' ; echo $MSG
-    pytest -q --doctest-modules pandas/core/construction.py
-    RET=$(($RET + $?)) ; echo $MSG "DONE"
-
-    MSG='Doctests frame.py' ; echo $MSG
-    pytest -q --doctest-modules pandas/core/frame.py
-    RET=$(($RET + $?)) ; echo $MSG "DONE"
-
-    MSG='Doctests generic.py' ; echo $MSG
-    pytest -q --doctest-modules pandas/core/generic.py
-    RET=$(($RET + $?)) ; echo $MSG "DONE"
-
-    MSG='Doctests indexers.py' ; echo $MSG
-    pytest -q --doctest-modules pandas/core/indexers.py
-    RET=$(($RET + $?)) ; echo $MSG "DONE"
-
-    MSG='Doctests nanops.py' ; echo $MSG
-    pytest -q --doctest-modules pandas/core/nanops.py
-    RET=$(($RET + $?)) ; echo $MSG "DONE"
-
-    MSG='Doctests series.py' ; echo $MSG
-    pytest -q --doctest-modules pandas/core/series.py
-    RET=$(($RET + $?)) ; echo $MSG "DONE"
-
-    MSG='Doctests strings.py' ; echo $MSG
-    pytest -q --doctest-modules pandas/core/strings/
-    RET=$(($RET + $?)) ; echo $MSG "DONE"
-
-    MSG='Doctests sql.py' ; echo $MSG
-    pytest -q --doctest-modules pandas/io/sql.py
-    RET=$(($RET + $?)) ; echo $MSG "DONE"
-
-    # Directories
-
-    MSG='Doctests arrays'; echo $MSG
-    pytest -q --doctest-modules pandas/core/arrays/
-    RET=$(($RET + $?)) ; echo $MSG "DONE"
-
-    MSG='Doctests computation' ; echo $MSG
-    pytest -q --doctest-modules pandas/core/computation/
-    RET=$(($RET + $?)) ; echo $MSG "DONE"
-
-    MSG='Doctests dtypes'; echo $MSG
-    pytest -q --doctest-modules pandas/core/dtypes/
-    RET=$(($RET + $?)) ; echo $MSG "DONE"
-
-    MSG='Doctests groupby' ; echo $MSG
-    pytest -q --doctest-modules pandas/core/groupby/
-    RET=$(($RET + $?)) ; echo $MSG "DONE"
-
-    MSG='Doctests indexes' ; echo $MSG
-    pytest -q --doctest-modules pandas/core/indexes/
-    RET=$(($RET + $?)) ; echo $MSG "DONE"
-
-    MSG='Doctests ops' ; echo $MSG
-    pytest -q --doctest-modules pandas/core/ops/
-    RET=$(($RET + $?)) ; echo $MSG "DONE"
-
-    MSG='Doctests reshape' ; echo $MSG
-    pytest -q --doctest-modules pandas/core/reshape/
-    RET=$(($RET + $?)) ; echo $MSG "DONE"
-
-    MSG='Doctests tools' ; echo $MSG
-    pytest -q --doctest-modules pandas/core/tools/
-    RET=$(($RET + $?)) ; echo $MSG "DONE"
-
-    MSG='Doctests window' ; echo $MSG
-    pytest -q --doctest-modules pandas/core/window/
-    RET=$(($RET + $?)) ; echo $MSG "DONE"
-
-    MSG='Doctests tseries' ; echo $MSG
-    pytest -q --doctest-modules pandas/tseries/
-=======
     MSG='Doctests for individual files' ; echo $MSG
     pytest -q --doctest-modules \
       pandas/core/accessor.py \
@@ -223,7 +131,6 @@
       pandas/core/tools/ \
       pandas/core/window/ \
       pandas/tseries/
->>>>>>> e2bb6f92
     RET=$(($RET + $?)) ; echo $MSG "DONE"
 
 fi
