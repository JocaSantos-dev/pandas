--- conflicted
+++ resolved
@@ -84,19 +84,6 @@
         pandas.io.formats.style.Styler.apply_index \
         pandas.io.formats.style.Styler.map_index \
         pandas.io.formats.style.Styler.format \
-<<<<<<< HEAD
-        pandas.io.formats.style.Styler.set_tooltips \
-        pandas.io.formats.style.Styler.set_uuid \
-        pandas.io.formats.style.Styler.pipe \
-        pandas.io.formats.style.Styler.highlight_between \
-        pandas.DataFrame.values \
-        pandas.DataFrame.groupby \
-        pandas.DataFrame.sort_values \
-=======
-        pandas.io.formats.style.Styler.highlight_quantile \
-        pandas.io.formats.style.Styler.background_gradient \
-        pandas.io.formats.style.Styler.text_gradient \
->>>>>>> 773d78d1
         pandas.DataFrame.plot.hexbin \
         pandas.DataFrame.plot.line \
     RET=$(($RET + $?)) ; echo $MSG "DONE"
