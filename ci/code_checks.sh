#!/bin/bash
#
# Run checks related to code quality.
#
# This script is intended for both the CI and to check locally that code standards are
# respected. We run doctests here (currently some files only), and we
# validate formatting error in docstrings.
#
# Usage:
#   $ ./ci/code_checks.sh               # run all checks
#   $ ./ci/code_checks.sh code          # checks on imported code
#   $ ./ci/code_checks.sh doctests      # run doctests
#   $ ./ci/code_checks.sh docstrings    # validate docstring errors
#   $ ./ci/code_checks.sh single-docs   # check single-page docs build warning-free
#   $ ./ci/code_checks.sh notebooks     # check execution of documentation notebooks

set -uo pipefail

if [[ -v 1 ]]; then
    CHECK=$1
else
    # script will fail if it uses an unset variable (i.e. $1 is not provided)
    CHECK=""
fi

[[ -z "$CHECK" || "$CHECK" == "code" || "$CHECK" == "doctests" || "$CHECK" == "docstrings" || "$CHECK" == "single-docs" || "$CHECK" == "notebooks" ]] || \
    { echo "Unknown command $1. Usage: $0 [code|doctests|docstrings|single-docs|notebooks]"; exit 9999; }

BASE_DIR="$(dirname $0)/.."
RET=0

### CODE ###
if [[ -z "$CHECK" || "$CHECK" == "code" ]]; then

    MSG='Check import. No warnings, and blocklist some optional dependencies' ; echo $MSG
    python -W error -c "
import sys
import pandas

blocklist = {'bs4', 'gcsfs', 'html5lib', 'http', 'ipython', 'jinja2', 'hypothesis',
             'lxml', 'matplotlib', 'openpyxl', 'py', 'pytest', 's3fs', 'scipy',
             'tables', 'urllib.request', 'xlrd', 'xlsxwriter'}

# GH#28227 for some of these check for top-level modules, while others are
#  more specific (e.g. urllib.request)
import_mods = set(m.split('.')[0] for m in sys.modules) | set(sys.modules)
mods = blocklist & import_mods
if mods:
    sys.stderr.write('err: pandas should not import: {}\n'.format(', '.join(mods)))
    sys.exit(len(mods))
    "
    RET=$(($RET + $?)) ; echo $MSG "DONE"

fi

### DOCTESTS ###
if [[ -z "$CHECK" || "$CHECK" == "doctests" ]]; then

    MSG='Python and Cython Doctests' ; echo $MSG
    python -c 'import pandas as pd; pd.test(run_doctests=True)'
    RET=$(($RET + $?)) ; echo $MSG "DONE"

fi

### DOCSTRINGS ###
if [[ -z "$CHECK" || "$CHECK" == "docstrings" ]]; then

    MSG='Validate Docstrings' ; echo $MSG
    $BASE_DIR/scripts/validate_docstrings.py \
        --format=actions \
        -i ES01 `# For now it is ok if docstrings are missing the extended summary` \
        -i "pandas.Series.dt PR01" `# Accessors are implemented as classes, but we do not document the Parameters section` \
        -i "pandas.MultiIndex.names SA01" \
        -i "pandas.MultiIndex.reorder_levels RT03,SA01" \
        -i "pandas.MultiIndex.sortlevel PR07,SA01" \
        -i "pandas.MultiIndex.to_frame RT03" \
        -i "pandas.NA SA01" \
        -i "pandas.NaT SA01" \
        -i "pandas.Period.asfreq SA01" \
        -i "pandas.Period.freq GL08" \
        -i "pandas.Period.freqstr SA01" \
        -i "pandas.Period.month SA01" \
        -i "pandas.Period.ordinal GL08" \
        -i "pandas.Period.strftime PR01,SA01" \
        -i "pandas.Period.to_timestamp SA01" \
        -i "pandas.Period.year SA01" \
        -i "pandas.PeriodDtype SA01" \
        -i "pandas.PeriodDtype.freq SA01" \
        -i "pandas.PeriodIndex.day SA01" \
        -i "pandas.PeriodIndex.day_of_week SA01" \
        -i "pandas.PeriodIndex.day_of_year SA01" \
        -i "pandas.PeriodIndex.dayofweek SA01" \
        -i "pandas.PeriodIndex.dayofyear SA01" \
        -i "pandas.PeriodIndex.days_in_month SA01" \
        -i "pandas.PeriodIndex.daysinmonth SA01" \
        -i "pandas.PeriodIndex.from_fields PR07,SA01" \
        -i "pandas.PeriodIndex.from_ordinals SA01" \
        -i "pandas.PeriodIndex.hour SA01" \
        -i "pandas.PeriodIndex.is_leap_year SA01" \
        -i "pandas.PeriodIndex.minute SA01" \
        -i "pandas.PeriodIndex.month SA01" \
        -i "pandas.PeriodIndex.quarter SA01" \
        -i "pandas.PeriodIndex.qyear GL08" \
        -i "pandas.PeriodIndex.second SA01" \
        -i "pandas.PeriodIndex.to_timestamp RT03,SA01" \
        -i "pandas.PeriodIndex.week SA01" \
        -i "pandas.PeriodIndex.weekday SA01" \
        -i "pandas.PeriodIndex.weekofyear SA01" \
        -i "pandas.PeriodIndex.year SA01" \
        -i "pandas.RangeIndex PR07" \
        -i "pandas.RangeIndex.from_range PR01,SA01" \
        -i "pandas.RangeIndex.start SA01" \
        -i "pandas.RangeIndex.step SA01" \
        -i "pandas.RangeIndex.stop SA01" \
        -i "pandas.Series.cat.add_categories PR01,PR02" \
        -i "pandas.Series.cat.as_ordered PR01" \
        -i "pandas.Series.cat.as_unordered PR01" \
        -i "pandas.Series.cat.remove_categories PR01,PR02" \
        -i "pandas.Series.cat.remove_unused_categories PR01" \
        -i "pandas.Series.cat.rename_categories PR01,PR02" \
        -i "pandas.Series.cat.reorder_categories PR01,PR02" \
        -i "pandas.Series.cat.set_categories PR01,PR02" \
        -i "pandas.Series.dt.as_unit PR01,PR02" \
        -i "pandas.Series.dt.ceil PR01,PR02" \
        -i "pandas.Series.dt.day_name PR01,PR02" \
        -i "pandas.Series.dt.floor PR01,PR02" \
        -i "pandas.Series.dt.freq GL08" \
        -i "pandas.Series.dt.microseconds SA01" \
        -i "pandas.Series.dt.month_name PR01,PR02" \
        -i "pandas.Series.dt.nanoseconds SA01" \
        -i "pandas.Series.dt.normalize PR01" \
        -i "pandas.Series.dt.qyear GL08" \
        -i "pandas.Series.dt.round PR01,PR02" \
        -i "pandas.Series.dt.seconds SA01" \
        -i "pandas.Series.dt.strftime PR01,PR02" \
        -i "pandas.Series.dt.to_period PR01,PR02" \
        -i "pandas.Series.dt.total_seconds PR01" \
        -i "pandas.Series.dt.tz_convert PR01,PR02" \
        -i "pandas.Series.dt.tz_localize PR01,PR02" \
        -i "pandas.Series.dt.unit GL08" \
        -i "pandas.Series.gt SA01" \
        -i "pandas.Series.list.__getitem__ SA01" \
        -i "pandas.Series.list.flatten SA01" \
        -i "pandas.Series.list.len SA01" \
        -i "pandas.Series.lt SA01" \
        -i "pandas.Series.ne SA01" \
        -i "pandas.Series.pad PR01,SA01" \
        -i "pandas.Series.pop SA01" \
        -i "pandas.Series.prod RT03" \
        -i "pandas.Series.product RT03" \
        -i "pandas.Series.reorder_levels RT03,SA01" \
        -i "pandas.Series.sem PR01,RT03,SA01" \
        -i "pandas.Series.sparse PR01,SA01" \
        -i "pandas.Series.sparse.density SA01" \
        -i "pandas.Series.sparse.fill_value SA01" \
        -i "pandas.Series.sparse.from_coo PR07,SA01" \
        -i "pandas.Series.sparse.npoints SA01" \
        -i "pandas.Series.sparse.sp_values SA01" \
        -i "pandas.Series.sparse.to_coo PR07,RT03,SA01" \
        -i "pandas.Series.std PR01,RT03,SA01" \
        -i "pandas.Series.str.capitalize RT03" \
        -i "pandas.Series.str.casefold RT03" \
        -i "pandas.Series.str.center RT03,SA01" \
        -i "pandas.Series.str.decode PR07,RT03,SA01" \
        -i "pandas.Series.str.encode PR07,RT03,SA01" \
<<<<<<< HEAD
        -i "pandas.Series.str.fullmatch RT03" \
=======
        -i "pandas.Series.str.index RT03" \
>>>>>>> 0cdc6a48
        -i "pandas.Series.str.ljust RT03,SA01" \
        -i "pandas.Series.str.lower RT03" \
        -i "pandas.Series.str.lstrip RT03" \
        -i "pandas.Series.str.match RT03" \
        -i "pandas.Series.str.normalize RT03,SA01" \
        -i "pandas.Series.str.partition RT03" \
        -i "pandas.Series.str.repeat SA01" \
        -i "pandas.Series.str.replace SA01" \
        -i "pandas.Series.str.rjust RT03,SA01" \
        -i "pandas.Series.str.rpartition RT03" \
        -i "pandas.Series.str.rstrip RT03" \
        -i "pandas.Series.str.strip RT03" \
        -i "pandas.Series.str.swapcase RT03" \
        -i "pandas.Series.str.title RT03" \
        -i "pandas.Series.str.upper RT03" \
        -i "pandas.Series.str.wrap RT03,SA01" \
        -i "pandas.Series.str.zfill RT03" \
        -i "pandas.Series.struct.dtypes SA01" \
        -i "pandas.Series.to_markdown SA01" \
        -i "pandas.Series.update PR07,SA01" \
        -i "pandas.Timedelta.asm8 SA01" \
        -i "pandas.Timedelta.ceil SA01" \
        -i "pandas.Timedelta.components SA01" \
        -i "pandas.Timedelta.floor SA01" \
        -i "pandas.Timedelta.max PR02" \
        -i "pandas.Timedelta.min PR02" \
        -i "pandas.Timedelta.resolution PR02" \
        -i "pandas.Timedelta.round SA01" \
        -i "pandas.Timedelta.to_numpy PR01" \
        -i "pandas.Timedelta.to_timedelta64 SA01" \
        -i "pandas.Timedelta.total_seconds SA01" \
        -i "pandas.Timedelta.view SA01" \
        -i "pandas.TimedeltaIndex.as_unit RT03,SA01" \
        -i "pandas.TimedeltaIndex.components SA01" \
        -i "pandas.TimedeltaIndex.microseconds SA01" \
        -i "pandas.TimedeltaIndex.nanoseconds SA01" \
        -i "pandas.TimedeltaIndex.seconds SA01" \
        -i "pandas.TimedeltaIndex.to_pytimedelta RT03,SA01" \
        -i "pandas.Timestamp.combine PR01,SA01" \
        -i "pandas.Timestamp.ctime SA01" \
        -i "pandas.Timestamp.date SA01" \
        -i "pandas.Timestamp.day GL08" \
        -i "pandas.Timestamp.fold GL08" \
        -i "pandas.Timestamp.fromordinal SA01" \
        -i "pandas.Timestamp.fromtimestamp PR01,SA01" \
        -i "pandas.Timestamp.hour GL08" \
        -i "pandas.Timestamp.max PR02" \
        -i "pandas.Timestamp.microsecond GL08" \
        -i "pandas.Timestamp.min PR02" \
        -i "pandas.Timestamp.minute GL08" \
        -i "pandas.Timestamp.month GL08" \
        -i "pandas.Timestamp.month_name SA01" \
        -i "pandas.Timestamp.nanosecond GL08" \
        -i "pandas.Timestamp.normalize SA01" \
        -i "pandas.Timestamp.quarter SA01" \
        -i "pandas.Timestamp.replace PR07,SA01" \
        -i "pandas.Timestamp.resolution PR02" \
        -i "pandas.Timestamp.second GL08" \
        -i "pandas.Timestamp.strptime PR01,SA01" \
        -i "pandas.Timestamp.timestamp SA01" \
        -i "pandas.Timestamp.timetuple SA01" \
        -i "pandas.Timestamp.timetz SA01" \
        -i "pandas.Timestamp.to_datetime64 SA01" \
        -i "pandas.Timestamp.to_julian_date SA01" \
        -i "pandas.Timestamp.to_numpy PR01" \
        -i "pandas.Timestamp.to_period PR01,SA01" \
        -i "pandas.Timestamp.today SA01" \
        -i "pandas.Timestamp.toordinal SA01" \
        -i "pandas.Timestamp.tz_localize SA01" \
        -i "pandas.Timestamp.tzinfo GL08" \
        -i "pandas.Timestamp.tzname SA01" \
        -i "pandas.Timestamp.unit SA01" \
        -i "pandas.Timestamp.utcfromtimestamp PR01,SA01" \
        -i "pandas.Timestamp.utcoffset SA01" \
        -i "pandas.Timestamp.utctimetuple SA01" \
        -i "pandas.Timestamp.value GL08" \
        -i "pandas.Timestamp.year GL08" \
        -i "pandas.api.extensions.ExtensionArray._pad_or_backfill PR01,RT03,SA01" \
        -i "pandas.api.extensions.ExtensionArray._reduce RT03,SA01" \
        -i "pandas.api.extensions.ExtensionArray._values_for_factorize SA01" \
        -i "pandas.api.extensions.ExtensionArray.astype SA01" \
        -i "pandas.api.extensions.ExtensionArray.dropna RT03,SA01" \
        -i "pandas.api.extensions.ExtensionArray.dtype SA01" \
        -i "pandas.api.extensions.ExtensionArray.duplicated RT03,SA01" \
        -i "pandas.api.extensions.ExtensionArray.fillna SA01" \
        -i "pandas.api.extensions.ExtensionArray.insert PR07,RT03,SA01" \
        -i "pandas.api.extensions.ExtensionArray.interpolate PR01,SA01" \
        -i "pandas.api.extensions.ExtensionArray.isin PR07,RT03,SA01" \
        -i "pandas.api.extensions.ExtensionArray.isna SA01" \
        -i "pandas.api.extensions.ExtensionArray.nbytes SA01" \
        -i "pandas.api.extensions.ExtensionArray.ndim SA01" \
        -i "pandas.api.extensions.ExtensionArray.ravel RT03,SA01" \
        -i "pandas.api.extensions.ExtensionArray.take RT03" \
        -i "pandas.api.extensions.ExtensionArray.tolist RT03,SA01" \
        -i "pandas.api.extensions.ExtensionArray.unique RT03,SA01" \
        -i "pandas.api.extensions.ExtensionArray.view SA01" \
        -i "pandas.api.interchange.from_dataframe RT03,SA01" \
        -i "pandas.api.types.is_bool PR01,SA01" \
        -i "pandas.api.types.is_bool_dtype SA01" \
        -i "pandas.api.types.is_categorical_dtype SA01" \
        -i "pandas.api.types.is_complex PR01,SA01" \
        -i "pandas.api.types.is_complex_dtype SA01" \
        -i "pandas.api.types.is_datetime64_dtype SA01" \
        -i "pandas.api.types.is_datetime64_ns_dtype SA01" \
        -i "pandas.api.types.is_datetime64tz_dtype SA01" \
        -i "pandas.api.types.is_dict_like PR07,SA01" \
        -i "pandas.api.types.is_extension_array_dtype SA01" \
        -i "pandas.api.types.is_file_like PR07,SA01" \
        -i "pandas.api.types.is_float PR01,SA01" \
        -i "pandas.api.types.is_float_dtype SA01" \
        -i "pandas.api.types.is_hashable PR01,RT03,SA01" \
        -i "pandas.api.types.is_int64_dtype SA01" \
        -i "pandas.api.types.is_integer PR01,SA01" \
        -i "pandas.api.types.is_integer_dtype SA01" \
        -i "pandas.api.types.is_interval_dtype SA01" \
        -i "pandas.api.types.is_iterator PR07,SA01" \
        -i "pandas.api.types.is_list_like SA01" \
        -i "pandas.api.types.is_named_tuple PR07,SA01" \
        -i "pandas.api.types.is_object_dtype SA01" \
        -i "pandas.api.types.is_re PR07,SA01" \
        -i "pandas.api.types.is_re_compilable PR07,SA01" \
        -i "pandas.api.types.pandas_dtype PR07,RT03,SA01" \
        -i "pandas.arrays.ArrowExtensionArray PR07,SA01" \
        -i "pandas.arrays.BooleanArray SA01" \
        -i "pandas.arrays.DatetimeArray SA01" \
        -i "pandas.arrays.FloatingArray SA01" \
        -i "pandas.arrays.IntegerArray SA01" \
        -i "pandas.arrays.IntervalArray.left SA01" \
        -i "pandas.arrays.IntervalArray.length SA01" \
        -i "pandas.arrays.IntervalArray.mid SA01" \
        -i "pandas.arrays.IntervalArray.right SA01" \
        -i "pandas.arrays.NumpyExtensionArray SA01" \
        -i "pandas.arrays.SparseArray PR07,SA01" \
        -i "pandas.arrays.TimedeltaArray PR07,SA01" \
        -i "pandas.core.groupby.DataFrameGroupBy.__iter__ RT03,SA01" \
        -i "pandas.core.groupby.DataFrameGroupBy.agg RT03" \
        -i "pandas.core.groupby.DataFrameGroupBy.aggregate RT03" \
        -i "pandas.core.groupby.DataFrameGroupBy.boxplot PR07,RT03,SA01" \
        -i "pandas.core.groupby.DataFrameGroupBy.filter SA01" \
        -i "pandas.core.groupby.DataFrameGroupBy.get_group RT03,SA01" \
        -i "pandas.core.groupby.DataFrameGroupBy.groups SA01" \
        -i "pandas.core.groupby.DataFrameGroupBy.hist RT03" \
        -i "pandas.core.groupby.DataFrameGroupBy.indices SA01" \
        -i "pandas.core.groupby.DataFrameGroupBy.max SA01" \
        -i "pandas.core.groupby.DataFrameGroupBy.min SA01" \
        -i "pandas.core.groupby.DataFrameGroupBy.nth PR02" \
        -i "pandas.core.groupby.DataFrameGroupBy.nunique SA01" \
        -i "pandas.core.groupby.DataFrameGroupBy.ohlc SA01" \
        -i "pandas.core.groupby.DataFrameGroupBy.plot PR02" \
        -i "pandas.core.groupby.DataFrameGroupBy.prod SA01" \
        -i "pandas.core.groupby.DataFrameGroupBy.sem SA01" \
        -i "pandas.core.groupby.DataFrameGroupBy.sum SA01" \
        -i "pandas.core.groupby.SeriesGroupBy.__iter__ RT03,SA01" \
        -i "pandas.core.groupby.SeriesGroupBy.agg RT03" \
        -i "pandas.core.groupby.SeriesGroupBy.aggregate RT03" \
        -i "pandas.core.groupby.SeriesGroupBy.filter PR01,SA01" \
        -i "pandas.core.groupby.SeriesGroupBy.get_group RT03,SA01" \
        -i "pandas.core.groupby.SeriesGroupBy.groups SA01" \
        -i "pandas.core.groupby.SeriesGroupBy.indices SA01" \
        -i "pandas.core.groupby.SeriesGroupBy.is_monotonic_decreasing SA01" \
        -i "pandas.core.groupby.SeriesGroupBy.is_monotonic_increasing SA01" \
        -i "pandas.core.groupby.SeriesGroupBy.max SA01" \
        -i "pandas.core.groupby.SeriesGroupBy.min SA01" \
        -i "pandas.core.groupby.SeriesGroupBy.nth PR02" \
        -i "pandas.core.groupby.SeriesGroupBy.ohlc SA01" \
        -i "pandas.core.groupby.SeriesGroupBy.plot PR02" \
        -i "pandas.core.groupby.SeriesGroupBy.prod SA01" \
        -i "pandas.core.groupby.SeriesGroupBy.sem SA01" \
        -i "pandas.core.groupby.SeriesGroupBy.sum SA01" \
        -i "pandas.core.resample.Resampler.__iter__ RT03,SA01" \
        -i "pandas.core.resample.Resampler.ffill RT03" \
        -i "pandas.core.resample.Resampler.get_group RT03,SA01" \
        -i "pandas.core.resample.Resampler.groups SA01" \
        -i "pandas.core.resample.Resampler.indices SA01" \
        -i "pandas.core.resample.Resampler.max PR01,RT03,SA01" \
        -i "pandas.core.resample.Resampler.mean SA01" \
        -i "pandas.core.resample.Resampler.min PR01,RT03,SA01" \
        -i "pandas.core.resample.Resampler.ohlc SA01" \
        -i "pandas.core.resample.Resampler.prod SA01" \
        -i "pandas.core.resample.Resampler.quantile PR01,PR07" \
        -i "pandas.core.resample.Resampler.sem SA01" \
        -i "pandas.core.resample.Resampler.std SA01" \
        -i "pandas.core.resample.Resampler.sum SA01" \
        -i "pandas.core.resample.Resampler.transform PR01,RT03,SA01" \
        -i "pandas.core.resample.Resampler.var SA01" \
        -i "pandas.core.window.expanding.Expanding.corr PR01" \
        -i "pandas.core.window.expanding.Expanding.count PR01" \
        -i "pandas.core.window.rolling.Rolling.max PR01" \
        -i "pandas.core.window.rolling.Window.std PR01" \
        -i "pandas.core.window.rolling.Window.var PR01" \
        -i "pandas.date_range RT03" \
        -i "pandas.errors.AbstractMethodError PR01,SA01" \
        -i "pandas.errors.AttributeConflictWarning SA01" \
        -i "pandas.errors.CSSWarning SA01" \
        -i "pandas.errors.CategoricalConversionWarning SA01" \
        -i "pandas.errors.ChainedAssignmentError SA01" \
        -i "pandas.errors.ClosedFileError SA01" \
        -i "pandas.errors.DataError SA01" \
        -i "pandas.errors.DuplicateLabelError SA01" \
        -i "pandas.errors.EmptyDataError SA01" \
        -i "pandas.errors.IntCastingNaNError SA01" \
        -i "pandas.errors.InvalidIndexError SA01" \
        -i "pandas.errors.InvalidVersion SA01" \
        -i "pandas.errors.MergeError SA01" \
        -i "pandas.errors.NullFrequencyError SA01" \
        -i "pandas.errors.NumExprClobberingError SA01" \
        -i "pandas.errors.NumbaUtilError SA01" \
        -i "pandas.errors.OptionError SA01" \
        -i "pandas.errors.OutOfBoundsDatetime SA01" \
        -i "pandas.errors.OutOfBoundsTimedelta SA01" \
        -i "pandas.errors.PerformanceWarning SA01" \
        -i "pandas.errors.PossibleDataLossError SA01" \
        -i "pandas.errors.PossiblePrecisionLoss SA01" \
        -i "pandas.errors.SpecificationError SA01" \
        -i "pandas.errors.UndefinedVariableError PR01,SA01" \
        -i "pandas.errors.UnsortedIndexError SA01" \
        -i "pandas.errors.UnsupportedFunctionCall SA01" \
        -i "pandas.errors.ValueLabelTypeMismatch SA01" \
        -i "pandas.infer_freq SA01" \
        -i "pandas.io.formats.style.Styler.apply RT03" \
        -i "pandas.io.formats.style.Styler.apply_index RT03" \
        -i "pandas.io.formats.style.Styler.background_gradient RT03" \
        -i "pandas.io.formats.style.Styler.bar RT03,SA01" \
        -i "pandas.io.formats.style.Styler.clear SA01" \
        -i "pandas.io.formats.style.Styler.concat RT03,SA01" \
        -i "pandas.io.formats.style.Styler.export RT03" \
        -i "pandas.io.formats.style.Styler.from_custom_template SA01" \
        -i "pandas.io.formats.style.Styler.hide RT03,SA01" \
        -i "pandas.io.formats.style.Styler.highlight_between RT03" \
        -i "pandas.io.formats.style.Styler.highlight_max RT03" \
        -i "pandas.io.formats.style.Styler.highlight_min RT03" \
        -i "pandas.io.formats.style.Styler.highlight_null RT03" \
        -i "pandas.io.formats.style.Styler.highlight_quantile RT03" \
        -i "pandas.io.formats.style.Styler.map RT03" \
        -i "pandas.io.formats.style.Styler.map_index RT03" \
        -i "pandas.io.formats.style.Styler.set_caption RT03,SA01" \
        -i "pandas.io.formats.style.Styler.set_properties RT03,SA01" \
        -i "pandas.io.formats.style.Styler.set_sticky RT03,SA01" \
        -i "pandas.io.formats.style.Styler.set_table_attributes PR07,RT03" \
        -i "pandas.io.formats.style.Styler.set_table_styles RT03" \
        -i "pandas.io.formats.style.Styler.set_td_classes RT03" \
        -i "pandas.io.formats.style.Styler.set_tooltips RT03,SA01" \
        -i "pandas.io.formats.style.Styler.set_uuid PR07,RT03,SA01" \
        -i "pandas.io.formats.style.Styler.text_gradient RT03" \
        -i "pandas.io.formats.style.Styler.to_excel PR01" \
        -i "pandas.io.formats.style.Styler.to_string SA01" \
        -i "pandas.io.formats.style.Styler.use RT03" \
        -i "pandas.io.json.build_table_schema PR07,RT03,SA01" \
        -i "pandas.io.stata.StataReader.data_label SA01" \
        -i "pandas.io.stata.StataReader.value_labels RT03,SA01" \
        -i "pandas.io.stata.StataReader.variable_labels RT03,SA01" \
        -i "pandas.io.stata.StataWriter.write_file SA01" \
        -i "pandas.json_normalize RT03,SA01" \
        -i "pandas.period_range RT03,SA01" \
        -i "pandas.plotting.andrews_curves RT03,SA01" \
        -i "pandas.plotting.lag_plot RT03,SA01" \
        -i "pandas.plotting.scatter_matrix PR07,SA01" \
        -i "pandas.set_eng_float_format RT03,SA01" \
        -i "pandas.testing.assert_extension_array_equal SA01" \
        -i "pandas.tseries.offsets.BDay PR02,SA01" \
        -i "pandas.tseries.offsets.BQuarterBegin PR02" \
        -i "pandas.tseries.offsets.BQuarterBegin.freqstr SA01" \
        -i "pandas.tseries.offsets.BQuarterBegin.is_on_offset GL08" \
        -i "pandas.tseries.offsets.BQuarterBegin.n GL08" \
        -i "pandas.tseries.offsets.BQuarterBegin.nanos GL08" \
        -i "pandas.tseries.offsets.BQuarterBegin.normalize GL08" \
        -i "pandas.tseries.offsets.BQuarterBegin.rule_code GL08" \
        -i "pandas.tseries.offsets.BQuarterBegin.startingMonth GL08" \
        -i "pandas.tseries.offsets.BQuarterEnd.freqstr SA01" \
        -i "pandas.tseries.offsets.BQuarterEnd.is_on_offset GL08" \
        -i "pandas.tseries.offsets.BQuarterEnd.n GL08" \
        -i "pandas.tseries.offsets.BQuarterEnd.nanos GL08" \
        -i "pandas.tseries.offsets.BQuarterEnd.normalize GL08" \
        -i "pandas.tseries.offsets.BQuarterEnd.rule_code GL08" \
        -i "pandas.tseries.offsets.BQuarterEnd.startingMonth GL08" \
        -i "pandas.tseries.offsets.BYearBegin.freqstr SA01" \
        -i "pandas.tseries.offsets.BYearBegin.is_on_offset GL08" \
        -i "pandas.tseries.offsets.BYearBegin.month GL08" \
        -i "pandas.tseries.offsets.BYearBegin.n GL08" \
        -i "pandas.tseries.offsets.BYearBegin.nanos GL08" \
        -i "pandas.tseries.offsets.BYearBegin.normalize GL08" \
        -i "pandas.tseries.offsets.BYearBegin.rule_code GL08" \
        -i "pandas.tseries.offsets.BYearEnd PR02" \
        -i "pandas.tseries.offsets.BYearEnd.freqstr SA01" \
        -i "pandas.tseries.offsets.BYearEnd.is_on_offset GL08" \
        -i "pandas.tseries.offsets.BYearEnd.month GL08" \
        -i "pandas.tseries.offsets.BYearEnd.n GL08" \
        -i "pandas.tseries.offsets.BYearEnd.nanos GL08" \
        -i "pandas.tseries.offsets.BYearEnd.normalize GL08" \
        -i "pandas.tseries.offsets.BYearEnd.rule_code GL08" \
        -i "pandas.tseries.offsets.BusinessDay PR02,SA01" \
        -i "pandas.tseries.offsets.BusinessDay.calendar GL08" \
        -i "pandas.tseries.offsets.BusinessDay.freqstr SA01" \
        -i "pandas.tseries.offsets.BusinessDay.holidays GL08" \
        -i "pandas.tseries.offsets.BusinessDay.is_on_offset GL08" \
        -i "pandas.tseries.offsets.BusinessDay.n GL08" \
        -i "pandas.tseries.offsets.BusinessDay.nanos GL08" \
        -i "pandas.tseries.offsets.BusinessDay.normalize GL08" \
        -i "pandas.tseries.offsets.BusinessDay.rule_code GL08" \
        -i "pandas.tseries.offsets.BusinessDay.weekmask GL08" \
        -i "pandas.tseries.offsets.BusinessHour PR02,SA01" \
        -i "pandas.tseries.offsets.BusinessHour.calendar GL08" \
        -i "pandas.tseries.offsets.BusinessHour.end GL08" \
        -i "pandas.tseries.offsets.BusinessHour.freqstr SA01" \
        -i "pandas.tseries.offsets.BusinessHour.holidays GL08" \
        -i "pandas.tseries.offsets.BusinessHour.is_on_offset GL08" \
        -i "pandas.tseries.offsets.BusinessHour.n GL08" \
        -i "pandas.tseries.offsets.BusinessHour.nanos GL08" \
        -i "pandas.tseries.offsets.BusinessHour.normalize GL08" \
        -i "pandas.tseries.offsets.BusinessHour.rule_code GL08" \
        -i "pandas.tseries.offsets.BusinessHour.start GL08" \
        -i "pandas.tseries.offsets.BusinessHour.weekmask GL08" \
        -i "pandas.tseries.offsets.BusinessMonthBegin.freqstr SA01" \
        -i "pandas.tseries.offsets.BusinessMonthBegin.is_on_offset GL08" \
        -i "pandas.tseries.offsets.BusinessMonthBegin.n GL08" \
        -i "pandas.tseries.offsets.BusinessMonthBegin.nanos GL08" \
        -i "pandas.tseries.offsets.BusinessMonthBegin.normalize GL08" \
        -i "pandas.tseries.offsets.BusinessMonthBegin.rule_code GL08" \
        -i "pandas.tseries.offsets.BusinessMonthEnd.freqstr SA01" \
        -i "pandas.tseries.offsets.BusinessMonthEnd.is_on_offset GL08" \
        -i "pandas.tseries.offsets.BusinessMonthEnd.n GL08" \
        -i "pandas.tseries.offsets.BusinessMonthEnd.nanos GL08" \
        -i "pandas.tseries.offsets.BusinessMonthEnd.normalize GL08" \
        -i "pandas.tseries.offsets.BusinessMonthEnd.rule_code GL08" \
        -i "pandas.tseries.offsets.CBMonthBegin PR02" \
        -i "pandas.tseries.offsets.CBMonthEnd PR02" \
        -i "pandas.tseries.offsets.CDay PR02,SA01" \
        -i "pandas.tseries.offsets.CustomBusinessDay PR02,SA01" \
        -i "pandas.tseries.offsets.CustomBusinessDay.calendar GL08" \
        -i "pandas.tseries.offsets.CustomBusinessDay.freqstr SA01" \
        -i "pandas.tseries.offsets.CustomBusinessDay.holidays GL08" \
        -i "pandas.tseries.offsets.CustomBusinessDay.is_on_offset GL08" \
        -i "pandas.tseries.offsets.CustomBusinessDay.n GL08" \
        -i "pandas.tseries.offsets.CustomBusinessDay.nanos GL08" \
        -i "pandas.tseries.offsets.CustomBusinessDay.normalize GL08" \
        -i "pandas.tseries.offsets.CustomBusinessDay.rule_code GL08" \
        -i "pandas.tseries.offsets.CustomBusinessDay.weekmask GL08" \
        -i "pandas.tseries.offsets.CustomBusinessHour PR02,SA01" \
        -i "pandas.tseries.offsets.CustomBusinessHour.calendar GL08" \
        -i "pandas.tseries.offsets.CustomBusinessHour.end GL08" \
        -i "pandas.tseries.offsets.CustomBusinessHour.freqstr SA01" \
        -i "pandas.tseries.offsets.CustomBusinessHour.holidays GL08" \
        -i "pandas.tseries.offsets.CustomBusinessHour.is_on_offset GL08" \
        -i "pandas.tseries.offsets.CustomBusinessHour.n GL08" \
        -i "pandas.tseries.offsets.CustomBusinessHour.nanos GL08" \
        -i "pandas.tseries.offsets.CustomBusinessHour.normalize GL08" \
        -i "pandas.tseries.offsets.CustomBusinessHour.rule_code GL08" \
        -i "pandas.tseries.offsets.CustomBusinessHour.start GL08" \
        -i "pandas.tseries.offsets.CustomBusinessHour.weekmask GL08" \
        -i "pandas.tseries.offsets.CustomBusinessMonthBegin PR02" \
        -i "pandas.tseries.offsets.CustomBusinessMonthBegin.calendar GL08" \
        -i "pandas.tseries.offsets.CustomBusinessMonthBegin.freqstr SA01" \
        -i "pandas.tseries.offsets.CustomBusinessMonthBegin.holidays GL08" \
        -i "pandas.tseries.offsets.CustomBusinessMonthBegin.is_on_offset SA01" \
        -i "pandas.tseries.offsets.CustomBusinessMonthBegin.m_offset GL08" \
        -i "pandas.tseries.offsets.CustomBusinessMonthBegin.n GL08" \
        -i "pandas.tseries.offsets.CustomBusinessMonthBegin.nanos GL08" \
        -i "pandas.tseries.offsets.CustomBusinessMonthBegin.normalize GL08" \
        -i "pandas.tseries.offsets.CustomBusinessMonthBegin.rule_code GL08" \
        -i "pandas.tseries.offsets.CustomBusinessMonthBegin.weekmask GL08" \
        -i "pandas.tseries.offsets.CustomBusinessMonthEnd PR02" \
        -i "pandas.tseries.offsets.CustomBusinessMonthEnd.calendar GL08" \
        -i "pandas.tseries.offsets.CustomBusinessMonthEnd.freqstr SA01" \
        -i "pandas.tseries.offsets.CustomBusinessMonthEnd.holidays GL08" \
        -i "pandas.tseries.offsets.CustomBusinessMonthEnd.is_on_offset SA01" \
        -i "pandas.tseries.offsets.CustomBusinessMonthEnd.m_offset GL08" \
        -i "pandas.tseries.offsets.CustomBusinessMonthEnd.n GL08" \
        -i "pandas.tseries.offsets.CustomBusinessMonthEnd.nanos GL08" \
        -i "pandas.tseries.offsets.CustomBusinessMonthEnd.normalize GL08" \
        -i "pandas.tseries.offsets.CustomBusinessMonthEnd.rule_code GL08" \
        -i "pandas.tseries.offsets.CustomBusinessMonthEnd.weekmask GL08" \
        -i "pandas.tseries.offsets.DateOffset PR02" \
        -i "pandas.tseries.offsets.DateOffset.freqstr SA01" \
        -i "pandas.tseries.offsets.DateOffset.is_on_offset GL08" \
        -i "pandas.tseries.offsets.DateOffset.n GL08" \
        -i "pandas.tseries.offsets.DateOffset.nanos GL08" \
        -i "pandas.tseries.offsets.DateOffset.normalize GL08" \
        -i "pandas.tseries.offsets.DateOffset.rule_code GL08" \
        -i "pandas.tseries.offsets.Day.freqstr SA01" \
        -i "pandas.tseries.offsets.Day.is_on_offset GL08" \
        -i "pandas.tseries.offsets.Day.n GL08" \
        -i "pandas.tseries.offsets.Day.nanos SA01" \
        -i "pandas.tseries.offsets.Day.normalize GL08" \
        -i "pandas.tseries.offsets.Day.rule_code GL08" \
        -i "pandas.tseries.offsets.Easter PR02" \
        -i "pandas.tseries.offsets.Easter.freqstr SA01" \
        -i "pandas.tseries.offsets.Easter.is_on_offset GL08" \
        -i "pandas.tseries.offsets.Easter.n GL08" \
        -i "pandas.tseries.offsets.Easter.nanos GL08" \
        -i "pandas.tseries.offsets.Easter.normalize GL08" \
        -i "pandas.tseries.offsets.Easter.rule_code GL08" \
        -i "pandas.tseries.offsets.FY5253 PR02" \
        -i "pandas.tseries.offsets.FY5253.freqstr SA01" \
        -i "pandas.tseries.offsets.FY5253.get_rule_code_suffix GL08" \
        -i "pandas.tseries.offsets.FY5253.get_year_end GL08" \
        -i "pandas.tseries.offsets.FY5253.is_on_offset GL08" \
        -i "pandas.tseries.offsets.FY5253.n GL08" \
        -i "pandas.tseries.offsets.FY5253.nanos GL08" \
        -i "pandas.tseries.offsets.FY5253.normalize GL08" \
        -i "pandas.tseries.offsets.FY5253.rule_code GL08" \
        -i "pandas.tseries.offsets.FY5253.startingMonth GL08" \
        -i "pandas.tseries.offsets.FY5253.variation GL08" \
        -i "pandas.tseries.offsets.FY5253.weekday GL08" \
        -i "pandas.tseries.offsets.FY5253Quarter PR02" \
        -i "pandas.tseries.offsets.FY5253Quarter.freqstr SA01" \
        -i "pandas.tseries.offsets.FY5253Quarter.get_rule_code_suffix GL08" \
        -i "pandas.tseries.offsets.FY5253Quarter.get_weeks GL08" \
        -i "pandas.tseries.offsets.FY5253Quarter.is_on_offset GL08" \
        -i "pandas.tseries.offsets.FY5253Quarter.n GL08" \
        -i "pandas.tseries.offsets.FY5253Quarter.nanos GL08" \
        -i "pandas.tseries.offsets.FY5253Quarter.normalize GL08" \
        -i "pandas.tseries.offsets.FY5253Quarter.qtr_with_extra_week GL08" \
        -i "pandas.tseries.offsets.FY5253Quarter.rule_code GL08" \
        -i "pandas.tseries.offsets.FY5253Quarter.startingMonth GL08" \
        -i "pandas.tseries.offsets.FY5253Quarter.variation GL08" \
        -i "pandas.tseries.offsets.FY5253Quarter.weekday GL08" \
        -i "pandas.tseries.offsets.FY5253Quarter.year_has_extra_week GL08" \
        -i "pandas.tseries.offsets.Hour PR02" \
        -i "pandas.tseries.offsets.Hour.freqstr SA01" \
        -i "pandas.tseries.offsets.Hour.is_on_offset GL08" \
        -i "pandas.tseries.offsets.Hour.n GL08" \
        -i "pandas.tseries.offsets.Hour.nanos SA01" \
        -i "pandas.tseries.offsets.Hour.normalize GL08" \
        -i "pandas.tseries.offsets.Hour.rule_code GL08" \
        -i "pandas.tseries.offsets.LastWeekOfMonth PR02,SA01" \
        -i "pandas.tseries.offsets.LastWeekOfMonth.freqstr SA01" \
        -i "pandas.tseries.offsets.LastWeekOfMonth.is_on_offset GL08" \
        -i "pandas.tseries.offsets.LastWeekOfMonth.n GL08" \
        -i "pandas.tseries.offsets.LastWeekOfMonth.nanos GL08" \
        -i "pandas.tseries.offsets.LastWeekOfMonth.normalize GL08" \
        -i "pandas.tseries.offsets.LastWeekOfMonth.rule_code GL08" \
        -i "pandas.tseries.offsets.LastWeekOfMonth.week GL08" \
        -i "pandas.tseries.offsets.LastWeekOfMonth.weekday GL08" \
        -i "pandas.tseries.offsets.Micro PR02" \
        -i "pandas.tseries.offsets.Micro.freqstr SA01" \
        -i "pandas.tseries.offsets.Micro.is_on_offset GL08" \
        -i "pandas.tseries.offsets.Micro.n GL08" \
        -i "pandas.tseries.offsets.Micro.nanos SA01" \
        -i "pandas.tseries.offsets.Micro.normalize GL08" \
        -i "pandas.tseries.offsets.Micro.rule_code GL08" \
        -i "pandas.tseries.offsets.Milli PR02" \
        -i "pandas.tseries.offsets.Milli.freqstr SA01" \
        -i "pandas.tseries.offsets.Milli.is_on_offset GL08" \
        -i "pandas.tseries.offsets.Milli.n GL08" \
        -i "pandas.tseries.offsets.Milli.nanos SA01" \
        -i "pandas.tseries.offsets.Milli.normalize GL08" \
        -i "pandas.tseries.offsets.Milli.rule_code GL08" \
        -i "pandas.tseries.offsets.Minute PR02" \
        -i "pandas.tseries.offsets.Minute.freqstr SA01" \
        -i "pandas.tseries.offsets.Minute.is_on_offset GL08" \
        -i "pandas.tseries.offsets.Minute.n GL08" \
        -i "pandas.tseries.offsets.Minute.nanos SA01" \
        -i "pandas.tseries.offsets.Minute.normalize GL08" \
        -i "pandas.tseries.offsets.Minute.rule_code GL08" \
        -i "pandas.tseries.offsets.MonthBegin PR02" \
        -i "pandas.tseries.offsets.MonthBegin.freqstr SA01" \
        -i "pandas.tseries.offsets.MonthBegin.is_on_offset GL08" \
        -i "pandas.tseries.offsets.MonthBegin.n GL08" \
        -i "pandas.tseries.offsets.MonthBegin.nanos GL08" \
        -i "pandas.tseries.offsets.MonthBegin.normalize GL08" \
        -i "pandas.tseries.offsets.MonthBegin.rule_code GL08" \
        -i "pandas.tseries.offsets.MonthEnd.freqstr SA01" \
        -i "pandas.tseries.offsets.MonthEnd.is_on_offset GL08" \
        -i "pandas.tseries.offsets.MonthEnd.n GL08" \
        -i "pandas.tseries.offsets.MonthEnd.nanos GL08" \
        -i "pandas.tseries.offsets.MonthEnd.normalize GL08" \
        -i "pandas.tseries.offsets.MonthEnd.rule_code GL08" \
        -i "pandas.tseries.offsets.Nano PR02" \
        -i "pandas.tseries.offsets.Nano.freqstr SA01" \
        -i "pandas.tseries.offsets.Nano.is_on_offset GL08" \
        -i "pandas.tseries.offsets.Nano.n GL08" \
        -i "pandas.tseries.offsets.Nano.nanos SA01" \
        -i "pandas.tseries.offsets.Nano.normalize GL08" \
        -i "pandas.tseries.offsets.Nano.rule_code GL08" \
        -i "pandas.tseries.offsets.QuarterBegin PR02" \
        -i "pandas.tseries.offsets.QuarterBegin.freqstr SA01" \
        -i "pandas.tseries.offsets.QuarterBegin.is_on_offset GL08" \
        -i "pandas.tseries.offsets.QuarterBegin.n GL08" \
        -i "pandas.tseries.offsets.QuarterBegin.nanos GL08" \
        -i "pandas.tseries.offsets.QuarterBegin.normalize GL08" \
        -i "pandas.tseries.offsets.QuarterBegin.rule_code GL08" \
        -i "pandas.tseries.offsets.QuarterBegin.startingMonth GL08" \
        -i "pandas.tseries.offsets.QuarterEnd.freqstr SA01" \
        -i "pandas.tseries.offsets.QuarterEnd.is_on_offset GL08" \
        -i "pandas.tseries.offsets.QuarterEnd.n GL08" \
        -i "pandas.tseries.offsets.QuarterEnd.nanos GL08" \
        -i "pandas.tseries.offsets.QuarterEnd.normalize GL08" \
        -i "pandas.tseries.offsets.QuarterEnd.rule_code GL08" \
        -i "pandas.tseries.offsets.QuarterEnd.startingMonth GL08" \
        -i "pandas.tseries.offsets.Second PR02" \
        -i "pandas.tseries.offsets.Second.freqstr SA01" \
        -i "pandas.tseries.offsets.Second.is_on_offset GL08" \
        -i "pandas.tseries.offsets.Second.n GL08" \
        -i "pandas.tseries.offsets.Second.nanos SA01" \
        -i "pandas.tseries.offsets.Second.normalize GL08" \
        -i "pandas.tseries.offsets.Second.rule_code GL08" \
        -i "pandas.tseries.offsets.SemiMonthBegin PR02,SA01" \
        -i "pandas.tseries.offsets.SemiMonthBegin.day_of_month GL08" \
        -i "pandas.tseries.offsets.SemiMonthBegin.freqstr SA01" \
        -i "pandas.tseries.offsets.SemiMonthBegin.is_on_offset GL08" \
        -i "pandas.tseries.offsets.SemiMonthBegin.n GL08" \
        -i "pandas.tseries.offsets.SemiMonthBegin.nanos GL08" \
        -i "pandas.tseries.offsets.SemiMonthBegin.normalize GL08" \
        -i "pandas.tseries.offsets.SemiMonthBegin.rule_code GL08" \
        -i "pandas.tseries.offsets.SemiMonthEnd SA01" \
        -i "pandas.tseries.offsets.SemiMonthEnd.day_of_month GL08" \
        -i "pandas.tseries.offsets.SemiMonthEnd.freqstr SA01" \
        -i "pandas.tseries.offsets.SemiMonthEnd.is_on_offset GL08" \
        -i "pandas.tseries.offsets.SemiMonthEnd.n GL08" \
        -i "pandas.tseries.offsets.SemiMonthEnd.nanos GL08" \
        -i "pandas.tseries.offsets.SemiMonthEnd.normalize GL08" \
        -i "pandas.tseries.offsets.SemiMonthEnd.rule_code GL08" \
        -i "pandas.tseries.offsets.Tick GL08" \
        -i "pandas.tseries.offsets.Tick.freqstr SA01" \
        -i "pandas.tseries.offsets.Tick.is_on_offset GL08" \
        -i "pandas.tseries.offsets.Tick.n GL08" \
        -i "pandas.tseries.offsets.Tick.nanos SA01" \
        -i "pandas.tseries.offsets.Tick.normalize GL08" \
        -i "pandas.tseries.offsets.Tick.rule_code GL08" \
        -i "pandas.tseries.offsets.Week PR02" \
        -i "pandas.tseries.offsets.Week.freqstr SA01" \
        -i "pandas.tseries.offsets.Week.is_on_offset GL08" \
        -i "pandas.tseries.offsets.Week.n GL08" \
        -i "pandas.tseries.offsets.Week.nanos GL08" \
        -i "pandas.tseries.offsets.Week.normalize GL08" \
        -i "pandas.tseries.offsets.Week.rule_code GL08" \
        -i "pandas.tseries.offsets.Week.weekday GL08" \
        -i "pandas.tseries.offsets.WeekOfMonth PR02,SA01" \
        -i "pandas.tseries.offsets.WeekOfMonth.freqstr SA01" \
        -i "pandas.tseries.offsets.WeekOfMonth.is_on_offset GL08" \
        -i "pandas.tseries.offsets.WeekOfMonth.n GL08" \
        -i "pandas.tseries.offsets.WeekOfMonth.nanos GL08" \
        -i "pandas.tseries.offsets.WeekOfMonth.normalize GL08" \
        -i "pandas.tseries.offsets.WeekOfMonth.rule_code GL08" \
        -i "pandas.tseries.offsets.WeekOfMonth.week GL08" \
        -i "pandas.tseries.offsets.WeekOfMonth.weekday GL08" \
        -i "pandas.tseries.offsets.YearBegin.freqstr SA01" \
        -i "pandas.tseries.offsets.YearBegin.is_on_offset GL08" \
        -i "pandas.tseries.offsets.YearBegin.month GL08" \
        -i "pandas.tseries.offsets.YearBegin.n GL08" \
        -i "pandas.tseries.offsets.YearBegin.nanos GL08" \
        -i "pandas.tseries.offsets.YearBegin.normalize GL08" \
        -i "pandas.tseries.offsets.YearBegin.rule_code GL08" \
        -i "pandas.tseries.offsets.YearEnd.freqstr SA01" \
        -i "pandas.tseries.offsets.YearEnd.is_on_offset GL08" \
        -i "pandas.tseries.offsets.YearEnd.month GL08" \
        -i "pandas.tseries.offsets.YearEnd.n GL08" \
        -i "pandas.tseries.offsets.YearEnd.nanos GL08" \
        -i "pandas.tseries.offsets.YearEnd.normalize GL08" \
        -i "pandas.tseries.offsets.YearEnd.rule_code GL08" \
        -i "pandas.util.hash_pandas_object PR07,SA01" # There should be no backslash in the final line, please keep this comment in the last ignored function

    RET=$(($RET + $?)) ; echo $MSG "DONE"

fi

### DOCUMENTATION NOTEBOOKS ###
if [[ -z "$CHECK" || "$CHECK" == "notebooks" ]]; then

    MSG='Notebooks' ; echo $MSG
    jupyter nbconvert --execute $(find doc/source -name '*.ipynb') --to notebook
    RET=$(($RET + $?)) ; echo $MSG "DONE"

fi

### SINGLE-PAGE DOCS ###
if [[ -z "$CHECK" || "$CHECK" == "single-docs" ]]; then
    python doc/make.py --warnings-are-errors --no-browser --single pandas.Series.value_counts
    python doc/make.py --warnings-are-errors --no-browser --single pandas.Series.str.split
fi

exit $RET<|MERGE_RESOLUTION|>--- conflicted
+++ resolved
@@ -163,11 +163,6 @@
         -i "pandas.Series.str.center RT03,SA01" \
         -i "pandas.Series.str.decode PR07,RT03,SA01" \
         -i "pandas.Series.str.encode PR07,RT03,SA01" \
-<<<<<<< HEAD
-        -i "pandas.Series.str.fullmatch RT03" \
-=======
-        -i "pandas.Series.str.index RT03" \
->>>>>>> 0cdc6a48
         -i "pandas.Series.str.ljust RT03,SA01" \
         -i "pandas.Series.str.lower RT03" \
         -i "pandas.Series.str.lstrip RT03" \
