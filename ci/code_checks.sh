--- conflicted
+++ resolved
@@ -101,10 +101,6 @@
         -i "pandas.Series.dt.microseconds SA01" \
         -i "pandas.Series.dt.month_name PR01,PR02" \
         -i "pandas.Series.dt.nanoseconds SA01" \
-<<<<<<< HEAD
-=======
-        -i "pandas.Series.dt.normalize PR01" \
->>>>>>> e4956ab4
         -i "pandas.Series.dt.round PR01,PR02" \
         -i "pandas.Series.dt.seconds SA01" \
         -i "pandas.Series.dt.strftime PR01,PR02" \
