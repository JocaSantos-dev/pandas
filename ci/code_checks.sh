--- conflicted
+++ resolved
@@ -240,13 +240,8 @@
 ### DOCSTRINGS ###
 if [[ -z "$CHECK" || "$CHECK" == "docstrings" ]]; then
 
-<<<<<<< HEAD
-    MSG='Validate docstrings (GL06, GL07, GL09, SS04, PR03, PR05, EX04, RT04, RT05)' ; echo $MSG
-    $BASE_DIR/scripts/validate_docstrings.py --format=azure --errors=GL06,GL07,GL09,SS04,PR03,PR05,EX04,RT04,RT05
-=======
-    MSG='Validate docstrings (GL06, GL07, GL09, SS04, PR03, PR05, EX04, RT04, SS05)' ; echo $MSG
-    $BASE_DIR/scripts/validate_docstrings.py --format=azure --errors=GL06,GL07,GL09,SS04,PR03,PR05,EX04,RT04,SS05
->>>>>>> e3b09507
+    MSG='Validate docstrings (GL06, GL07, GL09, SS04, PR03, PR05, EX04, RT04, RT05, SS05)' ; echo $MSG
+    $BASE_DIR/scripts/validate_docstrings.py --format=azure --errors=GL06,GL07,GL09,SS04,PR03,PR05,EX04,RT04,RT05,SS05
     RET=$(($RET + $?)) ; echo $MSG "DONE"
 
 fi
