#!/bin/bash
#
# Run checks related to code quality.
#
# This script is intended for both the CI and to check locally that code standards are
# respected. We run doctests here (currently some files only), and we
# validate formatting error in docstrings.
#
# Usage:
#   $ ./ci/code_checks.sh               # run all checks
#   $ ./ci/code_checks.sh code          # checks on imported code
#   $ ./ci/code_checks.sh doctests      # run doctests
#   $ ./ci/code_checks.sh docstrings    # validate docstring errors
#   $ ./ci/code_checks.sh single-docs   # check single-page docs build warning-free
#   $ ./ci/code_checks.sh notebooks     # check execution of documentation notebooks

set -uo pipefail

if [[ -v 1 ]]; then
    CHECK=$1
else
    # script will fail if it uses an unset variable (i.e. $1 is not provided)
    CHECK=""
fi

[[ -z "$CHECK" || "$CHECK" == "code" || "$CHECK" == "doctests" || "$CHECK" == "docstrings" || "$CHECK" == "single-docs" || "$CHECK" == "notebooks" ]] || \
    { echo "Unknown command $1. Usage: $0 [code|doctests|docstrings|single-docs|notebooks]"; exit 9999; }

BASE_DIR="$(dirname $0)/.."
RET=0

### CODE ###
if [[ -z "$CHECK" || "$CHECK" == "code" ]]; then

    MSG='Check import. No warnings, and blocklist some optional dependencies' ; echo $MSG
    python -W error -c "
import sys
import pandas

blocklist = {'bs4', 'gcsfs', 'html5lib', 'http', 'ipython', 'jinja2', 'hypothesis',
             'lxml', 'matplotlib', 'openpyxl', 'py', 'pytest', 's3fs', 'scipy',
             'tables', 'urllib.request', 'xlrd', 'xlsxwriter'}

# GH#28227 for some of these check for top-level modules, while others are
#  more specific (e.g. urllib.request)
import_mods = set(m.split('.')[0] for m in sys.modules) | set(sys.modules)
mods = blocklist & import_mods
if mods:
    sys.stderr.write('err: pandas should not import: {}\n'.format(', '.join(mods)))
    sys.exit(len(mods))
    "
    RET=$(($RET + $?)) ; echo $MSG "DONE"

fi

### DOCTESTS ###
if [[ -z "$CHECK" || "$CHECK" == "doctests" ]]; then

    MSG='Python and Cython Doctests' ; echo $MSG
    python -c 'import pandas as pd; pd.test(run_doctests=True)'
    RET=$(($RET + $?)) ; echo $MSG "DONE"

fi

### DOCSTRINGS ###
if [[ -z "$CHECK" || "$CHECK" == "docstrings" ]]; then

    MSG='Validate docstrings (EX01, EX04, GL01, GL02, GL03, GL04, GL05, GL06, GL07, GL09, GL10, PR03, PR04, PR05, PR06, PR08, PR09, PR10, RT01, RT02, RT04, RT05, SA02, SA03, SA04, SS01, SS02, SS03, SS04, SS05, SS06)' ; echo $MSG
    $BASE_DIR/scripts/validate_docstrings.py --format=actions --errors=EX01,EX04,GL01,GL02,GL03,GL04,GL05,GL06,GL07,GL09,GL10,PR03,PR04,PR05,PR06,PR08,PR09,PR10,RT01,RT02,RT04,RT05,SA02,SA03,SA04,SS01,SS02,SS03,SS04,SS05,SS06
    RET=$(($RET + $?)) ; echo $MSG "DONE"

    MSG='Partially validate docstrings (EX03)' ;  echo $MSG
    $BASE_DIR/scripts/validate_docstrings.py --format=actions --errors=EX03 --ignore_functions \
        pandas.Series.plot.line \
        pandas.Series.to_sql \
        pandas.errors.SettingWithCopyWarning \
        pandas.errors.SpecificationError \
        pandas.errors.UndefinedVariableError \
        pandas.read_json \
        pandas.io.formats.style.Styler.to_latex \
        pandas.read_parquet \
        pandas.DataFrame.to_sql \
        pandas.io.formats.style.Styler.map \
        pandas.io.formats.style.Styler.apply_index \
        pandas.io.formats.style.Styler.map_index \
        pandas.io.formats.style.Styler.format \
        pandas.io.formats.style.Styler.set_tooltips \
        pandas.io.formats.style.Styler.set_uuid \
        pandas.io.formats.style.Styler.pipe \
        pandas.io.formats.style.Styler.highlight_between \
        pandas.io.formats.style.Styler.highlight_quantile \
        pandas.io.formats.style.Styler.background_gradient \
        pandas.io.formats.style.Styler.text_gradient \
<<<<<<< HEAD
        pandas.DataFrame.values \
        pandas.DataFrame.groupby \
        pandas.DataFrame.sort_values \
=======
        pandas.DataFrame.plot.hexbin \
        pandas.DataFrame.plot.line \
>>>>>>> 42d40af5
    RET=$(($RET + $?)) ; echo $MSG "DONE"

fi

### DOCUMENTATION NOTEBOOKS ###
if [[ -z "$CHECK" || "$CHECK" == "notebooks" ]]; then

    MSG='Notebooks' ; echo $MSG
    jupyter nbconvert --execute $(find doc/source -name '*.ipynb') --to notebook
    RET=$(($RET + $?)) ; echo $MSG "DONE"

fi

### SINGLE-PAGE DOCS ###
if [[ -z "$CHECK" || "$CHECK" == "single-docs" ]]; then
    python doc/make.py --warnings-are-errors --no-browser --single pandas.Series.value_counts
    python doc/make.py --warnings-are-errors --no-browser --single pandas.Series.str.split
fi

exit $RET<|MERGE_RESOLUTION|>--- conflicted
+++ resolved
@@ -91,14 +91,6 @@
         pandas.io.formats.style.Styler.highlight_quantile \
         pandas.io.formats.style.Styler.background_gradient \
         pandas.io.formats.style.Styler.text_gradient \
-<<<<<<< HEAD
-        pandas.DataFrame.values \
-        pandas.DataFrame.groupby \
-        pandas.DataFrame.sort_values \
-=======
-        pandas.DataFrame.plot.hexbin \
-        pandas.DataFrame.plot.line \
->>>>>>> 42d40af5
     RET=$(($RET + $?)) ; echo $MSG "DONE"
 
 fi
