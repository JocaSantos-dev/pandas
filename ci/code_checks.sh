#!/bin/bash
#
# Run checks related to code quality.
#
# This script is intended for both the CI and to check locally that code standards are
# respected. We run doctests here (currently some files only), and we
# validate formatting error in docstrings.
#
# Usage:
#   $ ./ci/code_checks.sh               # run all checks
#   $ ./ci/code_checks.sh code          # checks on imported code
#   $ ./ci/code_checks.sh doctests      # run doctests
#   $ ./ci/code_checks.sh docstrings    # validate docstring errors
#   $ ./ci/code_checks.sh single-docs   # check single-page docs build warning-free
#   $ ./ci/code_checks.sh notebooks     # check execution of documentation notebooks

set -uo pipefail

if [[ -v 1 ]]; then
    CHECK=$1
else
    # script will fail if it uses an unset variable (i.e. $1 is not provided)
    CHECK=""
fi

[[ -z "$CHECK" || "$CHECK" == "code" || "$CHECK" == "doctests" || "$CHECK" == "docstrings" || "$CHECK" == "single-docs" || "$CHECK" == "notebooks" ]] || \
    { echo "Unknown command $1. Usage: $0 [code|doctests|docstrings|single-docs|notebooks]"; exit 9999; }

BASE_DIR="$(dirname $0)/.."
RET=0

### CODE ###
if [[ -z "$CHECK" || "$CHECK" == "code" ]]; then

    MSG='Check import. No warnings, and blocklist some optional dependencies' ; echo $MSG
    python -W error -c "
import sys
import pandas

blocklist = {'bs4', 'gcsfs', 'html5lib', 'http', 'ipython', 'jinja2', 'hypothesis',
             'lxml', 'matplotlib', 'openpyxl', 'py', 'pytest', 's3fs', 'scipy',
             'tables', 'urllib.request', 'xlrd', 'xlsxwriter'}

# GH#28227 for some of these check for top-level modules, while others are
#  more specific (e.g. urllib.request)
import_mods = set(m.split('.')[0] for m in sys.modules) | set(sys.modules)
mods = blocklist & import_mods
if mods:
    sys.stderr.write('err: pandas should not import: {}\n'.format(', '.join(mods)))
    sys.exit(len(mods))
    "
    RET=$(($RET + $?)) ; echo $MSG "DONE"

fi

### DOCTESTS ###
if [[ -z "$CHECK" || "$CHECK" == "doctests" ]]; then

    MSG='Python and Cython Doctests' ; echo $MSG
    python -c 'import pandas as pd; pd.test(run_doctests=True)'
    RET=$(($RET + $?)) ; echo $MSG "DONE"

fi

### DOCSTRINGS ###
if [[ -z "$CHECK" || "$CHECK" == "docstrings" ]]; then

    MSG='Validate docstrings (EX01, EX04, GL01, GL02, GL03, GL04, GL05, GL06, GL07, GL09, GL10, PR03, PR04, PR05, PR06, PR08, PR09, PR10, RT01, RT02, RT04, RT05, SA02, SA03, SA04, SS01, SS02, SS03, SS04, SS05, SS06)' ; echo $MSG
    $BASE_DIR/scripts/validate_docstrings.py --format=actions --errors=EX01,EX04,GL01,GL02,GL03,GL04,GL05,GL06,GL07,GL09,GL10,PR03,PR04,PR05,PR06,PR08,PR09,PR10,RT01,RT02,RT04,RT05,SA02,SA03,SA04,SS01,SS02,SS03,SS04,SS05,SS06
    RET=$(($RET + $?)) ; echo $MSG "DONE"

    MSG='Partially validate docstrings (EX03)' ;  echo $MSG
    $BASE_DIR/scripts/validate_docstrings.py --format=actions --errors=EX03 --ignore_functions \
        pandas.Series.plot.line \
        pandas.Series.to_sql \
        pandas.errors.DatabaseError \
        pandas.errors.IndexingError \
        pandas.errors.InvalidColumnName \
        pandas.errors.SettingWithCopyWarning \
        pandas.errors.SpecificationError \
        pandas.errors.UndefinedVariableError \
        pandas.Timestamp.ceil \
        pandas.Timestamp.floor \
        pandas.Timestamp.round \
        pandas.ExcelWriter \
        pandas.read_json \
        pandas.io.json.build_table_schema \
        pandas.io.formats.style.Styler.to_latex \
        pandas.read_parquet \
        pandas.DataFrame.to_sql \
        pandas.read_stata \
        pandas.plotting.scatter_matrix \
<<<<<<< HEAD
        pandas.pivot \
        pandas.merge_asof \
        pandas.wide_to_long \
=======
        pandas.Index.rename \
>>>>>>> a0634c90
        pandas.Index.droplevel \
        pandas.MultiIndex.names \
        pandas.MultiIndex.droplevel \
        pandas.Grouper \
        pandas.io.formats.style.Styler.map \
        pandas.io.formats.style.Styler.apply_index \
        pandas.io.formats.style.Styler.map_index \
        pandas.io.formats.style.Styler.format \
        pandas.io.formats.style.Styler.format_index \
        pandas.io.formats.style.Styler.relabel_index \
        pandas.io.formats.style.Styler.hide \
        pandas.io.formats.style.Styler.set_td_classes \
        pandas.io.formats.style.Styler.set_tooltips \
        pandas.io.formats.style.Styler.set_uuid \
        pandas.io.formats.style.Styler.pipe \
        pandas.io.formats.style.Styler.highlight_between \
        pandas.io.formats.style.Styler.highlight_quantile \
        pandas.io.formats.style.Styler.background_gradient \
        pandas.io.formats.style.Styler.text_gradient \
        pandas.DataFrame.values \
        pandas.DataFrame.groupby \
        pandas.DataFrame.idxmax \
        pandas.DataFrame.idxmin \
        pandas.DataFrame.pivot \
        pandas.DataFrame.sort_values \
        pandas.DataFrame.plot.hexbin \
        pandas.DataFrame.plot.line \
    RET=$(($RET + $?)) ; echo $MSG "DONE"

fi

### DOCUMENTATION NOTEBOOKS ###
if [[ -z "$CHECK" || "$CHECK" == "notebooks" ]]; then

    MSG='Notebooks' ; echo $MSG
    jupyter nbconvert --execute $(find doc/source -name '*.ipynb') --to notebook
    RET=$(($RET + $?)) ; echo $MSG "DONE"

fi

### SINGLE-PAGE DOCS ###
if [[ -z "$CHECK" || "$CHECK" == "single-docs" ]]; then
    python doc/make.py --warnings-are-errors --no-browser --single pandas.Series.value_counts
    python doc/make.py --warnings-are-errors --no-browser --single pandas.Series.str.split
fi

exit $RET<|MERGE_RESOLUTION|>--- conflicted
+++ resolved
@@ -90,13 +90,6 @@
         pandas.DataFrame.to_sql \
         pandas.read_stata \
         pandas.plotting.scatter_matrix \
-<<<<<<< HEAD
-        pandas.pivot \
-        pandas.merge_asof \
-        pandas.wide_to_long \
-=======
-        pandas.Index.rename \
->>>>>>> a0634c90
         pandas.Index.droplevel \
         pandas.MultiIndex.names \
         pandas.MultiIndex.droplevel \
