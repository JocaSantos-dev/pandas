--- conflicted
+++ resolved
@@ -85,11 +85,6 @@
         pandas.api.extensions.ExtensionDtype \
         pandas.api.extensions.ExtensionArray \
         pandas.arrays.NumpyExtensionArray \
-<<<<<<< HEAD
-        pandas.api.extensions.ExtensionArray._concat_same_type \
-=======
-        pandas.api.extensions.ExtensionArray._formatter \
->>>>>>> 4f55280d
         pandas.api.extensions.ExtensionArray._from_factorized \
         pandas.api.extensions.ExtensionArray._from_sequence \
         pandas.api.extensions.ExtensionArray._from_sequence_of_strings \
