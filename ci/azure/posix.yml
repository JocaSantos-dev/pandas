--- conflicted
+++ resolved
@@ -42,13 +42,8 @@
         py37_np_dev:
           ENV_FILE: ci/deps/azure-37-numpydev.yaml
           CONDA_PY: "37"
-<<<<<<< HEAD
-          PATTERN: "not slow and not network"
+          PATTERN: "not slow and not network and not db"
           WARNINGS_ARE_ERRORS: "true"
-=======
-          PATTERN: "not slow and not network and not db"
-          TEST_ARGS: "-W error"
->>>>>>> 80295f94
           PANDAS_TESTING_MODE: "deprecate"
           EXTRA_APT: "xsel"
 
