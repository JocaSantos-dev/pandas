parameters:
  name: ''
  vmImage: ''

jobs:
- job: ${{ parameters.name }}
  pool:
    vmImage: ${{ parameters.vmImage }}
  strategy:
    matrix:
      ${{ if eq(parameters.name, 'macOS') }}:
        py35_np_120:
          ENV_FILE: ci/deps/azure-macos-35.yaml
          CONDA_PY: "35"
          PATTERN: "not slow and not network and not db"

      ${{ if eq(parameters.name, 'Linux') }}:
        py27_np_120:
          ENV_FILE: ci/deps/azure-27-compat.yaml
          CONDA_PY: "27"
          PATTERN: "not slow and not network and not db"

<<<<<<< HEAD
        py37_locale:
          ENV_FILE: ci/deps/azure-37-locale.yaml
          CONDA_PY: "37"
          PATTERN: "not slow and not network and not db"
=======
        py27_locale_slow_old_np:
          ENV_FILE: ci/deps/azure-27-locale.yaml
          CONDA_PY: "27"
          PATTERN: "slow"
>>>>>>> ab55d05e
          LOCALE_OVERRIDE: "zh_CN.UTF-8"
          EXTRA_APT: "language-pack-zh-hans"

        py36_locale_slow:
          ENV_FILE: ci/deps/azure-36-locale_slow.yaml
          CONDA_PY: "36"
          PATTERN: "not slow and not network and not db"
          LOCALE_OVERRIDE: "it_IT.UTF-8"

        py37_locale:
          ENV_FILE: ci/deps/azure-37-locale.yaml
          CONDA_PY: "37"
          PATTERN: "not slow and not network"
          LOCALE_OVERRIDE: "zh_CN.UTF-8"

        py37_np_dev:
          ENV_FILE: ci/deps/azure-37-numpydev.yaml
          CONDA_PY: "37"
          PATTERN: "not slow and not network"
          TEST_ARGS: "-W error"
          PANDAS_TESTING_MODE: "deprecate"
          EXTRA_APT: "xsel"

  steps:
    - script: |
        if [ "$(uname)" == "Linux" ]; then sudo apt-get install -y libc6-dev-i386 $EXTRA_APT; fi
        echo "Installing Miniconda"
        ci/incremental/install_miniconda.sh
        export PATH=$HOME/miniconda3/bin:$PATH
        echo "Setting up Conda environment"
        ci/incremental/setup_conda_environment.sh
      displayName: 'Before Install'
    - script: |
        export PATH=$HOME/miniconda3/bin:$PATH
        source activate pandas-dev
        ci/incremental/build.sh
      displayName: 'Build'
    - script: |
        export PATH=$HOME/miniconda3/bin:$PATH
        source activate pandas-dev
        ci/run_tests.sh
      displayName: 'Test'
    - script: |
        export PATH=$HOME/miniconda3/bin:$PATH
        source activate pandas-dev && pushd /tmp && python -c "import pandas; pandas.show_versions();" && popd
    - task: PublishTestResults@2
      inputs:
        testResultsFiles: 'test-data-*.xml'
        testRunTitle: ${{ format('{0}-$(CONDA_PY)', parameters.name) }}
    - powershell: |
        $junitXml = "test-data-single.xml"
        $(Get-Content $junitXml | Out-String) -match 'failures="(.*?)"'
        if ($matches[1] -eq 0)
        {
          Write-Host "No test failures in test-data-single"
        }
        else
        {
          # note that this will produce $LASTEXITCODE=1
          Write-Error "$($matches[1]) tests failed"
        }

        $junitXmlMulti = "test-data-multiple.xml"
        $(Get-Content $junitXmlMulti | Out-String) -match 'failures="(.*?)"'
        if ($matches[1] -eq 0)
        {
          Write-Host "No test failures in test-data-multi"
        }
        else
        {
          # note that this will produce $LASTEXITCODE=1
          Write-Error "$($matches[1]) tests failed"
        }
      displayName: Check for test failures<|MERGE_RESOLUTION|>--- conflicted
+++ resolved
@@ -20,17 +20,10 @@
           CONDA_PY: "27"
           PATTERN: "not slow and not network and not db"
 
-<<<<<<< HEAD
-        py37_locale:
-          ENV_FILE: ci/deps/azure-37-locale.yaml
-          CONDA_PY: "37"
-          PATTERN: "not slow and not network and not db"
-=======
         py27_locale_slow_old_np:
           ENV_FILE: ci/deps/azure-27-locale.yaml
           CONDA_PY: "27"
-          PATTERN: "slow"
->>>>>>> ab55d05e
+          PATTERN: "slow and not db"
           LOCALE_OVERRIDE: "zh_CN.UTF-8"
           EXTRA_APT: "language-pack-zh-hans"
 
@@ -43,13 +36,13 @@
         py37_locale:
           ENV_FILE: ci/deps/azure-37-locale.yaml
           CONDA_PY: "37"
-          PATTERN: "not slow and not network"
+          PATTERN: "not slow and not network and not db"
           LOCALE_OVERRIDE: "zh_CN.UTF-8"
 
         py37_np_dev:
           ENV_FILE: ci/deps/azure-37-numpydev.yaml
           CONDA_PY: "37"
-          PATTERN: "not slow and not network"
+          PATTERN: "not slow and not network and not db"
           TEST_ARGS: "-W error"
           PANDAS_TESTING_MODE: "deprecate"
           EXTRA_APT: "xsel"
