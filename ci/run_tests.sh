#!/bin/bash -e

# Workaround for pytest-xdist (it collects different tests in the workers if PYTHONHASHSEED is not set)
# https://github.com/pytest-dev/pytest/issues/920
# https://github.com/pytest-dev/pytest/issues/1075
PYTHONHASHSEED=$(python -c 'import random; print(random.randint(1, 4294967295))')
export PYTHONHASHSEED

COVERAGE="-s --cov=pandas --cov-report=xml --cov-append --cov-config=pyproject.toml"

PYTEST_CMD="MESONPY_EDITABLE_VERBOSE=1 PYTHONDEVMODE=1 PYTHONWARNDEFAULTENCODING=1 pytest -r fE -n $PYTEST_WORKERS --dist=worksteal $TEST_ARGS $COVERAGE $PYTEST_TARGET"

if [[ "$PATTERN" ]]; then
  PYTEST_CMD="$PYTEST_CMD -m \"$PATTERN and not bodo_udf_engine\""
else
  PYTEST_CMD="$PYTEST_CMD -m \"not bodo_udf_engine\""
fi

<<<<<<< HEAD
echo $PYTEST_CMD
sh -c "$PYTEST_CMD"

# Bodo tests need to be run in a separate session to prevent extensions installed conflicting with numba.
if [[ "$PYTEST_WORKERS" == "0" ]]; then
  # Run without setting PYTHONDEVMODE since it can cause segmentation faults during compilation.
  PYTEST_CMD_BODO_UDF_ENGINE="MESONPY_EDITABLE_VERBOSE=1 PYTHONWARNDEFAULTENCODING=1 pytest -r fE -n $PYTEST_WORKERS --dist=worksteal $TEST_ARGS $COVERAGE $PYTEST_TARGET -m \"bodo_udf_engine\""
  echo "Running Bodo Tests..."
  echo $PYTEST_CMD_BODO_UDF_ENGINE
  sh -c "$PYTEST_CMD_BODO_UDF_ENGINE"
fi
=======
echo "$PYTEST_CMD"
sh -c "$PYTEST_CMD"
>>>>>>> f13cd4ce
<|MERGE_RESOLUTION|>--- conflicted
+++ resolved
@@ -16,8 +16,7 @@
   PYTEST_CMD="$PYTEST_CMD -m \"not bodo_udf_engine\""
 fi
 
-<<<<<<< HEAD
-echo $PYTEST_CMD
+echo "$PYTEST_CMD"
 sh -c "$PYTEST_CMD"
 
 # Bodo tests need to be run in a separate session to prevent extensions installed conflicting with numba.
@@ -27,8 +26,4 @@
   echo "Running Bodo Tests..."
   echo $PYTEST_CMD_BODO_UDF_ENGINE
   sh -c "$PYTEST_CMD_BODO_UDF_ENGINE"
-fi
-=======
-echo "$PYTEST_CMD"
-sh -c "$PYTEST_CMD"
->>>>>>> f13cd4ce
+fi