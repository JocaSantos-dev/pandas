#!/bin/bash

echo "inside $0"


source activate pandas
cd "$TRAVIS_BUILD_DIR"

RET=0

if [ "$DOCTEST" ]; then

    echo "Running doctests"

    # running all doctests is not yet working
    # pytest --doctest-modules --ignore=pandas/tests -v  pandas

    # if [ $? -ne "0" ]; then
    #     RET=1
    # fi

    # DataFrame / Series docstrings
    pytest --doctest-modules -v pandas/core/frame.py \
<<<<<<< HEAD
        -k"-axes -combine -isin -itertuples -join -nlargest -nsmallest -nunique -pivot_table -quantile -query -reindex -reindex_axis -replace -round -set_index -stack -to_stata"
=======
        -k"-axes -combine -itertuples -join -nlargest -nsmallest -nunique -pivot_table -quantile -query -reindex -reindex_axis -replace -round -set_index -stack -to_dict -to_stata"
>>>>>>> a936399a

    if [ $? -ne "0" ]; then
        RET=1
    fi

    pytest --doctest-modules -v pandas/core/series.py \
        -k"-nonzero -reindex -searchsorted -to_dict"

    if [ $? -ne "0" ]; then
        RET=1
    fi

    pytest --doctest-modules -v pandas/core/generic.py \
        -k"-_set_axis_name -_xs -describe -droplevel -groupby -interpolate -pct_change -pipe -reindex -reindex_axis -resample -sample -to_json -transpose -values -xs"

    if [ $? -ne "0" ]; then
        RET=1
    fi

    # top-level reshaping functions
    pytest --doctest-modules -v \
        pandas/core/reshape/concat.py \
        pandas/core/reshape/pivot.py \
        pandas/core/reshape/reshape.py \
        pandas/core/reshape/tile.py \
        -k"-crosstab -pivot_table -cut"

    if [ $? -ne "0" ]; then
        RET=1
    fi

else
    echo "NOT running doctests"
fi

exit $RET<|MERGE_RESOLUTION|>--- conflicted
+++ resolved
@@ -21,11 +21,7 @@
 
     # DataFrame / Series docstrings
     pytest --doctest-modules -v pandas/core/frame.py \
-<<<<<<< HEAD
-        -k"-axes -combine -isin -itertuples -join -nlargest -nsmallest -nunique -pivot_table -quantile -query -reindex -reindex_axis -replace -round -set_index -stack -to_stata"
-=======
-        -k"-axes -combine -itertuples -join -nlargest -nsmallest -nunique -pivot_table -quantile -query -reindex -reindex_axis -replace -round -set_index -stack -to_dict -to_stata"
->>>>>>> a936399a
+        -k"-axes -combine -itertuples -join -nlargest -nsmallest -nunique -pivot_table -quantile -query -reindex -reindex_axis -replace -round -set_index -stack -to_stata"
 
     if [ $? -ne "0" ]; then
         RET=1
