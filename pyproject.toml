[build-system]
# Minimum requirements for the build system to execute.
# See https://github.com/scipy/scipy/pull/12940 for the AIX issue.
requires = [
    "setuptools>=61.0.0",
    "wheel",
    "Cython>=0.29.33,<3",  # Note: sync with setup.py, environment.yml and asv.conf.json
    "oldest-supported-numpy>=2022.8.16",
    "versioneer[toml]"
]
# build-backend = "setuptools.build_meta"

[project]
name = 'pandas'
dynamic = [
  'version'
]
description = 'Powerful data structures for data analysis, time series, and statistics'
readme = 'README.md'
authors = [
  { name = 'The Pandas Development Team', email='pandas-dev@python.org' },
]
license = {file = 'LICENSE'}
requires-python = '>=3.8'
dependencies = [
  "numpy>=1.20.3; python_version<'3.10'",
  "numpy>=1.21.0; python_version>='3.10'",
  "numpy>=1.23.2; python_version>='3.11'",
  "python-dateutil>=2.8.2",
  "pytz>=2020.1"
]
classifiers = [
    'Development Status :: 5 - Production/Stable',
    'Environment :: Console',
    'Intended Audience :: Science/Research',
    'License :: OSI Approved :: BSD License',
    'Operating System :: OS Independent',
    'Programming Language :: Cython',
    'Programming Language :: Python',
    'Programming Language :: Python :: 3',
    'Programming Language :: Python :: 3 :: Only',
    'Programming Language :: Python :: 3.8',
    'Programming Language :: Python :: 3.9',
    'Programming Language :: Python :: 3.10',
    'Programming Language :: Python :: 3.11',
    'Topic :: Scientific/Engineering'
]

[project.urls]
homepage = 'https://pandas.pydata.org'
documentation = 'https://pandas.pydata.org/docs/'
repository = 'https://github.com/pandas-dev/pandas'

[project.entry-points."pandas_plotting_backends"]
matplotlib = "pandas:plotting._matplotlib"

[project.optional-dependencies]
test = ['hypothesis>=6.34.2', 'pytest>=7.0.0', 'pytest-xdist>=2.2.0', 'pytest-asyncio>=0.17.0']
performance = ['bottleneck>=1.3.2', 'numba>=0.53.1', 'numexpr>=2.7.1']
timezone = ['tzdata>=2022.1']
computation = ['scipy>=1.7.1', 'xarray>=0.21.0']
fss = ['fsspec>=2021.07.0']
aws = ['s3fs>=2021.08.0']
gcp = ['gcsfs>=2021.07.0', 'pandas-gbq>=0.15.0']
excel = ['odfpy>=1.4.1', 'openpyxl>=3.0.7', 'pyxlsb>=1.0.8', 'xlrd>=2.0.1', 'xlsxwriter>=1.4.3']
parquet = ['pyarrow>=7.0.0']
feather = ['pyarrow>=7.0.0']
hdf5 = [# blosc only available on conda (https://github.com/Blosc/python-blosc/issues/297)
        #'blosc>=1.20.1',
        'tables>=3.6.1']
spss = ['pyreadstat>=1.1.2']
postgresql = ['SQLAlchemy>=1.4.16', 'psycopg2>=2.8.6']
mysql = ['SQLAlchemy>=1.4.16', 'pymysql>=1.0.2']
sql-other = ['SQLAlchemy>=1.4.16']
html = ['beautifulsoup4>=4.9.3', 'html5lib>=1.1', 'lxml>=4.6.3']
xml = ['lxml>=4.6.3']
plot = ['matplotlib>=3.6.1']
output_formatting = ['jinja2>=3.0.0', 'tabulate>=0.8.9']
clipboard = ['PyQt5>=5.15.1', 'qtpy>=2.2.0']
compression = ['brotlipy>=0.7.0', 'python-snappy>=0.6.0', 'zstandard>=0.15.2']
all = ['beautifulsoup4>=4.9.3',
       # blosc only available on conda (https://github.com/Blosc/python-blosc/issues/297)
       #'blosc>=1.21.0',
       'bottleneck>=1.3.2',
       'brotlipy>=0.7.0',
       'fastparquet>=0.6.3',
       'fsspec>=2021.07.0',
       'gcsfs>=2021.07.0',
       'html5lib>=1.1',
       'hypothesis>=6.34.2',
       'jinja2>=3.0.0',
       'lxml>=4.6.3',
       'matplotlib>=3.6.1',
       'numba>=0.53.1',
       'numexpr>=2.7.3',
       'odfpy>=1.4.1',
       'openpyxl>=3.0.7',
       'pandas-gbq>=0.15.0',
       'psycopg2>=2.8.6',
       'pyarrow>=7.0.0',
       'pymysql>=1.0.2',
       'PyQt5>=5.15.1',
       'pyreadstat>=1.1.2',
       'pytest>=7.0.0',
       'pytest-xdist>=2.2.0',
       'pytest-asyncio>=0.17.0',
       'python-snappy>=0.6.0',
       'pyxlsb>=1.0.8',
       'qtpy>=2.2.0',
       'scipy>=1.7.1',
       's3fs>=2021.08.0',
       'SQLAlchemy>=1.4.16',
       'tables>=3.6.1',
       'tabulate>=0.8.9',
       'tzdata>=2022.1',
       'xarray>=0.21.0',
       'xlrd>=2.0.1',
       'xlsxwriter>=1.4.3',
       'zstandard>=0.15.2']

# TODO: Remove after setuptools support is dropped.
[tool.setuptools]
include-package-data = true

[tool.setuptools.packages.find]
include = ["pandas", "pandas.*"]
namespaces = false

[tool.setuptools.exclude-package-data]
"*" = ["*.c", "*.h"]

# See the docstring in versioneer.py for instructions. Note that you must
# re-run 'versioneer.py setup' after changing this section, and commit the
# resulting files.
[tool.versioneer]
VCS = "git"
style = "pep440"
versionfile_source = "pandas/_version.py"
versionfile_build = "pandas/_version.py"
tag_prefix = "v"
parentdir_prefix = "pandas-"

[tool.cibuildwheel]
skip = "cp36-* cp37-* pp37-* *-manylinux_i686 *_ppc64le *_s390x *-musllinux*"
build-verbosity = "3"
environment = { LDFLAGS="-Wl,--strip-debug" }
test-requires = "hypothesis>=6.34.2 pytest>=7.0.0 pytest-xdist>=2.2.0 pytest-asyncio>=0.17"
test-command = "python {project}/ci/test_wheels.py"

[tool.cibuildwheel.macos]
archs = "x86_64 arm64"
test-skip = "*_arm64"

[tool.cibuildwheel.windows]
repair-wheel-command = "python ci/fix_wheels.py {wheel} {dest_dir}"

[[tool.cibuildwheel.overrides]]
select = "*-win*"
# We test separately for Windows, since we use
# the base windows docker image to check if any dlls are
# missing from the wheel
test-command = ""

[[tool.cibuildwheel.overrides]]
# Don't strip wheels on macOS.
# macOS doesn't support stripping wheels with linker
# https://github.com/MacPython/numpy-wheels/pull/87#issuecomment-624878264
select = "*-macosx*"
environment = ""

[[tool.cibuildwheel.overrides]]
select = "*-win32"
environment = { IS_32_BIT="true" }

[tool.black]
target-version = ['py38', 'py39']
required-version = '23.1.0'
exclude = '''
(
    asv_bench/env
  | \.egg
  | \.git
  | \.hg
  | \.mypy_cache
  | \.nox
  | \.tox
  | \.venv
  | _build
  | buck-out
  | build
  | dist
  | setup.py
)
'''

[tool.ruff]
line-length = 88
update-check = false
target-version = "py38"

select = [
  # pyflakes
  "F",
  # pycodestyle
  "E",
  "W",
  # flake8-2020
  "YTT",
  # flake8-bugbear
  "B",
  # flake8-quotes
  "Q",
  # pylint
  "PLE", "PLR", "PLW",
  # misc lints
  "PIE",
  # tidy imports
  "TID",
  # implicit string concatenation
  "ISC",
  # type-checking imports
  "TCH",
]

ignore = [
  # space before : (needed for how black formats slicing)
  # "E203",  # not yet implemented
  # module level import not at top of file
  "E402",
  # do not assign a lambda expression, use a def
  "E731",
  # line break before binary operator
  # "W503",  # not yet implemented
  # line break after binary operator
  # "W504",  # not yet implemented
  # controversial
  "B006",
  # controversial
  "B007",
  # controversial
  "B008",
  # setattr is used to side-step mypy
  "B009",
  # getattr is used to side-step mypy
  "B010",
  # tests use assert False
  "B011",
  # tests use comparisons but not their returned value
  "B015",
  # false positives
  "B019",
  # Loop control variable overrides iterable it iterates
  "B020",
  # Function definition does not bind loop variable
  "B023",
  # Functions defined inside a loop must not use variables redefined in the loop
  # "B301",  # not yet implemented
  # Too many arguments to function call
  "PLR0913",
  # Too many returns
  "PLR0911",
  # Too many branches
  "PLR0912",
  # Too many statements
  "PLR0915",
  # Global statements are discouraged
  "PLW0603",

  # Additional checks that don't pass yet
  # Within an except clause, raise exceptions with ...
  "B904",
  # Magic number
  "PLR2004",
<<<<<<< HEAD
  # Consider `elif` instead of `else` then `if` to remove indendation level
=======
  # Outer loop variable overwritten by inner assignment
  "PLW2901",
  # Consider `elif` instead of `else` then `if` to remove indentation level
>>>>>>> 056edfaa
  "PLR5501",
]

exclude = [
  "doc/sphinxext/*.py",
  "doc/build/*.py",
  "doc/temp/*.py",
  ".eggs/*.py",
  "versioneer.py",
  # exclude asv benchmark environments from linting
  "env",
]

[tool.ruff.per-file-ignores]
# relative imports allowed for asv_bench
"asv_bench/*" = ["TID"]
# TCH to be enabled gradually
"pandas/core/*" = ["PLW2901"]
"pandas/core/arrays/*" = ["TCH"]
"pandas/core/nanops.py" = ["TCH"]
"pandas/core/apply.py" = ["TCH"]
"pandas/core/base.py" = ["TCH"]
"pandas/core/algorithms.py" = ["TCH"]
"pandas/core/ops/*" = ["TCH"]
"pandas/core/sorting.py" = ["TCH"]
"pandas/core/construction.py" = ["TCH"]
"pandas/core/missing.py" = ["TCH"]
"pandas/core/reshape/*" = ["TCH"]
"pandas/core/strings/*" = ["TCH"]
"pandas/core/tools/*" = ["TCH"]
"pandas/core/window/*" = ["TCH"]
"pandas/io/*" = ["TCH", "PLW2901"]
"pandas/tseries/*" = ["TCH"]
"pandas/tests/*" = ["TCH", "PLW2901"]
"pandas/plotting/*" = ["TCH", "PLW2901"]
"pandas/util/*" = ["TCH"]
"pandas/_libs/*" = ["TCH"]
# Keep this one enabled
"pandas/_typing.py" = ["TCH"]

[tool.pylint.messages_control]
max-line-length = 88
disable = [
 # intentionally turned off
  "bad-mcs-classmethod-argument",
  "broad-except",
  "c-extension-no-member",
  "comparison-with-itself",
  "consider-using-enumerate",
  "import-error",
  "import-outside-toplevel",
  "invalid-name",
  "invalid-unary-operand-type",
  "line-too-long",
  "no-else-continue",
  "no-else-raise",
  "no-else-return",
  "no-member",
  "no-name-in-module",
  "not-an-iterable",
  "overridden-final-method",
  "pointless-statement",
  "redundant-keyword-arg",
  "singleton-comparison",
  "too-many-ancestors",
  "too-many-arguments",
  "too-many-boolean-expressions",
  "too-many-branches",
  "too-many-function-args",
  "too-many-instance-attributes",
  "too-many-locals",
  "too-many-nested-blocks",
  "too-many-public-methods",
  "too-many-return-statements",
  "too-many-statements",
  "unexpected-keyword-arg",
  "ungrouped-imports",
  "unsubscriptable-object",
  "unsupported-assignment-operation",
  "unsupported-membership-test",
  "unused-import",
  "use-dict-literal",
  "use-implicit-booleaness-not-comparison",
  "use-implicit-booleaness-not-len",
  "wrong-import-order",
  "wrong-import-position",

 # misc
  "abstract-class-instantiated",
  "no-value-for-parameter",
  "undefined-variable",
  "unpacking-non-sequence",
  "used-before-assignment",

 # pylint type "C": convention, for programming standard violation
  "missing-class-docstring",
  "missing-function-docstring",
  "missing-module-docstring",
  "superfluous-parens",
  "too-many-lines",
  "unidiomatic-typecheck",
  "unnecessary-dunder-call",
  "unnecessary-lambda-assignment",

  # pylint type "R": refactor, for bad code smell
  "consider-using-with",
  "cyclic-import",
  "duplicate-code",
  "inconsistent-return-statements",
  "redefined-argument-from-local",
  "too-few-public-methods",

  # pylint type "W": warning, for python specific problems
  "abstract-method",
  "arguments-differ",
  "arguments-out-of-order",
  "arguments-renamed",
  "attribute-defined-outside-init",
  "broad-exception-raised",
  "comparison-with-callable",
  "dangerous-default-value",
  "deprecated-module",
  "eval-used",
  "expression-not-assigned",
  "fixme",
  "global-statement",
  "invalid-overridden-method",
  "keyword-arg-before-vararg",
  "possibly-unused-variable",
  "protected-access",
  "raise-missing-from",
  "redefined-builtin",
  "redefined-outer-name",
  "self-cls-assignment",
  "signature-differs",
  "super-init-not-called",
  "try-except-raise",
  "unnecessary-lambda",
  "unspecified-encoding",
  "unused-argument",
  "unused-variable",
  "using-constant-test"
]

[tool.pytest.ini_options]
# sync minversion with pyproject.toml & install.rst
minversion = "7.0"
addopts = "--strict-data-files --strict-markers --strict-config --capture=no --durations=30 --junitxml=test-data.xml"
empty_parameter_set_mark = "fail_at_collect"
xfail_strict = true
testpaths = "pandas"
doctest_optionflags = [
  "NORMALIZE_WHITESPACE",
  "IGNORE_EXCEPTION_DETAIL",
  "ELLIPSIS",
]
filterwarnings = [
  "error:::pandas",
  "error::ResourceWarning",
  "error::pytest.PytestUnraisableExceptionWarning",
  "ignore:.*ssl.SSLSocket:pytest.PytestUnraisableExceptionWarning",
  "ignore:.*ssl.SSLSocket:ResourceWarning",
  "ignore::ResourceWarning:asyncio",
  # From plotting doctests
  "ignore:More than 20 figures have been opened:RuntimeWarning",
  # Will be fixed in numba 0.56: https://github.com/numba/numba/issues/7758
  "ignore:`np.MachAr` is deprecated:DeprecationWarning:numba",
  "ignore:.*urllib3:DeprecationWarning:botocore",
  "ignore:Setuptools is replacing distutils.:UserWarning:_distutils_hack",
  # https://github.com/PyTables/PyTables/issues/822
  "ignore:a closed node found in the registry:UserWarning:tables",
  "ignore:`np.object` is a deprecated:DeprecationWarning:tables",
  "ignore:tostring:DeprecationWarning:tables",
  "ignore:distutils Version classes are deprecated:DeprecationWarning:numexpr",
  "ignore:distutils Version classes are deprecated:DeprecationWarning:fastparquet",
  "ignore:distutils Version classes are deprecated:DeprecationWarning:fsspec",
]
junit_family = "xunit2"
markers = [
  "single_cpu: tests that should run on a single cpu only",
  "slow: mark a test as slow",
  "network: mark a test as network",
  "db: tests requiring a database (mysql or postgres)",
  "clipboard: mark a pd.read_clipboard test",
  "arm_slow: mark a test as slow for arm64 architecture",
  "arraymanager: mark a test to run with ArrayManager enabled",
]
asyncio_mode = "strict"

[tool.mypy]
# Import discovery
mypy_path = "typings"
files = ["pandas", "typings"]
namespace_packages = false
explicit_package_bases = false
ignore_missing_imports = true
follow_imports = "normal"
follow_imports_for_stubs = false
no_site_packages = false
no_silence_site_packages = false
# Platform configuration
python_version = "3.8"
platform = "linux-64"
# Disallow dynamic typing
disallow_any_unimported = false # TODO
disallow_any_expr = false # TODO
disallow_any_decorated = false # TODO
disallow_any_explicit = false # TODO
disallow_any_generics = false # TODO
disallow_subclassing_any = false # TODO
# Untyped definitions and calls
disallow_untyped_calls = false # TODO
disallow_untyped_defs = false # TODO
disallow_incomplete_defs = false # TODO
check_untyped_defs = true
disallow_untyped_decorators = true
# None and Optional handling
no_implicit_optional = true
strict_optional = true
# Configuring warnings
warn_redundant_casts = true
warn_unused_ignores = true
warn_no_return = true
warn_return_any = false # TODO
warn_unreachable = false # GH#27396
# Suppressing errors
ignore_errors = false
enable_error_code = "ignore-without-code"
# Miscellaneous strictness flags
allow_untyped_globals = false
allow_redefinition = false
local_partial_types = false
implicit_reexport = true
strict_equality = true
# Configuring error messages
show_error_context = false
show_column_numbers = false
show_error_codes = true

[[tool.mypy.overrides]]
module = [
  "pandas.tests.*",
  "pandas._version",
  "pandas.io.clipboard",
]
check_untyped_defs = false

[[tool.mypy.overrides]]
module = [
  "pandas.tests.apply.test_series_apply",
  "pandas.tests.arithmetic.conftest",
  "pandas.tests.arrays.sparse.test_combine_concat",
  "pandas.tests.dtypes.test_common",
  "pandas.tests.frame.methods.test_to_records",
  "pandas.tests.groupby.test_rank",
  "pandas.tests.groupby.transform.test_transform",
  "pandas.tests.indexes.interval.test_interval",
  "pandas.tests.indexing.test_categorical",
  "pandas.tests.io.excel.test_writers",
  "pandas.tests.reductions.test_reductions",
  "pandas.tests.test_expressions",
]
ignore_errors = true

# To be kept consistent with "Import Formatting" section in contributing.rst
[tool.isort]
known_pre_libs = "pandas._config"
known_pre_core = ["pandas._libs", "pandas._typing", "pandas.util._*", "pandas.compat", "pandas.errors"]
known_dtypes = "pandas.core.dtypes"
known_post_core = ["pandas.tseries", "pandas.io", "pandas.plotting"]
sections = ["FUTURE", "STDLIB", "THIRDPARTY" ,"PRE_LIBS" , "PRE_CORE", "DTYPES", "FIRSTPARTY", "POST_CORE", "LOCALFOLDER"]
profile = "black"
combine_as_imports = true
force_grid_wrap = 2
force_sort_within_sections = true
skip_glob = "env"
skip = "pandas/__init__.py"

[tool.pyright]
pythonVersion = "3.8"
typeCheckingMode = "basic"
include = ["pandas", "typings"]
exclude = ["pandas/tests", "pandas/io/clipboard", "pandas/util/version"]
# enable subset of "strict"
reportDuplicateImport = true
reportInvalidStubStatement = true
reportOverlappingOverload = true
reportPropertyTypeMismatch = true
reportUntypedClassDecorator = true
reportUntypedFunctionDecorator = true
reportUntypedNamedTuple = true
reportUnusedImport = true
# disable subset of "basic"
reportGeneralTypeIssues = false
reportMissingModuleSource = false
reportOptionalCall = false
reportOptionalIterable = false
reportOptionalMemberAccess = false
reportOptionalOperand = false
reportOptionalSubscript = false
reportPrivateImportUsage = false
reportUnboundVariable = false

[tool.coverage.run]
branch = true
omit = ["pandas/_typing.py", "pandas/_version.py"]
plugins = ["Cython.Coverage"]
source = ["pandas"]

[tool.coverage.report]
ignore_errors = false
show_missing = true
omit = ["pandas/_version.py"]
exclude_lines = [
  # Have to re-enable the standard pragma
  "pragma: no cover",
  # Don't complain about missing debug-only code:s
  "def __repr__",
  "if self.debug",
  # Don't complain if tests don't hit defensive assertion code:
  "raise AssertionError",
  "raise NotImplementedError",
  "AbstractMethodError",
  # Don't complain if non-runnable code isn't run:
  "if 0:",
  "if __name__ == .__main__.:",
  "if TYPE_CHECKING:",
]

[tool.coverage.html]
directory = "coverage_html_report"

[tool.codespell]
ignore-words-list = "blocs, coo, hist, nd, sav, ser, recuse, nin, timere"
ignore-regex = 'https://([\w/\.])+'<|MERGE_RESOLUTION|>--- conflicted
+++ resolved
@@ -271,13 +271,7 @@
   "B904",
   # Magic number
   "PLR2004",
-<<<<<<< HEAD
   # Consider `elif` instead of `else` then `if` to remove indendation level
-=======
-  # Outer loop variable overwritten by inner assignment
-  "PLW2901",
-  # Consider `elif` instead of `else` then `if` to remove indentation level
->>>>>>> 056edfaa
   "PLR5501",
 ]
 
