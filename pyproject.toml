--- conflicted
+++ resolved
@@ -90,9 +90,6 @@
   "ungrouped-imports",
   "unsubscriptable-object",
   "unsupported-assignment-operation",
-<<<<<<< HEAD
-=======
-  "unsupported-membership-test",
   "unused-import",
   "use-implicit-booleaness-not-comparison",
   "use-implicit-booleaness-not-len",
@@ -106,7 +103,6 @@
   "no-value-for-parameter",
   "undefined-variable",
   "unpacking-non-sequence",
->>>>>>> 8f479824
 
  # pylint type "C": convention, for programming standard violation
   "missing-class-docstring",
