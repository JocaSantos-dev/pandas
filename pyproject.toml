--- conflicted
+++ resolved
@@ -359,13 +359,8 @@
 
 [tool.pytest.ini_options]
 # sync minversion with pyproject.toml & install.rst
-<<<<<<< HEAD
-minversion =  "6.0"
+minversion =  "7.0"
 addopts = "--strict-markers --strict-config --capture=no --durations=30 --junitxml=test-data.xml"
-=======
-minversion = "7.0"
-addopts = "--strict-data-files --strict-markers --strict-config --capture=no --durations=30 --junitxml=test-data.xml"
->>>>>>> 9e8a243c
 empty_parameter_set_mark = "fail_at_collect"
 xfail_strict = true
 testpaths = "pandas"
