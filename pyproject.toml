[build-system]
# Minimum requirements for the build system to execute.
# See https://github.com/scipy/scipy/pull/12940 for the AIX issue.
requires = [
    "setuptools>=51.0.0",
    "wheel",
    "Cython>=0.29.32,<3",  # Note: sync with setup.py, environment.yml and asv.conf.json
    "oldest-supported-numpy>=2022.8.16",
<<<<<<< HEAD
    "tomli; python_version < '3.11'" # Versioneer needs this
=======
    "versioneer[toml]"
>>>>>>> ad98c2b7
]
# build-backend = "setuptools.build_meta"

<<<<<<< HEAD
[project]
name = 'pandas'
dynamic = [
  'version'
]
description = 'Powerful data structures for data analysis, time series, and statistics'
readme = 'README.md'
authors = [
  { name = 'The Pandas Development Team', email='pandas-dev@python.org' },
]
license = {file = 'LICENSE'}
requires-python = '>=3.8'
dependencies = [
  "numpy>=1.20.3; python_version<'3.10'",
  "numpy>=1.21.0; python_version>='3.10'",
  "numpy>=1.23.2; python_version>='3.11'",
  "python-dateutil>=2.8.2",
  "pytz>=2020.1"
]
classifiers = [
    'Development Status :: 5 - Production/Stable',
    'Environment :: Console',
    'Intended Audience :: Science/Research',
    'License :: OSI Approved :: BSD License',
    'Operating System :: OS Independent',
    'Programming Language :: Cython',
    'Programming Language :: Python',
    'Programming Language :: Python :: 3',
    'Programming Language :: Python :: 3 :: Only',
    'Programming Language :: Python :: 3.8',
    'Programming Language :: Python :: 3.9',
    'Programming Language :: Python :: 3.10',
    'Programming Language :: Python :: 3.11',
    'Topic :: Scientific/Engineering'
]

[project.urls]
homepage = 'https://pandas.pydata.org'
documentation = 'https://pandas.pydata.org/pandas-docs/stable'
repository = 'https://github.com/pandas-dev/pandas'

[project.entry-points."pandas_plotting_backends"]
matplotlib = "pandas:plotting._matplotlib"

[project.optional-dependencies]
test = ['hypothesis>=5.5.3', 'pytest>=6.0', 'pytest-xdist>=1.31', 'pytest-asyncio>=0.17.0']
performance = ['bottleneck>=1.3.2', 'numba>=0.53.1', 'numexpr>=2.7.1']
timezone = ['tzdata>=2022.1']
computation = ['scipy>=1.7.1', 'xarray>=0.19.0']
fss = ['fsspec>=2021.07.0']
aws = ['s3fs>=2021.08.0']
gcp = ['gcsfs>=2021.07.0', 'pandas-gbq>=0.15.0']
excel = ['odfpy>=1.4.1', 'openpyxl>=3.0.7', 'pyxlsb>=1.0.8', 'xlrd>=2.0.1', 'xlsxwriter>=1.4.3']
parquet = ['pyarrow>=6.0.0']
feather = ['pyarrow>=6.0.0']
hdf5 = [# blosc only available on conda (https://github.com/Blosc/python-blosc/issues/297)
        #'blosc>=1.20.1',
        'tables>=3.6.1']
spss = ['pyreadstat>=1.1.2']
postgresql = ['SQLAlchemy>=1.4.16', 'psycopg2>=2.8.6']
mysql = ['SQLAlchemy>=1.4.16', 'pymysql>=1.0.2']
sql-other = ['SQLAlchemy>=1.4.16']
html = ['beautifulsoup4>=4.9.3', 'html5lib>=1.1', 'lxml>=4.6.3']
xml = ['lxml>=4.6.3']
plot = ['matplotlib>=3.6.1']
output_formatting = ['jinja2>=3.0.0', 'tabulate>=0.8.9']
clipboard = ['PyQt5>=5.15.1', 'qtpy>=2.2.0']
compression = ['brotlipy>=0.7.0', 'python-snappy>=0.6.0', 'zstandard>=0.15.2']
all = ['beautifulsoup4>=4.9.3',
       # blosc only available on conda (https://github.com/Blosc/python-blosc/issues/297)
       #'blosc>=1.21.0',
       'bottleneck>=1.3.2',
       'brotlipy>=0.7.0',
       'fastparquet>=0.6.3',
       'fsspec>=2021.07.0',
       'gcsfs>=2021.07.0',
       'html5lib>=1.1',
       'hypothesis>=6.13.0',
       'jinja2>=3.0.0',
       'lxml>=4.6.3',
       'matplotlib>=3.6.1',
       'numba>=0.53.1',
       'numexpr>=2.7.3',
       'odfpy>=1.4.1',
       'openpyxl>=3.0.7',
       'pandas-gbq>=0.15.0',
       'psycopg2>=2.8.6',
       'pyarrow>=6.0.0',
       'pymysql>=1.0.2',
       'PyQt5>=5.15.1',
       'pyreadstat>=1.1.2',
       'pytest>=6.0',
       'pytest-xdist>=1.31',
       'pytest-asyncio>=0.17.0',
       'python-snappy>=0.6.0',
       'pyxlsb>=1.0.8',
       'qtpy>=2.2.0',
       'scipy>=1.7.1',
       's3fs>=2021.08.0',
       'SQLAlchemy>=1.4.16',
       'tables>=3.6.1',
       'tabulate>=0.8.9',
       'tzdata>=2022.1',
       'xarray>=0.19.0',
       'xlrd>=2.0.1',
       'xlsxwriter>=1.4.3',
       'zstandard>=0.15.2']

# TODO: Remove after setuptools support is dropped.
[tool.setuptools]
include-package-data = true

[tool.setuptools.packages.find]
include = ["pandas", "pandas.*"]
namespaces = false

[tool.setuptools.exclude-package-data]
"*" = ["*.c", "*.h"]


# Consider removing.
# See the docstring in versioneer.py for instructions. Note that you must
# re-run 'versioneer.py setup' after changing this section, and commit the
# resulting files.
=======
>>>>>>> ad98c2b7
[tool.versioneer]
VCS = "git"
style = "pep440"
versionfile_source = "pandas/_version.py"
versionfile_build = "pandas/_version.py"
tag_prefix = "v"
parentdir_prefix = "pandas-"

[tool.cibuildwheel]
skip = "cp36-* cp37-* pp37-* *-manylinux_i686 *_ppc64le *_s390x *-musllinux*"
build-verbosity = "3"
test-requires = "hypothesis==6.52.1 pytest>=6.2.5 pytest-xdist pytest-asyncio>=0.17"
test-command = "python {project}/ci/test_wheels.py"

[tool.cibuildwheel.macos]
archs = "x86_64 universal2"
test-skip = "*_arm64 *_universal2:arm64"

[tool.cibuildwheel.windows]
repair-wheel-command = "python ci/fix_wheels.py {wheel} {dest_dir}"

[[tool.cibuildwheel.overrides]]
select = "*-win*"
# We test separately for Windows, since we use
# the base windows docker image to check if any dlls are
# missing from the wheel
test-command = ""

[[tool.cibuildwheel.overrides]]
select = "*-win32"
environment = { IS_32_BIT="true" }

[tool.black]
target-version = ['py38', 'py39']
exclude = '''
(
    asv_bench/env
  | \.egg
  | \.git
  | \.hg
  | \.mypy_cache
  | \.nox
  | \.tox
  | \.venv
  | _build
  | buck-out
  | build
  | dist
  | setup.py
)
'''

[tool.pylint.messages_control]
max-line-length = 88
disable = [
 # intentionally turned off
  "broad-except",
  "c-extension-no-member",
  "comparison-with-itself",
  "import-error",
  "import-outside-toplevel",
  "invalid-name",
  "invalid-unary-operand-type",
  "line-too-long",
  "no-else-continue",
  "no-else-raise",
  "no-else-return",
  "no-member",
  "no-name-in-module",
  "not-an-iterable",
  "overridden-final-method",
  "pointless-statement",
  "redundant-keyword-arg",
  "singleton-comparison",
  "too-many-ancestors",
  "too-many-arguments",
  "too-many-boolean-expressions",
  "too-many-branches",
  "too-many-function-args",
  "too-many-instance-attributes",
  "too-many-locals",
  "too-many-nested-blocks",
  "too-many-public-methods",
  "too-many-return-statements",
  "too-many-statements",
  "unexpected-keyword-arg",
  "ungrouped-imports",
  "unsubscriptable-object",
  "unsupported-assignment-operation",
  "unsupported-membership-test",
  "unused-import",
  "use-implicit-booleaness-not-comparison",
  "use-implicit-booleaness-not-len",
  "wrong-import-order",
  "wrong-import-position",

 # misc
  "abstract-class-instantiated",
  "redundant-keyword-arg",
  "no-value-for-parameter",
  "undefined-variable",
  "unpacking-non-sequence",

 # pylint type "C": convention, for programming standard violation
  "missing-class-docstring",
  "missing-function-docstring",
  "missing-module-docstring",
  "too-many-lines",
  "unidiomatic-typecheck",
  "unnecessary-dunder-call",
  "unnecessary-lambda-assignment",

  # pylint type "R": refactor, for bad code smell
  "consider-using-ternary",
  "consider-using-with",
  "cyclic-import",
  "duplicate-code",
  "inconsistent-return-statements",
  "redefined-argument-from-local",
  "too-few-public-methods",

  # pylint type "W": warning, for python specific problems
  "abstract-method",
  "arguments-differ",
  "arguments-out-of-order",
  "arguments-renamed",
  "attribute-defined-outside-init",
  "comparison-with-callable",
  "dangerous-default-value",
  "deprecated-module",
  "eval-used",
  "expression-not-assigned",
  "fixme",
  "global-statement",
  "invalid-overridden-method",
  "keyword-arg-before-vararg",
  "pointless-string-statement",
  "possibly-unused-variable",
  "protected-access",
  "raise-missing-from",
  "redefined-builtin",
  "redefined-outer-name",
  "self-cls-assignment",
  "signature-differs",
  "super-init-not-called",
  "try-except-raise",
  "undefined-loop-variable",
  "unnecessary-lambda",
  "unspecified-encoding",
  "unused-argument",
  "unused-variable",
  "using-constant-test"
]

[tool.pytest.ini_options]
# sync minversion with pyproject.toml & install.rst
minversion =  "6.0"
addopts = "--strict-data-files --strict-markers --strict-config --capture=no --durations=30 --junitxml=test-data.xml"
empty_parameter_set_mark = "fail_at_collect"
xfail_strict = true
testpaths = "pandas"
doctest_optionflags = [
  "NORMALIZE_WHITESPACE",
  "IGNORE_EXCEPTION_DETAIL",
  "ELLIPSIS",
]
filterwarnings = [
  "error:Sparse:FutureWarning",
  "error:The SparseArray:FutureWarning",
  # Deprecation gives warning on import during pytest collection
  "ignore:pandas.core.index is deprecated:FutureWarning:importlib",
  "ignore:pandas.util.testing is deprecated:FutureWarning:importlib",
  # Will be fixed in numba 0.56: https://github.com/numba/numba/issues/7758
  "ignore:`np.MachAr` is deprecated:DeprecationWarning:numba",
]
junit_family = "xunit2"
markers = [
  "single_cpu: tests that should run on a single cpu only",
  "slow: mark a test as slow",
  "network: mark a test as network",
  "db: tests requiring a database (mysql or postgres)",
  "clipboard: mark a pd.read_clipboard test",
  "arm_slow: mark a test as slow for arm64 architecture",
  "arraymanager: mark a test to run with ArrayManager enabled",
]
asyncio_mode = "strict"

[tool.mypy]
# Import discovery
mypy_path = "typings"
files = ["pandas", "typings"]
namespace_packages = false
explicit_package_bases = false
ignore_missing_imports = true
follow_imports = "normal"
follow_imports_for_stubs = false
no_site_packages = false
no_silence_site_packages = false
# Platform configuration
python_version = "3.8"
platform = "linux-64"
# Disallow dynamic typing
disallow_any_unimported = false # TODO
disallow_any_expr = false # TODO
disallow_any_decorated = false # TODO
disallow_any_explicit = false # TODO
disallow_any_generics = false # TODO
disallow_subclassing_any = false # TODO
# Untyped definitions and calls
disallow_untyped_calls = false # TODO
disallow_untyped_defs = false # TODO
disallow_incomplete_defs = false # TODO
check_untyped_defs = true
disallow_untyped_decorators = true
# None and Optional handling
no_implicit_optional = true
strict_optional = true
# Configuring warnings
warn_redundant_casts = true
warn_unused_ignores = true
warn_no_return = true
warn_return_any = false # TODO
warn_unreachable = false # GH#27396
# Suppressing errors
ignore_errors = false
enable_error_code = "ignore-without-code"
# Miscellaneous strictness flags
allow_untyped_globals = false
allow_redefinition = false
local_partial_types = false
implicit_reexport = true
strict_equality = true
# Configuring error messages
show_error_context = false
show_column_numbers = false
show_error_codes = true

[[tool.mypy.overrides]]
module = [
  "pandas.tests.*",
  "pandas._version",
  "pandas.io.clipboard",
]
check_untyped_defs = false

[[tool.mypy.overrides]]
module = [
  "pandas.tests.apply.test_series_apply",
  "pandas.tests.arithmetic.conftest",
  "pandas.tests.arrays.sparse.test_combine_concat",
  "pandas.tests.dtypes.test_common",
  "pandas.tests.frame.methods.test_to_records",
  "pandas.tests.groupby.test_rank",
  "pandas.tests.groupby.transform.test_transform",
  "pandas.tests.indexes.interval.test_interval",
  "pandas.tests.indexing.test_categorical",
  "pandas.tests.io.excel.test_writers",
  "pandas.tests.reductions.test_reductions",
  "pandas.tests.test_expressions",
]
ignore_errors = true

# To be kept consistent with "Import Formatting" section in contributing.rst
[tool.isort]
known_pre_libs = "pandas._config"
known_pre_core = ["pandas._libs", "pandas._typing", "pandas.util._*", "pandas.compat", "pandas.errors"]
known_dtypes = "pandas.core.dtypes"
known_post_core = ["pandas.tseries", "pandas.io", "pandas.plotting"]
sections = ["FUTURE", "STDLIB", "THIRDPARTY" ,"PRE_LIBS" , "PRE_CORE", "DTYPES", "FIRSTPARTY", "POST_CORE", "LOCALFOLDER"]
profile = "black"
combine_as_imports = true
force_grid_wrap = 2
force_sort_within_sections = true
skip_glob = "env"
skip = "pandas/__init__.py"

[tool.pyright]
pythonVersion = "3.8"
typeCheckingMode = "basic"
include = ["pandas", "typings"]
exclude = ["pandas/tests", "pandas/io/clipboard", "pandas/util/version"]
# enable subset of "strict"
reportDuplicateImport = true
reportInvalidStubStatement = true
reportOverlappingOverload = true
reportPropertyTypeMismatch = true
reportUntypedClassDecorator = true
reportUntypedFunctionDecorator = true
reportUntypedNamedTuple = true
reportUnusedImport = true
# disable subset of "basic"
reportGeneralTypeIssues = false
reportMissingModuleSource = false
reportOptionalCall = false
reportOptionalIterable = false
reportOptionalMemberAccess = false
reportOptionalOperand = false
reportOptionalSubscript = false
reportPrivateImportUsage = false
reportUnboundVariable = false

[tool.coverage.run]
branch = true
omit = ["pandas/_typing.py", "pandas/_version.py"]
plugins = ["Cython.Coverage"]
source = ["pandas"]

[tool.coverage.report]
ignore_errors = false
show_missing = true
omit = ["pandas/_version.py"]
exclude_lines = [
  # Have to re-enable the standard pragma
  "pragma: no cover",
  # Don't complain about missing debug-only code:s
  "def __repr__",
  "if self.debug",
  # Don't complain if tests don't hit defensive assertion code:
  "raise AssertionError",
  "raise NotImplementedError",
  "AbstractMethodError",
  # Don't complain if non-runnable code isn't run:
  "if 0:",
  "if __name__ == .__main__.:",
  "if TYPE_CHECKING:",
]

[tool.coverage.html]
directory = "coverage_html_report"

[tool.codespell]
ignore-words-list = "blocs, coo, hist, nd, sav, ser, recuse"
ignore-regex = 'https://([\w/\.])+'<|MERGE_RESOLUTION|>--- conflicted
+++ resolved
@@ -6,15 +6,10 @@
     "wheel",
     "Cython>=0.29.32,<3",  # Note: sync with setup.py, environment.yml and asv.conf.json
     "oldest-supported-numpy>=2022.8.16",
-<<<<<<< HEAD
-    "tomli; python_version < '3.11'" # Versioneer needs this
-=======
     "versioneer[toml]"
->>>>>>> ad98c2b7
 ]
 # build-backend = "setuptools.build_meta"
 
-<<<<<<< HEAD
 [project]
 name = 'pandas'
 dynamic = [
@@ -134,13 +129,9 @@
 [tool.setuptools.exclude-package-data]
 "*" = ["*.c", "*.h"]
 
-
-# Consider removing.
 # See the docstring in versioneer.py for instructions. Note that you must
 # re-run 'versioneer.py setup' after changing this section, and commit the
 # resulting files.
-=======
->>>>>>> ad98c2b7
 [tool.versioneer]
 VCS = "git"
 style = "pep440"
