--- conflicted
+++ resolved
@@ -84,13 +84,9 @@
 clipboard = ['PyQt5>=5.15.8', 'qtpy>=2.3.0']
 compression = ['zstandard>=0.19.0']
 consortium-standard = ['dataframe-api-compat>=0.1.7']
-<<<<<<< HEAD
 all = ['adbc-driver-postgresql>=0.7.0',
        'adbc-driver-sqlite>=0.7.0',
-       'beautifulsoup4>=4.11.1',
-=======
-all = ['beautifulsoup4>=4.11.2',
->>>>>>> df828190
+       'beautifulsoup4>=4.11.2',
        # blosc only available on conda (https://github.com/Blosc/python-blosc/issues/297)
        #'blosc>=1.21.3',
        'bottleneck>=1.3.6',
