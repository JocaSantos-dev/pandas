[build-system]
# Minimum requirements for the build system to execute.
# See https://github.com/scipy/scipy/pull/12940 for the AIX issue.
requires = [
    "meson-python==0.13.1",
    "meson==1.2.1",
    "wheel",
    "Cython~=3.0.5",  # Note: sync with setup.py, environment.yml and asv.conf.json
    # Force numpy higher than 2.0rc1, so that built wheels are compatible
    # with both numpy 1 and 2
    "numpy>=2.0.0rc1",
    "versioneer[toml]"
]

build-backend = "mesonpy"

[project]
name = 'pandas'
dynamic = [
  'version'
]
description = 'Powerful data structures for data analysis, time series, and statistics'
readme = 'README.md'
authors = [
  { name = 'The Pandas Development Team', email='pandas-dev@python.org' },
]
license = {file = 'LICENSE'}
requires-python = '>=3.9'
dependencies = [
  "numpy>=1.23.5; python_version<'3.12'",
  "numpy>=1.26.0; python_version>='3.12'",
  "python-dateutil>=2.8.2",
  "tzdata>=2022.7"
]
classifiers = [
    'Development Status :: 5 - Production/Stable',
    'Environment :: Console',
    'Intended Audience :: Science/Research',
    'License :: OSI Approved :: BSD License',
    'Operating System :: OS Independent',
    'Programming Language :: Cython',
    'Programming Language :: Python',
    'Programming Language :: Python :: 3',
    'Programming Language :: Python :: 3 :: Only',
    'Programming Language :: Python :: 3.9',
    'Programming Language :: Python :: 3.10',
    'Programming Language :: Python :: 3.11',
    'Programming Language :: Python :: 3.12',
    'Topic :: Scientific/Engineering'
]

[project.urls]
homepage = 'https://pandas.pydata.org'
documentation = 'https://pandas.pydata.org/docs/'
repository = 'https://github.com/pandas-dev/pandas'

[project.entry-points."pandas_plotting_backends"]
matplotlib = "pandas:plotting._matplotlib"

[project.optional-dependencies]
test = ['hypothesis>=6.46.1', 'pytest>=7.3.2', 'pytest-xdist>=2.2.0']
pyarrow = ['pyarrow>=10.0.1']
performance = ['bottleneck>=1.3.6', 'numba>=0.56.4', 'numexpr>=2.8.4']
computation = ['scipy>=1.10.0', 'xarray>=2022.12.0']
fss = ['fsspec>=2022.11.0']
aws = ['s3fs>=2022.11.0']
gcp = ['gcsfs>=2022.11.0']
excel = ['odfpy>=1.4.1', 'openpyxl>=3.1.0', 'python-calamine>=0.1.7', 'pyxlsb>=1.0.10', 'xlrd>=2.0.1', 'xlsxwriter>=3.0.5']
parquet = ['pyarrow>=10.0.1']
feather = ['pyarrow>=10.0.1']
hdf5 = [# blosc only available on conda (https://github.com/Blosc/python-blosc/issues/297)
        #'blosc>=1.20.1',
        'tables>=3.8.0']
spss = ['pyreadstat>=1.2.0']
postgresql = ['SQLAlchemy>=2.0.0', 'psycopg2>=2.9.6', 'adbc-driver-postgresql>=0.10.0']
mysql = ['SQLAlchemy>=2.0.0', 'pymysql>=1.0.2']
sql-other = ['SQLAlchemy>=2.0.0', 'adbc-driver-postgresql>=0.10.0', 'adbc-driver-sqlite>=0.8.0']
html = ['beautifulsoup4>=4.11.2', 'html5lib>=1.1', 'lxml>=4.9.2']
xml = ['lxml>=4.9.2']
plot = ['matplotlib>=3.6.3']
output-formatting = ['jinja2>=3.1.2', 'tabulate>=0.9.0']
clipboard = ['PyQt5>=5.15.9', 'qtpy>=2.3.0']
compression = ['zstandard>=0.19.0']
<<<<<<< HEAD
timezone = ['pytz>=2023.3']
all = ['adbc-driver-postgresql>=0.8.0',
=======
all = ['adbc-driver-postgresql>=0.10.0',
>>>>>>> 906a78ad
       'adbc-driver-sqlite>=0.8.0',
       'beautifulsoup4>=4.11.2',
       # blosc only available on conda (https://github.com/Blosc/python-blosc/issues/297)
       #'blosc>=1.21.3',
       'bottleneck>=1.3.6',
       'fastparquet>=2023.10.0',
       'fsspec>=2022.11.0',
       'gcsfs>=2022.11.0',
       'html5lib>=1.1',
       'hypothesis>=6.46.1',
       'jinja2>=3.1.2',
       'lxml>=4.9.2',
       'matplotlib>=3.6.3',
       'numba>=0.56.4',
       'numexpr>=2.8.4',
       'odfpy>=1.4.1',
       'openpyxl>=3.1.0',
       'psycopg2>=2.9.6',
       'pyarrow>=10.0.1',
       'pymysql>=1.0.2',
       'PyQt5>=5.15.9',
       'pyreadstat>=1.2.0',
       'pytest>=7.3.2',
       'pytest-xdist>=2.2.0',
       'python-calamine>=0.1.7',
       'pytz>=2023.3',
       'pyxlsb>=1.0.10',
       'qtpy>=2.3.0',
       'scipy>=1.10.0',
       's3fs>=2022.11.0',
       'SQLAlchemy>=2.0.0',
       'tables>=3.8.0',
       'tabulate>=0.9.0',
       'xarray>=2022.12.0',
       'xlrd>=2.0.1',
       'xlsxwriter>=3.0.5',
       'zstandard>=0.19.0']

# TODO: Remove after setuptools support is dropped.
[tool.setuptools]
include-package-data = true

[tool.setuptools.packages.find]
include = ["pandas", "pandas.*"]
namespaces = false

[tool.setuptools.exclude-package-data]
"*" = ["*.c", "*.h"]

# See the docstring in versioneer.py for instructions. Note that you must
# re-run 'versioneer.py setup' after changing this section, and commit the
# resulting files.
[tool.versioneer]
VCS = "git"
style = "pep440"
versionfile_source = "pandas/_version.py"
versionfile_build = "pandas/_version.py"
tag_prefix = "v"
parentdir_prefix = "pandas-"

[tool.meson-python.args]
setup = ['--vsenv'] # For Windows

[tool.cibuildwheel]
skip = "cp36-* cp37-* cp38-* pp* *_i686 *_ppc64le *_s390x"
build-verbosity = "3"
environment = {LDFLAGS="-Wl,--strip-all"}
test-requires = "hypothesis>=6.46.1 pytest>=7.3.2 pytest-xdist>=2.2.0"
test-command = """
  PANDAS_CI='1' python -c 'import pandas as pd; \
  pd.test(extra_args=["-m not clipboard and not single_cpu and not slow and not network and not db", "-n 2", "--no-strict-data-files"]); \
  pd.test(extra_args=["-m not clipboard and single_cpu and not slow and not network and not db", "--no-strict-data-files"]);' \
  """

[tool.cibuildwheel.windows]
before-build = "pip install delvewheel"
repair-wheel-command = "delvewheel repair -w {dest_dir} {wheel}"

[[tool.cibuildwheel.overrides]]
select = "*-musllinux*"
before-test = "apk update && apk add musl-locales"

[[tool.cibuildwheel.overrides]]
select = "*-win*"
# We test separately for Windows, since we use
# the windowsservercore docker image to check if any dlls are
# missing from the wheel
test-command = ""

[[tool.cibuildwheel.overrides]]
# Don't strip wheels on macOS.
# macOS doesn't support stripping wheels with linker
# https://github.com/MacPython/numpy-wheels/pull/87#issuecomment-624878264
select = "*-macosx*"
environment = {CFLAGS="-g0"}

[tool.ruff]
line-length = 88
target-version = "py310"
fix = true

[tool.ruff.lint]
unfixable = []
typing-modules = ["pandas._typing"]

select = [
  # pyflakes
  "F",
  # pycodestyle
  "E", "W",
  # flake8-2020
  "YTT",
  # flake8-bugbear
  "B",
  # flake8-quotes
  "Q",
  # flake8-debugger
  "T10",
  # flake8-gettext
  "INT",
  # pylint
  "PL",
  # flake8-pytest-style
  "PT",
  # misc lints
  "PIE",
  # flake8-pyi
  "PYI",
  # tidy imports
  "TID",
  # implicit string concatenation
  "ISC",
  # type-checking imports
  "TCH",
  # comprehensions
  "C4",
  # pygrep-hooks
  "PGH",
  # Ruff-specific rules
  "RUF",
  # flake8-bandit: exec-builtin
  "S102",
  # numpy-legacy-random
  "NPY002",
  # Perflint
  "PERF",
  # flynt
  "FLY",
  # flake8-logging-format
  "G",
  # flake8-future-annotations
  "FA",
  # unconventional-import-alias
  "ICN001",
  # flake8-slots
  "SLOT",
  # flake8-raise
  "RSE"
]

ignore = [
  ### Intentionally disabled
  # module level import not at top of file
  "E402",
  # do not assign a lambda expression, use a def
  "E731",
  # controversial
  "B007",
  # controversial
  "B008",
  # setattr is used to side-step mypy
  "B009",
  # getattr is used to side-step mypy
  "B010",
  # tests use comparisons but not their returned value
  "B015",
  # Function definition does not bind loop variable
  "B023",
  # Only works with python >=3.10
  "B905",
  # Too many arguments to function call
  "PLR0913",
  # Too many returns
  "PLR0911",
  # Too many branches
  "PLR0912",
  # Too many statements
  "PLR0915",
  # Redefined loop name
  "PLW2901",
  # Global statements are discouraged
  "PLW0603",
  # Use `typing.NamedTuple` instead of `collections.namedtuple`
  "PYI024",
  # Use of possibly insecure function; consider using ast.literal_eval
  "S307",
  # while int | float can be shortened to float, the former is more explicit
  "PYI041",
  # incorrect-dict-iterator, flags valid Series.items usage
  "PERF102",
  # try-except-in-loop, becomes useless in Python 3.11
  "PERF203",
  # pytest-missing-fixture-name-underscore
  "PT004",
  # pytest-incorrect-fixture-name-underscore
  "PT005",
  # pytest-parametrize-names-wrong-type
  "PT006",
  # pytest-parametrize-values-wrong-type
  "PT007",
  # pytest-patch-with-lambda
  "PT008",
  # pytest-raises-with-multiple-statements
  "PT012",
  # pytest-assert-in-except
  "PT017",
  # pytest-composite-assertion
  "PT018",
  # pytest-fixture-param-without-value
  "PT019",
  # The following rules may cause conflicts when used with the formatter:
  "ISC001",


  ### TODO: Enable gradually
  # Useless statement
  "B018",
  # Magic number
  "PLR2004",
  # comparison-with-itself
  "PLR0124",
  # collection-literal-concatenation
  "RUF005",
  # pairwise-over-zipped (>=PY310 only)
  "RUF007",
  # mutable-class-default
  "RUF012",

  # Additional pylint rules
  # literal-membership
  "PLR6201", # 847 errors
  # Method could be a function, class method, or static method
  "PLR6301", # 11411 errors
  # Private name import
  "PLC2701", # 27 errors
  # Too many positional arguments (6/5)
  "PLR0917", # 470 errors
  # compare-to-empty-string
  "PLC1901",
  # `tempfile.NamedTemporaryFile` in text mode without explicit `encoding` argument
  "PLW1514", # 1 error
  # Object does not implement `__hash__` method
  "PLW1641", # 16 errors
  # Bad or misspelled dunder method name
  "PLW3201", # 69 errors, seems to be all false positive
  # Unnecessary lookup of dictionary value by key
  "PLR1733", # 5 errors, it seems like we wannt to ignore these
  # Unnecessary lookup of list item by index
  "PLR1736", # 4 errors, we're currently having inline pylint ignore
  # empty-comment
  "PLR2044", # autofixable
  # Unpacking a dictionary in iteration without calling `.items()`
  "PLE1141", # autofixable
  # import-outside-toplevel
  "PLC0415",
  # unnecessary-dunder-call
  "PLC2801",
  # comparison-with-itself
  "PLR0124",
  # too-many-public-methods
  "PLR0904",
  # too-many-return-statements
  "PLR0911",
  # too-many-branches
  "PLR0912",
  # too-many-arguments
  "PLR0913",
  # too-many-locals
  "PLR0914",
  # too-many-statements
  "PLR0915",
  # too-many-boolean-expressions
  "PLR0916",
  # too-many-nested-blocks
  "PLR1702",
  # redefined-argument-from-local
  "PLR1704",
  # unnecessary-lambda
  "PLW0108",
  # global-statement
  "PLW0603",
]

exclude = [
  "doc/sphinxext/*.py",
  "doc/build/*.py",
  "doc/temp/*.py",
  ".eggs/*.py",
  # vendored files
  "pandas/util/version/*",
  "pandas/io/clipboard/__init__.py",
  # exclude asv benchmark environments from linting
  "env",
]

[tool.ruff.lint.flake8-tidy-imports.banned-api]
"urllib.request.urlopen".msg = "Use pandas.io.common.urlopen instead of urllib.request.urlopen"
# numpy.random is banned but np.random is not. Is this intentional?
# "numpy.random".msg = "Do not use numpy.random"
"pytest.warns".msg = "Use tm.assert_produces_warning instead of pytest.warns"
"pytest.xfail".msg = "Use pytest.mark.xfail instead of pytest.xfail"
"conftest".msg = "No direct imports from conftest"
"numpy.testing".msg = "Do not use numpy.testing"
# "numpy.array_equal".msg = "Do not use numpy.array_equal" # Used in pandas/core
"unittest.mock".msg = "use pytest builtin monkeypatch fixture instead"
"os.remove".msg = "Do not use os.remove"



[tool.ruff.lint.flake8-import-conventions.aliases]
"pandas.core.construction.array" = "pd_array"

[tool.ruff.lint.per-file-ignores]
# relative imports allowed for asv_bench
"asv_bench/*" = ["TID", "NPY002"]
# to be enabled gradually
"pandas/core/*" = ["PLR5501"]
"pandas/tests/*" = ["B028", "FLY"]
"scripts/*" = ["B028"]
# Keep this one enabled
"pandas/_typing.py" = ["TCH"]

[tool.ruff.lint.flake8-pytest-style]
fixture-parentheses = false
mark-parentheses = false

[tool.ruff.format]
docstring-code-format = true

[tool.pytest.ini_options]
# sync minversion with pyproject.toml & install.rst
minversion = "7.3.2"
addopts = "--strict-markers --strict-config --capture=no --durations=30 --junitxml=test-data.xml"
empty_parameter_set_mark = "fail_at_collect"
xfail_strict = true
testpaths = "pandas"
doctest_optionflags = [
  "NORMALIZE_WHITESPACE",
  "IGNORE_EXCEPTION_DETAIL",
  "ELLIPSIS",
]
filterwarnings = [
  "error:::pandas",
  "error::ResourceWarning",
  "error::pytest.PytestUnraisableExceptionWarning",
  # TODO(PY311-minimum): Specify EncodingWarning
  # Ignore 3rd party EncodingWarning but raise on pandas'
  "ignore:.*encoding.* argument not specified",
  "error:.*encoding.* argument not specified::pandas",
  "ignore:.*ssl.SSLSocket:pytest.PytestUnraisableExceptionWarning",
  "ignore:.*ssl.SSLSocket:ResourceWarning",
  # GH 44844: Can remove once minimum matplotlib version >= 3.7
  "ignore:.*FileIO:pytest.PytestUnraisableExceptionWarning",
  "ignore:.*BufferedRandom:ResourceWarning",
  "ignore::ResourceWarning:asyncio",
  # From plotting doctests
  "ignore:More than 20 figures have been opened:RuntimeWarning",
  "ignore:.*urllib3:DeprecationWarning:botocore",
  "ignore:Setuptools is replacing distutils.:UserWarning:_distutils_hack",
  # https://github.com/PyTables/PyTables/issues/822
  "ignore:a closed node found in the registry:UserWarning:tables",
]
junit_family = "xunit2"
markers = [
  "single_cpu: tests that should run on a single cpu only",
  "slow: mark a test as slow",
  "network: mark a test as network",
  "db: tests requiring a database (mysql or postgres)",
  "clipboard: mark a pd.read_clipboard test",
  "arm_slow: mark a test as slow for arm64 architecture",
  "skip_ubsan: Tests known to fail UBSAN check",
]

[tool.mypy]
# Import discovery
mypy_path = "typings"
files = ["pandas", "typings"]
namespace_packages = false
explicit_package_bases = false
ignore_missing_imports = true
follow_imports = "normal"
follow_imports_for_stubs = false
no_site_packages = false
no_silence_site_packages = false
# Platform configuration
python_version = "3.11"
platform = "linux-64"
# Disallow dynamic typing
disallow_any_unimported = false # TODO
disallow_any_expr = false # TODO
disallow_any_decorated = false # TODO
disallow_any_explicit = false # TODO
disallow_any_generics = false # TODO
disallow_subclassing_any = false # TODO
# Untyped definitions and calls
disallow_untyped_calls = true
disallow_untyped_defs = true
disallow_incomplete_defs = true
check_untyped_defs = true
disallow_untyped_decorators = true
# None and Optional handling
no_implicit_optional = true
strict_optional = true
# Configuring warnings
warn_redundant_casts = true
warn_unused_ignores = true
warn_no_return = true
warn_return_any = false # TODO
warn_unreachable = false # GH#27396
# Suppressing errors
ignore_errors = false
enable_error_code = "ignore-without-code"
# Miscellaneous strictness flags
allow_untyped_globals = false
allow_redefinition = false
local_partial_types = false
implicit_reexport = true
strict_equality = true
# Configuring error messages
show_error_context = false
show_column_numbers = false
show_error_codes = true

[[tool.mypy.overrides]]
module = [
  "pandas._config.config", # TODO
  "pandas._libs.*",
  "pandas._testing.*", # TODO
  "pandas.compat.numpy.function", # TODO
  "pandas.compat.compressors", # TODO
  "pandas.core._numba.executor", # TODO
  "pandas.core.array_algos.masked_reductions", # TODO
  "pandas.core.array_algos.putmask", # TODO
  "pandas.core.array_algos.quantile", # TODO
  "pandas.core.array_algos.replace", # TODO
  "pandas.core.array_algos.take", # TODO
  "pandas.core.arrays.*", # TODO
  "pandas.core.computation.*", # TODO
  "pandas.core.dtypes.astype", # TODO
  "pandas.core.dtypes.cast", # TODO
  "pandas.core.dtypes.common", # TODO
  "pandas.core.dtypes.concat", # TODO
  "pandas.core.dtypes.dtypes", # TODO
  "pandas.core.dtypes.generic", # TODO
  "pandas.core.dtypes.missing", # TODO
  "pandas.core.groupby.generic", # TODO
  "pandas.core.groupby.grouper", # TODO
  "pandas.core.groupby.groupby", # TODO
  "pandas.core.groupby.ops", # TODO
  "pandas.core.indexers.*", # TODO
  "pandas.core.indexes.*", # TODO
  "pandas.core.interchange.column", # TODO
  "pandas.core.interchange.dataframe_protocol", # TODO
  "pandas.core.interchange.from_dataframe", # TODO
  "pandas.core.internals.*", # TODO
  "pandas.core.ops.array_ops", # TODO
  "pandas.core.ops.common", # TODO
  "pandas.core.ops.missing", # TODO
  "pandas.core.reshape.*", # TODO
  "pandas.core.strings.*", # TODO
  "pandas.core.tools.*", # TODO
  "pandas.core.window.common", # TODO
  "pandas.core.window.ewm", # TODO
  "pandas.core.window.expanding", # TODO
  "pandas.core.window.numba_", # TODO
  "pandas.core.window.online", # TODO
  "pandas.core.window.rolling", # TODO
  "pandas.core.accessor", # TODO
  "pandas.core.algorithms", # TODO
  "pandas.core.apply", # TODO
  "pandas.core.arraylike", # TODO
  "pandas.core.base", # TODO
  "pandas.core.common", # TODO
  "pandas.core.construction", # TODO
  "pandas.core.flags", # TODO
  "pandas.core.frame", # TODO
  "pandas.core.generic", # TODO
  "pandas.core.indexing", # TODO
  "pandas.core.missing", # TODO
  "pandas.core.nanops", # TODO
  "pandas.core.resample", # TODO
  "pandas.core.roperator", # TODO
  "pandas.core.sample", # TODO
  "pandas.core.series", # TODO
  "pandas.core.sorting", # TODO
  "pandas.errors", # TODO
  "pandas.io.clipboard", # TODO
  "pandas.io.excel._base", # TODO
  "pandas.io.excel._odfreader", # TODO
  "pandas.io.excel._openpyxl", # TODO
  "pandas.io.excel._pyxlsb", # TODO
  "pandas.io.excel._xlrd", # TODO
  "pandas.io.excel._xlsxwriter", # TODO
  "pandas.io.formats.excel", # TODO
  "pandas.io.formats.format", # TODO
  "pandas.io.formats.style", # TODO
  "pandas.io.formats.style_render", # TODO
  "pandas.io.formats.xml", # TODO
  "pandas.io.json.*", # TODO
  "pandas.io.parsers.*", # TODO
  "pandas.io.sas.sas_xport", # TODO
  "pandas.io.sas.sas7bdat", # TODO
  "pandas.io.clipboards", # TODO
  "pandas.io.html", # TODO
  "pandas.io.parquet", # TODO
  "pandas.io.pytables", # TODO
  "pandas.io.sql", # TODO
  "pandas.io.xml", # TODO
  "pandas.plotting.*", # TODO
  "pandas.tests.*",
  "pandas.tseries.frequencies", # TODO
  "pandas.tseries.holiday", # TODO
  "pandas.util._decorators", # TODO
  "pandas.util._doctools", # TODO
  "pandas.util._test_decorators", # TODO
  "pandas.util._validators", # TODO
  "pandas.util", # TODO
  "pandas._version",
  "pandas.conftest",
  "pandas"
]
disallow_untyped_calls = false
disallow_untyped_defs = false
disallow_incomplete_defs = false

[[tool.mypy.overrides]]
module = [
  "pandas.tests.*",
  "pandas._version",
  "pandas.io.clipboard",
]
check_untyped_defs = false

[[tool.mypy.overrides]]
module = [
  "pandas.tests.apply.test_series_apply",
  "pandas.tests.arithmetic.conftest",
  "pandas.tests.arrays.sparse.test_combine_concat",
  "pandas.tests.dtypes.test_common",
  "pandas.tests.frame.methods.test_to_records",
  "pandas.tests.groupby.test_rank",
  "pandas.tests.groupby.transform.test_transform",
  "pandas.tests.indexes.interval.test_interval",
  "pandas.tests.indexing.test_categorical",
  "pandas.tests.io.excel.test_writers",
  "pandas.tests.reductions.test_reductions",
  "pandas.tests.test_expressions",
]
ignore_errors = true

# To be kept consistent with "Import Formatting" section in contributing.rst
[tool.isort]
known_pre_libs = "pandas._config"
known_pre_core = ["pandas._libs", "pandas._typing", "pandas.util._*", "pandas.compat", "pandas.errors"]
known_dtypes = "pandas.core.dtypes"
known_post_core = ["pandas.tseries", "pandas.io", "pandas.plotting"]
sections = ["FUTURE", "STDLIB", "THIRDPARTY" ,"PRE_LIBS" , "PRE_CORE", "DTYPES", "FIRSTPARTY", "POST_CORE", "LOCALFOLDER"]
profile = "black"
combine_as_imports = true
force_grid_wrap = 2
force_sort_within_sections = true
skip_glob = "env"
skip = "pandas/__init__.py"

[tool.pyright]
pythonVersion = "3.11"
typeCheckingMode = "basic"
useLibraryCodeForTypes = false
include = ["pandas", "typings"]
exclude = ["pandas/tests", "pandas/io/clipboard", "pandas/util/version", "pandas/core/_numba/extensions.py"]
# enable subset of "strict"
reportDuplicateImport = true
reportInconsistentConstructor = true
reportInvalidStubStatement = true
reportOverlappingOverload = true
reportPropertyTypeMismatch = true
reportUntypedClassDecorator = true
reportUntypedFunctionDecorator = true
reportUntypedNamedTuple = true
reportUnusedImport = true
disableBytesTypePromotions = true
# disable subset of "basic"
reportArgumentType = false
reportAssignmentType = false
reportAttributeAccessIssue = false
reportCallIssue = false
reportGeneralTypeIssues = false
reportIndexIssue = false
reportMissingModuleSource = false
reportOperatorIssue = false
reportOptionalCall = false
reportOptionalIterable = false
reportOptionalMemberAccess = false
reportOptionalOperand = false
reportOptionalSubscript = false
reportPrivateImportUsage = false
reportRedeclaration = false
reportReturnType = false
reportUnboundVariable = false

[tool.coverage.run]
branch = true
omit = ["pandas/_typing.py", "pandas/_version.py"]
plugins = ["Cython.Coverage"]
source = ["pandas"]

[tool.coverage.report]
ignore_errors = false
show_missing = true
omit = ["pandas/_version.py"]
exclude_lines = [
  # Have to re-enable the standard pragma
  "pragma: no cover",
  # Don't complain about missing debug-only code:s
  "def __repr__",
  "if self.debug",
  # Don't complain if tests don't hit defensive assertion code:
  "raise AssertionError",
  "raise NotImplementedError",
  "AbstractMethodError",
  # Don't complain if non-runnable code isn't run:
  "if 0:",
  "if __name__ == .__main__.:",
  "if TYPE_CHECKING:",
]

[tool.coverage.html]
directory = "coverage_html_report"

[tool.codespell]
ignore-words-list = "blocs, coo, hist, nd, sav, ser, recuse, nin, timere, expec, expecs, indext"
ignore-regex = 'https://([\w/\.])+'<|MERGE_RESOLUTION|>--- conflicted
+++ resolved
@@ -81,12 +81,8 @@
 output-formatting = ['jinja2>=3.1.2', 'tabulate>=0.9.0']
 clipboard = ['PyQt5>=5.15.9', 'qtpy>=2.3.0']
 compression = ['zstandard>=0.19.0']
-<<<<<<< HEAD
 timezone = ['pytz>=2023.3']
-all = ['adbc-driver-postgresql>=0.8.0',
-=======
 all = ['adbc-driver-postgresql>=0.10.0',
->>>>>>> 906a78ad
        'adbc-driver-sqlite>=0.8.0',
        'beautifulsoup4>=4.11.2',
        # blosc only available on conda (https://github.com/Blosc/python-blosc/issues/297)
