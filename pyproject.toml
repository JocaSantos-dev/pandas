[build-system]
# Minimum requirements for the build system to execute.
# See https://github.com/scipy/scipy/pull/12940 for the AIX issue.
requires = [
    "setuptools>=38.6.0",
    "wheel",
    "Cython>=0.29.21,<3",  # Note: sync with setup.py
<<<<<<< HEAD
    "numpy==1.18.5; python_version=='3.8'",
    "numpy; python_version>='3.9'",
=======
    # Numpy requirements for different OS/architectures
    # Copied from https://github.com/scipy/scipy/blob/master/pyproject.toml (which is also licensed under BSD)
    "numpy==1.17.3; python_version=='3.7' and (platform_machine!='arm64' or platform_system!='Darwin') and platform_machine!='aarch64'",
    "numpy==1.18.3; python_version=='3.8' and (platform_machine!='arm64' or platform_system!='Darwin') and platform_machine!='aarch64'",
    "numpy==1.19.3; python_version>='3.9' and (platform_machine!='arm64' or platform_system!='Darwin') and platform_machine!='aarch64'",
    # Aarch64(Python 3.9 requirements are the same as AMD64)
    "numpy==1.19.2; python_version=='3.7' and platform_machine=='aarch64'",
    "numpy==1.19.2; python_version=='3.8' and platform_machine=='aarch64'",
    # Darwin Arm64
    "numpy>=1.20.0; python_version=='3.8' and platform_machine=='arm64' and platform_system=='Darwin'",
    "numpy>=1.20.0; python_version=='3.9' and platform_machine=='arm64' and platform_system=='Darwin'"
>>>>>>> 3bb31da4
]
# uncomment to enable pep517 after versioneer problem is fixed.
# https://github.com/python-versioneer/python-versioneer/issues/193
# build-backend = "setuptools.build_meta"

[tool.black]
target-version = ['py38', 'py39']
exclude = '''
(
    asv_bench/env
  | \.egg
  | \.git
  | \.hg
  | \.mypy_cache
  | \.nox
  | \.tox
  | \.venv
  | _build
  | buck-out
  | build
  | dist
  | setup.py
)
'''

[tool.pytest.ini_options]
# sync minversion with pyproject.toml & install.rst
minversion =  "6.0"
addopts = "--strict-data-files --strict-markers --capture=no --durations=30 --junitxml=test-data.xml"
xfail_strict = true
testpaths = "pandas"
doctest_optionflags = [
  "NORMALIZE_WHITESPACE",
  "IGNORE_EXCEPTION_DETAIL",
  "ELLIPSIS",
]
filterwarnings = [
  "error:Sparse:FutureWarning",
  "error:The SparseArray:FutureWarning",
]
junit_family = "xunit2"
markers = [
  "single: mark a test as single cpu only",
  "slow: mark a test as slow",
  "network: mark a test as network",
  "db: tests requiring a database (mysql or postgres)",
  "high_memory: mark a test as a high-memory only",
  "clipboard: mark a pd.read_clipboard test",
  "arm_slow: mark a test as slow for arm64 architecture",
  "arraymanager: mark a test to run with ArrayManager enabled",
]<|MERGE_RESOLUTION|>--- conflicted
+++ resolved
@@ -5,10 +5,6 @@
     "setuptools>=38.6.0",
     "wheel",
     "Cython>=0.29.21,<3",  # Note: sync with setup.py
-<<<<<<< HEAD
-    "numpy==1.18.5; python_version=='3.8'",
-    "numpy; python_version>='3.9'",
-=======
     # Numpy requirements for different OS/architectures
     # Copied from https://github.com/scipy/scipy/blob/master/pyproject.toml (which is also licensed under BSD)
     "numpy==1.17.3; python_version=='3.7' and (platform_machine!='arm64' or platform_system!='Darwin') and platform_machine!='aarch64'",
@@ -20,7 +16,6 @@
     # Darwin Arm64
     "numpy>=1.20.0; python_version=='3.8' and platform_machine=='arm64' and platform_system=='Darwin'",
     "numpy>=1.20.0; python_version=='3.9' and platform_machine=='arm64' and platform_system=='Darwin'"
->>>>>>> 3bb31da4
 ]
 # uncomment to enable pep517 after versioneer problem is fixed.
 # https://github.com/python-versioneer/python-versioneer/issues/193
