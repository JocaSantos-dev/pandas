--- conflicted
+++ resolved
@@ -166,7 +166,6 @@
         files: ^pandas/tests/
         exclude: |
             (?x)^
-<<<<<<< HEAD
             pandas/tests/io/excel/test_writers\.py|
             pandas/tests/io/pytables/common\.py|
             pandas/tests/io/pytables/test_store\.py$
@@ -176,11 +175,6 @@
         language: pygrep
         types: [python]
         files: ^pandas/tests/
-=======
-            pandas/tests/io/excel/test_writers\.py
-            |pandas/tests/io/pytables/common\.py
-            |pandas/tests/io/pytables/test_store\.py$
->>>>>>> 9e5573e1
 -   repo: https://github.com/asottile/yesqa
     rev: v1.2.2
     hooks:
