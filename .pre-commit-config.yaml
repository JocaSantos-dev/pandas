--- conflicted
+++ resolved
@@ -70,16 +70,6 @@
             --linelength=88,
             '--filter=-readability/casting,-runtime/int,-build/include_subdir,-readability/fn_size'
         ]
-<<<<<<< HEAD
-=======
--   repo: https://github.com/PyCQA/flake8
-    rev: 6.0.0
-    hooks:
-    -   id: flake8
-        additional_dependencies: &flake8_dependencies
-        - flake8==6.0.0
-        - flake8-bugbear==22.7.1
->>>>>>> 3a0db109
 -   repo: https://github.com/pycqa/pylint
     rev: v2.15.9
     hooks:
