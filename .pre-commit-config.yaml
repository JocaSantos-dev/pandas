--- conflicted
+++ resolved
@@ -148,14 +148,8 @@
         name: Check for outdated annotation syntax and missing error codes
         entry: |
             (?x)
-<<<<<<< HEAD
-            \#\ type:\ (?!ignore)|
-            \#\ type:\s?ignore(?!\[)
-=======
             \#\ type:\ (?!ignore)
             |\#\ type:\s?ignore(?!\[)
-            |\)\ ->\ \"
->>>>>>> 9e5573e1
         language: pygrep
         types: [python]
     -   id: np-bool
