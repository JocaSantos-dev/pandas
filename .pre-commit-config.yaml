repos:
-   repo: https://github.com/python/black
    rev: 20.8b1
    hooks:
    -   id: black
-   repo: https://gitlab.com/pycqa/flake8
    rev: 3.8.3
    hooks:
    -   id: flake8
        additional_dependencies: [flake8-comprehensions>=3.1.0]
    -   id: flake8
        name: flake8-pyx
        files: \.(pyx|pxd)$
        types:
          - file
        args: [--append-config=flake8/cython.cfg]
    -   id: flake8
        name: flake8-pxd
        files: \.pxi\.in$
        types:
          - file
        args: [--append-config=flake8/cython-template.cfg]
-   repo: https://github.com/PyCQA/isort
    rev: 5.2.2
    hooks:
    -   id: isort
<<<<<<< HEAD
        language: python_venv
        exclude: ^pandas/__init__\.py$|^pandas/core/api\.py$
-   repo: local
    hooks:
    -   id: pip_to_conda
        name: Generate pip dependency from conda
        description: This hook checks if the conda environment.yml and requirements-dev.txt are equal
        entry: python scripts/generate_pip_deps_from_conda.py --compare
        language: python_venv
=======
        exclude: ^pandas/__init__\.py$|^pandas/core/api\.py$
-   repo: https://github.com/asottile/pyupgrade
    rev: v2.7.2
    hooks:
    -   id: pyupgrade
        args: [--py37-plus]
>>>>>>> 8f6ec1e8
<|MERGE_RESOLUTION|>--- conflicted
+++ resolved
@@ -24,21 +24,16 @@
     rev: 5.2.2
     hooks:
     -   id: isort
-<<<<<<< HEAD
-        language: python_venv
         exclude: ^pandas/__init__\.py$|^pandas/core/api\.py$
+-   repo: https://github.com/asottile/pyupgrade
+    rev: v2.7.2
+    hooks:
+    -   id: pyupgrade
+        args: [--py37-plus]
 -   repo: local
     hooks:
     -   id: pip_to_conda
         name: Generate pip dependency from conda
         description: This hook checks if the conda environment.yml and requirements-dev.txt are equal
         entry: python scripts/generate_pip_deps_from_conda.py --compare
-        language: python_venv
-=======
-        exclude: ^pandas/__init__\.py$|^pandas/core/api\.py$
--   repo: https://github.com/asottile/pyupgrade
-    rev: v2.7.2
-    hooks:
-    -   id: pyupgrade
-        args: [--py37-plus]
->>>>>>> 8f6ec1e8
+        language: python_venv