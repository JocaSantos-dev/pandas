#!/usr/bin/env python3
"""
Simple static site generator for the pandas web.

pandas_web.py takes a directory as parameter, and copies all the files into the
target directory after converting markdown files into html and rendering both
markdown and html files with a context. The context is obtained by parsing
the file ``config.yml`` in the root of the source directory.

The file should contain:
```
main:
  template_path: <path_to_the_jinja2_templates_directory>
  base_template: <template_file_all_other_files_will_extend>
  ignore:
  - <list_of_files_in_the_source_that_will_not_be_copied>
  github_repo_url: <organization/repo-name>
  context_preprocessors:
  - <list_of_functions_that_will_enrich_the_context_parsed_in_this_file>
  markdown_extensions:
  - <list_of_markdown_extensions_that_will_be_loaded>
```

The rest of the items in the file will be added directly to the context.
"""
import argparse
import collections
import datetime
import importlib
import json
import operator
import os
import pathlib
import re
import shutil
import sys
import time
import typing

import feedparser
import jinja2
import markdown
import requests
import yaml

api_token = os.environ.get("GITHUB_TOKEN")
if api_token is not None:
    GITHUB_API_HEADERS = {"Authorization": f"Bearer {api_token}"}
else:
    GITHUB_API_HEADERS = {}


class Preprocessors:
    """
    Built-in context preprocessors.

    Context preprocessors are functions that receive the context used to
    render the templates, and enriches it with additional information.

    The original context is obtained by parsing ``config.yml``, and
    anything else needed just be added with context preprocessors.
    """

    @staticmethod
    def current_year(context):
        """
        Add the current year to the context, so it can be used for the copyright
        note, or other places where it is needed.
        """
        context["current_year"] = datetime.datetime.now().year
        return context

    @staticmethod
    def navbar_add_info(context):
        """
        Items in the main navigation bar can be direct links, or dropdowns with
        subitems. This context preprocessor adds a boolean field
        ``has_subitems`` that tells which one of them every element is. It
        also adds a ``slug`` field to be used as a CSS id.
        """
        for i, item in enumerate(context["navbar"]):
            context["navbar"][i] = dict(
                item,
                has_subitems=isinstance(item["target"], list),
                slug=(item["name"].replace(" ", "-").lower()),
            )
        return context

    @staticmethod
    def blog_add_posts(context):
        """
        Given the blog feed defined in the configuration yaml, this context
        preprocessor fetches the posts in the feeds, and returns the relevant
        information for them (sorted from newest to oldest).
        """
        tag_expr = re.compile("<.*?>")
        posts = []
        # posts from the file system
        if context["blog"]["posts_path"]:
            posts_path = os.path.join(
                context["source_path"], *context["blog"]["posts_path"].split("/")
            )
            for fname in os.listdir(posts_path):
                if fname.startswith("index."):
                    continue
                link = (
                    f"/{context['blog']['posts_path']}"
                    f"/{os.path.splitext(fname)[0]}.html"
                )
                md = markdown.Markdown(
                    extensions=context["main"]["markdown_extensions"]
                )
                with open(os.path.join(posts_path, fname), encoding="utf-8") as f:
                    html = md.convert(f.read())
                title = md.Meta["title"][0]
                summary = re.sub(tag_expr, "", html)
                try:
                    body_position = summary.index(title) + len(title)
                except ValueError:
                    raise ValueError(
                        f'Blog post "{fname}" should have a markdown header '
                        f'corresponding to its "Title" element "{title}"'
                    )
                summary = " ".join(summary[body_position:].split(" ")[:30])
                posts.append(
                    {
                        "title": title,
                        "author": context["blog"]["author"],
                        "published": datetime.datetime.strptime(
                            md.Meta["date"][0], "%Y-%m-%d"
                        ),
                        "feed": context["blog"]["feed_name"],
                        "link": link,
                        "description": summary,
                        "summary": summary,
                    }
                )
        # posts from rss feeds
        for feed_url in context["blog"]["feed"]:
            feed_data = feedparser.parse(feed_url)
            for entry in feed_data.entries:
                published = datetime.datetime.fromtimestamp(
                    time.mktime(entry.published_parsed)
                )
                summary = re.sub(tag_expr, "", entry.summary)
                posts.append(
                    {
                        "title": entry.title,
                        "author": entry.author,
                        "published": published,
                        "feed": feed_data["feed"]["title"],
                        "link": entry.link,
                        "description": entry.description,
                        "summary": summary,
                    }
                )
        posts.sort(key=operator.itemgetter("published"), reverse=True)
        context["blog"]["posts"] = posts[: context["blog"]["num_posts"]]
        return context

    @staticmethod
    def maintainers_add_info(context):
        """
        Given the active maintainers defined in the yaml file, it fetches
        the GitHub user information for them.
        """
        repeated = set(context["maintainers"]["active"]) & set(
            context["maintainers"]["inactive"]
        )
        if repeated:
            raise ValueError(f"Maintainers {repeated} are both active and inactive")

        maintainers_info = {}
        for user in (
            context["maintainers"]["active"] + context["maintainers"]["inactive"]
        ):
            resp = requests.get(
                f"https://api.github.com/users/{user}", headers=GITHUB_API_HEADERS
            )
            if resp.status_code == 403:
                sys.stderr.write(
                    "WARN: GitHub API quota exceeded when fetching maintainers\n"
                )
                # if we exceed github api quota, we use the github info
                # of maintainers saved with the website
                resp_bkp = requests.get(
                    context["main"]["production_url"] + "maintainers.json"
                )
                resp_bkp.raise_for_status()
                maintainers_info = resp_bkp.json()
                break

            resp.raise_for_status()
            maintainers_info[user] = resp.json()

        context["maintainers"]["github_info"] = maintainers_info

        # save the data fetched from github to use it in case we exceed
        # git github api quota in the future
        with open(
            pathlib.Path(context["target_path"]) / "maintainers.json",
            "w",
            encoding="utf-8",
        ) as f:
            json.dump(maintainers_info, f)

        return context

    @staticmethod
    def home_add_releases(context):
        context["releases"] = []

        github_repo_url = context["main"]["github_repo_url"]
        resp = requests.get(
            f"https://api.github.com/repos/{github_repo_url}/releases",
            headers=GITHUB_API_HEADERS,
        )
        if resp.status_code == 403:
            sys.stderr.write("WARN: GitHub API quota exceeded when fetching releases\n")
            resp_bkp = requests.get(context["main"]["production_url"] + "releases.json")
            resp_bkp.raise_for_status()
            releases = resp_bkp.json()
        else:
            resp.raise_for_status()
            releases = resp.json()

        with open(
            pathlib.Path(context["target_path"]) / "releases.json",
            "w",
            encoding="utf-8",
        ) as f:
            json.dump(releases, f, default=datetime.datetime.isoformat)

        for release in releases:
            if release["prerelease"]:
                continue
            published = datetime.datetime.strptime(
                release["published_at"], "%Y-%m-%dT%H:%M:%SZ"
            )
            context["releases"].append(
                {
                    "name": release["tag_name"].lstrip("v"),
                    "tag": release["tag_name"],
                    "published": published,
                    "url": (
                        release["assets"][0]["browser_download_url"]
                        if release["assets"]
                        else ""
                    ),
                }
            )

        return context

    @staticmethod
    def roadmap_pdeps(context):
        """
        PDEP's (pandas enhancement proposals) are not part of the bar
        navigation. They are included as lists in the "Roadmap" page
        and linked from there. This preprocessor obtains the list of
        PDEP's in different status from the directory tree and GitHub.
        """
        KNOWN_STATUS = {
            "Under discussion",
            "Accepted",
            "Implemented",
            "Rejected",
            "Withdrawn",
        }
        context["pdeps"] = collections.defaultdict(list)

        # accepted, rejected and implemented
        pdeps_path = (
            pathlib.Path(context["source_path"]) / context["roadmap"]["pdeps_path"]
        )
        for pdep in sorted(pdeps_path.iterdir()):
            if pdep.suffix != ".md":
                continue
            with pdep.open() as f:
                title = f.readline()[2:]  # removing markdown title "# "
                status = None
                for line in f:
                    if line.startswith("- Status: "):
                        status = line.strip().split(": ", 1)[1]
                        break
                if status not in KNOWN_STATUS:
                    raise RuntimeError(
                        f'PDEP "{pdep}" status "{status}" is unknown. '
                        f"Should be one of: {KNOWN_STATUS}"
                    )
            html_file = pdep.with_suffix(".html").name
            context["pdeps"][status].append(
                {
                    "title": title,
                    "url": f"pdeps/{html_file}",
                }
            )

        # under discussion
        github_repo_url = context["main"]["github_repo_url"]
        resp = requests.get(
            "https://api.github.com/search/issues?"
            f"q=is:pr is:open label:PDEP repo:{github_repo_url}",
            headers=GITHUB_API_HEADERS,
        )
        if resp.status_code == 403:
            sys.stderr.write("WARN: GitHub API quota exceeded when fetching pdeps\n")
            resp_bkp = requests.get(context["main"]["production_url"] + "pdeps.json")
            resp_bkp.raise_for_status()
            pdeps = resp_bkp.json()
        else:
            resp.raise_for_status()
            pdeps = resp.json()

        with open(
            pathlib.Path(context["target_path"]) / "pdeps.json", "w", encoding="utf-8"
        ) as f:
            json.dump(pdeps, f)

        compiled_pattern = re.compile(r"^PDEP-(\d+)")

        def sort_pdep(pdep: dict) -> int:
            title = pdep["title"]
            match = compiled_pattern.match(title)
            if not match:
                msg = f"""Could not find PDEP number in '{title}'. Please make sure to
                write the title as: 'PDEP-num: {title}'."""
                raise ValueError(msg)

            return int(match[1])

        context["pdeps"]["Under discussion"].extend(
            {"title": pdep["title"], "url": pdep["html_url"]}
            for pdep in sorted(pdeps["items"], key=sort_pdep)
        )

        return context


def get_callable(obj_as_str: str) -> object:
    """
    Get a Python object from its string representation.

    For example, for ``sys.stdout.write`` would import the module ``sys``
    and return the ``write`` function.
    """
    components = obj_as_str.split(".")
    attrs = []
    while components:
        try:
            obj = importlib.import_module(".".join(components))
        except ImportError:
            attrs.insert(0, components.pop())
        else:
            break

    if not obj:
        raise ImportError(f'Could not import "{obj_as_str}"')

    for attr in attrs:
        obj = getattr(obj, attr)

    return obj


def get_context(config_fname: str, **kwargs):
    """
    Load the config yaml as the base context, and enrich it with the
    information added by the context preprocessors defined in the file.
    """
    with open(config_fname, encoding="utf-8") as f:
        context = yaml.safe_load(f)

    context["source_path"] = os.path.dirname(config_fname)
    context.update(kwargs)

    preprocessors = (
        get_callable(context_prep)
        for context_prep in context["main"]["context_preprocessors"]
    )
    for preprocessor in preprocessors:
        context = preprocessor(context)
        msg = f"{preprocessor.__name__} is missing the return statement"
        assert context is not None, msg

    return context


def get_source_files(source_path: str) -> typing.Generator[str, None, None]:
    """
    Generate the list of files present in the source directory.
    """
    for root, dirs, fnames in os.walk(source_path):
<<<<<<< HEAD
        root = os.path.relpath(root, source_path)
        if root.startswith("pdeps"):
            continue
=======
        root_rel_path = os.path.relpath(root, source_path)
>>>>>>> b2d9ec17
        for fname in fnames:
            yield os.path.join(root_rel_path, fname)


def extend_base_template(content: str, base_template: str) -> str:
    """
    Wrap document to extend the base template, before it is rendered with
    Jinja2.
    """
    result = '{% extends "' + base_template + '" %}'
    result += "{% block body %}"
    result += content
    result += "{% endblock %}"
    return result


def main(
    source_path: str,
    target_path: str,
) -> int:
    """
    Copy every file in the source directory to the target directory.

    For ``.md`` and ``.html`` files, render them with the context
    before copying them. ``.md`` files are transformed to HTML.
    """
    config_fname = os.path.join(source_path, "config.yml")

    shutil.rmtree(target_path, ignore_errors=True)
    os.makedirs(target_path, exist_ok=True)

    sys.stderr.write("Generating context...\n")
    context = get_context(config_fname, target_path=target_path)
    sys.stderr.write("Context generated\n")

    templates_path = os.path.join(source_path, context["main"]["templates_path"])
    jinja_env = jinja2.Environment(loader=jinja2.FileSystemLoader(templates_path))

    for fname in get_source_files(source_path):
        if os.path.normpath(fname) in context["main"]["ignore"]:
            continue

        sys.stderr.write(f"Processing {fname}\n")
        dirname = os.path.dirname(fname)
        os.makedirs(os.path.join(target_path, dirname), exist_ok=True)

        extension = os.path.splitext(fname)[-1]
        if extension in (".html", ".md"):
            with open(os.path.join(source_path, fname), encoding="utf-8") as f:
                content = f.read()
            if extension == ".md":
                body = markdown.markdown(
                    content, extensions=context["main"]["markdown_extensions"]
                )
                # Apply Bootstrap's table formatting manually
                # Python-Markdown doesn't let us config table attributes by hand
                body = body.replace("<table>", '<table class="table table-bordered">')
                content = extend_base_template(body, context["main"]["base_template"])
            context["base_url"] = "".join(["../"] * os.path.normpath(fname).count("/"))
            content = jinja_env.from_string(content).render(**context)
            fname_html = os.path.splitext(fname)[0] + ".html"
            with open(
                os.path.join(target_path, fname_html), "w", encoding="utf-8"
            ) as f:
                f.write(content)
        else:
            shutil.copy(
                os.path.join(source_path, fname), os.path.join(target_path, dirname)
            )

    # build the PDEPs and copy them to the correct location
    pdep_source = os.path.join(source_path, "pdeps")
    pdep_build = os.path.join(source_path, "pdeps", "_build")
    shutil.copy(
        os.path.join(source_path, "static", "css", "pandas.css"),
        os.path.join(pdep_source, "_static", "pandas.css"),
    )
    os.system(f"sphinx-build -M html {pdep_source} {pdep_build}")
    shutil.copytree(
        os.path.join(pdep_build, "html"), os.path.join(target_path, "pdeps")
    )


if __name__ == "__main__":
    parser = argparse.ArgumentParser(description="Documentation builder.")
    parser.add_argument(
        "source_path", help="path to the source directory (must contain config.yml)"
    )
    parser.add_argument(
        "--target-path", default="build", help="directory where to write the output"
    )
    args = parser.parse_args()
    sys.exit(main(args.source_path, args.target_path))<|MERGE_RESOLUTION|>--- conflicted
+++ resolved
@@ -391,13 +391,9 @@
     Generate the list of files present in the source directory.
     """
     for root, dirs, fnames in os.walk(source_path):
-<<<<<<< HEAD
-        root = os.path.relpath(root, source_path)
-        if root.startswith("pdeps"):
+        root_rel_path = os.path.relpath(root, source_path)
+        if root_rel_path.startswith("pdeps"):
             continue
-=======
-        root_rel_path = os.path.relpath(root, source_path)
->>>>>>> b2d9ec17
         for fname in fnames:
             yield os.path.join(root_rel_path, fname)
 
