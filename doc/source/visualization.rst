.. currentmodule:: pandas
.. _visualization:

.. ipython:: python
   :suppress:

   import numpy as np
   np.random.seed(123456)
   from pandas import *
   import pandas.util.testing as tm
   randn = np.random.randn
   np.set_printoptions(precision=4, suppress=True)
   import matplotlib.pyplot as plt
   plt.close('all')

************************
Plotting with matplotlib
************************

.. note::

    We intend to build more plotting integration with `matplotlib
    <http://matplotlib.sourceforge.net>`__ as time goes on.

We use the standard convention for referencing the matplotlib API:

.. ipython:: python

   import matplotlib.pyplot as plt

.. _visualization.basic:

Basic plotting: ``plot``
------------------------

The ``plot`` method on Series and DataFrame is just a simple wrapper around
``plt.plot``:

.. ipython:: python

   ts = Series(randn(1000), index=date_range('1/1/2000', periods=1000))
   ts = ts.cumsum()

   @savefig series_plot_basic.png width=4.5in
   ts.plot()

If the index consists of dates, it calls ``gca().autofmt_xdate()`` to try to
format the x-axis nicely as per above. The method takes a number of arguments
for controlling the look of the plot:

.. ipython:: python

   @savefig series_plot_basic2.png width=4.5in
   plt.figure(); ts.plot(style='k--', label='Series'); plt.legend()

On DataFrame, ``plot`` is a convenience to plot all of the columns with labels:

.. ipython:: python

   df = DataFrame(randn(1000, 4), index=ts.index,
                  columns=['A', 'B', 'C', 'D'])
   df = df.cumsum()

   @savefig frame_plot_basic.png width=4.5in
   plt.figure(); df.plot(); plt.legend(loc='best')

You may set the ``legend`` argument to ``False`` to hide the legend, which is
shown by default.

.. ipython:: python

   @savefig frame_plot_basic_noleg.png width=4.5in
   df.plot(legend=False)

Some other options are available, like plotting each Series on a different axis:

.. ipython:: python

   @savefig frame_plot_subplots.png width=4.5in
   df.plot(subplots=True, figsize=(8, 8)); plt.legend(loc='best')

You may pass ``logy`` to get a log-scale Y axis.

.. ipython:: python

   plt.figure();

   ts = Series(randn(1000), index=date_range('1/1/2000', periods=1000))
   ts = np.exp(ts.cumsum())

   @savefig series_plot_logy.png width=4.5in
   ts.plot(logy=True)


Targeting different subplots
~~~~~~~~~~~~~~~~~~~~~~~~~~~~

You can pass an ``ax`` argument to ``Series.plot`` to plot on a particular axis:

.. ipython:: python

   fig, axes = plt.subplots(nrows=2, ncols=2, figsize=(8, 5))
   df['A'].plot(ax=axes[0,0]); axes[0,0].set_title('A')
   df['B'].plot(ax=axes[0,1]); axes[0,1].set_title('B')
   df['C'].plot(ax=axes[1,0]); axes[1,0].set_title('C')

   @savefig series_plot_multi.png width=4.5in
   df['D'].plot(ax=axes[1,1]); axes[1,1].set_title('D')

Other plotting features
-----------------------

.. _visualization.barplot:

Bar plots
~~~~~~~~~

For labeled, non-time series data, you may wish to produce a bar plot:

.. ipython:: python

   plt.figure();

   @savefig bar_plot_ex.png width=4.5in
   df.ix[5].plot(kind='bar'); plt.axhline(0, color='k')

Calling a DataFrame's ``plot`` method with ``kind='bar'`` produces a multiple
bar plot:

.. ipython:: python
   :suppress:

   plt.figure();

.. ipython:: python

   df2 = DataFrame(np.random.rand(10, 4), columns=['a', 'b', 'c', 'd'])

   @savefig bar_plot_multi_ex.png width=5in
   df2.plot(kind='bar');

To produce a stacked bar plot, pass ``stacked=True``:

.. ipython:: python
   :suppress:

   plt.figure();

.. ipython:: python

   @savefig bar_plot_stacked_ex.png width=5in
   df2.plot(kind='bar', stacked=True);

To get horizontal bar plots, pass ``kind='barh'``:

.. ipython:: python
   :suppress:

   plt.figure();

.. ipython:: python

   @savefig barh_plot_stacked_ex.png width=5in
   df2.plot(kind='barh', stacked=True);

Histograms
~~~~~~~~~~
.. ipython:: python

   plt.figure();

   @savefig hist_plot_ex.png width=4.5in
   df['A'].diff().hist()

For a DataFrame, ``hist`` plots the histograms of the columns on multiple
subplots:

.. ipython:: python

   plt.figure()

   @savefig frame_hist_ex.png width=4.5in
   df.diff().hist(color='k', alpha=0.5, bins=50)

.. _visualization.box:

Box-Plotting
~~~~~~~~~~~~

DataFrame has a ``boxplot`` method which allows you to visualize the
distribution of values within each column.

For instance, here is a boxplot representing five trials of 10 observations of
a uniform random variable on [0,1).

.. ipython:: python

   df = DataFrame(np.random.rand(10,5))
   plt.figure();

   @savefig box_plot_ex.png width=4.5in
   bp = df.boxplot()

You can create a stratified boxplot using the ``by`` keyword argument to create
groupings.  For instance,

.. ipython:: python

   df = DataFrame(np.random.rand(10,2), columns=['Col1', 'Col2'] )
   df['X'] = Series(['A','A','A','A','A','B','B','B','B','B'])

   plt.figure();

   @savefig box_plot_ex2.png width=4.5in
   bp = df.boxplot(by='X')

You can also pass a subset of columns to plot, as well as group by multiple
columns:

.. ipython:: python

   df = DataFrame(np.random.rand(10,3), columns=['Col1', 'Col2', 'Col3'])
   df['X'] = Series(['A','A','A','A','A','B','B','B','B','B'])
   df['Y'] = Series(['A','B','A','B','A','B','A','B','A','B'])

   plt.figure();

   @savefig box_plot_ex3.png width=4.5in
   bp = df.boxplot(column=['Col1','Col2'], by=['X','Y'])

.. _visualization.scatter_matrix:

Scatter plot matrix
~~~~~~~~~~~~~~~~~~~

*New in 0.7.3.* You can create a scatter plot matrix using the
 ``scatter_matrix`` method in ``pandas.tools.plotting``:

.. ipython:: python

   from pandas.tools.plotting import scatter_matrix
   df = DataFrame(np.random.randn(1000, 4), columns=['a', 'b', 'c', 'd'])

   @savefig scatter_matrix_kde.png width=6in
   scatter_matrix(df, alpha=0.2, figsize=(8, 8), diagonal='kde')

<<<<<<< HEAD
   @savefig scatter_matrix_hist.png width=6in
   scatter_matrix(df, alpha=0.2, figsize=(8, 8), diagonal='hist')
=======
.. _visualization.kde:

*New in 0.8.0* You can create density plots using the Series/DataFrame.plot and
setting `kind='kde'`:

.. ipython:: python
   :suppress:

   plt.figure();

.. ipython:: python

   ser = Series(np.random.randn(1000))

   @savefig kde_plot.png width=6in
   ser.plot(kind='kde')
>>>>>>> 89892c40

.. _visualization.andrews_curves:

Andrews Curves
~~~~~~~~~~~~~~

Andrews curves allow one to plot multivariate data as a large number
of curves that are created using the attributes of samples as coefficients
for Fourier series. By coloring these curves differently for each class
it is possible to visualize data clustering. Curves belonging to samples
of the same class will usually be closer together and form larger structures.

.. ipython:: python

   from pandas import read_csv
   from pandas.tools.plotting import andrews_curves

   data = read_csv('data/iris.data')

   plt.figure()

   @savefig andrews_curves.png width=6in
   andrews_curves(data, 'Name')<|MERGE_RESOLUTION|>--- conflicted
+++ resolved
@@ -244,10 +244,6 @@
    @savefig scatter_matrix_kde.png width=6in
    scatter_matrix(df, alpha=0.2, figsize=(8, 8), diagonal='kde')
 
-<<<<<<< HEAD
-   @savefig scatter_matrix_hist.png width=6in
-   scatter_matrix(df, alpha=0.2, figsize=(8, 8), diagonal='hist')
-=======
 .. _visualization.kde:
 
 *New in 0.8.0* You can create density plots using the Series/DataFrame.plot and
@@ -264,7 +260,6 @@
 
    @savefig kde_plot.png width=6in
    ser.plot(kind='kde')
->>>>>>> 89892c40
 
 .. _visualization.andrews_curves:
 
