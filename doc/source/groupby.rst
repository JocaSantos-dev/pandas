.. currentmodule:: pandas
.. _groupby:

.. ipython:: python
   :suppress:

   import numpy as np
   np.random.seed(123456)
   np.set_printoptions(precision=4, suppress=True)
   import pandas as pd
   pd.options.display.max_rows = 15
   import matplotlib
   # matplotlib.style.use('default')
   import matplotlib.pyplot as plt
   plt.close('all')
   from collections import OrderedDict

*****************************
Group By: split-apply-combine
*****************************

By "group by" we are referring to a process involving one or more of the following
steps:

* **Splitting** the data into groups based on some criteria.
* **Applying** a function to each group independently.
* **Combining** the results into a data structure.

Out of these, the split step is the most straightforward. In fact, in many
situations we may wish to split the data set into groups and do something with
those groups. In the apply step, we might wish to one of the
following:

* **Aggregation**: compute a summary statistic (or statistics) for each
  group. Some examples:

    * Compute group sums or means.
    * Compute group sizes / counts.

* **Transformation**: perform some group-specific computations and return a
  like-indexed object. Some examples:

    * Standardize data (zscore) within a group.
    * Filling NAs within groups with a value derived from each group.

* **Filtration**: discard some groups, according to a group-wise computation
  that evaluates True or False. Some examples:

    * Discard data that belongs to groups with only a few members.
    * Filter out data based on the group sum or mean.

* Some combination of the above: GroupBy will examine the results of the apply
  step and try to return a sensibly combined result if it doesn't fit into
  either of the above two categories.

Since the set of object instance methods on pandas data structures are generally
rich and expressive, we often simply want to invoke, say, a DataFrame function
on each group. The name GroupBy should be quite familiar to those who have used
a SQL-based tool (or ``itertools``), in which you can write code like:

.. code-block:: sql

   SELECT Column1, Column2, mean(Column3), sum(Column4)
   FROM SomeTable
   GROUP BY Column1, Column2

We aim to make operations like this natural and easy to express using
pandas. We'll address each area of GroupBy functionality then provide some
non-trivial examples / use cases.

See the :ref:`cookbook<cookbook.grouping>` for some advanced strategies.

.. _groupby.split:

Splitting an object into groups
-------------------------------

pandas objects can be split on any of their axes. The abstract definition of
grouping is to provide a mapping of labels to group names. To create a GroupBy
object (more on what the GroupBy object is later), you may do the following:

.. code-block:: ipython

   # default is axis=0
   >>> grouped = obj.groupby(key)
   >>> grouped = obj.groupby(key, axis=1)
   >>> grouped = obj.groupby([key1, key2])

The mapping can be specified many different ways:

* A Python function, to be called on each of the axis labels.
* A list or NumPy array of the same length as the selected axis.
* A dict or ``Series``, providing a ``label -> group name`` mapping.
* For ``DataFrame`` objects, a string indicating a column to be used to group.
  Of course ``df.groupby('A')`` is just syntactic sugar for
  ``df.groupby(df['A'])``, but it makes life simpler.
* For ``DataFrame`` objects, a string indicating an index level to be used to
  group.
* A list of any of the above things.

Collectively we refer to the grouping objects as the **keys**. For example,
consider the following ``DataFrame``:

.. note::

   A string passed to ``groupby`` may refer to either a column or an index level.
   If a string matches both a column name and an index level name, a
   ``ValueError`` will be raised.

.. ipython:: python

   df = pd.DataFrame({'A' : ['foo', 'bar', 'foo', 'bar',
                             'foo', 'bar', 'foo', 'foo'],
                      'B' : ['one', 'one', 'two', 'three',
                             'two', 'two', 'one', 'three'],
                      'C' : np.random.randn(8),
                      'D' : np.random.randn(8)})
   df

On a DataFrame, we obtain a GroupBy object by calling :meth:`~DataFrame.groupby`.
We could naturally group by either the ``A`` or ``B`` columns, or both:

.. ipython:: python

   grouped = df.groupby('A')
   grouped = df.groupby(['A', 'B'])

These will split the DataFrame on its index (rows). We could also split by the
columns:

.. ipython::

    In [4]: def get_letter_type(letter):
       ...:     if letter.lower() in 'aeiou':
       ...:         return 'vowel'
       ...:     else:
       ...:         return 'consonant'
       ...:

    In [5]: grouped = df.groupby(get_letter_type, axis=1)

pandas :class:`~pandas.Index` objects support duplicate values. If a
non-unique index is used as the group key in a groupby operation, all values
for the same index value will be considered to be in one group and thus the
output of aggregation functions will only contain unique index values:

.. ipython:: python

   lst = [1, 2, 3, 1, 2, 3]

   s = pd.Series([1, 2, 3, 10, 20, 30], lst)

   grouped = s.groupby(level=0)

   grouped.first()

   grouped.last()

   grouped.sum()

Note that **no splitting occurs** until it's needed. Creating the GroupBy object
only verifies that you've passed a valid mapping.

.. note::

   Many kinds of complicated data manipulations can be expressed in terms of
   GroupBy operations (though can't be guaranteed to be the most
   efficient). You can get quite creative with the label mapping functions.

.. _groupby.sorting:

GroupBy sorting
~~~~~~~~~~~~~~~~~~~~~~~~~

By default the group keys are sorted during the ``groupby`` operation. You may however pass ``sort=False`` for potential speedups:

.. ipython:: python

   df2 = pd.DataFrame({'X' : ['B', 'B', 'A', 'A'], 'Y' : [1, 2, 3, 4]})
   df2.groupby(['X']).sum()
   df2.groupby(['X'], sort=False).sum()


Note that ``groupby`` will preserve the order in which *observations* are sorted *within* each group.
For example, the groups created by ``groupby()`` below are in the order they appeared in the original ``DataFrame``:

.. ipython:: python

   df3 = pd.DataFrame({'X' : ['A', 'B', 'A', 'B'], 'Y' : [1, 4, 3, 2]})
   df3.groupby(['X']).get_group('A')

   df3.groupby(['X']).get_group('B')



.. _groupby.attributes:

GroupBy object attributes
~~~~~~~~~~~~~~~~~~~~~~~~~

The ``groups`` attribute is a dict whose keys are the computed unique groups
and corresponding values being the axis labels belonging to each group. In the
above example we have:

.. ipython:: python

   df.groupby('A').groups
   df.groupby(get_letter_type, axis=1).groups

Calling the standard Python ``len`` function on the GroupBy object just returns
the length of the ``groups`` dict, so it is largely just a convenience:

.. ipython:: python

   grouped = df.groupby(['A', 'B'])
   grouped.groups
   len(grouped)


.. _groupby.tabcompletion:

``GroupBy`` will tab complete column names (and other attributes):

.. ipython:: python
   :suppress:

   n = 10
   weight = np.random.normal(166, 20, size=n)
   height = np.random.normal(60, 10, size=n)
   time = pd.date_range('1/1/2000', periods=n)
   gender = np.random.choice(['male', 'female'], size=n)
   df = pd.DataFrame({'height': height, 'weight': weight,
                      'gender': gender}, index=time)

.. ipython:: python

   df
   gb = df.groupby('gender')


.. ipython::

   @verbatim
   In [1]: gb.<TAB>
   gb.agg        gb.boxplot    gb.cummin     gb.describe   gb.filter     gb.get_group  gb.height     gb.last       gb.median     gb.ngroups    gb.plot       gb.rank       gb.std        gb.transform
   gb.aggregate  gb.count      gb.cumprod    gb.dtype      gb.first      gb.groups     gb.hist       gb.max        gb.min        gb.nth        gb.prod       gb.resample   gb.sum        gb.var
   gb.apply      gb.cummax     gb.cumsum     gb.fillna     gb.gender     gb.head       gb.indices    gb.mean       gb.name       gb.ohlc       gb.quantile   gb.size       gb.tail       gb.weight

.. _groupby.multiindex:

GroupBy with MultiIndex
~~~~~~~~~~~~~~~~~~~~~~~

With :ref:`hierarchically-indexed data <advanced.hierarchical>`, it's quite
natural to group by one of the levels of the hierarchy.

Let's create a Series with a two-level ``MultiIndex``.

.. ipython:: python


   arrays = [['bar', 'bar', 'baz', 'baz', 'foo', 'foo', 'qux', 'qux'],
             ['one', 'two', 'one', 'two', 'one', 'two', 'one', 'two']]
   index = pd.MultiIndex.from_arrays(arrays, names=['first', 'second'])
   s = pd.Series(np.random.randn(8), index=index)
   s

We can then group by one of the levels in ``s``.

.. ipython:: python

   grouped = s.groupby(level=0)
   grouped.sum()

If the MultiIndex has names specified, these can be passed instead of the level
number:

.. ipython:: python

   s.groupby(level='second').sum()

The aggregation functions such as ``sum`` will take the level parameter
directly. Additionally, the resulting index will be named according to the
chosen level:

.. ipython:: python

   s.sum(level='second')

Grouping with multiple levels is supported.

.. ipython:: python
   :suppress:

   arrays = [['bar', 'bar', 'baz', 'baz', 'foo', 'foo', 'qux', 'qux'],
             ['doo', 'doo', 'bee', 'bee', 'bop', 'bop', 'bop', 'bop'],
             ['one', 'two', 'one', 'two', 'one', 'two', 'one', 'two']]
   tuples = list(zip(*arrays))
   index = pd.MultiIndex.from_tuples(tuples, names=['first', 'second', 'third'])
   s = pd.Series(np.random.randn(8), index=index)

.. ipython:: python

   s
   s.groupby(level=['first', 'second']).sum()

.. versionadded:: 0.20

Index level names may be supplied as keys.

.. ipython:: python

   s.groupby(['first', 'second']).sum()

More on the ``sum`` function and aggregation later.

Grouping DataFrame with Index Levels and Columns
~~~~~~~~~~~~~~~~~~~~~~~~~~~~~~~~~~~~~~~~~~~~~~~~
A DataFrame may be grouped by a combination of columns and index levels by
specifying the column names as strings and the index levels as ``pd.Grouper``
objects.

.. ipython:: python

   arrays = [['bar', 'bar', 'baz', 'baz', 'foo', 'foo', 'qux', 'qux'],
             ['one', 'two', 'one', 'two', 'one', 'two', 'one', 'two']]

   index = pd.MultiIndex.from_arrays(arrays, names=['first', 'second'])

   df = pd.DataFrame({'A': [1, 1, 1, 1, 2, 2, 3, 3],
                      'B': np.arange(8)},
                     index=index)

   df

The following example groups ``df`` by the ``second`` index level and
the ``A`` column.

.. ipython:: python

   df.groupby([pd.Grouper(level=1), 'A']).sum()

Index levels may also be specified by name.

.. ipython:: python

   df.groupby([pd.Grouper(level='second'), 'A']).sum()

.. versionadded:: 0.20

Index level names may be specified as keys directly to ``groupby``.

.. ipython:: python

   df.groupby(['second', 'A']).sum()

DataFrame column selection in GroupBy
~~~~~~~~~~~~~~~~~~~~~~~~~~~~~~~~~~~~~

Once you have created the GroupBy object from a DataFrame, you might want to do
something different for each of the columns. Thus, using ``[]`` similar to
getting a column from a DataFrame, you can do:

.. ipython:: python
   :suppress:

   df = pd.DataFrame({'A' : ['foo', 'bar', 'foo', 'bar',
                             'foo', 'bar', 'foo', 'foo'],
                      'B' : ['one', 'one', 'two', 'three',
                             'two', 'two', 'one', 'three'],
                      'C' : np.random.randn(8),
                      'D' : np.random.randn(8)})

.. ipython:: python

   grouped = df.groupby(['A'])
   grouped_C = grouped['C']
   grouped_D = grouped['D']

This is mainly syntactic sugar for the alternative and much more verbose:

.. ipython:: python

   df['C'].groupby(df['A'])

Additionally this method avoids recomputing the internal grouping information
derived from the passed key.

.. _groupby.iterating-label:

Iterating through groups
------------------------

With the GroupBy object in hand, iterating through the grouped data is very
natural and functions similarly to :py:func:`itertools.groupby`:

.. ipython::

   In [4]: grouped = df.groupby('A')

   In [5]: for name, group in grouped:
      ...:        print(name)
      ...:        print(group)
      ...:

In the case of grouping by multiple keys, the group name will be a tuple:

.. ipython::

   In [5]: for name, group in df.groupby(['A', 'B']):
      ...:        print(name)
      ...:        print(group)
      ...:

See :ref:`timeseries.iterating-label`.

Selecting a group
-----------------

A single group can be selected using
:meth:`~pandas.core.groupby.DataFrameGroupBy.get_group`:

.. ipython:: python

   grouped.get_group('bar')

Or for an object grouped on multiple columns:

.. ipython:: python

   df.groupby(['A', 'B']).get_group(('bar', 'one'))

.. _groupby.aggregate:

Aggregation
-----------

Once the GroupBy object has been created, several methods are available to
perform a computation on the grouped data. These operations are similar to the
:ref:`aggregating API <basics.aggregate>`, :ref:`window functions API <stats.aggregate>`,
and :ref:`resample API <timeseries.aggregate>`.

An obvious one is aggregation via the
:meth:`~pandas.core.groupby.DataFrameGroupBy.aggregate` or equivalently
:meth:`~pandas.core.groupby.DataFrameGroupBy.agg` method:

.. ipython:: python

   grouped = df.groupby('A')
   grouped.aggregate(np.sum)

   grouped = df.groupby(['A', 'B'])
   grouped.aggregate(np.sum)

As you can see, the result of the aggregation will have the group names as the
new index along the grouped axis. In the case of multiple keys, the result is a
:ref:`MultiIndex <advanced.hierarchical>` by default, though this can be
changed by using the ``as_index`` option:

.. ipython:: python

   grouped = df.groupby(['A', 'B'], as_index=False)
   grouped.aggregate(np.sum)

   df.groupby('A', as_index=False).sum()

Note that you could use the ``reset_index`` DataFrame function to achieve the
same result as the column names are stored in the resulting ``MultiIndex``:

.. ipython:: python

   df.groupby(['A', 'B']).sum().reset_index()

Another simple aggregation example is to compute the size of each group.
This is included in GroupBy as the ``size`` method. It returns a Series whose
index are the group names and whose values are the sizes of each group.

.. ipython:: python

   grouped.size()

.. ipython:: python

   grouped.describe()

.. note::

   Aggregation functions **will not** return the groups that you are aggregating over
   if they are named *columns*, when ``as_index=True``, the default. The grouped columns will
   be the **indices** of the returned object.

   Passing ``as_index=False`` **will** return the groups that you are aggregating over, if they are
   named *columns*.

Aggregating functions are the ones that reduce the dimension of the returned objects.
Some common aggregating functions are tabulated below:

.. csv-table::
    :header: "Function", "Description"
    :widths: 20, 80
    :delim: ;

	:meth:`~pd.core.groupby.DataFrameGroupBy.mean`;Compute mean of groups
	:meth:`~pd.core.groupby.DataFrameGroupBy.sum`;Compute sum of group values
	:meth:`~pd.core.groupby.DataFrameGroupBy.size`;Compute group sizes
	:meth:`~pd.core.groupby.DataFrameGroupBy.count`;Compute count of group
	:meth:`~pd.core.groupby.DataFrameGroupBy.std`;Standard deviation of groups
	:meth:`~pd.core.groupby.DataFrameGroupBy.var`;Compute variance of groups
	:meth:`~pd.core.groupby.DataFrameGroupBy.sem`;Standard error of the mean of groups
	:meth:`~pd.core.groupby.DataFrameGroupBy.describe`;Generates descriptive statistics
	:meth:`~pd.core.groupby.DataFrameGroupBy.first`;Compute first of group values
	:meth:`~pd.core.groupby.DataFrameGroupBy.last`;Compute last of group values
	:meth:`~pd.core.groupby.DataFrameGroupBy.nth`;Take nth value, or a subset if n is a list
	:meth:`~pd.core.groupby.DataFrameGroupBy.min`;Compute min of group values
	:meth:`~pd.core.groupby.DataFrameGroupBy.max`;Compute max of group values


The aggregating functions above will exclude NA values. Any function which
reduces a :class:`Series` to a scalar value is an aggregation function and will work,
a trivial example is ``df.groupby('A').agg(lambda ser: 1)``. Note that
:meth:`~pd.core.groupby.DataFrameGroupBy.nth` can act as a reducer *or* a
filter, see :ref:`here <groupby.nth>`.

.. _groupby.aggregate.multifunc:

Applying multiple functions at once
~~~~~~~~~~~~~~~~~~~~~~~~~~~~~~~~~~~

With grouped ``Series`` you can also pass a list or dict of functions to do
aggregation with, outputting a DataFrame:

.. ipython:: python

   grouped = df.groupby('A')
   grouped['C'].agg([np.sum, np.mean, np.std])

On a grouped ``DataFrame``, you can pass a list of functions to apply to each
column, which produces an aggregated result with a hierarchical index:

.. ipython:: python

   grouped.agg([np.sum, np.mean, np.std])


The resulting aggregations are named for the functions themselves. If you
need to rename, then you can add in a chained operation for a ``Series`` like this:

.. ipython:: python

   (grouped['C'].agg([np.sum, np.mean, np.std])
                .rename(columns={'sum': 'foo',
                                 'mean': 'bar',
                                 'std': 'baz'})
   )

For a grouped ``DataFrame``, you can rename in a similar manner:

.. ipython:: python

   (grouped.agg([np.sum, np.mean, np.std])
           .rename(columns={'sum': 'foo',
                            'mean': 'bar',
                            'std': 'baz'})
    )


Applying different functions to DataFrame columns
~~~~~~~~~~~~~~~~~~~~~~~~~~~~~~~~~~~~~~~~~~~~~~~~~

By passing a dict to ``aggregate`` you can apply a different aggregation to the
columns of a DataFrame:

.. ipython:: python

   grouped.agg({'C' : np.sum,
                'D' : lambda x: np.std(x, ddof=1)})

The function names can also be strings. In order for a string to be valid it
must be either implemented on GroupBy or available via :ref:`dispatching
<groupby.dispatch>`:

.. ipython:: python

   grouped.agg({'C' : 'sum', 'D' : 'std'})

.. note::

    If you pass a dict to ``aggregate``, the ordering of the output columns is
    non-deterministic. If you want to be sure the output columns will be in a specific
    order, you can use an ``OrderedDict``.  Compare the output of the following two commands:

.. ipython:: python

   grouped.agg({'D': 'std', 'C': 'mean'})
   grouped.agg(OrderedDict([('D', 'std'), ('C', 'mean')]))

.. _groupby.aggregate.cython:

Cython-optimized aggregation functions
~~~~~~~~~~~~~~~~~~~~~~~~~~~~~~~~~~~~~~

Some common aggregations, currently only ``sum``, ``mean``, ``std``, and ``sem``, have
optimized Cython implementations:

.. ipython:: python

   df.groupby('A').sum()
   df.groupby(['A', 'B']).mean()

Of course ``sum`` and ``mean`` are implemented on pandas objects, so the above
code would work even without the special versions via dispatching (see below).

.. _groupby.transform:

Transformation
--------------

The ``transform`` method returns an object that is indexed the same (same size)
as the one being grouped. The transform function must:

* Return a result that is either the same size as the group chunk or
  broadcastable to the size of the group chunk (e.g., a scalar,
  ``grouped.transform(lambda x: x.iloc[-1])``).
* Operate column-by-column on the group chunk.  The transform is applied to
  the first group chunk using chunk.apply.
* Not perform in-place operations on the group chunk. Group chunks should
  be treated as immutable, and changes to a group chunk may produce unexpected
  results. For example, when using ``fillna``, ``inplace`` must be ``False``
  (``grouped.transform(lambda x: x.fillna(inplace=False))``).
* (Optionally) operates on the entire group chunk. If this is supported, a
  fast path is used starting from the *second* chunk.

For example, suppose we wished to standardize the data within each group:

.. ipython:: python

   index = pd.date_range('10/1/1999', periods=1100)
   ts = pd.Series(np.random.normal(0.5, 2, 1100), index)
   ts = ts.rolling(window=100,min_periods=100).mean().dropna()

   ts.head()
   ts.tail()
   key = lambda x: x.year
   zscore = lambda x: (x - x.mean()) / x.std()
   transformed = ts.groupby(key).transform(zscore)

We would expect the result to now have mean 0 and standard deviation 1 within
each group, which we can easily check:

.. ipython:: python

   # Original Data
   grouped = ts.groupby(key)
   grouped.mean()
   grouped.std()

   # Transformed Data
   grouped_trans = transformed.groupby(key)
   grouped_trans.mean()
   grouped_trans.std()

We can also visually compare the original and transformed data sets.

.. ipython:: python

   compare = pd.DataFrame({'Original': ts, 'Transformed': transformed})

   @savefig groupby_transform_plot.png
   compare.plot()

Transformation functions that have lower dimension outputs are broadcast to
match the shape of the input array.

.. ipython:: python

   data_range = lambda x: x.max() - x.min()
   ts.groupby(key).transform(data_range)

Alternatively, the built-in methods could be used to produce the same outputs.

.. ipython:: python

   ts.groupby(key).transform('max') - ts.groupby(key).transform('min')

Another common data transform is to replace missing data with the group mean.

.. ipython:: python
   :suppress:

   cols = ['A', 'B', 'C']
   values = np.random.randn(1000, 3)
   values[np.random.randint(0, 1000, 100), 0] = np.nan
   values[np.random.randint(0, 1000, 50), 1] = np.nan
   values[np.random.randint(0, 1000, 200), 2] = np.nan
   data_df = pd.DataFrame(values, columns=cols)

.. ipython:: python

   data_df

   countries = np.array(['US', 'UK', 'GR', 'JP'])
   key = countries[np.random.randint(0, 4, 1000)]

   grouped = data_df.groupby(key)

   # Non-NA count in each group
   grouped.count()

   f = lambda x: x.fillna(x.mean())

   transformed = grouped.transform(f)

We can verify that the group means have not changed in the transformed data
and that the transformed data contains no NAs.

.. ipython:: python

   grouped_trans = transformed.groupby(key)

   grouped.mean() # original group means
   grouped_trans.mean() # transformation did not change group means

   grouped.count() # original has some missing data points
   grouped_trans.count() # counts after transformation
   grouped_trans.size() # Verify non-NA count equals group size

.. note::

   Some functions will automatically transform the input when applied to a
   GroupBy object, but returning an object of the same shape as the original.
   Passing ``as_index=False`` will not affect these transformation methods.

   For example: ``fillna, ffill, bfill, shift.``.

   .. ipython:: python

      grouped.ffill()


.. _groupby.transform.window_resample:

New syntax to window and resample operations
~~~~~~~~~~~~~~~~~~~~~~~~~~~~~~~~~~~~~~~~~~~~
.. versionadded:: 0.18.1

Working with the resample, expanding or rolling operations on the groupby
level used to require the application of helper functions. However,
now it is possible to use ``resample()``, ``expanding()`` and
``rolling()`` as methods on groupbys.

The example below will apply the ``rolling()`` method on the samples of
the column B based on the groups of column A.

.. ipython:: python

   df_re = pd.DataFrame({'A': [1] * 10 + [5] * 10,
                         'B': np.arange(20)})
   df_re

   df_re.groupby('A').rolling(4).B.mean()


The ``expanding()`` method will accumulate a given operation
(``sum()`` in the example) for all the members of each particular
group.

.. ipython:: python

   df_re.groupby('A').expanding().sum()


Suppose you want to use the ``resample()`` method to get a daily
frequency in each group of your dataframe and wish to complete the
missing values with the ``ffill()`` method.

.. ipython:: python

   df_re = pd.DataFrame({'date': pd.date_range(start='2016-01-01',
                                 periods=4,
                         freq='W'),
                        'group': [1, 1, 2, 2],
                        'val': [5, 6, 7, 8]}).set_index('date')
   df_re

   df_re.groupby('group').resample('1D').ffill()

.. _groupby.filter:

Filtration
----------

The ``filter`` method returns a subset of the original object. Suppose we
want to take only elements that belong to groups with a group sum greater
than 2.

.. ipython:: python

   sf = pd.Series([1, 1, 2, 3, 3, 3])
   sf.groupby(sf).filter(lambda x: x.sum() > 2)

The argument of ``filter`` must be a function that, applied to the group as a
whole, returns ``True`` or ``False``.

Another useful operation is filtering out elements that belong to groups
with only a couple members.

.. ipython:: python

   dff = pd.DataFrame({'A': np.arange(8), 'B': list('aabbbbcc')})
   dff.groupby('B').filter(lambda x: len(x) > 2)

Alternatively, instead of dropping the offending groups, we can return a
like-indexed objects where the groups that do not pass the filter are filled
with NaNs.

.. ipython:: python

   dff.groupby('B').filter(lambda x: len(x) > 2, dropna=False)

For DataFrames with multiple columns, filters should explicitly specify a column as the filter criterion.

.. ipython:: python

   dff['C'] = np.arange(8)
   dff.groupby('B').filter(lambda x: len(x['C']) > 2)

.. note::

   Some functions when applied to a groupby object will act as a **filter** on the input, returning
   a reduced shape of the original (and potentially eliminating groups), but with the index unchanged.
   Passing ``as_index=False`` will not affect these transformation methods.

   For example: ``head, tail``.

   .. ipython:: python

      dff.groupby('B').head(2)


.. _groupby.dispatch:

Dispatching to instance methods
-------------------------------

When doing an aggregation or transformation, you might just want to call an
instance method on each data group. This is pretty easy to do by passing lambda
functions:

.. ipython:: python

   grouped = df.groupby('A')
   grouped.agg(lambda x: x.std())

But, it's rather verbose and can be untidy if you need to pass additional
arguments. Using a bit of metaprogramming cleverness, GroupBy now has the
ability to "dispatch" method calls to the groups:

.. ipython:: python

   grouped.std()

What is actually happening here is that a function wrapper is being
generated. When invoked, it takes any passed arguments and invokes the function
with any arguments on each group (in the above example, the ``std``
function). The results are then combined together much in the style of ``agg``
and ``transform`` (it actually uses ``apply`` to infer the gluing, documented
next). This enables some operations to be carried out rather succinctly:

.. ipython:: python

   tsdf = pd.DataFrame(np.random.randn(1000, 3),
                       index=pd.date_range('1/1/2000', periods=1000),
                       columns=['A', 'B', 'C'])
   tsdf.iloc[::2] = np.nan
   grouped = tsdf.groupby(lambda x: x.year)
   grouped.fillna(method='pad')

In this example, we chopped the collection of time series into yearly chunks
then independently called :ref:`fillna <missing_data.fillna>` on the
groups.

The ``nlargest`` and ``nsmallest`` methods work on ``Series`` style groupbys:

.. ipython:: python

   s = pd.Series([9, 8, 7, 5, 19, 1, 4.2, 3.3])
   g = pd.Series(list('abababab'))
   gb = s.groupby(g)
   gb.nlargest(3)
   gb.nsmallest(3)

.. _groupby.apply:

Flexible ``apply``
------------------

Some operations on the grouped data might not fit into either the aggregate or
transform categories. Or, you may simply want GroupBy to infer how to combine
the results. For these, use the ``apply`` function, which can be substituted
for both ``aggregate`` and ``transform`` in many standard use cases. However,
``apply`` can handle some exceptional use cases, for example:

.. ipython:: python

   df
   grouped = df.groupby('A')

   # could also just call .describe()
   grouped['C'].apply(lambda x: x.describe())

The dimension of the returned result can also change:

.. ipython::

    In [8]: grouped = df.groupby('A')['C']

    In [10]: def f(group):
       ....:     return pd.DataFrame({'original' : group,
       ....:                          'demeaned' : group - group.mean()})
       ....:

    In [11]: grouped.apply(f)

``apply`` on a Series can operate on a returned value from the applied function,
that is itself a series, and possibly upcast the result to a DataFrame:

.. ipython:: python

    def f(x):
      return pd.Series([ x, x**2 ], index = ['x', 'x^2'])
    s = pd.Series(np.random.rand(5))
    s
    s.apply(f)


.. note::

   ``apply`` can act as a reducer, transformer, *or* filter function, depending on exactly what is passed to it.
   So depending on the path taken, and exactly what you are grouping. Thus the grouped columns(s) may be included in
   the output as well as set the indices.

.. warning::

    In the current implementation apply calls func twice on the
    first group to decide whether it can take a fast or slow code
    path. This can lead to unexpected behavior if func has
    side-effects, as they will take effect twice for the first
    group.

    .. ipython:: python

        d = pd.DataFrame({"a":["x", "y"], "b":[1,2]})
        def identity(df):
            print(df)
            return df

        d.groupby("a").apply(identity)


Other useful features
---------------------

Automatic exclusion of "nuisance" columns
~~~~~~~~~~~~~~~~~~~~~~~~~~~~~~~~~~~~~~~~~

Again consider the example DataFrame we've been looking at:

.. ipython:: python

   df

Suppose we wish to compute the standard deviation grouped by the ``A``
column. There is a slight problem, namely that we don't care about the data in
column ``B``. We refer to this as a "nuisance" column. If the passed
aggregation function can't be applied to some columns, the troublesome columns
will be (silently) dropped. Thus, this does not pose any problems:

.. ipython:: python

   df.groupby('A').std()

Note that ``df.groupby('A').colname.std().`` is more efficient than
``df.groupby('A').std().colname``, so if the result of an aggregation function
is only interesting over one column (here ``colname``), it may be filtered
*before* applying the aggregation function.

<<<<<<< HEAD
.. note::
   Decimal and object columns are also "nuisance" columns. They are excluded from aggregate functions automatically in groupby.

   If you do wish to include decimal or object columns in an aggregation with other non-nuisance data types, you must do so explicitly.

.. ipython:: python

    from decimal import Decimal
    dec = pd.DataFrame(
        {'id': [123, 456, 123, 456],
        'int_column': [1, 2, 3, 4],
        'dec_column1': [Decimal('0.50'), Decimal('0.15'), Decimal('0.25'), Decimal('0.40')]
        },
        columns=['id','int_column','dec_column']
    )

    # Decimal columns can be sum'd explicitly by themselves...
    dec.groupby(['id'], as_index=False)['dec_column'].sum()

    # ...but cannot be combined with standard data types or they will be excluded
    dec.groupby(['id'], as_index=False)['int_column','dec_column'].sum()

    # Use .agg function to aggregate over standard and "nuisance" data types at the same time
    dec.groupby(['id'], as_index=False).agg({'int_column': 'sum', 'dec_column': 'sum'})
=======
.. _groupby.observed:

Handling of (un)observed Categorical values
~~~~~~~~~~~~~~~~~~~~~~~~~~~~~~~~~~~~~~~~~~~

When using a ``Categorical`` grouper (as a single grouper, or as part of multiple groupers), the ``observed`` keyword
controls whether to return a cartesian product of all possible groupers values (``observed=False``) or only those
that are observed groupers (``observed=True``).

Show all values:

.. ipython:: python

   pd.Series([1, 1, 1]).groupby(pd.Categorical(['a', 'a', 'a'], categories=['a', 'b']), observed=False).count()

Show only the observed values:

.. ipython:: python

   pd.Series([1, 1, 1]).groupby(pd.Categorical(['a', 'a', 'a'], categories=['a', 'b']), observed=True).count()

The returned dtype of the grouped will *always* include *all* of the categories that were grouped.

.. ipython:: python

   s = pd.Series([1, 1, 1]).groupby(pd.Categorical(['a', 'a', 'a'], categories=['a', 'b']), observed=False).count()
   s.index.dtype
>>>>>>> c8ce3d01

.. _groupby.missing:

NA and NaT group handling
~~~~~~~~~~~~~~~~~~~~~~~~~

If there are any NaN or NaT values in the grouping key, these will be
automatically excluded. In other words, there will never be an "NA group" or
"NaT group". This was not the case in older versions of pandas, but users were
generally discarding the NA group anyway (and supporting it was an
implementation headache).

Grouping with ordered factors
~~~~~~~~~~~~~~~~~~~~~~~~~~~~~

Categorical variables represented as instance of pandas's ``Categorical`` class
can be used as group keys. If so, the order of the levels will be preserved:

.. ipython:: python

   data = pd.Series(np.random.randn(100))

   factor = pd.qcut(data, [0, .25, .5, .75, 1.])

   data.groupby(factor).mean()

.. _groupby.specify:

Grouping with a Grouper specification
~~~~~~~~~~~~~~~~~~~~~~~~~~~~~~~~~~~~~

You may need to specify a bit more data to properly group. You can
use the ``pd.Grouper`` to provide this local control.

.. ipython:: python

   import datetime

   df = pd.DataFrame({
            'Branch' : 'A A A A A A A B'.split(),
            'Buyer': 'Carl Mark Carl Carl Joe Joe Joe Carl'.split(),
            'Quantity': [1,3,5,1,8,1,9,3],
            'Date' : [
                datetime.datetime(2013,1,1,13,0),
                datetime.datetime(2013,1,1,13,5),
                datetime.datetime(2013,10,1,20,0),
                datetime.datetime(2013,10,2,10,0),
                datetime.datetime(2013,10,1,20,0),
                datetime.datetime(2013,10,2,10,0),
                datetime.datetime(2013,12,2,12,0),
                datetime.datetime(2013,12,2,14,0),
                ]
            })

   df

Groupby a specific column with the desired frequency. This is like resampling.

.. ipython:: python

   df.groupby([pd.Grouper(freq='1M',key='Date'),'Buyer']).sum()

You have an ambiguous specification in that you have a named index and a column
that could be potential groupers.

.. ipython:: python

   df = df.set_index('Date')
   df['Date'] = df.index + pd.offsets.MonthEnd(2)
   df.groupby([pd.Grouper(freq='6M',key='Date'),'Buyer']).sum()

   df.groupby([pd.Grouper(freq='6M',level='Date'),'Buyer']).sum()


Taking the first rows of each group
~~~~~~~~~~~~~~~~~~~~~~~~~~~~~~~~~~~

Just like for a DataFrame or Series you can call head and tail on a groupby:

.. ipython:: python

   df = pd.DataFrame([[1, 2], [1, 4], [5, 6]], columns=['A', 'B'])
   df

   g = df.groupby('A')
   g.head(1)

   g.tail(1)

This shows the first or last n rows from each group.

.. _groupby.nth:

Taking the nth row of each group
~~~~~~~~~~~~~~~~~~~~~~~~~~~~~~~~

To select from a DataFrame or Series the nth item, use
:meth:`~pd.core.groupby.DataFrameGroupBy.nth`. This is a reduction method, and
will return a single row (or no row) per group if you pass an int for n:

.. ipython:: python

   df = pd.DataFrame([[1, np.nan], [1, 4], [5, 6]], columns=['A', 'B'])
   g = df.groupby('A')

   g.nth(0)
   g.nth(-1)
   g.nth(1)

If you want to select the nth not-null item, use the ``dropna`` kwarg. For a DataFrame this should be either ``'any'`` or ``'all'`` just like you would pass to dropna:

.. ipython:: python

   # nth(0) is the same as g.first()
   g.nth(0, dropna='any')
   g.first()

   # nth(-1) is the same as g.last()
   g.nth(-1, dropna='any')  # NaNs denote group exhausted when using dropna
   g.last()

   g.B.nth(0, dropna='all')

As with other methods, passing ``as_index=False``, will achieve a filtration, which returns the grouped row.

.. ipython:: python

   df = pd.DataFrame([[1, np.nan], [1, 4], [5, 6]], columns=['A', 'B'])
   g = df.groupby('A',as_index=False)

   g.nth(0)
   g.nth(-1)

You can also select multiple rows from each group by specifying multiple nth values as a list of ints.

.. ipython:: python

   business_dates = pd.date_range(start='4/1/2014', end='6/30/2014', freq='B')
   df = pd.DataFrame(1, index=business_dates, columns=['a', 'b'])
   # get the first, 4th, and last date index for each month
   df.groupby([df.index.year, df.index.month]).nth([0, 3, -1])

Enumerate group items
~~~~~~~~~~~~~~~~~~~~~

To see the order in which each row appears within its group, use the
``cumcount`` method:

.. ipython:: python

   dfg = pd.DataFrame(list('aaabba'), columns=['A'])
   dfg

   dfg.groupby('A').cumcount()

   dfg.groupby('A').cumcount(ascending=False)

.. _groupby.ngroup:

Enumerate groups
~~~~~~~~~~~~~~~~

.. versionadded:: 0.20.2

To see the ordering of the groups (as opposed to the order of rows
within a group given by ``cumcount``) you can use
:meth:`~pandas.core.groupby.DataFrameGroupBy.ngroup`.



Note that the numbers given to the groups match the order in which the
groups would be seen when iterating over the groupby object, not the
order they are first observed.

.. ipython:: python

   dfg = pd.DataFrame(list('aaabba'), columns=['A'])
   dfg

   dfg.groupby('A').ngroup()

   dfg.groupby('A').ngroup(ascending=False)

Plotting
~~~~~~~~

Groupby also works with some plotting methods.  For example, suppose we
suspect that some features in a DataFrame may differ by group, in this case,
the values in column 1 where the group is "B" are 3 higher on average.

.. ipython:: python

   np.random.seed(1234)
   df = pd.DataFrame(np.random.randn(50, 2))
   df['g'] = np.random.choice(['A', 'B'], size=50)
   df.loc[df['g'] == 'B', 1] += 3

We can easily visualize this with a boxplot:

.. ipython:: python
   :okwarning:

   @savefig groupby_boxplot.png
   df.groupby('g').boxplot()

The result of calling ``boxplot`` is a dictionary whose keys are the values
of our grouping column ``g`` ("A" and "B"). The values of the resulting dictionary
can be controlled by the ``return_type`` keyword of ``boxplot``.
See the :ref:`visualization documentation<visualization.box>` for more.

.. warning::

  For historical reasons, ``df.groupby("g").boxplot()`` is not equivalent
  to ``df.boxplot(by="g")``. See :ref:`here<visualization.box.return>` for
  an explanation.

.. _groupby.pipe:

Piping function calls
~~~~~~~~~~~~~~~~~~~~~

.. versionadded:: 0.21.0

Similar to the functionality provided by ``DataFrame`` and ``Series``, functions
that take ``GroupBy`` objects can be chained together using a ``pipe`` method to
allow for a cleaner, more readable syntax. To read about ``.pipe`` in general terms,
see :ref:`here <basics.pipe>`.

Combining ``.groupby`` and ``.pipe`` is often useful when you need to reuse
GroupBy objects.

As an example, imagine having a DataFrame with columns for stores, products,
revenue and quantity sold. We'd like to do a groupwise calculation of *prices*
(i.e. revenue/quantity) per store and per product. We could do this in a
multi-step operation, but expressing it in terms of piping can make the
code more readable. First we set the data:

.. ipython:: python

   import numpy as np
   n = 1000
   df = pd.DataFrame({'Store': np.random.choice(['Store_1', 'Store_2'], n),
                      'Product': np.random.choice(['Product_1',
                                                   'Product_2'], n),
                      'Revenue': (np.random.random(n)*50+10).round(2),
                      'Quantity': np.random.randint(1, 10, size=n)})
   df.head(2)

Now, to find prices per store/product, we can simply do:

.. ipython:: python

   (df.groupby(['Store', 'Product'])
      .pipe(lambda grp: grp.Revenue.sum()/grp.Quantity.sum())
      .unstack().round(2))

Piping can also be expressive when you want to deliver a grouped object to some
arbitrary function, for example:

.. code-block:: python

   (df.groupby(['Store', 'Product']).pipe(report_func)

where ``report_func`` takes a GroupBy object and creates a report
from that.

Examples
--------

Regrouping by factor
~~~~~~~~~~~~~~~~~~~~

Regroup columns of a DataFrame according to their sum, and sum the aggregated ones.

.. ipython:: python

   df = pd.DataFrame({'a':[1,0,0], 'b':[0,1,0], 'c':[1,0,0], 'd':[2,3,4]})
   df
   df.groupby(df.sum(), axis=1).sum()

.. _groupby.multicolumn_factorization:

Multi-column factorization
~~~~~~~~~~~~~~~~~~~~~~~~~~

By using :meth:`~pandas.core.groupby.DataFrameGroupBy.ngroup`, we can extract
information about the groups in a way similar to :func:`factorize` (as described
further in the :ref:`reshaping API <reshaping.factorize>`) but which applies
naturally to multiple columns of mixed type and different
sources. This can be useful as an intermediate categorical-like step
in processing, when the relationships between the group rows are more
important than their content, or as input to an algorithm which only
accepts the integer encoding. (For more information about support in
pandas for full categorical data, see the :ref:`Categorical
introduction <categorical>` and the
:ref:`API documentation <api.categorical>`.)

.. ipython:: python

    dfg = pd.DataFrame({"A": [1, 1, 2, 3, 2], "B": list("aaaba")})

    dfg

    dfg.groupby(["A", "B"]).ngroup()

    dfg.groupby(["A", [0, 0, 0, 1, 1]]).ngroup()

Groupby by Indexer to 'resample' data
~~~~~~~~~~~~~~~~~~~~~~~~~~~~~~~~~~~~~

Resampling produces new hypothetical samples (resamples) from already existing observed data or from a model that generates data. These new samples are similar to the pre-existing samples.

In order to resample to work on indices that are non-datetimelike, the following procedure can be utilized.

In the following examples, **df.index // 5** returns a binary array which is used to determine what gets selected for the groupby operation.

.. note:: The below example shows how we can downsample by consolidation of samples into fewer samples. Here by using **df.index // 5**, we are aggregating the samples in bins. By applying **std()** function, we aggregate the information contained in many samples into a small subset of values which is their standard deviation thereby reducing the number of samples.

.. ipython:: python

   df = pd.DataFrame(np.random.randn(10,2))
   df
   df.index // 5
   df.groupby(df.index // 5).std()

Returning a Series to propagate names
~~~~~~~~~~~~~~~~~~~~~~~~~~~~~~~~~~~~~

Group DataFrame columns, compute a set of metrics and return a named Series.
The Series name is used as the name for the column index. This is especially
useful in conjunction with reshaping operations such as stacking in which the
column index name will be used as the name of the inserted column:

.. ipython:: python

   df = pd.DataFrame({
            'a':  [0, 0, 0, 0, 1, 1, 1, 1, 2, 2, 2, 2],
            'b':  [0, 0, 1, 1, 0, 0, 1, 1, 0, 0, 1, 1],
            'c':  [1, 0, 1, 0, 1, 0, 1, 0, 1, 0, 1, 0],
            'd':  [0, 0, 0, 1, 0, 0, 0, 1, 0, 0, 0, 1],
            })

   def compute_metrics(x):
       result = {'b_sum': x['b'].sum(), 'c_mean': x['c'].mean()}
       return pd.Series(result, name='metrics')

   result = df.groupby('a').apply(compute_metrics)

   result

   result.stack()<|MERGE_RESOLUTION|>--- conflicted
+++ resolved
@@ -984,7 +984,6 @@
 is only interesting over one column (here ``colname``), it may be filtered
 *before* applying the aggregation function.
 
-<<<<<<< HEAD
 .. note::
    Decimal and object columns are also "nuisance" columns. They are excluded from aggregate functions automatically in groupby.
 
@@ -1009,7 +1008,7 @@
 
     # Use .agg function to aggregate over standard and "nuisance" data types at the same time
     dec.groupby(['id'], as_index=False).agg({'int_column': 'sum', 'dec_column': 'sum'})
-=======
+
 .. _groupby.observed:
 
 Handling of (un)observed Categorical values
@@ -1037,7 +1036,6 @@
 
    s = pd.Series([1, 1, 1]).groupby(pd.Categorical(['a', 'a', 'a'], categories=['a', 'b']), observed=False).count()
    s.index.dtype
->>>>>>> c8ce3d01
 
 .. _groupby.missing:
 
