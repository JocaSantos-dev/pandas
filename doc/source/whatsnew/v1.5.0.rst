--- conflicted
+++ resolved
@@ -400,11 +400,8 @@
 - Bug in :func:`read_csv` not respecting a specified converter to index columns in all cases (:issue:`40589`)
 - Bug in :func:`read_parquet` when ``engine="pyarrow"`` which caused partial write to disk when column of unsupported datatype was passed (:issue:`44914`)
 - Bug in :func:`DataFrame.to_excel` and :class:`ExcelWriter` would raise when writing an empty DataFrame to a ``.ods`` file (:issue:`45793`)
-<<<<<<< HEAD
+- Bug in Parquet roundtrip for Interval dtype with ``datetime64[ns]`` subtype (:issue:`45881`)
 - Bug in :func:`read_excel` when reading a ``.ods`` file with newlines between xml elements(:issue:`45598`)
-=======
-- Bug in Parquet roundtrip for Interval dtype with ``datetime64[ns]`` subtype (:issue:`45881`)
->>>>>>> d801a4b1
 
 Period
 ^^^^^^
