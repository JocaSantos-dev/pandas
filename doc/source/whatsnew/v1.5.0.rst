--- conflicted
+++ resolved
@@ -1181,11 +1181,7 @@
 - Bug in :func:`read_sas` with RLE-compressed SAS7BDAT files that contain 0x00 control bytes (:issue:`47099`)
 - Bug in :func:`read_parquet` with ``use_nullable_dtypes=True`` where ``float64`` dtype was returned instead of nullable ``Float64`` dtype (:issue:`45694`)
 - Bug in :meth:`DataFrame.to_json` where ``PeriodDtype`` would not make the serialization roundtrip when read back with :meth:`read_json` (:issue:`44720`)
-<<<<<<< HEAD
-- Bug in :meth:`read_xml` where file-like objects failed when iterparse is used (:issue:`50641`)
-=======
-- Bug in :func:`read_xml` when reading XML files with Chinese character tags and would raise ``XMLSyntaxError`` (:issue:`47902`)
->>>>>>> d3f0e9a9
+- Bug in :func:`read_xml` where file-like objects failed when iterparse is used (:issue:`50641`)
 
 Period
 ^^^^^^
