.. _whatsnew_150:

What's new in 1.5.0 (??)
------------------------

These are the changes in pandas 1.5.0. See :ref:`release` for a full changelog
including other versions of pandas.

{{ header }}

.. ---------------------------------------------------------------------------
.. _whatsnew_150.enhancements:

Enhancements
~~~~~~~~~~~~

.. _whatsnew_150.enhancements.pandas-stubs:

``pandas-stubs``
^^^^^^^^^^^^^^^^

The ``pandas-stubs`` library is now supported by the pandas development team, providing type stubs for the pandas API. Please visit
https://github.com/pandas-dev/pandas-stubs for more information.

We thank VirtusLab and Microsoft for their initial, significant contributions to ``pandas-stubs``

.. _whatsnew_150.enhancements.arrow:

Native PyArrow-backed ExtensionArray
^^^^^^^^^^^^^^^^^^^^^^^^^^^^^^^^^^^^

With `Pyarrow <https://arrow.apache.org/docs/python/index.html>`__ installed, users can now create pandas objects
that are backed by a ``pyarrow.ChunkedArray`` and ``pyarrow.DataType``.

The ``dtype`` argument can accept a string of a `pyarrow data type <https://arrow.apache.org/docs/python/api/datatypes.html>`__
with ``pyarrow`` in brackets e.g. ``"int64[pyarrow]"`` or, for pyarrow data types that take parameters, a :class:`ArrowDtype`
initialized with a ``pyarrow.DataType``.

.. ipython:: python

    import pyarrow as pa
    ser_float = pd.Series([1.0, 2.0, None], dtype="float32[pyarrow]")
    ser_float

    list_of_int_type = pd.ArrowDtype(pa.list_(pa.int64()))
    ser_list = pd.Series([[1, 2], [3, None]], dtype=list_of_int_type)
    ser_list

    ser_list.take([1, 0])
    ser_float * 5
    ser_float.mean()
    ser_float.dropna()

Most operations are supported and have been implemented using `pyarrow compute <https://arrow.apache.org/docs/python/api/compute.html>`__ functions.
We recommend installing the latest version of PyArrow to access the most recently implemented compute functions.

.. warning::

    This feature is experimental, and the API can change in a future release without warning.

.. _whatsnew_150.enhancements.dataframe_interchange:

DataFrame interchange protocol implementation
^^^^^^^^^^^^^^^^^^^^^^^^^^^^^^^^^^^^^^^^^^^^^

Pandas now implement the DataFrame interchange API spec.
See the full details on the API at https://data-apis.org/dataframe-protocol/latest/index.html

The protocol consists of two parts:

- New method :meth:`DataFrame.__dataframe__` which produces the interchange object.
  It effectively "exports" the pandas dataframe as an interchange object so
  any other library which has the protocol implemented can "import" that dataframe
  without knowing anything about the producer except that it makes an interchange object.
- New function :func:`pandas.api.interchange.from_dataframe` which can take
  an arbitrary interchange object from any conformant library and construct a
  pandas DataFrame out of it.

.. _whatsnew_150.enhancements.styler:

Styler
^^^^^^

The most notable development is the new method :meth:`.Styler.concat` which
allows adding customised footer rows to visualise additional calculations on the data,
e.g. totals and counts etc. (:issue:`43875`, :issue:`46186`)

Additionally there is an alternative output method :meth:`.Styler.to_string`,
which allows using the Styler's formatting methods to create, for example, CSVs (:issue:`44502`).

A new feature :meth:`.Styler.relabel_index` is also made available to provide full customisation of the display of
index or column headers (:issue:`47864`)

Minor feature improvements are:

  - Adding the ability to render ``border`` and ``border-{side}`` CSS properties in Excel (:issue:`42276`)
  - Making keyword arguments consist: :meth:`.Styler.highlight_null` now accepts ``color`` and deprecates ``null_color`` although this remains backwards compatible (:issue:`45907`)

.. _whatsnew_150.enhancements.resample_group_keys:

Control of index with ``group_keys`` in :meth:`DataFrame.resample`
^^^^^^^^^^^^^^^^^^^^^^^^^^^^^^^^^^^^^^^^^^^^^^^^^^^^^^^^^^^^^^^^^^

The argument ``group_keys`` has been added to the method :meth:`DataFrame.resample`.
As with :meth:`DataFrame.groupby`, this argument controls the whether each group is added
to the index in the resample when :meth:`.Resampler.apply` is used.

.. warning::
   Not specifying the ``group_keys`` argument will retain the
   previous behavior and emit a warning if the result will change
   by specifying ``group_keys=False``. In a future version
   of pandas, not specifying ``group_keys`` will default to
   the same behavior as ``group_keys=False``.

.. ipython:: python

    df = pd.DataFrame(
        {'a': range(6)},
        index=pd.date_range("2021-01-01", periods=6, freq="8H")
    )
    df.resample("D", group_keys=True).apply(lambda x: x)
    df.resample("D", group_keys=False).apply(lambda x: x)

Previously, the resulting index would depend upon the values returned by ``apply``,
as seen in the following example.

.. code-block:: ipython

    In [1]: # pandas 1.3
    In [2]: df.resample("D").apply(lambda x: x)
    Out[2]:
                         a
    2021-01-01 00:00:00  0
    2021-01-01 08:00:00  1
    2021-01-01 16:00:00  2
    2021-01-02 00:00:00  3
    2021-01-02 08:00:00  4
    2021-01-02 16:00:00  5

    In [3]: df.resample("D").apply(lambda x: x.reset_index())
    Out[3]:
                               index  a
    2021-01-01 0 2021-01-01 00:00:00  0
               1 2021-01-01 08:00:00  1
               2 2021-01-01 16:00:00  2
    2021-01-02 0 2021-01-02 00:00:00  3
               1 2021-01-02 08:00:00  4
               2 2021-01-02 16:00:00  5

.. _whatsnew_150.enhancements.from_dummies:

from_dummies
^^^^^^^^^^^^

Added new function :func:`~pandas.from_dummies` to convert a dummy coded :class:`DataFrame` into a categorical :class:`DataFrame`.

Example::

.. ipython:: python

    import pandas as pd

    df = pd.DataFrame({"col1_a": [1, 0, 1], "col1_b": [0, 1, 0],
                       "col2_a": [0, 1, 0], "col2_b": [1, 0, 0],
                       "col2_c": [0, 0, 1]})

    pd.from_dummies(df, sep="_")

.. _whatsnew_150.enhancements.orc:

Writing to ORC files
^^^^^^^^^^^^^^^^^^^^

The new method :meth:`DataFrame.to_orc` allows writing to ORC files (:issue:`43864`).

This functionality depends the `pyarrow <http://arrow.apache.org/docs/python/>`__ library. For more details, see :ref:`the IO docs on ORC <io.orc>`.

.. warning::

   * It is *highly recommended* to install pyarrow using conda due to some issues occurred by pyarrow.
   * :func:`~pandas.DataFrame.to_orc` requires pyarrow>=7.0.0.
   * :func:`~pandas.DataFrame.to_orc` is not supported on Windows yet, you can find valid environments on :ref:`install optional dependencies <install.warn_orc>`.
   * For supported dtypes please refer to `supported ORC features in Arrow <https://arrow.apache.org/docs/cpp/orc.html#data-types>`__.
   * Currently timezones in datetime columns are not preserved when a dataframe is converted into ORC files.

.. code-block:: python

    df = pd.DataFrame(data={"col1": [1, 2], "col2": [3, 4]})
    df.to_orc("./out.orc")

.. _whatsnew_150.enhancements.tar:

Reading directly from TAR archives
^^^^^^^^^^^^^^^^^^^^^^^^^^^^^^^^^^

I/O methods like :func:`read_csv` or :meth:`DataFrame.to_json` now allow reading and writing
directly on TAR archives (:issue:`44787`).

.. code-block:: python

   df = pd.read_csv("./movement.tar.gz")
   # ...
   df.to_csv("./out.tar.gz")

This supports ``.tar``, ``.tar.gz``, ``.tar.bz`` and ``.tar.xz2`` archives.
The used compression method is inferred from the filename.
If the compression method cannot be inferred, use the ``compression`` argument:

.. code-block:: python

   df = pd.read_csv(some_file_obj, compression={"method": "tar", "mode": "r:gz"}) # noqa F821

(``mode`` being one of ``tarfile.open``'s modes: https://docs.python.org/3/library/tarfile.html#tarfile.open)


.. _whatsnew_150.enhancements.read_xml_dtypes:

read_xml now supports ``dtype``, ``converters``, and ``parse_dates``
^^^^^^^^^^^^^^^^^^^^^^^^^^^^^^^^^^^^^^^^^^^^^^^^^^^^^^^^^^^^^^^^^^^^

Similar to other IO methods, :func:`pandas.read_xml` now supports assigning specific dtypes to columns,
apply converter methods, and parse dates (:issue:`43567`).

.. ipython:: python

    xml_dates = """<?xml version='1.0' encoding='utf-8'?>
    <data>
      <row>
        <shape>square</shape>
        <degrees>00360</degrees>
        <sides>4.0</sides>
        <date>2020-01-01</date>
       </row>
      <row>
        <shape>circle</shape>
        <degrees>00360</degrees>
        <sides/>
        <date>2021-01-01</date>
      </row>
      <row>
        <shape>triangle</shape>
        <degrees>00180</degrees>
        <sides>3.0</sides>
        <date>2022-01-01</date>
      </row>
    </data>"""

    df = pd.read_xml(
        xml_dates,
        dtype={'sides': 'Int64'},
        converters={'degrees': str},
        parse_dates=['date']
    )
    df
    df.dtypes


.. _whatsnew_150.enhancements.read_xml_iterparse:

read_xml now supports large XML using ``iterparse``
^^^^^^^^^^^^^^^^^^^^^^^^^^^^^^^^^^^^^^^^^^^^^^^^^^^

For very large XML files that can range in hundreds of megabytes to gigabytes, :func:`pandas.read_xml`
now supports parsing such sizeable files using `lxml's iterparse`_ and `etree's iterparse`_
which are memory-efficient methods to iterate through XML trees and extract specific elements
and attributes without holding entire tree in memory (:issue:`45442`).

.. code-block:: ipython

    In [1]: df = pd.read_xml(
    ...      "/path/to/downloaded/enwikisource-latest-pages-articles.xml",
    ...      iterparse = {"page": ["title", "ns", "id"]})
    ...  )
    df
    Out[2]:
                                                         title   ns        id
    0                                       Gettysburg Address    0     21450
    1                                                Main Page    0     42950
    2                            Declaration by United Nations    0      8435
    3             Constitution of the United States of America    0      8435
    4                     Declaration of Independence (Israel)    0     17858
    ...                                                    ...  ...       ...
    3578760               Page:Black cat 1897 07 v2 n10.pdf/17  104    219649
    3578761               Page:Black cat 1897 07 v2 n10.pdf/43  104    219649
    3578762               Page:Black cat 1897 07 v2 n10.pdf/44  104    219649
    3578763      The History of Tom Jones, a Foundling/Book IX    0  12084291
    3578764  Page:Shakespeare of Stratford (1926) Yale.djvu/91  104     21450

    [3578765 rows x 3 columns]


.. _`lxml's iterparse`: https://lxml.de/3.2/parsing.html#iterparse-and-iterwalk
.. _`etree's iterparse`: https://docs.python.org/3/library/xml.etree.elementtree.html#xml.etree.ElementTree.iterparse

.. _whatsnew_150.enhancements.other:

Other enhancements
^^^^^^^^^^^^^^^^^^
- :meth:`Series.map` now raises when ``arg`` is dict but ``na_action`` is not either ``None`` or ``'ignore'`` (:issue:`46588`)
- :meth:`MultiIndex.to_frame` now supports the argument ``allow_duplicates`` and raises on duplicate labels if it is missing or False (:issue:`45245`)
- :class:`.StringArray` now accepts array-likes containing nan-likes (``None``, ``np.nan``) for the ``values`` parameter in its constructor in addition to strings and :attr:`pandas.NA`. (:issue:`40839`)
- Improved the rendering of ``categories`` in :class:`CategoricalIndex` (:issue:`45218`)
- :meth:`DataFrame.plot` will now allow the ``subplots`` parameter to be a list of iterables specifying column groups, so that columns may be grouped together in the same subplot (:issue:`29688`).
- :meth:`to_numeric` now preserves float64 arrays when downcasting would generate values not representable in float32 (:issue:`43693`)
- :meth:`Series.reset_index` and :meth:`DataFrame.reset_index` now support the argument ``allow_duplicates`` (:issue:`44410`)
- :meth:`.GroupBy.min` and :meth:`.GroupBy.max` now supports `Numba <https://numba.pydata.org/>`_ execution with the ``engine`` keyword (:issue:`45428`)
- :func:`read_csv` now supports ``defaultdict`` as a ``dtype`` parameter (:issue:`41574`)
- :meth:`DataFrame.rolling` and :meth:`Series.rolling` now support a ``step`` parameter with fixed-length windows (:issue:`15354`)
- Implemented a ``bool``-dtype :class:`Index`, passing a bool-dtype array-like to ``pd.Index`` will now retain ``bool`` dtype instead of casting to ``object`` (:issue:`45061`)
- Implemented a complex-dtype :class:`Index`, passing a complex-dtype array-like to ``pd.Index`` will now retain complex dtype instead of casting to ``object`` (:issue:`45845`)
- :class:`Series` and :class:`DataFrame` with ``IntegerDtype`` now supports bitwise operations (:issue:`34463`)
- Add ``milliseconds`` field support for :class:`.DateOffset` (:issue:`43371`)
- :meth:`DataFrame.reset_index` now accepts a ``names`` argument which renames the index names (:issue:`6878`)
- :func:`concat` now raises when ``levels`` is given but ``keys`` is None (:issue:`46653`)
- :func:`concat` now raises when ``levels`` contains duplicate values (:issue:`46653`)
- Added ``numeric_only`` argument to :meth:`DataFrame.corr`, :meth:`DataFrame.corrwith`, :meth:`DataFrame.cov`, :meth:`DataFrame.idxmin`, :meth:`DataFrame.idxmax`, :meth:`.DataFrameGroupBy.idxmin`, :meth:`.DataFrameGroupBy.idxmax`, :meth:`.GroupBy.var`, :meth:`.GroupBy.std`, :meth:`.GroupBy.sem`, and :meth:`.DataFrameGroupBy.quantile` (:issue:`46560`)
- A :class:`errors.PerformanceWarning` is now thrown when using ``string[pyarrow]`` dtype with methods that don't dispatch to ``pyarrow.compute`` methods (:issue:`42613`, :issue:`46725`)
- Added ``validate`` argument to :meth:`DataFrame.join` (:issue:`46622`)
- A :class:`errors.PerformanceWarning` is now thrown when using ``string[pyarrow]`` dtype with methods that don't dispatch to ``pyarrow.compute`` methods (:issue:`42613`)
- Added ``numeric_only`` argument to :meth:`Resampler.sum`, :meth:`Resampler.prod`, :meth:`Resampler.min`, :meth:`Resampler.max`, :meth:`Resampler.first`, and :meth:`Resampler.last` (:issue:`46442`)
- ``times`` argument in :class:`.ExponentialMovingWindow` now accepts ``np.timedelta64`` (:issue:`47003`)
- :class:`.DataError`, :class:`.SpecificationError`, :class:`.SettingWithCopyError`, :class:`.SettingWithCopyWarning`, :class:`.NumExprClobberingError`, :class:`.UndefinedVariableError`, :class:`.IndexingError`, :class:`.PyperclipException`, :class:`.PyperclipWindowsException`, :class:`.CSSWarning`, :class:`.PossibleDataLossError`, :class:`.ClosedFileError`, :class:`.IncompatibilityWarning`, :class:`.AttributeConflictWarning`, :class:`.DatabaseError, :class:`.PossiblePrecisionLoss, :class:`.ValueLabelTypeMismatch, :class:`.InvalidColumnName, and :class:`.CategoricalConversionWarning` are now exposed in ``pandas.errors`` (:issue:`27656`)
- Added ``check_like`` argument to :func:`testing.assert_series_equal` (:issue:`47247`)
- Add support for :meth:`.GroupBy.ohlc` for extension array dtypes (:issue:`37493`)
- Allow reading compressed SAS files with :func:`read_sas` (e.g., ``.sas7bdat.gz`` files)
- :func:`pandas.read_html` now supports extracting links from table cells (:issue:`13141`)
- :meth:`DatetimeIndex.astype` now supports casting timezone-naive indexes to ``datetime64[s]``, ``datetime64[ms]``, and ``datetime64[us]``, and timezone-aware indexes to the corresponding ``datetime64[unit, tzname]`` dtypes (:issue:`47579`)
- :class:`Series` reducers (e.g. ``min``, ``max``, ``sum``, ``mean``) will now successfully operate when the dtype is numeric and ``numeric_only=True`` is provided; previously this would raise a ``NotImplementedError`` (:issue:`47500`)
- :meth:`RangeIndex.union` now can return a :class:`RangeIndex` instead of a :class:`Int64Index` if the resulting values are equally spaced (:issue:`47557`, :issue:`43885`)
- :meth:`DataFrame.compare` now accepts an argument ``result_names`` to allow the user to specify the result's names of both left and right DataFrame which are being compared. This is by default ``'self'`` and ``'other'`` (:issue:`44354`)
- :meth:`DataFrame.quantile` gained a ``method`` argument that can accept ``table`` to evaluate multi-column quantiles (:issue:`43881`)
- :class:`Interval` now supports checking whether one interval is contained by another interval (:issue:`46613`)
- Added ``copy`` keyword to :meth:`Series.set_axis` and :meth:`DataFrame.set_axis` to allow user to set axis on a new object without necessarily copying the underlying data (:issue:`47932`)
- :meth:`Series.add_suffix`, :meth:`DataFrame.add_suffix`, :meth:`Series.add_prefix` and :meth:`DataFrame.add_prefix` support a ``copy`` argument. If ``False``, the underlying data is not copied in the returned object (:issue:`47934`)
- :meth:`DataFrame.set_index` now supports a ``copy`` keyword. If ``False``, the underlying data is not copied when a new :class:`DataFrame` is returned (:issue:`48043`)
<<<<<<< HEAD
- :meth:`Series.add_suffix`, :meth:`DataFrame.add_suffix`, :meth:`Series.add_prefix` and :meth:`DataFrame.add_prefix` support an ``axis`` argument. If ``axis`` is unset, rows are considered for ``Series`` and columns for ``DataFrame``. If ``axis`` is set, this default behaviour can be overwritten (:issue:`48085`)
=======
- The method :meth:`.ExtensionArray.factorize` accepts ``use_na_sentinel=False`` for determining how null values are to be treated (:issue:`46601`)

>>>>>>> 786c28fe
.. ---------------------------------------------------------------------------
.. _whatsnew_150.notable_bug_fixes:

Notable bug fixes
~~~~~~~~~~~~~~~~~

These are bug fixes that might have notable behavior changes.

.. _whatsnew_150.notable_bug_fixes.groupby_transform_dropna:

Using ``dropna=True`` with ``groupby`` transforms
^^^^^^^^^^^^^^^^^^^^^^^^^^^^^^^^^^^^^^^^^^^^^^^^^

A transform is an operation whose result has the same size as its input. When the
result is a :class:`DataFrame` or :class:`Series`, it is also required that the
index of the result matches that of the input. In pandas 1.4, using
:meth:`.DataFrameGroupBy.transform` or :meth:`.SeriesGroupBy.transform` with null
values in the groups and ``dropna=True`` gave incorrect results. Demonstrated by the
examples below, the incorrect results either contained incorrect values, or the result
did not have the same index as the input.

.. ipython:: python

    df = pd.DataFrame({'a': [1, 1, np.nan], 'b': [2, 3, 4]})

*Old behavior*:

.. code-block:: ipython

    In [3]: # Value in the last row should be np.nan
            df.groupby('a', dropna=True).transform('sum')
    Out[3]:
       b
    0  5
    1  5
    2  5

    In [3]: # Should have one additional row with the value np.nan
            df.groupby('a', dropna=True).transform(lambda x: x.sum())
    Out[3]:
       b
    0  5
    1  5

    In [3]: # The value in the last row is np.nan interpreted as an integer
            df.groupby('a', dropna=True).transform('ffill')
    Out[3]:
                         b
    0                    2
    1                    3
    2 -9223372036854775808

    In [3]: # Should have one additional row with the value np.nan
            df.groupby('a', dropna=True).transform(lambda x: x)
    Out[3]:
       b
    0  2
    1  3

*New behavior*:

.. ipython:: python

    df.groupby('a', dropna=True).transform('sum')
    df.groupby('a', dropna=True).transform(lambda x: x.sum())
    df.groupby('a', dropna=True).transform('ffill')
    df.groupby('a', dropna=True).transform(lambda x: x)

.. _whatsnew_150.notable_bug_fixes.to_json_incorrectly_localizing_naive_timestamps:

Serializing tz-naive Timestamps with to_json() with ``iso_dates=True``
^^^^^^^^^^^^^^^^^^^^^^^^^^^^^^^^^^^^^^^^^^^^^^^^^^^^^^^^^^^^^^^^^^^^^^

:meth:`DataFrame.to_json`, :meth:`Series.to_json`, and :meth:`Index.to_json`
would incorrectly localize DatetimeArrays/DatetimeIndexes with tz-naive Timestamps
to UTC. (:issue:`38760`)

Note that this patch does not fix the localization of tz-aware Timestamps to UTC
upon serialization. (Related issue :issue:`12997`)

*Old Behavior*

.. ipython:: python

    index = pd.date_range(
        start='2020-12-28 00:00:00',
        end='2020-12-28 02:00:00',
        freq='1H',
    )
    a = pd.Series(
        data=range(3),
        index=index,
    )

.. code-block:: ipython

    In [4]: a.to_json(date_format='iso')
    Out[4]: '{"2020-12-28T00:00:00.000Z":0,"2020-12-28T01:00:00.000Z":1,"2020-12-28T02:00:00.000Z":2}'

    In [5]: pd.read_json(a.to_json(date_format='iso'), typ="series").index == a.index
    Out[5]: array([False, False, False])

*New Behavior*

.. ipython:: python

    a.to_json(date_format='iso')
    # Roundtripping now works
    pd.read_json(a.to_json(date_format='iso'), typ="series").index == a.index

.. _whatsnew_150.notable_bug_fixes.groupby_value_counts_categorical:

DataFrameGroupBy.value_counts with non-grouping categorical columns and ``observed=True``
^^^^^^^^^^^^^^^^^^^^^^^^^^^^^^^^^^^^^^^^^^^^^^^^^^^^^^^^^^^^^^^^^^^^^^^^^^^^^^^^^^^^^^^^^

Calling :meth:`.DataFrameGroupBy.value_counts` with ``observed=True`` would incorrectly drop non-observed categories of non-grouping columns (:issue:`46357`).

.. code-block:: ipython

    In [6]: df = pd.DataFrame(["a", "b", "c"], dtype="category").iloc[0:2]
    In [7]: df
    Out[7]:
       0
    0  a
    1  b

*Old Behavior*

.. code-block:: ipython

    In [8]: df.groupby(level=0, observed=True).value_counts()
    Out[8]:
    0  a    1
    1  b    1
    dtype: int64


*New Behavior*

.. code-block:: ipython

    In [9]: df.groupby(level=0, observed=True).value_counts()
    Out[9]:
    0  a    1
    1  a    0
       b    1
    0  b    0
       c    0
    1  c    0
    dtype: int64

.. ---------------------------------------------------------------------------
.. _whatsnew_150.api_breaking:

Backwards incompatible API changes
~~~~~~~~~~~~~~~~~~~~~~~~~~~~~~~~~~

.. _whatsnew_150.api_breaking.api_breaking1:

api_breaking_change1
^^^^^^^^^^^^^^^^^^^^

.. _whatsnew_150.api_breaking.api_breaking2:

api_breaking_change2
^^^^^^^^^^^^^^^^^^^^

.. _whatsnew_150.api_breaking.deps:

Increased minimum versions for dependencies
^^^^^^^^^^^^^^^^^^^^^^^^^^^^^^^^^^^^^^^^^^^
Some minimum supported versions of dependencies were updated.
If installed, we now require:

+-----------------+-----------------+----------+---------+
| Package         | Minimum Version | Required | Changed |
+=================+=================+==========+=========+
| numpy           | 1.20.3          |    X     |    X    |
+-----------------+-----------------+----------+---------+
| mypy (dev)      | 0.971           |          |    X    |
+-----------------+-----------------+----------+---------+
| beautifulsoup4  | 4.9.3           |          |    X    |
+-----------------+-----------------+----------+---------+
| blosc           | 1.21.0          |          |    X    |
+-----------------+-----------------+----------+---------+
| bottleneck      | 1.3.2           |          |    X    |
+-----------------+-----------------+----------+---------+
| fsspec          | 2021.05.0       |          |    X    |
+-----------------+-----------------+----------+---------+
| hypothesis      | 6.13.0          |          |    X    |
+-----------------+-----------------+----------+---------+
| gcsfs           | 2021.05.0       |          |    X    |
+-----------------+-----------------+----------+---------+
| jinja2          | 3.0.0           |          |    X    |
+-----------------+-----------------+----------+---------+
| lxml            | 4.6.3           |          |    X    |
+-----------------+-----------------+----------+---------+
| numba           | 0.53.1          |          |    X    |
+-----------------+-----------------+----------+---------+
| numexpr         | 2.7.3           |          |    X    |
+-----------------+-----------------+----------+---------+
| openpyxl        | 3.0.7           |          |    X    |
+-----------------+-----------------+----------+---------+
| pandas-gbq      | 0.15.0          |          |    X    |
+-----------------+-----------------+----------+---------+
| psycopg2        | 2.8.6           |          |    X    |
+-----------------+-----------------+----------+---------+
| pymysql         | 1.0.2           |          |    X    |
+-----------------+-----------------+----------+---------+
| pyreadstat      | 1.1.2           |          |    X    |
+-----------------+-----------------+----------+---------+
| pyxlsb          | 1.0.8           |          |    X    |
+-----------------+-----------------+----------+---------+
| s3fs            | 2021.05.0       |          |    X    |
+-----------------+-----------------+----------+---------+
| scipy           | 1.7.1           |          |    X    |
+-----------------+-----------------+----------+---------+
| sqlalchemy      | 1.4.16          |          |    X    |
+-----------------+-----------------+----------+---------+
| tabulate        | 0.8.9           |          |    X    |
+-----------------+-----------------+----------+---------+
| xarray          | 0.19.0          |          |    X    |
+-----------------+-----------------+----------+---------+
| xlsxwriter      | 1.4.3           |          |    X    |
+-----------------+-----------------+----------+---------+

For `optional libraries <https://pandas.pydata.org/docs/getting_started/install.html>`_ the general recommendation is to use the latest version.
The following table lists the lowest version per library that is currently being tested throughout the development of pandas.
Optional libraries below the lowest tested version may still work, but are not considered supported.

+-----------------+-----------------+---------+
| Package         | Minimum Version | Changed |
+=================+=================+=========+
|                 |                 |    X    |
+-----------------+-----------------+---------+

See :ref:`install.dependencies` and :ref:`install.optional_dependencies` for more.

.. _whatsnew_150.api_breaking.other:

Other API changes
^^^^^^^^^^^^^^^^^

- BigQuery I/O methods :func:`read_gbq` and :meth:`DataFrame.to_gbq` default to
  ``auth_local_webserver = True``. Google has deprecated the
  ``auth_local_webserver = False`` `"out of band" (copy-paste) flow
  <https://developers.googleblog.com/2022/02/making-oauth-flows-safer.html?m=1#disallowed-oob>`_.
  The ``auth_local_webserver = False`` option is planned to stop working in
  October 2022. (:issue:`46312`)
- :func:`read_json` now raises ``FileNotFoundError`` (previously ``ValueError``) when input is a string ending in ``.json``, ``.json.gz``, ``.json.bz2``, etc. but no such file exists. (:issue:`29102`)
- Operations with :class:`Timestamp` or :class:`Timedelta` that would previously raise ``OverflowError`` instead raise ``OutOfBoundsDatetime`` or ``OutOfBoundsTimedelta`` where appropriate (:issue:`47268`)
- When :func:`read_sas` previously returned ``None``, it now returns an empty :class:`DataFrame` (:issue:`47410`)
- :class:`DataFrame` constructor raises if ``index`` or ``columns`` arguments are sets (:issue:`47215`)

.. ---------------------------------------------------------------------------
.. _whatsnew_150.deprecations:

Deprecations
~~~~~~~~~~~~

.. warning::

    In the next major version release, 2.0, several larger API changes are being considered without a formal deprecation such as
    making the standard library `zoneinfo <https://docs.python.org/3/library/zoneinfo.html>`_ the default timezone implementation instead of ``pytz``,
    having the :class:`Index` support all data types instead of having multiple subclasses (:class:`CategoricalIndex`, :class:`Int64Index`, etc.), and more.
    The changes under consideration are logged in `this Github issue <https://github.com/pandas-dev/pandas/issues/44823>`_, and any
    feedback or concerns are welcome.

.. _whatsnew_150.deprecations.int_slicing_series:

Label-based integer slicing on a Series with an Int64Index or RangeIndex
^^^^^^^^^^^^^^^^^^^^^^^^^^^^^^^^^^^^^^^^^^^^^^^^^^^^^^^^^^^^^^^^^^^^^^^^

In a future version, integer slicing on a :class:`Series` with a :class:`Int64Index` or :class:`RangeIndex` will be treated as *label-based*, not positional. This will make the behavior consistent with other :meth:`Series.__getitem__` and :meth:`Series.__setitem__` behaviors (:issue:`45162`).

For example:

.. ipython:: python

   ser = pd.Series([1, 2, 3, 4, 5], index=[2, 3, 5, 7, 11])

In the old behavior, ``ser[2:4]`` treats the slice as positional:

*Old behavior*:

.. code-block:: ipython

    In [3]: ser[2:4]
    Out[3]:
    5    3
    7    4
    dtype: int64

In a future version, this will be treated as label-based:

*Future behavior*:

.. code-block:: ipython

    In [4]: ser.loc[2:4]
    Out[4]:
    2    1
    3    2
    dtype: int64

To retain the old behavior, use ``series.iloc[i:j]``. To get the future behavior,
use ``series.loc[i:j]``.

Slicing on a :class:`DataFrame` will not be affected.

.. _whatsnew_150.deprecations.excel_writer_attributes:

:class:`ExcelWriter` attributes
^^^^^^^^^^^^^^^^^^^^^^^^^^^^^^^

All attributes of :class:`ExcelWriter` were previously documented as not
public. However some third party Excel engines documented accessing
``ExcelWriter.book`` or ``ExcelWriter.sheets``, and users were utilizing these
and possibly other attributes. Previously these attributes were not safe to use;
e.g. modifications to ``ExcelWriter.book`` would not update ``ExcelWriter.sheets``
and conversely. In order to support this, pandas has made some attributes public
and improved their implementations so that they may now be safely used. (:issue:`45572`)

The following attributes are now public and considered safe to access.

 - ``book``
 - ``check_extension``
 - ``close``
 - ``date_format``
 - ``datetime_format``
 - ``engine``
 - ``if_sheet_exists``
 - ``sheets``
 - ``supported_extensions``

The following attributes have been deprecated. They now raise a ``FutureWarning``
when accessed and will be removed in a future version. Users should be aware
that their usage is considered unsafe, and can lead to unexpected results.

 - ``cur_sheet``
 - ``handles``
 - ``path``
 - ``save``
 - ``write_cells``

See the documentation of :class:`ExcelWriter` for further details.

.. _whatsnew_150.deprecations.group_keys_in_apply:

Using ``group_keys`` with transformers in :meth:`.GroupBy.apply`
^^^^^^^^^^^^^^^^^^^^^^^^^^^^^^^^^^^^^^^^^^^^^^^^^^^^^^^^^^^^^^^^

In previous versions of pandas, if it was inferred that the function passed to
:meth:`.GroupBy.apply` was a transformer (i.e. the resulting index was equal to
the input index), the ``group_keys`` argument of :meth:`DataFrame.groupby` and
:meth:`Series.groupby` was ignored and the group keys would never be added to
the index of the result. In the future, the group keys will be added to the index
when the user specifies ``group_keys=True``.

As ``group_keys=True`` is the default value of :meth:`DataFrame.groupby` and
:meth:`Series.groupby`, not specifying ``group_keys`` with a transformer will
raise a ``FutureWarning``. This can be silenced and the previous behavior
retained by specifying ``group_keys=False``.

.. _whatsnew_150.deprecations.setitem_column_try_inplace:
   _ see also _whatsnew_130.notable_bug_fixes.setitem_column_try_inplace

Inplace operation when setting values with ``loc`` and ``iloc``
^^^^^^^^^^^^^^^^^^^^^^^^^^^^^^^^^^^^^^^^^^^^^^^^^^^^^^^^^^^^^^^
Most of the time setting values with ``frame.iloc`` attempts to set values
inplace, only falling back to inserting a new array if necessary. There are
some cases where this rule is not followed, for example when setting an entire
column from an array with different dtype:

.. ipython:: python

   df = pd.DataFrame({'price': [11.1, 12.2]}, index=['book1', 'book2'])
   original_prices = df['price']
   new_prices = np.array([98, 99])

*Old behavior*:

.. code-block:: ipython

    In [3]: df.iloc[:, 0] = new_prices
    In [4]: df.iloc[:, 0]
    Out[4]:
    book1    98
    book2    99
    Name: price, dtype: int64
    In [5]: original_prices
    Out[5]:
    book1    11.1
    book2    12.2
    Name: price, float: 64

This behavior is deprecated. In a future version, setting an entire column with
iloc will attempt to operate inplace.

*Future behavior*:

.. code-block:: ipython

    In [3]: df.iloc[:, 0] = new_prices
    In [4]: df.iloc[:, 0]
    Out[4]:
    book1    98.0
    book2    99.0
    Name: price, dtype: float64
    In [5]: original_prices
    Out[5]:
    book1    98.0
    book2    99.0
    Name: price, dtype: float64

To get the old behavior, use :meth:`DataFrame.__setitem__` directly:

.. code-block:: ipython

    In [3]: df[df.columns[0]] = new_prices
    In [4]: df.iloc[:, 0]
    Out[4]
    book1    98
    book2    99
    Name: price, dtype: int64
    In [5]: original_prices
    Out[5]:
    book1    11.1
    book2    12.2
    Name: price, dtype: float64

To get the old behaviour when ``df.columns`` is not unique and you want to
change a single column by index, you can use :meth:`DataFrame.isetitem`, which
has been added in pandas 1.5:

.. code-block:: ipython

    In [3]: df_with_duplicated_cols = pd.concat([df, df], axis='columns')
    In [3]: df_with_duplicated_cols.isetitem(0, new_prices)
    In [4]: df_with_duplicated_cols.iloc[:, 0]
    Out[4]:
    book1    98
    book2    99
    Name: price, dtype: int64
    In [5]: original_prices
    Out[5]:
    book1    11.1
    book2    12.2
    Name: 0, dtype: float64

.. _whatsnew_150.deprecations.numeric_only_default:

``numeric_only`` default value
^^^^^^^^^^^^^^^^^^^^^^^^^^^^^^

Across the :class:`DataFrame`, :class:`.DataFrameGroupBy`, and :class:`.Resampler` operations such as
``min``, ``sum``, and ``idxmax``, the default
value of the ``numeric_only`` argument, if it exists at all, was inconsistent.
Furthermore, operations with the default value ``None`` can lead to surprising
results. (:issue:`46560`)

.. code-block:: ipython

    In [1]: df = pd.DataFrame({"a": [1, 2], "b": ["x", "y"]})

    In [2]: # Reading the next line without knowing the contents of df, one would
            # expect the result to contain the products for both columns a and b.
            df[["a", "b"]].prod()
    Out[2]:
    a    2
    dtype: int64

To avoid this behavior, the specifying the value ``numeric_only=None`` has been
deprecated, and will be removed in a future version of pandas. In the future,
all operations with a ``numeric_only`` argument will default to ``False``. Users
should either call the operation only with columns that can be operated on, or
specify ``numeric_only=True`` to operate only on Boolean, integer, and float columns.

In order to support the transition to the new behavior, the following methods have
gained the ``numeric_only`` argument.

- :meth:`DataFrame.corr`
- :meth:`DataFrame.corrwith`
- :meth:`DataFrame.cov`
- :meth:`DataFrame.idxmin`
- :meth:`DataFrame.idxmax`
- :meth:`.DataFrameGroupBy.cummin`
- :meth:`.DataFrameGroupBy.cummax`
- :meth:`.DataFrameGroupBy.idxmin`
- :meth:`.DataFrameGroupBy.idxmax`
- :meth:`.GroupBy.var`
- :meth:`.GroupBy.std`
- :meth:`.GroupBy.sem`
- :meth:`.DataFrameGroupBy.quantile`
- :meth:`.Resampler.mean`
- :meth:`.Resampler.median`
- :meth:`.Resampler.sem`
- :meth:`.Resampler.std`
- :meth:`.Resampler.var`
- :meth:`DataFrame.rolling` operations
- :meth:`DataFrame.expanding` operations
- :meth:`DataFrame.ewm` operations

.. _whatsnew_150.deprecations.other:

Other Deprecations
^^^^^^^^^^^^^^^^^^
- Deprecated the keyword ``line_terminator`` in :meth:`DataFrame.to_csv` and :meth:`Series.to_csv`, use ``lineterminator`` instead; this is for consistency with :func:`read_csv` and the standard library 'csv' module (:issue:`9568`)
- Deprecated behavior of :meth:`SparseArray.astype`, :meth:`Series.astype`, and :meth:`DataFrame.astype` with :class:`SparseDtype` when passing a non-sparse ``dtype``. In a future version, this will cast to that non-sparse dtype instead of wrapping it in a :class:`SparseDtype` (:issue:`34457`)
- Deprecated behavior of :meth:`DatetimeIndex.intersection` and :meth:`DatetimeIndex.symmetric_difference` (``union`` behavior was already deprecated in version 1.3.0) with mixed time zones; in a future version both will be cast to UTC instead of object dtype (:issue:`39328`, :issue:`45357`)
- Deprecated :meth:`DataFrame.iteritems`, :meth:`Series.iteritems`, :meth:`HDFStore.iteritems` in favor of :meth:`DataFrame.items`, :meth:`Series.items`, :meth:`HDFStore.items`  (:issue:`45321`)
- Deprecated :meth:`Series.is_monotonic` and :meth:`Index.is_monotonic` in favor of :meth:`Series.is_monotonic_increasing` and :meth:`Index.is_monotonic_increasing` (:issue:`45422`, :issue:`21335`)
- Deprecated behavior of :meth:`DatetimeIndex.astype`, :meth:`TimedeltaIndex.astype`, :meth:`PeriodIndex.astype` when converting to an integer dtype other than ``int64``. In a future version, these will convert to exactly the specified dtype (instead of always ``int64``) and will raise if the conversion overflows (:issue:`45034`)
- Deprecated the ``__array_wrap__`` method of DataFrame and Series, rely on standard numpy ufuncs instead (:issue:`45451`)
- Deprecated treating float-dtype data as wall-times when passed with a timezone to :class:`Series` or :class:`DatetimeIndex` (:issue:`45573`)
- Deprecated the behavior of :meth:`Series.fillna` and :meth:`DataFrame.fillna` with ``timedelta64[ns]`` dtype and incompatible fill value; in a future version this will cast to a common dtype (usually object) instead of raising, matching the behavior of other dtypes (:issue:`45746`)
- Deprecated the ``warn`` parameter in :func:`infer_freq` (:issue:`45947`)
- Deprecated allowing non-keyword arguments in :meth:`.ExtensionArray.argsort` (:issue:`46134`)
- Deprecated treating all-bool ``object``-dtype columns as bool-like in :meth:`DataFrame.any` and :meth:`DataFrame.all` with ``bool_only=True``, explicitly cast to bool instead (:issue:`46188`)
- Deprecated behavior of method :meth:`DataFrame.quantile`, attribute ``numeric_only`` will default False. Including datetime/timedelta columns in the result (:issue:`7308`).
- Deprecated :attr:`Timedelta.freq` and :attr:`Timedelta.is_populated` (:issue:`46430`)
- Deprecated :attr:`Timedelta.delta` (:issue:`46476`)
- Deprecated passing arguments as positional in :meth:`DataFrame.any` and :meth:`Series.any` (:issue:`44802`)
- Deprecated the methods :meth:`DataFrame.mad`, :meth:`Series.mad`, and the corresponding groupby methods (:issue:`11787`)
- Deprecated positional arguments to :meth:`Index.join` except for ``other``, use keyword-only arguments instead of positional arguments (:issue:`46518`)
- Deprecated positional arguments to :meth:`StringMethods.rsplit` and :meth:`StringMethods.split` except for ``pat``, use keyword-only arguments instead of positional arguments (:issue:`47423`)
- Deprecated indexing on a timezone-naive :class:`DatetimeIndex` using a string representing a timezone-aware datetime (:issue:`46903`, :issue:`36148`)
- Deprecated allowing ``unit="M"`` or ``unit="Y"`` in :class:`Timestamp` constructor with a non-round float value (:issue:`47267`)
- Deprecated the ``display.column_space`` global configuration option (:issue:`7576`)
- Deprecated the argument ``na_sentinel`` in :func:`factorize`, :meth:`Index.factorize`, and :meth:`.ExtensionArray.factorize`; pass ``use_na_sentinel=True`` instead to use the sentinel ``-1`` for NaN values and ``use_na_sentinel=False`` instead of ``na_sentinel=None`` to encode NaN values (:issue:`46910`)
- Deprecated :meth:`DataFrameGroupBy.transform` not aligning the result when the UDF returned DataFrame (:issue:`45648`)
- Clarified warning from :func:`to_datetime` when delimited dates can't be parsed in accordance to specified ``dayfirst`` argument (:issue:`46210`)
- Emit warning from :func:`to_datetime` when delimited dates can't be parsed in accordance to specified ``dayfirst`` argument even for dates where leading zero is omitted (e.g. ``31/1/2001``) (:issue:`47880`)
- Deprecated :class:`Series` and :class:`Resampler` reducers (e.g. ``min``, ``max``, ``sum``, ``mean``) raising a ``NotImplementedError`` when the dtype is non-numric and ``numeric_only=True`` is provided; this will raise a ``TypeError`` in a future version (:issue:`47500`)
- Deprecated :meth:`Series.rank` returning an empty result when the dtype is non-numeric and ``numeric_only=True`` is provided; this will raise a ``TypeError`` in a future version (:issue:`47500`)
- Deprecated argument ``errors`` for :meth:`Series.mask`, :meth:`Series.where`, :meth:`DataFrame.mask`, and :meth:`DataFrame.where` as ``errors`` had no effect on this methods (:issue:`47728`)
- Deprecated arguments ``*args`` and ``**kwargs`` in :class:`Rolling`, :class:`Expanding`, and :class:`ExponentialMovingWindow` ops. (:issue:`47836`)
- Deprecated the ``inplace`` keyword in :meth:`Categorical.set_ordered`, :meth:`Categorical.as_ordered`, and :meth:`Categorical.as_unordered` (:issue:`37643`)
- Deprecated setting a categorical's categories with ``cat.categories = ['a', 'b', 'c']``, use :meth:`Categorical.rename_categories` instead (:issue:`37643`)
- Deprecated unused arguments ``encoding`` and ``verbose`` in :meth:`Series.to_excel` and :meth:`DataFrame.to_excel` (:issue:`47912`)
- Deprecated the ``inplace`` keyword in :meth:`DataFrame.set_axis` and :meth:`Series.set_axis`, use ``obj = obj.set_axis(..., copy=False)`` instead (:issue:`48130`)
- Deprecated producing a single element when iterating over a :class:`DataFrameGroupBy` or a :class:`SeriesGroupBy` that has been grouped by a list of length 1; A tuple of length one will be returned instead (:issue:`42795`)
- Fixed up warning message of deprecation of :meth:`MultiIndex.lesort_depth` as public method, as the message previously referred to :meth:`MultiIndex.is_lexsorted` instead (:issue:`38701`)
- Deprecated the ``inplace`` keyword in :meth:`DataFrame.set_index`, use ``df = df.set_index(..., copy=False)`` instead (:issue:`48115`)
- Deprecated the ``sort_columns`` argument in :meth:`DataFrame.plot` and :meth:`Series.plot` (:issue:`47563`).
- Deprecated positional arguments for all but the first argument of :meth:`DataFrame.to_stata` and :func:`read_stata`, use keyword arguments instead (:issue:`48128`).
- Deprecated the ``mangle_dupe_cols`` argument in :func:`read_csv`, :func:`read_fwf`, :func:`read_table` and :func:`read_excel`. The argument was never implemented, and a new argument where the renaming pattern can be specified will be added instead (:issue:`47718`)

.. ---------------------------------------------------------------------------
.. _whatsnew_150.performance:

Performance improvements
~~~~~~~~~~~~~~~~~~~~~~~~
- Performance improvement in :meth:`DataFrame.corrwith` for column-wise (axis=0) Pearson and Spearman correlation when other is a :class:`Series` (:issue:`46174`)
- Performance improvement in :meth:`.GroupBy.transform` for some user-defined DataFrame -> Series functions (:issue:`45387`)
- Performance improvement in :meth:`DataFrame.duplicated` when subset consists of only one column (:issue:`45236`)
- Performance improvement in :meth:`.GroupBy.diff` (:issue:`16706`)
- Performance improvement in :meth:`.GroupBy.transform` when broadcasting values for user-defined functions (:issue:`45708`)
- Performance improvement in :meth:`.GroupBy.transform` for user-defined functions when only a single group exists (:issue:`44977`)
- Performance improvement in :meth:`.GroupBy.apply` when grouping on a non-unique unsorted index (:issue:`46527`)
- Performance improvement in :meth:`DataFrame.loc` and :meth:`Series.loc` for tuple-based indexing of a :class:`MultiIndex` (:issue:`45681`, :issue:`46040`, :issue:`46330`)
- Performance improvement in :meth:`DataFrame.to_records` when the index is a :class:`MultiIndex` (:issue:`47263`)
- Performance improvement in :attr:`MultiIndex.values` when the MultiIndex contains levels of type DatetimeIndex, TimedeltaIndex or ExtensionDtypes (:issue:`46288`)
- Performance improvement in :func:`merge` when left and/or right are empty (:issue:`45838`)
- Performance improvement in :meth:`DataFrame.join` when left and/or right are empty (:issue:`46015`)
- Performance improvement in :meth:`DataFrame.reindex` and :meth:`Series.reindex` when target is a :class:`MultiIndex` (:issue:`46235`)
- Performance improvement when setting values in a pyarrow backed string array (:issue:`46400`)
- Performance improvement in :func:`factorize` (:issue:`46109`)
- Performance improvement in :class:`DataFrame` and :class:`Series` constructors for extension dtype scalars (:issue:`45854`)
- Performance improvement in :func:`read_excel` when ``nrows`` argument provided (:issue:`32727`)
- Performance improvement in :meth:`.Styler.to_excel` when applying repeated CSS formats (:issue:`47371`)
- Performance improvement in :meth:`MultiIndex.is_monotonic_increasing`  (:issue:`47458`)
- Performance improvement in :class:`BusinessHour` ``str`` and ``repr`` (:issue:`44764`)
- Performance improvement in datetime arrays string formatting when one of the default strftime formats ``"%Y-%m-%d %H:%M:%S"`` or ``"%Y-%m-%d %H:%M:%S.%f"`` is used. (:issue:`44764`)
- Performance improvement in :meth:`Series.to_sql` and :meth:`DataFrame.to_sql` (:class:`SQLiteTable`) when processing time arrays. (:issue:`44764`)
- Performance improvements to :func:`read_sas` (:issue:`47403`, :issue:`47404`, :issue:`47405`)
- Performance improvement in ``argmax`` and ``argmin`` for :class:`arrays.SparseArray` (:issue:`34197`)
-

.. ---------------------------------------------------------------------------
.. _whatsnew_150.bug_fixes:

Bug fixes
~~~~~~~~~

Categorical
^^^^^^^^^^^
- Bug in :meth:`.Categorical.view` not accepting integer dtypes (:issue:`25464`)
- Bug in :meth:`.CategoricalIndex.union` when the index's categories are integer-dtype and the index contains ``NaN`` values incorrectly raising instead of casting to ``float64`` (:issue:`45362`)
- Bug in :meth:`DataFrame.concat` when concatenating two (or more) unordered ``CategoricalIndex`` variables, whose categories are permutations, yields incorrect index values (:issue:`24845`)

Datetimelike
^^^^^^^^^^^^
- Bug in :meth:`DataFrame.quantile` with datetime-like dtypes and no rows incorrectly returning ``float64`` dtype instead of retaining datetime-like dtype (:issue:`41544`)
- Bug in :func:`to_datetime` with sequences of ``np.str_`` objects incorrectly raising (:issue:`32264`)
- Bug in :class:`Timestamp` construction when passing datetime components as positional arguments and ``tzinfo`` as a keyword argument incorrectly raising (:issue:`31929`)
- Bug in :meth:`Index.astype` when casting from object dtype to ``timedelta64[ns]`` dtype incorrectly casting ``np.datetime64("NaT")`` values to ``np.timedelta64("NaT")`` instead of raising (:issue:`45722`)
- Bug in :meth:`SeriesGroupBy.value_counts` index when passing categorical column (:issue:`44324`)
- Bug in :meth:`DatetimeIndex.tz_localize` localizing to UTC failing to make a copy of the underlying data (:issue:`46460`)
- Bug in :meth:`DatetimeIndex.resolution` incorrectly returning "day" instead of "nanosecond" for nanosecond-resolution indexes (:issue:`46903`)
- Bug in :class:`Timestamp` with an integer or float value and ``unit="Y"`` or ``unit="M"`` giving slightly-wrong results (:issue:`47266`)
- Bug in :class:`.DatetimeArray` construction when passed another :class:`.DatetimeArray` and ``freq=None`` incorrectly inferring the freq from the given array (:issue:`47296`)
- Bug in :func:`to_datetime` where ``OutOfBoundsDatetime`` would be thrown even if ``errors=coerce`` if there were more than 50 rows (:issue:`45319`)
- Bug when adding a :class:`DateOffset` to a :class:`Series` would not add the ``nanoseconds`` field (:issue:`47856`)
-

Timedelta
^^^^^^^^^
- Bug in :func:`astype_nansafe` astype("timedelta64[ns]") fails when np.nan is included (:issue:`45798`)
- Bug in constructing a :class:`Timedelta` with a ``np.timedelta64`` object and a ``unit`` sometimes silently overflowing and returning incorrect results instead of raising ``OutOfBoundsTimedelta`` (:issue:`46827`)
- Bug in constructing a :class:`Timedelta` from a large integer or float with ``unit="W"`` silently overflowing and returning incorrect results instead of raising ``OutOfBoundsTimedelta`` (:issue:`47268`)
-

Time Zones
^^^^^^^^^^
- Bug in :class:`Timestamp` constructor raising when passed a ``ZoneInfo`` tzinfo object (:issue:`46425`)
-

Numeric
^^^^^^^
- Bug in operations with array-likes with ``dtype="boolean"`` and :attr:`NA` incorrectly altering the array in-place (:issue:`45421`)
- Bug in division, ``pow`` and ``mod`` operations on array-likes with ``dtype="boolean"`` not being like their ``np.bool_`` counterparts (:issue:`46063`)
- Bug in multiplying a :class:`Series` with ``IntegerDtype`` or ``FloatingDtype`` by an array-like with ``timedelta64[ns]`` dtype incorrectly raising (:issue:`45622`)
- Bug in :meth:`mean` where the optional dependency ``bottleneck`` causes precision loss linear in the length of the array. ``bottleneck`` has been disabled for :meth:`mean` improving the loss to log-linear but may result in a performance decrease. (:issue:`42878`)
- Bug in :func:`factorize` would convert the value ``None`` to ``np.nan`` (:issue:`46601`)

Conversion
^^^^^^^^^^
- Bug in :meth:`DataFrame.astype` not preserving subclasses (:issue:`40810`)
- Bug in constructing a :class:`Series` from a float-containing list or a floating-dtype ndarray-like (e.g. ``dask.Array``) and an integer dtype raising instead of casting like we would with an ``np.ndarray`` (:issue:`40110`)
- Bug in :meth:`Float64Index.astype` to unsigned integer dtype incorrectly casting to ``np.int64`` dtype (:issue:`45309`)
- Bug in :meth:`Series.astype` and :meth:`DataFrame.astype` from floating dtype to unsigned integer dtype failing to raise in the presence of negative values (:issue:`45151`)
- Bug in :func:`array` with ``FloatingDtype`` and values containing float-castable strings incorrectly raising (:issue:`45424`)
- Bug when comparing string and datetime64ns objects causing ``OverflowError`` exception. (:issue:`45506`)
- Bug in metaclass of generic abstract dtypes causing :meth:`DataFrame.apply` and :meth:`Series.apply` to raise for the built-in function ``type`` (:issue:`46684`)
- Bug in :meth:`DataFrame.to_records` returning inconsistent numpy types if the index was a :class:`MultiIndex` (:issue:`47263`)
- Bug in :meth:`DataFrame.to_dict` for ``orient="list"`` or ``orient="index"`` was not returning native types (:issue:`46751`)
- Bug in :meth:`DataFrame.apply` that returns a :class:`DataFrame` instead of a :class:`Series` when applied to an empty :class:`DataFrame` and ``axis=1`` (:issue:`39111`)
- Bug when inferring the dtype from an iterable that is *not* a NumPy ``ndarray`` consisting of all NumPy unsigned integer scalars did not result in an unsigned integer dtype (:issue:`47294`)
- Bug in :meth:`DataFrame.eval` when pandas objects (e.g. ``'Timestamp'``) were column names (:issue:`44603`)
-

Strings
^^^^^^^
- Bug in :meth:`str.startswith` and :meth:`str.endswith` when using other series as parameter _pat_. Now raises ``TypeError`` (:issue:`3485`)
- Bug in :meth:`Series.str.zfill` when strings contain leading signs, padding '0' before the sign character rather than after as ``str.zfill`` from standard library (:issue:`20868`)
-

Interval
^^^^^^^^
- Bug in :meth:`IntervalArray.__setitem__` when setting ``np.nan`` into an integer-backed array raising ``ValueError`` instead of ``TypeError`` (:issue:`45484`)
- Bug in :class:`IntervalDtype` when using datetime64[ns, tz] as a dtype string (:issue:`46999`)

Indexing
^^^^^^^^
- Bug in :meth:`DataFrame.iloc` where indexing a single row on a :class:`DataFrame` with a single ExtensionDtype column gave a copy instead of a view on the underlying data (:issue:`45241`)
- Bug in :meth:`DataFrame.__getitem__` returning copy when :class:`DataFrame` has duplicated columns even if a unique column is selected (:issue:`45316`, :issue:`41062`)
- Bug in :meth:`Series.align` does not create :class:`MultiIndex` with union of levels when both MultiIndexes intersections are identical (:issue:`45224`)
- Bug in setting a NA value (``None`` or ``np.nan``) into a :class:`Series` with int-based :class:`IntervalDtype` incorrectly casting to object dtype instead of a float-based :class:`IntervalDtype` (:issue:`45568`)
- Bug in indexing setting values into an ``ExtensionDtype`` column with ``df.iloc[:, i] = values`` with ``values`` having the same dtype as ``df.iloc[:, i]`` incorrectly inserting a new array instead of setting in-place (:issue:`33457`)
- Bug in :meth:`Series.__setitem__` with a non-integer :class:`Index` when using an integer key to set a value that cannot be set inplace where a ``ValueError`` was raised instead of casting to a common dtype (:issue:`45070`)
- Bug in :meth:`DataFrame.loc` not casting ``None`` to ``NA`` when setting value as a list into :class:`DataFrame` (:issue:`47987`)
- Bug in :meth:`Series.__setitem__` when setting incompatible values into a ``PeriodDtype`` or ``IntervalDtype`` :class:`Series` raising when indexing with a boolean mask but coercing when indexing with otherwise-equivalent indexers; these now consistently coerce, along with :meth:`Series.mask` and :meth:`Series.where` (:issue:`45768`)
- Bug in :meth:`DataFrame.where` with multiple columns with datetime-like dtypes failing to downcast results consistent with other dtypes (:issue:`45837`)
- Bug in :func:`isin` upcasting to ``float64`` with unsigned integer dtype and list-like argument without a dtype (:issue:`46485`)
- Bug in :meth:`Series.loc.__setitem__` and :meth:`Series.loc.__getitem__` not raising when using multiple keys without using a :class:`MultiIndex` (:issue:`13831`)
- Bug in :meth:`Index.reindex` raising ``AssertionError`` when ``level`` was specified but no :class:`MultiIndex` was given; level is ignored now (:issue:`35132`)
- Bug when setting a value too large for a :class:`Series` dtype failing to coerce to a common type (:issue:`26049`, :issue:`32878`)
- Bug in :meth:`loc.__setitem__` treating ``range`` keys as positional instead of label-based (:issue:`45479`)
- Bug in :meth:`DataFrame.__setitem__` casting extension array dtypes to object when setting with a scalar key and :class:`DataFrame` as value (:issue:`46896`)
- Bug in :meth:`Series.__setitem__` when setting ``boolean`` dtype values containing ``NA`` incorrectly raising instead of casting to ``boolean`` dtype (:issue:`45462`)
- Bug in :meth:`Series.loc` raising with boolean indexer containing ``NA`` when :class:`Index` did not match (:issue:`46551`)
- Bug in :meth:`Series.__setitem__` where setting :attr:`NA` into a numeric-dtype :class:`Series` would incorrectly upcast to object-dtype rather than treating the value as ``np.nan`` (:issue:`44199`)
- Bug in :meth:`DataFrame.loc` when setting values to a column and right hand side is a dictionary (:issue:`47216`)
- Bug in :meth:`Series.__setitem__` with ``datetime64[ns]`` dtype, an all-``False`` boolean mask, and an incompatible value incorrectly casting to ``object`` instead of retaining ``datetime64[ns]`` dtype (:issue:`45967`)
- Bug in :meth:`Index.__getitem__`  raising ``ValueError`` when indexer is from boolean dtype with ``NA`` (:issue:`45806`)
- Bug in :meth:`Series.__setitem__` losing precision when enlarging :class:`Series` with scalar (:issue:`32346`)
- Bug in :meth:`Series.mask` with ``inplace=True`` or setting values with a boolean mask with small integer dtypes incorrectly raising (:issue:`45750`)
- Bug in :meth:`DataFrame.mask` with ``inplace=True`` and ``ExtensionDtype`` columns incorrectly raising (:issue:`45577`)
- Bug in getting a column from a DataFrame with an object-dtype row index with datetime-like values: the resulting Series now preserves the exact object-dtype Index from the parent DataFrame (:issue:`42950`)
- Bug in :meth:`DataFrame.__getattribute__` raising ``AttributeError`` if columns have ``"string"`` dtype (:issue:`46185`)
- Bug in :meth:`DataFrame.compare` returning all ``NaN`` column when comparing extension array dtype and numpy dtype (:issue:`44014`)
- Bug in :meth:`DataFrame.where` setting wrong values with ``"boolean"`` mask for numpy dtype (:issue:`44014`)
- Bug in indexing on a :class:`DatetimeIndex` with a ``np.str_`` key incorrectly raising (:issue:`45580`)
- Bug in :meth:`CategoricalIndex.get_indexer` when index contains ``NaN`` values, resulting in elements that are in target but not present in the index to be mapped to the index of the NaN element, instead of -1 (:issue:`45361`)
- Bug in setting large integer values into :class:`Series` with ``float32`` or ``float16`` dtype incorrectly altering these values instead of coercing to ``float64`` dtype (:issue:`45844`)
- Bug in :meth:`Series.asof` and :meth:`DataFrame.asof` incorrectly casting bool-dtype results to ``float64`` dtype (:issue:`16063`)
- Bug in :meth:`NDFrame.xs`, :meth:`DataFrame.iterrows`, :meth:`DataFrame.loc` and :meth:`DataFrame.iloc` not always propagating metadata (:issue:`28283`)
- Bug in :meth:`DataFrame.sum` min_count changes dtype if input contains NaNs (:issue:`46947`)
- Bug in :class:`IntervalTree` that lead to an infinite recursion. (:issue:`46658`)
- Bug in :class:`PeriodIndex` raising ``AttributeError`` when indexing on ``NA``, rather than putting ``NaT`` in its place. (:issue:`46673`)
-

Missing
^^^^^^^
- Bug in :meth:`Series.fillna` and :meth:`DataFrame.fillna` with ``downcast`` keyword not being respected in some cases where there are no NA values present (:issue:`45423`)
- Bug in :meth:`Series.fillna` and :meth:`DataFrame.fillna` with :class:`IntervalDtype` and incompatible value raising instead of casting to a common (usually object) dtype (:issue:`45796`)
- Bug in :meth:`Series.map` not respecting ``na_action`` argument if mapper is a ``dict`` or :class:`Series` (:issue:`47527`)
- Bug in :meth:`DataFrame.interpolate` with object-dtype column not returning a copy with ``inplace=False`` (:issue:`45791`)
- Bug in :meth:`DataFrame.dropna` allows to set both ``how`` and ``thresh`` incompatible arguments (:issue:`46575`)
- Bug in :meth:`DataFrame.fillna` ignored ``axis`` when :class:`DataFrame` is single block (:issue:`47713`)

MultiIndex
^^^^^^^^^^
- Bug in :meth:`DataFrame.loc` returning empty result when slicing a :class:`MultiIndex` with a negative step size and non-null start/stop values (:issue:`46156`)
- Bug in :meth:`DataFrame.loc` raising when slicing a :class:`MultiIndex` with a negative step size other than -1 (:issue:`46156`)
- Bug in :meth:`DataFrame.loc` raising when slicing a :class:`MultiIndex` with a negative step size and slicing a non-int labeled index level (:issue:`46156`)
- Bug in :meth:`Series.to_numpy` where multiindexed Series could not be converted to numpy arrays when an ``na_value`` was supplied (:issue:`45774`)
- Bug in :class:`MultiIndex.equals` not commutative when only one side has extension array dtype (:issue:`46026`)
- Bug in :meth:`MultiIndex.from_tuples` cannot construct Index of empty tuples (:issue:`45608`)

I/O
^^^
- Bug in :meth:`DataFrame.to_stata` where no error is raised if the :class:`DataFrame` contains ``-np.inf`` (:issue:`45350`)
- Bug in :func:`read_excel` results in an infinite loop with certain ``skiprows`` callables (:issue:`45585`)
- Bug in :meth:`DataFrame.info` where a new line at the end of the output is omitted when called on an empty :class:`DataFrame` (:issue:`45494`)
- Bug in :func:`read_csv` not recognizing line break for ``on_bad_lines="warn"`` for ``engine="c"`` (:issue:`41710`)
- Bug in :meth:`DataFrame.to_csv` not respecting ``float_format`` for ``Float64`` dtype (:issue:`45991`)
- Bug in :func:`read_csv` not respecting a specified converter to index columns in all cases (:issue:`40589`)
- Bug in :func:`read_csv` interpreting second row as :class:`Index` names even when ``index_col=False`` (:issue:`46569`)
- Bug in :func:`read_parquet` when ``engine="pyarrow"`` which caused partial write to disk when column of unsupported datatype was passed (:issue:`44914`)
- Bug in :func:`DataFrame.to_excel` and :class:`ExcelWriter` would raise when writing an empty DataFrame to a ``.ods`` file (:issue:`45793`)
- Bug in :func:`read_csv` ignoring non-existing header row for ``engine="python"`` (:issue:`47400`)
- Bug in :func:`read_excel` raising uncontrolled ``IndexError`` when ``header`` references non-existing rows (:issue:`43143`)
- Bug in :func:`read_html` where elements surrounding ``<br>`` were joined without a space between them (:issue:`29528`)
- Bug in :func:`read_csv` when data is longer than header leading to issues with callables in ``usecols`` expecting strings (:issue:`46997`)
- Bug in Parquet roundtrip for Interval dtype with ``datetime64[ns]`` subtype (:issue:`45881`)
- Bug in :func:`read_excel` when reading a ``.ods`` file with newlines between xml elements (:issue:`45598`)
- Bug in :func:`read_parquet` when ``engine="fastparquet"`` where the file was not closed on error (:issue:`46555`)
- :meth:`to_html` now excludes the ``border`` attribute from ``<table>`` elements when ``border`` keyword is set to ``False``.
- Bug in :func:`read_sas` with certain types of compressed SAS7BDAT files (:issue:`35545`)
- Bug in :func:`read_excel` not forward filling :class:`MultiIndex` when no names were given (:issue:`47487`)
- Bug in :func:`read_sas` returned ``None`` rather than an empty DataFrame for SAS7BDAT files with zero rows (:issue:`18198`)
- Bug in :meth:`DataFrame.to_string` using wrong missing value with extension arrays in :class:`MultiIndex` (:issue:`47986`)
- Bug in :class:`StataWriter` where value labels were always written with default encoding (:issue:`46750`)
- Bug in :class:`StataWriterUTF8` where some valid characters were removed from variable names (:issue:`47276`)
- Bug in :meth:`DataFrame.to_excel` when writing an empty dataframe with :class:`MultiIndex` (:issue:`19543`)
- Bug in :func:`read_sas` with RLE-compressed SAS7BDAT files that contain 0x40 control bytes (:issue:`31243`)
- Bug in :func:`read_sas` that scrambled column names (:issue:`31243`)
- Bug in :func:`read_sas` with RLE-compressed SAS7BDAT files that contain 0x00 control bytes (:issue:`47099`)
- Bug in :func:`read_parquet` with ``use_nullable_dtypes=True`` where ``float64`` dtype was returned instead of nullable ``Float64`` dtype (:issue:`45694`)
- Bug in :meth:`DataFrame.to_json` where ``PeriodDtype`` would not make the serialization roundtrip when read back with :meth:`read_json` (:issue:`44720`)
- Bug in :func:`read_xml` when reading XML files with Chinese character tags and would raise ``XMLSyntaxError`` (:issue:`47902`)

Period
^^^^^^
- Bug in subtraction of :class:`Period` from :class:`.PeriodArray` returning wrong results (:issue:`45999`)
- Bug in :meth:`Period.strftime` and :meth:`PeriodIndex.strftime`, directives ``%l`` and ``%u`` were giving wrong results (:issue:`46252`)
- Bug in inferring an incorrect ``freq`` when passing a string to :class:`Period` microseconds that are a multiple of 1000 (:issue:`46811`)
- Bug in constructing a :class:`Period` from a :class:`Timestamp` or ``np.datetime64`` object with non-zero nanoseconds and ``freq="ns"`` incorrectly truncating the nanoseconds (:issue:`46811`)
- Bug in adding ``np.timedelta64("NaT", "ns")`` to a :class:`Period` with a timedelta-like freq incorrectly raising ``IncompatibleFrequency`` instead of returning ``NaT`` (:issue:`47196`)
- Bug in adding an array of integers to an array with :class:`PeriodDtype` giving incorrect results when ``dtype.freq.n > 1`` (:issue:`47209`)
- Bug in subtracting a :class:`Period` from an array with :class:`PeriodDtype` returning incorrect results instead of raising ``OverflowError`` when the operation overflows (:issue:`47538`)
-

Plotting
^^^^^^^^
- Bug in :meth:`DataFrame.plot.barh` that prevented labeling the x-axis and ``xlabel`` updating the y-axis label (:issue:`45144`)
- Bug in :meth:`DataFrame.plot.box` that prevented labeling the x-axis (:issue:`45463`)
- Bug in :meth:`DataFrame.boxplot` that prevented passing in ``xlabel`` and ``ylabel`` (:issue:`45463`)
- Bug in :meth:`DataFrame.boxplot` that prevented specifying ``vert=False`` (:issue:`36918`)
- Bug in :meth:`DataFrame.plot.scatter` that prevented specifying ``norm`` (:issue:`45809`)
- The function :meth:`DataFrame.plot.scatter` now accepts ``color`` as an alias for ``c`` and ``size`` as an alias for ``s`` for consistency to other plotting functions (:issue:`44670`)
- Fix showing "None" as ylabel in :meth:`Series.plot` when not setting ylabel (:issue:`46129`)
- Bug in :meth:`DataFrame.plot` that led to xticks and vertical grids being improperly placed when plotting a quarterly series (:issue:`47602`)
- Bug in :meth:`DataFrame.plot` that prevented setting y-axis label, limits and ticks for a secondary y-axis (:issue:`47753`)

Groupby/resample/rolling
^^^^^^^^^^^^^^^^^^^^^^^^
- Bug in :meth:`DataFrame.resample` ignoring ``closed="right"`` on :class:`TimedeltaIndex` (:issue:`45414`)
- Bug in :meth:`.DataFrameGroupBy.transform` fails when ``func="size"`` and the input DataFrame has multiple columns (:issue:`27469`)
- Bug in :meth:`.DataFrameGroupBy.size` and :meth:`.DataFrameGroupBy.transform` with ``func="size"`` produced incorrect results when ``axis=1`` (:issue:`45715`)
- Bug in :meth:`.ExponentialMovingWindow.mean` with ``axis=1`` and ``engine='numba'`` when the :class:`DataFrame` has more columns than rows (:issue:`46086`)
- Bug when using ``engine="numba"`` would return the same jitted function when modifying ``engine_kwargs`` (:issue:`46086`)
- Bug in :meth:`.DataFrameGroupBy.transform` fails when ``axis=1`` and ``func`` is ``"first"`` or ``"last"`` (:issue:`45986`)
- Bug in :meth:`DataFrameGroupBy.cumsum` with ``skipna=False`` giving incorrect results (:issue:`46216`)
- Bug in :meth:`.GroupBy.sum` and :meth:`.GroupBy.cumsum` with integer dtypes losing precision (:issue:`37493`)
- Bug in :meth:`.GroupBy.cumsum` with ``timedelta64[ns]`` dtype failing to recognize ``NaT`` as a null value (:issue:`46216`)
- Bug in :meth:`.GroupBy.cumsum` with integer dtypes causing overflows when sum was bigger than maximum of dtype (:issue:`37493`)
- Bug in :meth:`.GroupBy.cummin` and :meth:`.GroupBy.cummax` with nullable dtypes incorrectly altering the original data in place (:issue:`46220`)
- Bug in :meth:`DataFrame.groupby` raising error when ``None`` is in first level of :class:`MultiIndex` (:issue:`47348`)
- Bug in :meth:`.GroupBy.cummax` with ``int64`` dtype with leading value being the smallest possible int64 (:issue:`46382`)
- Bug in :meth:`.GroupBy.cumprod` ``NaN`` influences calculation in different columns with ``skipna=False`` (:issue:`48064`)
- Bug in :meth:`.GroupBy.max` with empty groups and ``uint64`` dtype incorrectly raising ``RuntimeError`` (:issue:`46408`)
- Bug in :meth:`.GroupBy.apply` would fail when ``func`` was a string and args or kwargs were supplied (:issue:`46479`)
- Bug in :meth:`SeriesGroupBy.apply` would incorrectly name its result when there was a unique group (:issue:`46369`)
- Bug in :meth:`.Rolling.sum` and :meth:`.Rolling.mean` would give incorrect result with window of same values (:issue:`42064`, :issue:`46431`)
- Bug in :meth:`.Rolling.var` and :meth:`.Rolling.std` would give non-zero result with window of same values (:issue:`42064`)
- Bug in :meth:`.Rolling.skew` and :meth:`.Rolling.kurt` would give NaN with window of same values (:issue:`30993`)
- Bug in :meth:`.Rolling.var` would segfault calculating weighted variance when window size was larger than data size (:issue:`46760`)
- Bug in :meth:`Grouper.__repr__` where ``dropna`` was not included. Now it is (:issue:`46754`)
- Bug in :meth:`DataFrame.rolling` gives ValueError when center=True, axis=1 and win_type is specified (:issue:`46135`)
- Bug in :meth:`.DataFrameGroupBy.describe` and :meth:`.SeriesGroupBy.describe` produces inconsistent results for empty datasets (:issue:`41575`)
- Bug in :meth:`DataFrame.resample` reduction methods when used with ``on`` would attempt to aggregate the provided column (:issue:`47079`)
- Bug in :meth:`DataFrame.groupby` and :meth:`Series.groupby` would not respect ``dropna=False`` when the input DataFrame/Series had a NaN values in a :class:`MultiIndex` (:issue:`46783`)
- Bug in :meth:`DataFrameGroupBy.resample` raises ``KeyError`` when getting the result from a key list which misses the resample key (:issue:`47362`)
- Bug in :meth:`DataFrame.groupby` would lose index columns when the DataFrame is empty for transforms, like fillna (:issue:`47787`)
- Bug in :meth:`DataFrame.groupby` and :meth:`Series.groupby` with ``dropna=False`` and ``sort=False`` would put any null groups at the end instead the order that they are encountered (:issue:`46584`)
-

Reshaping
^^^^^^^^^
- Bug in :func:`concat` between a :class:`Series` with integer dtype and another with :class:`CategoricalDtype` with integer categories and containing ``NaN`` values casting to object dtype instead of ``float64`` (:issue:`45359`)
- Bug in :func:`get_dummies` that selected object and categorical dtypes but not string (:issue:`44965`)
- Bug in :meth:`DataFrame.align` when aligning a :class:`MultiIndex` to a :class:`Series` with another :class:`MultiIndex` (:issue:`46001`)
- Bug in concatenation with ``IntegerDtype``, or ``FloatingDtype`` arrays where the resulting dtype did not mirror the behavior of the non-nullable dtypes (:issue:`46379`)
- Bug in :func:`concat` losing dtype of columns when ``join="outer"`` and ``sort=True`` (:issue:`47329`)
- Bug in :func:`concat` not sorting the column names when ``None`` is included (:issue:`47331`)
- Bug in :func:`concat` with identical key leads to error when indexing :class:`MultiIndex` (:issue:`46519`)
- Bug in :func:`pivot_table` raising ``TypeError`` when ``dropna=True`` and aggregation column has extension array dtype (:issue:`47477`)
- Bug in :func:`merge` raising error for ``how="cross"`` when using ``FIPS`` mode in ssl library (:issue:`48024`)
- Bug in :meth:`DataFrame.join` with a list when using suffixes to join DataFrames with duplicate column names (:issue:`46396`)
- Bug in :meth:`DataFrame.pivot_table` with ``sort=False`` results in sorted index (:issue:`17041`)
- Bug in :meth:`concat` when ``axis=1`` and ``sort=False`` where the resulting Index was a :class:`Int64Index` instead of a :class:`RangeIndex` (:issue:`46675`)
- Bug in :meth:`wide_to_long` raises when ``stubnames`` is missing in columns and ``i`` contains string dtype column (:issue:`46044`)
- Bug in :meth:`DataFrame.join` with categorical index results in unexpected reordering (:issue:`47812`)

Sparse
^^^^^^
- Bug in :meth:`Series.where` and :meth:`DataFrame.where` with ``SparseDtype`` failing to retain the array's ``fill_value`` (:issue:`45691`)
- Bug in :meth:`SparseArray.unique` fails to keep original elements order (:issue:`47809`)
-

ExtensionArray
^^^^^^^^^^^^^^
- Bug in :meth:`IntegerArray.searchsorted` and :meth:`FloatingArray.searchsorted` returning inconsistent results when acting on ``np.nan`` (:issue:`45255`)
-

Styler
^^^^^^
- Bug when attempting to apply styling functions to an empty DataFrame subset (:issue:`45313`)
- Bug in :class:`CSSToExcelConverter` leading to ``TypeError`` when border color provided without border style for ``xlsxwriter`` engine (:issue:`42276`)
- Bug in :meth:`Styler.set_sticky` leading to white text on white background in dark mode (:issue:`46984`)
- Bug in :meth:`Styler.to_latex` causing ``UnboundLocalError`` when ``clines="all;data"`` and the ``DataFrame`` has no rows. (:issue:`47203`)
- Bug in :meth:`Styler.to_excel` when using ``vertical-align: middle;`` with ``xlsxwriter`` engine (:issue:`30107`)
- Bug when applying styles to a DataFrame with boolean column labels (:issue:`47838`)

Metadata
^^^^^^^^
- Fixed metadata propagation in :meth:`DataFrame.melt` (:issue:`28283`)
- Fixed metadata propagation in :meth:`DataFrame.explode` (:issue:`28283`)
-

Other
^^^^^

.. ***DO NOT USE THIS SECTION***

- Bug in :func:`.assert_index_equal` with ``names=True`` and ``check_order=False`` not checking names (:issue:`47328`)
-

.. ---------------------------------------------------------------------------
.. _whatsnew_150.contributors:

Contributors
~~~~~~~~~~~~<|MERGE_RESOLUTION|>--- conflicted
+++ resolved
@@ -333,12 +333,8 @@
 - Added ``copy`` keyword to :meth:`Series.set_axis` and :meth:`DataFrame.set_axis` to allow user to set axis on a new object without necessarily copying the underlying data (:issue:`47932`)
 - :meth:`Series.add_suffix`, :meth:`DataFrame.add_suffix`, :meth:`Series.add_prefix` and :meth:`DataFrame.add_prefix` support a ``copy`` argument. If ``False``, the underlying data is not copied in the returned object (:issue:`47934`)
 - :meth:`DataFrame.set_index` now supports a ``copy`` keyword. If ``False``, the underlying data is not copied when a new :class:`DataFrame` is returned (:issue:`48043`)
-<<<<<<< HEAD
+- The method :meth:`.ExtensionArray.factorize` accepts ``use_na_sentinel=False`` for determining how null values are to be treated (:issue:`46601`)
 - :meth:`Series.add_suffix`, :meth:`DataFrame.add_suffix`, :meth:`Series.add_prefix` and :meth:`DataFrame.add_prefix` support an ``axis`` argument. If ``axis`` is unset, rows are considered for ``Series`` and columns for ``DataFrame``. If ``axis`` is set, this default behaviour can be overwritten (:issue:`48085`)
-=======
-- The method :meth:`.ExtensionArray.factorize` accepts ``use_na_sentinel=False`` for determining how null values are to be treated (:issue:`46601`)
-
->>>>>>> 786c28fe
 .. ---------------------------------------------------------------------------
 .. _whatsnew_150.notable_bug_fixes:
 
