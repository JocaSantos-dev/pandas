.. _whatsnew_150:

What's new in 1.5.0 (??)
------------------------

These are the changes in pandas 1.5.0. See :ref:`release` for a full changelog
including other versions of pandas.

{{ header }}

.. ---------------------------------------------------------------------------
.. _whatsnew_150.enhancements:

Enhancements
~~~~~~~~~~~~

.. _whatsnew_150.enhancements.dataframe_exchange:

DataFrame exchange protocol implementation
^^^^^^^^^^^^^^^^^^^^^^^^^^^^^^^^^^^^^^^^^^

Pandas now implement the DataFrame exchange API spec.
See the full details on the API at https://data-apis.org/dataframe-protocol/latest/index.html

The protocol consists of two parts:

  - New method :meth:`DataFrame.__dataframe__` which produces the exchange object.
    It effectively "exports" the Pandas dataframe as an exchange object so
    any other library which has the protocol implemented can "import" that dataframe
    without knowing anything about the producer except that it makes an exchange object.
  - New function :func:`pandas.api.exchange.from_dataframe` which can take
    an arbitrary exchange object from any conformant library and construct a
    Pandas DataFrame out of it.

.. _whatsnew_150.enhancements.styler:

Styler
^^^^^^

The most notable development is the new method :meth:`.Styler.concat` which
allows adding customised footer rows to visualise additional calculations on the data,
e.g. totals and counts etc. (:issue:`43875`, :issue:`46186`)

Additionally there is an alternative output method :meth:`.Styler.to_string`,
which allows using the Styler's formatting methods to create, for example, CSVs (:issue:`44502`).

Minor feature improvements are:

  - Adding the ability to render ``border`` and ``border-{side}`` CSS properties in Excel (:issue:`42276`)
  - Making keyword arguments consist: :meth:`.Styler.highlight_null` now accepts ``color`` and deprecates ``null_color`` although this remains backwards compatible (:issue:`45907`)

.. _whatsnew_150.enhancements.resample_group_keys:

Control of index with ``group_keys`` in :meth:`DataFrame.resample`
^^^^^^^^^^^^^^^^^^^^^^^^^^^^^^^^^^^^^^^^^^^^^^^^^^^^^^^^^^^^^^^^^^

The argument ``group_keys`` has been added to the method :meth:`DataFrame.resample`.
As with :meth:`DataFrame.groupby`, this argument controls the whether each group is added
to the index in the resample when :meth:`.Resampler.apply` is used.

.. warning::
   Not specifying the ``group_keys`` argument will retain the
   previous behavior and emit a warning if the result will change
   by specifying ``group_keys=False``. In a future version
   of pandas, not specifying ``group_keys`` will default to
   the same behavior as ``group_keys=False``.

.. ipython:: python

    df = pd.DataFrame(
        {'a': range(6)},
        index=pd.date_range("2021-01-01", periods=6, freq="8H")
    )
    df.resample("D", group_keys=True).apply(lambda x: x)
    df.resample("D", group_keys=False).apply(lambda x: x)

Previously, the resulting index would depend upon the values returned by ``apply``,
as seen in the following example.

.. code-block:: ipython

    In [1]: # pandas 1.3
    In [2]: df.resample("D").apply(lambda x: x)
    Out[2]:
                         a
    2021-01-01 00:00:00  0
    2021-01-01 08:00:00  1
    2021-01-01 16:00:00  2
    2021-01-02 00:00:00  3
    2021-01-02 08:00:00  4
    2021-01-02 16:00:00  5

    In [3]: df.resample("D").apply(lambda x: x.reset_index())
    Out[3]:
                               index  a
    2021-01-01 0 2021-01-01 00:00:00  0
               1 2021-01-01 08:00:00  1
               2 2021-01-01 16:00:00  2
    2021-01-02 0 2021-01-02 00:00:00  3
               1 2021-01-02 08:00:00  4
               2 2021-01-02 16:00:00  5

.. _whatsnew_150.enhancements.other:

Other enhancements
^^^^^^^^^^^^^^^^^^
- :meth:`Series.map` now raises when ``arg`` is dict but ``na_action`` is not either ``None`` or ``'ignore'`` (:issue:`46588`)
- :meth:`MultiIndex.to_frame` now supports the argument ``allow_duplicates`` and raises on duplicate labels if it is missing or False (:issue:`45245`)
- :class:`StringArray` now accepts array-likes containing nan-likes (``None``, ``np.nan``) for the ``values`` parameter in its constructor in addition to strings and :attr:`pandas.NA`. (:issue:`40839`)
- Improved the rendering of ``categories`` in :class:`CategoricalIndex` (:issue:`45218`)
- :meth:`to_numeric` now preserves float64 arrays when downcasting would generate values not representable in float32 (:issue:`43693`)
- :meth:`Series.reset_index` and :meth:`DataFrame.reset_index` now support the argument ``allow_duplicates`` (:issue:`44410`)
- :meth:`.GroupBy.min` and :meth:`.GroupBy.max` now supports `Numba <https://numba.pydata.org/>`_ execution with the ``engine`` keyword (:issue:`45428`)
- :func:`read_csv` now supports ``defaultdict`` as a ``dtype`` parameter (:issue:`41574`)
- :meth:`DataFrame.rolling` and :meth:`Series.rolling` now support a ``step`` parameter with fixed-length windows (:issue:`15354`)
- Implemented a ``bool``-dtype :class:`Index`, passing a bool-dtype array-like to ``pd.Index`` will now retain ``bool`` dtype instead of casting to ``object`` (:issue:`45061`)
- Implemented a complex-dtype :class:`Index`, passing a complex-dtype array-like to ``pd.Index`` will now retain complex dtype instead of casting to ``object`` (:issue:`45845`)
- :class:`Series` and :class:`DataFrame` with ``IntegerDtype`` now supports bitwise operations (:issue:`34463`)
- Add ``milliseconds`` field support for :class:`~pandas.DateOffset` (:issue:`43371`)
- :meth:`DataFrame.reset_index` now accepts a ``names`` argument which renames the index names (:issue:`6878`)
- :meth:`pd.concat` now raises when ``levels`` is given but ``keys`` is None (:issue:`46653`)
- :meth:`pd.concat` now raises when ``levels`` contains duplicate values (:issue:`46653`)
- Added ``numeric_only`` argument to :meth:`DataFrame.corr`, :meth:`DataFrame.corrwith`, :meth:`DataFrame.cov`, :meth:`DataFrame.idxmin`, :meth:`DataFrame.idxmax`, :meth:`.DataFrameGroupBy.idxmin`, :meth:`.DataFrameGroupBy.idxmax`, :meth:`.GroupBy.var`, :meth:`.GroupBy.std`, :meth:`.GroupBy.sem`, and :meth:`.DataFrameGroupBy.quantile` (:issue:`46560`)
- A :class:`errors.PerformanceWarning` is now thrown when using ``string[pyarrow]`` dtype with methods that don't dispatch to ``pyarrow.compute`` methods (:issue:`42613`, :issue:`46725`)
- Added ``validate`` argument to :meth:`DataFrame.join` (:issue:`46622`)
- A :class:`errors.PerformanceWarning` is now thrown when using ``string[pyarrow]`` dtype with methods that don't dispatch to ``pyarrow.compute`` methods (:issue:`42613`)
- Added ``numeric_only`` argument to :meth:`Resampler.sum`, :meth:`Resampler.prod`, :meth:`Resampler.min`, :meth:`Resampler.max`, :meth:`Resampler.first`, and :meth:`Resampler.last` (:issue:`46442`)
- The method :meth:`.ExtensionArray.factorize` can now be passed ``na_sentinel=None`` for determining how null values are to be treated. (:issue:`46601`)

.. ---------------------------------------------------------------------------
.. _whatsnew_150.notable_bug_fixes:

Notable bug fixes
~~~~~~~~~~~~~~~~~

These are bug fixes that might have notable behavior changes.

.. _whatsnew_150.notable_bug_fixes.groupby_transform_dropna:

Using ``dropna=True`` with ``groupby`` transforms
^^^^^^^^^^^^^^^^^^^^^^^^^^^^^^^^^^^^^^^^^^^^^^^^^

A transform is an operation whose result has the same size as its input. When the
result is a :class:`DataFrame` or :class:`Series`, it is also required that the
index of the result matches that of the input. In pandas 1.4, using
:meth:`.DataFrameGroupBy.transform` or :meth:`.SeriesGroupBy.transform` with null
values in the groups and ``dropna=True`` gave incorrect results. Demonstrated by the
examples below, the incorrect results either contained incorrect values, or the result
did not have the same index as the input.

.. ipython:: python

    df = pd.DataFrame({'a': [1, 1, np.nan], 'b': [2, 3, 4]})

*Old behavior*:

.. code-block:: ipython

    In [3]: # Value in the last row should be np.nan
            df.groupby('a', dropna=True).transform('sum')
    Out[3]:
       b
    0  5
    1  5
    2  5

    In [3]: # Should have one additional row with the value np.nan
            df.groupby('a', dropna=True).transform(lambda x: x.sum())
    Out[3]:
       b
    0  5
    1  5

    In [3]: # The value in the last row is np.nan interpreted as an integer
            df.groupby('a', dropna=True).transform('ffill')
    Out[3]:
                         b
    0                    2
    1                    3
    2 -9223372036854775808

    In [3]: # Should have one additional row with the value np.nan
            df.groupby('a', dropna=True).transform(lambda x: x)
    Out[3]:
       b
    0  2
    1  3

*New behavior*:

.. ipython:: python

    df.groupby('a', dropna=True).transform('sum')
    df.groupby('a', dropna=True).transform(lambda x: x.sum())
    df.groupby('a', dropna=True).transform('ffill')
    df.groupby('a', dropna=True).transform(lambda x: x)

.. _whatsnew_150.notable_bug_fixes.to_json_incorrectly_localizing_naive_timestamps:

Serializing tz-naive Timestamps with to_json() with ``iso_dates=True``
^^^^^^^^^^^^^^^^^^^^^^^^^^^^^^^^^^^^^^^^^^^^^^^^^^^^^^^^^^^^^^^^^^^^^^

:meth:`DataFrame.to_json`, :meth:`Series.to_json`, and :meth:`Index.to_json`
would incorrectly localize DatetimeArrays/DatetimeIndexes with tz-naive Timestamps
to UTC. (:issue:`38760`)

Note that this patch does not fix the localization of tz-aware Timestamps to UTC
upon serialization. (Related issue :issue:`12997`)

*Old Behavior*

.. ipython:: python

    index = pd.date_range(
        start='2020-12-28 00:00:00',
        end='2020-12-28 02:00:00',
        freq='1H',
    )
    a = pd.Series(
        data=range(3),
        index=index,
    )

.. code-block:: ipython

    In [4]: a.to_json(date_format='iso')
    Out[4]: '{"2020-12-28T00:00:00.000Z":0,"2020-12-28T01:00:00.000Z":1,"2020-12-28T02:00:00.000Z":2}'

    In [5]: pd.read_json(a.to_json(date_format='iso'), typ="series").index == a.index
    Out[5]: array([False, False, False])

*New Behavior*

.. ipython:: python

    a.to_json(date_format='iso')
    # Roundtripping now works
    pd.read_json(a.to_json(date_format='iso'), typ="series").index == a.index

.. ---------------------------------------------------------------------------
.. _whatsnew_150.api_breaking:

Backwards incompatible API changes
~~~~~~~~~~~~~~~~~~~~~~~~~~~~~~~~~~

.. _whatsnew_150.api_breaking.read_xml_dtypes:

read_xml now supports ``dtype``, ``converters``, and ``parse_dates``
^^^^^^^^^^^^^^^^^^^^^^^^^^^^^^^^^^^^^^^^^^^^^^^^^^^^^^^^^^^^^^^^^^^^

Similar to other IO methods, :func:`pandas.read_xml` now supports assigning specific dtypes to columns,
apply converter methods, and parse dates (:issue:`43567`).

.. ipython:: python

    xml_dates = """<?xml version='1.0' encoding='utf-8'?>
    <data>
      <row>
        <shape>square</shape>
        <degrees>00360</degrees>
        <sides>4.0</sides>
        <date>2020-01-01</date>
       </row>
      <row>
        <shape>circle</shape>
        <degrees>00360</degrees>
        <sides/>
        <date>2021-01-01</date>
      </row>
      <row>
        <shape>triangle</shape>
        <degrees>00180</degrees>
        <sides>3.0</sides>
        <date>2022-01-01</date>
      </row>
    </data>"""

    df = pd.read_xml(
        xml_dates,
        dtype={'sides': 'Int64'},
        converters={'degrees': str},
        parse_dates=['date']
    )
    df
    df.dtypes

.. _whatsnew_150.read_xml_iterparse:

read_xml now supports large XML using ``iterparse``
^^^^^^^^^^^^^^^^^^^^^^^^^^^^^^^^^^^^^^^^^^^^^^^^^^^

For very large XML files that can range in hundreds of megabytes to gigabytes, :func:`pandas.read_xml`
now supports parsing such sizeable files using `lxml's iterparse`_ and `etree's iterparse`_
which are memory-efficient methods to iterate through XML trees and extract specific elements
and attributes without holding entire tree in memory (:issue:`#45442`).

.. code-block:: ipython

    In [1]: df = pd.read_xml(
    ...      "/path/to/downloaded/enwikisource-latest-pages-articles.xml",
    ...      iterparse = {"page": ["title", "ns", "id"]})
    ...  )
    df
    Out[2]:
                                                         title   ns        id
    0                                       Gettysburg Address    0     21450
    1                                                Main Page    0     42950
    2                            Declaration by United Nations    0      8435
    3             Constitution of the United States of America    0      8435
    4                     Declaration of Independence (Israel)    0     17858
    ...                                                    ...  ...       ...
    3578760               Page:Black cat 1897 07 v2 n10.pdf/17  104    219649
    3578761               Page:Black cat 1897 07 v2 n10.pdf/43  104    219649
    3578762               Page:Black cat 1897 07 v2 n10.pdf/44  104    219649
    3578763      The History of Tom Jones, a Foundling/Book IX    0  12084291
    3578764  Page:Shakespeare of Stratford (1926) Yale.djvu/91  104     21450

    [3578765 rows x 3 columns]


.. _`lxml's iterparse`: https://lxml.de/3.2/parsing.html#iterparse-and-iterwalk
.. _`etree's iterparse`: https://docs.python.org/3/library/xml.etree.elementtree.html#xml.etree.ElementTree.iterparse

.. _whatsnew_150.api_breaking.api_breaking2:

api_breaking_change2
^^^^^^^^^^^^^^^^^^^^

.. _whatsnew_150.api_breaking.deps:

Increased minimum versions for dependencies
^^^^^^^^^^^^^^^^^^^^^^^^^^^^^^^^^^^^^^^^^^^
Some minimum supported versions of dependencies were updated.
If installed, we now require:

+-----------------+-----------------+----------+---------+
| Package         | Minimum Version | Required | Changed |
+=================+=================+==========+=========+
| mypy (dev)      | 0.941           |          |    X    |
+-----------------+-----------------+----------+---------+


For `optional libraries <https://pandas.pydata.org/docs/getting_started/install.html>`_ the general recommendation is to use the latest version.
The following table lists the lowest version per library that is currently being tested throughout the development of pandas.
Optional libraries below the lowest tested version may still work, but are not considered supported.

+-----------------+-----------------+---------+
| Package         | Minimum Version | Changed |
+=================+=================+=========+
|                 |                 |    X    |
+-----------------+-----------------+---------+

See :ref:`install.dependencies` and :ref:`install.optional_dependencies` for more.

.. _whatsnew_150.api_breaking.other:

Other API changes
^^^^^^^^^^^^^^^^^

- BigQuery I/O methods :func:`read_gbq` and :meth:`DataFrame.to_gbq` default to
  ``auth_local_webserver = True``. Google has deprecated the
  ``auth_local_webserver = False`` `"out of band" (copy-paste) flow
  <https://developers.googleblog.com/2022/02/making-oauth-flows-safer.html?m=1#disallowed-oob>`_.
  The ``auth_local_webserver = False`` option is planned to stop working in
  October 2022. (:issue:`46312`)
-

.. ---------------------------------------------------------------------------
.. _whatsnew_150.deprecations:

Deprecations
~~~~~~~~~~~~

.. _whatsnew_150.deprecations.int_slicing_series:

In a future version, integer slicing on a :class:`Series` with a :class:`Int64Index` or :class:`RangeIndex` will be treated as *label-based*, not positional. This will make the behavior consistent with other :meth:`Series.__getitem__` and :meth:`Series.__setitem__` behaviors (:issue:`45162`).

For example:

.. ipython:: python

   ser = pd.Series([1, 2, 3, 4, 5], index=[2, 3, 5, 7, 11])

In the old behavior, ``ser[2:4]`` treats the slice as positional:

*Old behavior*:

.. code-block:: ipython

    In [3]: ser[2:4]
    Out[3]:
    5    3
    7    4
    dtype: int64

In a future version, this will be treated as label-based:

*Future behavior*:

.. code-block:: ipython

    In [4]: ser.loc[2:4]
    Out[4]:
    2    1
    3    2
    dtype: int64

To retain the old behavior, use ``series.iloc[i:j]``. To get the future behavior,
use ``series.loc[i:j]``.

Slicing on a :class:`DataFrame` will not be affected.

.. _whatsnew_150.deprecations.excel_writer_attributes:

:class:`ExcelWriter` attributes
^^^^^^^^^^^^^^^^^^^^^^^^^^^^^^^

All attributes of :class:`ExcelWriter` were previously documented as not
public. However some third party Excel engines documented accessing
``ExcelWriter.book`` or ``ExcelWriter.sheets``, and users were utilizing these
and possibly other attributes. Previously these attributes were not safe to use;
e.g. modifications to ``ExcelWriter.book`` would not update ``ExcelWriter.sheets``
and conversely. In order to support this, pandas has made some attributes public
and improved their implementations so that they may now be safely used. (:issue:`45572`)

The following attributes are now public and considered safe to access.

 - ``book``
 - ``check_extension``
 - ``close``
 - ``date_format``
 - ``datetime_format``
 - ``engine``
 - ``if_sheet_exists``
 - ``sheets``
 - ``supported_extensions``

The following attributes have been deprecated. They now raise a ``FutureWarning``
when accessed and will be removed in a future version. Users should be aware
that their usage is considered unsafe, and can lead to unexpected results.

 - ``cur_sheet``
 - ``handles``
 - ``path``
 - ``save``
 - ``write_cells``

See the documentation of :class:`ExcelWriter` for further details.

.. _whatsnew_150.deprecations.group_keys_in_apply:

Using ``group_keys`` with transformers in :meth:`.GroupBy.apply`
^^^^^^^^^^^^^^^^^^^^^^^^^^^^^^^^^^^^^^^^^^^^^^^^^^^^^^^^^^^^^^^^

In previous versions of pandas, if it was inferred that the function passed to
:meth:`.GroupBy.apply` was a transformer (i.e. the resulting index was equal to
the input index), the ``group_keys`` argument of :meth:`DataFrame.groupby` and
:meth:`Series.groupby` was ignored and the group keys would never be added to
the index of the result. In the future, the group keys will be added to the index
when the user specifies ``group_keys=True``.

As ``group_keys=True`` is the default value of :meth:`DataFrame.groupby` and
:meth:`Series.groupby`, not specifying ``group_keys`` with a transformer will
raise a ``FutureWarning``. This can be silenced and the previous behavior
retained by specifying ``group_keys=False``.

.. _whatsnew_150.deprecations.numeric_only_default:

``numeric_only`` default value
^^^^^^^^^^^^^^^^^^^^^^^^^^^^^^

Across the DataFrame operations such as ``min``, ``sum``, and ``idxmax``, the default
value of the ``numeric_only`` argument, if it exists at all, was inconsistent.
Furthermore, operations with the default value ``None`` can lead to surprising
results. (:issue:`46560`)

.. code-block:: ipython

    In [1]: df = pd.DataFrame({"a": [1, 2], "b": ["x", "y"]})

    In [2]: # Reading the next line without knowing the contents of df, one would
            # expect the result to contain the products for both columns a and b.
            df[["a", "b"]].prod()
    Out[2]:
    a    2
    dtype: int64

To avoid this behavior, the specifying the value ``numeric_only=None`` has been
deprecated, and will be removed in a future version of pandas. In the future,
all operations with a ``numeric_only`` argument will default to ``False``. Users
should either call the operation only with columns that can be operated on, or
specify ``numeric_only=True`` to operate only on Boolean, integer, and float columns.

In order to support the transition to the new behavior, the following methods have
gained the ``numeric_only`` argument.

- :meth:`DataFrame.corr`
- :meth:`DataFrame.corrwith`
- :meth:`DataFrame.cov`
- :meth:`DataFrame.idxmin`
- :meth:`DataFrame.idxmax`
- :meth:`.DataFrameGroupBy.idxmin`
- :meth:`.DataFrameGroupBy.idxmax`
- :meth:`.GroupBy.var`
- :meth:`.GroupBy.std`
- :meth:`.GroupBy.sem`
- :meth:`.DataFrameGroupBy.quantile`

.. _whatsnew_150.deprecations.other:

Other Deprecations
^^^^^^^^^^^^^^^^^^
- Deprecated the keyword ``line_terminator`` in :meth:`DataFrame.to_csv` and :meth:`Series.to_csv`, use ``lineterminator`` instead; this is for consistency with :func:`read_csv` and the standard library 'csv' module (:issue:`9568`)
- Deprecated behavior of :meth:`SparseArray.astype`, :meth:`Series.astype`, and :meth:`DataFrame.astype` with :class:`SparseDtype` when passing a non-sparse ``dtype``. In a future version, this will cast to that non-sparse dtype instead of wrapping it in a :class:`SparseDtype` (:issue:`34457`)
- Deprecated behavior of :meth:`DatetimeIndex.intersection` and :meth:`DatetimeIndex.symmetric_difference` (``union`` behavior was already deprecated in version 1.3.0) with mixed time zones; in a future version both will be cast to UTC instead of object dtype (:issue:`39328`, :issue:`45357`)
- Deprecated :meth:`DataFrame.iteritems`, :meth:`Series.iteritems`, :meth:`HDFStore.iteritems` in favor of :meth:`DataFrame.items`, :meth:`Series.items`, :meth:`HDFStore.items`  (:issue:`45321`)
- Deprecated :meth:`Series.is_monotonic` and :meth:`Index.is_monotonic` in favor of :meth:`Series.is_monotonic_increasing` and :meth:`Index.is_monotonic_increasing` (:issue:`45422`, :issue:`21335`)
- Deprecated behavior of :meth:`DatetimeIndex.astype`, :meth:`TimedeltaIndex.astype`, :meth:`PeriodIndex.astype` when converting to an integer dtype other than ``int64``. In a future version, these will convert to exactly the specified dtype (instead of always ``int64``) and will raise if the conversion overflows (:issue:`45034`)
- Deprecated the ``__array_wrap__`` method of DataFrame and Series, rely on standard numpy ufuncs instead (:issue:`45451`)
- Deprecated treating float-dtype data as wall-times when passed with a timezone to :class:`Series` or :class:`DatetimeIndex` (:issue:`45573`)
- Deprecated the behavior of :meth:`Series.fillna` and :meth:`DataFrame.fillna` with ``timedelta64[ns]`` dtype and incompatible fill value; in a future version this will cast to a common dtype (usually object) instead of raising, matching the behavior of other dtypes (:issue:`45746`)
- Deprecated the ``warn`` parameter in :func:`infer_freq` (:issue:`45947`)
- Deprecated allowing non-keyword arguments in :meth:`ExtensionArray.argsort` (:issue:`46134`)
- Deprecated treating all-bool ``object``-dtype columns as bool-like in :meth:`DataFrame.any` and :meth:`DataFrame.all` with ``bool_only=True``, explicitly cast to bool instead (:issue:`46188`)
- Deprecated behavior of method :meth:`DataFrame.quantile`, attribute ``numeric_only`` will default False. Including datetime/timedelta columns in the result (:issue:`7308`).
- Deprecated :attr:`Timedelta.freq` and :attr:`Timedelta.is_populated` (:issue:`46430`)
- Deprecated :attr:`Timedelta.delta` (:issue:`46476`)
- Deprecated passing arguments as positional in :meth:`DataFrame.any` and :meth:`Series.any` (:issue:`44802`)
- Deprecated the ``closed`` argument in :meth:`interval_range` in favor of ``inclusive`` argument; In a future version passing ``closed`` will raise (:issue:`40245`)
- Deprecated the methods :meth:`DataFrame.mad`, :meth:`Series.mad`, and the corresponding groupby methods (:issue:`11787`)
- Deprecated positional arguments to :meth:`Index.join` except for ``other``, use keyword-only arguments instead of positional arguments (:issue:`46518`)

.. ---------------------------------------------------------------------------
.. _whatsnew_150.performance:

Performance improvements
~~~~~~~~~~~~~~~~~~~~~~~~
- Performance improvement in :meth:`DataFrame.corrwith` for column-wise (axis=0) Pearson and Spearman correlation when other is a :class:`Series` (:issue:`46174`)
- Performance improvement in :meth:`.GroupBy.transform` for some user-defined DataFrame -> Series functions (:issue:`45387`)
- Performance improvement in :meth:`DataFrame.duplicated` when subset consists of only one column (:issue:`45236`)
- Performance improvement in :meth:`.GroupBy.diff` (:issue:`16706`)
- Performance improvement in :meth:`.GroupBy.transform` when broadcasting values for user-defined functions (:issue:`45708`)
- Performance improvement in :meth:`.GroupBy.transform` for user-defined functions when only a single group exists (:issue:`44977`)
- Performance improvement in :meth:`DataFrame.loc` and :meth:`Series.loc` for tuple-based indexing of a :class:`MultiIndex` (:issue:`45681`, :issue:`46040`, :issue:`46330`)
- Performance improvement in :attr:`MultiIndex.values` when the MultiIndex contains levels of type DatetimeIndex, TimedeltaIndex or ExtensionDtypes (:issue:`46288`)
- Performance improvement in :func:`merge` when left and/or right are empty (:issue:`45838`)
- Performance improvement in :meth:`DataFrame.join` when left and/or right are empty (:issue:`46015`)
- Performance improvement in :meth:`DataFrame.reindex` and :meth:`Series.reindex` when target is a :class:`MultiIndex` (:issue:`46235`)
- Performance improvement when setting values in a pyarrow backed string array (:issue:`46400`)
- Performance improvement in :func:`factorize` (:issue:`46109`)
- Performance improvement in :class:`DataFrame` and :class:`Series` constructors for extension dtype scalars (:issue:`45854`)

.. ---------------------------------------------------------------------------
.. _whatsnew_150.bug_fixes:

Bug fixes
~~~~~~~~~

Categorical
^^^^^^^^^^^
- Bug in :meth:`Categorical.view` not accepting integer dtypes (:issue:`25464`)
- Bug in :meth:`CategoricalIndex.union` when the index's categories are integer-dtype and the index contains ``NaN`` values incorrectly raising instead of casting to ``float64`` (:issue:`45362`)
-

Datetimelike
^^^^^^^^^^^^
- Bug in :meth:`DataFrame.quantile` with datetime-like dtypes and no rows incorrectly returning ``float64`` dtype instead of retaining datetime-like dtype (:issue:`41544`)
- Bug in :func:`to_datetime` with sequences of ``np.str_`` objects incorrectly raising (:issue:`32264`)
- Bug in :class:`Timestamp` construction when passing datetime components as positional arguments and ``tzinfo`` as a keyword argument incorrectly raising (:issue:`31929`)
- Bug in :meth:`Index.astype` when casting from object dtype to ``timedelta64[ns]`` dtype incorrectly casting ``np.datetime64("NaT")`` values to ``np.timedelta64("NaT")`` instead of raising (:issue:`45722`)
- Bug in :meth:`SeriesGroupBy.value_counts` index when passing categorical column (:issue:`44324`)
- Bug in :meth:`DatetimeIndex.tz_localize` localizing to UTC failing to make a copy of the underlying data (:issue:`46460`)
-

Timedelta
^^^^^^^^^
- Bug in :func:`astype_nansafe` astype("timedelta64[ns]") fails when np.nan is included (:issue:`45798`)
- Bug in constructing a :class:`Timedelta` with a ``np.timedelta64`` object and a ``unit`` sometimes silently overflowing and returning incorrect results instead of raising ``OutOfBoundsTimedelta`` (:issue:`46827`)
-

Time Zones
^^^^^^^^^^
- Bug in :class:`Timestamp` constructor raising when passed a ``ZoneInfo`` tzinfo object (:issue:`46425`)
-

Numeric
^^^^^^^
- Bug in operations with array-likes with ``dtype="boolean"`` and :attr:`NA` incorrectly altering the array in-place (:issue:`45421`)
- Bug in division, ``pow`` and ``mod`` operations on array-likes with ``dtype="boolean"`` not being like their ``np.bool_`` counterparts (:issue:`46063`)
- Bug in multiplying a :class:`Series` with ``IntegerDtype`` or ``FloatingDtype`` by an array-like with ``timedelta64[ns]`` dtype incorrectly raising (:issue:`45622`)
-

Conversion
^^^^^^^^^^
- Bug in :meth:`DataFrame.astype` not preserving subclasses (:issue:`40810`)
- Bug in constructing a :class:`Series` from a float-containing list or a floating-dtype ndarray-like (e.g. ``dask.Array``) and an integer dtype raising instead of casting like we would with an ``np.ndarray`` (:issue:`40110`)
- Bug in :meth:`Float64Index.astype` to unsigned integer dtype incorrectly casting to ``np.int64`` dtype (:issue:`45309`)
- Bug in :meth:`Series.astype` and :meth:`DataFrame.astype` from floating dtype to unsigned integer dtype failing to raise in the presence of negative values (:issue:`45151`)
- Bug in :func:`array` with ``FloatingDtype`` and values containing float-castable strings incorrectly raising (:issue:`45424`)
- Bug when comparing string and datetime64ns objects causing ``OverflowError`` exception. (:issue:`45506`)
- Bug in metaclass of generic abstract dtypes causing :meth:`DataFrame.apply` and :meth:`Series.apply` to raise for the built-in function ``type`` (:issue:`46684`)
- Bug in :meth:`DataFrame.to_dict` for ``orient="list"`` or ``orient="index"`` was not returning native types (:issue:`46751`)

Strings
^^^^^^^
- Bug in :meth:`str.startswith` and :meth:`str.endswith` when using other series as parameter _pat_. Now raises ``TypeError`` (:issue:`3485`)
-

Interval
^^^^^^^^
- Bug in :meth:`IntervalArray.__setitem__` when setting ``np.nan`` into an integer-backed array raising ``ValueError`` instead of ``TypeError`` (:issue:`45484`)
-

Indexing
^^^^^^^^
- Bug in :meth:`loc.__getitem__` with a list of keys causing an internal inconsistency that could lead to a disconnect between ``frame.at[x, y]`` vs ``frame[y].loc[x]`` (:issue:`22372`)
- Bug in :meth:`DataFrame.iloc` where indexing a single row on a :class:`DataFrame` with a single ExtensionDtype column gave a copy instead of a view on the underlying data (:issue:`45241`)
- Bug in :meth:`Series.align` does not create :class:`MultiIndex` with union of levels when both MultiIndexes intersections are identical (:issue:`45224`)
- Bug in setting a NA value (``None`` or ``np.nan``) into a :class:`Series` with int-based :class:`IntervalDtype` incorrectly casting to object dtype instead of a float-based :class:`IntervalDtype` (:issue:`45568`)
- Bug in indexing setting values into an ``ExtensionDtype`` column with ``df.iloc[:, i] = values`` with ``values`` having the same dtype as ``df.iloc[:, i]`` incorrectly inserting a new array instead of setting in-place (:issue:`33457`)
- Bug in :meth:`Series.__setitem__` with a non-integer :class:`Index` when using an integer key to set a value that cannot be set inplace where a ``ValueError`` was raised instead of casting to a common dtype (:issue:`45070`)
- Bug in :meth:`Series.__setitem__` when setting incompatible values into a ``PeriodDtype`` or ``IntervalDtype`` :class:`Series` raising when indexing with a boolean mask but coercing when indexing with otherwise-equivalent indexers; these now consistently coerce, along with :meth:`Series.mask` and :meth:`Series.where` (:issue:`45768`)
- Bug in :meth:`DataFrame.where` with multiple columns with datetime-like dtypes failing to downcast results consistent with other dtypes (:issue:`45837`)
- Bug in :meth:`Series.loc.__setitem__` and :meth:`Series.loc.__getitem__` not raising when using multiple keys without using a :class:`MultiIndex` (:issue:`13831`)
- Bug in :meth:`Index.reindex` raising ``AssertionError`` when ``level`` was specified but no :class:`MultiIndex` was given; level is ignored now (:issue:`35132`)
- Bug when setting a value too large for a :class:`Series` dtype failing to coerce to a common type (:issue:`26049`, :issue:`32878`)
- Bug in :meth:`loc.__setitem__` treating ``range`` keys as positional instead of label-based (:issue:`45479`)
- Bug in :meth:`Series.__setitem__` when setting ``boolean`` dtype values containing ``NA`` incorrectly raising instead of casting to ``boolean`` dtype (:issue:`45462`)
- Bug in :meth:`Series.__setitem__` where setting :attr:`NA` into a numeric-dtpye :class:`Series` would incorrectly upcast to object-dtype rather than treating the value as ``np.nan`` (:issue:`44199`)
- Bug in :meth:`Series.__setitem__` with ``datetime64[ns]`` dtype, an all-``False`` boolean mask, and an incompatible value incorrectly casting to ``object`` instead of retaining ``datetime64[ns]`` dtype (:issue:`45967`)
- Bug in :meth:`Index.__getitem__`  raising ``ValueError`` when indexer is from boolean dtype with ``NA`` (:issue:`45806`)
- Bug in :meth:`Series.mask` with ``inplace=True`` or setting values with a boolean mask with small integer dtypes incorrectly raising (:issue:`45750`)
- Bug in :meth:`DataFrame.mask` with ``inplace=True`` and ``ExtensionDtype`` columns incorrectly raising (:issue:`45577`)
- Bug in getting a column from a DataFrame with an object-dtype row index with datetime-like values: the resulting Series now preserves the exact object-dtype Index from the parent DataFrame (:issue:`42950`)
- Bug in :meth:`DataFrame.__getattribute__` raising ``AttributeError`` if columns have ``"string"`` dtype (:issue:`46185`)
- Bug in indexing on a :class:`DatetimeIndex` with a ``np.str_`` key incorrectly raising (:issue:`45580`)
- Bug in :meth:`CategoricalIndex.get_indexer` when index contains ``NaN`` values, resulting in elements that are in target but not present in the index to be mapped to the index of the NaN element, instead of -1 (:issue:`45361`)
- Bug in setting large integer values into :class:`Series` with ``float32`` or ``float16`` dtype incorrectly altering these values instead of coercing to ``float64`` dtype (:issue:`45844`)
- Bug in :meth:`Series.asof` and :meth:`DataFrame.asof` incorrectly casting bool-dtype results to ``float64`` dtype (:issue:`16063`)
- Bug in :meth:`NDFrame.xs`, :meth:`DataFrame.iterrows`, :meth:`DataFrame.loc` and :meth:`DataFrame.iloc` not always propagating metadata (:issue:`28283`)
-

Missing
^^^^^^^
- Bug in :meth:`Series.fillna` and :meth:`DataFrame.fillna` with ``downcast`` keyword not being respected in some cases where there are no NA values present (:issue:`45423`)
- Bug in :meth:`Series.fillna` and :meth:`DataFrame.fillna` with :class:`IntervalDtype` and incompatible value raising instead of casting to a common (usually object) dtype (:issue:`45796`)
- Bug in :meth:`DataFrame.interpolate` with object-dtype column not returning a copy with ``inplace=False`` (:issue:`45791`)
- Bug in :meth:`DataFrame.dropna` allows to set both ``how`` and ``thresh`` incompatible arguments (:issue:`46575`)

MultiIndex
^^^^^^^^^^
- Bug in :meth:`DataFrame.loc` returning empty result when slicing a :class:`MultiIndex` with a negative step size and non-null start/stop values (:issue:`46156`)
- Bug in :meth:`DataFrame.loc` raising when slicing a :class:`MultiIndex` with a negative step size other than -1 (:issue:`46156`)
- Bug in :meth:`DataFrame.loc` raising when slicing a :class:`MultiIndex` with a negative step size and slicing a non-int labeled index level (:issue:`46156`)
- Bug in :meth:`Series.to_numpy` where multiindexed Series could not be converted to numpy arrays when an ``na_value`` was supplied (:issue:`45774`)
- Bug in :class:`MultiIndex.equals` not commutative when only one side has extension array dtype (:issue:`46026`)
- Bug in :meth:`MultiIndex.from_tuples` cannot construct Index of empty tuples (:issue:`45608`)

I/O
^^^
- Bug in :meth:`DataFrame.to_stata` where no error is raised if the :class:`DataFrame` contains ``-np.inf`` (:issue:`45350`)
- Bug in :func:`read_excel` results in an infinite loop with certain ``skiprows`` callables (:issue:`45585`)
- Bug in :meth:`DataFrame.info` where a new line at the end of the output is omitted when called on an empty :class:`DataFrame` (:issue:`45494`)
- Bug in :func:`read_csv` not recognizing line break for ``on_bad_lines="warn"`` for ``engine="c"`` (:issue:`41710`)
- Bug in :meth:`DataFrame.to_csv` not respecting ``float_format`` for ``Float64`` dtype (:issue:`45991`)
- Bug in :func:`read_csv` not respecting a specified converter to index columns in all cases (:issue:`40589`)
- Bug in :func:`read_parquet` when ``engine="pyarrow"`` which caused partial write to disk when column of unsupported datatype was passed (:issue:`44914`)
- Bug in :func:`DataFrame.to_excel` and :class:`ExcelWriter` would raise when writing an empty DataFrame to a ``.ods`` file (:issue:`45793`)
- Bug in :func:`read_html` where elements surrounding ``<br>`` were joined without a space between them (:issue:`29528`)
- Bug in Parquet roundtrip for Interval dtype with ``datetime64[ns]`` subtype (:issue:`45881`)
- Bug in :func:`read_excel` when reading a ``.ods`` file with newlines between xml elements (:issue:`45598`)
- Bug in :func:`read_parquet` when ``engine="fastparquet"`` where the file was not closed on error (:issue:`46555`)
- :meth:`to_html` now excludes the ``border`` attribute from ``<table>`` elements when ``border`` keyword is set to ``False``.
-

Period
^^^^^^
- Bug in subtraction of :class:`Period` from :class:`PeriodArray` returning wrong results (:issue:`45999`)
- Bug in :meth:`Period.strftime` and :meth:`PeriodIndex.strftime`, directives ``%l`` and ``%u`` were giving wrong results (:issue:`46252`)
- Bug in inferring an incorrect ``freq`` when passing a string to :class:`Period` microseconds that are a multiple of 1000 (:issue:`46811`)
- Bug in constructing a :class:`Period` from a :class:`Timestamp` or ``np.datetime64`` object with non-zero nanoseconds and ``freq="ns"`` incorrectly truncating the nanoseconds (:issue:`46811`)
-

Plotting
^^^^^^^^
- Bug in :meth:`DataFrame.plot.barh` that prevented labeling the x-axis and ``xlabel`` updating the y-axis label (:issue:`45144`)
- Bug in :meth:`DataFrame.plot.box` that prevented labeling the x-axis (:issue:`45463`)
- Bug in :meth:`DataFrame.boxplot` that prevented passing in ``xlabel`` and ``ylabel`` (:issue:`45463`)
- Bug in :meth:`DataFrame.boxplot` that prevented specifying ``vert=False`` (:issue:`36918`)
- Bug in :meth:`DataFrame.plot.scatter` that prevented specifying ``norm`` (:issue:`45809`)
- The function :meth:`DataFrame.plot.scatter` now accepts ``color`` as an alias for ``c`` and ``size`` as an alias for ``s`` for consistency to other plotting functions (:issue:`44670`)
- Fix showing "None" as ylabel in :meth:`Series.plot` when not setting ylabel (:issue:`46129`)

Groupby/resample/rolling
^^^^^^^^^^^^^^^^^^^^^^^^
- Bug in :meth:`DataFrame.resample` ignoring ``closed="right"`` on :class:`TimedeltaIndex` (:issue:`45414`)
- Bug in :meth:`.DataFrameGroupBy.transform` fails when ``func="size"`` and the input DataFrame has multiple columns (:issue:`27469`)
- Bug in :meth:`.DataFrameGroupBy.size` and :meth:`.DataFrameGroupBy.transform` with ``func="size"`` produced incorrect results when ``axis=1`` (:issue:`45715`)
- Bug in :meth:`.ExponentialMovingWindow.mean` with ``axis=1`` and ``engine='numba'`` when the :class:`DataFrame` has more columns than rows (:issue:`46086`)
- Bug when using ``engine="numba"`` would return the same jitted function when modifying ``engine_kwargs`` (:issue:`46086`)
- Bug in :meth:`.DataFrameGroupby.transform` fails when ``axis=1`` and ``func`` is ``"first"`` or ``"last"`` (:issue:`45986`)
- Bug in :meth:`DataFrameGroupby.cumsum` with ``skipna=False`` giving incorrect results (:issue:`46216`)
- Bug in :meth:`.GroupBy.cumsum` with ``timedelta64[ns]`` dtype failing to recognize ``NaT`` as a null value (:issue:`46216`)
- Bug in :meth:`GroupBy.cummin` and :meth:`GroupBy.cummax` with nullable dtypes incorrectly altering the original data in place (:issue:`46220`)
- Bug in :meth:`GroupBy.cummax` with ``int64`` dtype with leading value being the smallest possible int64 (:issue:`46382`)
- Bug in :meth:`GroupBy.max` with empty groups and ``uint64`` dtype incorrectly raising ``RuntimeError`` (:issue:`46408`)
- Bug in :meth:`.GroupBy.apply` would fail when ``func`` was a string and args or kwargs were supplied (:issue:`46479`)
- Bug in :meth:`SeriesGroupBy.apply` would incorrectly name its result when there was a unique group (:issue:`46369`)
- Bug in :meth:`Rolling.sum` and :meth:`Rolling.mean` would give incorrect result with window of same values (:issue:`42064`, :issue:`46431`)
- Bug in :meth:`Rolling.var` and :meth:`Rolling.std` would give non-zero result with window of same values (:issue:`42064`)
- Bug in :meth:`.Rolling.var` would segfault calculating weighted variance when window size was larger than data size (:issue:`46760`)
- Bug in :meth:`Grouper.__repr__` where ``dropna`` was not included. Now it is (:issue:`46754`)
<<<<<<< HEAD
- Bug in :meth:`DataFrame.groupby` and :meth:`Series.groupby` with ``dropna=False`` and ``sort=False`` would put any null groups at the end instead the order that they are encountered (:issue:`46584`)
=======
- Bug in :meth:`DataFrame.rolling` gives ValueError when center=True, axis=1 and win_type is specified (:issue:`46135`)
>>>>>>> 4d9439eb

Reshaping
^^^^^^^^^
- Bug in :func:`concat` between a :class:`Series` with integer dtype and another with :class:`CategoricalDtype` with integer categories and containing ``NaN`` values casting to object dtype instead of ``float64`` (:issue:`45359`)
- Bug in :func:`get_dummies` that selected object and categorical dtypes but not string (:issue:`44965`)
- Bug in :meth:`DataFrame.align` when aligning a :class:`MultiIndex` to a :class:`Series` with another :class:`MultiIndex` (:issue:`46001`)
- Bug in concanenation with ``IntegerDtype``, or ``FloatingDtype`` arrays where the resulting dtype did not mirror the behavior of the non-nullable dtypes (:issue:`46379`)
- Bug in :func:`concat` with identical key leads to error when indexing :class:`MultiIndex` (:issue:`46519`)
- Bug in :meth:`DataFrame.join` with a list when using suffixes to join DataFrames with duplicate column names (:issue:`46396`)
-

Sparse
^^^^^^
- Bug in :meth:`Series.where` and :meth:`DataFrame.where` with ``SparseDtype`` failing to retain the array's ``fill_value`` (:issue:`45691`)
-

ExtensionArray
^^^^^^^^^^^^^^
- Bug in :meth:`IntegerArray.searchsorted` and :meth:`FloatingArray.searchsorted` returning inconsistent results when acting on ``np.nan`` (:issue:`45255`)
-

Styler
^^^^^^
- Bug when attempting to apply styling functions to an empty DataFrame subset (:issue:`45313`)
- Bug in :class:`CSSToExcelConverter` leading to ``TypeError`` when border color provided without border style for ``xlsxwriter`` engine (:issue:`42276`)

Metadata
^^^^^^^^
- Fixed metadata propagation in :meth:`DataFrame.melt` (:issue:`28283`)
- Fixed metadata propagation in :meth:`DataFrame.explode` (:issue:`28283`)
-

Other
^^^^^

.. ***DO NOT USE THIS SECTION***

-
-

.. ---------------------------------------------------------------------------
.. _whatsnew_150.contributors:

Contributors
~~~~~~~~~~~~<|MERGE_RESOLUTION|>--- conflicted
+++ resolved
@@ -710,11 +710,8 @@
 - Bug in :meth:`Rolling.var` and :meth:`Rolling.std` would give non-zero result with window of same values (:issue:`42064`)
 - Bug in :meth:`.Rolling.var` would segfault calculating weighted variance when window size was larger than data size (:issue:`46760`)
 - Bug in :meth:`Grouper.__repr__` where ``dropna`` was not included. Now it is (:issue:`46754`)
-<<<<<<< HEAD
+- Bug in :meth:`DataFrame.rolling` gives ValueError when center=True, axis=1 and win_type is specified (:issue:`46135`)
 - Bug in :meth:`DataFrame.groupby` and :meth:`Series.groupby` with ``dropna=False`` and ``sort=False`` would put any null groups at the end instead the order that they are encountered (:issue:`46584`)
-=======
-- Bug in :meth:`DataFrame.rolling` gives ValueError when center=True, axis=1 and win_type is specified (:issue:`46135`)
->>>>>>> 4d9439eb
 
 Reshaping
 ^^^^^^^^^
