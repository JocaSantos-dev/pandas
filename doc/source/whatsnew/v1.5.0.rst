.. _whatsnew_150:

What's new in 1.5.0 (??)
------------------------

These are the changes in pandas 1.5.0. See :ref:`release` for a full changelog
including other versions of pandas.

{{ header }}

.. ---------------------------------------------------------------------------
.. _whatsnew_150.enhancements:

Enhancements
~~~~~~~~~~~~

.. _whatsnew_150.enhancements.styler:

Styler
^^^^^^

  - New method :meth:`.Styler.to_string` for alternative customisable output methods (:issue:`44502`)

.. _whatsnew_150.enhancements.enhancement2:

enhancement2
^^^^^^^^^^^^

.. _whatsnew_150.enhancements.other:

Other enhancements
^^^^^^^^^^^^^^^^^^
-
-

.. ---------------------------------------------------------------------------
.. _whatsnew_150.notable_bug_fixes:

Notable bug fixes
~~~~~~~~~~~~~~~~~

These are bug fixes that might have notable behavior changes.

.. _whatsnew_150.notable_bug_fixes.notable_bug_fix1:

notable_bug_fix1
^^^^^^^^^^^^^^^^

.. _whatsnew_150.notable_bug_fixes.notable_bug_fix2:

notable_bug_fix2
^^^^^^^^^^^^^^^^

.. ---------------------------------------------------------------------------
.. _whatsnew_150.api_breaking:

Backwards incompatible API changes
~~~~~~~~~~~~~~~~~~~~~~~~~~~~~~~~~~

.. _whatsnew_150.api_breaking.deps:

Increased minimum versions for dependencies
^^^^^^^^^^^^^^^^^^^^^^^^^^^^^^^^^^^^^^^^^^^
Some minimum supported versions of dependencies were updated.
If installed, we now require:

+-----------------+-----------------+----------+---------+
| Package         | Minimum Version | Required | Changed |
+=================+=================+==========+=========+
|                 |                 |    X     |    X    |
+-----------------+-----------------+----------+---------+

For `optional libraries <https://pandas.pydata.org/docs/getting_started/install.html>`_ the general recommendation is to use the latest version.
The following table lists the lowest version per library that is currently being tested throughout the development of pandas.
Optional libraries below the lowest tested version may still work, but are not considered supported.

+-----------------+-----------------+---------+
| Package         | Minimum Version | Changed |
+=================+=================+=========+
|                 |                 |    X    |
+-----------------+-----------------+---------+

See :ref:`install.dependencies` and :ref:`install.optional_dependencies` for more.

.. _whatsnew_150.api_breaking.other:

Other API changes
^^^^^^^^^^^^^^^^^
-
-

.. ---------------------------------------------------------------------------
.. _whatsnew_150.deprecations:

Deprecations
~~~~~~~~~~~~
-
-

.. ---------------------------------------------------------------------------
.. _whatsnew_150.performance:

Performance improvements
~~~~~~~~~~~~~~~~~~~~~~~~
-
-

.. ---------------------------------------------------------------------------
.. _whatsnew_150.bug_fixes:

Bug fixes
~~~~~~~~~

Categorical
^^^^^^^^^^^
-
-

Datetimelike
^^^^^^^^^^^^
<<<<<<< HEAD
- Bug in :meth:`DataFrame.quantile` with datetime-like dtypes and no rows incorrectly returning ``float64`` dtype instead of retaining datetime-like dtype (:issue:`41544`)
=======
- Bug in :func:`to_datetime` with sequences of ``np.str_`` objects incorrectly raising (:issue:`32264`)
>>>>>>> 763de5df
-

Timedelta
^^^^^^^^^
-

Timezones
^^^^^^^^^
-
-

Numeric
^^^^^^^
-
-

Conversion
^^^^^^^^^^
- Bug in constructing a :class:`Series` from a float-containing list or a floating-dtype ndarray-like (e.g. ``dask.Array``) and an integer dtype raising instead of casting like we would with an ``np.ndarray`` (:issue:`40110`)
-

Strings
^^^^^^^
-
-

Interval
^^^^^^^^
-
-

Indexing
^^^^^^^^
- Bug in :meth:`DataFrame.iloc` where indexing a single row on a :class:`DataFrame` with a single ExtensionDtype column gave a copy instead of a view on the underlying data (:issue:`45241`)
- Bug in :meth:`Series.__setitem__` with a non-integer :class:`Index` when using an integer key to set a value that cannot be set inplace where a ``ValueError`` was raised insead of casting to a common dtype (:issue:`45070`)
- Bug when setting an integer too large for a :class:`Series` dtype failing to coerce to a common type (:issue:`26049`)
-

Missing
^^^^^^^
-
-

MultiIndex
^^^^^^^^^^
-
-

I/O
^^^
-
-

Period
^^^^^^
-
-

Plotting
^^^^^^^^
-
-

Groupby/resample/rolling
^^^^^^^^^^^^^^^^^^^^^^^^
-
-

Reshaping
^^^^^^^^^
-
-

Sparse
^^^^^^
-
-

ExtensionArray
^^^^^^^^^^^^^^
- Bug in :meth:`IntegerArray.searchsorted` and :meth:`FloatingArray.searchsorted` returning inconsistent results when acting on ``np.nan`` (:issue:`45255`)
-

Styler
^^^^^^
-
-

Other
^^^^^

.. ***DO NOT USE THIS SECTION***

-
-

.. ---------------------------------------------------------------------------
.. _whatsnew_150.contributors:

Contributors
~~~~~~~~~~~~<|MERGE_RESOLUTION|>--- conflicted
+++ resolved
@@ -118,11 +118,8 @@
 
 Datetimelike
 ^^^^^^^^^^^^
-<<<<<<< HEAD
 - Bug in :meth:`DataFrame.quantile` with datetime-like dtypes and no rows incorrectly returning ``float64`` dtype instead of retaining datetime-like dtype (:issue:`41544`)
-=======
 - Bug in :func:`to_datetime` with sequences of ``np.str_`` objects incorrectly raising (:issue:`32264`)
->>>>>>> 763de5df
 -
 
 Timedelta
