--- conflicted
+++ resolved
@@ -552,17 +552,13 @@
 - Deprecated passing arguments as positional in :meth:`DataFrame.any` and :meth:`Series.any` (:issue:`44802`)
 - Deprecated the ``closed`` argument in :meth:`interval_range` in favor of ``inclusive`` argument; In a future version passing ``closed`` will raise (:issue:`40245`)
 - Deprecated the methods :meth:`DataFrame.mad`, :meth:`Series.mad`, and the corresponding groupby methods (:issue:`11787`)
-<<<<<<< HEAD
+- Deprecated positional arguments to :meth:`Index.join` except for ``other``, use keyword-only arguments instead of positional arguments (:issue:`46518`)
 - Deprecated the ``closed`` argument in :class:`Interval` in favor of ``inclusive`` argument; In a future version passing ``closed`` will raise (:issue:`40245`)
 - Deprecated the ``closed`` argument in :class:`IntervalIndex` in favor of ``inclusive`` argument; In a future version passing ``closed`` will raise (:issue:`40245`)
 - Deprecated the ``closed`` argument in :class:`IntervalDtype` in favor of ``inclusive`` argument; In a future version passing ``closed`` will raise (:issue:`40245`)
 - Deprecated the ``closed`` argument in :class:`IntervalArray` in favor of ``inclusive`` argument; In a future version passing ``closed`` will raise (:issue:`40245`)
 - Deprecated the ``closed`` argument in :class:`intervaltree` in favor of ``inclusive`` argument; In a future version passing ``closed`` will raise (:issue:`40245`)
 - Deprecated the ``closed`` argument in :class:`ArrowInterval` in favor of ``inclusive`` argument; In a future version passing ``closed`` will raise (:issue:`40245`)
--
-=======
-- Deprecated positional arguments to :meth:`Index.join` except for ``other``, use keyword-only arguments instead of positional arguments (:issue:`46518`)
->>>>>>> 9222cb0c
 
 .. ---------------------------------------------------------------------------
 .. _whatsnew_150.performance:
