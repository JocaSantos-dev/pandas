.. _whatsnew_150:

What's new in 1.5.0 (??)
------------------------

These are the changes in pandas 1.5.0. See :ref:`release` for a full changelog
including other versions of pandas.

{{ header }}

.. ---------------------------------------------------------------------------
.. _whatsnew_150.enhancements:

Enhancements
~~~~~~~~~~~~

.. _whatsnew_150.enhancements.styler:

Styler
^^^^^^

  - New method :meth:`.Styler.to_string` for alternative customisable output methods (:issue:`44502`)
  - Added the ability to render ``border`` and ``border-{side}`` CSS properties in Excel (:issue:`42276`)

.. _whatsnew_150.enhancements.enhancement2:

enhancement2
^^^^^^^^^^^^

.. _whatsnew_150.enhancements.other:

Other enhancements
^^^^^^^^^^^^^^^^^^
- :meth:`MultiIndex.to_frame` now supports the argument ``allow_duplicates`` and raises on duplicate labels if it is missing or False (:issue:`45245`)
- :class:`StringArray` now accepts array-likes containing nan-likes (``None``, ``np.nan``) for the ``values`` parameter in its constructor in addition to strings and :attr:`pandas.NA`. (:issue:`40839`)
- Improved the rendering of ``categories`` in :class:`CategoricalIndex` (:issue:`45218`)
- :meth:`to_numeric` now preserves float64 arrays when downcasting would generate values not representable in float32 (:issue:`43693`)
- :meth:`Series.reset_index` and :meth:`DataFrame.reset_index` now support the argument ``allow_duplicates`` (:issue:`44410`)
- :meth:`.GroupBy.min` and :meth:`.GroupBy.max` now supports `Numba <https://numba.pydata.org/>`_ execution with the ``engine`` keyword (:issue:`45428`)
- Implemented a ``bool``-dtype :class:`Index`, passing a bool-dtype array-like to ``pd.Index`` will now retain ``bool`` dtype instead of casting to ``object`` (:issue:`45061`)
- Implemented a complex-dtype :class:`Index`, passing a complex-dtype array-like to ``pd.Index`` will now retain complex dtype instead of casting to ``object`` (:issue:`45845`)

-

.. ---------------------------------------------------------------------------
.. _whatsnew_150.notable_bug_fixes:

Notable bug fixes
~~~~~~~~~~~~~~~~~

These are bug fixes that might have notable behavior changes.

.. _whatsnew_150.notable_bug_fixes.notable_bug_fix1:

Styler
^^^^^^

- Fixed bug in :class:`CSSToExcelConverter` leading to ``TypeError`` when border color provided without border style for ``xlsxwriter`` engine (:issue:`42276`)

.. _whatsnew_150.notable_bug_fixes.groupby_transform_dropna:

<<<<<<< HEAD
Using ``dropna=True`` with ``groupby`` transformers
^^^^^^^^^^^^^^^^^^^^^^^^^^^^^^^^^^^^^^^^^^^^^^^^^^^

A transformer is an operation whose result has the same size as its input. When the
result is a :class:`DataFrame` or :class:`Series`, it is also required that the
index of the result is equal to that of the input. In pandas 1.4, using
=======
Using ``dropna=True`` with ``groupby`` transforms
^^^^^^^^^^^^^^^^^^^^^^^^^^^^^^^^^^^^^^^^^^^^^^^^^

A transform is an operation whose result has the same size as its input. When the
result is a :class:`DataFrame` or :class:`Series`, it is also required that the
index of the result matches that of the input. In pandas 1.4, using
>>>>>>> e589e11b
:meth:`.DataFrameGroupBy.transform` or :meth:`.SeriesGroupBy.transform` with null
values in the groups and ``dropna=True`` gave incorrect results. Demonstrated by the
examples below, the incorrect results either contained incorrect values, or the result
did not have the same index as the input.

.. ipython:: python

    df = pd.DataFrame({'a': [1, 1, np.nan], 'b': [2, 3, 4]})

*Old behavior*:

.. code-block:: ipython

    In [3]: df.groupby('a', dropna=True).transform(lambda x: x)
    Out[3]:
       b
    0  2
    1  3

*New behavior*:

.. ipython:: python

    df.groupby('a', dropna=True).transform(lambda x: x)

.. _whatsnew_150.notable_bug_fixes.notable_bug_fix2:

notable_bug_fix2
^^^^^^^^^^^^^^^^

.. ---------------------------------------------------------------------------
.. _whatsnew_150.api_breaking:

Backwards incompatible API changes
~~~~~~~~~~~~~~~~~~~~~~~~~~~~~~~~~~

.. _whatsnew_150.api_breaking.read_xml_dtypes:

read_xml now supports ``dtype``, ``converters``, and ``parse_dates``
^^^^^^^^^^^^^^^^^^^^^^^^^^^^^^^^^^^^^^^^^^^^^^^^^^^^^^^^^^^^^^^^^^^^

Similar to other IO methods, :func:`pandas.read_xml` now supports assigning specific dtypes to columns,
apply converter methods, and parse dates (:issue:`43567`).

.. ipython:: python

    xml_dates = """<?xml version='1.0' encoding='utf-8'?>
    <data>
      <row>
        <shape>square</shape>
        <degrees>00360</degrees>
        <sides>4.0</sides>
        <date>2020-01-01</date>
       </row>
      <row>
        <shape>circle</shape>
        <degrees>00360</degrees>
        <sides/>
        <date>2021-01-01</date>
      </row>
      <row>
        <shape>triangle</shape>
        <degrees>00180</degrees>
        <sides>3.0</sides>
        <date>2022-01-01</date>
      </row>
    </data>"""

    df = pd.read_xml(
        xml_dates,
        dtype={'sides': 'Int64'},
        converters={'degrees': str},
        parse_dates=['date']
    )
    df
    df.dtypes

.. _whatsnew_150.api_breaking.api_breaking2:

api_breaking_change2
^^^^^^^^^^^^^^^^^^^^

.. _whatsnew_150.api_breaking.deps:

Increased minimum versions for dependencies
^^^^^^^^^^^^^^^^^^^^^^^^^^^^^^^^^^^^^^^^^^^
Some minimum supported versions of dependencies were updated.
If installed, we now require:

+-----------------+-----------------+----------+---------+
| Package         | Minimum Version | Required | Changed |
+=================+=================+==========+=========+
| mypy (dev)      | 0.931           |          |    X    |
+-----------------+-----------------+----------+---------+


For `optional libraries <https://pandas.pydata.org/docs/getting_started/install.html>`_ the general recommendation is to use the latest version.
The following table lists the lowest version per library that is currently being tested throughout the development of pandas.
Optional libraries below the lowest tested version may still work, but are not considered supported.

+-----------------+-----------------+---------+
| Package         | Minimum Version | Changed |
+=================+=================+=========+
|                 |                 |    X    |
+-----------------+-----------------+---------+

See :ref:`install.dependencies` and :ref:`install.optional_dependencies` for more.

.. _whatsnew_150.api_breaking.other:

Other API changes
^^^^^^^^^^^^^^^^^
-
-

.. ---------------------------------------------------------------------------
.. _whatsnew_150.deprecations:

Deprecations
~~~~~~~~~~~~

.. _whatsnew_150.deprecations.int_slicing_series:

In a future version, integer slicing on a :class:`Series` with a :class:`Int64Index` or :class:`RangeIndex` will be treated as *label-based*, not positional. This will make the behavior consistent with other :meth:`Series.__getitem__` and :meth:`Series.__setitem__` behaviors (:issue:`45162`).

For example:

.. ipython:: python

   ser = pd.Series([1, 2, 3, 4, 5], index=[2, 3, 5, 7, 11])

In the old behavior, ``ser[2:4]`` treats the slice as positional:

*Old behavior*:

.. code-block:: ipython

    In [3]: ser[2:4]
    Out[3]:
    5    3
    7    4
    dtype: int64

In a future version, this will be treated as label-based:

*Future behavior*:

.. code-block:: ipython

    In [4]: ser.loc[2:4]
    Out[4]:
    2    1
    3    2
    dtype: int64

To retain the old behavior, use ``series.iloc[i:j]``. To get the future behavior,
use ``series.loc[i:j]``.

Slicing on a :class:`DataFrame` will not be affected.

.. _whatsnew_150.deprecations.excel_writer_attributes:

:class:`ExcelWriter` attributes
^^^^^^^^^^^^^^^^^^^^^^^^^^^^^^^

All attributes of :class:`ExcelWriter` were previously documented as not
public. However some third party Excel engines documented accessing
``ExcelWriter.book`` or ``ExcelWriter.sheets``, and users were utilizing these
and possibly other attributes. Previously these attributes were not safe to use;
e.g. modifications to ``ExcelWriter.book`` would not update ``ExcelWriter.sheets``
and conversely. In order to support this, pandas has made some attributes public
and improved their implementations so that they may now be safely used. (:issue:`45572`)

The following attributes are now public and considered safe to access.

 - ``book``
 - ``check_extension``
 - ``close``
 - ``date_format``
 - ``datetime_format``
 - ``engine``
 - ``if_sheet_exists``
 - ``sheets``
 - ``supported_extensions``

The following attributes have been deprecated. They now raise a ``FutureWarning``
when accessed and will be removed in a future version. Users should be aware
that their usage is considered unsafe, and can lead to unexpected results.

 - ``cur_sheet``
 - ``handles``
 - ``path``
 - ``save``
 - ``write_cells``

See the documentation of :class:`ExcelWriter` for further details.

.. _whatsnew_150.deprecations.other:

Other Deprecations
^^^^^^^^^^^^^^^^^^
- Deprecated the keyword ``line_terminator`` in :meth:`DataFrame.to_csv` and :meth:`Series.to_csv`, use ``lineterminator`` instead; this is for consistency with :func:`read_csv` and the standard library 'csv' module (:issue:`9568`)
- Deprecated behavior of :meth:`SparseArray.astype`, :meth:`Series.astype`, and :meth:`DataFrame.astype` with :class:`SparseDtype` when passing a non-sparse ``dtype``. In a future version, this will cast to that non-sparse dtype instead of wrapping it in a :class:`SparseDtype` (:issue:`34457`)
- Deprecated behavior of :meth:`DatetimeIndex.intersection` and :meth:`DatetimeIndex.symmetric_difference` (``union`` behavior was already deprecated in version 1.3.0) with mixed time zones; in a future version both will be cast to UTC instead of object dtype (:issue:`39328`, :issue:`45357`)
- Deprecated :meth:`DataFrame.iteritems`, :meth:`Series.iteritems`, :meth:`HDFStore.iteritems` in favor of :meth:`DataFrame.items`, :meth:`Series.items`, :meth:`HDFStore.items`  (:issue:`45321`)
- Deprecated :meth:`Series.is_monotonic` and :meth:`Index.is_monotonic` in favor of :meth:`Series.is_monotonic_increasing` and :meth:`Index.is_monotonic_increasing` (:issue:`45422`, :issue:`21335`)
- Deprecated behavior of :meth:`DatetimeIndex.astype`, :meth:`TimedeltaIndex.astype`, :meth:`PeriodIndex.astype` when converting to an integer dtype other than ``int64``. In a future version, these will convert to exactly the specified dtype (instead of always ``int64``) and will raise if the conversion overflows (:issue:`45034`)
- Deprecated the ``__array_wrap__`` method of DataFrame and Series, rely on standard numpy ufuncs instead (:issue:`45451`)
- Deprecated treating float-dtype data as wall-times when passed with a timezone to :class:`Series` or :class:`DatetimeIndex` (:issue:`45573`)
- Deprecated the behavior of :meth:`Series.fillna` and :meth:`DataFrame.fillna` with ``timedelta64[ns]`` dtype and incompatible fill value; in a future version this will cast to a common dtype (usually object) instead of raising, matching the behavior of other dtypes (:issue:`45746`)
- Deprecated the ``warn`` parameter in :func:`infer_freq` (:issue:`45947`)


.. ---------------------------------------------------------------------------
.. _whatsnew_150.performance:

Performance improvements
~~~~~~~~~~~~~~~~~~~~~~~~
- Performance improvement in :meth:`.GroupBy.transform` for some user-defined DataFrame -> Series functions (:issue:`45387`)
- Performance improvement in :meth:`DataFrame.duplicated` when subset consists of only one column (:issue:`45236`)
- Performance improvement in :meth:`.GroupBy.transform` when broadcasting values for user-defined functions (:issue:`45708`)
- Performance improvement in :meth:`.GroupBy.transform` for user-defined functions when only a single group exists (:issue:`44977`)
- Performance improvement in :meth:`MultiIndex.get_locs` (:issue:`45681`)
- Performance improvement in :func:`merge` when left and/or right are empty (:issue:`45838`)
- Performance improvement in :class:`DataFrame` and :class:`Series` constructors for extension dtype scalars (:issue:`45854`)
-

.. ---------------------------------------------------------------------------
.. _whatsnew_150.bug_fixes:

Bug fixes
~~~~~~~~~

Categorical
^^^^^^^^^^^
- Bug in :meth:`Categorical.view` not accepting integer dtypes (:issue:`25464`)
- Bug in :meth:`CategoricalIndex.union` when the index's categories are integer-dtype and the index contains ``NaN`` values incorrectly raising instead of casting to ``float64`` (:issue:`45362`)
-

Datetimelike
^^^^^^^^^^^^
- Bug in :meth:`DataFrame.quantile` with datetime-like dtypes and no rows incorrectly returning ``float64`` dtype instead of retaining datetime-like dtype (:issue:`41544`)
- Bug in :func:`to_datetime` with sequences of ``np.str_`` objects incorrectly raising (:issue:`32264`)
- Bug in :class:`Timestamp` construction when passing datetime components as positional arguments and ``tzinfo`` as a keyword argument incorrectly raising (:issue:`31929`)
- Bug in :meth:`Index.astype` when casting from object dtype to ``timedelta64[ns]`` dtype incorrectly casting ``np.datetime64("NaT")`` values to ``np.timedelta64("NaT")`` instead of raising (:issue:`45722`)
- Bug in :meth:`SeriesGroupBy.value_counts` index when passing categorical column (:issue:`44324`)
-

Timedelta
^^^^^^^^^
-

Time Zones
^^^^^^^^^^
-
-

Numeric
^^^^^^^
- Bug in operations with array-likes with ``dtype="boolean"`` and :attr:`NA` incorrectly altering the array in-place (:issue:`45421`)
- Bug in multiplying a :class:`Series` with ``IntegerDtype`` or ``FloatingDtype`` by an array-like with ``timedelta64[ns]`` dtype incorrectly raising (:issue:`45622`)
-

Conversion
^^^^^^^^^^
- Bug in :meth:`DataFrame.astype` not preserving subclasses (:issue:`40810`)
- Bug in constructing a :class:`Series` from a float-containing list or a floating-dtype ndarray-like (e.g. ``dask.Array``) and an integer dtype raising instead of casting like we would with an ``np.ndarray`` (:issue:`40110`)
- Bug in :meth:`Float64Index.astype` to unsigned integer dtype incorrectly casting to ``np.int64`` dtype (:issue:`45309`)
- Bug in :meth:`Series.astype` and :meth:`DataFrame.astype` from floating dtype to unsigned integer dtype failing to raise in the presence of negative values (:issue:`45151`)
- Bug in :func:`array` with ``FloatingDtype`` and values containing float-castable strings incorrectly raising (:issue:`45424`)
- Bug when comparing string and datetime64ns objects causing ``OverflowError`` exception. (:issue:`45506`)

Strings
^^^^^^^
- Bug in :meth:`str.startswith` and :meth:`str.endswith` when using other series as parameter _pat_. Now raises ``TypeError`` (:issue:`3485`)
-

Interval
^^^^^^^^
- Bug in :meth:`IntervalArray.__setitem__` when setting ``np.nan`` into an integer-backed array raising ``ValueError`` instead of ``TypeError`` (:issue:`45484`)
-

Indexing
^^^^^^^^
- Bug in :meth:`loc.__getitem__` with a list of keys causing an internal inconsistency that could lead to a disconnect between ``frame.at[x, y]`` vs ``frame[y].loc[x]`` (:issue:`22372`)
- Bug in :meth:`DataFrame.iloc` where indexing a single row on a :class:`DataFrame` with a single ExtensionDtype column gave a copy instead of a view on the underlying data (:issue:`45241`)
- Bug in :meth:`Series.align` does not create :class:`MultiIndex` with union of levels when both MultiIndexes intersections are identical (:issue:`45224`)
- Bug in setting a NA value (``None`` or ``np.nan``) into a :class:`Series` with int-based :class:`IntervalDtype` incorrectly casting to object dtype instead of a float-based :class:`IntervalDtype` (:issue:`45568`)
- Bug in :meth:`Series.__setitem__` with a non-integer :class:`Index` when using an integer key to set a value that cannot be set inplace where a ``ValueError`` was raised instead of casting to a common dtype (:issue:`45070`)
- Bug in :meth:`Series.__setitem__` when setting incompatible values into a ``PeriodDtype`` or ``IntervalDtype`` :class:`Series` raising when indexing with a boolean mask but coercing when indexing with otherwise-equivalent indexers; these now consistently coerce, along with :meth:`Series.mask` and :meth:`Series.where` (:issue:`45768`)
- Bug in :meth:`DataFrame.where` with multiple columns with datetime-like dtypes failing to downcast results consistent with other dtypes (:issue:`45837`)
- Bug in :meth:`Series.loc.__setitem__` and :meth:`Series.loc.__getitem__` not raising when using multiple keys without using a :class:`MultiIndex` (:issue:`13831`)
- Bug when setting a value too large for a :class:`Series` dtype failing to coerce to a common type (:issue:`26049`, :issue:`32878`)
- Bug in :meth:`loc.__setitem__` treating ``range`` keys as positional instead of label-based (:issue:`45479`)
- Bug in :meth:`Series.__setitem__` when setting ``boolean`` dtype values containing ``NA`` incorrectly raising instead of casting to ``boolean`` dtype (:issue:`45462`)
- Bug in :meth:`Series.__setitem__` where setting :attr:`NA` into a numeric-dtpye :class:`Series` would incorrectly upcast to object-dtype rather than treating the value as ``np.nan`` (:issue:`44199`)
- Bug in :meth:`Series.__setitem__` with ``datetime64[ns]`` dtype, an all-``False`` boolean mask, and an incompatible value incorrectly casting to ``object`` instead of retaining ``datetime64[ns]`` dtype (:issue:`45967`)
- Bug in :meth:`Index.__getitem__`  raising ``ValueError`` when indexer is from boolean dtype with ``NA`` (:issue:`45806`)
- Bug in :meth:`Series.mask` with ``inplace=True`` or setting values with a boolean mask with small integer dtypes incorrectly raising (:issue:`45750`)
- Bug in :meth:`DataFrame.mask` with ``inplace=True`` and ``ExtensionDtype`` columns incorrectly raising (:issue:`45577`)
- Bug in getting a column from a DataFrame with an object-dtype row index with datetime-like values: the resulting Series now preserves the exact object-dtype Index from the parent DataFrame (:issue:`42950`)
- Bug in indexing on a :class:`DatetimeIndex` with a ``np.str_`` key incorrectly raising (:issue:`45580`)
- Bug in :meth:`CategoricalIndex.get_indexer` when index contains ``NaN`` values, resulting in elements that are in target but not present in the index to be mapped to the index of the NaN element, instead of -1 (:issue:`45361`)
- Bug in setting large integer values into :class:`Series` with ``float32`` or ``float16`` dtype incorrectly altering these values instead of coercing to ``float64`` dtype (:issue:`45844`)
- Bug in :meth:`Series.asof` and :meth:`DataFrame.asof` incorrectly casting bool-dtype results to ``float64`` dtype (:issue:`16063`)
-

Missing
^^^^^^^
- Bug in :meth:`Series.fillna` and :meth:`DataFrame.fillna` with ``downcast`` keyword not being respected in some cases where there are no NA values present (:issue:`45423`)
- Bug in :meth:`Series.fillna` and :meth:`DataFrame.fillna` with :class:`IntervalDtype` and incompatible value raising instead of casting to a common (usually object) dtype (:issue:`45796`)
- Bug in :meth:`DataFrame.interpolate` with object-dtype column not returning a copy with ``inplace=False`` (:issue:`45791`)
-

MultiIndex
^^^^^^^^^^
-
-

I/O
^^^
- Bug in :meth:`DataFrame.to_stata` where no error is raised if the :class:`DataFrame` contains ``-np.inf`` (:issue:`45350`)
- Bug in :func:`read_excel` results in an infinite loop with certain ``skiprows`` callables (:issue:`45585`)
- Bug in :meth:`DataFrame.info` where a new line at the end of the output is omitted when called on an empty :class:`DataFrame` (:issue:`45494`)
- Bug in :func:`read_csv` not recognizing line break for ``on_bad_lines="warn"`` for ``engine="c"`` (:issue:`41710`)
- Bug in :meth:`DataFrame.to_csv` not respecting ``float_format`` for ``Float64`` dtype (:issue:`45991`)
- Bug in :func:`read_parquet` when ``engine="pyarrow"`` which caused partial write to disk when column of unsupported datatype was passed (:issue:`44914`)
- Bug in :func:`DataFrame.to_excel` and :class:`ExcelWriter` would raise when writing an empty DataFrame to a ``.ods`` file (:issue:`45793`)

Period
^^^^^^
- Bug in subtraction of :class:`Period` from :class:`PeriodArray` returning wrong results (:issue:`45999`)
-

Plotting
^^^^^^^^
- Bug in :meth:`DataFrame.plot.barh` that prevented labeling the x-axis and ``xlabel`` updating the y-axis label (:issue:`45144`)
- Bug in :meth:`DataFrame.plot.box` that prevented labeling the x-axis (:issue:`45463`)
- Bug in :meth:`DataFrame.boxplot` that prevented passing in ``xlabel`` and ``ylabel`` (:issue:`45463`)
- Bug in :meth:`DataFrame.boxplot` that prevented specifying ``vert=False`` (:issue:`36918`)
-

Groupby/resample/rolling
^^^^^^^^^^^^^^^^^^^^^^^^
- Bug in :meth:`DataFrame.resample` ignoring ``closed="right"`` on :class:`TimedeltaIndex` (:issue:`45414`)
- Bug in :meth:`.DataFrameGroupBy.transform` fails when ``func="size"`` and the input DataFrame has multiple columns (:issue:`27469`)
- Bug in :meth:`.DataFrameGroupBy.size` and :meth:`.DataFrameGroupBy.transform` with ``func="size"`` produced incorrect results when ``axis=1`` (:issue:`45715`)

Reshaping
^^^^^^^^^
- Bug in :func:`concat` between a :class:`Series` with integer dtype and another with :class:`CategoricalDtype` with integer categories and containing ``NaN`` values casting to object dtype instead of ``float64`` (:issue:`45359`)
- Bug in :func:`get_dummies` that selected object and categorical dtypes but not string (:issue:`44965`)
-

Sparse
^^^^^^
- Bug in :meth:`Series.where` and :meth:`DataFrame.where` with ``SparseDtype`` failing to retain the array's ``fill_value`` (:issue:`45691`)
-

ExtensionArray
^^^^^^^^^^^^^^
- Bug in :meth:`IntegerArray.searchsorted` and :meth:`FloatingArray.searchsorted` returning inconsistent results when acting on ``np.nan`` (:issue:`45255`)
-

Styler
^^^^^^
- Bug when attempting to apply styling functions to an empty DataFrame subset (:issue:`45313`)
-

Other
^^^^^

.. ***DO NOT USE THIS SECTION***

-
-

.. ---------------------------------------------------------------------------
.. _whatsnew_150.contributors:

Contributors
~~~~~~~~~~~~<|MERGE_RESOLUTION|>--- conflicted
+++ resolved
@@ -59,21 +59,12 @@
 
 .. _whatsnew_150.notable_bug_fixes.groupby_transform_dropna:
 
-<<<<<<< HEAD
-Using ``dropna=True`` with ``groupby`` transformers
-^^^^^^^^^^^^^^^^^^^^^^^^^^^^^^^^^^^^^^^^^^^^^^^^^^^
-
-A transformer is an operation whose result has the same size as its input. When the
-result is a :class:`DataFrame` or :class:`Series`, it is also required that the
-index of the result is equal to that of the input. In pandas 1.4, using
-=======
 Using ``dropna=True`` with ``groupby`` transforms
 ^^^^^^^^^^^^^^^^^^^^^^^^^^^^^^^^^^^^^^^^^^^^^^^^^
 
 A transform is an operation whose result has the same size as its input. When the
 result is a :class:`DataFrame` or :class:`Series`, it is also required that the
 index of the result matches that of the input. In pandas 1.4, using
->>>>>>> e589e11b
 :meth:`.DataFrameGroupBy.transform` or :meth:`.SeriesGroupBy.transform` with null
 values in the groups and ``dropna=True`` gave incorrect results. Demonstrated by the
 examples below, the incorrect results either contained incorrect values, or the result
