.. _whatsnew_150:

What's new in 1.5.0 (??)
------------------------

These are the changes in pandas 1.5.0. See :ref:`release` for a full changelog
including other versions of pandas.

{{ header }}

.. ---------------------------------------------------------------------------
.. _whatsnew_150.enhancements:

Enhancements
~~~~~~~~~~~~

<<<<<<< HEAD
.. _whatsnew_150.enhancements.arrow:

Native PyArrow-backed ExtensionArray
^^^^^^^^^^^^^^^^^^^^^^^^^^^^^^^^^^^^

With `Pyarrow <https://arrow.apache.org/docs/python/index.html>`__ installed, users can now create pandas objects
that are backed by a ``pyarrow.ChunkedArray`` and ``pyarrow.DataType``.

The ``dtype`` argument can accept a string of a `pyarrow data type <https://arrow.apache.org/docs/python/api/datatypes.html>`__
with ``pyarrow`` in brackets e.g. ``int64[pyarrow]`` or, for pyarrow data types that take parameters, a :class:`ArrowDtype`
initialized with a ``pyarrow.DataType``

.. ipython:: python

    import pyarrow as pa
    ser_float = pd.Series([1.0, 2.0, None], dtype="float32[pyarrow]")
    ser_float

    list_of_int_type = pd.ArrowDtype(pa.list_(pa.int64()))
    ser_list = pd.Series([[1, 2], [3, None]], dtype=list_of_int_type)
    ser_list

Most operations are supported and have been implemented using `pyarrow compute <https://arrow.apache.org/docs/python/api/compute.html>`__ functions.
We recommend installing the latest version of PyArrow to access the most recently implemented compute functions.

.. ipython:: python

    ser_list.take([1, 0])
    ser_float * 5
    ser_float.mean()
    ser_float.dropna()

.. _whatsnew_150.enhancements.dataframe_exchange:
=======
.. _whatsnew_150.enhancements.pandas-stubs:
>>>>>>> 5b425425

``pandas-stubs``
^^^^^^^^^^^^^^^^

The ``pandas-stubs`` library is now supported by the pandas development team, providing type stubs for the pandas API. Please visit
https://github.com/pandas-dev/pandas-stubs for more information.

We thank VirtusLab and Microsoft for their initial, significant contributions to ``pandas-stubs``

.. _whatsnew_150.enhancements.dataframe_interchange:

DataFrame interchange protocol implementation
^^^^^^^^^^^^^^^^^^^^^^^^^^^^^^^^^^^^^^^^^^^^^

Pandas now implement the DataFrame interchange API spec.
See the full details on the API at https://data-apis.org/dataframe-protocol/latest/index.html

The protocol consists of two parts:

- New method :meth:`DataFrame.__dataframe__` which produces the interchange object.
  It effectively "exports" the pandas dataframe as an interchange object so
  any other library which has the protocol implemented can "import" that dataframe
  without knowing anything about the producer except that it makes an interchange object.
- New function :func:`pandas.api.interchange.from_dataframe` which can take
  an arbitrary interchange object from any conformant library and construct a
  pandas DataFrame out of it.

.. _whatsnew_150.enhancements.styler:

Styler
^^^^^^

The most notable development is the new method :meth:`.Styler.concat` which
allows adding customised footer rows to visualise additional calculations on the data,
e.g. totals and counts etc. (:issue:`43875`, :issue:`46186`)

Additionally there is an alternative output method :meth:`.Styler.to_string`,
which allows using the Styler's formatting methods to create, for example, CSVs (:issue:`44502`).

A new feature :meth:`.Styler.relabel_index` is also made available to provide full customisation of the display of
index or column headers (:issue:`47864`)

Minor feature improvements are:

  - Adding the ability to render ``border`` and ``border-{side}`` CSS properties in Excel (:issue:`42276`)
  - Making keyword arguments consist: :meth:`.Styler.highlight_null` now accepts ``color`` and deprecates ``null_color`` although this remains backwards compatible (:issue:`45907`)

.. _whatsnew_150.enhancements.resample_group_keys:

Control of index with ``group_keys`` in :meth:`DataFrame.resample`
^^^^^^^^^^^^^^^^^^^^^^^^^^^^^^^^^^^^^^^^^^^^^^^^^^^^^^^^^^^^^^^^^^

The argument ``group_keys`` has been added to the method :meth:`DataFrame.resample`.
As with :meth:`DataFrame.groupby`, this argument controls the whether each group is added
to the index in the resample when :meth:`.Resampler.apply` is used.

.. warning::
   Not specifying the ``group_keys`` argument will retain the
   previous behavior and emit a warning if the result will change
   by specifying ``group_keys=False``. In a future version
   of pandas, not specifying ``group_keys`` will default to
   the same behavior as ``group_keys=False``.

.. ipython:: python

    df = pd.DataFrame(
        {'a': range(6)},
        index=pd.date_range("2021-01-01", periods=6, freq="8H")
    )
    df.resample("D", group_keys=True).apply(lambda x: x)
    df.resample("D", group_keys=False).apply(lambda x: x)

Previously, the resulting index would depend upon the values returned by ``apply``,
as seen in the following example.

.. code-block:: ipython

    In [1]: # pandas 1.3
    In [2]: df.resample("D").apply(lambda x: x)
    Out[2]:
                         a
    2021-01-01 00:00:00  0
    2021-01-01 08:00:00  1
    2021-01-01 16:00:00  2
    2021-01-02 00:00:00  3
    2021-01-02 08:00:00  4
    2021-01-02 16:00:00  5

    In [3]: df.resample("D").apply(lambda x: x.reset_index())
    Out[3]:
                               index  a
    2021-01-01 0 2021-01-01 00:00:00  0
               1 2021-01-01 08:00:00  1
               2 2021-01-01 16:00:00  2
    2021-01-02 0 2021-01-02 00:00:00  3
               1 2021-01-02 08:00:00  4
               2 2021-01-02 16:00:00  5

.. _whatsnew_150.enhancements.from_dummies:

from_dummies
^^^^^^^^^^^^

Added new function :func:`~pandas.from_dummies` to convert a dummy coded :class:`DataFrame` into a categorical :class:`DataFrame`.

Example::

.. ipython:: python

    import pandas as pd

    df = pd.DataFrame({"col1_a": [1, 0, 1], "col1_b": [0, 1, 0],
                       "col2_a": [0, 1, 0], "col2_b": [1, 0, 0],
                       "col2_c": [0, 0, 1]})

    pd.from_dummies(df, sep="_")

.. _whatsnew_150.enhancements.orc:

Writing to ORC files
^^^^^^^^^^^^^^^^^^^^

The new method :meth:`DataFrame.to_orc` allows writing to ORC files (:issue:`43864`).

This functionality depends the `pyarrow <http://arrow.apache.org/docs/python/>`__ library. For more details, see :ref:`the IO docs on ORC <io.orc>`.

.. warning::

   * It is *highly recommended* to install pyarrow using conda due to some issues occurred by pyarrow.
   * :func:`~pandas.DataFrame.to_orc` requires pyarrow>=7.0.0.
   * :func:`~pandas.DataFrame.to_orc` is not supported on Windows yet, you can find valid environments on :ref:`install optional dependencies <install.warn_orc>`.
   * For supported dtypes please refer to `supported ORC features in Arrow <https://arrow.apache.org/docs/cpp/orc.html#data-types>`__.
   * Currently timezones in datetime columns are not preserved when a dataframe is converted into ORC files.

.. code-block:: python

    df = pd.DataFrame(data={"col1": [1, 2], "col2": [3, 4]})
    df.to_orc("./out.orc")

.. _whatsnew_150.enhancements.tar:

Reading directly from TAR archives
^^^^^^^^^^^^^^^^^^^^^^^^^^^^^^^^^^

I/O methods like :func:`read_csv` or :meth:`DataFrame.to_json` now allow reading and writing
directly on TAR archives (:issue:`44787`).

.. code-block:: python

   df = pd.read_csv("./movement.tar.gz")
   # ...
   df.to_csv("./out.tar.gz")

This supports ``.tar``, ``.tar.gz``, ``.tar.bz`` and ``.tar.xz2`` archives.
The used compression method is inferred from the filename.
If the compression method cannot be inferred, use the ``compression`` argument:

.. code-block:: python

   df = pd.read_csv(some_file_obj, compression={"method": "tar", "mode": "r:gz"}) # noqa F821

(``mode`` being one of ``tarfile.open``'s modes: https://docs.python.org/3/library/tarfile.html#tarfile.open)


.. _whatsnew_150.enhancements.read_xml_dtypes:

read_xml now supports ``dtype``, ``converters``, and ``parse_dates``
^^^^^^^^^^^^^^^^^^^^^^^^^^^^^^^^^^^^^^^^^^^^^^^^^^^^^^^^^^^^^^^^^^^^

Similar to other IO methods, :func:`pandas.read_xml` now supports assigning specific dtypes to columns,
apply converter methods, and parse dates (:issue:`43567`).

.. ipython:: python

    xml_dates = """<?xml version='1.0' encoding='utf-8'?>
    <data>
      <row>
        <shape>square</shape>
        <degrees>00360</degrees>
        <sides>4.0</sides>
        <date>2020-01-01</date>
       </row>
      <row>
        <shape>circle</shape>
        <degrees>00360</degrees>
        <sides/>
        <date>2021-01-01</date>
      </row>
      <row>
        <shape>triangle</shape>
        <degrees>00180</degrees>
        <sides>3.0</sides>
        <date>2022-01-01</date>
      </row>
    </data>"""

    df = pd.read_xml(
        xml_dates,
        dtype={'sides': 'Int64'},
        converters={'degrees': str},
        parse_dates=['date']
    )
    df
    df.dtypes


.. _whatsnew_150.enhancements.read_xml_iterparse:

read_xml now supports large XML using ``iterparse``
^^^^^^^^^^^^^^^^^^^^^^^^^^^^^^^^^^^^^^^^^^^^^^^^^^^

For very large XML files that can range in hundreds of megabytes to gigabytes, :func:`pandas.read_xml`
now supports parsing such sizeable files using `lxml's iterparse`_ and `etree's iterparse`_
which are memory-efficient methods to iterate through XML trees and extract specific elements
and attributes without holding entire tree in memory (:issue:`45442`).

.. code-block:: ipython

    In [1]: df = pd.read_xml(
    ...      "/path/to/downloaded/enwikisource-latest-pages-articles.xml",
    ...      iterparse = {"page": ["title", "ns", "id"]})
    ...  )
    df
    Out[2]:
                                                         title   ns        id
    0                                       Gettysburg Address    0     21450
    1                                                Main Page    0     42950
    2                            Declaration by United Nations    0      8435
    3             Constitution of the United States of America    0      8435
    4                     Declaration of Independence (Israel)    0     17858
    ...                                                    ...  ...       ...
    3578760               Page:Black cat 1897 07 v2 n10.pdf/17  104    219649
    3578761               Page:Black cat 1897 07 v2 n10.pdf/43  104    219649
    3578762               Page:Black cat 1897 07 v2 n10.pdf/44  104    219649
    3578763      The History of Tom Jones, a Foundling/Book IX    0  12084291
    3578764  Page:Shakespeare of Stratford (1926) Yale.djvu/91  104     21450

    [3578765 rows x 3 columns]


.. _`lxml's iterparse`: https://lxml.de/3.2/parsing.html#iterparse-and-iterwalk
.. _`etree's iterparse`: https://docs.python.org/3/library/xml.etree.elementtree.html#xml.etree.ElementTree.iterparse

.. _whatsnew_150.enhancements.other:

Other enhancements
^^^^^^^^^^^^^^^^^^
- :meth:`Series.map` now raises when ``arg`` is dict but ``na_action`` is not either ``None`` or ``'ignore'`` (:issue:`46588`)
- :meth:`MultiIndex.to_frame` now supports the argument ``allow_duplicates`` and raises on duplicate labels if it is missing or False (:issue:`45245`)
- :class:`.StringArray` now accepts array-likes containing nan-likes (``None``, ``np.nan``) for the ``values`` parameter in its constructor in addition to strings and :attr:`pandas.NA`. (:issue:`40839`)
- Improved the rendering of ``categories`` in :class:`CategoricalIndex` (:issue:`45218`)
- :meth:`DataFrame.plot` will now allow the ``subplots`` parameter to be a list of iterables specifying column groups, so that columns may be grouped together in the same subplot (:issue:`29688`).
- :meth:`to_numeric` now preserves float64 arrays when downcasting would generate values not representable in float32 (:issue:`43693`)
- :meth:`Series.reset_index` and :meth:`DataFrame.reset_index` now support the argument ``allow_duplicates`` (:issue:`44410`)
- :meth:`.GroupBy.min` and :meth:`.GroupBy.max` now supports `Numba <https://numba.pydata.org/>`_ execution with the ``engine`` keyword (:issue:`45428`)
- :func:`read_csv` now supports ``defaultdict`` as a ``dtype`` parameter (:issue:`41574`)
- :meth:`DataFrame.rolling` and :meth:`Series.rolling` now support a ``step`` parameter with fixed-length windows (:issue:`15354`)
- Implemented a ``bool``-dtype :class:`Index`, passing a bool-dtype array-like to ``pd.Index`` will now retain ``bool`` dtype instead of casting to ``object`` (:issue:`45061`)
- Implemented a complex-dtype :class:`Index`, passing a complex-dtype array-like to ``pd.Index`` will now retain complex dtype instead of casting to ``object`` (:issue:`45845`)
- :class:`Series` and :class:`DataFrame` with ``IntegerDtype`` now supports bitwise operations (:issue:`34463`)
- Add ``milliseconds`` field support for :class:`.DateOffset` (:issue:`43371`)
- :meth:`DataFrame.reset_index` now accepts a ``names`` argument which renames the index names (:issue:`6878`)
- :func:`concat` now raises when ``levels`` is given but ``keys`` is None (:issue:`46653`)
- :func:`concat` now raises when ``levels`` contains duplicate values (:issue:`46653`)
- Added ``numeric_only`` argument to :meth:`DataFrame.corr`, :meth:`DataFrame.corrwith`, :meth:`DataFrame.cov`, :meth:`DataFrame.idxmin`, :meth:`DataFrame.idxmax`, :meth:`.DataFrameGroupBy.idxmin`, :meth:`.DataFrameGroupBy.idxmax`, :meth:`.GroupBy.var`, :meth:`.GroupBy.std`, :meth:`.GroupBy.sem`, and :meth:`.DataFrameGroupBy.quantile` (:issue:`46560`)
- A :class:`errors.PerformanceWarning` is now thrown when using ``string[pyarrow]`` dtype with methods that don't dispatch to ``pyarrow.compute`` methods (:issue:`42613`, :issue:`46725`)
- Added ``validate`` argument to :meth:`DataFrame.join` (:issue:`46622`)
- A :class:`errors.PerformanceWarning` is now thrown when using ``string[pyarrow]`` dtype with methods that don't dispatch to ``pyarrow.compute`` methods (:issue:`42613`)
- Added ``numeric_only`` argument to :meth:`Resampler.sum`, :meth:`Resampler.prod`, :meth:`Resampler.min`, :meth:`Resampler.max`, :meth:`Resampler.first`, and :meth:`Resampler.last` (:issue:`46442`)
- ``times`` argument in :class:`.ExponentialMovingWindow` now accepts ``np.timedelta64`` (:issue:`47003`)
- :class:`.DataError`, :class:`.SpecificationError`, :class:`.SettingWithCopyError`, :class:`.SettingWithCopyWarning`, :class:`.NumExprClobberingError`, :class:`.UndefinedVariableError`, :class:`.IndexingError`, :class:`.PyperclipException`, :class:`.PyperclipWindowsException`, :class:`.CSSWarning`, :class:`.PossibleDataLossError`, :class:`.ClosedFileError`, :class:`.IncompatibilityWarning`, :class:`.AttributeConflictWarning`, :class:`.DatabaseError, :class:`.PossiblePrecisionLoss, :class:`.ValueLabelTypeMismatch, :class:`.InvalidColumnName, and :class:`.CategoricalConversionWarning` are now exposed in ``pandas.errors`` (:issue:`27656`)
- Added ``check_like`` argument to :func:`testing.assert_series_equal` (:issue:`47247`)
- Allow reading compressed SAS files with :func:`read_sas` (e.g., ``.sas7bdat.gz`` files)
- :meth:`DatetimeIndex.astype` now supports casting timezone-naive indexes to ``datetime64[s]``, ``datetime64[ms]``, and ``datetime64[us]``, and timezone-aware indexes to the corresponding ``datetime64[unit, tzname]`` dtypes (:issue:`47579`)
- :class:`Series` reducers (e.g. ``min``, ``max``, ``sum``, ``mean``) will now successfully operate when the dtype is numeric and ``numeric_only=True`` is provided; previously this would raise a ``NotImplementedError`` (:issue:`47500`)
- :meth:`RangeIndex.union` now can return a :class:`RangeIndex` instead of a :class:`Int64Index` if the resulting values are equally spaced (:issue:`47557`, :issue:`43885`)
- :meth:`DataFrame.compare` now accepts an argument ``result_names`` to allow the user to specify the result's names of both left and right DataFrame which are being compared. This is by default ``'self'`` and ``'other'`` (:issue:`44354`)
- :meth:`Series.add_suffix`, :meth:`DataFrame.add_suffix`, :meth:`Series.add_prefix` and :meth:`DataFrame.add_prefix` support a ``copy`` argument. If ``False``, the underlying data is not copied in the returned object (:issue:`47934`)

.. ---------------------------------------------------------------------------
.. _whatsnew_150.notable_bug_fixes:

Notable bug fixes
~~~~~~~~~~~~~~~~~

These are bug fixes that might have notable behavior changes.

.. _whatsnew_150.notable_bug_fixes.groupby_transform_dropna:

Using ``dropna=True`` with ``groupby`` transforms
^^^^^^^^^^^^^^^^^^^^^^^^^^^^^^^^^^^^^^^^^^^^^^^^^

A transform is an operation whose result has the same size as its input. When the
result is a :class:`DataFrame` or :class:`Series`, it is also required that the
index of the result matches that of the input. In pandas 1.4, using
:meth:`.DataFrameGroupBy.transform` or :meth:`.SeriesGroupBy.transform` with null
values in the groups and ``dropna=True`` gave incorrect results. Demonstrated by the
examples below, the incorrect results either contained incorrect values, or the result
did not have the same index as the input.

.. ipython:: python

    df = pd.DataFrame({'a': [1, 1, np.nan], 'b': [2, 3, 4]})

*Old behavior*:

.. code-block:: ipython

    In [3]: # Value in the last row should be np.nan
            df.groupby('a', dropna=True).transform('sum')
    Out[3]:
       b
    0  5
    1  5
    2  5

    In [3]: # Should have one additional row with the value np.nan
            df.groupby('a', dropna=True).transform(lambda x: x.sum())
    Out[3]:
       b
    0  5
    1  5

    In [3]: # The value in the last row is np.nan interpreted as an integer
            df.groupby('a', dropna=True).transform('ffill')
    Out[3]:
                         b
    0                    2
    1                    3
    2 -9223372036854775808

    In [3]: # Should have one additional row with the value np.nan
            df.groupby('a', dropna=True).transform(lambda x: x)
    Out[3]:
       b
    0  2
    1  3

*New behavior*:

.. ipython:: python

    df.groupby('a', dropna=True).transform('sum')
    df.groupby('a', dropna=True).transform(lambda x: x.sum())
    df.groupby('a', dropna=True).transform('ffill')
    df.groupby('a', dropna=True).transform(lambda x: x)

.. _whatsnew_150.notable_bug_fixes.to_json_incorrectly_localizing_naive_timestamps:

Serializing tz-naive Timestamps with to_json() with ``iso_dates=True``
^^^^^^^^^^^^^^^^^^^^^^^^^^^^^^^^^^^^^^^^^^^^^^^^^^^^^^^^^^^^^^^^^^^^^^

:meth:`DataFrame.to_json`, :meth:`Series.to_json`, and :meth:`Index.to_json`
would incorrectly localize DatetimeArrays/DatetimeIndexes with tz-naive Timestamps
to UTC. (:issue:`38760`)

Note that this patch does not fix the localization of tz-aware Timestamps to UTC
upon serialization. (Related issue :issue:`12997`)

*Old Behavior*

.. ipython:: python

    index = pd.date_range(
        start='2020-12-28 00:00:00',
        end='2020-12-28 02:00:00',
        freq='1H',
    )
    a = pd.Series(
        data=range(3),
        index=index,
    )

.. code-block:: ipython

    In [4]: a.to_json(date_format='iso')
    Out[4]: '{"2020-12-28T00:00:00.000Z":0,"2020-12-28T01:00:00.000Z":1,"2020-12-28T02:00:00.000Z":2}'

    In [5]: pd.read_json(a.to_json(date_format='iso'), typ="series").index == a.index
    Out[5]: array([False, False, False])

*New Behavior*

.. ipython:: python

    a.to_json(date_format='iso')
    # Roundtripping now works
    pd.read_json(a.to_json(date_format='iso'), typ="series").index == a.index


.. _whatsnew_150.notable_bug_fixes.groupby_value_counts_categorical:

DataFrameGroupBy.value_counts with non-grouping categorical columns and ``observed=True``
^^^^^^^^^^^^^^^^^^^^^^^^^^^^^^^^^^^^^^^^^^^^^^^^^^^^^^^^^^^^^^^^^^^^^^^^^^^^^^^^^^^^^^^^^

Calling :meth:`.DataFrameGroupBy.value_counts` with ``observed=True`` would incorrectly drop non-observed categories of non-grouping columns (:issue:`46357`).

.. code-block:: ipython

    In [6]: df = pd.DataFrame(["a", "b", "c"], dtype="category").iloc[0:2]
    In [7]: df
    Out[7]:
       0
    0  a
    1  b

*Old Behavior*

.. code-block:: ipython

    In [8]: df.groupby(level=0, observed=True).value_counts()
    Out[8]:
    0  a    1
    1  b    1
    dtype: int64


*New Behavior*

.. code-block:: ipython

    In [9]: df.groupby(level=0, observed=True).value_counts()
    Out[9]:
    0  a    1
    1  a    0
       b    1
    0  b    0
       c    0
    1  c    0
    dtype: int64

.. ---------------------------------------------------------------------------
.. _whatsnew_150.api_breaking:

Backwards incompatible API changes
~~~~~~~~~~~~~~~~~~~~~~~~~~~~~~~~~~

.. _whatsnew_150.api_breaking.api_breaking1:

api_breaking_change1
^^^^^^^^^^^^^^^^^^^^

.. _whatsnew_150.api_breaking.api_breaking2:

api_breaking_change2
^^^^^^^^^^^^^^^^^^^^

.. _whatsnew_150.api_breaking.deps:

Increased minimum versions for dependencies
^^^^^^^^^^^^^^^^^^^^^^^^^^^^^^^^^^^^^^^^^^^
Some minimum supported versions of dependencies were updated.
If installed, we now require:

+-----------------+-----------------+----------+---------+
| Package         | Minimum Version | Required | Changed |
+=================+=================+==========+=========+
| numpy           | 1.20.3          |    X     |    X    |
+-----------------+-----------------+----------+---------+
| mypy (dev)      | 0.971           |          |    X    |
+-----------------+-----------------+----------+---------+
| beautifulsoup4  | 4.9.3           |          |    X    |
+-----------------+-----------------+----------+---------+
| blosc           | 1.21.0          |          |    X    |
+-----------------+-----------------+----------+---------+
| bottleneck      | 1.3.2           |          |    X    |
+-----------------+-----------------+----------+---------+
| fsspec          | 2021.05.0       |          |    X    |
+-----------------+-----------------+----------+---------+
| hypothesis      | 6.13.0          |          |    X    |
+-----------------+-----------------+----------+---------+
| gcsfs           | 2021.05.0       |          |    X    |
+-----------------+-----------------+----------+---------+
| jinja2          | 3.0.0           |          |    X    |
+-----------------+-----------------+----------+---------+
| lxml            | 4.6.3           |          |    X    |
+-----------------+-----------------+----------+---------+
| numba           | 0.53.1          |          |    X    |
+-----------------+-----------------+----------+---------+
| numexpr         | 2.7.3           |          |    X    |
+-----------------+-----------------+----------+---------+
| openpyxl        | 3.0.7           |          |    X    |
+-----------------+-----------------+----------+---------+
| pandas-gbq      | 0.15.0          |          |    X    |
+-----------------+-----------------+----------+---------+
| psycopg2        | 2.8.6           |          |    X    |
+-----------------+-----------------+----------+---------+
| pymysql         | 1.0.2           |          |    X    |
+-----------------+-----------------+----------+---------+
| pyreadstat      | 1.1.2           |          |    X    |
+-----------------+-----------------+----------+---------+
| pyxlsb          | 1.0.8           |          |    X    |
+-----------------+-----------------+----------+---------+
| s3fs            | 2021.05.0       |          |    X    |
+-----------------+-----------------+----------+---------+
| scipy           | 1.7.1           |          |    X    |
+-----------------+-----------------+----------+---------+
| sqlalchemy      | 1.4.16          |          |    X    |
+-----------------+-----------------+----------+---------+
| tabulate        | 0.8.9           |          |    X    |
+-----------------+-----------------+----------+---------+
| xarray          | 0.19.0          |          |    X    |
+-----------------+-----------------+----------+---------+
| xlsxwriter      | 1.4.3           |          |    X    |
+-----------------+-----------------+----------+---------+

For `optional libraries <https://pandas.pydata.org/docs/getting_started/install.html>`_ the general recommendation is to use the latest version.
The following table lists the lowest version per library that is currently being tested throughout the development of pandas.
Optional libraries below the lowest tested version may still work, but are not considered supported.

+-----------------+-----------------+---------+
| Package         | Minimum Version | Changed |
+=================+=================+=========+
|                 |                 |    X    |
+-----------------+-----------------+---------+

See :ref:`install.dependencies` and :ref:`install.optional_dependencies` for more.

.. _whatsnew_150.api_breaking.other:

Other API changes
^^^^^^^^^^^^^^^^^

- BigQuery I/O methods :func:`read_gbq` and :meth:`DataFrame.to_gbq` default to
  ``auth_local_webserver = True``. Google has deprecated the
  ``auth_local_webserver = False`` `"out of band" (copy-paste) flow
  <https://developers.googleblog.com/2022/02/making-oauth-flows-safer.html?m=1#disallowed-oob>`_.
  The ``auth_local_webserver = False`` option is planned to stop working in
  October 2022. (:issue:`46312`)
- :func:`read_json` now raises ``FileNotFoundError`` (previously ``ValueError``) when input is a string ending in ``.json``, ``.json.gz``, ``.json.bz2``, etc. but no such file exists. (:issue:`29102`)
- Operations with :class:`Timestamp` or :class:`Timedelta` that would previously raise ``OverflowError`` instead raise ``OutOfBoundsDatetime`` or ``OutOfBoundsTimedelta`` where appropriate (:issue:`47268`)
- When :func:`read_sas` previously returned ``None``, it now returns an empty :class:`DataFrame` (:issue:`47410`)
- :class:`DataFrame` constructor raises if ``index`` or ``columns`` arguments are sets (:issue:`47215`)

.. ---------------------------------------------------------------------------
.. _whatsnew_150.deprecations:

Deprecations
~~~~~~~~~~~~

.. warning::

    In the next major version release, 2.0, several larger API changes are being considered without a formal deprecation such as
    making the standard library `zoneinfo <https://docs.python.org/3/library/zoneinfo.html>`_ the default timezone implementation instead of ``pytz``,
    having the :class:`Index` support all data types instead of having multiple subclasses (:class:`CategoricalIndex`, :class:`Int64Index`, etc.), and more.
    The changes under consideration are logged in `this Github issue <https://github.com/pandas-dev/pandas/issues/44823>`_, and any
    feedback or concerns are welcome.

.. _whatsnew_150.deprecations.int_slicing_series:

Label-based integer slicing on a Series with an Int64Index or RangeIndex
^^^^^^^^^^^^^^^^^^^^^^^^^^^^^^^^^^^^^^^^^^^^^^^^^^^^^^^^^^^^^^^^^^^^^^^^

In a future version, integer slicing on a :class:`Series` with a :class:`Int64Index` or :class:`RangeIndex` will be treated as *label-based*, not positional. This will make the behavior consistent with other :meth:`Series.__getitem__` and :meth:`Series.__setitem__` behaviors (:issue:`45162`).

For example:

.. ipython:: python

   ser = pd.Series([1, 2, 3, 4, 5], index=[2, 3, 5, 7, 11])

In the old behavior, ``ser[2:4]`` treats the slice as positional:

*Old behavior*:

.. code-block:: ipython

    In [3]: ser[2:4]
    Out[3]:
    5    3
    7    4
    dtype: int64

In a future version, this will be treated as label-based:

*Future behavior*:

.. code-block:: ipython

    In [4]: ser.loc[2:4]
    Out[4]:
    2    1
    3    2
    dtype: int64

To retain the old behavior, use ``series.iloc[i:j]``. To get the future behavior,
use ``series.loc[i:j]``.

Slicing on a :class:`DataFrame` will not be affected.

.. _whatsnew_150.deprecations.excel_writer_attributes:

:class:`ExcelWriter` attributes
^^^^^^^^^^^^^^^^^^^^^^^^^^^^^^^

All attributes of :class:`ExcelWriter` were previously documented as not
public. However some third party Excel engines documented accessing
``ExcelWriter.book`` or ``ExcelWriter.sheets``, and users were utilizing these
and possibly other attributes. Previously these attributes were not safe to use;
e.g. modifications to ``ExcelWriter.book`` would not update ``ExcelWriter.sheets``
and conversely. In order to support this, pandas has made some attributes public
and improved their implementations so that they may now be safely used. (:issue:`45572`)

The following attributes are now public and considered safe to access.

 - ``book``
 - ``check_extension``
 - ``close``
 - ``date_format``
 - ``datetime_format``
 - ``engine``
 - ``if_sheet_exists``
 - ``sheets``
 - ``supported_extensions``

The following attributes have been deprecated. They now raise a ``FutureWarning``
when accessed and will be removed in a future version. Users should be aware
that their usage is considered unsafe, and can lead to unexpected results.

 - ``cur_sheet``
 - ``handles``
 - ``path``
 - ``save``
 - ``write_cells``

See the documentation of :class:`ExcelWriter` for further details.

.. _whatsnew_150.deprecations.group_keys_in_apply:

Using ``group_keys`` with transformers in :meth:`.GroupBy.apply`
^^^^^^^^^^^^^^^^^^^^^^^^^^^^^^^^^^^^^^^^^^^^^^^^^^^^^^^^^^^^^^^^

In previous versions of pandas, if it was inferred that the function passed to
:meth:`.GroupBy.apply` was a transformer (i.e. the resulting index was equal to
the input index), the ``group_keys`` argument of :meth:`DataFrame.groupby` and
:meth:`Series.groupby` was ignored and the group keys would never be added to
the index of the result. In the future, the group keys will be added to the index
when the user specifies ``group_keys=True``.

As ``group_keys=True`` is the default value of :meth:`DataFrame.groupby` and
:meth:`Series.groupby`, not specifying ``group_keys`` with a transformer will
raise a ``FutureWarning``. This can be silenced and the previous behavior
retained by specifying ``group_keys=False``.

.. _whatsnew_150.deprecations.setitem_column_try_inplace:
   _ see also _whatsnew_130.notable_bug_fixes.setitem_column_try_inplace

Inplace operation when setting values with ``loc`` and ``iloc``
^^^^^^^^^^^^^^^^^^^^^^^^^^^^^^^^^^^^^^^^^^^^^^^^^^^^^^^^^^^^^^^
Most of the time setting values with ``frame.iloc`` attempts to set values
inplace, only falling back to inserting a new array if necessary. There are
some cases where this rule is not followed, for example when setting an entire
column from an array with different dtype:

.. ipython:: python

   df = pd.DataFrame({'price': [11.1, 12.2]}, index=['book1', 'book2'])
   original_prices = df['price']
   new_prices = np.array([98, 99])

*Old behavior*:

.. code-block:: ipython

    In [3]: df.iloc[:, 0] = new_prices
    In [4]: df.iloc[:, 0]
    Out[4]:
    book1    98
    book2    99
    Name: price, dtype: int64
    In [5]: original_prices
    Out[5]:
    book1    11.1
    book2    12.2
    Name: price, float: 64

This behavior is deprecated. In a future version, setting an entire column with
iloc will attempt to operate inplace.

*Future behavior*:

.. code-block:: ipython

    In [3]: df.iloc[:, 0] = new_prices
    In [4]: df.iloc[:, 0]
    Out[4]:
    book1    98.0
    book2    99.0
    Name: price, dtype: float64
    In [5]: original_prices
    Out[5]:
    book1    98.0
    book2    99.0
    Name: price, dtype: float64

To get the old behavior, use :meth:`DataFrame.__setitem__` directly:

.. code-block:: ipython

    In [3]: df[df.columns[0]] = new_prices
    In [4]: df.iloc[:, 0]
    Out[4]
    book1    98
    book2    99
    Name: price, dtype: int64
    In [5]: original_prices
    Out[5]:
    book1    11.1
    book2    12.2
    Name: price, dtype: float64

To get the old behaviour when ``df.columns`` is not unique and you want to
change a single column by index, you can use :meth:`DataFrame.isetitem`, which
has been added in pandas 1.5:

.. code-block:: ipython

    In [3]: df_with_duplicated_cols = pd.concat([df, df], axis='columns')
    In [3]: df_with_duplicated_cols.isetitem(0, new_prices)
    In [4]: df_with_duplicated_cols.iloc[:, 0]
    Out[4]:
    book1    98
    book2    99
    Name: price, dtype: int64
    In [5]: original_prices
    Out[5]:
    book1    11.1
    book2    12.2
    Name: 0, dtype: float64

.. _whatsnew_150.deprecations.numeric_only_default:

``numeric_only`` default value
^^^^^^^^^^^^^^^^^^^^^^^^^^^^^^

Across the :class:`DataFrame`, :class:`.DataFrameGroupBy`, and :class:`.Resampler` operations such as
``min``, ``sum``, and ``idxmax``, the default
value of the ``numeric_only`` argument, if it exists at all, was inconsistent.
Furthermore, operations with the default value ``None`` can lead to surprising
results. (:issue:`46560`)

.. code-block:: ipython

    In [1]: df = pd.DataFrame({"a": [1, 2], "b": ["x", "y"]})

    In [2]: # Reading the next line without knowing the contents of df, one would
            # expect the result to contain the products for both columns a and b.
            df[["a", "b"]].prod()
    Out[2]:
    a    2
    dtype: int64

To avoid this behavior, the specifying the value ``numeric_only=None`` has been
deprecated, and will be removed in a future version of pandas. In the future,
all operations with a ``numeric_only`` argument will default to ``False``. Users
should either call the operation only with columns that can be operated on, or
specify ``numeric_only=True`` to operate only on Boolean, integer, and float columns.

In order to support the transition to the new behavior, the following methods have
gained the ``numeric_only`` argument.

- :meth:`DataFrame.corr`
- :meth:`DataFrame.corrwith`
- :meth:`DataFrame.cov`
- :meth:`DataFrame.idxmin`
- :meth:`DataFrame.idxmax`
- :meth:`.DataFrameGroupBy.cummin`
- :meth:`.DataFrameGroupBy.cummax`
- :meth:`.DataFrameGroupBy.idxmin`
- :meth:`.DataFrameGroupBy.idxmax`
- :meth:`.GroupBy.var`
- :meth:`.GroupBy.std`
- :meth:`.GroupBy.sem`
- :meth:`.DataFrameGroupBy.quantile`
- :meth:`.Resampler.mean`
- :meth:`.Resampler.median`
- :meth:`.Resampler.sem`
- :meth:`.Resampler.std`
- :meth:`.Resampler.var`
- :meth:`DataFrame.rolling` operations
- :meth:`DataFrame.expanding` operations
- :meth:`DataFrame.ewm` operations

.. _whatsnew_150.deprecations.other:

Other Deprecations
^^^^^^^^^^^^^^^^^^
- Deprecated the keyword ``line_terminator`` in :meth:`DataFrame.to_csv` and :meth:`Series.to_csv`, use ``lineterminator`` instead; this is for consistency with :func:`read_csv` and the standard library 'csv' module (:issue:`9568`)
- Deprecated behavior of :meth:`SparseArray.astype`, :meth:`Series.astype`, and :meth:`DataFrame.astype` with :class:`SparseDtype` when passing a non-sparse ``dtype``. In a future version, this will cast to that non-sparse dtype instead of wrapping it in a :class:`SparseDtype` (:issue:`34457`)
- Deprecated behavior of :meth:`DatetimeIndex.intersection` and :meth:`DatetimeIndex.symmetric_difference` (``union`` behavior was already deprecated in version 1.3.0) with mixed time zones; in a future version both will be cast to UTC instead of object dtype (:issue:`39328`, :issue:`45357`)
- Deprecated :meth:`DataFrame.iteritems`, :meth:`Series.iteritems`, :meth:`HDFStore.iteritems` in favor of :meth:`DataFrame.items`, :meth:`Series.items`, :meth:`HDFStore.items`  (:issue:`45321`)
- Deprecated :meth:`Series.is_monotonic` and :meth:`Index.is_monotonic` in favor of :meth:`Series.is_monotonic_increasing` and :meth:`Index.is_monotonic_increasing` (:issue:`45422`, :issue:`21335`)
- Deprecated behavior of :meth:`DatetimeIndex.astype`, :meth:`TimedeltaIndex.astype`, :meth:`PeriodIndex.astype` when converting to an integer dtype other than ``int64``. In a future version, these will convert to exactly the specified dtype (instead of always ``int64``) and will raise if the conversion overflows (:issue:`45034`)
- Deprecated the ``__array_wrap__`` method of DataFrame and Series, rely on standard numpy ufuncs instead (:issue:`45451`)
- Deprecated treating float-dtype data as wall-times when passed with a timezone to :class:`Series` or :class:`DatetimeIndex` (:issue:`45573`)
- Deprecated the behavior of :meth:`Series.fillna` and :meth:`DataFrame.fillna` with ``timedelta64[ns]`` dtype and incompatible fill value; in a future version this will cast to a common dtype (usually object) instead of raising, matching the behavior of other dtypes (:issue:`45746`)
- Deprecated the ``warn`` parameter in :func:`infer_freq` (:issue:`45947`)
- Deprecated allowing non-keyword arguments in :meth:`.ExtensionArray.argsort` (:issue:`46134`)
- Deprecated treating all-bool ``object``-dtype columns as bool-like in :meth:`DataFrame.any` and :meth:`DataFrame.all` with ``bool_only=True``, explicitly cast to bool instead (:issue:`46188`)
- Deprecated behavior of method :meth:`DataFrame.quantile`, attribute ``numeric_only`` will default False. Including datetime/timedelta columns in the result (:issue:`7308`).
- Deprecated :attr:`Timedelta.freq` and :attr:`Timedelta.is_populated` (:issue:`46430`)
- Deprecated :attr:`Timedelta.delta` (:issue:`46476`)
- Deprecated passing arguments as positional in :meth:`DataFrame.any` and :meth:`Series.any` (:issue:`44802`)
- Deprecated the ``closed`` argument in :meth:`interval_range` in favor of ``inclusive`` argument; In a future version passing ``closed`` will raise (:issue:`40245`)
- Deprecated the methods :meth:`DataFrame.mad`, :meth:`Series.mad`, and the corresponding groupby methods (:issue:`11787`)
- Deprecated positional arguments to :meth:`Index.join` except for ``other``, use keyword-only arguments instead of positional arguments (:issue:`46518`)
- Deprecated positional arguments to :meth:`StringMethods.rsplit` and :meth:`StringMethods.split` except for ``pat``, use keyword-only arguments instead of positional arguments (:issue:`47423`)
- Deprecated indexing on a timezone-naive :class:`DatetimeIndex` using a string representing a timezone-aware datetime (:issue:`46903`, :issue:`36148`)
- Deprecated the ``closed`` argument in :class:`Interval` in favor of ``inclusive`` argument; In a future version passing ``closed`` will raise (:issue:`40245`)
- Deprecated the ``closed`` argument in :class:`IntervalIndex` in favor of ``inclusive`` argument; In a future version passing ``closed`` will raise (:issue:`40245`)
- Deprecated the ``closed`` argument in :class:`IntervalDtype` in favor of ``inclusive`` argument; In a future version passing ``closed`` will raise (:issue:`40245`)
- Deprecated the ``closed`` argument in :class:`.IntervalArray` in favor of ``inclusive`` argument; In a future version passing ``closed`` will raise (:issue:`40245`)
- Deprecated :meth:`.IntervalArray.set_closed` and :meth:`.IntervalIndex.set_closed` in favor of ``set_inclusive``; In a future version ``set_closed`` will get removed (:issue:`40245`)
- Deprecated the ``closed`` argument in :class:`ArrowInterval` in favor of ``inclusive`` argument; In a future version passing ``closed`` will raise (:issue:`40245`)
- Deprecated allowing ``unit="M"`` or ``unit="Y"`` in :class:`Timestamp` constructor with a non-round float value (:issue:`47267`)
- Deprecated the ``display.column_space`` global configuration option (:issue:`7576`)
- Deprecated the argument ``na_sentinel`` in :func:`factorize`, :meth:`Index.factorize`, and :meth:`.ExtensionArray.factorize`; pass ``use_na_sentinel=True`` instead to use the sentinel ``-1`` for NaN values and ``use_na_sentinel=False`` instead of ``na_sentinel=None`` to encode NaN values (:issue:`46910`)
- Deprecated :meth:`DataFrameGroupBy.transform` not aligning the result when the UDF returned DataFrame (:issue:`45648`)
- Clarified warning from :func:`to_datetime` when delimited dates can't be parsed in accordance to specified ``dayfirst`` argument (:issue:`46210`)
- Emit warning from :func:`to_datetime` when delimited dates can't be parsed in accordance to specified ``dayfirst`` argument even for dates where leading zero is omitted (e.g. ``31/1/2001``) (:issue:`47880`)
- Deprecated :class:`Series` and :class:`Resampler` reducers (e.g. ``min``, ``max``, ``sum``, ``mean``) raising a ``NotImplementedError`` when the dtype is non-numric and ``numeric_only=True`` is provided; this will raise a ``TypeError`` in a future version (:issue:`47500`)
- Deprecated :meth:`Series.rank` returning an empty result when the dtype is non-numeric and ``numeric_only=True`` is provided; this will raise a ``TypeError`` in a future version (:issue:`47500`)
- Deprecated argument ``errors`` for :meth:`Series.mask`, :meth:`Series.where`, :meth:`DataFrame.mask`, and :meth:`DataFrame.where` as ``errors`` had no effect on this methods (:issue:`47728`)
- Deprecated arguments ``*args`` and ``**kwargs`` in :class:`Rolling`, :class:`Expanding`, and :class:`ExponentialMovingWindow` ops. (:issue:`47836`)
- Deprecated the ``inplace`` keyword in :meth:`Categorical.set_ordered`, :meth:`Categorical.as_ordered`, and :meth:`Categorical.as_unordered` (:issue:`37643`)
- Deprecated setting a categorical's categories with ``cat.categories = ['a', 'b', 'c']``, use :meth:`Categorical.rename_categories` instead (:issue:`37643`)
- Deprecated unused arguments ``encoding`` and ``verbose`` in :meth:`Series.to_excel` and :meth:`DataFrame.to_excel` (:issue:`47912`)
- Deprecated producing a single element when iterating over a :class:`DataFrameGroupBy` or a :class:`SeriesGroupBy` that has been grouped by a list of length 1; A tuple of length one will be returned instead (:issue:`42795`)

.. ---------------------------------------------------------------------------
.. _whatsnew_150.performance:

Performance improvements
~~~~~~~~~~~~~~~~~~~~~~~~
- Performance improvement in :meth:`DataFrame.corrwith` for column-wise (axis=0) Pearson and Spearman correlation when other is a :class:`Series` (:issue:`46174`)
- Performance improvement in :meth:`.GroupBy.transform` for some user-defined DataFrame -> Series functions (:issue:`45387`)
- Performance improvement in :meth:`DataFrame.duplicated` when subset consists of only one column (:issue:`45236`)
- Performance improvement in :meth:`.GroupBy.diff` (:issue:`16706`)
- Performance improvement in :meth:`.GroupBy.transform` when broadcasting values for user-defined functions (:issue:`45708`)
- Performance improvement in :meth:`.GroupBy.transform` for user-defined functions when only a single group exists (:issue:`44977`)
- Performance improvement in :meth:`.GroupBy.apply` when grouping on a non-unique unsorted index (:issue:`46527`)
- Performance improvement in :meth:`DataFrame.loc` and :meth:`Series.loc` for tuple-based indexing of a :class:`MultiIndex` (:issue:`45681`, :issue:`46040`, :issue:`46330`)
- Performance improvement in :meth:`DataFrame.to_records` when the index is a :class:`MultiIndex` (:issue:`47263`)
- Performance improvement in :attr:`MultiIndex.values` when the MultiIndex contains levels of type DatetimeIndex, TimedeltaIndex or ExtensionDtypes (:issue:`46288`)
- Performance improvement in :func:`merge` when left and/or right are empty (:issue:`45838`)
- Performance improvement in :meth:`DataFrame.join` when left and/or right are empty (:issue:`46015`)
- Performance improvement in :meth:`DataFrame.reindex` and :meth:`Series.reindex` when target is a :class:`MultiIndex` (:issue:`46235`)
- Performance improvement when setting values in a pyarrow backed string array (:issue:`46400`)
- Performance improvement in :func:`factorize` (:issue:`46109`)
- Performance improvement in :class:`DataFrame` and :class:`Series` constructors for extension dtype scalars (:issue:`45854`)
- Performance improvement in :func:`read_excel` when ``nrows`` argument provided (:issue:`32727`)
- Performance improvement in :meth:`.Styler.to_excel` when applying repeated CSS formats (:issue:`47371`)
- Performance improvement in :meth:`MultiIndex.is_monotonic_increasing`  (:issue:`47458`)
- Performance improvement in :class:`BusinessHour` ``str`` and ``repr`` (:issue:`44764`)
- Performance improvement in datetime arrays string formatting when one of the default strftime formats ``"%Y-%m-%d %H:%M:%S"`` or ``"%Y-%m-%d %H:%M:%S.%f"`` is used. (:issue:`44764`)
- Performance improvement in :meth:`Series.to_sql` and :meth:`DataFrame.to_sql` (:class:`SQLiteTable`) when processing time arrays. (:issue:`44764`)
- Performance improvements to :func:`read_sas` (:issue:`47403`, :issue:`47404`, :issue:`47405`)
- Performance improvement in ``argmax`` and ``argmin`` for :class:`arrays.SparseArray` (:issue:`34197`)
-

.. ---------------------------------------------------------------------------
.. _whatsnew_150.bug_fixes:

Bug fixes
~~~~~~~~~

Categorical
^^^^^^^^^^^
- Bug in :meth:`Categorical.view` not accepting integer dtypes (:issue:`25464`)
- Bug in :meth:`CategoricalIndex.union` when the index's categories are integer-dtype and the index contains ``NaN`` values incorrectly raising instead of casting to ``float64`` (:issue:`45362`)

Datetimelike
^^^^^^^^^^^^
- Bug in :meth:`DataFrame.quantile` with datetime-like dtypes and no rows incorrectly returning ``float64`` dtype instead of retaining datetime-like dtype (:issue:`41544`)
- Bug in :func:`to_datetime` with sequences of ``np.str_`` objects incorrectly raising (:issue:`32264`)
- Bug in :class:`Timestamp` construction when passing datetime components as positional arguments and ``tzinfo`` as a keyword argument incorrectly raising (:issue:`31929`)
- Bug in :meth:`Index.astype` when casting from object dtype to ``timedelta64[ns]`` dtype incorrectly casting ``np.datetime64("NaT")`` values to ``np.timedelta64("NaT")`` instead of raising (:issue:`45722`)
- Bug in :meth:`SeriesGroupBy.value_counts` index when passing categorical column (:issue:`44324`)
- Bug in :meth:`DatetimeIndex.tz_localize` localizing to UTC failing to make a copy of the underlying data (:issue:`46460`)
- Bug in :meth:`DatetimeIndex.resolution` incorrectly returning "day" instead of "nanosecond" for nanosecond-resolution indexes (:issue:`46903`)
- Bug in :class:`Timestamp` with an integer or float value and ``unit="Y"`` or ``unit="M"`` giving slightly-wrong results (:issue:`47266`)
- Bug in :class:`.DatetimeArray` construction when passed another :class:`.DatetimeArray` and ``freq=None`` incorrectly inferring the freq from the given array (:issue:`47296`)
- Bug when adding a :class:`DateOffset` to a :class:`Series` would not add the ``nanoseconds`` field (:issue:`47856`)
-

Timedelta
^^^^^^^^^
- Bug in :func:`astype_nansafe` astype("timedelta64[ns]") fails when np.nan is included (:issue:`45798`)
- Bug in constructing a :class:`Timedelta` with a ``np.timedelta64`` object and a ``unit`` sometimes silently overflowing and returning incorrect results instead of raising ``OutOfBoundsTimedelta`` (:issue:`46827`)
- Bug in constructing a :class:`Timedelta` from a large integer or float with ``unit="W"`` silently overflowing and returning incorrect results instead of raising ``OutOfBoundsTimedelta`` (:issue:`47268`)
-

Time Zones
^^^^^^^^^^
- Bug in :class:`Timestamp` constructor raising when passed a ``ZoneInfo`` tzinfo object (:issue:`46425`)
-

Numeric
^^^^^^^
- Bug in operations with array-likes with ``dtype="boolean"`` and :attr:`NA` incorrectly altering the array in-place (:issue:`45421`)
- Bug in division, ``pow`` and ``mod`` operations on array-likes with ``dtype="boolean"`` not being like their ``np.bool_`` counterparts (:issue:`46063`)
- Bug in multiplying a :class:`Series` with ``IntegerDtype`` or ``FloatingDtype`` by an array-like with ``timedelta64[ns]`` dtype incorrectly raising (:issue:`45622`)
- Bug in :meth:`mean` where the optional dependency ``bottleneck`` causes precision loss linear in the length of the array. ``bottleneck`` has been disabled for :meth:`mean` improving the loss to log-linear but may result in a performance decrease. (:issue:`42878`)

Conversion
^^^^^^^^^^
- Bug in :meth:`DataFrame.astype` not preserving subclasses (:issue:`40810`)
- Bug in constructing a :class:`Series` from a float-containing list or a floating-dtype ndarray-like (e.g. ``dask.Array``) and an integer dtype raising instead of casting like we would with an ``np.ndarray`` (:issue:`40110`)
- Bug in :meth:`Float64Index.astype` to unsigned integer dtype incorrectly casting to ``np.int64`` dtype (:issue:`45309`)
- Bug in :meth:`Series.astype` and :meth:`DataFrame.astype` from floating dtype to unsigned integer dtype failing to raise in the presence of negative values (:issue:`45151`)
- Bug in :func:`array` with ``FloatingDtype`` and values containing float-castable strings incorrectly raising (:issue:`45424`)
- Bug when comparing string and datetime64ns objects causing ``OverflowError`` exception. (:issue:`45506`)
- Bug in metaclass of generic abstract dtypes causing :meth:`DataFrame.apply` and :meth:`Series.apply` to raise for the built-in function ``type`` (:issue:`46684`)
- Bug in :meth:`DataFrame.to_records` returning inconsistent numpy types if the index was a :class:`MultiIndex` (:issue:`47263`)
- Bug in :meth:`DataFrame.to_dict` for ``orient="list"`` or ``orient="index"`` was not returning native types (:issue:`46751`)
- Bug in :meth:`DataFrame.apply` that returns a :class:`DataFrame` instead of a :class:`Series` when applied to an empty :class:`DataFrame` and ``axis=1`` (:issue:`39111`)
- Bug when inferring the dtype from an iterable that is *not* a NumPy ``ndarray`` consisting of all NumPy unsigned integer scalars did not result in an unsigned integer dtype (:issue:`47294`)

Strings
^^^^^^^
- Bug in :meth:`str.startswith` and :meth:`str.endswith` when using other series as parameter _pat_. Now raises ``TypeError`` (:issue:`3485`)
- Bug in :meth:`Series.str.zfill` when strings contain leading signs, padding '0' before the sign character rather than after as ``str.zfill`` from standard library (:issue:`20868`)
-

Interval
^^^^^^^^
- Bug in :meth:`IntervalArray.__setitem__` when setting ``np.nan`` into an integer-backed array raising ``ValueError`` instead of ``TypeError`` (:issue:`45484`)
- Bug in :class:`IntervalDtype` when using datetime64[ns, tz] as a dtype string (:issue:`46999`)

Indexing
^^^^^^^^
- Bug in :meth:`DataFrame.iloc` where indexing a single row on a :class:`DataFrame` with a single ExtensionDtype column gave a copy instead of a view on the underlying data (:issue:`45241`)
- Bug in :meth:`DataFrame.__getitem__` returning copy when :class:`DataFrame` has duplicated columns even if a unique column is selected (:issue:`45316`, :issue:`41062`)
- Bug in :meth:`Series.align` does not create :class:`MultiIndex` with union of levels when both MultiIndexes intersections are identical (:issue:`45224`)
- Bug in setting a NA value (``None`` or ``np.nan``) into a :class:`Series` with int-based :class:`IntervalDtype` incorrectly casting to object dtype instead of a float-based :class:`IntervalDtype` (:issue:`45568`)
- Bug in indexing setting values into an ``ExtensionDtype`` column with ``df.iloc[:, i] = values`` with ``values`` having the same dtype as ``df.iloc[:, i]`` incorrectly inserting a new array instead of setting in-place (:issue:`33457`)
- Bug in :meth:`Series.__setitem__` with a non-integer :class:`Index` when using an integer key to set a value that cannot be set inplace where a ``ValueError`` was raised instead of casting to a common dtype (:issue:`45070`)
- Bug in :meth:`DataFrame.loc` not casting ``None`` to ``NA`` when setting value as a list into :class:`DataFrame` (:issue:`47987`)
- Bug in :meth:`Series.__setitem__` when setting incompatible values into a ``PeriodDtype`` or ``IntervalDtype`` :class:`Series` raising when indexing with a boolean mask but coercing when indexing with otherwise-equivalent indexers; these now consistently coerce, along with :meth:`Series.mask` and :meth:`Series.where` (:issue:`45768`)
- Bug in :meth:`DataFrame.where` with multiple columns with datetime-like dtypes failing to downcast results consistent with other dtypes (:issue:`45837`)
- Bug in :func:`isin` upcasting to ``float64`` with unsigned integer dtype and list-like argument without a dtype (:issue:`46485`)
- Bug in :meth:`Series.loc.__setitem__` and :meth:`Series.loc.__getitem__` not raising when using multiple keys without using a :class:`MultiIndex` (:issue:`13831`)
- Bug in :meth:`Index.reindex` raising ``AssertionError`` when ``level`` was specified but no :class:`MultiIndex` was given; level is ignored now (:issue:`35132`)
- Bug when setting a value too large for a :class:`Series` dtype failing to coerce to a common type (:issue:`26049`, :issue:`32878`)
- Bug in :meth:`loc.__setitem__` treating ``range`` keys as positional instead of label-based (:issue:`45479`)
- Bug in :meth:`Series.__setitem__` when setting ``boolean`` dtype values containing ``NA`` incorrectly raising instead of casting to ``boolean`` dtype (:issue:`45462`)
- Bug in :meth:`Series.loc` raising with boolean indexer containing ``NA`` when :class:`Index` did not match (:issue:`46551`)
- Bug in :meth:`Series.__setitem__` where setting :attr:`NA` into a numeric-dtype :class:`Series` would incorrectly upcast to object-dtype rather than treating the value as ``np.nan`` (:issue:`44199`)
- Bug in :meth:`DataFrame.loc` when setting values to a column and right hand side is a dictionary (:issue:`47216`)
- Bug in :meth:`Series.__setitem__` with ``datetime64[ns]`` dtype, an all-``False`` boolean mask, and an incompatible value incorrectly casting to ``object`` instead of retaining ``datetime64[ns]`` dtype (:issue:`45967`)
- Bug in :meth:`Index.__getitem__`  raising ``ValueError`` when indexer is from boolean dtype with ``NA`` (:issue:`45806`)
- Bug in :meth:`Series.__setitem__` losing precision when enlarging :class:`Series` with scalar (:issue:`32346`)
- Bug in :meth:`Series.mask` with ``inplace=True`` or setting values with a boolean mask with small integer dtypes incorrectly raising (:issue:`45750`)
- Bug in :meth:`DataFrame.mask` with ``inplace=True`` and ``ExtensionDtype`` columns incorrectly raising (:issue:`45577`)
- Bug in getting a column from a DataFrame with an object-dtype row index with datetime-like values: the resulting Series now preserves the exact object-dtype Index from the parent DataFrame (:issue:`42950`)
- Bug in :meth:`DataFrame.__getattribute__` raising ``AttributeError`` if columns have ``"string"`` dtype (:issue:`46185`)
- Bug in :meth:`DataFrame.compare` returning all ``NaN`` column when comparing extension array dtype and numpy dtype (:issue:`44014`)
- Bug in :meth:`DataFrame.where` setting wrong values with ``"boolean"`` mask for numpy dtype (:issue:`44014`)
- Bug in indexing on a :class:`DatetimeIndex` with a ``np.str_`` key incorrectly raising (:issue:`45580`)
- Bug in :meth:`CategoricalIndex.get_indexer` when index contains ``NaN`` values, resulting in elements that are in target but not present in the index to be mapped to the index of the NaN element, instead of -1 (:issue:`45361`)
- Bug in setting large integer values into :class:`Series` with ``float32`` or ``float16`` dtype incorrectly altering these values instead of coercing to ``float64`` dtype (:issue:`45844`)
- Bug in :meth:`Series.asof` and :meth:`DataFrame.asof` incorrectly casting bool-dtype results to ``float64`` dtype (:issue:`16063`)
- Bug in :meth:`NDFrame.xs`, :meth:`DataFrame.iterrows`, :meth:`DataFrame.loc` and :meth:`DataFrame.iloc` not always propagating metadata (:issue:`28283`)
- Bug in :meth:`DataFrame.sum` min_count changes dtype if input contains NaNs (:issue:`46947`)
- Bug in :class:`IntervalTree` that lead to an infinite recursion. (:issue:`46658`)
- Bug in :class:`PeriodIndex` raising ``AttributeError`` when indexing on ``NA``, rather than putting ``NaT`` in its place. (:issue:`46673`)
-

Missing
^^^^^^^
- Bug in :meth:`Series.fillna` and :meth:`DataFrame.fillna` with ``downcast`` keyword not being respected in some cases where there are no NA values present (:issue:`45423`)
- Bug in :meth:`Series.fillna` and :meth:`DataFrame.fillna` with :class:`IntervalDtype` and incompatible value raising instead of casting to a common (usually object) dtype (:issue:`45796`)
- Bug in :meth:`Series.map` not respecting ``na_action`` argument if mapper is a ``dict`` or :class:`Series` (:issue:`47527`)
- Bug in :meth:`DataFrame.interpolate` with object-dtype column not returning a copy with ``inplace=False`` (:issue:`45791`)
- Bug in :meth:`DataFrame.dropna` allows to set both ``how`` and ``thresh`` incompatible arguments (:issue:`46575`)
- Bug in :meth:`DataFrame.fillna` ignored ``axis`` when :class:`DataFrame` is single block (:issue:`47713`)

MultiIndex
^^^^^^^^^^
- Bug in :meth:`DataFrame.loc` returning empty result when slicing a :class:`MultiIndex` with a negative step size and non-null start/stop values (:issue:`46156`)
- Bug in :meth:`DataFrame.loc` raising when slicing a :class:`MultiIndex` with a negative step size other than -1 (:issue:`46156`)
- Bug in :meth:`DataFrame.loc` raising when slicing a :class:`MultiIndex` with a negative step size and slicing a non-int labeled index level (:issue:`46156`)
- Bug in :meth:`Series.to_numpy` where multiindexed Series could not be converted to numpy arrays when an ``na_value`` was supplied (:issue:`45774`)
- Bug in :class:`MultiIndex.equals` not commutative when only one side has extension array dtype (:issue:`46026`)
- Bug in :meth:`MultiIndex.from_tuples` cannot construct Index of empty tuples (:issue:`45608`)

I/O
^^^
- Bug in :meth:`DataFrame.to_stata` where no error is raised if the :class:`DataFrame` contains ``-np.inf`` (:issue:`45350`)
- Bug in :func:`read_excel` results in an infinite loop with certain ``skiprows`` callables (:issue:`45585`)
- Bug in :meth:`DataFrame.info` where a new line at the end of the output is omitted when called on an empty :class:`DataFrame` (:issue:`45494`)
- Bug in :func:`read_csv` not recognizing line break for ``on_bad_lines="warn"`` for ``engine="c"`` (:issue:`41710`)
- Bug in :meth:`DataFrame.to_csv` not respecting ``float_format`` for ``Float64`` dtype (:issue:`45991`)
- Bug in :func:`read_csv` not respecting a specified converter to index columns in all cases (:issue:`40589`)
- Bug in :func:`read_csv` interpreting second row as :class:`Index` names even when ``index_col=False`` (:issue:`46569`)
- Bug in :func:`read_parquet` when ``engine="pyarrow"`` which caused partial write to disk when column of unsupported datatype was passed (:issue:`44914`)
- Bug in :func:`DataFrame.to_excel` and :class:`ExcelWriter` would raise when writing an empty DataFrame to a ``.ods`` file (:issue:`45793`)
- Bug in :func:`read_csv` ignoring non-existing header row for ``engine="python"`` (:issue:`47400`)
- Bug in :func:`read_excel` raising uncontrolled ``IndexError`` when ``header`` references non-existing rows (:issue:`43143`)
- Bug in :func:`read_html` where elements surrounding ``<br>`` were joined without a space between them (:issue:`29528`)
- Bug in :func:`read_csv` when data is longer than header leading to issues with callables in ``usecols`` expecting strings (:issue:`46997`)
- Bug in Parquet roundtrip for Interval dtype with ``datetime64[ns]`` subtype (:issue:`45881`)
- Bug in :func:`read_excel` when reading a ``.ods`` file with newlines between xml elements (:issue:`45598`)
- Bug in :func:`read_parquet` when ``engine="fastparquet"`` where the file was not closed on error (:issue:`46555`)
- :meth:`to_html` now excludes the ``border`` attribute from ``<table>`` elements when ``border`` keyword is set to ``False``.
- Bug in :func:`read_sas` with certain types of compressed SAS7BDAT files (:issue:`35545`)
- Bug in :func:`read_excel` not forward filling :class:`MultiIndex` when no names were given (:issue:`47487`)
- Bug in :func:`read_sas` returned ``None`` rather than an empty DataFrame for SAS7BDAT files with zero rows (:issue:`18198`)
- Bug in :meth:`DataFrame.to_string` using wrong missing value with extension arrays in :class:`MultiIndex` (:issue:`47986`)
- Bug in :class:`StataWriter` where value labels were always written with default encoding (:issue:`46750`)
- Bug in :class:`StataWriterUTF8` where some valid characters were removed from variable names (:issue:`47276`)
- Bug in :meth:`DataFrame.to_excel` when writing an empty dataframe with :class:`MultiIndex` (:issue:`19543`)
- Bug in :func:`read_sas` with RLE-compressed SAS7BDAT files that contain 0x40 control bytes (:issue:`31243`)
- Bug in :func:`read_sas` that scrambled column names (:issue:`31243`)
- Bug in :func:`read_sas` with RLE-compressed SAS7BDAT files that contain 0x00 control bytes (:issue:`47099`)
- Bug in :func:`read_parquet` with ``use_nullable_dtypes=True`` where ``float64`` dtype was returned instead of nullable ``Float64`` dtype (:issue:`45694`)
- Bug in :meth:`DataFrame.to_json` where ``PeriodDtype`` would not make the serialization roundtrip when read back with :meth:`read_json` (:issue:`44720`)
- Bug in :func:`read_xml` when reading XML files with Chinese character tags and would raise ``XMLSyntaxError`` (:issue:`47902`)

Period
^^^^^^
- Bug in subtraction of :class:`Period` from :class:`.PeriodArray` returning wrong results (:issue:`45999`)
- Bug in :meth:`Period.strftime` and :meth:`PeriodIndex.strftime`, directives ``%l`` and ``%u`` were giving wrong results (:issue:`46252`)
- Bug in inferring an incorrect ``freq`` when passing a string to :class:`Period` microseconds that are a multiple of 1000 (:issue:`46811`)
- Bug in constructing a :class:`Period` from a :class:`Timestamp` or ``np.datetime64`` object with non-zero nanoseconds and ``freq="ns"`` incorrectly truncating the nanoseconds (:issue:`46811`)
- Bug in adding ``np.timedelta64("NaT", "ns")`` to a :class:`Period` with a timedelta-like freq incorrectly raising ``IncompatibleFrequency`` instead of returning ``NaT`` (:issue:`47196`)
- Bug in adding an array of integers to an array with :class:`PeriodDtype` giving incorrect results when ``dtype.freq.n > 1`` (:issue:`47209`)
- Bug in subtracting a :class:`Period` from an array with :class:`PeriodDtype` returning incorrect results instead of raising ``OverflowError`` when the operation overflows (:issue:`47538`)
-

Plotting
^^^^^^^^
- Bug in :meth:`DataFrame.plot.barh` that prevented labeling the x-axis and ``xlabel`` updating the y-axis label (:issue:`45144`)
- Bug in :meth:`DataFrame.plot.box` that prevented labeling the x-axis (:issue:`45463`)
- Bug in :meth:`DataFrame.boxplot` that prevented passing in ``xlabel`` and ``ylabel`` (:issue:`45463`)
- Bug in :meth:`DataFrame.boxplot` that prevented specifying ``vert=False`` (:issue:`36918`)
- Bug in :meth:`DataFrame.plot.scatter` that prevented specifying ``norm`` (:issue:`45809`)
- The function :meth:`DataFrame.plot.scatter` now accepts ``color`` as an alias for ``c`` and ``size`` as an alias for ``s`` for consistency to other plotting functions (:issue:`44670`)
- Fix showing "None" as ylabel in :meth:`Series.plot` when not setting ylabel (:issue:`46129`)
- Bug in :meth:`DataFrame.plot` that led to xticks and vertical grids being improperly placed when plotting a quarterly series (:issue:`47602`)
- Bug in :meth:`DataFrame.plot` that prevented setting y-axis label, limits and ticks for a secondary y-axis (:issue:`47753`)

Groupby/resample/rolling
^^^^^^^^^^^^^^^^^^^^^^^^
- Bug in :meth:`DataFrame.resample` ignoring ``closed="right"`` on :class:`TimedeltaIndex` (:issue:`45414`)
- Bug in :meth:`.DataFrameGroupBy.transform` fails when ``func="size"`` and the input DataFrame has multiple columns (:issue:`27469`)
- Bug in :meth:`.DataFrameGroupBy.size` and :meth:`.DataFrameGroupBy.transform` with ``func="size"`` produced incorrect results when ``axis=1`` (:issue:`45715`)
- Bug in :meth:`.ExponentialMovingWindow.mean` with ``axis=1`` and ``engine='numba'`` when the :class:`DataFrame` has more columns than rows (:issue:`46086`)
- Bug when using ``engine="numba"`` would return the same jitted function when modifying ``engine_kwargs`` (:issue:`46086`)
- Bug in :meth:`.DataFrameGroupBy.transform` fails when ``axis=1`` and ``func`` is ``"first"`` or ``"last"`` (:issue:`45986`)
- Bug in :meth:`DataFrameGroupBy.cumsum` with ``skipna=False`` giving incorrect results (:issue:`46216`)
- Bug in :meth:`.GroupBy.cumsum` with ``timedelta64[ns]`` dtype failing to recognize ``NaT`` as a null value (:issue:`46216`)
- Bug in :meth:`.GroupBy.cummin` and :meth:`.GroupBy.cummax` with nullable dtypes incorrectly altering the original data in place (:issue:`46220`)
- Bug in :meth:`DataFrame.groupby` raising error when ``None`` is in first level of :class:`MultiIndex` (:issue:`47348`)
- Bug in :meth:`.GroupBy.cummax` with ``int64`` dtype with leading value being the smallest possible int64 (:issue:`46382`)
- Bug in :meth:`.GroupBy.max` with empty groups and ``uint64`` dtype incorrectly raising ``RuntimeError`` (:issue:`46408`)
- Bug in :meth:`.GroupBy.apply` would fail when ``func`` was a string and args or kwargs were supplied (:issue:`46479`)
- Bug in :meth:`SeriesGroupBy.apply` would incorrectly name its result when there was a unique group (:issue:`46369`)
- Bug in :meth:`.Rolling.sum` and :meth:`.Rolling.mean` would give incorrect result with window of same values (:issue:`42064`, :issue:`46431`)
- Bug in :meth:`.Rolling.var` and :meth:`.Rolling.std` would give non-zero result with window of same values (:issue:`42064`)
- Bug in :meth:`.Rolling.skew` and :meth:`.Rolling.kurt` would give NaN with window of same values (:issue:`30993`)
- Bug in :meth:`.Rolling.var` would segfault calculating weighted variance when window size was larger than data size (:issue:`46760`)
- Bug in :meth:`Grouper.__repr__` where ``dropna`` was not included. Now it is (:issue:`46754`)
- Bug in :meth:`DataFrame.rolling` gives ValueError when center=True, axis=1 and win_type is specified (:issue:`46135`)
- Bug in :meth:`.DataFrameGroupBy.describe` and :meth:`.SeriesGroupBy.describe` produces inconsistent results for empty datasets (:issue:`41575`)
- Bug in :meth:`DataFrame.resample` reduction methods when used with ``on`` would attempt to aggregate the provided column (:issue:`47079`)
- Bug in :meth:`DataFrame.groupby` and :meth:`Series.groupby` would not respect ``dropna=False`` when the input DataFrame/Series had a NaN values in a :class:`MultiIndex` (:issue:`46783`)
- Bug in :meth:`DataFrameGroupBy.resample` raises ``KeyError`` when getting the result from a key list which misses the resample key (:issue:`47362`)
-

Reshaping
^^^^^^^^^
- Bug in :func:`concat` between a :class:`Series` with integer dtype and another with :class:`CategoricalDtype` with integer categories and containing ``NaN`` values casting to object dtype instead of ``float64`` (:issue:`45359`)
- Bug in :func:`get_dummies` that selected object and categorical dtypes but not string (:issue:`44965`)
- Bug in :meth:`DataFrame.align` when aligning a :class:`MultiIndex` to a :class:`Series` with another :class:`MultiIndex` (:issue:`46001`)
- Bug in concatenation with ``IntegerDtype``, or ``FloatingDtype`` arrays where the resulting dtype did not mirror the behavior of the non-nullable dtypes (:issue:`46379`)
- Bug in :func:`concat` losing dtype of columns when ``join="outer"`` and ``sort=True`` (:issue:`47329`)
- Bug in :func:`concat` not sorting the column names when ``None`` is included (:issue:`47331`)
- Bug in :func:`concat` with identical key leads to error when indexing :class:`MultiIndex` (:issue:`46519`)
- Bug in :func:`pivot_table` raising ``TypeError`` when ``dropna=True`` and aggregation column has extension array dtype (:issue:`47477`)
- Bug in :meth:`DataFrame.join` with a list when using suffixes to join DataFrames with duplicate column names (:issue:`46396`)
- Bug in :meth:`DataFrame.pivot_table` with ``sort=False`` results in sorted index (:issue:`17041`)
- Bug in :meth:`concat` when ``axis=1`` and ``sort=False`` where the resulting Index was a :class:`Int64Index` instead of a :class:`RangeIndex` (:issue:`46675`)
- Bug in :meth:`wide_to_long` raises when ``stubnames`` is missing in columns and ``i`` contains string dtype column (:issue:`46044`)
- Bug in :meth:`DataFrame.join` with categorical index results in unexpected reordering (:issue:`47812`)

Sparse
^^^^^^
- Bug in :meth:`Series.where` and :meth:`DataFrame.where` with ``SparseDtype`` failing to retain the array's ``fill_value`` (:issue:`45691`)
- Bug in :meth:`SparseArray.unique` fails to keep original elements order (:issue:`47809`)
-

ExtensionArray
^^^^^^^^^^^^^^
- Bug in :meth:`IntegerArray.searchsorted` and :meth:`FloatingArray.searchsorted` returning inconsistent results when acting on ``np.nan`` (:issue:`45255`)
-

Styler
^^^^^^
- Bug when attempting to apply styling functions to an empty DataFrame subset (:issue:`45313`)
- Bug in :class:`CSSToExcelConverter` leading to ``TypeError`` when border color provided without border style for ``xlsxwriter`` engine (:issue:`42276`)
- Bug in :meth:`Styler.set_sticky` leading to white text on white background in dark mode (:issue:`46984`)
- Bug in :meth:`Styler.to_latex` causing ``UnboundLocalError`` when ``clines="all;data"`` and the ``DataFrame`` has no rows. (:issue:`47203`)
- Bug in :meth:`Styler.to_excel` when using ``vertical-align: middle;`` with ``xlsxwriter`` engine (:issue:`30107`)
- Bug when applying styles to a DataFrame with boolean column labels (:issue:`47838`)

Metadata
^^^^^^^^
- Fixed metadata propagation in :meth:`DataFrame.melt` (:issue:`28283`)
- Fixed metadata propagation in :meth:`DataFrame.explode` (:issue:`28283`)
-

Other
^^^^^

.. ***DO NOT USE THIS SECTION***

- Bug in :func:`.assert_index_equal` with ``names=True`` and ``check_order=False`` not checking names (:issue:`47328`)
-

.. ---------------------------------------------------------------------------
.. _whatsnew_150.contributors:

Contributors
~~~~~~~~~~~~<|MERGE_RESOLUTION|>--- conflicted
+++ resolved
@@ -14,7 +14,16 @@
 Enhancements
 ~~~~~~~~~~~~
 
-<<<<<<< HEAD
+.. _whatsnew_150.enhancements.pandas-stubs:
+
+``pandas-stubs``
+^^^^^^^^^^^^^^^^
+
+The ``pandas-stubs`` library is now supported by the pandas development team, providing type stubs for the pandas API. Please visit
+https://github.com/pandas-dev/pandas-stubs for more information.
+
+We thank VirtusLab and Microsoft for their initial, significant contributions to ``pandas-stubs``
+
 .. _whatsnew_150.enhancements.arrow:
 
 Native PyArrow-backed ExtensionArray
@@ -46,19 +55,6 @@
     ser_float * 5
     ser_float.mean()
     ser_float.dropna()
-
-.. _whatsnew_150.enhancements.dataframe_exchange:
-=======
-.. _whatsnew_150.enhancements.pandas-stubs:
->>>>>>> 5b425425
-
-``pandas-stubs``
-^^^^^^^^^^^^^^^^
-
-The ``pandas-stubs`` library is now supported by the pandas development team, providing type stubs for the pandas API. Please visit
-https://github.com/pandas-dev/pandas-stubs for more information.
-
-We thank VirtusLab and Microsoft for their initial, significant contributions to ``pandas-stubs``
 
 .. _whatsnew_150.enhancements.dataframe_interchange:
 
