--- conflicted
+++ resolved
@@ -211,13 +211,9 @@
 - Bug in :meth:`loc.__getitem__` with a list of keys causing an internal inconsistency that could lead to a disconnect between ``frame.at[x, y]`` vs ``frame[y].loc[x]`` (:issue:`22372`)
 - Bug in :meth:`DataFrame.iloc` where indexing a single row on a :class:`DataFrame` with a single ExtensionDtype column gave a copy instead of a view on the underlying data (:issue:`45241`)
 - Bug in :meth:`Series.__setitem__` with a non-integer :class:`Index` when using an integer key to set a value that cannot be set inplace where a ``ValueError`` was raised insead of casting to a common dtype (:issue:`45070`)
-<<<<<<< HEAD
 - Bug in :meth:`Series.loc.__setitem__` and :meth:`Series.loc.__getitem__` not raising when using multiple keys without using a :class:`MultiIndex` (:issue:`13831`)
-
-=======
 - Bug when setting a value too large for a :class:`Series` dtype failing to coerce to a common type (:issue:`26049`, :issue:`32878`)
 -
->>>>>>> 21b7dafc
 
 Missing
 ^^^^^^^
