--- conflicted
+++ resolved
@@ -961,12 +961,9 @@
 - Bug in :meth:`NDFrame.xs`, :meth:`DataFrame.iterrows`, :meth:`DataFrame.loc` and :meth:`DataFrame.iloc` not always propagating metadata (:issue:`28283`)
 - Bug in :meth:`DataFrame.sum` min_count changes dtype if input contains NaNs (:issue:`46947`)
 - Bug in :class:`IntervalTree` that lead to an infinite recursion. (:issue:`46658`)
-<<<<<<< HEAD
+- Bug in :class:`PeriodIndex` raising ``AttributeError`` when indexing on ``NA``, rather than putting ``NaT`` in its place. (:issue:`46673`)
 - Bug in :meth:`DataFrame.loc` when enlarging a :class:`Series` with dtype :class:`CategoricalDtype` with a scalar (:issue:`47677`)
-=======
-- Bug in :class:`PeriodIndex` raising ``AttributeError`` when indexing on ``NA``, rather than putting ``NaT`` in its place. (:issue:`46673`)
 -
->>>>>>> 46c615d4
 
 Missing
 ^^^^^^^
