--- conflicted
+++ resolved
@@ -37,11 +37,8 @@
 ~~~~~~~~~
 - Fixed bug in :meth:`DataFrame.transpose` dropping values when the DataFrame had an Extension Array dtype and a duplicate index (:issue:`42380`)
 - Fixed bug in :meth:`DataFrame.to_xml` raising ``KeyError`` when called with ``index=False`` and an offset index (:issue:`42458`)
-<<<<<<< HEAD
 - Fixed bug in :meth:`.Styler.set_sticky` not handling index names correctly for single index columns case (:issue:`42537`)
-=======
 - Fixed bug in :meth:`DataFrame.copy` failing to consolidate blocks in the result (:issue:`42579`)
->>>>>>> 1b60699d
 
 .. ---------------------------------------------------------------------------
 
