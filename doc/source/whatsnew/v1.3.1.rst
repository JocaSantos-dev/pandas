.. _whatsnew_131:

What's new in 1.3.1 (July ??, 2021)
-----------------------------------

These are the changes in pandas 1.3.1. See :ref:`release` for a full changelog
including other versions of pandas.

{{ header }}

.. ---------------------------------------------------------------------------

.. _whatsnew_131.regressions:

Fixed regressions
~~~~~~~~~~~~~~~~~
- Pandas could not be built on PyPy (:issue:`42355`)
- :class:`DataFrame` constructed with an older version of pandas could not be unpickled (:issue:`42345`)
- Performance regression in constructing a :class:`DataFrame` from a dictionary of dictionaries (:issue:`42248`)
- Fixed regression in :meth:`DataFrame.agg` dropping values when the DataFrame had an Extension Array dtype, a duplicate index, and ``axis=1`` (:issue:`42380`)
- Fixed regression in :meth:`DataFrame.astype` changing the order of noncontiguous data (:issue:`42396`)
- Performance regression in :class:`DataFrame` in reduction operations requiring casting such as :meth:`DataFrame.mean` on integer data (:issue:`38592`)
- Performance regression in :meth:`DataFrame.to_dict` and :meth:`Series.to_dict` when ``orient`` argument one of "records", "dict", or "split" (:issue:`42352`)
- Fixed regression in indexing with a ``list`` subclass incorrectly raising ``TypeError`` (:issue:`42433`, :issue:`42461`)
- Fixed regression in :meth:`DataFrame.isin` and :meth:`Series.isin` raising ``TypeError`` with nullable data containing at least one missing value (:issue:`42405`)
- Regression in :func:`concat` between objects with bool dtype and integer dtype casting to object instead of to integer (:issue:`42092`)
- Bug in :class:`Series` constructor not accepting a ``dask.Array`` (:issue:`38645`)
<<<<<<< HEAD
- Fixed regression in :meth:`SeriesGroupBy.value_counts` that resulted in an ``IndexError`` when called on a Series with one row (:issue:`42618`)
=======
- Fixed regression for ``SettingWithCopyWarning`` displaying incorrect stacklevel (:issue:`42570`)
- Fixed regression for :func:`merge_asof` raising ``KeyError`` when one of the ``by`` columns is in the index (:issue:`34488`)
- Fixed regression in :func:`to_datetime` returning pd.NaT for inputs that produce duplicated values, when ``cache=True`` (:issue:`42259`)

>>>>>>> b5e2278a

.. ---------------------------------------------------------------------------

.. _whatsnew_131.bug_fixes:

Bug fixes
~~~~~~~~~
- Fixed bug in :meth:`DataFrame.transpose` dropping values when the DataFrame had an Extension Array dtype and a duplicate index (:issue:`42380`)
- Fixed bug in :meth:`DataFrame.to_xml` raising ``KeyError`` when called with ``index=False`` and an offset index (:issue:`42458`)
- Fixed bug in :meth:`.Styler.set_sticky` not handling index names correctly for single index columns case (:issue:`42537`)
- Fixed bug in :meth:`DataFrame.copy` failing to consolidate blocks in the result (:issue:`42579`)

.. ---------------------------------------------------------------------------

.. _whatsnew_131.other:

Other
~~~~~
-
-

.. ---------------------------------------------------------------------------

.. _whatsnew_131.contributors:

Contributors
~~~~~~~~~~~~

.. contributors:: v1.3.0..v1.3.1|HEAD<|MERGE_RESOLUTION|>--- conflicted
+++ resolved
@@ -25,14 +25,10 @@
 - Fixed regression in :meth:`DataFrame.isin` and :meth:`Series.isin` raising ``TypeError`` with nullable data containing at least one missing value (:issue:`42405`)
 - Regression in :func:`concat` between objects with bool dtype and integer dtype casting to object instead of to integer (:issue:`42092`)
 - Bug in :class:`Series` constructor not accepting a ``dask.Array`` (:issue:`38645`)
-<<<<<<< HEAD
-- Fixed regression in :meth:`SeriesGroupBy.value_counts` that resulted in an ``IndexError`` when called on a Series with one row (:issue:`42618`)
-=======
 - Fixed regression for ``SettingWithCopyWarning`` displaying incorrect stacklevel (:issue:`42570`)
 - Fixed regression for :func:`merge_asof` raising ``KeyError`` when one of the ``by`` columns is in the index (:issue:`34488`)
 - Fixed regression in :func:`to_datetime` returning pd.NaT for inputs that produce duplicated values, when ``cache=True`` (:issue:`42259`)
-
->>>>>>> b5e2278a
+- Fixed regression in :meth:`SeriesGroupBy.value_counts` that resulted in an ``IndexError`` when called on a Series with one row (:issue:`42618`)
 
 .. ---------------------------------------------------------------------------
 
