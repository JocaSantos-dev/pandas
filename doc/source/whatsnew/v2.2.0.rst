--- conflicted
+++ resolved
@@ -707,13 +707,8 @@
 - Bug in :meth:`DataFrame.sort_index` when passing ``axis="columns"`` and ``ignore_index=True`` raising a ``ValueError`` (:issue:`56478`)
 - Bug in rendering ``inf`` values inside a a :class:`DataFrame` with the ``use_inf_as_na`` option enabled (:issue:`55483`)
 - Bug in rendering a :class:`Series` with a :class:`MultiIndex` when one of the index level's names is 0 not having that name displayed (:issue:`55415`)
-<<<<<<< HEAD
 - Bug in the error message when assigning an empty :class:`DataFrame` to a column (:issue:`55956`)
--
-=======
-- Bug in the error message when assigning an empty dataframe to a column (:issue:`55956`)
 - Bug when time-like strings were being cast to :class:`ArrowDtype` with ``pyarrow.time64`` type (:issue:`56463`)
->>>>>>> 809b97f4
 
 .. ***DO NOT USE THIS SECTION***
 
