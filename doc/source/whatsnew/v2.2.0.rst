.. _whatsnew_220:

What's new in 2.2.0 (Month XX, 2024)
------------------------------------

These are the changes in pandas 2.2.0. See :ref:`release` for a full changelog
including other versions of pandas.

{{ header }}

.. ---------------------------------------------------------------------------

.. _whatsnew_220.upcoming_changes:

Upcoming changes in pandas 3.0
~~~~~~~~~~~~~~~~~~~~~~~~~~~~~~

pandas 3.0 will bring two bigger changes to the default behavior of pandas.

Copy-on-Write
^^^^^^^^^^^^^

The currently optional mode Copy-on-Write will be enabled by default in pandas 3.0. There
won't be an option to keep the current behavior enabled. The new behavioral semantics are
explained in the :ref:`user guide about Copy-on-Write <copy_on_write>`.

The new behavior can be enabled since pandas 2.0 with the following option:

.. code-block:: ipython

   pd.options.mode.copy_on_write = True

This change brings different changes in behavior in how pandas operates with respect to
copies and views. Some of these changes allow a clear deprecation, like the changes in
chained assignment. Other changes are more subtle and thus, the warnings are hidden behind
an option that can be enabled in pandas 2.2.

.. code-block:: ipython

   pd.options.mode.copy_on_write = "warn"

This mode will warn in many different scenarios that aren't actually relevant to
most queries. We recommend exploring this mode, but it is not necessary to get rid
of all of these warnings. The :ref:`migration guide <copy_on_write.migration_guide>`
explains the upgrade process in more detail.

Dedicated string data type (backed by Arrow) by default
^^^^^^^^^^^^^^^^^^^^^^^^^^^^^^^^^^^^^^^^^^^^^^^^^^^^^^^

Historically, pandas represented string columns with NumPy object data type. This
representation has numerous problems, including slow performance and a large memory
footprint. This will change in pandas 3.0. pandas will start inferring string columns
as a new ``string`` data type, backed by Arrow, which represents strings contiguous in memory. This brings
a huge performance and memory improvement.

Old behavior:

<<<<<<< HEAD
Use :meth:`Series.struct.field` to index into a (possible nested)
struct field.

.. ipython:: python

   series.struct.field("project")

.. _whatsnew_220.enhancements.list_accessor:
=======
.. code-block:: ipython
>>>>>>> e0e47e8d

    In [1]: ser = pd.Series(["a", "b"])
    Out[1]:
    0    a
    1    b
    dtype: object

New behavior:


.. code-block:: ipython

    In [1]: ser = pd.Series(["a", "b"])
    Out[1]:
    0    a
    1    b
    dtype: string

The string data type that is used in these scenarios will mostly behave as NumPy
object would, including missing value semantics and general operations on these
columns.

This change includes a few additional changes across the API:

- Currently, specifying ``dtype="string"`` creates a dtype that is backed by Python strings
  which are stored in a NumPy array. This will change in pandas 3.0, this dtype
  will create an Arrow backed string column.
- The column names and the Index will also be backed by Arrow strings.
- PyArrow will become a required dependency with pandas 3.0 to accommodate this change.

This future dtype inference logic can be enabled with:

.. code-block:: ipython

   pd.options.future.infer_string = True

.. _whatsnew_220.enhancements:

Enhancements
~~~~~~~~~~~~

.. _whatsnew_220.enhancements.adbc_support:

ADBC Driver support in to_sql and read_sql
^^^^^^^^^^^^^^^^^^^^^^^^^^^^^^^^^^^^^^^^^^

:func:`read_sql` and :meth:`~DataFrame.to_sql` now work with `Apache Arrow ADBC
<https://arrow.apache.org/adbc/current/index.html>`_ drivers. Compared to
traditional drivers used via SQLAlchemy, ADBC drivers should provide
significant performance improvements, better type support and cleaner
nullability handling.

.. code-block:: ipython

   import adbc_driver_postgresql.dbapi as pg_dbapi

   df = pd.DataFrame(
       [
           [1, 2, 3],
           [4, 5, 6],
       ],
       columns=['a', 'b', 'c']
   )
   uri = "postgresql://postgres:postgres@localhost/postgres"
   with pg_dbapi.connect(uri) as conn:
       df.to_sql("pandas_table", conn, index=False)

   # for roundtripping
   with pg_dbapi.connect(uri) as conn:
       df2 = pd.read_sql("pandas_table", conn)

The Arrow type system offers a wider array of types that can more closely match
what databases like PostgreSQL can offer. To illustrate, note this (non-exhaustive)
listing of types available in different databases and pandas backends:

+-----------------+-----------------------+----------------+---------+
|numpy/pandas     |arrow                  |postgres        |sqlite   |
+=================+=======================+================+=========+
|int16/Int16      |int16                  |SMALLINT        |INTEGER  |
+-----------------+-----------------------+----------------+---------+
|int32/Int32      |int32                  |INTEGER         |INTEGER  |
+-----------------+-----------------------+----------------+---------+
|int64/Int64      |int64                  |BIGINT          |INTEGER  |
+-----------------+-----------------------+----------------+---------+
|float32          |float32                |REAL            |REAL     |
+-----------------+-----------------------+----------------+---------+
|float64          |float64                |DOUBLE PRECISION|REAL     |
+-----------------+-----------------------+----------------+---------+
|object           |string                 |TEXT            |TEXT     |
+-----------------+-----------------------+----------------+---------+
|bool             |``bool_``              |BOOLEAN         |         |
+-----------------+-----------------------+----------------+---------+
|datetime64[ns]   |timestamp(us)          |TIMESTAMP       |         |
+-----------------+-----------------------+----------------+---------+
|datetime64[ns,tz]|timestamp(us,tz)       |TIMESTAMPTZ     |         |
+-----------------+-----------------------+----------------+---------+
|                 |date32                 |DATE            |         |
+-----------------+-----------------------+----------------+---------+
|                 |month_day_nano_interval|INTERVAL        |         |
+-----------------+-----------------------+----------------+---------+
|                 |binary                 |BINARY          |BLOB     |
+-----------------+-----------------------+----------------+---------+
|                 |decimal128             |DECIMAL [#f1]_  |         |
+-----------------+-----------------------+----------------+---------+
|                 |list                   |ARRAY [#f1]_    |         |
+-----------------+-----------------------+----------------+---------+
|                 |struct                 |COMPOSITE TYPE  |         |
|                 |                       | [#f1]_         |         |
+-----------------+-----------------------+----------------+---------+

.. rubric:: Footnotes

.. [#f1] Not implemented as of writing, but theoretically possible

If you are interested in preserving database types as best as possible
throughout the lifecycle of your DataFrame, users are encouraged to
leverage the ``dtype_backend="pyarrow"`` argument of :func:`~pandas.read_sql`

.. code-block:: ipython

   # for roundtripping
   with pg_dbapi.connect(uri) as conn:
       df2 = pd.read_sql("pandas_table", conn, dtype_backend="pyarrow")

This will prevent your data from being converted to the traditional pandas/NumPy
type system, which often converts SQL types in ways that make them impossible to
round-trip.

For a full list of ADBC drivers and their development status, see the `ADBC Driver
Implementation Status <https://arrow.apache.org/adbc/current/driver/status.html>`_
documentation.

.. _whatsnew_220.enhancements.to_numpy_ea:

``to_numpy`` for NumPy nullable and Arrow types converts to suitable NumPy dtype
^^^^^^^^^^^^^^^^^^^^^^^^^^^^^^^^^^^^^^^^^^^^^^^^^^^^^^^^^^^^^^^^^^^^^^^^^^^^^^^^

``to_numpy`` for NumPy nullable and Arrow types will now convert to a
suitable NumPy dtype instead of ``object`` dtype for nullable and PyArrow backed extension dtypes.

*Old behavior:*

.. code-block:: ipython

    In [1]: ser = pd.Series([1, 2, 3], dtype="Int64")
    In [2]: ser.to_numpy()
    Out[2]: array([1, 2, 3], dtype=object)

*New behavior:*

.. ipython:: python

    ser = pd.Series([1, 2, 3], dtype="Int64")
    ser.to_numpy()

    ser = pd.Series([1, 2, 3], dtype="timestamp[ns][pyarrow]")
    ser.to_numpy()

The default NumPy dtype (without any arguments) is determined as follows:

- float dtypes are cast to NumPy floats
- integer dtypes without missing values are cast to NumPy integer dtypes
- integer dtypes with missing values are cast to NumPy float dtypes and ``NaN`` is used as missing value indicator
- boolean dtypes without missing values are cast to NumPy bool dtype
- boolean dtypes with missing values keep object dtype
- datetime and timedelta types are cast to Numpy datetime64 and timedelta64 types respectively and ``NaT`` is used as missing value indicator

.. _whatsnew_220.enhancements.struct_accessor:

Series.struct accessor for PyArrow structured data
^^^^^^^^^^^^^^^^^^^^^^^^^^^^^^^^^^^^^^^^^^^^^^^^^^

The ``Series.struct`` accessor provides attributes and methods for processing
data with ``struct[pyarrow]`` dtype Series. For example,
:meth:`Series.struct.explode` converts PyArrow structured data to a pandas
DataFrame. (:issue:`54938`)

.. ipython:: python

    import pyarrow as pa
    series = pd.Series(
        [
            {"project": "pandas", "version": "2.2.0"},
            {"project": "numpy", "version": "1.25.2"},
            {"project": "pyarrow", "version": "13.0.0"},
        ],
        dtype=pd.ArrowDtype(
            pa.struct([
                ("project", pa.string()),
                ("version", pa.string()),
            ])
        ),
    )
    series.struct.explode()

.. _whatsnew_220.enhancements.list_accessor:

Series.list accessor for PyArrow list data
^^^^^^^^^^^^^^^^^^^^^^^^^^^^^^^^^^^^^^^^^^

The ``Series.list`` accessor provides attributes and methods for processing
data with ``list[pyarrow]`` dtype Series. For example,
:meth:`Series.list.__getitem__` allows indexing pyarrow lists in
a Series. (:issue:`55323`)

.. ipython:: python

    import pyarrow as pa
    series = pd.Series(
        [
            [1, 2, 3],
            [4, 5],
            [6],
        ],
        dtype=pd.ArrowDtype(
            pa.list_(pa.int64())
        ),
    )
    series.list[0]

.. _whatsnew_220.enhancements.calamine:

Calamine engine for :func:`read_excel`
^^^^^^^^^^^^^^^^^^^^^^^^^^^^^^^^^^^^^^

The ``calamine`` engine was added to :func:`read_excel`.
It uses ``python-calamine``, which provides Python bindings for the Rust library `calamine <https://crates.io/crates/calamine>`__.
This engine supports Excel files (``.xlsx``, ``.xlsm``, ``.xls``, ``.xlsb``) and OpenDocument spreadsheets (``.ods``) (:issue:`50395`).

There are two advantages of this engine:

1. Calamine is often faster than other engines, some benchmarks show results up to 5x faster than 'openpyxl', 20x - 'odf', 4x - 'pyxlsb', and 1.5x - 'xlrd'.
   But, 'openpyxl' and 'pyxlsb' are faster in reading a few rows from large files because of lazy iteration over rows.
2. Calamine supports the recognition of datetime in ``.xlsb`` files, unlike 'pyxlsb' which is the only other engine in pandas that can read ``.xlsb`` files.

.. code-block:: python

   pd.read_excel("path_to_file.xlsb", engine="calamine")


For more, see :ref:`io.calamine` in the user guide on IO tools.

.. _whatsnew_220.enhancements.other:

Other enhancements
^^^^^^^^^^^^^^^^^^

- :meth:`~DataFrame.to_sql` with method parameter set to ``multi`` works with Oracle on the backend
- :attr:`Series.attrs` / :attr:`DataFrame.attrs` now uses a deepcopy for propagating ``attrs`` (:issue:`54134`).
- :func:`get_dummies` now returning  extension dtypes ``boolean`` or ``bool[pyarrow]`` that are compatible with the input dtype (:issue:`56273`)
- :func:`read_csv` now supports ``on_bad_lines`` parameter with ``engine="pyarrow"``. (:issue:`54480`)
- :func:`read_sas` returns ``datetime64`` dtypes with resolutions better matching those stored natively in SAS, and avoids returning object-dtype in cases that cannot be stored with ``datetime64[ns]`` dtype (:issue:`56127`)
- :func:`read_spss` now returns a :class:`DataFrame` that stores the metadata in :attr:`DataFrame.attrs`. (:issue:`54264`)
- :func:`tseries.api.guess_datetime_format` is now part of the public API (:issue:`54727`)
- :meth:`ExtensionArray._explode` interface method added to allow extension type implementations of the ``explode`` method (:issue:`54833`)
- :meth:`ExtensionArray.duplicated` added to allow extension type implementations of the ``duplicated`` method (:issue:`55255`)
- :meth:`Series.ffill`, :meth:`Series.bfill`, :meth:`DataFrame.ffill`, and :meth:`DataFrame.bfill` have gained the argument ``limit_area`` (:issue:`56492`)
- Allow passing ``read_only``, ``data_only`` and ``keep_links`` arguments to openpyxl using ``engine_kwargs`` of :func:`read_excel` (:issue:`55027`)
- DataFrame.apply now allows the usage of numba (via ``engine="numba"``) to JIT compile the passed function, allowing for potential speedups (:issue:`54666`)
- Implement masked algorithms for :meth:`Series.value_counts` (:issue:`54984`)
- Implemented :meth:`Series.str.extract` for :class:`ArrowDtype` (:issue:`56268`)
- Improved error message that appears in :meth:`DatetimeIndex.to_period` with frequencies which are not supported as period frequencies, such as "BMS" (:issue:`56243`)
- Improved error message when constructing :class:`Period` with invalid offsets such as "QS" (:issue:`55785`)
- The dtypes ``string[pyarrow]`` and ``string[pyarrow_numpy]`` now both utilize the ``large_string`` type from PyArrow to avoid overflow for long columns (:issue:`56259`)


.. ---------------------------------------------------------------------------
.. _whatsnew_220.notable_bug_fixes:

Notable bug fixes
~~~~~~~~~~~~~~~~~

These are bug fixes that might have notable behavior changes.

.. _whatsnew_220.notable_bug_fixes.merge_sort_behavior:

:func:`merge` and :meth:`DataFrame.join` now consistently follow documented sort behavior
^^^^^^^^^^^^^^^^^^^^^^^^^^^^^^^^^^^^^^^^^^^^^^^^^^^^^^^^^^^^^^^^^^^^^^^^^^^^^^^^^^^^^^^^^

In previous versions of pandas, :func:`merge` and :meth:`DataFrame.join` did not
always return a result that followed the documented sort behavior. pandas now
follows the documented sort behavior in merge and join operations (:issue:`54611`, :issue:`56426`, :issue:`56443`).

As documented, ``sort=True`` sorts the join keys lexicographically in the resulting
:class:`DataFrame`. With ``sort=False``, the order of the join keys depends on the
join type (``how`` keyword):

- ``how="left"``: preserve the order of the left keys
- ``how="right"``: preserve the order of the right keys
- ``how="inner"``: preserve the order of the left keys
- ``how="outer"``: sort keys lexicographically

One example with changing behavior is inner joins with non-unique left join keys
and ``sort=False``:

.. ipython:: python

    left = pd.DataFrame({"a": [1, 2, 1]})
    right = pd.DataFrame({"a": [1, 2]})
    result = pd.merge(left, right, how="inner", on="a", sort=False)

*Old Behavior*

.. code-block:: ipython

    In [5]: result
    Out[5]:
       a
    0  1
    1  1
    2  2

*New Behavior*

.. ipython:: python

    result

.. _whatsnew_220.notable_bug_fixes.multiindex_join_different_levels:

:func:`merge` and :meth:`DataFrame.join` no longer reorder levels when levels differ
^^^^^^^^^^^^^^^^^^^^^^^^^^^^^^^^^^^^^^^^^^^^^^^^^^^^^^^^^^^^^^^^^^^^^^^^^^^^^^^^^^^^

In previous versions of pandas, :func:`merge` and :meth:`DataFrame.join` would reorder
index levels when joining on two indexes with different levels (:issue:`34133`).

.. ipython:: python

    left = pd.DataFrame({"left": 1}, index=pd.MultiIndex.from_tuples([("x", 1), ("x", 2)], names=["A", "B"]))
    right = pd.DataFrame({"right": 2}, index=pd.MultiIndex.from_tuples([(1, 1), (2, 2)], names=["B", "C"]))
    result = left.join(right)

*Old Behavior*

.. code-block:: ipython

    In [5]: result
    Out[5]:
           left  right
    B A C
    1 x 1     1      2
    2 x 2     1      2

*New Behavior*

.. ipython:: python

    result

.. ---------------------------------------------------------------------------
.. _whatsnew_220.api_breaking:

Backwards incompatible API changes
~~~~~~~~~~~~~~~~~~~~~~~~~~~~~~~~~~

.. _whatsnew_220.api_breaking.deps:

Increased minimum versions for dependencies
^^^^^^^^^^^^^^^^^^^^^^^^^^^^^^^^^^^^^^^^^^^
Some minimum supported versions of dependencies were updated.
If installed, we now require:

+-----------------+-----------------+----------+---------+
| Package         | Minimum Version | Required | Changed |
+=================+=================+==========+=========+
|                 |                 |    X     |    X    |
+-----------------+-----------------+----------+---------+

For `optional libraries <https://pandas.pydata.org/docs/getting_started/install.html>`_ the general recommendation is to use the latest version.
The following table lists the lowest version per library that is currently being tested throughout the development of pandas.
Optional libraries below the lowest tested version may still work, but are not considered supported.

+-----------------+-----------------+---------+
| Package         | Minimum Version | Changed |
+=================+=================+=========+
| mypy (dev)      | 1.7.1           |    X    |
+-----------------+-----------------+---------+
|                 |                 |    X    |
+-----------------+-----------------+---------+

See :ref:`install.dependencies` and :ref:`install.optional_dependencies` for more.

.. _whatsnew_220.api_breaking.other:

Other API changes
^^^^^^^^^^^^^^^^^
- The hash values of nullable extension dtypes changed to improve the performance of the hashing operation (:issue:`56507`)
- ``check_exact`` now only takes effect for floating-point dtypes in :func:`testing.assert_frame_equal` and :func:`testing.assert_series_equal`. In particular, integer dtypes are always checked exactly (:issue:`55882`)

.. ---------------------------------------------------------------------------
.. _whatsnew_220.deprecations:

Deprecations
~~~~~~~~~~~~

Chained assignment
^^^^^^^^^^^^^^^^^^

In preparation of larger upcoming changes to the copy / view behaviour in pandas 3.0
(:ref:`copy_on_write`, PDEP-7), we started deprecating *chained assignment*.

Chained assignment occurs when you try to update a pandas DataFrame or Series through
two subsequent indexing operations. Depending on the type and order of those operations
this currently does or does not work.

A typical example is as follows:

.. code-block:: python

    df = pd.DataFrame({"foo": [1, 2, 3], "bar": [4, 5, 6]})

    # first selecting rows with a mask, then assigning values to a column
    # -> this has never worked and raises a SettingWithCopyWarning
    df[df["bar"] > 5]["foo"] = 100

    # first selecting the column, and then assigning to a subset of that column
    # -> this currently works
    df["foo"][df["bar"] > 5] = 100

This second example of chained assignment currently works to update the original ``df``.
This will no longer work in pandas 3.0, and therefore we started deprecating this:

.. code-block:: python

    >>> df["foo"][df["bar"] > 5] = 100
    FutureWarning: ChainedAssignmentError: behaviour will change in pandas 3.0!
    You are setting values through chained assignment. Currently this works in certain cases, but when using Copy-on-Write (which will become the default behaviour in pandas 3.0) this will never work to update the original DataFrame or Series, because the intermediate object on which we are setting values will behave as a copy.
    A typical example is when you are setting values in a column of a DataFrame, like:

    df["col"][row_indexer] = value

    Use `df.loc[row_indexer, "col"] = values` instead, to perform the assignment in a single step and ensure this keeps updating the original `df`.

    See the caveats in the documentation: https://pandas.pydata.org/pandas-docs/stable/user_guide/indexing.html#returning-a-view-versus-a-copy

You can fix this warning and ensure your code is ready for pandas 3.0 by removing
the usage of chained assignment. Typically, this can be done by doing the assignment
in a single step using for example ``.loc``. For the example above, we can do:

.. code-block:: python

    df.loc[df["bar"] > 5, "foo"] = 100

The same deprecation applies to inplace methods that are done in a chained manner, such as:

.. code-block:: python

    >>> df["foo"].fillna(0, inplace=True)
    FutureWarning: A value is trying to be set on a copy of a DataFrame or Series through chained assignment using an inplace method.
    The behavior will change in pandas 3.0. This inplace method will never work because the intermediate object on which we are setting values always behaves as a copy.

    For example, when doing 'df[col].method(value, inplace=True)', try using 'df.method({col: value}, inplace=True)' or df[col] = df[col].method(value) instead, to perform the operation inplace on the original object.

When the goal is to update the column in the DataFrame ``df``, the alternative here is
to call the method on ``df`` itself, such as ``df.fillna({"foo": 0}, inplace=True)``.

See more details in the :ref:`migration guide <copy_on_write.migration_guide>`.


Deprecate aliases ``M``, ``Q``, ``Y``, etc. in favour of ``ME``, ``QE``, ``YE``, etc. for offsets
^^^^^^^^^^^^^^^^^^^^^^^^^^^^^^^^^^^^^^^^^^^^^^^^^^^^^^^^^^^^^^^^^^^^^^^^^^^^^^^^^^^^^^^^^^^^^^^^^

Deprecated the following frequency aliases (:issue:`9586`):

+-------------------------------+------------------+------------------+
|offsets                        |deprecated aliases|new aliases       |
+===============================+==================+==================+
|:class:`MonthEnd`              |      ``M``       |     ``ME``       |
+-------------------------------+------------------+------------------+
|:class:`BusinessMonthEnd`      |      ``BM``      |     ``BME``      |
+-------------------------------+------------------+------------------+
|:class:`SemiMonthEnd`          |      ``SM``      |     ``SME``      |
+-------------------------------+------------------+------------------+
|:class:`CustomBusinessMonthEnd`|      ``CBM``     |     ``CBME``     |
+-------------------------------+------------------+------------------+
|:class:`QuarterEnd`            |      ``Q``       |     ``QE``       |
+-------------------------------+------------------+------------------+
|:class:`BQuarterEnd`           |      ``BQ``      |     ``BQE``      |
+-------------------------------+------------------+------------------+
|:class:`YearEnd`               |      ``Y``       |     ``YE``       |
+-------------------------------+------------------+------------------+
|:class:`BYearEnd`              |      ``BY``      |     ``BYE``      |
+-------------------------------+------------------+------------------+

For example:

*Previous behavior*:

.. code-block:: ipython

    In [8]: pd.date_range('2020-01-01', periods=3, freq='Q-NOV')
    Out[8]:
    DatetimeIndex(['2020-02-29', '2020-05-31', '2020-08-31'],
                  dtype='datetime64[ns]', freq='Q-NOV')

*Future behavior*:

.. ipython:: python

    pd.date_range('2020-01-01', periods=3, freq='QE-NOV')

Deprecated automatic downcasting
^^^^^^^^^^^^^^^^^^^^^^^^^^^^^^^^

Deprecated the automatic downcasting of object dtype results in a number of
methods. These would silently change the dtype in a hard to predict manner since the
behavior was value dependent. Additionally, pandas is moving away from silent dtype
changes (:issue:`54710`, :issue:`54261`).

These methods are:

- :meth:`Series.replace` and :meth:`DataFrame.replace`
- :meth:`DataFrame.fillna`, :meth:`Series.fillna`
- :meth:`DataFrame.ffill`, :meth:`Series.ffill`
- :meth:`DataFrame.bfill`, :meth:`Series.bfill`
- :meth:`DataFrame.mask`, :meth:`Series.mask`
- :meth:`DataFrame.where`, :meth:`Series.where`
- :meth:`DataFrame.clip`, :meth:`Series.clip`

Explicitly call :meth:`DataFrame.infer_objects` to replicate the current behavior in the future.

.. code-block:: ipython

    result = result.infer_objects(copy=False)

Or explicitly cast all-round floats to ints using ``astype``.

Set the following option to opt into the future behavior:

.. code-block:: ipython

    In [9]: pd.set_option("future.no_silent_downcasting", True)

Other Deprecations
^^^^^^^^^^^^^^^^^^
- Changed :meth:`Timedelta.resolution_string` to return ``h``, ``min``, ``s``, ``ms``, ``us``, and ``ns`` instead of ``H``, ``T``, ``S``, ``L``, ``U``, and ``N``, for compatibility with respective deprecations in frequency aliases (:issue:`52536`)
- Deprecated :attr:`offsets.Day.delta`, :attr:`offsets.Hour.delta`, :attr:`offsets.Minute.delta`, :attr:`offsets.Second.delta`, :attr:`offsets.Milli.delta`, :attr:`offsets.Micro.delta`, :attr:`offsets.Nano.delta`, use ``pd.Timedelta(obj)`` instead (:issue:`55498`)
- Deprecated :func:`pandas.api.types.is_interval` and :func:`pandas.api.types.is_period`, use ``isinstance(obj, pd.Interval)`` and ``isinstance(obj, pd.Period)`` instead (:issue:`55264`)
- Deprecated :func:`pd.core.internals.api.make_block`, use public APIs instead (:issue:`40226`)
- Deprecated :func:`read_gbq` and :meth:`DataFrame.to_gbq`. Use ``pandas_gbq.read_gbq`` and ``pandas_gbq.to_gbq`` instead https://pandas-gbq.readthedocs.io/en/latest/api.html (:issue:`55525`)
- Deprecated :meth:`.DataFrameGroupBy.fillna` and :meth:`.SeriesGroupBy.fillna`; use :meth:`.DataFrameGroupBy.ffill`, :meth:`.DataFrameGroupBy.bfill` for forward and backward filling or :meth:`.DataFrame.fillna` to fill with a single value (or the Series equivalents) (:issue:`55718`)
- Deprecated :meth:`DatetimeArray.__init__` and :meth:`TimedeltaArray.__init__`, use :func:`array` instead (:issue:`55623`)
- Deprecated :meth:`Index.format`, use ``index.astype(str)`` or ``index.map(formatter)`` instead (:issue:`55413`)
- Deprecated :meth:`Series.ravel`, the underlying array is already 1D, so ravel is not necessary (:issue:`52511`)
- Deprecated :meth:`Series.resample` and :meth:`DataFrame.resample` with a :class:`PeriodIndex` (and the 'convention' keyword), convert to :class:`DatetimeIndex` (with ``.to_timestamp()``) before resampling instead (:issue:`53481`)
- Deprecated :meth:`Series.view`, use :meth:`Series.astype` instead to change the dtype (:issue:`20251`)
- Deprecated ``core.internals`` members ``Block``, ``ExtensionBlock``, and ``DatetimeTZBlock``, use public APIs instead (:issue:`55139`)
- Deprecated ``year``, ``month``, ``quarter``, ``day``, ``hour``, ``minute``, and ``second`` keywords in the :class:`PeriodIndex` constructor, use :meth:`PeriodIndex.from_fields` instead (:issue:`55960`)
- Deprecated accepting a type as an argument in :meth:`Index.view`, call without any arguments instead (:issue:`55709`)
- Deprecated allowing non-integer ``periods`` argument in :func:`date_range`, :func:`timedelta_range`, :func:`period_range`, and :func:`interval_range` (:issue:`56036`)
- Deprecated allowing non-keyword arguments in :meth:`DataFrame.to_clipboard`. (:issue:`54229`)
- Deprecated allowing non-keyword arguments in :meth:`DataFrame.to_csv` except ``path_or_buf``. (:issue:`54229`)
- Deprecated allowing non-keyword arguments in :meth:`DataFrame.to_dict`. (:issue:`54229`)
- Deprecated allowing non-keyword arguments in :meth:`DataFrame.to_excel` except ``excel_writer``. (:issue:`54229`)
- Deprecated allowing non-keyword arguments in :meth:`DataFrame.to_gbq` except ``destination_table``. (:issue:`54229`)
- Deprecated allowing non-keyword arguments in :meth:`DataFrame.to_hdf` except ``path_or_buf``. (:issue:`54229`)
- Deprecated allowing non-keyword arguments in :meth:`DataFrame.to_html` except ``buf``. (:issue:`54229`)
- Deprecated allowing non-keyword arguments in :meth:`DataFrame.to_json` except ``path_or_buf``. (:issue:`54229`)
- Deprecated allowing non-keyword arguments in :meth:`DataFrame.to_latex` except ``buf``. (:issue:`54229`)
- Deprecated allowing non-keyword arguments in :meth:`DataFrame.to_markdown` except ``buf``. (:issue:`54229`)
- Deprecated allowing non-keyword arguments in :meth:`DataFrame.to_parquet` except ``path``. (:issue:`54229`)
- Deprecated allowing non-keyword arguments in :meth:`DataFrame.to_pickle` except ``path``. (:issue:`54229`)
- Deprecated allowing non-keyword arguments in :meth:`DataFrame.to_string` except ``buf``. (:issue:`54229`)
- Deprecated allowing non-keyword arguments in :meth:`DataFrame.to_xml` except ``path_or_buffer``. (:issue:`54229`)
- Deprecated allowing passing :class:`BlockManager` objects to :class:`DataFrame` or :class:`SingleBlockManager` objects to :class:`Series` (:issue:`52419`)
- Deprecated behavior of :meth:`Index.insert` with an object-dtype index silently performing type inference on the result, explicitly call ``result.infer_objects(copy=False)`` for the old behavior instead (:issue:`51363`)
- Deprecated casting non-datetimelike values (mainly strings) in :meth:`Series.isin` and :meth:`Index.isin` with ``datetime64``, ``timedelta64``, and :class:`PeriodDtype` dtypes (:issue:`53111`)
- Deprecated dtype inference in :class:`Index`, :class:`Series` and :class:`DataFrame` constructors when giving a pandas input, call ``.infer_objects`` on the input to keep the current behavior (:issue:`56012`)
- Deprecated dtype inference when setting a :class:`Index` into a :class:`DataFrame`, cast explicitly instead (:issue:`56102`)
- Deprecated including the groups in computations when using :meth:`.DataFrameGroupBy.apply` and :meth:`.DataFrameGroupBy.resample`; pass ``include_groups=False`` to exclude the groups (:issue:`7155`)
- Deprecated indexing an :class:`Index`  with a boolean indexer of length zero (:issue:`55820`)
- Deprecated not passing a tuple to :class:`.DataFrameGroupBy.get_group` or :class:`.SeriesGroupBy.get_group` when grouping by a length-1 list-like (:issue:`25971`)
- Deprecated string ``AS`` denoting frequency in :class:`YearBegin` and strings ``AS-DEC``, ``AS-JAN``, etc. denoting annual frequencies with various fiscal year starts (:issue:`54275`)
- Deprecated string ``A`` denoting frequency in :class:`YearEnd` and strings ``A-DEC``, ``A-JAN``, etc. denoting annual frequencies with various fiscal year ends (:issue:`54275`)
- Deprecated string ``BAS`` denoting frequency in :class:`BYearBegin` and strings ``BAS-DEC``, ``BAS-JAN``, etc. denoting annual frequencies with various fiscal year starts (:issue:`54275`)
- Deprecated string ``BA`` denoting frequency in :class:`BYearEnd` and strings ``BA-DEC``, ``BA-JAN``, etc. denoting annual frequencies with various fiscal year ends (:issue:`54275`)
- Deprecated strings ``H``, ``BH``, and ``CBH`` denoting frequencies in :class:`Hour`, :class:`BusinessHour`, :class:`CustomBusinessHour` (:issue:`52536`)
- Deprecated strings ``H``, ``S``, ``U``, and ``N`` denoting units in :func:`to_timedelta` (:issue:`52536`)
- Deprecated strings ``H``, ``T``, ``S``, ``L``, ``U``, and ``N`` denoting units in :class:`Timedelta` (:issue:`52536`)
- Deprecated strings ``T``, ``S``, ``L``, ``U``, and ``N`` denoting frequencies in :class:`Minute`, :class:`Second`, :class:`Milli`, :class:`Micro`, :class:`Nano` (:issue:`52536`)
- Deprecated support for combining parsed datetime columns in :func:`read_csv` along with the ``keep_date_col`` keyword (:issue:`55569`)
- Deprecated the :attr:`.DataFrameGroupBy.grouper` and :attr:`SeriesGroupBy.grouper`; these attributes will be removed in a future version of pandas (:issue:`56521`)
- Deprecated the :class:`.Grouping` attributes ``group_index``, ``result_index``, and ``group_arraylike``; these will be removed in a future version of pandas (:issue:`56148`)
- Deprecated the ``delim_whitespace`` keyword in :func:`read_csv` and :func:`read_table`, use ``sep="\\s+"`` instead (:issue:`55569`)
- Deprecated the ``errors="ignore"`` option in :func:`to_datetime`, :func:`to_timedelta`, and :func:`to_numeric`; explicitly catch exceptions instead (:issue:`54467`)
- Deprecated the ``fastpath`` keyword in the :class:`Series` constructor (:issue:`20110`)
- Deprecated the ``kind`` keyword in :meth:`Series.resample` and :meth:`DataFrame.resample`, explicitly cast the object's ``index`` instead (:issue:`55895`)
- Deprecated the ``ordinal`` keyword in :class:`PeriodIndex`, use :meth:`PeriodIndex.from_ordinals` instead (:issue:`55960`)
- Deprecated the ``unit`` keyword in :class:`TimedeltaIndex` construction, use :func:`to_timedelta` instead (:issue:`55499`)
- Deprecated the ``verbose`` keyword in :func:`read_csv` and :func:`read_table` (:issue:`55569`)
- Deprecated the behavior of :meth:`DataFrame.replace` and :meth:`Series.replace` with :class:`CategoricalDtype`; in a future version replace will change the values while preserving the categories. To change the categories, use ``ser.cat.rename_categories`` instead (:issue:`55147`)
- Deprecated the behavior of :meth:`Series.value_counts` and :meth:`Index.value_counts` with object dtype; in a future version these will not perform dtype inference on the resulting :class:`Index`, do ``result.index = result.index.infer_objects()`` to retain the old behavior (:issue:`56161`)
- Deprecated the default of ``observed=False`` in :meth:`DataFrame.pivot_table`; will be ``True`` in a future version (:issue:`56236`)
- Deprecated the extension test classes ``BaseNoReduceTests``, ``BaseBooleanReduceTests``, and ``BaseNumericReduceTests``, use ``BaseReduceTests`` instead (:issue:`54663`)
- Deprecated the option ``mode.data_manager`` and the ``ArrayManager``; only the ``BlockManager`` will be available in future versions (:issue:`55043`)
- Deprecated the previous implementation of :class:`DataFrame.stack`; specify ``future_stack=True`` to adopt the future version (:issue:`53515`)

.. ---------------------------------------------------------------------------
.. _whatsnew_220.performance:

Performance improvements
~~~~~~~~~~~~~~~~~~~~~~~~
- Performance improvement in :func:`.testing.assert_frame_equal` and :func:`.testing.assert_series_equal` (:issue:`55949`, :issue:`55971`)
- Performance improvement in :func:`concat` with ``axis=1`` and objects with unaligned indexes (:issue:`55084`)
- Performance improvement in :func:`get_dummies` (:issue:`56089`)
- Performance improvement in :func:`merge` and :func:`merge_ordered` when joining on sorted ascending keys (:issue:`56115`)
- Performance improvement in :func:`merge_asof` when ``by`` is not ``None`` (:issue:`55580`, :issue:`55678`)
- Performance improvement in :func:`read_stata` for files with many variables (:issue:`55515`)
- Performance improvement in :meth:`DataFrame.groupby` when aggregating pyarrow timestamp and duration dtypes (:issue:`55031`)
- Performance improvement in :meth:`DataFrame.join` when joining on unordered categorical indexes (:issue:`56345`)
- Performance improvement in :meth:`DataFrame.loc` and :meth:`Series.loc` when indexing with a :class:`MultiIndex` (:issue:`56062`)
- Performance improvement in :meth:`DataFrame.sort_index` and :meth:`Series.sort_index` when indexed by a :class:`MultiIndex` (:issue:`54835`)
- Performance improvement in :meth:`DataFrame.to_dict` on converting DataFrame to dictionary (:issue:`50990`)
- Performance improvement in :meth:`Index.difference` (:issue:`55108`)
- Performance improvement in :meth:`Index.sort_values` when index is already sorted (:issue:`56128`)
- Performance improvement in :meth:`MultiIndex.get_indexer` when ``method`` is not ``None`` (:issue:`55839`)
- Performance improvement in :meth:`Series.duplicated` for pyarrow dtypes (:issue:`55255`)
- Performance improvement in :meth:`Series.str.get_dummies` when dtype is ``"string[pyarrow]"`` or ``"string[pyarrow_numpy]"`` (:issue:`56110`)
- Performance improvement in :meth:`Series.str` methods (:issue:`55736`)
- Performance improvement in :meth:`Series.value_counts` and :meth:`Series.mode` for masked dtypes (:issue:`54984`, :issue:`55340`)
- Performance improvement in :meth:`.DataFrameGroupBy.nunique` and :meth:`.SeriesGroupBy.nunique` (:issue:`55972`)
- Performance improvement in :meth:`.SeriesGroupBy.idxmax`, :meth:`.SeriesGroupBy.idxmin`, :meth:`.DataFrameGroupBy.idxmax`, :meth:`.DataFrameGroupBy.idxmin` (:issue:`54234`)
- Performance improvement when hashing a nullable extension array (:issue:`56507`)
- Performance improvement when indexing into a non-unique index (:issue:`55816`)
- Performance improvement when indexing with more than 4 keys (:issue:`54550`)
- Performance improvement when localizing time to UTC (:issue:`55241`)

.. ---------------------------------------------------------------------------
.. _whatsnew_220.bug_fixes:

Bug fixes
~~~~~~~~~

Categorical
^^^^^^^^^^^
- :meth:`Categorical.isin` raising ``InvalidIndexError`` for categorical containing overlapping :class:`Interval` values (:issue:`34974`)
- Bug in :meth:`CategoricalDtype.__eq__` returning false for unordered categorical data with mixed types (:issue:`55468`)
-

Datetimelike
^^^^^^^^^^^^
- Bug in :class:`DatetimeIndex` construction when passing both a ``tz`` and either ``dayfirst`` or ``yearfirst`` ignoring dayfirst/yearfirst (:issue:`55813`)
- Bug in :class:`DatetimeIndex` when passing an object-dtype ndarray of float objects and a ``tz`` incorrectly localizing the result (:issue:`55780`)
- Bug in :func:`Series.isin` with :class:`DatetimeTZDtype` dtype and comparison values that are all ``NaT`` incorrectly returning all-``False`` even if the series contains ``NaT`` entries (:issue:`56427`)
- Bug in :func:`concat` raising ``AttributeError`` when concatenating all-NA DataFrame with :class:`DatetimeTZDtype` dtype DataFrame. (:issue:`52093`)
- Bug in :func:`testing.assert_extension_array_equal` that could use the wrong unit when comparing resolutions (:issue:`55730`)
- Bug in :func:`to_datetime` and :class:`DatetimeIndex` when passing a list of mixed-string-and-numeric types incorrectly raising (:issue:`55780`)
- Bug in :func:`to_datetime` and :class:`DatetimeIndex` when passing mixed-type objects with a mix of timezones or mix of timezone-awareness failing to raise ``ValueError`` (:issue:`55693`)
- Bug in :meth:`DatetimeIndex.shift` with non-nanosecond resolution incorrectly returning with nanosecond resolution (:issue:`56117`)
- Bug in :meth:`DatetimeIndex.union` returning object dtype for tz-aware indexes with the same timezone but different units (:issue:`55238`)
- Bug in :meth:`Index.is_monotonic_increasing` and :meth:`Index.is_monotonic_decreasing` always caching :meth:`Index.is_unique` as ``True`` when first value in index is ``NaT`` (:issue:`55755`)
- Bug in :meth:`Index.view` to a datetime64 dtype with non-supported resolution incorrectly raising (:issue:`55710`)
- Bug in :meth:`Series.dt.round` with non-nanosecond resolution and ``NaT`` entries incorrectly raising ``OverflowError`` (:issue:`56158`)
- Bug in :meth:`Series.fillna` with non-nanosecond resolution dtypes and higher-resolution vector values returning incorrect (internally-corrupted) results (:issue:`56410`)
- Bug in :meth:`Tick.delta` with very large ticks raising ``OverflowError`` instead of ``OutOfBoundsTimedelta`` (:issue:`55503`)
- Bug in :meth:`Timestamp.unit` being inferred incorrectly from an ISO8601 format string with minute or hour resolution and a timezone offset (:issue:`56208`)
- Bug in ``.astype`` converting from a higher-resolution ``datetime64`` dtype to a lower-resolution ``datetime64`` dtype (e.g. ``datetime64[us]->datetim64[ms]``) silently overflowing with values near the lower implementation bound (:issue:`55979`)
- Bug in adding or subtracting a :class:`Week` offset to a ``datetime64`` :class:`Series`, :class:`Index`, or :class:`DataFrame` column with non-nanosecond resolution returning incorrect results (:issue:`55583`)
- Bug in addition or subtraction of :class:`BusinessDay` offset with ``offset`` attribute to non-nanosecond :class:`Index`, :class:`Series`, or :class:`DataFrame` column giving incorrect results (:issue:`55608`)
- Bug in addition or subtraction of :class:`DateOffset` objects with microsecond components to ``datetime64`` :class:`Index`, :class:`Series`, or :class:`DataFrame` columns with non-nanosecond resolution (:issue:`55595`)
- Bug in addition or subtraction of very large :class:`Tick` objects with :class:`Timestamp` or :class:`Timedelta` objects raising ``OverflowError`` instead of ``OutOfBoundsTimedelta`` (:issue:`55503`)
- Bug in creating a :class:`Index`, :class:`Series`, or :class:`DataFrame` with a non-nanosecond :class:`DatetimeTZDtype` and inputs that would be out of bounds with nanosecond resolution incorrectly raising ``OutOfBoundsDatetime`` (:issue:`54620`)
- Bug in creating a :class:`Index`, :class:`Series`, or :class:`DataFrame` with a non-nanosecond ``datetime64`` (or :class:`DatetimeTZDtype`) from mixed-numeric inputs treating those as nanoseconds instead of as multiples of the dtype's unit (which would happen with non-mixed numeric inputs) (:issue:`56004`)
- Bug in creating a :class:`Index`, :class:`Series`, or :class:`DataFrame` with a non-nanosecond ``datetime64`` dtype and inputs that would be out of bounds for a ``datetime64[ns]`` incorrectly raising ``OutOfBoundsDatetime`` (:issue:`55756`)
- Bug in parsing datetime strings with nanosecond resolution with non-ISO8601 formats incorrectly truncating sub-microsecond components (:issue:`56051`)
- Bug in parsing datetime strings with sub-second resolution and trailing zeros incorrectly inferring second or millisecond resolution (:issue:`55737`)
- Bug in the results of :func:`to_datetime` with an floating-dtype argument with ``unit`` not matching the pointwise results of :class:`Timestamp` (:issue:`56037`)

Timedelta
^^^^^^^^^
- Bug in :class:`Timedelta` construction raising ``OverflowError`` instead of ``OutOfBoundsTimedelta`` (:issue:`55503`)
- Bug in rendering (``__repr__``) of :class:`TimedeltaIndex` and :class:`Series` with timedelta64 values with non-nanosecond resolution entries that are all multiples of 24 hours failing to use the compact representation used in the nanosecond cases (:issue:`55405`)

Timezones
^^^^^^^^^
- Bug in :class:`AbstractHolidayCalendar` where timezone data was not propagated when computing holiday observances (:issue:`54580`)
- Bug in :class:`Timestamp` construction with an ambiguous value and a ``pytz`` timezone failing to raise ``pytz.AmbiguousTimeError`` (:issue:`55657`)
- Bug in :meth:`Timestamp.tz_localize` with ``nonexistent="shift_forward`` around UTC+0 during DST (:issue:`51501`)

Numeric
^^^^^^^
- Bug in :func:`read_csv` with ``engine="pyarrow"`` causing rounding errors for large integers (:issue:`52505`)
- Bug in :meth:`Series.pow` not filling missing values correctly (:issue:`55512`)
-

Conversion
^^^^^^^^^^
- Bug in :meth:`DataFrame.astype` when called with ``str`` on unpickled array - the array might change in-place (:issue:`54654`)
- Bug in :meth:`DataFrame.astype` where ``errors="ignore"`` had no effect for extension types (:issue:`54654`)
- Bug in :meth:`Series.convert_dtypes` not converting all NA column to ``null[pyarrow]`` (:issue:`55346`)
-

Strings
^^^^^^^
- Bug in :func:`pandas.api.types.is_string_dtype` while checking object array with no elements is of the string dtype (:issue:`54661`)
- Bug in :meth:`DataFrame.apply` failing when ``engine="numba"`` and columns or index have ``StringDtype`` (:issue:`56189`)
- Bug in :meth:`DataFrame.reindex` not matching :class:`Index` with ``string[pyarrow_numpy]`` dtype (:issue:`56106`)
- Bug in :meth:`Index.str.cat` always casting result to object dtype (:issue:`56157`)
- Bug in :meth:`Series.__mul__` for :class:`ArrowDtype` with ``pyarrow.string`` dtype and ``string[pyarrow]`` for the pyarrow backend (:issue:`51970`)
- Bug in :meth:`Series.str.find` when ``start < 0`` for :class:`ArrowDtype` with ``pyarrow.string`` (:issue:`56411`)
- Bug in :meth:`Series.str.replace` when ``n < 0`` for :class:`ArrowDtype` with ``pyarrow.string`` (:issue:`56404`)
- Bug in :meth:`Series.str.startswith` and :meth:`Series.str.endswith` with arguments of type ``tuple[str, ...]`` for :class:`ArrowDtype` with ``pyarrow.string`` dtype (:issue:`56579`)
- Bug in :meth:`Series.str.startswith` and :meth:`Series.str.endswith` with arguments of type ``tuple[str, ...]`` for ``string[pyarrow]`` (:issue:`54942`)
- Bug in comparison operations for ``dtype="string[pyarrow_numpy]"`` raising if dtypes can't be compared (:issue:`56008`)

Interval
^^^^^^^^
- Bug in :class:`Interval` ``__repr__`` not displaying UTC offsets for :class:`Timestamp` bounds. Additionally the hour, minute and second components will now be shown. (:issue:`55015`)
- Bug in :meth:`IntervalIndex.factorize` and :meth:`Series.factorize` with :class:`IntervalDtype` with datetime64 or timedelta64 intervals not preserving non-nanosecond units (:issue:`56099`)
- Bug in :meth:`IntervalIndex.from_arrays` when passed ``datetime64`` or ``timedelta64`` arrays with mismatched resolutions constructing an invalid ``IntervalArray`` object (:issue:`55714`)
- Bug in :meth:`IntervalIndex.get_indexer` with datetime or timedelta intervals incorrectly matching on integer targets (:issue:`47772`)
- Bug in :meth:`IntervalIndex.get_indexer` with timezone-aware datetime intervals incorrectly matching on a sequence of timezone-naive targets (:issue:`47772`)
- Bug in setting values on a :class:`Series` with an :class:`IntervalIndex` using a slice incorrectly raising (:issue:`54722`)
-

Indexing
^^^^^^^^
- Bug in :meth:`DataFrame.loc` when setting :class:`Series` with extension dtype into NumPy dtype (:issue:`55604`)
- Bug in :meth:`Index.difference` not returning a unique set of values when ``other`` is empty or ``other`` is considered non-comparable (:issue:`55113`)
- Bug in setting :class:`Categorical` values into a :class:`DataFrame` with numpy dtypes raising ``RecursionError`` (:issue:`52927`)
- Fixed bug when creating new column with missing values when setting a single string value (:issue:`56204`)

Missing
^^^^^^^
- Bug in :meth:`DataFrame.update` wasn't updating in-place for tz-aware datetime64 dtypes (:issue:`56227`)
-

MultiIndex
^^^^^^^^^^
- Bug in :meth:`MultiIndex.get_indexer` not raising ``ValueError`` when ``method`` provided and index is non-monotonic (:issue:`53452`)
-

I/O
^^^
- Bug in :func:`read_csv` where ``engine="python"`` did not respect ``chunksize`` arg when ``skiprows`` was specified. (:issue:`56323`)
- Bug in :func:`read_csv` where ``engine="python"`` was causing a ``TypeError`` when a callable ``skiprows`` and a chunk size was specified. (:issue:`55677`)
- Bug in :func:`read_csv` where ``on_bad_lines="warn"`` would write to ``stderr`` instead of raise a Python warning. This now yields a :class:`.errors.ParserWarning` (:issue:`54296`)
- Bug in :func:`read_csv` with ``engine="pyarrow"`` where ``quotechar`` was ignored (:issue:`52266`)
- Bug in :func:`read_csv` with ``engine="pyarrow"`` where ``usecols`` wasn't working with a csv with no headers (:issue:`54459`)
- Bug in :func:`read_excel`, with ``engine="xlrd"`` (``xls`` files) erroring when file contains NaNs/Infs (:issue:`54564`)
- Bug in :func:`read_json` not handling dtype conversion properly if ``infer_string`` is set (:issue:`56195`)
- Bug in :meth:`DataFrame.to_excel`, with ``OdsWriter`` (``ods`` files) writing boolean/string value (:issue:`54994`)
- Bug in :meth:`DataFrame.to_hdf` and :func:`read_hdf` with ``datetime64`` dtypes with non-nanosecond resolution failing to round-trip correctly (:issue:`55622`)
- Bug in :meth:`~pandas.read_excel` with ``engine="odf"`` (``ods`` files) when string contains annotation (:issue:`55200`)
- Bug in :meth:`~pandas.read_excel` with an ODS file without cached formatted cell for float values (:issue:`55219`)
- Bug where :meth:`DataFrame.to_json` would raise an ``OverflowError`` instead of a ``TypeError`` with unsupported NumPy types (:issue:`55403`)

Period
^^^^^^
- Bug in :class:`PeriodIndex` construction when more than one of ``data``, ``ordinal`` and ``**fields`` are passed failing to raise ``ValueError`` (:issue:`55961`)
- Bug in :class:`Period` addition silently wrapping around instead of raising ``OverflowError`` (:issue:`55503`)
- Bug in casting from :class:`PeriodDtype` with ``astype`` to ``datetime64`` or :class:`DatetimeTZDtype` with non-nanosecond unit incorrectly returning with nanosecond unit (:issue:`55958`)
-

Plotting
^^^^^^^^
- Bug in :meth:`DataFrame.plot.box` with ``vert=False`` and a matplotlib ``Axes`` created with ``sharey=True`` (:issue:`54941`)
- Bug in :meth:`DataFrame.plot.scatter` discaring string columns (:issue:`56142`)
- Bug in :meth:`Series.plot` when reusing an ``ax`` object failing to raise when a ``how`` keyword is passed (:issue:`55953`)

Groupby/resample/rolling
^^^^^^^^^^^^^^^^^^^^^^^^
- Bug in :class:`.Rolling` where duplicate datetimelike indexes are treated as consecutive rather than equal with ``closed='left'`` and ``closed='neither'`` (:issue:`20712`)
- Bug in :meth:`.DataFrameGroupBy.idxmin`, :meth:`.DataFrameGroupBy.idxmax`, :meth:`.SeriesGroupBy.idxmin`, and :meth:`.SeriesGroupBy.idxmax` would not retain :class:`.Categorical` dtype when the index was a :class:`.CategoricalIndex` that contained NA values (:issue:`54234`)
- Bug in :meth:`.DataFrameGroupBy.transform` and :meth:`.SeriesGroupBy.transform` when ``observed=False`` and ``f="idxmin"`` or ``f="idxmax"`` would incorrectly raise on unobserved categories (:issue:`54234`)
- Bug in :meth:`.DataFrameGroupBy.value_counts` and :meth:`.SeriesGroupBy.value_count` could result in incorrect sorting if the columns of the DataFrame or name of the Series are integers (:issue:`55951`)
- Bug in :meth:`.DataFrameGroupBy.value_counts` and :meth:`.SeriesGroupBy.value_count` would not respect ``sort=False`` in :meth:`DataFrame.groupby` and :meth:`Series.groupby` (:issue:`55951`)
- Bug in :meth:`.DataFrameGroupBy.value_counts` and :meth:`.SeriesGroupBy.value_count` would sort by proportions rather than frequencies when ``sort=True`` and ``normalize=True`` (:issue:`55951`)
- Bug in :meth:`DataFrame.asfreq` and :meth:`Series.asfreq` with a :class:`DatetimeIndex` with non-nanosecond resolution incorrectly converting to nanosecond resolution (:issue:`55958`)
- Bug in :meth:`DataFrame.ewm` when passed ``times`` with non-nanosecond ``datetime64`` or :class:`DatetimeTZDtype` dtype (:issue:`56262`)
- Bug in :meth:`DataFrame.groupby` and :meth:`Series.groupby` where grouping by a combination of ``Decimal`` and NA values would fail when ``sort=True`` (:issue:`54847`)
- Bug in :meth:`DataFrame.resample` not respecting ``closed`` and ``label`` arguments for :class:`~pandas.tseries.offsets.BusinessDay` (:issue:`55282`)
- Bug in :meth:`DataFrame.resample` when resampling on a :class:`ArrowDtype` of ``pyarrow.timestamp`` or ``pyarrow.duration`` type (:issue:`55989`)
- Bug in :meth:`DataFrame.resample` where bin edges were not correct for :class:`~pandas.tseries.offsets.BusinessDay` (:issue:`55281`)
- Bug in :meth:`DataFrame.resample` where bin edges were not correct for :class:`~pandas.tseries.offsets.MonthBegin` (:issue:`55271`)

Reshaping
^^^^^^^^^
- Bug in :func:`concat` ignoring ``sort`` parameter when passed :class:`DatetimeIndex` indexes (:issue:`54769`)
- Bug in :func:`concat` renaming :class:`Series` when ``ignore_index=False`` (:issue:`15047`)
- Bug in :func:`merge_asof` raising ``TypeError`` when ``by`` dtype is not ``object``, ``int64``, or ``uint64`` (:issue:`22794`)
- Bug in :func:`merge_asof` raising incorrect error for string dtype (:issue:`56444`)
- Bug in :func:`merge_asof` when using a :class:`Timedelta` tolerance on a :class:`ArrowDtype` column (:issue:`56486`)
- Bug in :func:`merge` not raising when merging string columns with numeric columns (:issue:`56441`)
- Bug in :func:`merge` returning columns in incorrect order when left and/or right is empty (:issue:`51929`)
- Bug in :meth:`DataFrame.melt` where an exception was raised if ``var_name`` was not a string (:issue:`55948`)
- Bug in :meth:`DataFrame.melt` where it would not preserve the datetime (:issue:`55254`)
- Bug in :meth:`DataFrame.pivot_table` where the row margin is incorrect when the columns have numeric names (:issue:`26568`)
- Bug in :meth:`DataFrame.pivot` with numeric columns and extension dtype for data (:issue:`56528`)
- Bug in :meth:`DataFrame.stack` and :meth:`Series.stack` with ``future_stack=True`` would not preserve NA values in the index (:issue:`56573`)

Sparse
^^^^^^
- Bug in :meth:`SparseArray.take` when using a different fill value than the array's fill value (:issue:`55181`)
-

ExtensionArray
^^^^^^^^^^^^^^
-
-

Styler
^^^^^^
-
-

Other
^^^^^
- Bug in :func:`DataFrame.describe` when formatting percentiles in the resulting percentile 99.999% is rounded to 100% (:issue:`55765`)
- Bug in :func:`cut` and :func:`qcut` with ``datetime64`` dtype values with non-nanosecond units incorrectly returning nanosecond-unit bins (:issue:`56101`)
- Bug in :func:`cut` incorrectly allowing cutting of timezone-aware datetimes with timezone-naive bins (:issue:`54964`)
- Bug in :func:`infer_freq` and :meth:`DatetimeIndex.inferred_freq` with weekly frequencies and non-nanosecond resolutions (:issue:`55609`)
- Bug in :meth:`DataFrame.apply` where passing ``raw=True`` ignored ``args`` passed to the applied function (:issue:`55009`)
- Bug in :meth:`DataFrame.from_dict` which would always sort the rows of the created :class:`DataFrame`.  (:issue:`55683`)
- Bug in :meth:`DataFrame.sort_index` when passing ``axis="columns"`` and ``ignore_index=True`` raising a ``ValueError`` (:issue:`56478`)
- Bug in rendering ``inf`` values inside a a :class:`DataFrame` with the ``use_inf_as_na`` option enabled (:issue:`55483`)
- Bug in rendering a :class:`Series` with a :class:`MultiIndex` when one of the index level's names is 0 not having that name displayed (:issue:`55415`)
- Bug in the error message when assigning an empty :class:`DataFrame` to a column (:issue:`55956`)
- Bug when time-like strings were being cast to :class:`ArrowDtype` with ``pyarrow.time64`` type (:issue:`56463`)

.. ***DO NOT USE THIS SECTION***

-
-

.. ---------------------------------------------------------------------------
.. _whatsnew_220.contributors:

Contributors
~~~~~~~~~~~~<|MERGE_RESOLUTION|>--- conflicted
+++ resolved
@@ -55,18 +55,7 @@
 
 Old behavior:
 
-<<<<<<< HEAD
-Use :meth:`Series.struct.field` to index into a (possible nested)
-struct field.
-
-.. ipython:: python
-
-   series.struct.field("project")
-
-.. _whatsnew_220.enhancements.list_accessor:
-=======
-.. code-block:: ipython
->>>>>>> e0e47e8d
+.. code-block:: ipython
 
     In [1]: ser = pd.Series(["a", "b"])
     Out[1]:
@@ -107,6 +96,88 @@
 
 Enhancements
 ~~~~~~~~~~~~
+
+.. _whatsnew_220.enhancements.calamine:
+
+Calamine engine for :func:`read_excel`
+^^^^^^^^^^^^^^^^^^^^^^^^^^^^^^^^^^^^^^^^^^^^^
+
+The ``calamine`` engine was added to :func:`read_excel`.
+It uses ``python-calamine``, which provides Python bindings for the Rust library `calamine <https://crates.io/crates/calamine>`__.
+This engine supports Excel files (``.xlsx``, ``.xlsm``, ``.xls``, ``.xlsb``) and OpenDocument spreadsheets (``.ods``) (:issue:`50395`).
+
+There are two advantages of this engine:
+
+1. Calamine is often faster than other engines, some benchmarks show results up to 5x faster than 'openpyxl', 20x - 'odf', 4x - 'pyxlsb', and 1.5x - 'xlrd'.
+   But, 'openpyxl' and 'pyxlsb' are faster in reading a few rows from large files because of lazy iteration over rows.
+2. Calamine supports the recognition of datetime in ``.xlsb`` files, unlike 'pyxlsb' which is the only other engine in pandas that can read ``.xlsb`` files.
+
+.. code-block:: python
+
+   pd.read_excel("path_to_file.xlsb", engine="calamine")
+
+
+For more, see :ref:`io.calamine` in the user guide on IO tools.
+
+.. _whatsnew_220.enhancements.struct_accessor:
+
+Series.struct accessor to with PyArrow structured data
+^^^^^^^^^^^^^^^^^^^^^^^^^^^^^^^^^^^^^^^^^^^^^^^^^^^^^^
+
+The ``Series.struct`` accessor provides attributes and methods for processing
+data with ``struct[pyarrow]`` dtype Series. For example,
+:meth:`Series.struct.explode` converts PyArrow structured data to a pandas
+DataFrame. (:issue:`54938`)
+
+.. ipython:: python
+
+    import pyarrow as pa
+    series = pd.Series(
+        [
+            {"project": "pandas", "version": "2.2.0"},
+            {"project": "numpy", "version": "1.25.2"},
+            {"project": "pyarrow", "version": "13.0.0"},
+        ],
+        dtype=pd.ArrowDtype(
+            pa.struct([
+                ("project", pa.string()),
+                ("version", pa.string()),
+            ])
+        ),
+    )
+    series.struct.explode()
+
+Use :meth:`Series.struct.field` to index into a (possible nested)
+struct field.
+
+.. ipython:: python
+
+   series.struct.field("project")
+
+.. _whatsnew_220.enhancements.list_accessor:
+
+Series.list accessor for PyArrow list data
+^^^^^^^^^^^^^^^^^^^^^^^^^^^^^^^^^^^^^^^^^^
+
+The ``Series.list`` accessor provides attributes and methods for processing
+data with ``list[pyarrow]`` dtype Series. For example,
+:meth:`Series.list.__getitem__` allows indexing pyarrow lists in
+a Series. (:issue:`55323`)
+
+.. ipython:: python
+
+    import pyarrow as pa
+    series = pd.Series(
+        [
+            [1, 2, 3],
+            [4, 5],
+            [6],
+        ],
+        dtype=pd.ArrowDtype(
+            pa.list_(pa.int64())
+        ),
+    )
+    series.list[0]
 
 .. _whatsnew_220.enhancements.adbc_support:
 
