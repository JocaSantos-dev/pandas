--- conflicted
+++ resolved
@@ -302,14 +302,9 @@
 - Bug in :meth:`DatetimeIndex.union` returning object dtype for tz-aware indexes with the same timezone but different units (:issue:`55238`)
 - Bug in :meth:`Tick.delta` with very large ticks raising ``OverflowError`` instead of ``OutOfBoundsTimedelta`` (:issue:`55503`)
 - Bug in adding or subtracting a :class:`Week` offset to a ``datetime64`` :class:`Series`, :class:`Index`, or :class:`DataFrame` column with non-nanosecond resolution returning incorrect results (:issue:`55583`)
+- Bug in addition or subtraction of :class:`DateOffset` objects with microsecond components to ``datetime64`` :class:`Index`, :class:`Series`, or :class:`DataFrame` columns with non-nanosecond resolution (:issue:`55595`)
 - Bug in addition or subtraction of very large :class:`Tick` objects with :class:`Timestamp` or :class:`Timedelta` objects raising ``OverflowError`` instead of ``OutOfBoundsTimedelta`` (:issue:`55503`)
-<<<<<<< HEAD
-- Bug in addition or subtraction of :class:`DateOffset` objects with microsecond components to ``datetime64`` :class:`Index`, :class:`Series`, or :class:`DataFrame` columns with non-nanosecond resolution (:issue:`55595`)
--
-
-=======
--
->>>>>>> c0a1e2a2
+-
 
 Timedelta
 ^^^^^^^^^
