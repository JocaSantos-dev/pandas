.. _whatsnew_220:

What's new in 2.2.0 (Month XX, 2024)
------------------------------------

These are the changes in pandas 2.2.0. See :ref:`release` for a full changelog
including other versions of pandas.

{{ header }}

.. ---------------------------------------------------------------------------
.. _whatsnew_220.enhancements:

Enhancements
~~~~~~~~~~~~

.. _whatsnew_220.enhancements.calamine:

Calamine engine for :func:`read_excel`
^^^^^^^^^^^^^^^^^^^^^^^^^^^^^^^^^^^^^^^^^^^^^

The ``calamine`` engine was added to :func:`read_excel`.
It uses ``python-calamine``, which provides Python bindings for the Rust library `calamine <https://crates.io/crates/calamine>`__.
This engine supports Excel files (``.xlsx``, ``.xlsm``, ``.xls``, ``.xlsb``) and OpenDocument spreadsheets (``.ods``) (:issue:`50395`).

There are two advantages of this engine:

1. Calamine is often faster than other engines, some benchmarks show results up to 5x faster than 'openpyxl', 20x - 'odf', 4x - 'pyxlsb', and 1.5x - 'xlrd'.
   But, 'openpyxl' and 'pyxlsb' are faster in reading a few rows from large files because of lazy iteration over rows.
2. Calamine supports the recognition of datetime in ``.xlsb`` files, unlike 'pyxlsb' which is the only other engine in pandas that can read ``.xlsb`` files.

.. code-block:: python

   pd.read_excel("path_to_file.xlsb", engine="calamine")


For more, see :ref:`io.calamine` in the user guide on IO tools.

.. _whatsnew_220.enhancements.struct_accessor:

Series.struct accessor to with PyArrow structured data
^^^^^^^^^^^^^^^^^^^^^^^^^^^^^^^^^^^^^^^^^^^^^^^^^^^^^^

The ``Series.struct`` accessor provides attributes and methods for processing
data with ``struct[pyarrow]`` dtype Series. For example,
:meth:`Series.struct.explode` converts PyArrow structured data to a pandas
DataFrame. (:issue:`54938`)

.. ipython:: python

    import pyarrow as pa
    series = pd.Series(
        [
            {"project": "pandas", "version": "2.2.0"},
            {"project": "numpy", "version": "1.25.2"},
            {"project": "pyarrow", "version": "13.0.0"},
        ],
        dtype=pd.ArrowDtype(
            pa.struct([
                ("project", pa.string()),
                ("version", pa.string()),
            ])
        ),
    )
    series.struct.explode()

.. _whatsnew_220.enhancements.list_accessor:

Series.list accessor for PyArrow list data
^^^^^^^^^^^^^^^^^^^^^^^^^^^^^^^^^^^^^^^^^^

The ``Series.list`` accessor provides attributes and methods for processing
data with ``list[pyarrow]`` dtype Series. For example,
:meth:`Series.list.__getitem__` allows indexing pyarrow lists in
a Series. (:issue:`55323`)

.. ipython:: python

    import pyarrow as pa
    series = pd.Series(
        [
            [1, 2, 3],
            [4, 5],
            [6],
        ],
        dtype=pd.ArrowDtype(
            pa.list_(pa.int64())
        ),
    )
    series.list[0]

.. _whatsnew_220.enhancements.adbc_support:

ADBC Driver support in to_sql and read_sql
^^^^^^^^^^^^^^^^^^^^^^^^^^^^^^^^^^^^^^^^^^

:func:`read_sql` and :meth:`~DataFrame.to_sql` now work with `Apache Arrow ADBC
<https://arrow.apache.org/adbc/current/index.html>`_ drivers. Compared to
traditional drivers used via SQLAlchemy, ADBC drivers should provide
significant performance improvements, better type support and cleaner
nullability handling.

.. code-block:: ipython

   import adbc_driver_postgresql.dbapi as pg_dbapi

   df = pd.DataFrame(
       [
           [1, 2, 3],
           [4, 5, 6],
       ],
       columns=['a', 'b', 'c']
   )
   uri = "postgresql://postgres:postgres@localhost/postgres"
   with pg_dbapi.connect(uri) as conn:
       df.to_sql("pandas_table", conn, index=False)

   # for roundtripping
   with pg_dbapi.connect(uri) as conn:
       df2 = pd.read_sql("pandas_table", conn)

The Arrow type system offers a wider array of types that can more closely match
what databases like PostgreSQL can offer. To illustrate, note this (non-exhaustive)
listing of types available in different databases and pandas backends:

+-----------------+-----------------------+----------------+---------+
|numpy/pandas     |arrow                  |postgres        |sqlite   |
+=================+=======================+================+=========+
|int16/Int16      |int16                  |SMALLINT        |INTEGER  |
+-----------------+-----------------------+----------------+---------+
|int32/Int32      |int32                  |INTEGER         |INTEGER  |
+-----------------+-----------------------+----------------+---------+
|int64/Int64      |int64                  |BIGINT          |INTEGER  |
+-----------------+-----------------------+----------------+---------+
|float32          |float32                |REAL            |REAL     |
+-----------------+-----------------------+----------------+---------+
|float64          |float64                |DOUBLE PRECISION|REAL     |
+-----------------+-----------------------+----------------+---------+
|object           |string                 |TEXT            |TEXT     |
+-----------------+-----------------------+----------------+---------+
|bool             |``bool_``              |BOOLEAN         |         |
+-----------------+-----------------------+----------------+---------+
|datetime64[ns]   |timestamp(us)          |TIMESTAMP       |         |
+-----------------+-----------------------+----------------+---------+
|datetime64[ns,tz]|timestamp(us,tz)       |TIMESTAMPTZ     |         |
+-----------------+-----------------------+----------------+---------+
|                 |date32                 |DATE            |         |
+-----------------+-----------------------+----------------+---------+
|                 |month_day_nano_interval|INTERVAL        |         |
+-----------------+-----------------------+----------------+---------+
|                 |binary                 |BINARY          |BLOB     |
+-----------------+-----------------------+----------------+---------+
|                 |decimal128             |DECIMAL [#f1]_  |         |
+-----------------+-----------------------+----------------+---------+
|                 |list                   |ARRAY [#f1]_    |         |
+-----------------+-----------------------+----------------+---------+
|                 |struct                 |COMPOSITE TYPE  |         |
|                 |                       | [#f1]_         |         |
+-----------------+-----------------------+----------------+---------+

.. rubric:: Footnotes

.. [#f1] Not implemented as of writing, but theoretically possible

If you are interested in preserving database types as best as possible
throughout the lifecycle of your DataFrame, users are encouraged to
leverage the ``dtype_backend="pyarrow"`` argument of :func:`~pandas.read_sql`

.. code-block:: ipython

   # for roundtripping
   with pg_dbapi.connect(uri) as conn:
       df2 = pd.read_sql("pandas_table", conn, dtype_backend="pyarrow")

This will prevent your data from being converted to the traditional pandas/NumPy
type system, which often converts SQL types in ways that make them impossible to
round-trip.

For a full list of ADBC drivers and their development status, see the `ADBC Driver
Implementation Status <https://arrow.apache.org/adbc/current/driver/status.html>`_
documentation.

.. _whatsnew_220.enhancements.other:

Other enhancements
^^^^^^^^^^^^^^^^^^

- :meth:`to_sql` with method parameter set to ``multi`` works with Oracle on the backend
- :attr:`Series.attrs` / :attr:`DataFrame.attrs` now uses a deepcopy for propagating ``attrs`` (:issue:`54134`).
- :func:`read_csv` now supports ``on_bad_lines`` parameter with ``engine="pyarrow"``. (:issue:`54480`)
- :func:`read_spss` now returns a :class:`DataFrame` that stores the metadata in :attr:`DataFrame.attrs`. (:issue:`54264`)
- :func:`tseries.api.guess_datetime_format` is now part of the public API (:issue:`54727`)
- :meth:`ExtensionArray._explode` interface method added to allow extension type implementations of the ``explode`` method (:issue:`54833`)
- :meth:`ExtensionArray.duplicated` added to allow extension type implementations of the ``duplicated`` method (:issue:`55255`)
- Allow passing ``read_only``, ``data_only`` and ``keep_links`` arguments to openpyxl using ``engine_kwargs`` of :func:`read_excel` (:issue:`55027`)
- DataFrame.apply now allows the usage of numba (via ``engine="numba"``) to JIT compile the passed function, allowing for potential speedups (:issue:`54666`)
- Implement masked algorithms for :meth:`Series.value_counts` (:issue:`54984`)
- Improved error message when constructing :class:`Period` with invalid offsets such as "QS" (:issue:`55785`)

.. ---------------------------------------------------------------------------
.. _whatsnew_220.notable_bug_fixes:

Notable bug fixes
~~~~~~~~~~~~~~~~~

These are bug fixes that might have notable behavior changes.

.. _whatsnew_220.notable_bug_fixes.merge_sort_behavior:

:func:`merge` and :meth:`DataFrame.join` now consistently follow documented sort behavior
^^^^^^^^^^^^^^^^^^^^^^^^^^^^^^^^^^^^^^^^^^^^^^^^^^^^^^^^^^^^^^^^^^^^^^^^^^^^^^^^^^^^^^^^^

In previous versions of pandas, :func:`merge` and :meth:`DataFrame.join` did not
always return a result that followed the documented sort behavior. pandas now
follows the documented sort behavior in merge and join operations (:issue:`54611`).

As documented, ``sort=True`` sorts the join keys lexicographically in the resulting
:class:`DataFrame`. With ``sort=False``, the order of the join keys depends on the
join type (``how`` keyword):

- ``how="left"``: preserve the order of the left keys
- ``how="right"``: preserve the order of the right keys
- ``how="inner"``: preserve the order of the left keys
- ``how="outer"``: sort keys lexicographically

One example with changing behavior is inner joins with non-unique left join keys
and ``sort=False``:

.. ipython:: python

    left = pd.DataFrame({"a": [1, 2, 1]})
    right = pd.DataFrame({"a": [1, 2]})
    result = pd.merge(left, right, how="inner", on="a", sort=False)

*Old Behavior*

.. code-block:: ipython

    In [5]: result
    Out[5]:
       a
    0  1
    1  1
    2  2

*New Behavior*

.. ipython:: python

    result

.. _whatsnew_220.notable_bug_fixes.multiindex_join_different_levels:

:func:`merge` and :meth:`DataFrame.join` no longer reorder levels when levels differ
^^^^^^^^^^^^^^^^^^^^^^^^^^^^^^^^^^^^^^^^^^^^^^^^^^^^^^^^^^^^^^^^^^^^^^^^^^^^^^^^^^^^

In previous versions of pandas, :func:`merge` and :meth:`DataFrame.join` would reorder
index levels when joining on two indexes with different levels (:issue:`34133`).

.. ipython:: python

    left = pd.DataFrame({"left": 1}, index=pd.MultiIndex.from_tuples([("x", 1), ("x", 2)], names=["A", "B"]))
    right = pd.DataFrame({"right": 2}, index=pd.MultiIndex.from_tuples([(1, 1), (2, 2)], names=["B", "C"]))
    result = left.join(right)

*Old Behavior*

.. code-block:: ipython

    In [5]: result
    Out[5]:
           left  right
    B A C
    1 x 1     1      2
    2 x 2     1      2

*New Behavior*

.. ipython:: python

    result

.. ---------------------------------------------------------------------------
.. _whatsnew_220.api_breaking:

Backwards incompatible API changes
~~~~~~~~~~~~~~~~~~~~~~~~~~~~~~~~~~

.. _whatsnew_220.api_breaking.deps:

Increased minimum versions for dependencies
^^^^^^^^^^^^^^^^^^^^^^^^^^^^^^^^^^^^^^^^^^^
Some minimum supported versions of dependencies were updated.
If installed, we now require:

+-----------------+-----------------+----------+---------+
| Package         | Minimum Version | Required | Changed |
+=================+=================+==========+=========+
|                 |                 |    X     |    X    |
+-----------------+-----------------+----------+---------+

For `optional libraries <https://pandas.pydata.org/docs/getting_started/install.html>`_ the general recommendation is to use the latest version.
The following table lists the lowest version per library that is currently being tested throughout the development of pandas.
Optional libraries below the lowest tested version may still work, but are not considered supported.

+-----------------+-----------------+---------+
| Package         | Minimum Version | Changed |
+=================+=================+=========+
|                 |                 |    X    |
+-----------------+-----------------+---------+

See :ref:`install.dependencies` and :ref:`install.optional_dependencies` for more.

.. _whatsnew_220.api_breaking.other:

Other API changes
^^^^^^^^^^^^^^^^^
-
-

.. ---------------------------------------------------------------------------
.. _whatsnew_220.deprecations:

Deprecations
~~~~~~~~~~~~

Deprecate aliases ``M``, ``SM``, ``BM``, ``CBM``, ``Q``, ``BQ``, and ``Y`` in favour of ``ME``, ``SME``, ``BME``, ``CBME``, ``QE``, ``BQE``, and ``YE`` for offsets
^^^^^^^^^^^^^^^^^^^^^^^^^^^^^^^^^^^^^^^^^^^^^^^^^^^^^^^^^^^^^^^^^^^^^^^^^^^^^^^^^^^^^^^^^^^^^^^^^^^^^^^^^^^^^^^^^^^^^^^^^^^^^^^^^^^^^^^^^^^^^^^^^^^^^^^^^^^^^^^^^^^

Deprecated the following frequency aliases (:issue:`9586`):

- ``M`` (month end) has been renamed ``ME`` for offsets
- ``SM`` (semi month end) has been renamed ``SME`` for offsets
- ``BM`` (business month end) has been renamed ``BME`` for offsets
- ``CBM`` (custom business month end) has been renamed ``CBME`` for offsets
- ``Q`` (quarter end) has been renamed ``QE`` for offsets
- ``BQ`` (business quarter end) has been renamed ``BQE`` for offsets
- ``Y`` (year end) has been renamed ``YE`` for offsets

For example:

*Previous behavior*:

.. code-block:: ipython

    In [8]: pd.date_range('2020-01-01', periods=3, freq='Q-NOV')
    Out[8]:
    DatetimeIndex(['2020-02-29', '2020-05-31', '2020-08-31'],
                  dtype='datetime64[ns]', freq='Q-NOV')

*Future behavior*:

.. ipython:: python

    pd.date_range('2020-01-01', periods=3, freq='QE-NOV')

Other Deprecations
^^^^^^^^^^^^^^^^^^
- Changed :meth:`Timedelta.resolution_string` to return ``h``, ``min``, ``s``, ``ms``, ``us``, and ``ns`` instead of ``H``, ``T``, ``S``, ``L``, ``U``, and ``N``, for compatibility with respective deprecations in frequency aliases (:issue:`52536`)
- Deprecated :func:`pandas.api.types.is_interval` and :func:`pandas.api.types.is_period`, use ``isinstance(obj, pd.Interval)`` and ``isinstance(obj, pd.Period)`` instead (:issue:`55264`)
- Deprecated :func:`read_gbq` and :meth:`DataFrame.to_gbq`. Use ``pandas_gbq.read_gbq`` and ``pandas_gbq.to_gbq`` instead https://pandas-gbq.readthedocs.io/en/latest/api.html (:issue:`55525`)
- Deprecated :meth:`.DataFrameGroupBy.fillna` and :meth:`.SeriesGroupBy.fillna`; use :meth:`.DataFrameGroupBy.ffill`, :meth:`.DataFrameGroupBy.bfill` for forward and backward filling or :meth:`.DataFrame.fillna` to fill with a single value (or the Series equivalents) (:issue:`55718`)
- Deprecated :meth:`Index.format`, use ``index.astype(str)`` or ``index.map(formatter)`` instead (:issue:`55413`)
- Deprecated ``core.internals`` members ``Block``, ``ExtensionBlock``, and ``DatetimeTZBlock``, use public APIs instead (:issue:`55139`)
- Deprecated ``year``, ``month``, ``quarter``, ``day``, ``hour``, ``minute``, and ``second`` keywords in the :class:`PeriodIndex` constructor, use :meth:`PeriodIndex.from_fields` instead (:issue:`55960`)
- Deprecated allowing non-integer ``periods`` argument in :func:`date_range`, :func:`timedelta_range`, :func:`period_range`, and :func:`interval_range` (:issue:`56036`)
- Deprecated allowing non-keyword arguments in :meth:`DataFrame.to_clipboard`. (:issue:`54229`)
- Deprecated allowing non-keyword arguments in :meth:`DataFrame.to_csv` except ``path_or_buf``. (:issue:`54229`)
- Deprecated allowing non-keyword arguments in :meth:`DataFrame.to_dict`. (:issue:`54229`)
- Deprecated allowing non-keyword arguments in :meth:`DataFrame.to_excel` except ``excel_writer``. (:issue:`54229`)
- Deprecated allowing non-keyword arguments in :meth:`DataFrame.to_gbq` except ``destination_table``. (:issue:`54229`)
- Deprecated allowing non-keyword arguments in :meth:`DataFrame.to_hdf` except ``path_or_buf``. (:issue:`54229`)
- Deprecated allowing non-keyword arguments in :meth:`DataFrame.to_html` except ``buf``. (:issue:`54229`)
- Deprecated allowing non-keyword arguments in :meth:`DataFrame.to_json` except ``path_or_buf``. (:issue:`54229`)
- Deprecated allowing non-keyword arguments in :meth:`DataFrame.to_latex` except ``buf``. (:issue:`54229`)
- Deprecated allowing non-keyword arguments in :meth:`DataFrame.to_markdown` except ``buf``. (:issue:`54229`)
- Deprecated allowing non-keyword arguments in :meth:`DataFrame.to_parquet` except ``path``. (:issue:`54229`)
- Deprecated allowing non-keyword arguments in :meth:`DataFrame.to_pickle` except ``path``. (:issue:`54229`)
- Deprecated allowing non-keyword arguments in :meth:`DataFrame.to_string` except ``buf``. (:issue:`54229`)
- Deprecated allowing non-keyword arguments in :meth:`DataFrame.to_xml` except ``path_or_buffer``. (:issue:`54229`)
- Deprecated allowing passing :class:`BlockManager` objects to :class:`DataFrame` or :class:`SingleBlockManager` objects to :class:`Series` (:issue:`52419`)
- Deprecated automatic downcasting of object-dtype results in :meth:`Series.replace` and :meth:`DataFrame.replace`, explicitly call ``result = result.infer_objects(copy=False)`` instead. To opt in to the future version, use ``pd.set_option("future.no_silent_downcasting", True)`` (:issue:`54710`)
- Deprecated downcasting behavior in :meth:`Series.where`, :meth:`DataFrame.where`, :meth:`Series.mask`, :meth:`DataFrame.mask`, :meth:`Series.clip`, :meth:`DataFrame.clip`; in a future version these will not infer object-dtype columns to non-object dtype, or all-round floats to integer dtype. Call ``result.infer_objects(copy=False)`` on the result for object inference, or explicitly cast floats to ints. To opt in to the future version, use ``pd.set_option("future.no_silent_downcasting", True)`` (:issue:`53656`)
- Deprecated including the groups in computations when using :meth:`DataFrameGroupBy.apply` and :meth:`DataFrameGroupBy.resample`; pass ``include_groups=False`` to exclude the groups (:issue:`7155`)
- Deprecated indexing an :class:`Index`  with a boolean indexer of length zero (:issue:`55820`)
- Deprecated not passing a tuple to :class:`DataFrameGroupBy.get_group` or :class:`SeriesGroupBy.get_group` when grouping by a length-1 list-like (:issue:`25971`)
- Deprecated string ``AS`` denoting frequency in :class:`YearBegin` and strings ``AS-DEC``, ``AS-JAN``, etc. denoting annual frequencies with various fiscal year starts (:issue:`54275`)
- Deprecated string ``A`` denoting frequency in :class:`YearEnd` and strings ``A-DEC``, ``A-JAN``, etc. denoting annual frequencies with various fiscal year ends (:issue:`54275`)
- Deprecated string ``BAS`` denoting frequency in :class:`BYearBegin` and strings ``BAS-DEC``, ``BAS-JAN``, etc. denoting annual frequencies with various fiscal year starts (:issue:`54275`)
- Deprecated string ``BA`` denoting frequency in :class:`BYearEnd` and strings ``BA-DEC``, ``BA-JAN``, etc. denoting annual frequencies with various fiscal year ends (:issue:`54275`)
- Deprecated string ``BQ`` denoting frequency in :class:`BQuarterEnd` (:issue:`52064`)
- Deprecated strings ``BM``, ``CBM``, and ``SM`` denoting frequencies in :class:`BusinessMonthEnd`, :class:`CustomBusinessMonthEnd, :class:`SemiMonthEnd` (:issue:`52064`)
- Deprecated strings ``H``, ``BH``, and ``CBH`` denoting frequencies in :class:`Hour`, :class:`BusinessHour`, :class:`CustomBusinessHour` (:issue:`52536`)
- Deprecated strings ``H``, ``S``, ``U``, and ``N`` denoting units in :func:`to_timedelta` (:issue:`52536`)
- Deprecated strings ``H``, ``T``, ``S``, ``L``, ``U``, and ``N`` denoting units in :class:`Timedelta` (:issue:`52536`)
- Deprecated strings ``T``, ``S``, ``L``, ``U``, and ``N`` denoting frequencies in :class:`Minute`, :class:`Second`, :class:`Milli`, :class:`Micro`, :class:`Nano` (:issue:`52536`)
- Deprecated the ``errors="ignore"`` option in :func:`to_datetime`, :func:`to_timedelta`, and :func:`to_numeric`; explicitly catch exceptions instead (:issue:`54467`)
- Deprecated the ``fastpath`` keyword in the :class:`Series` constructor (:issue:`20110`)
- Deprecated the ``ordinal`` keyword in :class:`PeriodIndex`, use :meth:`PeriodIndex.from_ordinals` instead (:issue:`55960`)
- Deprecated the extension test classes ``BaseNoReduceTests``, ``BaseBooleanReduceTests``, and ``BaseNumericReduceTests``, use ``BaseReduceTests`` instead (:issue:`54663`)
- Deprecated the option ``mode.data_manager`` and the ``ArrayManager``; only the ``BlockManager`` will be available in future versions (:issue:`55043`)
- Deprecated the previous implementation of :class:`DataFrame.stack`; specify ``future_stack=True`` to adopt the future version (:issue:`53515`)
- Deprecating downcasting the results of :meth:`DataFrame.fillna`, :meth:`Series.fillna`, :meth:`DataFrame.ffill`, :meth:`Series.ffill`, :meth:`DataFrame.bfill`, :meth:`Series.bfill` in object-dtype cases. To opt in to the future version, use ``pd.set_option("future.no_silent_downcasting", True)`` (:issue:`54261`)
-

.. ---------------------------------------------------------------------------
.. _whatsnew_220.performance:

Performance improvements
~~~~~~~~~~~~~~~~~~~~~~~~
- Performance improvement in :func:`.testing.assert_frame_equal` and :func:`.testing.assert_series_equal` (:issue:`55949`, :issue:`55971`)
- Performance improvement in :func:`concat` with ``axis=1`` and objects with unaligned indexes (:issue:`55084`)
- Performance improvement in :func:`get_dummies` (:issue:`56089`)
- Performance improvement in :func:`merge_asof` when ``by`` is not ``None`` (:issue:`55580`, :issue:`55678`)
- Performance improvement in :func:`read_stata` for files with many variables (:issue:`55515`)
- Performance improvement in :func:`to_dict` on converting DataFrame to dictionary (:issue:`50990`)
- Performance improvement in :meth:`DataFrame.groupby` when aggregating pyarrow timestamp and duration dtypes (:issue:`55031`)
- Performance improvement in :meth:`DataFrame.loc` and :meth:`Series.loc` when indexing with a :class:`MultiIndex` (:issue:`56062`)
- Performance improvement in :meth:`DataFrame.sort_index` and :meth:`Series.sort_index` when indexed by a :class:`MultiIndex` (:issue:`54835`)
- Performance improvement in :meth:`Index.difference` (:issue:`55108`)
- Performance improvement in :meth:`MultiIndex.get_indexer` when ``method`` is not ``None`` (:issue:`55839`)
- Performance improvement in :meth:`Series.duplicated` for pyarrow dtypes (:issue:`55255`)
- Performance improvement in :meth:`Series.str` methods (:issue:`55736`)
- Performance improvement in :meth:`Series.value_counts` and :meth:`Series.mode` for masked dtypes (:issue:`54984`, :issue:`55340`)
- Performance improvement in :meth:`SeriesGroupBy.idxmax`, :meth:`SeriesGroupBy.idxmin`, :meth:`DataFrameGroupBy.idxmax`, :meth:`DataFrameGroupBy.idxmin` (:issue:`54234`)
- Performance improvement when indexing into a non-unique index (:issue:`55816`)
- Performance improvement when indexing with more than 4 keys (:issue:`54550`)
- Performance improvement when localizing time to UTC (:issue:`55241`)

.. ---------------------------------------------------------------------------
.. _whatsnew_220.bug_fixes:

Bug fixes
~~~~~~~~~

Categorical
^^^^^^^^^^^
- :meth:`Categorical.isin` raising ``InvalidIndexError`` for categorical containing overlapping :class:`Interval` values (:issue:`34974`)
- Bug in :meth:`CategoricalDtype.__eq__` returning false for unordered categorical data with mixed types (:issue:`55468`)
-

Datetimelike
^^^^^^^^^^^^
- Bug in :class:`DatetimeIndex` construction when passing both a ``tz`` and either ``dayfirst`` or ``yearfirst`` ignoring dayfirst/yearfirst (:issue:`55813`)
- Bug in :class:`DatetimeIndex` when passing an object-dtype ndarray of float objects and a ``tz`` incorrectly localizing the result (:issue:`55780`)
- Bug in :func:`concat` raising ``AttributeError`` when concatenating all-NA DataFrame with :class:`DatetimeTZDtype` dtype DataFrame. (:issue:`52093`)
- Bug in :func:`testing.assert_extension_array_equal` that could use the wrong unit when comparing resolutions (:issue:`55730`)
- Bug in :func:`to_datetime` and :class:`DatetimeIndex` when passing a list of mixed-string-and-numeric types incorrectly raising (:issue:`55780`)
- Bug in :func:`to_datetime` and :class:`DatetimeIndex` when passing mixed-type objects with a mix of timezones or mix of timezone-awareness failing to raise ``ValueError`` (:issue:`55693`)
- Bug in :meth:`DatetimeIndex.union` returning object dtype for tz-aware indexes with the same timezone but different units (:issue:`55238`)
- Bug in :meth:`Index.is_monotonic_increasing` and :meth:`Index.is_monotonic_decreasing` always caching :meth:`Index.is_unique` as ``True`` when first value in index is ``NaT`` (:issue:`55755`)
- Bug in :meth:`Index.view` to a datetime64 dtype with non-supported resolution incorrectly raising (:issue:`55710`)
- Bug in :meth:`Tick.delta` with very large ticks raising ``OverflowError`` instead of ``OutOfBoundsTimedelta`` (:issue:`55503`)
- Bug in ``.astype`` converting from a higher-resolution ``datetime64`` dtype to a lower-resolution ``datetime64`` dtype (e.g. ``datetime64[us]->datetim64[ms]``) silently overflowing with values near the lower implementation bound (:issue:`55979`)
- Bug in adding or subtracting a :class:`Week` offset to a ``datetime64`` :class:`Series`, :class:`Index`, or :class:`DataFrame` column with non-nanosecond resolution returning incorrect results (:issue:`55583`)
- Bug in addition or subtraction of :class:`BusinessDay` offset with ``offset`` attribute to non-nanosecond :class:`Index`, :class:`Series`, or :class:`DataFrame` column giving incorrect results (:issue:`55608`)
- Bug in addition or subtraction of :class:`DateOffset` objects with microsecond components to ``datetime64`` :class:`Index`, :class:`Series`, or :class:`DataFrame` columns with non-nanosecond resolution (:issue:`55595`)
- Bug in addition or subtraction of very large :class:`Tick` objects with :class:`Timestamp` or :class:`Timedelta` objects raising ``OverflowError`` instead of ``OutOfBoundsTimedelta`` (:issue:`55503`)
- Bug in creating a :class:`Index`, :class:`Series`, or :class:`DataFrame` with a non-nanosecond :class:`DatetimeTZDtype` and inputs that would be out of bounds with nanosecond resolution incorrectly raising ``OutOfBoundsDatetime`` (:issue:`54620`)
- Bug in creating a :class:`Index`, :class:`Series`, or :class:`DataFrame` with a non-nanosecond ``datetime64`` (or :class:`DatetimeTZDtype`) from mixed-numeric inputs treating those as nanoseconds instead of as multiples of the dtype's unit (which would happen with non-mixed numeric inputs) (:issue:`56004`)
- Bug in creating a :class:`Index`, :class:`Series`, or :class:`DataFrame` with a non-nanosecond ``datetime64`` dtype and inputs that would be out of bounds for a ``datetime64[ns]`` incorrectly raising ``OutOfBoundsDatetime`` (:issue:`55756`)
<<<<<<< HEAD
=======
- Bug in parsing datetime strings with nanosecond resolution with non-ISO8601 formats incorrectly truncating sub-microsecond components (:issue:`56051`)
- Bug in parsing datetime strings with sub-second resolution and trailing zeros incorrectly inferring second or millisecond resolution (:issue:`55737`)
>>>>>>> 34f39a9b
-

Timedelta
^^^^^^^^^
- Bug in :class:`Timedelta` construction raising ``OverflowError`` instead of ``OutOfBoundsTimedelta`` (:issue:`55503`)
- Bug in rendering (``__repr__``) of :class:`TimedeltaIndex` and :class:`Series` with timedelta64 values with non-nanosecond resolution entries that are all multiples of 24 hours failing to use the compact representation used in the nanosecond cases (:issue:`55405`)

Timezones
^^^^^^^^^
- Bug in :class:`AbstractHolidayCalendar` where timezone data was not propagated when computing holiday observances (:issue:`54580`)
- Bug in :class:`Timestamp` construction with an ambiguous value and a ``pytz`` timezone failing to raise ``pytz.AmbiguousTimeError`` (:issue:`55657`)
- Bug in :meth:`Timestamp.tz_localize` with ``nonexistent="shift_forward`` around UTC+0 during DST (:issue:`51501`)

Numeric
^^^^^^^
- Bug in :func:`read_csv` with ``engine="pyarrow"`` causing rounding errors for large integers (:issue:`52505`)
- Bug in :meth:`Series.pow` not filling missing values correctly (:issue:`55512`)
-

Conversion
^^^^^^^^^^
- Bug in :func:`astype` when called with ``str`` on unpickled array - the array might change in-place (:issue:`54654`)
- Bug in :meth:`Series.convert_dtypes` not converting all NA column to ``null[pyarrow]`` (:issue:`55346`)
-

Strings
^^^^^^^
- Bug in :func:`pandas.api.types.is_string_dtype` while checking object array with no elements is of the string dtype (:issue:`54661`)
- Bug in :meth:`Series.str.startswith` and :meth:`Series.str.endswith` with arguments of type ``tuple[str, ...]`` for ``string[pyarrow]`` (:issue:`54942`)
-

Interval
^^^^^^^^
- Bug in :class:`Interval` ``__repr__`` not displaying UTC offsets for :class:`Timestamp` bounds. Additionally the hour, minute and second components will now be shown. (:issue:`55015`)
- Bug in :meth:`IntervalIndex.factorize` and :meth:`Series.factorize` with :class:`IntervalDtype` with datetime64 or timedelta64 intervals not preserving non-nanosecond units (:issue:`56099`)
- Bug in :meth:`IntervalIndex.from_arrays` when passed ``datetime64`` or ``timedelta64`` arrays with mismatched resolutions constructing an invalid ``IntervalArray`` object (:issue:`55714`)
- Bug in :meth:`IntervalIndex.get_indexer` with datetime or timedelta intervals incorrectly matching on integer targets (:issue:`47772`)
- Bug in :meth:`IntervalIndex.get_indexer` with timezone-aware datetime intervals incorrectly matching on a sequence of timezone-naive targets (:issue:`47772`)
- Bug in setting values on a :class:`Series` with an :class:`IntervalIndex` using a slice incorrectly raising (:issue:`54722`)
-

Indexing
^^^^^^^^
- Bug in :meth:`DataFrame.loc` when setting :class:`Series` with extension dtype into NumPy dtype (:issue:`55604`)
- Bug in :meth:`Index.difference` not returning a unique set of values when ``other`` is empty or ``other`` is considered non-comparable (:issue:`55113`)
- Bug in setting :class:`Categorical` values into a :class:`DataFrame` with numpy dtypes raising ``RecursionError`` (:issue:`52927`)

Missing
^^^^^^^
-
-

MultiIndex
^^^^^^^^^^
- Bug in :meth:`MultiIndex.get_indexer` not raising ``ValueError`` when ``method`` provided and index is non-monotonic (:issue:`53452`)
-

I/O
^^^
- Bug in :func:`read_csv` where ``on_bad_lines="warn"`` would write to ``stderr`` instead of raise a Python warning. This now yields a :class:`.errors.ParserWarning` (:issue:`54296`)
- Bug in :func:`read_csv` with ``engine="pyarrow"`` where ``usecols`` wasn't working with a csv with no headers (:issue:`54459`)
- Bug in :func:`read_excel`, with ``engine="xlrd"`` (``xls`` files) erroring when file contains NaNs/Infs (:issue:`54564`)
- Bug in :func:`to_excel`, with ``OdsWriter`` (``ods`` files) writing boolean/string value (:issue:`54994`)
- Bug in :meth:`DataFrame.to_hdf` and :func:`read_hdf` with ``datetime64`` dtypes with non-nanosecond resolution failing to round-trip correctly (:issue:`55622`)
- Bug in :meth:`pandas.read_excel` with ``engine="odf"`` (``ods`` files) when string contains annotation (:issue:`55200`)
- Bug in :meth:`pandas.read_excel` with an ODS file without cached formatted cell for float values (:issue:`55219`)
- Bug where :meth:`DataFrame.to_json` would raise an ``OverflowError`` instead of a ``TypeError`` with unsupported NumPy types (:issue:`55403`)

Period
^^^^^^
- Bug in :class:`PeriodIndex` construction when more than one of ``data``, ``ordinal`` and ``**fields`` are passed failing to raise ``ValueError`` (:issue:`55961`)
- Bug in :class:`Period` addition silently wrapping around instead of raising ``OverflowError`` (:issue:`55503`)
- Bug in casting from :class:`PeriodDtype` with ``astype`` to ``datetime64`` or :class:`DatetimeTZDtype` with non-nanosecond unit incorrectly returning with nanosecond unit (:issue:`55958`)
-

Plotting
^^^^^^^^
- Bug in :meth:`DataFrame.plot.box` with ``vert=False`` and a matplotlib ``Axes`` created with ``sharey=True`` (:issue:`54941`)
- Bug in :meth:`Series.plot` when reusing an ``ax`` object failing to raise when a ``how`` keyword is passed (:issue:`55953`)
-

Groupby/resample/rolling
^^^^^^^^^^^^^^^^^^^^^^^^
- Bug in :class:`.Rolling` where duplicate datetimelike indexes are treated as consecutive rather than equal with ``closed='left'`` and ``closed='neither'`` (:issue:`20712`)
- Bug in :meth:`.DataFrameGroupBy.idxmin`, :meth:`.DataFrameGroupBy.idxmax`, :meth:`.SeriesGroupBy.idxmin`, and :meth:`.SeriesGroupBy.idxmax` would not retain :class:`.Categorical` dtype when the index was a :class:`.CategoricalIndex` that contained NA values (:issue:`54234`)
- Bug in :meth:`.DataFrameGroupBy.transform` and :meth:`.SeriesGroupBy.transform` when ``observed=False`` and ``f="idxmin"`` or ``f="idxmax"`` would incorrectly raise on unobserved categories (:issue:`54234`)
- Bug in :meth:`DataFrame.asfreq` and :meth:`Series.asfreq` with a :class:`DatetimeIndex` with non-nanosecond resolution incorrectly converting to nanosecond resolution (:issue:`55958`)
- Bug in :meth:`DataFrame.resample` not respecting ``closed`` and ``label`` arguments for :class:`~pandas.tseries.offsets.BusinessDay` (:issue:`55282`)
- Bug in :meth:`DataFrame.resample` where bin edges were not correct for :class:`~pandas.tseries.offsets.BusinessDay` (:issue:`55281`)
- Bug in :meth:`DataFrame.resample` where bin edges were not correct for :class:`~pandas.tseries.offsets.MonthBegin` (:issue:`55271`)
- Bug in :meth:`DataFrameGroupBy.value_counts` and :meth:`SeriesGroupBy.value_count` could result in incorrect sorting if the columns of the DataFrame or name of the Series are integers (:issue:`55951`)
- Bug in :meth:`DataFrameGroupBy.value_counts` and :meth:`SeriesGroupBy.value_count` would not respect ``sort=False`` in :meth:`DataFrame.groupby` and :meth:`Series.groupby` (:issue:`55951`)
- Bug in :meth:`DataFrameGroupBy.value_counts` and :meth:`SeriesGroupBy.value_count` would sort by proportions rather than frequencies when ``sort=True`` and ``normalize=True`` (:issue:`55951`)

Reshaping
^^^^^^^^^
- Bug in :func:`concat` ignoring ``sort`` parameter when passed :class:`DatetimeIndex` indexes (:issue:`54769`)
- Bug in :func:`merge_asof` raising ``TypeError`` when ``by`` dtype is not ``object``, ``int64``, or ``uint64`` (:issue:`22794`)
- Bug in :func:`merge` returning columns in incorrect order when left and/or right is empty (:issue:`51929`)
- Bug in :meth:`pandas.DataFrame.melt` where an exception was raised if ``var_name`` was not a string (:issue:`55948`)
- Bug in :meth:`pandas.DataFrame.melt` where it would not preserve the datetime (:issue:`55254`)
- Bug in :meth:`pandas.DataFrame.pivot_table` where the row margin is incorrect when the columns have numeric names (:issue:`26568`)

Sparse
^^^^^^
- Bug in :meth:`SparseArray.take` when using a different fill value than the array's fill value (:issue:`55181`)
-

ExtensionArray
^^^^^^^^^^^^^^
-
-

Styler
^^^^^^
-
-

Other
^^^^^
- Bug in :func:`DataFrame.describe` when formatting percentiles in the resulting percentile 99.999% is rounded to 100% (:issue:`55765`)
- Bug in :func:`cut` incorrectly allowing cutting of timezone-aware datetimes with timezone-naive bins (:issue:`54964`)
- Bug in :func:`infer_freq` and :meth:`DatetimeIndex.inferred_freq` with weekly frequencies and non-nanosecond resolutions (:issue:`55609`)
- Bug in :meth:`DataFrame.apply` where passing ``raw=True`` ignored ``args`` passed to the applied function (:issue:`55009`)
- Bug in :meth:`Dataframe.from_dict` which would always sort the rows of the created :class:`DataFrame`.  (:issue:`55683`)
- Bug in rendering ``inf`` values inside a a :class:`DataFrame` with the ``use_inf_as_na`` option enabled (:issue:`55483`)
- Bug in rendering a :class:`Series` with a :class:`MultiIndex` when one of the index level's names is 0 not having that name displayed (:issue:`55415`)

.. ***DO NOT USE THIS SECTION***

-
-

.. ---------------------------------------------------------------------------
.. _whatsnew_220.contributors:

Contributors
~~~~~~~~~~~~<|MERGE_RESOLUTION|>--- conflicted
+++ resolved
@@ -459,11 +459,8 @@
 - Bug in creating a :class:`Index`, :class:`Series`, or :class:`DataFrame` with a non-nanosecond :class:`DatetimeTZDtype` and inputs that would be out of bounds with nanosecond resolution incorrectly raising ``OutOfBoundsDatetime`` (:issue:`54620`)
 - Bug in creating a :class:`Index`, :class:`Series`, or :class:`DataFrame` with a non-nanosecond ``datetime64`` (or :class:`DatetimeTZDtype`) from mixed-numeric inputs treating those as nanoseconds instead of as multiples of the dtype's unit (which would happen with non-mixed numeric inputs) (:issue:`56004`)
 - Bug in creating a :class:`Index`, :class:`Series`, or :class:`DataFrame` with a non-nanosecond ``datetime64`` dtype and inputs that would be out of bounds for a ``datetime64[ns]`` incorrectly raising ``OutOfBoundsDatetime`` (:issue:`55756`)
-<<<<<<< HEAD
-=======
 - Bug in parsing datetime strings with nanosecond resolution with non-ISO8601 formats incorrectly truncating sub-microsecond components (:issue:`56051`)
 - Bug in parsing datetime strings with sub-second resolution and trailing zeros incorrectly inferring second or millisecond resolution (:issue:`55737`)
->>>>>>> 34f39a9b
 -
 
 Timedelta
