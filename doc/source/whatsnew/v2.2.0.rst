--- conflicted
+++ resolved
@@ -162,13 +162,9 @@
 - Deprecated allowing non-keyword arguments in :meth:`DataFrame.to_parquet` except ``path``. (:issue:`54229`)
 - Deprecated allowing non-keyword arguments in :meth:`DataFrame.to_pickle` except ``path``. (:issue:`54229`)
 - Deprecated allowing non-keyword arguments in :meth:`DataFrame.to_string` except ``buf``. (:issue:`54229`)
-<<<<<<< HEAD
 - Deprecated automatic downcasting of object-dtype results in :meth:`Series.replace` and :meth:`DataFrame.replace`, explicitly call ``result = result.infer_objects(copy=False)`` instead. To opt in to the future version, use ``pd.set_option("future.no_silent_downcasting", True)`` (:issue:`54710`)
 - Deprecated downcasting behavior in :meth:`Series.where`, :meth:`DataFrame.where`, :meth:`Series.mask`, :meth:`DataFrame.mask`, :meth:`Series.clip`, :meth:`DataFrame.clip`; in a future version these will not infer object-dtype columns to non-object dtype, or all-round floats to integer dtype. Call ``result.infer_objects(copy=False)`` on the result for object inference, or explicitly cast floats to ints. To opt in to the future version, use ``pd.set_option("future.no_silent_downcasting", True)`` (:issue:`53656`)
-=======
-- Deprecated downcasting behavior in :meth:`Series.where`, :meth:`DataFrame.where`, :meth:`Series.mask`, :meth:`DataFrame.mask`, :meth:`Series.clip`, :meth:`DataFrame.clip`; in a future version these will not infer object-dtype columns to non-object dtype, or all-round floats to integer dtype. Call ``result.infer_objects(copy=False)`` on the result for object inference, or explicitly cast floats to ints. To opt in to the future version, use ``pd.set_option("future.downcasting", True)`` (:issue:`53656`)
 - Deprecated including the groups in computations when using :meth:`DataFrameGroupBy.apply` and :meth:`DataFrameGroupBy.resample`; pass ``include_groups=False`` to exclude the groups (:issue:`7155`)
->>>>>>> f00efd03
 - Deprecated not passing a tuple to :class:`DataFrameGroupBy.get_group` or :class:`SeriesGroupBy.get_group` when grouping by a length-1 list-like (:issue:`25971`)
 - Deprecated strings ``S``, ``U``, and ``N`` denoting units in :func:`to_timedelta` (:issue:`52536`)
 - Deprecated strings ``T``, ``S``, ``L``, ``U``, and ``N`` denoting frequencies in :class:`Minute`, :class:`Second`, :class:`Milli`, :class:`Micro`, :class:`Nano` (:issue:`52536`)
