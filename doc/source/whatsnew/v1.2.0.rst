--- conflicted
+++ resolved
@@ -653,18 +653,15 @@
 - Bug in indexing on a :class:`Series` or :class:`DataFrame` with a :class:`CategoricalIndex` using listlike indexer that contains elements that are in the index's ``categories`` but not in the index itself failing to raise ``KeyError`` (:issue:`37901`)
 - Bug on inserting a boolean label into a :class:`DataFrame` with a numeric :class:`Index` columns incorrectly casting to integer (:issue:`36319`)
 - Bug in :meth:`DataFrame.iloc` and :meth:`Series.iloc` aligning objects in ``__setitem__`` (:issue:`22046`)
+- Bug in :meth:`DataFrame.loc`, :meth:`Series.loc`, :meth:`DataFrame.__getitem__` and :meth:`Series.__getitem__` returning incorrect elements for non-monotonic :class:`DatetimeIndex` for string slices (:issue:`33146`)
 - Bug in :meth:`MultiIndex.drop` does not raise if labels are partially found (:issue:`37820`)
 - Bug in :meth:`DataFrame.loc` did not raise ``KeyError`` when missing combination was given with ``slice(None)`` for remaining levels (:issue:`19556`)
-<<<<<<< HEAD
-- Bug in :meth:`DataFrame.loc`, :meth:`Series.loc`, :meth:`DataFrame.__getitem__` and :meth:`Series.__getitem__` returning incorrect elements for non-monotonic :class:`DatetimeIndex` for string slices (:issue:`33146`)
-=======
 - Bug in :meth:`DataFrame.loc` raising ``TypeError`` when non-integer slice was given to select values from :class:`MultiIndex` (:issue:`25165`, :issue:`24263`)
 - Bug in :meth:`Series.at` returning :class:`Series` with one element instead of scalar when index is a :class:`MultiIndex` with one level (:issue:`38053`)
 - Bug in :meth:`DataFrame.loc` returning and assigning elements in wrong order when indexer is differently ordered than the :class:`MultiIndex` to filter (:issue:`31330`, :issue:`34603`)
 - Bug in :meth:`DataFrame.loc` and :meth:`DataFrame.__getitem__`  raising ``KeyError`` when columns were :class:`MultiIndex` with only one level (:issue:`29749`)
 - Bug in :meth:`Series.__getitem__` and :meth:`DataFrame.__getitem__` raising blank ``KeyError`` without missing keys for :class:`IntervalIndex` (:issue:`27365`)
 - Bug in setting a new label on a :class:`DataFrame` or :class:`Series` with a :class:`CategoricalIndex` incorrectly raising ``TypeError`` when the new label is not among the index's categories (:issue:`38098`)
->>>>>>> 56b9a80e
 
 Missing
 ^^^^^^^
