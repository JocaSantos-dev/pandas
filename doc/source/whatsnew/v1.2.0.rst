--- conflicted
+++ resolved
@@ -409,11 +409,8 @@
 - Bug in :meth:`DataFrameGroupBy.apply` raising error with ``np.nan`` group(s) when ``dropna=False`` (:issue:`35889`)
 - Bug in :meth:`Rolling.sum()` returned wrong values when dtypes where mixed between float and integer and axis was equal to one (:issue:`20649`, :issue:`35596`)
 - Bug in :meth:`Rolling.count` returned ``np.nan`` with :class:`pandas.api.indexers.FixedForwardWindowIndexer` as window, ``min_periods=0`` and only missing values in window (:issue:`35579`)
-<<<<<<< HEAD
+- Bug where :class:`pandas.core.window.Rolling` produces incorrect window sizes when using a ``PeriodIndex`` (:issue:`34225`)
 - Bug in :meth:`DataFrameGroupBy.rolling` returned wrong values with timeaware window containing ``NaN``. Raises ``ValueError`` because windows are not monotonic now (:issue:`34617`)
-=======
-- Bug where :class:`pandas.core.window.Rolling` produces incorrect window sizes when using a ``PeriodIndex`` (:issue:`34225`)
->>>>>>> d5cddbda
 
 Reshaping
 ^^^^^^^^^
