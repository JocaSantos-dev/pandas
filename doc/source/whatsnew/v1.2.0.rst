.. _whatsnew_120:

What's new in 1.2.0 (??)
------------------------

These are the changes in pandas 1.2.0. See :ref:`release` for a full changelog
including other versions of pandas.

{{ header }}

.. ---------------------------------------------------------------------------

Enhancements
~~~~~~~~~~~~

.. _whatsnew_120.duplicate_labels:

Optionally disallow duplicate labels
^^^^^^^^^^^^^^^^^^^^^^^^^^^^^^^^^^^^

:class:`Series` and :class:`DataFrame` can now be created with ``allows_duplicate_labels=False`` flag to
control whether the index or columns can contain duplicate labels (:issue:`28394`). This can be used to
prevent accidental introduction of duplicate labels, which can affect downstream operations.

By default, duplicates continue to be allowed.

.. ipython:: python

   pd.Series([1, 2], index=['a', 'a'])

.. ipython:: python
   :okexcept:

   pd.Series([1, 2], index=['a', 'a']).set_flags(allows_duplicate_labels=False)

pandas will propagate the ``allows_duplicate_labels`` property through many operations.

.. ipython:: python
   :okexcept:

   a = (
       pd.Series([1, 2], index=['a', 'b'])
         .set_flags(allows_duplicate_labels=False)
   )
   a
   # An operation introducing duplicates
   a.reindex(['a', 'b', 'a'])

.. warning::

   This is an experimental feature. Currently, many methods fail to
   propagate the ``allows_duplicate_labels`` value. In future versions
   it is expected that every method taking or returning one or more
   DataFrame or Series objects will propagate ``allows_duplicate_labels``.

See :ref:`duplicates` for more.

The ``allows_duplicate_labels`` flag is stored in the new :attr:`DataFrame.flags`
attribute. This stores global attributes that apply to the *pandas object*. This
differs from :attr:`DataFrame.attrs`, which stores information that applies to
the dataset.

Passing arguments to fsspec backends
^^^^^^^^^^^^^^^^^^^^^^^^^^^^^^^^^^^^

Many read/write functions have acquired the ``storage_options`` optional argument,
to pass a dictionary of parameters to the storage backend. This allows, for
example, for passing credentials to S3 and GCS storage. The details of what
parameters can be passed to which backends can be found in the documentation
of the individual storage backends (detailed from the fsspec docs for
`builtin implementations`_ and linked to `external ones`_). See
Section :ref:`io.remote`.

:issue:`35655` added fsspec support (including ``storage_options``)
for reading excel files.

.. _builtin implementations: https://filesystem-spec.readthedocs.io/en/latest/api.html#built-in-implementations
.. _external ones: https://filesystem-spec.readthedocs.io/en/latest/api.html#other-known-implementations

.. _whatsnew_120.binary_handle_to_csv:

Support for binary file handles in ``to_csv``
^^^^^^^^^^^^^^^^^^^^^^^^^^^^^^^^^^^^^^^^^^^^^

:meth:`to_csv` supports file handles in binary mode (:issue:`19827` and :issue:`35058`)
with ``encoding`` (:issue:`13068` and :issue:`23854`) and ``compression`` (:issue:`22555`).
If pandas does not automatically detect whether the file handle is opened in binary or text mode,
it is necessary to provide ``mode="wb"``.

For example:

.. ipython:: python

   import io

   data = pd.DataFrame([0, 1, 2])
   buffer = io.BytesIO()
   data.to_csv(buffer, encoding="utf-8", compression="gzip")

Support for short caption and table position in ``to_latex``
^^^^^^^^^^^^^^^^^^^^^^^^^^^^^^^^^^^^^^^^^^^^^^^^^^^^^^^^^^^^

:meth:`DataFrame.to_latex` now allows one to specify
a floating table position (:issue:`35281`)
and a short caption (:issue:`36267`).

The keyword ``position`` has been added to set the position.

.. ipython:: python

   data = pd.DataFrame({'a': [1, 2], 'b': [3, 4]})
   table = data.to_latex(position='ht')
   print(table)

Usage of the keyword ``caption`` has been extended.
Besides taking a single string as an argument,
one can optionally provide a tuple ``(full_caption, short_caption)``
to add a short caption macro.

.. ipython:: python

   data = pd.DataFrame({'a': [1, 2], 'b': [3, 4]})
   table = data.to_latex(caption=('the full long caption', 'short caption'))
   print(table)

.. _whatsnew_120.read_csv_table_precision_default:

Change in default floating precision for ``read_csv`` and ``read_table``
^^^^^^^^^^^^^^^^^^^^^^^^^^^^^^^^^^^^^^^^^^^^^^^^^^^^^^^^^^^^^^^^^^^^^^^^

For the C parsing engine, the methods :meth:`read_csv` and :meth:`read_table` previously defaulted to a parser that
could read floating point numbers slightly incorrectly with respect to the last bit in precision.
The option ``floating_precision="high"`` has always been available to avoid this issue.
Beginning with this version, the default is now to use the more accurate parser by making
``floating_precision=None`` correspond to the high precision parser, and the new option
``floating_precision="legacy"`` to use the legacy parser. The change to using the higher precision
parser by default should have no impact on performance. (:issue:`17154`)

.. _whatsnew_120.floating:

Experimental nullable data types for float data
^^^^^^^^^^^^^^^^^^^^^^^^^^^^^^^^^^^^^^^^^^^^^^^

We've added :class:`Float32Dtype` / :class:`Float64Dtype` and :class:`~arrays.FloatingArray`.
These are extension data types dedicated to floating point data that can hold the
``pd.NA`` missing value indicator (:issue:`32265`, :issue:`34307`).

While the default float data type already supports missing values using ``np.nan``,
these new data types use ``pd.NA`` (and its corresponding behaviour) as the missing
value indicator, in line with the already existing nullable :ref:`integer <integer_na>`
and :ref:`boolean <boolean>` data types.

One example where the behaviour of ``np.nan`` and ``pd.NA`` is different is
comparison operations:

.. ipython:: python

  # the default numpy float64 dtype
  s1 = pd.Series([1.5, None])
  s1
  s1 > 1

.. ipython:: python

  # the new nullable float64 dtype
  s2 = pd.Series([1.5, None], dtype="Float64")
  s2
  s2 > 1

See the :ref:`missing_data.NA` doc section for more details on the behaviour
when using the ``pd.NA`` missing value indicator.

As shown above, the dtype can be specified using the "Float64" or "Float32"
string (capitalized to distinguish it from the default "float64" data type).
Alternatively, you can also use the dtype object:

.. ipython:: python

   pd.Series([1.5, None], dtype=pd.Float32Dtype())

.. warning::

   Experimental: the new floating data types are currently experimental, and their
   behaviour or API may still change without warning. Especially the behaviour
   regarding NaN (distinct from NA missing values) is subject to change.

.. _whatsnew_120.index_name_preservation:

Index/column name preservation when aggregating
^^^^^^^^^^^^^^^^^^^^^^^^^^^^^^^^^^^^^^^^^^^^^^^

When aggregating using :meth:`concat` or the :class:`DataFrame` constructor, pandas
will now attempt to preserve index and column names whenever possible (:issue:`35847`).
In the case where all inputs share a common name, this name will be assigned to the
result. When the input names do not all agree, the result will be unnamed. Here is an
example where the index name is preserved:

.. ipython:: python

    idx = pd.Index(range(5), name='abc')
    ser = pd.Series(range(5, 10), index=idx)
    pd.concat({'x': ser[1:], 'y': ser[:-1]}, axis=1)

The same is true for :class:`MultiIndex`, but the logic is applied separately on a
level-by-level basis.

.. _whatsnew_120.groupby_ewm:

Groupby supports EWM operations directly
^^^^^^^^^^^^^^^^^^^^^^^^^^^^^^^^^^^^^^^^

:class:`.DataFrameGroupBy` now supports exponentially weighted window operations directly (:issue:`16037`).

.. ipython:: python

    df = pd.DataFrame({'A': ['a', 'b', 'a', 'b'], 'B': range(4)})
    df
    df.groupby('A').ewm(com=1.0).mean()

Additionally ``mean`` supports execution via `Numba <https://numba.pydata.org/>`__ with
the  ``engine`` and ``engine_kwargs`` arguments. Numba must be installed as an optional dependency
to use this feature.

.. _whatsnew_120.enhancements.other:

Other enhancements
^^^^^^^^^^^^^^^^^^
- Added ``day_of_week`` (compatibility alias ``dayofweek``) property to :class:`Timestamp`, :class:`.DatetimeIndex`, :class:`Period`, :class:`PeriodIndex` (:issue:`9605`)
- Added ``day_of_year`` (compatibility alias ``dayofyear``) property to :class:`Timestamp`, :class:`.DatetimeIndex`, :class:`Period`, :class:`PeriodIndex` (:issue:`9605`)
- Added :meth:`~DataFrame.set_flags` for setting table-wide flags on a Series or DataFrame (:issue:`28394`)
- :meth:`DataFrame.applymap` now supports ``na_action`` (:issue:`23803`)
- :class:`Index` with object dtype supports division and multiplication (:issue:`34160`)
- :meth:`DataFrame.explode` and :meth:`Series.explode` now support exploding of sets (:issue:`35614`)
- :meth:`DataFrame.hist` now supports time series (datetime) data (:issue:`32590`)
- :meth:`.Styler.set_table_styles` now allows the direct styling of rows and columns and can be chained (:issue:`35607`)
- :class:`.Styler` now allows direct CSS class name addition to individual data cells (:issue:`36159`)
- :meth:`.Rolling.mean` and :meth:`.Rolling.sum` use Kahan summation to calculate the mean to avoid numerical problems (:issue:`10319`, :issue:`11645`, :issue:`13254`, :issue:`32761`, :issue:`36031`)
- :meth:`.DatetimeIndex.searchsorted`, :meth:`.TimedeltaIndex.searchsorted`, :meth:`PeriodIndex.searchsorted`, and :meth:`Series.searchsorted` with datetimelike dtypes will now try to cast string arguments (listlike and scalar) to the matching datetimelike type (:issue:`36346`)
- Added methods :meth:`IntegerArray.prod`, :meth:`IntegerArray.min`, and :meth:`IntegerArray.max` (:issue:`33790`)
- Calling a NumPy ufunc on a ``DataFrame`` with extension types now preserves the extension types when possible (:issue:`23743`).
- Calling a binary-input NumPy ufunc on multiple ``DataFrame`` objects now aligns, matching the behavior of binary operations and ufuncs on ``Series`` (:issue:`23743`).
- Where possible :meth:`RangeIndex.difference` and :meth:`RangeIndex.symmetric_difference` will return :class:`RangeIndex` instead of :class:`Int64Index` (:issue:`36564`)
<<<<<<< HEAD
- Added :meth:`MultiIndex.dtypes` (:issue:`37062`)
- Added :meth:`Rolling.sem()` and :meth:`Expanding.sem()` to compute the standard error of mean (:issue:`26476`).
- :meth:`Rolling.var()` and :meth:`Rolling.std()` use Kahan summation and Welfords Method to avoid numerical issues (:issue:`37051`)
- :meth:`DataFrame.corr` and :meth:`DataFrame.cov` use Welfords Method to avoid numerical issues (:issue:`37448`)
=======
- :meth:`DataFrame.to_parquet` now supports :class:`MultiIndex` for columns in parquet format (:issue:`34777`)
- Added :meth:`.Rolling.sem` and :meth:`Expanding.sem` to compute the standard error of the mean (:issue:`26476`)
- :meth:`.Rolling.var` and :meth:`.Rolling.std` use Kahan summation and Welford's Method to avoid numerical issues (:issue:`37051`)
- :meth:`DataFrame.corr` and :meth:`DataFrame.cov` use Welford's Method to avoid numerical issues (:issue:`37448`)
>>>>>>> 65319af6
- :meth:`DataFrame.plot` now recognizes ``xlabel`` and ``ylabel`` arguments for plots of type ``scatter`` and ``hexbin`` (:issue:`37001`)
- :class:`DataFrame` now supports the ``divmod`` operation (:issue:`37165`)
- :meth:`DataFrame.to_parquet` now returns a ``bytes`` object when no ``path`` argument is passed (:issue:`37105`)
- :class:`.Rolling` now supports the ``closed`` argument for fixed windows (:issue:`34315`)
- :class:`.DatetimeIndex` and :class:`Series` with ``datetime64`` or ``datetime64tz`` dtypes now support ``std`` (:issue:`37436`)
- :class:`Window` now supports all Scipy window types in ``win_type`` with flexible keyword argument support (:issue:`34556`)
- :meth:`testing.assert_index_equal` now has a ``check_order`` parameter that allows indexes to be checked in an order-insensitive manner (:issue:`37478`)
- :func:`read_csv` supports memory-mapping for compressed files (:issue:`37621`)
- Add support for ``min_count`` keyword for :meth:`DataFrame.groupby` and :meth:`DataFrame.resample` for functions ``min``, ``max``, ``first`` and ``last`` (:issue:`37821`, :issue:`37768`)
- Improve error reporting for :meth:`DataFrame.merge` when invalid merge column definitions were given (:issue:`16228`)
- Improve numerical stability for :meth:`.Rolling.skew`, :meth:`.Rolling.kurt`, :meth:`Expanding.skew` and :meth:`Expanding.kurt` through implementation of Kahan summation (:issue:`6929`)
- Improved error reporting for subsetting columns of a :class:`.DataFrameGroupBy` with ``axis=1`` (:issue:`37725`)
- Implement method ``cross`` for :meth:`DataFrame.merge` and :meth:`DataFrame.join` (:issue:`5401`)

.. ---------------------------------------------------------------------------

.. _whatsnew_120.notable_bug_fixes:

Notable bug fixes
~~~~~~~~~~~~~~~~~

These are bug fixes that might have notable behavior changes.

Consistency of DataFrame Reductions
^^^^^^^^^^^^^^^^^^^^^^^^^^^^^^^^^^^
:meth:`DataFrame.any` and :meth:`DataFrame.all` with ``bool_only=True`` now
determines whether to exclude object-dtype columns on a column-by-column basis,
instead of checking if *all* object-dtype columns can be considered boolean.

This prevents pathological behavior where applying the reduction on a subset
of columns could result in a larger Series result. See (:issue:`37799`).

.. ipython:: python

    df = pd.DataFrame({"A": ["foo", "bar"], "B": [True, False]}, dtype=object)
    df["C"] = pd.Series([True, True])


*Previous behavior*:

.. code-block:: ipython

    In [5]: df.all(bool_only=True)
    Out[5]:
    C    True
    dtype: bool

    In [6]: df[["B", "C"]].all(bool_only=True)
    Out[6]:
    B    False
    C    True
    dtype: bool

*New behavior*:

.. ipython:: python

    In [5]: df.all(bool_only=True)

    In [6]: df[["B", "C"]].all(bool_only=True)


Other DataFrame reductions with ``numeric_only=None`` will also avoid
this pathological behavior (:issue:`37827`):

.. ipython:: python

    df = pd.DataFrame({"A": [0, 1, 2], "B": ["a", "b", "c"]}, dtype=object)


*Previous behavior*:

.. code-block:: ipython

    In [3]: df.mean()
    Out[3]: Series([], dtype: float64)

    In [4]: df[["A"]].mean()
    Out[4]:
    A    1.0
    dtype: float64

*New behavior*:

.. ipython:: python

    df.mean()

    df[["A"]].mean()

Moreover, DataFrame reductions with ``numeric_only=None`` will now be
consistent with their Series counterparts.  In particular, for
reductions where the Series method raises ``TypeError``, the
DataFrame reduction will now consider that column non-numeric
instead of casting to a NumPy array which may have different semantics (:issue:`36076`,
:issue:`28949`, :issue:`21020`).

.. ipython:: python

    ser = pd.Series([0, 1], dtype="category", name="A")
    df = ser.to_frame()


*Previous behavior*:

.. code-block:: ipython

    In [5]: df.any()
    Out[5]:
    A    True
    dtype: bool

*New behavior*:

.. ipython:: python

    df.any()


.. _whatsnew_120.api_breaking.python:

Increased minimum version for Python
^^^^^^^^^^^^^^^^^^^^^^^^^^^^^^^^^^^^

pandas 1.2.0 supports Python 3.7.1 and higher (:issue:`35214`).

.. _whatsnew_120.api_breaking.deps:

Increased minimum versions for dependencies
^^^^^^^^^^^^^^^^^^^^^^^^^^^^^^^^^^^^^^^^^^^

Some minimum supported versions of dependencies were updated (:issue:`35214`).
If installed, we now require:

+-----------------+-----------------+----------+---------+
| Package         | Minimum Version | Required | Changed |
+=================+=================+==========+=========+
| numpy           | 1.16.5          |    X     |    X    |
+-----------------+-----------------+----------+---------+
| pytz            | 2017.3          |    X     |    X    |
+-----------------+-----------------+----------+---------+
| python-dateutil | 2.7.3           |    X     |         |
+-----------------+-----------------+----------+---------+
| bottleneck      | 1.2.1           |          |         |
+-----------------+-----------------+----------+---------+
| numexpr         | 2.6.8           |          |    X    |
+-----------------+-----------------+----------+---------+
| pytest (dev)    | 5.0.1           |          |    X    |
+-----------------+-----------------+----------+---------+
| mypy (dev)      | 0.782           |          |    X    |
+-----------------+-----------------+----------+---------+

For `optional libraries <https://dev.pandas.io/docs/install.html#dependencies>`_ the general recommendation is to use the latest version.
The following table lists the lowest version per library that is currently being tested throughout the development of pandas.
Optional libraries below the lowest tested version may still work, but are not considered supported.

+-----------------+-----------------+---------+
| Package         | Minimum Version | Changed |
+=================+=================+=========+
| beautifulsoup4  | 4.6.0           |         |
+-----------------+-----------------+---------+
| fastparquet     | 0.3.2           |         |
+-----------------+-----------------+---------+
| fsspec          | 0.7.4           |         |
+-----------------+-----------------+---------+
| gcsfs           | 0.6.0           |         |
+-----------------+-----------------+---------+
| lxml            | 4.3.0           |    X    |
+-----------------+-----------------+---------+
| matplotlib      | 2.2.3           |    X    |
+-----------------+-----------------+---------+
| numba           | 0.46.0          |         |
+-----------------+-----------------+---------+
| openpyxl        | 2.6.0           |    X    |
+-----------------+-----------------+---------+
| pyarrow         | 0.15.0          |    X    |
+-----------------+-----------------+---------+
| pymysql         | 0.7.11          |    X    |
+-----------------+-----------------+---------+
| pytables        | 3.5.1           |    X    |
+-----------------+-----------------+---------+
| s3fs            | 0.4.0           |         |
+-----------------+-----------------+---------+
| scipy           | 1.2.0           |         |
+-----------------+-----------------+---------+
| sqlalchemy      | 1.2.8           |    X    |
+-----------------+-----------------+---------+
| xarray          | 0.12.0          |    X    |
+-----------------+-----------------+---------+
| xlrd            | 1.2.0           |    X    |
+-----------------+-----------------+---------+
| xlsxwriter      | 1.0.2           |    X    |
+-----------------+-----------------+---------+
| xlwt            | 1.3.0           |    X    |
+-----------------+-----------------+---------+
| pandas-gbq      | 0.12.0          |         |
+-----------------+-----------------+---------+

See :ref:`install.dependencies` and :ref:`install.optional_dependencies` for more.

.. _whatsnew_200.api.other:

Other API changes
^^^^^^^^^^^^^^^^^

- Sorting in descending order is now stable for :meth:`Series.sort_values` and :meth:`Index.sort_values` for DateTime-like :class:`Index` subclasses. This will affect sort order when sorting a DataFrame on multiple columns, sorting with a key function that produces duplicates, or requesting the sorting index when using :meth:`Index.sort_values`. When using :meth:`Series.value_counts`, the count of missing values is no longer necessarily last in the list of duplicate counts. Instead, its position corresponds to the position in the original Series. When using :meth:`Index.sort_values` for DateTime-like :class:`Index` subclasses, NaTs ignored the ``na_position`` argument and were sorted to the beginning. Now they respect ``na_position``, the default being ``last``, same as other :class:`Index` subclasses. (:issue:`35992`)
- Passing an invalid ``fill_value`` to :meth:`Categorical.take`, :meth:`.DatetimeArray.take`, :meth:`TimedeltaArray.take`, or :meth:`PeriodArray.take` now raises a ``TypeError`` instead of a ``ValueError`` (:issue:`37733`)
- Passing an invalid ``fill_value`` to :meth:`Series.shift` with a ``CategoricalDtype`` now raises a ``TypeError`` instead of a ``ValueError`` (:issue:`37733`)
- Passing an invalid value to :meth:`IntervalIndex.insert` or :meth:`CategoricalIndex.insert` now raises a ``TypeError`` instead of a ``ValueError`` (:issue:`37733`)
- Attempting to reindex a Series with a :class:`CategoricalIndex` with an invalid ``fill_value`` now raises a ``TypeError`` instead of a ``ValueError`` (:issue:`37733`)

.. ---------------------------------------------------------------------------

.. _whatsnew_120.deprecations:

Deprecations
~~~~~~~~~~~~
- Deprecated parameter ``inplace`` in :meth:`MultiIndex.set_codes` and :meth:`MultiIndex.set_levels` (:issue:`35626`)
- Deprecated parameter ``dtype`` of method :meth:`~Index.copy` for all :class:`Index` subclasses. Use the :meth:`~Index.astype` method instead for changing dtype (:issue:`35853`)
- Deprecated parameters ``levels`` and ``codes`` in :meth:`MultiIndex.copy`. Use the :meth:`~MultiIndex.set_levels` and :meth:`~MultiIndex.set_codes` methods instead (:issue:`36685`)
- Date parser functions :func:`~pandas.io.date_converters.parse_date_time`, :func:`~pandas.io.date_converters.parse_date_fields`, :func:`~pandas.io.date_converters.parse_all_fields` and :func:`~pandas.io.date_converters.generic_parser` from ``pandas.io.date_converters`` are deprecated and will be removed in a future version; use :func:`to_datetime` instead (:issue:`35741`)
- :meth:`DataFrame.lookup` is deprecated and will be removed in a future version, use :meth:`DataFrame.melt` and :meth:`DataFrame.loc` instead (:issue:`18682`)
- The method :meth:`Index.to_native_types` is deprecated. Use ``.astype(str)`` instead (:issue:`28867`)
- Deprecated indexing :class:`DataFrame` rows with a single datetime-like string as ``df[string]``
  (given the ambiguity whether it is indexing the rows or selecting a column), use
  ``df.loc[string]`` instead (:issue:`36179`)
- Deprecated casting an object-dtype index of ``datetime`` objects to :class:`.DatetimeIndex` in the :class:`Series` constructor (:issue:`23598`)
- Deprecated :meth:`Index.is_all_dates` (:issue:`27744`)
- The default value of ``regex`` for :meth:`Series.str.replace` will change from ``True`` to ``False`` in a future release. In addition, single character regular expressions will *not* be treated as literal strings when ``regex=True`` is set. (:issue:`24804`)
- Deprecated automatic alignment on comparison operations between :class:`DataFrame` and :class:`Series`, do ``frame, ser = frame.align(ser, axis=1, copy=False)`` before e.g. ``frame == ser`` (:issue:`28759`)
- :meth:`Rolling.count` with ``min_periods=None`` will default to the size of the window in a future version (:issue:`31302`)
- Using "outer" ufuncs on DataFrames to return 4d ndarray is now deprecated. Convert to an ndarray first (:issue:`23743`)
- Deprecated slice-indexing on timezone-aware :class:`DatetimeIndex` with naive ``datetime`` objects, to match scalar indexing behavior (:issue:`36148`)
- :meth:`Index.ravel` returning a ``np.ndarray`` is deprecated, in the future this will return a view on the same index (:issue:`19956`)
- Deprecate use of strings denoting units with 'M', 'Y' or 'y' in :func:`~pandas.to_timedelta` (:issue:`36666`)
- :class:`Index` methods ``&``, ``|``, and ``^`` behaving as the set operations :meth:`Index.intersection`, :meth:`Index.union`, and :meth:`Index.symmetric_difference`, respectively, are deprecated and in the future will behave as pointwise boolean operations matching :class:`Series` behavior.  Use the named set methods instead (:issue:`36758`)
- :meth:`Categorical.is_dtype_equal` and :meth:`CategoricalIndex.is_dtype_equal` are deprecated, will be removed in a future version (:issue:`37545`)
- :meth:`Series.slice_shift` and :meth:`DataFrame.slice_shift` are deprecated, use :meth:`Series.shift` or :meth:`DataFrame.shift` instead (:issue:`37601`)
- Partial slicing on unordered :class:`.DatetimeIndex` objects with keys that are not in the index is deprecated and will be removed in a future version (:issue:`18531`)
- The ``how`` keyword in :meth:`PeriodIndex.astype` is deprecated and will be removed in a future version, use ``index.to_timestamp(how=how)`` instead (:issue:`37982`)
- Deprecated :meth:`Index.asi8` for :class:`Index` subclasses other than :class:`.DatetimeIndex`, :class:`.TimedeltaIndex`, and :class:`PeriodIndex` (:issue:`37877`)
- The ``inplace`` parameter of :meth:`Categorical.remove_unused_categories` is deprecated and will be removed in a future version (:issue:`37643`)
- The ``null_counts`` parameter of :meth:`DataFrame.info` is deprecated and replaced by ``show_counts``. It will be removed in a future version (:issue:`37999`)

.. ---------------------------------------------------------------------------


.. _whatsnew_120.performance:

Performance improvements
~~~~~~~~~~~~~~~~~~~~~~~~

- Performance improvements when creating DataFrame or Series with dtype ``str`` or :class:`StringDtype` from array with many string elements (:issue:`36304`, :issue:`36317`, :issue:`36325`, :issue:`36432`, :issue:`37371`)
- Performance improvement in :meth:`.GroupBy.agg` with the ``numba`` engine (:issue:`35759`)
- Performance improvements when creating :meth:`Series.map` from a huge dictionary (:issue:`34717`)
- Performance improvement in :meth:`.GroupBy.transform` with the ``numba`` engine (:issue:`36240`)
- :class:`.Styler` uuid method altered to compress data transmission over web whilst maintaining reasonably low table collision probability (:issue:`36345`)
- Performance improvement in :func:`to_datetime` with non-ns time unit for ``float`` ``dtype`` columns (:issue:`20445`)
- Performance improvement in setting values on an :class:`IntervalArray` (:issue:`36310`)
- The internal index method :meth:`~Index._shallow_copy` now makes the new index and original index share cached attributes,
  avoiding creating these again, if created on either. This can speed up operations that depend on creating copies of existing indexes (:issue:`36840`)
- Performance improvement in :meth:`.RollingGroupby.count` (:issue:`35625`)
- Small performance decrease to :meth:`.Rolling.min` and :meth:`.Rolling.max` for fixed windows (:issue:`36567`)
- Reduced peak memory usage in :meth:`DataFrame.to_pickle` when using ``protocol=5`` in python 3.8+ (:issue:`34244`)
- Faster ``dir`` calls when the object has many index labels, e.g. ``dir(ser)`` (:issue:`37450`)
- Performance improvement in :class:`ExpandingGroupby` (:issue:`37064`)
- Performance improvement in :meth:`Series.astype` and :meth:`DataFrame.astype` for :class:`Categorical` (:issue:`8628`)
- Performance improvement in :meth:`DataFrame.groupby` for ``float`` ``dtype`` (:issue:`28303`), changes of the underlying hash-function can lead to changes in float based indexes sort ordering for ties (e.g. :meth:`Index.value_counts`)
- Performance improvement in :meth:`pd.isin` for inputs with more than 1e6 elements (:issue:`36611`)

.. ---------------------------------------------------------------------------

.. _whatsnew_120.bug_fixes:

Bug fixes
~~~~~~~~~

Categorical
^^^^^^^^^^^
- :meth:`Categorical.fillna` will always return a copy, validate a passed fill value regardless of whether there are any NAs to fill, and disallow an ``NaT`` as a fill value for numeric categories (:issue:`36530`)
- Bug in :meth:`Categorical.__setitem__` that incorrectly raised when trying to set a tuple value (:issue:`20439`)
- Bug in :meth:`CategoricalIndex.equals` incorrectly casting non-category entries to ``np.nan`` (:issue:`37667`)
- Bug in :meth:`CategoricalIndex.where` incorrectly setting non-category entries to ``np.nan`` instead of raising ``TypeError`` (:issue:`37977`)
-

Datetimelike
^^^^^^^^^^^^
- Bug in :attr:`.DatetimeArray.date` where a ``ValueError`` would be raised with a read-only backing array (:issue:`33530`)
- Bug in ``NaT`` comparisons failing to raise ``TypeError`` on invalid inequality comparisons (:issue:`35046`)
- Bug in :class:`.DateOffset` where attributes reconstructed from pickle files differ from original objects when input values exceed normal ranges (e.g months=12) (:issue:`34511`)
- Bug in :meth:`.DatetimeIndex.get_slice_bound` where ``datetime.date`` objects were not accepted or naive :class:`Timestamp` with a tz-aware :class:`.DatetimeIndex` (:issue:`35690`)
- Bug in :meth:`.DatetimeIndex.slice_locs` where ``datetime.date`` objects were not accepted (:issue:`34077`)
- Bug in :meth:`.DatetimeIndex.searchsorted`, :meth:`.TimedeltaIndex.searchsorted`, :meth:`PeriodIndex.searchsorted`, and :meth:`Series.searchsorted` with ``datetime64``, ``timedelta64`` or :class:`Period` dtype placement of ``NaT`` values being inconsistent with NumPy (:issue:`36176`, :issue:`36254`)
- Inconsistency in :class:`.DatetimeArray`, :class:`.TimedeltaArray`, and :class:`.PeriodArray` method ``__setitem__`` casting arrays of strings to datetimelike scalars but not scalar strings (:issue:`36261`)
- Bug in :meth:`.DatetimeArray.take` incorrectly allowing ``fill_value`` with a mismatched timezone (:issue:`37356`)
- Bug in :class:`.DatetimeIndex.shift` incorrectly raising when shifting empty indexes (:issue:`14811`)
- :class:`Timestamp` and :class:`.DatetimeIndex` comparisons between timezone-aware and timezone-naive objects now follow the standard library ``datetime`` behavior, returning ``True``/``False`` for ``!=``/``==`` and raising for inequality comparisons (:issue:`28507`)
- Bug in :meth:`.DatetimeIndex.equals` and :meth:`.TimedeltaIndex.equals` incorrectly considering ``int64`` indexes as equal (:issue:`36744`)
- :meth:`Series.to_json`, :meth:`DataFrame.to_json`, and :meth:`read_json` now implement timezone parsing when orient structure is ``table`` (:issue:`35973`)
- :meth:`astype` now attempts to convert to ``datetime64[ns, tz]`` directly from ``object`` with inferred timezone from string (:issue:`35973`)
- Bug in :meth:`.TimedeltaIndex.sum` and :meth:`Series.sum` with ``timedelta64`` dtype on an empty index or series returning ``NaT`` instead of ``Timedelta(0)`` (:issue:`31751`)
- Bug in :meth:`.DatetimeArray.shift` incorrectly allowing ``fill_value`` with a mismatched timezone (:issue:`37299`)
- Bug in adding a :class:`.BusinessDay` with nonzero ``offset`` to a non-scalar other (:issue:`37457`)
- Bug in :func:`to_datetime` with a read-only array incorrectly raising (:issue:`34857`)
- Bug in :meth:`Series.isin` with ``datetime64[ns]`` dtype and :meth:`.DatetimeIndex.isin` incorrectly casting integers to datetimes (:issue:`36621`)
- Bug in :meth:`Series.isin` with ``datetime64[ns]`` dtype and :meth:`.DatetimeIndex.isin` failing to consider timezone-aware and timezone-naive datetimes as always different (:issue:`35728`)
- Bug in :meth:`Series.isin` with ``PeriodDtype`` dtype and :meth:`PeriodIndex.isin` failing to consider arguments with different ``PeriodDtype`` as always different (:issue:`37528`)

Timedelta
^^^^^^^^^
- Bug in :class:`.TimedeltaIndex`, :class:`Series`, and :class:`DataFrame` floor-division with ``timedelta64`` dtypes and ``NaT`` in the denominator (:issue:`35529`)
- Bug in parsing of ISO 8601 durations in :class:`Timedelta` and :func:`to_datetime` (:issue:`29773`, :issue:`36204`)
- Bug in :func:`to_timedelta` with a read-only array incorrectly raising (:issue:`34857`)
- Bug in :class:`Timedelta` incorrectly truncating to sub-second portion of a string input when it has precision higher than nanoseconds (:issue:`36738`)

Timezones
^^^^^^^^^

- Bug in :func:`date_range` was raising AmbiguousTimeError for valid input with ``ambiguous=False`` (:issue:`35297`)
- Bug in :meth:`Timestamp.replace` was losing fold information (:issue:`37610`)


Numeric
^^^^^^^
- Bug in :func:`to_numeric` where float precision was incorrect (:issue:`31364`)
- Bug in :meth:`DataFrame.any` with ``axis=1`` and ``bool_only=True`` ignoring the ``bool_only`` keyword (:issue:`32432`)
- Bug in :meth:`Series.equals` where a ``ValueError`` was raised when numpy arrays were compared to scalars (:issue:`35267`)
- Bug in :class:`Series` where two Series each have a :class:`.DatetimeIndex` with different timezones having those indexes incorrectly changed when performing arithmetic operations (:issue:`33671`)
- Bug in :mod:`pandas.testing` module functions when used with ``check_exact=False`` on complex numeric types (:issue:`28235`)
- Bug in :meth:`DataFrame.__rmatmul__` error handling reporting transposed shapes (:issue:`21581`)
- Bug in :class:`Series` flex arithmetic methods where the result when operating with a ``list``, ``tuple`` or ``np.ndarray`` would have an incorrect name (:issue:`36760`)
- Bug in :class:`.IntegerArray` multiplication with ``timedelta`` and ``np.timedelta64`` objects (:issue:`36870`)
- Bug in :class:`MultiIndex` comparison with tuple incorrectly treating tuple as array-like (:issue:`21517`)
- Bug in :meth:`DataFrame.diff` with ``datetime64`` dtypes including ``NaT`` values failing to fill ``NaT`` results correctly (:issue:`32441`)
- Bug in :class:`DataFrame` arithmetic ops incorrectly accepting keyword arguments (:issue:`36843`)
- Bug in :class:`.IntervalArray` comparisons with :class:`Series` not returning Series (:issue:`36908`)
- Bug in :class:`DataFrame` allowing arithmetic operations with list of array-likes with undefined results. Behavior changed to raising ``ValueError`` (:issue:`36702`)
- Bug in :meth:`DataFrame.std` with ``timedelta64`` dtype and ``skipna=False`` (:issue:`37392`)
- Bug in :meth:`DataFrame.min` and :meth:`DataFrame.max` with ``datetime64`` dtype and ``skipna=False`` (:issue:`36907`)

Conversion
^^^^^^^^^^

- Bug in :meth:`DataFrame.to_dict` with ``orient='records'`` now returns python native datetime objects for datetimelike columns (:issue:`21256`)
-

Strings
^^^^^^^
- Bug in :meth:`Series.to_string`, :meth:`DataFrame.to_string`, and :meth:`DataFrame.to_latex` adding a leading space when ``index=False`` (:issue:`24980`)
- Bug in :func:`to_numeric` raising a ``TypeError`` when attempting to convert a string dtype Series containing only numeric strings and ``NA`` (:issue:`37262`)
-

Interval
^^^^^^^^

- Bug in :meth:`DataFrame.replace` and :meth:`Series.replace` where :class:`Interval` dtypes would be converted to object dtypes (:issue:`34871`)
- Bug in :meth:`IntervalIndex.take` with negative indices and ``fill_value=None`` (:issue:`37330`)
- Bug in :meth:`IntervalIndex.putmask` with datetime-like dtype incorrectly casting to object dtype (:issue:`37968`)
- Bug in :meth:`IntervalArray.astype` incorrectly dropping dtype information with a :class:`CategoricalDtype` object (:issue:`37984`)
-

Indexing
^^^^^^^^

- Bug in :meth:`PeriodIndex.get_loc` incorrectly raising ``ValueError`` on non-datelike strings instead of ``KeyError``, causing similar errors in :meth:`Series.__getitem__`, :meth:`Series.__contains__`, and :meth:`Series.loc.__getitem__` (:issue:`34240`)
- Bug in :meth:`Index.sort_values` where, when empty values were passed, the method would break by trying to compare missing values instead of pushing them to the end of the sort order. (:issue:`35584`)
- Bug in :meth:`Index.get_indexer` and :meth:`Index.get_indexer_non_unique` where ``int64`` arrays are returned instead of ``intp``. (:issue:`36359`)
- Bug in :meth:`DataFrame.sort_index` where parameter ascending passed as a list on a single level index gives wrong result. (:issue:`32334`)
- Bug in :meth:`DataFrame.reset_index` was incorrectly raising a ``ValueError`` for input with a :class:`MultiIndex` with missing values in a level with ``Categorical`` dtype (:issue:`24206`)
- Bug in indexing with boolean masks on datetime-like values sometimes returning a view instead of a copy (:issue:`36210`)
- Bug in :meth:`DataFrame.__getitem__` and :meth:`DataFrame.loc.__getitem__` with :class:`IntervalIndex` columns and a numeric indexer (:issue:`26490`)
- Bug in :meth:`Series.loc.__getitem__` with a non-unique :class:`MultiIndex` and an empty-list indexer (:issue:`13691`)
- Bug in indexing on a :class:`Series` or :class:`DataFrame` with a :class:`MultiIndex` and a level named ``"0"`` (:issue:`37194`)
- Bug in :meth:`Series.__getitem__` when using an unsigned integer array as an indexer giving incorrect results or segfaulting instead of raising ``KeyError`` (:issue:`37218`)
- Bug in :meth:`Index.where` incorrectly casting numeric values to strings (:issue:`37591`)
- Bug in :meth:`Series.loc` and :meth:`DataFrame.loc` raises when the index was of ``object`` dtype and the given numeric label was in the index (:issue:`26491`)
- Bug in :meth:`DataFrame.loc` returned requested key plus missing values when ``loc`` was applied to single level from a :class:`MultiIndex` (:issue:`27104`)
- Bug in indexing on a :class:`Series` or :class:`DataFrame` with a :class:`CategoricalIndex` using a listlike indexer containing NA values (:issue:`37722`)
- Bug in :meth:`DataFrame.loc.__setitem__` expanding an empty :class:`DataFrame` with mixed dtypes (:issue:`37932`)
- Bug in :meth:`DataFrame.xs` ignored ``droplevel=False`` for columns (:issue:`19056`)
- Bug in :meth:`DataFrame.reindex` raising ``IndexingError`` wrongly for empty DataFrame with ``tolerance`` not None or ``method="nearest"`` (:issue:`27315`)
- Bug in indexing on a :class:`Series` or :class:`DataFrame` with a :class:`CategoricalIndex` using listlike indexer that contains elements that are in the index's ``categories`` but not in the index itself failing to raise ``KeyError`` (:issue:`37901`)
- Bug on inserting a boolean label into a :class:`DataFrame` with a numeric :class:`Index` columns incorrectly casting to integer (:issue:`36319`)
- Bug in :meth:`DataFrame.iloc` and :meth:`Series.iloc` aligning objects in ``__setitem__`` (:issue:`22046`)
- Bug in :meth:`MultiIndex.drop` does not raise if labels are partially found (:issue:`37820`)
- Bug in :meth:`DataFrame.loc` did not raise ``KeyError`` when missing combination was given with ``slice(None)`` for remaining levels (:issue:`19556`)
- Bug in :meth:`DataFrame.loc` raising ``TypeError`` when non-integer slice was given to select values from :class:`MultiIndex` (:issue:`25165`, :issue:`24263`)
- Bug in :meth:`DataFrame.loc` returning and assigning elements in wrong order when indexer is differently ordered than the :class:`MultiIndex` to filter (:issue:`31330`, :issue:`34603`)
- Bug in :meth:`DataFrame.loc` and :meth:`DataFrame.__getitem__`  raising ``KeyError`` when columns were :class:`MultiIndex` with only one level (:issue:`29749`)
- Bug in :meth:`Series.__getitem__` and :meth:`DataFrame.__getitem__` raising blank ``KeyError`` without missing keys for :class:`IntervalIndex` (:issue:`27365`)

Missing
^^^^^^^

- Bug in :meth:`.SeriesGroupBy.transform` now correctly handles missing values for ``dropna=False`` (:issue:`35014`)
- Bug in :meth:`Series.nunique` with ``dropna=True`` was returning incorrect results when both ``NA`` and ``None`` missing values were present (:issue:`37566`)
-

MultiIndex
^^^^^^^^^^

- Bug in :meth:`DataFrame.xs` when used with :class:`IndexSlice` raises ``TypeError`` with message ``"Expected label or tuple of labels"`` (:issue:`35301`)
- Bug in :meth:`DataFrame.reset_index` with ``NaT`` values in index raises ``ValueError`` with message ``"cannot convert float NaN to integer"`` (:issue:`36541`)
- Bug in :meth:`DataFrame.combine_first` when used with :class:`MultiIndex` containing string and ``NaN`` values raises ``TypeError`` (:issue:`36562`)
- Bug in :meth:`MultiIndex.drop` dropped ``NaN`` values when non existing key was given as input (:issue:`18853`)

I/O
^^^

- :func:`read_sas` no longer leaks resources on failure (:issue:`35566`)
- Bug in :meth:`DataFrame.to_csv` and :meth:`Series.to_csv` caused a ``ValueError`` when it was called with a filename in combination with ``mode`` containing a ``b`` (:issue:`35058`)
- Bug in :meth:`read_csv` with ``float_precision='round_trip'`` did not handle ``decimal`` and ``thousands`` parameters (:issue:`35365`)
- :meth:`to_pickle` and :meth:`read_pickle` were closing user-provided file objects (:issue:`35679`)
- :meth:`to_csv` passes compression arguments for ``'gzip'`` always to ``gzip.GzipFile`` (:issue:`28103`)
- :meth:`to_csv` did not support zip compression for binary file object not having a filename (:issue:`35058`)
- :meth:`to_csv` and :meth:`read_csv` did not honor ``compression`` and ``encoding`` for path-like objects that are internally converted to file-like objects (:issue:`35677`, :issue:`26124`, :issue:`32392`)
- :meth:`DataFrame.to_pickle`, :meth:`Series.to_pickle`, and :meth:`read_pickle` did not support compression for file-objects (:issue:`26237`, :issue:`29054`, :issue:`29570`)
- Bug in :func:`LongTableBuilder.middle_separator` was duplicating LaTeX longtable entries in the List of Tables of a LaTeX document (:issue:`34360`)
- Bug in :meth:`read_csv` with ``engine='python'`` truncating data if multiple items present in first row and first element started with BOM (:issue:`36343`)
- Removed ``private_key`` and ``verbose`` from :func:`read_gbq` as they are no longer supported in ``pandas-gbq`` (:issue:`34654`, :issue:`30200`)
- Bumped minimum pytables version to 3.5.1 to avoid a ``ValueError`` in :meth:`read_hdf` (:issue:`24839`)
- Bug in :func:`read_table` and :func:`read_csv` when ``delim_whitespace=True`` and ``sep=default`` (:issue:`36583`)
- Bug in :meth:`DataFrame.to_json` and :meth:`Series.to_json` when used with ``lines=True`` and ``orient='records'`` the last line of the record is not appended with 'new line character' (:issue:`36888`)
- Bug in :meth:`read_parquet` with fixed offset timezones. String representation of timezones was not recognized (:issue:`35997`, :issue:`36004`)
- Bug in :meth:`DataFrame.to_html`, :meth:`DataFrame.to_string`, and :meth:`DataFrame.to_latex` ignoring the ``na_rep`` argument when ``float_format`` was also specified (:issue:`9046`, :issue:`13828`)
- Bug in output rendering of complex numbers showing too many trailing zeros (:issue:`36799`)
- Bug in :class:`HDFStore` threw a ``TypeError`` when exporting an empty DataFrame with ``datetime64[ns, tz]`` dtypes with a fixed HDF5 store (:issue:`20594`)
- Bug in :class:`HDFStore` was dropping timezone information when exporting a Series with ``datetime64[ns, tz]`` dtypes with a fixed HDF5 store (:issue:`20594`)
- :func:`read_csv` was closing user-provided binary file handles when ``engine="c"`` and an ``encoding`` was requested (:issue:`36980`)
- Bug in :meth:`DataFrame.to_hdf` was not dropping missing rows with ``dropna=True`` (:issue:`35719`)
- Bug in :func:`read_html` was raising a ``TypeError`` when supplying a ``pathlib.Path`` argument to the ``io`` parameter (:issue:`37705`)
- :meth:`DataFrame.to_excel`, :meth:`Series.to_excel`, :meth:`DataFrame.to_markdown`, and :meth:`Series.to_markdown` now support writing to fsspec URLs such as S3 and Google Cloud Storage (:issue:`33987`)
- Bug in :func:`read_fwf` with ``skip_blank_lines=True`` was not skipping blank lines (:issue:`37758`)
- Parse missing values using :func:`read_json` with ``dtype=False`` to ``NaN`` instead of ``None`` (:issue:`28501`)
- :meth:`read_fwf` was inferring compression with ``compression=None`` which was not consistent with the other :meth:``read_*`` functions (:issue:`37909`)
- :meth:`DataFrame.to_html` was ignoring ``formatters`` argument for ``ExtensionDtype`` columns (:issue:`36525`)
- Bumped minimum xarray version to 0.12.3 to avoid reference to the removed ``Panel`` class (:issue:`27101`)

Period
^^^^^^

- Bug in :meth:`DataFrame.replace` and :meth:`Series.replace` where :class:`Period` dtypes would be converted to object dtypes (:issue:`34871`)

Plotting
^^^^^^^^

- Bug in :meth:`DataFrame.plot` was rotating xticklabels when ``subplots=True``, even if the x-axis wasn't an irregular time series (:issue:`29460`)
- Bug in :meth:`DataFrame.plot` where a marker letter in the ``style`` keyword sometimes caused a ``ValueError`` (:issue:`21003`)
- Bug in :meth:`DataFrame.plot.bar` and :meth:`Series.plot.bar` where ticks positions were assigned by value order instead of using the actual value for numeric or a smart ordering for string (:issue:`26186`, :issue:`11465`)
- Twinned axes were losing their tick labels which should only happen to all but the last row or column of 'externally' shared axes (:issue:`33819`)
- Bug in :meth:`Series.plot` and :meth:`DataFrame.plot` was throwing a :exc:`ValueError` when the Series or DataFrame was
  indexed by a :class:`.TimedeltaIndex` with a fixed frequency and the x-axis lower limit was greater than the upper limit (:issue:`37454`)
- Bug in :meth:`.DataFrameGroupBy.boxplot` when ``subplots=False`` would raise a ``KeyError`` (:issue:`16748`)
- Bug in :meth:`DataFrame.plot` and :meth:`Series.plot` was overwriting matplotlib's shared y axes behaviour when no ``sharey`` parameter was passed (:issue:`37942`)


Groupby/resample/rolling
^^^^^^^^^^^^^^^^^^^^^^^^

- Bug in :meth:`.DataFrameGroupBy.count` and :meth:`SeriesGroupBy.sum` returning ``NaN`` for missing categories when grouped on multiple ``Categoricals``. Now returning ``0`` (:issue:`35028`)
- Bug in :meth:`.DataFrameGroupBy.apply` that would sometimes throw an erroneous ``ValueError`` if the grouping axis had duplicate entries (:issue:`16646`)
- Bug in :meth:`DataFrame.resample` that would throw a ``ValueError`` when resampling from ``"D"`` to ``"24H"`` over a transition into daylight savings time (DST) (:issue:`35219`)
- Bug when combining methods :meth:`DataFrame.groupby` with :meth:`DataFrame.resample` and :meth:`DataFrame.interpolate` raising a ``TypeError`` (:issue:`35325`)
- Bug in :meth:`.DataFrameGroupBy.apply` where a non-nuisance grouping column would be dropped from the output columns if another groupby method was called before ``.apply`` (:issue:`34656`)
- Bug when subsetting columns on a :class:`~pandas.core.groupby.DataFrameGroupBy` (e.g. ``df.groupby('a')[['b']])``) would reset the attributes ``axis``, ``dropna``, ``group_keys``, ``level``, ``mutated``, ``sort``, and ``squeeze`` to their default values. (:issue:`9959`)
- Bug in :meth:`.DataFrameGroupBy.tshift` failing to raise ``ValueError`` when a frequency cannot be inferred for the index of a group (:issue:`35937`)
- Bug in :meth:`DataFrame.groupby` does not always maintain column index name for ``any``, ``all``, ``bfill``, ``ffill``, ``shift`` (:issue:`29764`)
- Bug in :meth:`.DataFrameGroupBy.apply` raising error with ``np.nan`` group(s) when ``dropna=False`` (:issue:`35889`)
- Bug in :meth:`.Rolling.sum` returned wrong values when dtypes where mixed between float and integer and ``axis=1`` (:issue:`20649`, :issue:`35596`)
- Bug in :meth:`.Rolling.count` returned ``np.nan`` with :class:`~pandas.api.indexers.FixedForwardWindowIndexer` as window, ``min_periods=0`` and only missing values in the window (:issue:`35579`)
- Bug where :class:`pandas.core.window.Rolling` produces incorrect window sizes when using a ``PeriodIndex`` (:issue:`34225`)
- Bug in :meth:`.DataFrameGroupBy.ffill` and :meth:`.DataFrameGroupBy.bfill` where a ``NaN`` group would return filled values instead of ``NaN`` when ``dropna=True`` (:issue:`34725`)
- Bug in :meth:`.RollingGroupby.count` where a ``ValueError`` was raised when specifying the ``closed`` parameter (:issue:`35869`)
- Bug in :meth:`.DataFrameGroupBy.rolling` returning wrong values with partial centered window (:issue:`36040`)
- Bug in :meth:`.DataFrameGroupBy.rolling` returned wrong values with timeaware window containing ``NaN``. Raises ``ValueError`` because windows are not monotonic now (:issue:`34617`)
- Bug in :meth:`.Rolling.__iter__` where a ``ValueError`` was not raised when ``min_periods`` was larger than ``window`` (:issue:`37156`)
- Using :meth:`.Rolling.var` instead of :meth:`.Rolling.std` avoids numerical issues for :meth:`.Rolling.corr` when :meth:`.Rolling.var` is still within floating point precision while :meth:`.Rolling.std` is not (:issue:`31286`)
- Bug in :meth:`.DataFrameGroupBy.quantile` and :meth:`.Resampler.quantile` raised ``TypeError`` when values were of type ``Timedelta`` (:issue:`29485`)
- Bug in :meth:`.Rolling.median` and :meth:`.Rolling.quantile` returned wrong values for :class:`.BaseIndexer` subclasses with non-monotonic starting or ending points for windows (:issue:`37153`)
- Bug in :meth:`DataFrame.groupby` dropped ``nan`` groups from result with ``dropna=False`` when grouping over a single column (:issue:`35646`, :issue:`35542`)
- Bug in :meth:`.DataFrameGroupBy.head`, :meth:`.DataFrameGroupBy.tail`, :meth:`SeriesGroupBy.head`, and :meth:`SeriesGroupBy.tail` would raise when used with ``axis=1`` (:issue:`9772`)
- Bug in :meth:`.DataFrameGroupBy.transform` would raise when used with ``axis=1`` and a transformation kernel (e.g. "shift") (:issue:`36308`)

Reshaping
^^^^^^^^^

- Bug in :meth:`DataFrame.crosstab` was returning incorrect results on inputs with duplicate row names, duplicate column names or duplicate names between row and column labels (:issue:`22529`)
- Bug in :meth:`DataFrame.pivot_table` with ``aggfunc='count'`` or ``aggfunc='sum'`` returning ``NaN`` for missing categories when pivoted on a ``Categorical``. Now returning ``0`` (:issue:`31422`)
- Bug in :func:`concat` and :class:`DataFrame` constructor where input index names are not preserved in some cases (:issue:`13475`)
- Bug in func :meth:`crosstab` when using multiple columns with ``margins=True`` and ``normalize=True`` (:issue:`35144`)
- Bug in :meth:`DataFrame.stack` where an empty DataFrame.stack would raise an error (:issue:`36113`). Now returning an empty Series with empty MultiIndex.
- Bug in :meth:`Series.unstack`. Now a Series with single level of Index trying to unstack would raise a ValueError. (:issue:`36113`)
- Bug in :meth:`DataFrame.agg` with ``func={'name':<FUNC>}`` incorrectly raising ``TypeError`` when ``DataFrame.columns==['Name']`` (:issue:`36212`)
- Bug in :meth:`Series.transform` would give incorrect results or raise when the argument ``func`` was a dictionary (:issue:`35811`)
- Bug in :meth:`DataFrame.pivot` did not preserve :class:`MultiIndex` level names for columns when rows and columns are both multiindexed (:issue:`36360`)
- Bug in :meth:`DataFrame.pivot` modified ``index`` argument when ``columns`` was passed but ``values`` was not (:issue:`37635`)
- Bug in :meth:`DataFrame.join` returned a non deterministic level-order for the resulting :class:`MultiIndex` (:issue:`36910`)
- Bug in :meth:`DataFrame.combine_first` caused wrong alignment with dtype ``string`` and one level of ``MultiIndex`` containing only ``NA`` (:issue:`37591`)
- Fixed regression in :func:`merge` on merging :class:`.DatetimeIndex` with empty DataFrame (:issue:`36895`)
- Bug in :meth:`DataFrame.apply` not setting index of return value when ``func`` return type is ``dict`` (:issue:`37544`)
- Bug in :func:`concat` resulting in a ``ValueError`` when at least one of both inputs had a non-unique index (:issue:`36263`)
- Bug in :meth:`DataFrame.merge` and :meth:`pandas.merge` returning inconsistent ordering in result for ``how=right`` and ``how=left`` (:issue:`35382`)

Sparse
^^^^^^

-
-

ExtensionArray
^^^^^^^^^^^^^^

- Fixed bug where :class:`DataFrame` column set to scalar extension type via a dict instantiation was considered an object type rather than the extension type (:issue:`35965`)
- Fixed bug where ``astype()`` with equal dtype and ``copy=False`` would return a new object (:issue:`28488`)
- Fixed bug when applying a NumPy ufunc with multiple outputs to an :class:`.IntegerArray` returning None (:issue:`36913`)
- Fixed an inconsistency in :class:`.PeriodArray`'s ``__init__`` signature to those of :class:`.DatetimeArray` and :class:`.TimedeltaArray` (:issue:`37289`)
- Reductions for :class:`.BooleanArray`, :class:`.Categorical`, :class:`.DatetimeArray`, :class:`.FloatingArray`, :class:`.IntegerArray`, :class:`.PeriodArray`, :class:`.TimedeltaArray`, and :class:`.PandasArray` are now keyword-only methods (:issue:`37541`)

Other
^^^^^

- Bug in :meth:`DataFrame.replace` and :meth:`Series.replace` incorrectly raising an ``AssertionError`` instead of a ``ValueError`` when invalid parameter combinations are passed (:issue:`36045`)
- Bug in :meth:`DataFrame.replace` and :meth:`Series.replace` with numeric values and string ``to_replace`` (:issue:`34789`)
- Fixed metadata propagation in :meth:`Series.abs` and ufuncs called on Series and DataFrames (:issue:`28283`)
- Bug in :meth:`DataFrame.replace` and :meth:`Series.replace` incorrectly casting from ``PeriodDtype`` to object dtype (:issue:`34871`)
- Fixed bug in metadata propagation incorrectly copying DataFrame columns as metadata when the column name overlaps with the metadata name (:issue:`37037`)
- Fixed metadata propagation in the :class:`Series.dt`, :class:`Series.str` accessors, :class:`DataFrame.duplicated`, :class:`DataFrame.stack`, :class:`DataFrame.unstack`, :class:`DataFrame.pivot`, :class:`DataFrame.append`, :class:`DataFrame.diff`, :class:`DataFrame.applymap` and :class:`DataFrame.update` methods (:issue:`28283`, :issue:`37381`)
- Fixed metadata propagation when selecting columns with ``DataFrame.__getitem__`` (:issue:`28283`)
- Bug in :meth:`Index.union` behaving differently depending on whether operand is an :class:`Index` or other list-like (:issue:`36384`)
- Passing an array with 2 or more dimensions to the :class:`Series` constructor now raises the more specific ``ValueError`` rather than a bare ``Exception`` (:issue:`35744`)
- Bug in ``dir`` where ``dir(obj)`` wouldn't show attributes defined on the instance for pandas objects (:issue:`37173`)
- Bug in :meth:`RangeIndex.difference` returning :class:`Int64Index` in some cases where it should return :class:`RangeIndex` (:issue:`38028`)

.. ---------------------------------------------------------------------------

.. _whatsnew_120.contributors:

Contributors
~~~~~~~~~~~~

.. contributors:: v1.1.4..v1.2.0|HEAD<|MERGE_RESOLUTION|>--- conflicted
+++ resolved
@@ -240,17 +240,11 @@
 - Calling a NumPy ufunc on a ``DataFrame`` with extension types now preserves the extension types when possible (:issue:`23743`).
 - Calling a binary-input NumPy ufunc on multiple ``DataFrame`` objects now aligns, matching the behavior of binary operations and ufuncs on ``Series`` (:issue:`23743`).
 - Where possible :meth:`RangeIndex.difference` and :meth:`RangeIndex.symmetric_difference` will return :class:`RangeIndex` instead of :class:`Int64Index` (:issue:`36564`)
-<<<<<<< HEAD
 - Added :meth:`MultiIndex.dtypes` (:issue:`37062`)
-- Added :meth:`Rolling.sem()` and :meth:`Expanding.sem()` to compute the standard error of mean (:issue:`26476`).
-- :meth:`Rolling.var()` and :meth:`Rolling.std()` use Kahan summation and Welfords Method to avoid numerical issues (:issue:`37051`)
-- :meth:`DataFrame.corr` and :meth:`DataFrame.cov` use Welfords Method to avoid numerical issues (:issue:`37448`)
-=======
 - :meth:`DataFrame.to_parquet` now supports :class:`MultiIndex` for columns in parquet format (:issue:`34777`)
 - Added :meth:`.Rolling.sem` and :meth:`Expanding.sem` to compute the standard error of the mean (:issue:`26476`)
 - :meth:`.Rolling.var` and :meth:`.Rolling.std` use Kahan summation and Welford's Method to avoid numerical issues (:issue:`37051`)
 - :meth:`DataFrame.corr` and :meth:`DataFrame.cov` use Welford's Method to avoid numerical issues (:issue:`37448`)
->>>>>>> 65319af6
 - :meth:`DataFrame.plot` now recognizes ``xlabel`` and ``ylabel`` arguments for plots of type ``scatter`` and ``hexbin`` (:issue:`37001`)
 - :class:`DataFrame` now supports the ``divmod`` operation (:issue:`37165`)
 - :meth:`DataFrame.to_parquet` now returns a ``bytes`` object when no ``path`` argument is passed (:issue:`37105`)
