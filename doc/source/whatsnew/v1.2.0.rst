.. _whatsnew_120:

What's new in 1.2.0 (??)
------------------------

These are the changes in pandas 1.2.0. See :ref:`release` for a full changelog
including other versions of pandas.

{{ header }}

.. ---------------------------------------------------------------------------

Enhancements
~~~~~~~~~~~~

.. _whatsnew_120.duplicate_labels:

Optionally disallow duplicate labels
^^^^^^^^^^^^^^^^^^^^^^^^^^^^^^^^^^^^

:class:`Series` and :class:`DataFrame` can now be created with ``allows_duplicate_labels=False`` flag to
control whether the index or columns can contain duplicate labels (:issue:`28394`). This can be used to
prevent accidental introduction of duplicate labels, which can affect downstream operations.

By default, duplicates continue to be allowed

.. ipython:: python

   pd.Series([1, 2], index=['a', 'a'])

.. ipython:: python
   :okexcept:

   pd.Series([1, 2], index=['a', 'a']).set_flags(allows_duplicate_labels=False)

pandas will propagate the ``allows_duplicate_labels`` property through many operations.

.. ipython:: python
   :okexcept:

   a = (
       pd.Series([1, 2], index=['a', 'b'])
         .set_flags(allows_duplicate_labels=False)
   )
   a
   # An operation introducing duplicates
   a.reindex(['a', 'b', 'a'])

.. warning::

   This is an experimental feature. Currently, many methods fail to
   propagate the ``allows_duplicate_labels`` value. In future versions
   it is expected that every method taking or returning one or more
   DataFrame or Series objects will propagate ``allows_duplicate_labels``.

See :ref:`duplicates` for more.

The ``allows_duplicate_labels`` flag is stored in the new :attr:`DataFrame.flags`
attribute. This stores global attributes that apply to the *pandas object*. This
differs from :attr:`DataFrame.attrs`, which stores information that applies to
the dataset.

Passing arguments to fsspec backends
^^^^^^^^^^^^^^^^^^^^^^^^^^^^^^^^^^^^

Many read/write functions have acquired the ``storage_options`` optional argument,
to pass a dictionary of parameters to the storage backend. This allows, for
example, for passing credentials to S3 and GCS storage. The details of what
parameters can be passed to which backends can be found in the documentation
of the individual storage backends (detailed from the fsspec docs for
`builtin implementations`_ and linked to `external ones`_). See
Section :ref:`io.remote`.

:issue:`35655` added fsspec support (including ``storage_options``)
for reading excel files.

.. _builtin implementations: https://filesystem-spec.readthedocs.io/en/latest/api.html#built-in-implementations
.. _external ones: https://filesystem-spec.readthedocs.io/en/latest/api.html#other-known-implementations

.. _whatsnew_120.binary_handle_to_csv:

Support for binary file handles in ``to_csv``
^^^^^^^^^^^^^^^^^^^^^^^^^^^^^^^^^^^^^^^^^^^^^

:meth:`to_csv` supports file handles in binary mode (:issue:`19827` and :issue:`35058`)
with ``encoding`` (:issue:`13068` and :issue:`23854`) and ``compression`` (:issue:`22555`).
``mode`` has to contain a ``b`` for binary handles to be supported.

For example:

.. ipython:: python

   import io

   data = pd.DataFrame([0, 1, 2])
   buffer = io.BytesIO()
   data.to_csv(buffer, mode="w+b", encoding="utf-8", compression="gzip")

Support for short caption and table position in ``to_latex``
^^^^^^^^^^^^^^^^^^^^^^^^^^^^^^^^^^^^^^^^^^^^^^^^^^^^^^^^^^^^

:meth:`DataFrame.to_latex` now allows one to specify
a floating table position (:issue:`35281`)
and a short caption (:issue:`36267`).

New keyword ``position`` is implemented to set the position.

.. ipython:: python

   data = pd.DataFrame({'a': [1, 2], 'b': [3, 4]})
   table = data.to_latex(position='ht')
   print(table)

Usage of keyword ``caption`` is extended.
Besides taking a single string as an argument,
one can optionally provide a tuple of ``(full_caption, short_caption)``
to add a short caption macro.

.. ipython:: python

   data = pd.DataFrame({'a': [1, 2], 'b': [3, 4]})
   table = data.to_latex(caption=('the full long caption', 'short caption'))
   print(table)

.. _whatsnew_120.read_csv_table_precision_default:

Change in default floating precision for ``read_csv`` and ``read_table``
^^^^^^^^^^^^^^^^^^^^^^^^^^^^^^^^^^^^^^^^^^^^^^^^^^^^^^^^^^^^^^^^^^^^^^^^

For the C parsing engine, the methods :meth:`read_csv` and :meth:`read_table` previously defaulted to a parser that
could read floating point numbers slightly incorrectly with respect to the last bit in precision.
The option ``floating_precision="high"`` has always been available to avoid this issue.
Beginning with this version, the default is now to use the more accurate parser by making
``floating_precision=None`` correspond to the high precision parser, and the new option
``floating_precision="legacy"`` to use the legacy parser. The change to using the higher precision
parser by default should have no impact on performance. (:issue:`17154`)

.. _whatsnew_120.floating:

Experimental nullable data types for float data
^^^^^^^^^^^^^^^^^^^^^^^^^^^^^^^^^^^^^^^^^^^^^^^

We've added :class:`Float32Dtype` / :class:`Float64Dtype` and :class:`~arrays.FloatingArray`,
an extension data type dedicated to floating point data that can hold the
``pd.NA`` missing value indicator (:issue:`32265`, :issue:`34307`).

While the default float data type already supports missing values using ``np.nan``,
this new data type uses ``pd.NA`` (and its corresponding behaviour) as missing
value indicator, in line with the already existing nullable :ref:`integer <integer_na>`
and :ref:`boolean <boolean>` data types.

One example where the behaviour of ``np.nan`` and ``pd.NA`` is different is
comparison operations:

.. ipython:: python

  # the default numpy float64 dtype
  s1 = pd.Series([1.5, None])
  s1
  s1 > 1

.. ipython:: python

  # the new nullable float64 dtype
  s2 = pd.Series([1.5, None], dtype="Float64")
  s2
  s2 > 1

See the :ref:`missing_data.NA` doc section for more details on the behaviour
when using the ``pd.NA`` missing value indicator.

As shown above, the dtype can be specified using the "Float64" or "Float32"
string (capitalized to distinguish it from the default "float64" data type).
Alternatively, you can also use the dtype object:

.. ipython:: python

   pd.Series([1.5, None], dtype=pd.Float32Dtype())

.. warning::

   Experimental: the new floating data types are currently experimental, and its
   behaviour or API may still change without warning. Especially the behaviour
   regarding NaN (distinct from NA missing values) is subject to change.

.. _whatsnew_120.index_name_preservation:

Index/column name preservation when aggregating
^^^^^^^^^^^^^^^^^^^^^^^^^^^^^^^^^^^^^^^^^^^^^^^

When aggregating using :meth:`concat` or the :class:`DataFrame` constructor, Pandas
will attempt to preserve index (and column) names whenever possible (:issue:`35847`).
In the case where all inputs share a common name, this name will be assigned to the
result. When the input names do not all agree, the result will be unnamed. Here is an
example where the index name is preserved:

.. ipython:: python

    idx = pd.Index(range(5), name='abc')
    ser = pd.Series(range(5, 10), index=idx)
    pd.concat({'x': ser[1:], 'y': ser[:-1]}, axis=1)

The same is true for :class:`MultiIndex`, but the logic is applied separately on a
level-by-level basis.

.. _whatsnew_120.enhancements.other:

Other enhancements
^^^^^^^^^^^^^^^^^^
- Added :meth:`~DataFrame.set_flags` for setting table-wide flags on a ``Series`` or ``DataFrame`` (:issue:`28394`)
- :meth:`DataFrame.applymap` now supports ``na_action`` (:issue:`23803`)
- :class:`Index` with object dtype supports division and multiplication (:issue:`34160`)
- :meth:`DataFrame.explode` and :meth:`Series.explode` now support exploding of sets (:issue:`35614`)
- :meth:`DataFrame.hist` now supports time series (datetime) data (:issue:`32590`)
- ``Styler`` now allows direct CSS class name addition to individual data cells (:issue:`36159`)
- :meth:`Rolling.mean()` and :meth:`Rolling.sum()` use Kahan summation to calculate the mean to avoid numerical problems (:issue:`10319`, :issue:`11645`, :issue:`13254`, :issue:`32761`, :issue:`36031`)
- :meth:`DatetimeIndex.searchsorted`, :meth:`TimedeltaIndex.searchsorted`, :meth:`PeriodIndex.searchsorted`, and :meth:`Series.searchsorted` with datetimelike dtypes will now try to cast string arguments (listlike and scalar) to the matching datetimelike type (:issue:`36346`)
- Added methods :meth:`IntegerArray.prod`, :meth:`IntegerArray.min`, and :meth:`IntegerArray.max` (:issue:`33790`)
- Where possible :meth:`RangeIndex.difference` and :meth:`RangeIndex.symmetric_difference` will return :class:`RangeIndex` instead of :class:`Int64Index` (:issue:`36564`)
- Added :meth:`Rolling.sem()` and :meth:`Expanding.sem()` to compute the standard error of mean (:issue:`26476`).
- :meth:`Rolling.var()` and :meth:`Rolling.std()` use Kahan summation and Welfords Method to avoid numerical issues (:issue:`37051`)
- :meth:`DataFrame.plot` now recognizes ``xlabel`` and ``ylabel`` arguments for plots of type ``scatter`` and ``hexbin`` (:issue:`37001`)
- :class:`DataFrame` now supports ``divmod`` operation (:issue:`37165`)
<<<<<<< HEAD
- :class:`Window` now supports all Scipy window types in ``win_type`` with flexible keyword argument support (:issue:`34556`)
=======
- :meth:`DataFrame.to_parquet` now returns a ``bytes`` object when no ``path`` argument is passed (:issue:`37105`)
>>>>>>> ac7ca239

.. _whatsnew_120.api_breaking.python:

Increased minimum version for Python
^^^^^^^^^^^^^^^^^^^^^^^^^^^^^^^^^^^^

pandas 1.2.0 supports Python 3.7.1 and higher (:issue:`35214`).

.. _whatsnew_120.api_breaking.deps:

Increased minimum versions for dependencies
^^^^^^^^^^^^^^^^^^^^^^^^^^^^^^^^^^^^^^^^^^^

Some minimum supported versions of dependencies were updated (:issue:`35214`).
If installed, we now require:

+-----------------+-----------------+----------+---------+
| Package         | Minimum Version | Required | Changed |
+=================+=================+==========+=========+
| numpy           | 1.16.5          |    X     |    X    |
+-----------------+-----------------+----------+---------+
| pytz            | 2017.3          |    X     |    X    |
+-----------------+-----------------+----------+---------+
| python-dateutil | 2.7.3           |    X     |         |
+-----------------+-----------------+----------+---------+
| bottleneck      | 1.2.1           |          |         |
+-----------------+-----------------+----------+---------+
| numexpr         | 2.6.8           |          |    X    |
+-----------------+-----------------+----------+---------+
| pytest (dev)    | 5.0.1           |          |    X    |
+-----------------+-----------------+----------+---------+
| mypy (dev)      | 0.782           |          |    X    |
+-----------------+-----------------+----------+---------+

For `optional libraries <https://dev.pandas.io/docs/install.html#dependencies>`_ the general recommendation is to use the latest version.
The following table lists the lowest version per library that is currently being tested throughout the development of pandas.
Optional libraries below the lowest tested version may still work, but are not considered supported.

+-----------------+-----------------+---------+
| Package         | Minimum Version | Changed |
+=================+=================+=========+
| beautifulsoup4  | 4.6.0           |         |
+-----------------+-----------------+---------+
| fastparquet     | 0.3.2           |         |
+-----------------+-----------------+---------+
| fsspec          | 0.7.4           |         |
+-----------------+-----------------+---------+
| gcsfs           | 0.6.0           |         |
+-----------------+-----------------+---------+
| lxml            | 4.3.0           |    X    |
+-----------------+-----------------+---------+
| matplotlib      | 2.2.3           |    X    |
+-----------------+-----------------+---------+
| numba           | 0.46.0          |         |
+-----------------+-----------------+---------+
| openpyxl        | 2.6.0           |    X    |
+-----------------+-----------------+---------+
| pyarrow         | 0.15.0          |    X    |
+-----------------+-----------------+---------+
| pymysql         | 0.7.11          |    X    |
+-----------------+-----------------+---------+
| pytables        | 3.5.1           |    X    |
+-----------------+-----------------+---------+
| s3fs            | 0.4.0           |         |
+-----------------+-----------------+---------+
| scipy           | 1.2.0           |         |
+-----------------+-----------------+---------+
| sqlalchemy      | 1.2.8           |    X    |
+-----------------+-----------------+---------+
| xarray          | 0.12.0          |    X    |
+-----------------+-----------------+---------+
| xlrd            | 1.2.0           |    X    |
+-----------------+-----------------+---------+
| xlsxwriter      | 1.0.2           |    X    |
+-----------------+-----------------+---------+
| xlwt            | 1.3.0           |    X    |
+-----------------+-----------------+---------+
| pandas-gbq      | 0.12.0          |         |
+-----------------+-----------------+---------+

See :ref:`install.dependencies` and :ref:`install.optional_dependencies` for more.

.. ---------------------------------------------------------------------------

.. _whatsnew_120.deprecations:

Deprecations
~~~~~~~~~~~~
- Deprecated parameter ``inplace`` in :meth:`MultiIndex.set_codes` and :meth:`MultiIndex.set_levels` (:issue:`35626`)
- Deprecated parameter ``dtype`` in :meth:`~Index.copy` on method all index classes. Use the :meth:`~Index.astype` method instead for changing dtype (:issue:`35853`)
- Deprecated parameters ``levels`` and ``codes`` in :meth:`~MultiIndex.copy`. Use the :meth:`~MultiIndex.set_levels` and :meth:`~MultiIndex.set_codes` methods instead (:issue:`36685`)
- Date parser functions :func:`~pandas.io.date_converters.parse_date_time`, :func:`~pandas.io.date_converters.parse_date_fields`, :func:`~pandas.io.date_converters.parse_all_fields` and :func:`~pandas.io.date_converters.generic_parser` from ``pandas.io.date_converters`` are deprecated and will be removed in a future version; use :func:`to_datetime` instead (:issue:`35741`)
- :meth:`DataFrame.lookup` is deprecated and will be removed in a future version, use :meth:`DataFrame.melt` and :meth:`DataFrame.loc` instead (:issue:`18682`)
- The :meth:`Index.to_native_types` is deprecated. Use ``.astype(str)`` instead (:issue:`28867`)
- Deprecated indexing :class:`DataFrame` rows with datetime-like strings ``df[string]``, use ``df.loc[string]`` instead (:issue:`36179`)
- Deprecated casting an object-dtype index of ``datetime`` objects to :class:`DatetimeIndex` in the :class:`Series` constructor (:issue:`23598`)
- Deprecated :meth:`Index.is_all_dates` (:issue:`27744`)
- The default value of ``regex`` for :meth:`Series.str.replace` will change from ``True`` to ``False`` in a future release. In addition, single character regular expressions will *not* be treated as literal strings when ``regex=True`` is set. (:issue:`24804`)
- Deprecated automatic alignment on comparison operations between :class:`DataFrame` and :class:`Series`, do ``frame, ser = frame.align(ser, axis=1, copy=False)`` before e.g. ``frame == ser`` (:issue:`28759`)
- :meth:`Rolling.count` with ``min_periods=None`` will default to the size of the window in a future version (:issue:`31302`)
- Deprecated slice-indexing on timezone-aware :class:`DatetimeIndex` with naive ``datetime`` objects, to match scalar indexing behavior (:issue:`36148`)
- :meth:`Index.ravel` returning a ``np.ndarray`` is deprecated, in the future this will return a view on the same index (:issue:`19956`)

.. ---------------------------------------------------------------------------


.. _whatsnew_120.performance:

Performance improvements
~~~~~~~~~~~~~~~~~~~~~~~~

- Performance improvements when creating DataFrame or Series with dtype ``str`` or :class:`StringDtype` from array with many string elements (:issue:`36304`, :issue:`36317`, :issue:`36325`, :issue:`36432`)
- Performance improvement in :meth:`GroupBy.agg` with the ``numba`` engine (:issue:`35759`)
- Performance improvements when creating :meth:`pd.Series.map` from a huge dictionary (:issue:`34717`)
- Performance improvement in :meth:`GroupBy.transform` with the ``numba`` engine (:issue:`36240`)
- ``Styler`` uuid method altered to compress data transmission over web whilst maintaining reasonably low table collision probability (:issue:`36345`)
- Performance improvement in :meth:`pd.to_datetime` with non-ns time unit for ``float`` ``dtype`` columns (:issue:`20445`)
- Performance improvement in setting values on a :class:`IntervalArray` (:issue:`36310`)
- The internal index method :meth:`~Index._shallow_copy` now makes the new index and original index share cached attributes,
  avoiding creating these again, if created on either. This can speed up operations that depend on creating copies of existing indexes (:issue:`36840`)
- Performance improvement in :meth:`RollingGroupby.count` (:issue:`35625`)
- Small performance decrease to :meth:`Rolling.min` and :meth:`Rolling.max` for fixed windows (:issue:`36567`)
- Reduced peak memory usage in :meth:`DataFrame.to_pickle` when using ``protocol=5`` in python 3.8+ (:issue:`34244`)
- Performance improvement in :class:`ExpandingGroupby` (:issue:`37064`)

.. ---------------------------------------------------------------------------

.. _whatsnew_120.bug_fixes:

Bug fixes
~~~~~~~~~

Categorical
^^^^^^^^^^^
- :meth:`Categorical.fillna` will always return a copy, will validate a passed fill value regardless of whether there are any NAs to fill, and will disallow a ``NaT`` as a fill value for numeric categories (:issue:`36530`)
- Bug in :meth:`Categorical.__setitem__` that incorrectly raised when trying to set a tuple value (:issue:`20439`)
-

Datetimelike
^^^^^^^^^^^^
- Bug in :attr:`DatetimeArray.date` where a ``ValueError`` would be raised with a read-only backing array (:issue:`33530`)
- Bug in ``NaT`` comparisons failing to raise ``TypeError`` on invalid inequality comparisons (:issue:`35046`)
- Bug in :class:`DateOffset` where attributes reconstructed from pickle files differ from original objects when input values exceed normal ranges (e.g months=12) (:issue:`34511`)
- Bug in :meth:`DatetimeIndex.get_slice_bound` where ``datetime.date`` objects were not accepted or naive :class:`Timestamp` with a tz-aware :class:`DatetimeIndex` (:issue:`35690`)
- Bug in :meth:`DatetimeIndex.slice_locs` where ``datetime.date`` objects were not accepted (:issue:`34077`)
- Bug in :meth:`DatetimeIndex.searchsorted`, :meth:`TimedeltaIndex.searchsorted`, :meth:`PeriodIndex.searchsorted`, and :meth:`Series.searchsorted` with ``datetime64``, ``timedelta64`` or ``Period`` dtype placement of ``NaT`` values being inconsistent with ``NumPy`` (:issue:`36176`, :issue:`36254`)
- Inconsistency in :class:`DatetimeArray`, :class:`TimedeltaArray`, and :class:`PeriodArray`  setitem casting arrays of strings to datetimelike scalars but not scalar strings (:issue:`36261`)
- Bug in :class:`DatetimeIndex.shift` incorrectly raising when shifting empty indexes (:issue:`14811`)
- :class:`Timestamp` and :class:`DatetimeIndex` comparisons between timezone-aware and timezone-naive objects now follow the standard library ``datetime`` behavior, returning ``True``/``False`` for ``!=``/``==`` and raising for inequality comparisons (:issue:`28507`)
- Bug in :meth:`DatetimeIndex.equals` and :meth:`TimedeltaIndex.equals` incorrectly considering ``int64`` indexes as equal (:issue:`36744`)

Timedelta
^^^^^^^^^
- Bug in :class:`TimedeltaIndex`, :class:`Series`, and :class:`DataFrame` floor-division with ``timedelta64`` dtypes and ``NaT`` in the denominator (:issue:`35529`)
- Bug in parsing of ISO 8601 durations in :class:`Timedelta`, :meth:`pd.to_datetime` (:issue:`37159`, fixes :issue:`29773` and :issue:`36204`)

Timezones
^^^^^^^^^

- Bug in :func:`date_range` was raising AmbiguousTimeError for valid input with ``ambiguous=False`` (:issue:`35297`)
-


Numeric
^^^^^^^
- Bug in :func:`to_numeric` where float precision was incorrect (:issue:`31364`)
- Bug in :meth:`DataFrame.any` with ``axis=1`` and ``bool_only=True`` ignoring the ``bool_only`` keyword (:issue:`32432`)
- Bug in :meth:`Series.equals` where a ``ValueError`` was raised when numpy arrays were compared to scalars (:issue:`35267`)
- Bug in :class:`Series` where two :class:`Series` each have a :class:`DatetimeIndex` with different timezones having those indexes incorrectly changed when performing arithmetic operations (:issue:`33671`)
- Bug in :meth:`pd._testing.assert_almost_equal` was incorrect for complex numeric types (:issue:`28235`)
- Bug in :meth:`DataFrame.__rmatmul__` error handling reporting transposed shapes (:issue:`21581`)
- Bug in :class:`Series` flex arithmetic methods where the result when operating with a ``list``, ``tuple`` or ``np.ndarray`` would have an incorrect name (:issue:`36760`)
- Bug in :class:`IntegerArray` multiplication with ``timedelta`` and ``np.timedelta64`` objects (:issue:`36870`)
- Bug in :class:`MultiIndex` comparison with tuple incorrectly treating tuple as array-like (:issue:`21517`)
- Bug in :meth:`DataFrame.diff` with ``datetime64`` dtypes including ``NaT`` values failing to fill ``NaT`` results correctly (:issue:`32441`)
- Bug in :class:`DataFrame` arithmetic ops incorrectly accepting keyword arguments (:issue:`36843`)
- Bug in :class:`IntervalArray` comparisons with :class:`Series` not returning :class:`Series` (:issue:`36908`)
- Bug in :class:`DataFrame` allowing arithmetic operations with list of array-likes with undefined results. Behavior changed to raising ``ValueError`` (:issue:`36702`)

Conversion
^^^^^^^^^^

-
-

Strings
^^^^^^^
- Bug in :meth:`Series.to_string`, :meth:`DataFrame.to_string`, and :meth:`DataFrame.to_latex` adding a leading space when ``index=False`` (:issue:`24980`)
- Bug in :func:`to_numeric` raising a ``TypeError`` when attempting to convert a string dtype :class:`Series` containing only numeric strings and ``NA`` (:issue:`37262`)
-


Interval
^^^^^^^^

-
-

Indexing
^^^^^^^^

- Bug in :meth:`PeriodIndex.get_loc` incorrectly raising ``ValueError`` on non-datelike strings instead of ``KeyError``, causing similar errors in :meth:`Series.__geitem__`, :meth:`Series.__contains__`, and :meth:`Series.loc.__getitem__` (:issue:`34240`)
- Bug in :meth:`Index.sort_values` where, when empty values were passed, the method would break by trying to compare missing values instead of pushing them to the end of the sort order. (:issue:`35584`)
- Bug in :meth:`Index.get_indexer` and :meth:`Index.get_indexer_non_unique` where int64 arrays are returned instead of intp. (:issue:`36359`)
- Bug in :meth:`DataFrame.sort_index` where parameter ascending passed as a list on a single level index gives wrong result. (:issue:`32334`)
- Bug in :meth:`DataFrame.reset_index` was incorrectly raising a ``ValueError`` for input with a :class:`MultiIndex` with missing values in a level with ``Categorical`` dtype (:issue:`24206`)
- Bug in indexing with boolean masks on datetime-like values sometimes returning a view instead of a copy (:issue:`36210`)
- Bug in :meth:`DataFrame.__getitem__` and :meth:`DataFrame.loc.__getitem__` with :class:`IntervalIndex` columns and a numeric indexer (:issue:`26490`)
- Bug in :meth:`Series.loc.__getitem__` with a non-unique :class:`MultiIndex` and an empty-list indexer (:issue:`13691`)

Missing
^^^^^^^

- Bug in :meth:`SeriesGroupBy.transform` now correctly handles missing values for ``dropna=False`` (:issue:`35014`)
-

MultiIndex
^^^^^^^^^^

- Bug in :meth:`DataFrame.xs` when used with :class:`IndexSlice` raises ``TypeError`` with message ``"Expected label or tuple of labels"`` (:issue:`35301`)
- Bug in :meth:`DataFrame.reset_index` with ``NaT`` values in index raises ``ValueError`` with message ``"cannot convert float NaN to integer"`` (:issue:`36541`)
-

I/O
^^^

- :func:`read_sas` no longer leaks resources on failure (:issue:`35566`)
- Bug in :meth:`to_csv` caused a ``ValueError`` when it was called with a filename in combination with ``mode`` containing a ``b`` (:issue:`35058`)
- In :meth:`read_csv` ``float_precision='round_trip'`` now handles ``decimal`` and ``thousands`` parameters (:issue:`35365`)
- :meth:`to_pickle` and :meth:`read_pickle` were closing user-provided file objects (:issue:`35679`)
- :meth:`to_csv` passes compression arguments for ``'gzip'`` always to ``gzip.GzipFile`` (:issue:`28103`)
- :meth:`to_csv` did not support zip compression for binary file object not having a filename (:issue:`35058`)
- :meth:`to_csv` and :meth:`read_csv` did not honor ``compression`` and ``encoding`` for path-like objects that are internally converted to file-like objects (:issue:`35677`, :issue:`26124`, and :issue:`32392`)
- :meth:`to_picke` and :meth:`read_pickle` did not support compression for file-objects (:issue:`26237`, :issue:`29054`, and :issue:`29570`)
- Bug in :func:`LongTableBuilder.middle_separator` was duplicating LaTeX longtable entries in the List of Tables of a LaTeX document (:issue:`34360`)
- Bug in :meth:`read_csv` with ``engine='python'`` truncating data if multiple items present in first row and first element started with BOM (:issue:`36343`)
- Removed ``private_key`` and ``verbose`` from :func:`read_gbq` as they are no longer supported in ``pandas-gbq`` (:issue:`34654`, :issue:`30200`)
- Bumped minimum pytables version to 3.5.1 to avoid a ``ValueError`` in :meth:`read_hdf` (:issue:`24839`)
- Bug in :func:`read_table` and :func:`read_csv` when ``delim_whitespace=True`` and ``sep=default`` (:issue:`36583`)
- Bug in :meth:`to_json` with ``lines=True`` and ``orient='records'`` the last line of the record is not appended with 'new line character' (:issue:`36888`)
- Bug in :meth:`read_parquet` with fixed offset timezones. String representation of timezones was not recognized (:issue:`35997`, :issue:`36004`)
- Bug in output rendering of complex numbers showing too many trailing zeros (:issue:`36799`)
- Bug in :class:`HDFStore` threw a ``TypeError`` when exporting an empty :class:`DataFrame` with ``datetime64[ns, tz]`` dtypes with a fixed HDF5 store (:issue:`20594`)

Plotting
^^^^^^^^

- Bug in :meth:`DataFrame.plot` was rotating xticklabels when ``subplots=True``, even if the x-axis wasn't an irregular time series (:issue:`29460`)
- Bug in :meth:`DataFrame.plot` where a marker letter in the ``style`` keyword sometimes causes a ``ValueError`` (:issue:`21003`)
- Twinned axes were losing their tick labels which should only happen to all but the last row or column of 'externally' shared axes (:issue:`33819`)

Groupby/resample/rolling
^^^^^^^^^^^^^^^^^^^^^^^^

- Bug in :meth:`DataFrameGroupBy.count` and :meth:`SeriesGroupBy.sum` returning ``NaN`` for missing categories when grouped on multiple ``Categoricals``. Now returning ``0`` (:issue:`35028`)
- Bug in :meth:`DataFrameGroupBy.apply` that would some times throw an erroneous ``ValueError`` if the grouping axis had duplicate entries (:issue:`16646`)
- Bug in :meth:`DataFrame.resample(...)` that would throw a ``ValueError`` when resampling from "D" to "24H" over a transition into daylight savings time (DST) (:issue:`35219`)
- Bug when combining methods :meth:`DataFrame.groupby` with :meth:`DataFrame.resample` and :meth:`DataFrame.interpolate` raising an ``TypeError`` (:issue:`35325`)
- Bug in :meth:`DataFrameGroupBy.apply` where a non-nuisance grouping column would be dropped from the output columns if another groupby method was called before ``.apply()`` (:issue:`34656`)
- Bug in :meth:`DataFrameGroupby.apply` would drop a :class:`CategoricalIndex` when grouped on. (:issue:`35792`)
- Bug when subsetting columns on a :class:`~pandas.core.groupby.DataFrameGroupBy` (e.g. ``df.groupby('a')[['b']])``) would reset the attributes ``axis``, ``dropna``, ``group_keys``, ``level``, ``mutated``, ``sort``, and ``squeeze`` to their default values. (:issue:`9959`)
- Bug in :meth:`DataFrameGroupby.tshift` failing to raise ``ValueError`` when a frequency cannot be inferred for the index of a group (:issue:`35937`)
- Bug in :meth:`DataFrame.groupby` does not always maintain column index name for ``any``, ``all``, ``bfill``, ``ffill``, ``shift`` (:issue:`29764`)
- Bug in :meth:`DataFrameGroupBy.apply` raising error with ``np.nan`` group(s) when ``dropna=False`` (:issue:`35889`)
- Bug in :meth:`Rolling.sum()` returned wrong values when dtypes where mixed between float and integer and axis was equal to one (:issue:`20649`, :issue:`35596`)
- Bug in :meth:`Rolling.count` returned ``np.nan`` with :class:`pandas.api.indexers.FixedForwardWindowIndexer` as window, ``min_periods=0`` and only missing values in window (:issue:`35579`)
- Bug where :class:`pandas.core.window.Rolling` produces incorrect window sizes when using a ``PeriodIndex`` (:issue:`34225`)
- Bug in :meth:`DataFrameGroupBy.ffill` and :meth:`DataFrameGroupBy.bfill` where a ``NaN`` group would return filled values instead of ``NaN`` when ``dropna=True`` (:issue:`34725`)
- Bug in :meth:`RollingGroupby.count` where a ``ValueError`` was raised when specifying the ``closed`` parameter (:issue:`35869`)
- Bug in :meth:`DataFrame.groupby.rolling` returning wrong values with partial centered window (:issue:`36040`).
- Bug in :meth:`DataFrameGroupBy.rolling` returned wrong values with timeaware window containing ``NaN``. Raises ``ValueError`` because windows are not monotonic now (:issue:`34617`)
- Bug in :meth:`Rolling.__iter__` where a ``ValueError`` was not raised when ``min_periods`` was larger than ``window`` (:issue:`37156`)

Reshaping
^^^^^^^^^

- Bug in :meth:`DataFrame.pivot_table` with ``aggfunc='count'`` or ``aggfunc='sum'`` returning ``NaN`` for missing categories when pivoted on a ``Categorical``. Now returning ``0`` (:issue:`31422`)
- Bug in :func:`union_indexes` where input index names are not preserved in some cases. Affects :func:`concat` and :class:`DataFrame` constructor (:issue:`13475`)
- Bug in func :meth:`crosstab` when using multiple columns with ``margins=True`` and ``normalize=True`` (:issue:`35144`)
- Bug in :meth:`DataFrame.agg` with ``func={'name':<FUNC>}`` incorrectly raising ``TypeError`` when ``DataFrame.columns==['Name']`` (:issue:`36212`)
- Bug in :meth:`Series.transform` would give incorrect results or raise when the argument ``func`` was dictionary (:issue:`35811`)
-

Sparse
^^^^^^

-
-

ExtensionArray
^^^^^^^^^^^^^^

- Fixed Bug where :class:`DataFrame` column set to scalar extension type via a dict instantion was considered an object type rather than the extension type (:issue:`35965`)
- Fixed bug where ``astype()`` with equal dtype and ``copy=False`` would return a new object (:issue:`284881`)
- Fixed bug when applying a NumPy ufunc with multiple outputs to a :class:`pandas.arrays.IntegerArray` returning None (:issue:`36913`)
- Fixed an inconsistency in :class:`PeriodArray`'s ``__init__`` signature to those of :class:`DatetimeArray` and :class:`TimedeltaArray` (:issue:`37289`)

Other
^^^^^

- Bug in :meth:`DataFrame.replace` and :meth:`Series.replace` incorrectly raising ``AssertionError`` instead of ``ValueError`` when invalid parameter combinations are passed (:issue:`36045`)
- Bug in :meth:`DataFrame.replace` and :meth:`Series.replace` with numeric values and string ``to_replace`` (:issue:`34789`)
- Fixed bug in metadata propagation incorrectly copying DataFrame columns as metadata when the column name overlaps with the metadata name (:issue:`37037`)
- Fixed metadata propagation in the :class:`Series.dt` and :class:`Series.str` accessors and :class:`DataFrame.duplicated` and ::class:`DataFrame.stack` methods (:issue:`28283`)
- Bug in :meth:`Index.union` behaving differently depending on whether operand is a :class:`Index` or other list-like (:issue:`36384`)
- Passing an array with 2 or more dimensions to the :class:`Series` constructor now raises the more specific ``ValueError``, from a bare ``Exception`` previously (:issue:`35744`)

.. ---------------------------------------------------------------------------

.. _whatsnew_120.contributors:

Contributors
~~~~~~~~~~~~<|MERGE_RESOLUTION|>--- conflicted
+++ resolved
@@ -221,11 +221,8 @@
 - :meth:`Rolling.var()` and :meth:`Rolling.std()` use Kahan summation and Welfords Method to avoid numerical issues (:issue:`37051`)
 - :meth:`DataFrame.plot` now recognizes ``xlabel`` and ``ylabel`` arguments for plots of type ``scatter`` and ``hexbin`` (:issue:`37001`)
 - :class:`DataFrame` now supports ``divmod`` operation (:issue:`37165`)
-<<<<<<< HEAD
+- :meth:`DataFrame.to_parquet` now returns a ``bytes`` object when no ``path`` argument is passed (:issue:`37105`)
 - :class:`Window` now supports all Scipy window types in ``win_type`` with flexible keyword argument support (:issue:`34556`)
-=======
-- :meth:`DataFrame.to_parquet` now returns a ``bytes`` object when no ``path`` argument is passed (:issue:`37105`)
->>>>>>> ac7ca239
 
 .. _whatsnew_120.api_breaking.python:
 
