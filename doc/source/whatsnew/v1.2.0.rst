--- conflicted
+++ resolved
@@ -494,11 +494,8 @@
 - Bug in :meth:`RollingGroupby.count` where a ``ValueError`` was raised when specifying the ``closed`` parameter (:issue:`35869`)
 - Bug in :meth:`DataFrame.groupby.rolling` returning wrong values with partial centered window (:issue:`36040`).
 - Bug in :meth:`DataFrameGroupBy.rolling` returned wrong values with timeaware window containing ``NaN``. Raises ``ValueError`` because windows are not monotonic now (:issue:`34617`)
-<<<<<<< HEAD
+- Bug in :meth:`Rolling.__iter__` where a ``ValueError`` was not raised when ``min_periods`` was larger than ``window`` (:issue:`37156`)
 - Bug in :meth:`df.groupby(..).quantile() <pandas.core.groupby.DataFrameGroupBy.quantile>` and :meth:`df.resample(..).quantile() <pandas.core.resample.Resampler.quantile>` raised ``TypeError`` when values to calculate quantile over where ``Timedelta`` (:issue:`29485`)
-=======
-- Bug in :meth:`Rolling.__iter__` where a ``ValueError`` was not raised when ``min_periods`` was larger than ``window`` (:issue:`37156`)
->>>>>>> 39338e29
 
 Reshaping
 ^^^^^^^^^
