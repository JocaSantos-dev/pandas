--- conflicted
+++ resolved
@@ -607,14 +607,11 @@
 - Bug in :meth:`Series.loc` and :meth:`DataFrame.loc` raises when numeric label was given for object :class:`Index` although label was in :class:`Index` (:issue:`26491`)
 - Bug in :meth:`DataFrame.loc` returned requested key plus missing values when ``loc`` was applied to single level from :class:`MultiIndex` (:issue:`27104`)
 - Bug in indexing on a :class:`Series` or :class:`DataFrame` with a :class:`CategoricalIndex` using a listlike indexer containing NA values (:issue:`37722`)
-<<<<<<< HEAD
-- Bug in :meth:`DataFrame.loc` did not raise ``KeyError`` when missing combination was given with ``slice(None)`` for remaining levels (:issue:`19556`)
-=======
 - Bug in :meth:`DataFrame.xs` ignored ``droplevel=False`` for columns (:issue:`19056`)
 - Bug in :meth:`DataFrame.reindex` raising ``IndexingError`` wrongly for empty :class:`DataFrame` with ``tolerance`` not None or ``method="nearest"`` (:issue:`27315`)
 - Bug in indexing on a :class:`Series` or :class:`DataFrame` with a :class:`CategoricalIndex` using listlike indexer that contains elements that are in the index's ``categories`` but not in the index itself failing to raise ``KeyError`` (:issue:`37901`)
 - Bug in :meth:`DataFrame.iloc` and :meth:`Series.iloc` aligning objects in ``__setitem__`` (:issue:`22046`)
->>>>>>> f2cbf4e9
+- Bug in :meth:`DataFrame.loc` did not raise ``KeyError`` when missing combination was given with ``slice(None)`` for remaining levels (:issue:`19556`)
 
 Missing
 ^^^^^^^
