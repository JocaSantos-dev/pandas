.. _whatsnew_120:

What's new in 1.2.0 (??)
------------------------

These are the changes in pandas 1.2.0. See :ref:`release` for a full changelog
including other versions of pandas.

{{ header }}

.. warning::

   Previously, the default argument ``engine=None`` to ``pd.read_excel``
   would result in using the `xlrd <https://xlrd.readthedocs.io/en/latest/>`_ engine in
   many cases. The engine ``xlrd`` is no longer maintained, and is not supported with
   python >= 3.9. If `openpyxl <https://pypi.org/project/openpyxl/>`_  is installed,
   many of these  cases will now default to using the ``openpyxl`` engine. See the
   :func:`read_excel` documentation for more details.

.. ---------------------------------------------------------------------------

Enhancements
~~~~~~~~~~~~

.. _whatsnew_120.duplicate_labels:

Optionally disallow duplicate labels
^^^^^^^^^^^^^^^^^^^^^^^^^^^^^^^^^^^^

:class:`Series` and :class:`DataFrame` can now be created with ``allows_duplicate_labels=False`` flag to
control whether the index or columns can contain duplicate labels (:issue:`28394`). This can be used to
prevent accidental introduction of duplicate labels, which can affect downstream operations.

By default, duplicates continue to be allowed.

.. code-block:: ipython

    In [1]: pd.Series([1, 2], index=['a', 'a'])
    Out[1]:
    a    1
    a    2
    Length: 2, dtype: int64

    In [2]: pd.Series([1, 2], index=['a', 'a']).set_flags(allows_duplicate_labels=False)
    ...
    DuplicateLabelError: Index has duplicates.
          positions
    label
    a        [0, 1]

pandas will propagate the ``allows_duplicate_labels`` property through many operations.

.. code-block:: ipython

    In [3]: a = (
       ...:     pd.Series([1, 2], index=['a', 'b'])
       ...:       .set_flags(allows_duplicate_labels=False)
       ...: )

    In [4]: a
    Out[4]:
    a    1
    b    2
    Length: 2, dtype: int64

    # An operation introducing duplicates
    In [5]: a.reindex(['a', 'b', 'a'])
    ...
    DuplicateLabelError: Index has duplicates.
          positions
    label
    a        [0, 2]

    [1 rows x 1 columns]

.. warning::

   This is an experimental feature. Currently, many methods fail to
   propagate the ``allows_duplicate_labels`` value. In future versions
   it is expected that every method taking or returning one or more
   DataFrame or Series objects will propagate ``allows_duplicate_labels``.

See :ref:`duplicates` for more.

The ``allows_duplicate_labels`` flag is stored in the new :attr:`DataFrame.flags`
attribute. This stores global attributes that apply to the *pandas object*. This
differs from :attr:`DataFrame.attrs`, which stores information that applies to
the dataset.

Passing arguments to fsspec backends
^^^^^^^^^^^^^^^^^^^^^^^^^^^^^^^^^^^^

Many read/write functions have acquired the ``storage_options`` optional argument,
to pass a dictionary of parameters to the storage backend. This allows, for
example, for passing credentials to S3 and GCS storage. The details of what
parameters can be passed to which backends can be found in the documentation
of the individual storage backends (detailed from the fsspec docs for
`builtin implementations`_ and linked to `external ones`_). See
Section :ref:`io.remote`.

:issue:`35655` added fsspec support (including ``storage_options``)
for reading excel files.

.. _builtin implementations: https://filesystem-spec.readthedocs.io/en/latest/api.html#built-in-implementations
.. _external ones: https://filesystem-spec.readthedocs.io/en/latest/api.html#other-known-implementations

.. _whatsnew_120.binary_handle_to_csv:

Support for binary file handles in ``to_csv``
^^^^^^^^^^^^^^^^^^^^^^^^^^^^^^^^^^^^^^^^^^^^^

:meth:`to_csv` supports file handles in binary mode (:issue:`19827` and :issue:`35058`)
with ``encoding`` (:issue:`13068` and :issue:`23854`) and ``compression`` (:issue:`22555`).
If pandas does not automatically detect whether the file handle is opened in binary or text mode,
it is necessary to provide ``mode="wb"``.

For example:

.. ipython:: python

   import io

   data = pd.DataFrame([0, 1, 2])
   buffer = io.BytesIO()
   data.to_csv(buffer, encoding="utf-8", compression="gzip")

Support for short caption and table position in ``to_latex``
^^^^^^^^^^^^^^^^^^^^^^^^^^^^^^^^^^^^^^^^^^^^^^^^^^^^^^^^^^^^

:meth:`DataFrame.to_latex` now allows one to specify
a floating table position (:issue:`35281`)
and a short caption (:issue:`36267`).

The keyword ``position`` has been added to set the position.

.. ipython:: python

   data = pd.DataFrame({'a': [1, 2], 'b': [3, 4]})
   table = data.to_latex(position='ht')
   print(table)

Usage of the keyword ``caption`` has been extended.
Besides taking a single string as an argument,
one can optionally provide a tuple ``(full_caption, short_caption)``
to add a short caption macro.

.. ipython:: python

   data = pd.DataFrame({'a': [1, 2], 'b': [3, 4]})
   table = data.to_latex(caption=('the full long caption', 'short caption'))
   print(table)

.. _whatsnew_120.read_csv_table_precision_default:

Change in default floating precision for ``read_csv`` and ``read_table``
^^^^^^^^^^^^^^^^^^^^^^^^^^^^^^^^^^^^^^^^^^^^^^^^^^^^^^^^^^^^^^^^^^^^^^^^

For the C parsing engine, the methods :meth:`read_csv` and :meth:`read_table` previously defaulted to a parser that
could read floating point numbers slightly incorrectly with respect to the last bit in precision.
The option ``floating_precision="high"`` has always been available to avoid this issue.
Beginning with this version, the default is now to use the more accurate parser by making
``floating_precision=None`` correspond to the high precision parser, and the new option
``floating_precision="legacy"`` to use the legacy parser. The change to using the higher precision
parser by default should have no impact on performance. (:issue:`17154`)

.. _whatsnew_120.floating:

Experimental nullable data types for float data
^^^^^^^^^^^^^^^^^^^^^^^^^^^^^^^^^^^^^^^^^^^^^^^

We've added :class:`Float32Dtype` / :class:`Float64Dtype` and :class:`~arrays.FloatingArray`.
These are extension data types dedicated to floating point data that can hold the
``pd.NA`` missing value indicator (:issue:`32265`, :issue:`34307`).

While the default float data type already supports missing values using ``np.nan``,
these new data types use ``pd.NA`` (and its corresponding behaviour) as the missing
value indicator, in line with the already existing nullable :ref:`integer <integer_na>`
and :ref:`boolean <boolean>` data types.

One example where the behaviour of ``np.nan`` and ``pd.NA`` is different is
comparison operations:

.. ipython:: python

  # the default numpy float64 dtype
  s1 = pd.Series([1.5, None])
  s1
  s1 > 1

.. ipython:: python

  # the new nullable float64 dtype
  s2 = pd.Series([1.5, None], dtype="Float64")
  s2
  s2 > 1

See the :ref:`missing_data.NA` doc section for more details on the behaviour
when using the ``pd.NA`` missing value indicator.

As shown above, the dtype can be specified using the "Float64" or "Float32"
string (capitalized to distinguish it from the default "float64" data type).
Alternatively, you can also use the dtype object:

.. ipython:: python

   pd.Series([1.5, None], dtype=pd.Float32Dtype())

Operations with the existing integer or boolean nullable data types that
give float results will now also use the nullable floating data types (:issue:`38178`).

.. warning::

   Experimental: the new floating data types are currently experimental, and their
   behaviour or API may still change without warning. Especially the behaviour
   regarding NaN (distinct from NA missing values) is subject to change.

.. _whatsnew_120.index_name_preservation:

Index/column name preservation when aggregating
^^^^^^^^^^^^^^^^^^^^^^^^^^^^^^^^^^^^^^^^^^^^^^^

When aggregating using :meth:`concat` or the :class:`DataFrame` constructor, pandas
will now attempt to preserve index and column names whenever possible (:issue:`35847`).
In the case where all inputs share a common name, this name will be assigned to the
result. When the input names do not all agree, the result will be unnamed. Here is an
example where the index name is preserved:

.. ipython:: python

    idx = pd.Index(range(5), name='abc')
    ser = pd.Series(range(5, 10), index=idx)
    pd.concat({'x': ser[1:], 'y': ser[:-1]}, axis=1)

The same is true for :class:`MultiIndex`, but the logic is applied separately on a
level-by-level basis.

.. _whatsnew_120.groupby_ewm:

Groupby supports EWM operations directly
^^^^^^^^^^^^^^^^^^^^^^^^^^^^^^^^^^^^^^^^

:class:`.DataFrameGroupBy` now supports exponentially weighted window operations directly (:issue:`16037`).

.. ipython:: python

    df = pd.DataFrame({'A': ['a', 'b', 'a', 'b'], 'B': range(4)})
    df
    df.groupby('A').ewm(com=1.0).mean()

Additionally ``mean`` supports execution via `Numba <https://numba.pydata.org/>`__ with
the  ``engine`` and ``engine_kwargs`` arguments. Numba must be installed as an optional dependency
to use this feature.

.. _whatsnew_120.enhancements.other:

Other enhancements
^^^^^^^^^^^^^^^^^^
- Added ``day_of_week`` (compatibility alias ``dayofweek``) property to :class:`Timestamp`, :class:`.DatetimeIndex`, :class:`Period`, :class:`PeriodIndex` (:issue:`9605`)
- Added ``day_of_year`` (compatibility alias ``dayofyear``) property to :class:`Timestamp`, :class:`.DatetimeIndex`, :class:`Period`, :class:`PeriodIndex` (:issue:`9605`)
- Added :meth:`~DataFrame.set_flags` for setting table-wide flags on a Series or DataFrame (:issue:`28394`)
- :meth:`DataFrame.applymap` now supports ``na_action`` (:issue:`23803`)
- :class:`Index` with object dtype supports division and multiplication (:issue:`34160`)
- :meth:`DataFrame.explode` and :meth:`Series.explode` now support exploding of sets (:issue:`35614`)
- :meth:`DataFrame.hist` now supports time series (datetime) data (:issue:`32590`)
- :meth:`.Styler.set_table_styles` now allows the direct styling of rows and columns and can be chained (:issue:`35607`)
- :class:`.Styler` now allows direct CSS class name addition to individual data cells (:issue:`36159`)
- :meth:`.Rolling.mean` and :meth:`.Rolling.sum` use Kahan summation to calculate the mean to avoid numerical problems (:issue:`10319`, :issue:`11645`, :issue:`13254`, :issue:`32761`, :issue:`36031`)
- :meth:`.DatetimeIndex.searchsorted`, :meth:`.TimedeltaIndex.searchsorted`, :meth:`PeriodIndex.searchsorted`, and :meth:`Series.searchsorted` with datetimelike dtypes will now try to cast string arguments (listlike and scalar) to the matching datetimelike type (:issue:`36346`)
- Added methods :meth:`IntegerArray.prod`, :meth:`IntegerArray.min`, and :meth:`IntegerArray.max` (:issue:`33790`)
- Calling a NumPy ufunc on a ``DataFrame`` with extension types now preserves the extension types when possible (:issue:`23743`).
- Calling a binary-input NumPy ufunc on multiple ``DataFrame`` objects now aligns, matching the behavior of binary operations and ufuncs on ``Series`` (:issue:`23743`).
- Where possible :meth:`RangeIndex.difference` and :meth:`RangeIndex.symmetric_difference` will return :class:`RangeIndex` instead of :class:`Int64Index` (:issue:`36564`)
- :meth:`DataFrame.to_parquet` now supports :class:`MultiIndex` for columns in parquet format (:issue:`34777`)
- :func:`read_parquet` gained a ``use_nullable_dtypes=True`` option to use
  nullable dtypes that use ``pd.NA`` as missing value indicator where possible
  for the resulting DataFrame (default is False, and only applicable for
  ``engine="pyarrow"``) (:issue:`31242`)
- Added :meth:`.Rolling.sem` and :meth:`Expanding.sem` to compute the standard error of the mean (:issue:`26476`)
- :meth:`.Rolling.var` and :meth:`.Rolling.std` use Kahan summation and Welford's Method to avoid numerical issues (:issue:`37051`)
- :meth:`DataFrame.corr` and :meth:`DataFrame.cov` use Welford's Method to avoid numerical issues (:issue:`37448`)
- :meth:`DataFrame.plot` now recognizes ``xlabel`` and ``ylabel`` arguments for plots of type ``scatter`` and ``hexbin`` (:issue:`37001`)
- :class:`DataFrame` now supports the ``divmod`` operation (:issue:`37165`)
- :meth:`DataFrame.to_parquet` now returns a ``bytes`` object when no ``path`` argument is passed (:issue:`37105`)
- :class:`.Rolling` now supports the ``closed`` argument for fixed windows (:issue:`34315`)
- :class:`.DatetimeIndex` and :class:`Series` with ``datetime64`` or ``datetime64tz`` dtypes now support ``std`` (:issue:`37436`)
- :class:`Window` now supports all Scipy window types in ``win_type`` with flexible keyword argument support (:issue:`34556`)
- :meth:`testing.assert_index_equal` now has a ``check_order`` parameter that allows indexes to be checked in an order-insensitive manner (:issue:`37478`)
- :func:`read_csv` supports memory-mapping for compressed files (:issue:`37621`)
- Add support for ``min_count`` keyword for :meth:`DataFrame.groupby` and :meth:`DataFrame.resample` for functions ``min``, ``max``, ``first`` and ``last`` (:issue:`37821`, :issue:`37768`)
- Improve error reporting for :meth:`DataFrame.merge` when invalid merge column definitions were given (:issue:`16228`)
- Improve numerical stability for :meth:`.Rolling.skew`, :meth:`.Rolling.kurt`, :meth:`Expanding.skew` and :meth:`Expanding.kurt` through implementation of Kahan summation (:issue:`6929`)
- Improved error reporting for subsetting columns of a :class:`.DataFrameGroupBy` with ``axis=1`` (:issue:`37725`)
- Implement method ``cross`` for :meth:`DataFrame.merge` and :meth:`DataFrame.join` (:issue:`5401`)

.. ---------------------------------------------------------------------------

.. _whatsnew_120.notable_bug_fixes:

Notable bug fixes
~~~~~~~~~~~~~~~~~

These are bug fixes that might have notable behavior changes.

Consistency of DataFrame Reductions
^^^^^^^^^^^^^^^^^^^^^^^^^^^^^^^^^^^
:meth:`DataFrame.any` and :meth:`DataFrame.all` with ``bool_only=True`` now
determines whether to exclude object-dtype columns on a column-by-column basis,
instead of checking if *all* object-dtype columns can be considered boolean.

This prevents pathological behavior where applying the reduction on a subset
of columns could result in a larger Series result. See (:issue:`37799`).

.. ipython:: python

    df = pd.DataFrame({"A": ["foo", "bar"], "B": [True, False]}, dtype=object)
    df["C"] = pd.Series([True, True])


*Previous behavior*:

.. code-block:: ipython

    In [5]: df.all(bool_only=True)
    Out[5]:
    C    True
    dtype: bool

    In [6]: df[["B", "C"]].all(bool_only=True)
    Out[6]:
    B    False
    C    True
    dtype: bool

*New behavior*:

.. ipython:: python

    In [5]: df.all(bool_only=True)

    In [6]: df[["B", "C"]].all(bool_only=True)


Other DataFrame reductions with ``numeric_only=None`` will also avoid
this pathological behavior (:issue:`37827`):

.. ipython:: python

    df = pd.DataFrame({"A": [0, 1, 2], "B": ["a", "b", "c"]}, dtype=object)


*Previous behavior*:

.. code-block:: ipython

    In [3]: df.mean()
    Out[3]: Series([], dtype: float64)

    In [4]: df[["A"]].mean()
    Out[4]:
    A    1.0
    dtype: float64

*New behavior*:

.. ipython:: python

    df.mean()

    df[["A"]].mean()

Moreover, DataFrame reductions with ``numeric_only=None`` will now be
consistent with their Series counterparts.  In particular, for
reductions where the Series method raises ``TypeError``, the
DataFrame reduction will now consider that column non-numeric
instead of casting to a NumPy array which may have different semantics (:issue:`36076`,
:issue:`28949`, :issue:`21020`).

.. ipython:: python

    ser = pd.Series([0, 1], dtype="category", name="A")
    df = ser.to_frame()


*Previous behavior*:

.. code-block:: ipython

    In [5]: df.any()
    Out[5]:
    A    True
    dtype: bool

*New behavior*:

.. ipython:: python

    df.any()


.. _whatsnew_120.api_breaking.python:

Increased minimum version for Python
^^^^^^^^^^^^^^^^^^^^^^^^^^^^^^^^^^^^

pandas 1.2.0 supports Python 3.7.1 and higher (:issue:`35214`).

.. _whatsnew_120.api_breaking.deps:

Increased minimum versions for dependencies
^^^^^^^^^^^^^^^^^^^^^^^^^^^^^^^^^^^^^^^^^^^

Some minimum supported versions of dependencies were updated (:issue:`35214`).
If installed, we now require:

+-----------------+-----------------+----------+---------+
| Package         | Minimum Version | Required | Changed |
+=================+=================+==========+=========+
| numpy           | 1.16.5          |    X     |    X    |
+-----------------+-----------------+----------+---------+
| pytz            | 2017.3          |    X     |    X    |
+-----------------+-----------------+----------+---------+
| python-dateutil | 2.7.3           |    X     |         |
+-----------------+-----------------+----------+---------+
| bottleneck      | 1.2.1           |          |         |
+-----------------+-----------------+----------+---------+
| numexpr         | 2.6.8           |          |    X    |
+-----------------+-----------------+----------+---------+
| pytest (dev)    | 5.0.1           |          |    X    |
+-----------------+-----------------+----------+---------+
| mypy (dev)      | 0.782           |          |    X    |
+-----------------+-----------------+----------+---------+

For `optional libraries <https://dev.pandas.io/docs/install.html#dependencies>`_ the general recommendation is to use the latest version.
The following table lists the lowest version per library that is currently being tested throughout the development of pandas.
Optional libraries below the lowest tested version may still work, but are not considered supported.

+-----------------+-----------------+---------+
| Package         | Minimum Version | Changed |
+=================+=================+=========+
| beautifulsoup4  | 4.6.0           |         |
+-----------------+-----------------+---------+
| fastparquet     | 0.3.2           |         |
+-----------------+-----------------+---------+
| fsspec          | 0.7.4           |         |
+-----------------+-----------------+---------+
| gcsfs           | 0.6.0           |         |
+-----------------+-----------------+---------+
| lxml            | 4.3.0           |    X    |
+-----------------+-----------------+---------+
| matplotlib      | 2.2.3           |    X    |
+-----------------+-----------------+---------+
| numba           | 0.46.0          |         |
+-----------------+-----------------+---------+
| openpyxl        | 2.6.0           |    X    |
+-----------------+-----------------+---------+
| pyarrow         | 0.15.0          |    X    |
+-----------------+-----------------+---------+
| pymysql         | 0.7.11          |    X    |
+-----------------+-----------------+---------+
| pytables        | 3.5.1           |    X    |
+-----------------+-----------------+---------+
| s3fs            | 0.4.0           |         |
+-----------------+-----------------+---------+
| scipy           | 1.2.0           |         |
+-----------------+-----------------+---------+
| sqlalchemy      | 1.2.8           |    X    |
+-----------------+-----------------+---------+
| xarray          | 0.12.0          |    X    |
+-----------------+-----------------+---------+
| xlrd            | 1.2.0           |    X    |
+-----------------+-----------------+---------+
| xlsxwriter      | 1.0.2           |    X    |
+-----------------+-----------------+---------+
| xlwt            | 1.3.0           |    X    |
+-----------------+-----------------+---------+
| pandas-gbq      | 0.12.0          |         |
+-----------------+-----------------+---------+

See :ref:`install.dependencies` and :ref:`install.optional_dependencies` for more.

.. _whatsnew_200.api.other:

Other API changes
^^^^^^^^^^^^^^^^^

- Sorting in descending order is now stable for :meth:`Series.sort_values` and :meth:`Index.sort_values` for DateTime-like :class:`Index` subclasses. This will affect sort order when sorting a DataFrame on multiple columns, sorting with a key function that produces duplicates, or requesting the sorting index when using :meth:`Index.sort_values`. When using :meth:`Series.value_counts`, the count of missing values is no longer necessarily last in the list of duplicate counts. Instead, its position corresponds to the position in the original Series. When using :meth:`Index.sort_values` for DateTime-like :class:`Index` subclasses, NaTs ignored the ``na_position`` argument and were sorted to the beginning. Now they respect ``na_position``, the default being ``last``, same as other :class:`Index` subclasses. (:issue:`35992`)
- Passing an invalid ``fill_value`` to :meth:`Categorical.take`, :meth:`.DatetimeArray.take`, :meth:`TimedeltaArray.take`, or :meth:`PeriodArray.take` now raises a ``TypeError`` instead of a ``ValueError`` (:issue:`37733`)
- Passing an invalid ``fill_value`` to :meth:`Series.shift` with a ``CategoricalDtype`` now raises a ``TypeError`` instead of a ``ValueError`` (:issue:`37733`)
- Passing an invalid value to :meth:`IntervalIndex.insert` or :meth:`CategoricalIndex.insert` now raises a ``TypeError`` instead of a ``ValueError`` (:issue:`37733`)
- Attempting to reindex a Series with a :class:`CategoricalIndex` with an invalid ``fill_value`` now raises a ``TypeError`` instead of a ``ValueError`` (:issue:`37733`)
- :meth:`CategoricalIndex.append` with an index that contains non-category values will now cast instead of raising ``TypeError`` (:issue:`38098`)

.. ---------------------------------------------------------------------------

.. _whatsnew_120.deprecations:

Deprecations
~~~~~~~~~~~~
- Deprecated parameter ``inplace`` in :meth:`MultiIndex.set_codes` and :meth:`MultiIndex.set_levels` (:issue:`35626`)
- Deprecated parameter ``dtype`` of method :meth:`~Index.copy` for all :class:`Index` subclasses. Use the :meth:`~Index.astype` method instead for changing dtype (:issue:`35853`)
- Deprecated parameters ``levels`` and ``codes`` in :meth:`MultiIndex.copy`. Use the :meth:`~MultiIndex.set_levels` and :meth:`~MultiIndex.set_codes` methods instead (:issue:`36685`)
- Date parser functions :func:`~pandas.io.date_converters.parse_date_time`, :func:`~pandas.io.date_converters.parse_date_fields`, :func:`~pandas.io.date_converters.parse_all_fields` and :func:`~pandas.io.date_converters.generic_parser` from ``pandas.io.date_converters`` are deprecated and will be removed in a future version; use :func:`to_datetime` instead (:issue:`35741`)
- :meth:`DataFrame.lookup` is deprecated and will be removed in a future version, use :meth:`DataFrame.melt` and :meth:`DataFrame.loc` instead (:issue:`18682`)
- The method :meth:`Index.to_native_types` is deprecated. Use ``.astype(str)`` instead (:issue:`28867`)
- Deprecated indexing :class:`DataFrame` rows with a single datetime-like string as ``df[string]``
  (given the ambiguity whether it is indexing the rows or selecting a column), use
  ``df.loc[string]`` instead (:issue:`36179`)
- Deprecated casting an object-dtype index of ``datetime`` objects to :class:`.DatetimeIndex` in the :class:`Series` constructor (:issue:`23598`)
- Deprecated :meth:`Index.is_all_dates` (:issue:`27744`)
- The default value of ``regex`` for :meth:`Series.str.replace` will change from ``True`` to ``False`` in a future release. In addition, single character regular expressions will *not* be treated as literal strings when ``regex=True`` is set. (:issue:`24804`)
- Deprecated automatic alignment on comparison operations between :class:`DataFrame` and :class:`Series`, do ``frame, ser = frame.align(ser, axis=1, copy=False)`` before e.g. ``frame == ser`` (:issue:`28759`)
- :meth:`Rolling.count` with ``min_periods=None`` will default to the size of the window in a future version (:issue:`31302`)
- Using "outer" ufuncs on DataFrames to return 4d ndarray is now deprecated. Convert to an ndarray first (:issue:`23743`)
- Deprecated slice-indexing on timezone-aware :class:`DatetimeIndex` with naive ``datetime`` objects, to match scalar indexing behavior (:issue:`36148`)
- :meth:`Index.ravel` returning a ``np.ndarray`` is deprecated, in the future this will return a view on the same index (:issue:`19956`)
- Deprecate use of strings denoting units with 'M', 'Y' or 'y' in :func:`~pandas.to_timedelta` (:issue:`36666`)
- :class:`Index` methods ``&``, ``|``, and ``^`` behaving as the set operations :meth:`Index.intersection`, :meth:`Index.union`, and :meth:`Index.symmetric_difference`, respectively, are deprecated and in the future will behave as pointwise boolean operations matching :class:`Series` behavior.  Use the named set methods instead (:issue:`36758`)
- :meth:`Categorical.is_dtype_equal` and :meth:`CategoricalIndex.is_dtype_equal` are deprecated, will be removed in a future version (:issue:`37545`)
- :meth:`Series.slice_shift` and :meth:`DataFrame.slice_shift` are deprecated, use :meth:`Series.shift` or :meth:`DataFrame.shift` instead (:issue:`37601`)
- Partial slicing on unordered :class:`.DatetimeIndex` objects with keys that are not in the index is deprecated and will be removed in a future version (:issue:`18531`)
- The ``how`` keyword in :meth:`PeriodIndex.astype` is deprecated and will be removed in a future version, use ``index.to_timestamp(how=how)`` instead (:issue:`37982`)
- Deprecated :meth:`Index.asi8` for :class:`Index` subclasses other than :class:`.DatetimeIndex`, :class:`.TimedeltaIndex`, and :class:`PeriodIndex` (:issue:`37877`)
- The ``inplace`` parameter of :meth:`Categorical.remove_unused_categories` is deprecated and will be removed in a future version (:issue:`37643`)
- The ``null_counts`` parameter of :meth:`DataFrame.info` is deprecated and replaced by ``show_counts``. It will be removed in a future version (:issue:`37999`)

.. ---------------------------------------------------------------------------


.. _whatsnew_120.performance:

Performance improvements
~~~~~~~~~~~~~~~~~~~~~~~~

- Performance improvements when creating DataFrame or Series with dtype ``str`` or :class:`StringDtype` from array with many string elements (:issue:`36304`, :issue:`36317`, :issue:`36325`, :issue:`36432`, :issue:`37371`)
- Performance improvement in :meth:`.GroupBy.agg` with the ``numba`` engine (:issue:`35759`)
- Performance improvements when creating :meth:`Series.map` from a huge dictionary (:issue:`34717`)
- Performance improvement in :meth:`.GroupBy.transform` with the ``numba`` engine (:issue:`36240`)
- :class:`.Styler` uuid method altered to compress data transmission over web whilst maintaining reasonably low table collision probability (:issue:`36345`)
- Performance improvement in :func:`to_datetime` with non-ns time unit for ``float`` ``dtype`` columns (:issue:`20445`)
- Performance improvement in setting values on an :class:`IntervalArray` (:issue:`36310`)
- The internal index method :meth:`~Index._shallow_copy` now makes the new index and original index share cached attributes,
  avoiding creating these again, if created on either. This can speed up operations that depend on creating copies of existing indexes (:issue:`36840`)
- Performance improvement in :meth:`.RollingGroupby.count` (:issue:`35625`)
- Small performance decrease to :meth:`.Rolling.min` and :meth:`.Rolling.max` for fixed windows (:issue:`36567`)
- Reduced peak memory usage in :meth:`DataFrame.to_pickle` when using ``protocol=5`` in python 3.8+ (:issue:`34244`)
- Faster ``dir`` calls when the object has many index labels, e.g. ``dir(ser)`` (:issue:`37450`)
- Performance improvement in :class:`ExpandingGroupby` (:issue:`37064`)
- Performance improvement in :meth:`Series.astype` and :meth:`DataFrame.astype` for :class:`Categorical` (:issue:`8628`)
- Performance improvement in :meth:`DataFrame.groupby` for ``float`` ``dtype`` (:issue:`28303`), changes of the underlying hash-function can lead to changes in float based indexes sort ordering for ties (e.g. :meth:`Index.value_counts`)
- Performance improvement in :meth:`pd.isin` for inputs with more than 1e6 elements (:issue:`36611`)
- Performance improvement for :meth:`DataFrame.__setitem__` with list-like indexers (:issue:`37954`)

.. ---------------------------------------------------------------------------

.. _whatsnew_120.bug_fixes:

Bug fixes
~~~~~~~~~

Categorical
^^^^^^^^^^^
- :meth:`Categorical.fillna` will always return a copy, validate a passed fill value regardless of whether there are any NAs to fill, and disallow an ``NaT`` as a fill value for numeric categories (:issue:`36530`)
- Bug in :meth:`Categorical.__setitem__` that incorrectly raised when trying to set a tuple value (:issue:`20439`)
- Bug in :meth:`CategoricalIndex.equals` incorrectly casting non-category entries to ``np.nan`` (:issue:`37667`)
- Bug in :meth:`CategoricalIndex.where` incorrectly setting non-category entries to ``np.nan`` instead of raising ``TypeError`` (:issue:`37977`)
- Bug in :meth:`Categorical.to_numpy` and ``np.array(categorical)`` with timezone-aware ``datetime64`` categories incorrectly dropping the timezone information instead of casting to object dtype (:issue:`38136`)

Datetimelike
^^^^^^^^^^^^
- Bug in :meth:`DataFrame.combine_first` that would convert datetime-like column on other :class:`DataFrame` to integer when the column is not present in original :class:`DataFrame` (:issue:`28481`)
- Bug in :attr:`.DatetimeArray.date` where a ``ValueError`` would be raised with a read-only backing array (:issue:`33530`)
- Bug in ``NaT`` comparisons failing to raise ``TypeError`` on invalid inequality comparisons (:issue:`35046`)
- Bug in :class:`.DateOffset` where attributes reconstructed from pickle files differ from original objects when input values exceed normal ranges (e.g months=12) (:issue:`34511`)
- Bug in :meth:`.DatetimeIndex.get_slice_bound` where ``datetime.date`` objects were not accepted or naive :class:`Timestamp` with a tz-aware :class:`.DatetimeIndex` (:issue:`35690`)
- Bug in :meth:`.DatetimeIndex.slice_locs` where ``datetime.date`` objects were not accepted (:issue:`34077`)
- Bug in :meth:`.DatetimeIndex.searchsorted`, :meth:`.TimedeltaIndex.searchsorted`, :meth:`PeriodIndex.searchsorted`, and :meth:`Series.searchsorted` with ``datetime64``, ``timedelta64`` or :class:`Period` dtype placement of ``NaT`` values being inconsistent with NumPy (:issue:`36176`, :issue:`36254`)
- Inconsistency in :class:`.DatetimeArray`, :class:`.TimedeltaArray`, and :class:`.PeriodArray` method ``__setitem__`` casting arrays of strings to datetimelike scalars but not scalar strings (:issue:`36261`)
- Bug in :meth:`.DatetimeArray.take` incorrectly allowing ``fill_value`` with a mismatched timezone (:issue:`37356`)
- Bug in :class:`.DatetimeIndex.shift` incorrectly raising when shifting empty indexes (:issue:`14811`)
- :class:`Timestamp` and :class:`.DatetimeIndex` comparisons between timezone-aware and timezone-naive objects now follow the standard library ``datetime`` behavior, returning ``True``/``False`` for ``!=``/``==`` and raising for inequality comparisons (:issue:`28507`)
- Bug in :meth:`.DatetimeIndex.equals` and :meth:`.TimedeltaIndex.equals` incorrectly considering ``int64`` indexes as equal (:issue:`36744`)
- :meth:`Series.to_json`, :meth:`DataFrame.to_json`, and :meth:`read_json` now implement timezone parsing when orient structure is ``table`` (:issue:`35973`)
- :meth:`astype` now attempts to convert to ``datetime64[ns, tz]`` directly from ``object`` with inferred timezone from string (:issue:`35973`)
- Bug in :meth:`.TimedeltaIndex.sum` and :meth:`Series.sum` with ``timedelta64`` dtype on an empty index or series returning ``NaT`` instead of ``Timedelta(0)`` (:issue:`31751`)
- Bug in :meth:`.DatetimeArray.shift` incorrectly allowing ``fill_value`` with a mismatched timezone (:issue:`37299`)
- Bug in adding a :class:`.BusinessDay` with nonzero ``offset`` to a non-scalar other (:issue:`37457`)
- Bug in :func:`to_datetime` with a read-only array incorrectly raising (:issue:`34857`)
- Bug in :meth:`Series.isin` with ``datetime64[ns]`` dtype and :meth:`.DatetimeIndex.isin` incorrectly casting integers to datetimes (:issue:`36621`)
- Bug in :meth:`Series.isin` with ``datetime64[ns]`` dtype and :meth:`.DatetimeIndex.isin` failing to consider timezone-aware and timezone-naive datetimes as always different (:issue:`35728`)
- Bug in :meth:`Series.isin` with ``PeriodDtype`` dtype and :meth:`PeriodIndex.isin` failing to consider arguments with different ``PeriodDtype`` as always different (:issue:`37528`)
- Bug in :class:`Period` constructor now correctly handles nanoseconds in the ``value`` argument (:issue:`34621` and :issue:`17053`)

Timedelta
^^^^^^^^^
- Bug in :class:`.TimedeltaIndex`, :class:`Series`, and :class:`DataFrame` floor-division with ``timedelta64`` dtypes and ``NaT`` in the denominator (:issue:`35529`)
- Bug in parsing of ISO 8601 durations in :class:`Timedelta` and :func:`to_datetime` (:issue:`29773`, :issue:`36204`)
- Bug in :func:`to_timedelta` with a read-only array incorrectly raising (:issue:`34857`)
- Bug in :class:`Timedelta` incorrectly truncating to sub-second portion of a string input when it has precision higher than nanoseconds (:issue:`36738`)

Timezones
^^^^^^^^^

- Bug in :func:`date_range` was raising AmbiguousTimeError for valid input with ``ambiguous=False`` (:issue:`35297`)
- Bug in :meth:`Timestamp.replace` was losing fold information (:issue:`37610`)


Numeric
^^^^^^^
- Bug in :func:`to_numeric` where float precision was incorrect (:issue:`31364`)
- Bug in :meth:`DataFrame.any` with ``axis=1`` and ``bool_only=True`` ignoring the ``bool_only`` keyword (:issue:`32432`)
- Bug in :meth:`Series.equals` where a ``ValueError`` was raised when numpy arrays were compared to scalars (:issue:`35267`)
- Bug in :class:`Series` where two Series each have a :class:`.DatetimeIndex` with different timezones having those indexes incorrectly changed when performing arithmetic operations (:issue:`33671`)
- Bug in :mod:`pandas.testing` module functions when used with ``check_exact=False`` on complex numeric types (:issue:`28235`)
- Bug in :meth:`DataFrame.__rmatmul__` error handling reporting transposed shapes (:issue:`21581`)
- Bug in :class:`Series` flex arithmetic methods where the result when operating with a ``list``, ``tuple`` or ``np.ndarray`` would have an incorrect name (:issue:`36760`)
- Bug in :class:`.IntegerArray` multiplication with ``timedelta`` and ``np.timedelta64`` objects (:issue:`36870`)
- Bug in :class:`MultiIndex` comparison with tuple incorrectly treating tuple as array-like (:issue:`21517`)
- Bug in :meth:`DataFrame.diff` with ``datetime64`` dtypes including ``NaT`` values failing to fill ``NaT`` results correctly (:issue:`32441`)
- Bug in :class:`DataFrame` arithmetic ops incorrectly accepting keyword arguments (:issue:`36843`)
- Bug in :class:`.IntervalArray` comparisons with :class:`Series` not returning Series (:issue:`36908`)
- Bug in :class:`DataFrame` allowing arithmetic operations with list of array-likes with undefined results. Behavior changed to raising ``ValueError`` (:issue:`36702`)
- Bug in :meth:`DataFrame.std` with ``timedelta64`` dtype and ``skipna=False`` (:issue:`37392`)
- Bug in :meth:`DataFrame.min` and :meth:`DataFrame.max` with ``datetime64`` dtype and ``skipna=False`` (:issue:`36907`)
- Bug in :meth:`DataFrame.idxmax` and :meth:`DataFrame.idxmin` with mixed dtypes incorrectly raising ``TypeError`` (:issue:`38195`)

Conversion
^^^^^^^^^^

- Bug in :meth:`DataFrame.to_dict` with ``orient='records'`` now returns python native datetime objects for datetimelike columns (:issue:`21256`)
- Bug in :meth:`Series.astype` conversion from ``string`` to ``float`` raised in presence of ``pd.NA`` values (:issue:`37626`)
-

Strings
^^^^^^^
- Bug in :meth:`Series.to_string`, :meth:`DataFrame.to_string`, and :meth:`DataFrame.to_latex` adding a leading space when ``index=False`` (:issue:`24980`)
- Bug in :func:`to_numeric` raising a ``TypeError`` when attempting to convert a string dtype Series containing only numeric strings and ``NA`` (:issue:`37262`)
-

Interval
^^^^^^^^

- Bug in :meth:`DataFrame.replace` and :meth:`Series.replace` where :class:`Interval` dtypes would be converted to object dtypes (:issue:`34871`)
- Bug in :meth:`IntervalIndex.take` with negative indices and ``fill_value=None`` (:issue:`37330`)
- Bug in :meth:`IntervalIndex.putmask` with datetime-like dtype incorrectly casting to object dtype (:issue:`37968`)
- Bug in :meth:`IntervalArray.astype` incorrectly dropping dtype information with a :class:`CategoricalDtype` object (:issue:`37984`)
-

Indexing
^^^^^^^^

- Bug in :meth:`PeriodIndex.get_loc` incorrectly raising ``ValueError`` on non-datelike strings instead of ``KeyError``, causing similar errors in :meth:`Series.__getitem__`, :meth:`Series.__contains__`, and :meth:`Series.loc.__getitem__` (:issue:`34240`)
- Bug in :meth:`Index.sort_values` where, when empty values were passed, the method would break by trying to compare missing values instead of pushing them to the end of the sort order. (:issue:`35584`)
- Bug in :meth:`Index.get_indexer` and :meth:`Index.get_indexer_non_unique` where ``int64`` arrays are returned instead of ``intp``. (:issue:`36359`)
- Bug in :meth:`DataFrame.sort_index` where parameter ascending passed as a list on a single level index gives wrong result. (:issue:`32334`)
- Bug in :meth:`DataFrame.reset_index` was incorrectly raising a ``ValueError`` for input with a :class:`MultiIndex` with missing values in a level with ``Categorical`` dtype (:issue:`24206`)
- Bug in indexing with boolean masks on datetime-like values sometimes returning a view instead of a copy (:issue:`36210`)
- Bug in :meth:`DataFrame.__getitem__` and :meth:`DataFrame.loc.__getitem__` with :class:`IntervalIndex` columns and a numeric indexer (:issue:`26490`)
- Bug in :meth:`Series.loc.__getitem__` with a non-unique :class:`MultiIndex` and an empty-list indexer (:issue:`13691`)
- Bug in indexing on a :class:`Series` or :class:`DataFrame` with a :class:`MultiIndex` and a level named ``"0"`` (:issue:`37194`)
- Bug in :meth:`Series.__getitem__` when using an unsigned integer array as an indexer giving incorrect results or segfaulting instead of raising ``KeyError`` (:issue:`37218`)
- Bug in :meth:`Index.where` incorrectly casting numeric values to strings (:issue:`37591`)
- Bug in :meth:`DataFrame.loc` returning empty result when indexer is a slice with negative step size (:issue:`38071`)
- Bug in :meth:`Series.loc` and :meth:`DataFrame.loc` raises when the index was of ``object`` dtype and the given numeric label was in the index (:issue:`26491`)
- Bug in :meth:`DataFrame.loc` returned requested key plus missing values when ``loc`` was applied to single level from a :class:`MultiIndex` (:issue:`27104`)
- Bug in indexing on a :class:`Series` or :class:`DataFrame` with a :class:`CategoricalIndex` using a listlike indexer containing NA values (:issue:`37722`)
- Bug in :meth:`DataFrame.loc.__setitem__` expanding an empty :class:`DataFrame` with mixed dtypes (:issue:`37932`)
- Bug in :meth:`DataFrame.xs` ignored ``droplevel=False`` for columns (:issue:`19056`)
- Bug in :meth:`DataFrame.reindex` raising ``IndexingError`` wrongly for empty DataFrame with ``tolerance`` not None or ``method="nearest"`` (:issue:`27315`)
- Bug in indexing on a :class:`Series` or :class:`DataFrame` with a :class:`CategoricalIndex` using listlike indexer that contains elements that are in the index's ``categories`` but not in the index itself failing to raise ``KeyError`` (:issue:`37901`)
- Bug on inserting a boolean label into a :class:`DataFrame` with a numeric :class:`Index` columns incorrectly casting to integer (:issue:`36319`)
- Bug in :meth:`DataFrame.iloc` and :meth:`Series.iloc` aligning objects in ``__setitem__`` (:issue:`22046`)
- Bug in :meth:`MultiIndex.drop` does not raise if labels are partially found (:issue:`37820`)
- Bug in :meth:`DataFrame.loc` did not raise ``KeyError`` when missing combination was given with ``slice(None)`` for remaining levels (:issue:`19556`)
- Bug in :meth:`DataFrame.loc` raising ``TypeError`` when non-integer slice was given to select values from :class:`MultiIndex` (:issue:`25165`, :issue:`24263`)
- Bug in :meth:`Series.at` returning :class:`Series` with one element instead of scalar when index is a :class:`MultiIndex` with one level (:issue:`38053`)
- Bug in :meth:`DataFrame.loc` returning and assigning elements in wrong order when indexer is differently ordered than the :class:`MultiIndex` to filter (:issue:`31330`, :issue:`34603`)
- Bug in :meth:`DataFrame.loc` and :meth:`DataFrame.__getitem__`  raising ``KeyError`` when columns were :class:`MultiIndex` with only one level (:issue:`29749`)
- Bug in :meth:`Series.__getitem__` and :meth:`DataFrame.__getitem__` raising blank ``KeyError`` without missing keys for :class:`IntervalIndex` (:issue:`27365`)
- Bug in setting a new label on a :class:`DataFrame` or :class:`Series` with a :class:`CategoricalIndex` incorrectly raising ``TypeError`` when the new label is not among the index's categories (:issue:`38098`)

Missing
^^^^^^^

<<<<<<< HEAD
- Bug in :meth:`SeriesGroupBy.transform` now correctly handles missing values for ``dropna=False`` (:issue:`35014`)
- Bug in :class:`Grouper` now correctly propagates ``dropna`` argument and :meth:`DataFrameGroupBy.transform` now correctly handles missing values for ``dropna=True`` (:issue:`35612`)
=======
- Bug in :meth:`.SeriesGroupBy.transform` now correctly handles missing values for ``dropna=False`` (:issue:`35014`)
- Bug in :meth:`Series.nunique` with ``dropna=True`` was returning incorrect results when both ``NA`` and ``None`` missing values were present (:issue:`37566`)
- Bug in :meth:`Series.interpolate` where kwarg ``limit_area`` and ``limit_direction`` had no effect when using methods ``pad`` and ``backfill`` (:issue:`31048`)
>>>>>>> 65f0463d
-

MultiIndex
^^^^^^^^^^

- Bug in :meth:`DataFrame.xs` when used with :class:`IndexSlice` raises ``TypeError`` with message ``"Expected label or tuple of labels"`` (:issue:`35301`)
- Bug in :meth:`DataFrame.reset_index` with ``NaT`` values in index raises ``ValueError`` with message ``"cannot convert float NaN to integer"`` (:issue:`36541`)
- Bug in :meth:`DataFrame.combine_first` when used with :class:`MultiIndex` containing string and ``NaN`` values raises ``TypeError`` (:issue:`36562`)
- Bug in :meth:`MultiIndex.drop` dropped ``NaN`` values when non existing key was given as input (:issue:`18853`)
- Bug in :meth:`MultiIndex.drop` dropping more values than expected when index has duplicates and is not sorted (:issue:`33494`)

I/O
^^^

- :func:`read_sas` no longer leaks resources on failure (:issue:`35566`)
- Bug in :meth:`DataFrame.to_csv` and :meth:`Series.to_csv` caused a ``ValueError`` when it was called with a filename in combination with ``mode`` containing a ``b`` (:issue:`35058`)
- Bug in :meth:`read_csv` with ``float_precision='round_trip'`` did not handle ``decimal`` and ``thousands`` parameters (:issue:`35365`)
- :meth:`to_pickle` and :meth:`read_pickle` were closing user-provided file objects (:issue:`35679`)
- :meth:`to_csv` passes compression arguments for ``'gzip'`` always to ``gzip.GzipFile`` (:issue:`28103`)
- :meth:`to_csv` did not support zip compression for binary file object not having a filename (:issue:`35058`)
- :meth:`to_csv` and :meth:`read_csv` did not honor ``compression`` and ``encoding`` for path-like objects that are internally converted to file-like objects (:issue:`35677`, :issue:`26124`, :issue:`32392`)
- :meth:`DataFrame.to_pickle`, :meth:`Series.to_pickle`, and :meth:`read_pickle` did not support compression for file-objects (:issue:`26237`, :issue:`29054`, :issue:`29570`)
- Bug in :func:`LongTableBuilder.middle_separator` was duplicating LaTeX longtable entries in the List of Tables of a LaTeX document (:issue:`34360`)
- Bug in :meth:`read_csv` with ``engine='python'`` truncating data if multiple items present in first row and first element started with BOM (:issue:`36343`)
- Removed ``private_key`` and ``verbose`` from :func:`read_gbq` as they are no longer supported in ``pandas-gbq`` (:issue:`34654`, :issue:`30200`)
- Bumped minimum pytables version to 3.5.1 to avoid a ``ValueError`` in :meth:`read_hdf` (:issue:`24839`)
- Bug in :func:`read_table` and :func:`read_csv` when ``delim_whitespace=True`` and ``sep=default`` (:issue:`36583`)
- Bug in :meth:`DataFrame.to_json` and :meth:`Series.to_json` when used with ``lines=True`` and ``orient='records'`` the last line of the record is not appended with 'new line character' (:issue:`36888`)
- Bug in :meth:`read_parquet` with fixed offset timezones. String representation of timezones was not recognized (:issue:`35997`, :issue:`36004`)
- Bug in :meth:`DataFrame.to_html`, :meth:`DataFrame.to_string`, and :meth:`DataFrame.to_latex` ignoring the ``na_rep`` argument when ``float_format`` was also specified (:issue:`9046`, :issue:`13828`)
- Bug in output rendering of complex numbers showing too many trailing zeros (:issue:`36799`)
- Bug in :class:`HDFStore` threw a ``TypeError`` when exporting an empty DataFrame with ``datetime64[ns, tz]`` dtypes with a fixed HDF5 store (:issue:`20594`)
- Bug in :class:`HDFStore` was dropping timezone information when exporting a Series with ``datetime64[ns, tz]`` dtypes with a fixed HDF5 store (:issue:`20594`)
- :func:`read_csv` was closing user-provided binary file handles when ``engine="c"`` and an ``encoding`` was requested (:issue:`36980`)
- Bug in :meth:`DataFrame.to_hdf` was not dropping missing rows with ``dropna=True`` (:issue:`35719`)
- Bug in :func:`read_html` was raising a ``TypeError`` when supplying a ``pathlib.Path`` argument to the ``io`` parameter (:issue:`37705`)
- :meth:`DataFrame.to_excel`, :meth:`Series.to_excel`, :meth:`DataFrame.to_markdown`, and :meth:`Series.to_markdown` now support writing to fsspec URLs such as S3 and Google Cloud Storage (:issue:`33987`)
- Bug in :func:`read_fwf` with ``skip_blank_lines=True`` was not skipping blank lines (:issue:`37758`)
- Parse missing values using :func:`read_json` with ``dtype=False`` to ``NaN`` instead of ``None`` (:issue:`28501`)
- :meth:`read_fwf` was inferring compression with ``compression=None`` which was not consistent with the other :meth:``read_*`` functions (:issue:`37909`)
- :meth:`DataFrame.to_html` was ignoring ``formatters`` argument for ``ExtensionDtype`` columns (:issue:`36525`)
- Bumped minimum xarray version to 0.12.3 to avoid reference to the removed ``Panel`` class (:issue:`27101`)

Period
^^^^^^

- Bug in :meth:`DataFrame.replace` and :meth:`Series.replace` where :class:`Period` dtypes would be converted to object dtypes (:issue:`34871`)

Plotting
^^^^^^^^

- Bug in :meth:`DataFrame.plot` was rotating xticklabels when ``subplots=True``, even if the x-axis wasn't an irregular time series (:issue:`29460`)
- Bug in :meth:`DataFrame.plot` where a marker letter in the ``style`` keyword sometimes caused a ``ValueError`` (:issue:`21003`)
- Bug in :meth:`DataFrame.plot.bar` and :meth:`Series.plot.bar` where ticks positions were assigned by value order instead of using the actual value for numeric or a smart ordering for string (:issue:`26186`, :issue:`11465`)
- Twinned axes were losing their tick labels which should only happen to all but the last row or column of 'externally' shared axes (:issue:`33819`)
- Bug in :meth:`Series.plot` and :meth:`DataFrame.plot` was throwing a :exc:`ValueError` when the Series or DataFrame was
  indexed by a :class:`.TimedeltaIndex` with a fixed frequency and the x-axis lower limit was greater than the upper limit (:issue:`37454`)
- Bug in :meth:`.DataFrameGroupBy.boxplot` when ``subplots=False`` would raise a ``KeyError`` (:issue:`16748`)
- Bug in :meth:`DataFrame.plot` and :meth:`Series.plot` was overwriting matplotlib's shared y axes behaviour when no ``sharey`` parameter was passed (:issue:`37942`)


Groupby/resample/rolling
^^^^^^^^^^^^^^^^^^^^^^^^

- Bug in :meth:`.DataFrameGroupBy.count` and :meth:`SeriesGroupBy.sum` returning ``NaN`` for missing categories when grouped on multiple ``Categoricals``. Now returning ``0`` (:issue:`35028`)
- Bug in :meth:`.DataFrameGroupBy.apply` that would sometimes throw an erroneous ``ValueError`` if the grouping axis had duplicate entries (:issue:`16646`)
- Bug in :meth:`DataFrame.resample` that would throw a ``ValueError`` when resampling from ``"D"`` to ``"24H"`` over a transition into daylight savings time (DST) (:issue:`35219`)
- Bug when combining methods :meth:`DataFrame.groupby` with :meth:`DataFrame.resample` and :meth:`DataFrame.interpolate` raising a ``TypeError`` (:issue:`35325`)
- Bug in :meth:`.DataFrameGroupBy.apply` where a non-nuisance grouping column would be dropped from the output columns if another groupby method was called before ``.apply`` (:issue:`34656`)
- Bug when subsetting columns on a :class:`~pandas.core.groupby.DataFrameGroupBy` (e.g. ``df.groupby('a')[['b']])``) would reset the attributes ``axis``, ``dropna``, ``group_keys``, ``level``, ``mutated``, ``sort``, and ``squeeze`` to their default values. (:issue:`9959`)
- Bug in :meth:`.DataFrameGroupBy.tshift` failing to raise ``ValueError`` when a frequency cannot be inferred for the index of a group (:issue:`35937`)
- Bug in :meth:`DataFrame.groupby` does not always maintain column index name for ``any``, ``all``, ``bfill``, ``ffill``, ``shift`` (:issue:`29764`)
- Bug in :meth:`.DataFrameGroupBy.apply` raising error with ``np.nan`` group(s) when ``dropna=False`` (:issue:`35889`)
- Bug in :meth:`.Rolling.sum` returned wrong values when dtypes where mixed between float and integer and ``axis=1`` (:issue:`20649`, :issue:`35596`)
- Bug in :meth:`.Rolling.count` returned ``np.nan`` with :class:`~pandas.api.indexers.FixedForwardWindowIndexer` as window, ``min_periods=0`` and only missing values in the window (:issue:`35579`)
- Bug where :class:`pandas.core.window.Rolling` produces incorrect window sizes when using a ``PeriodIndex`` (:issue:`34225`)
- Bug in :meth:`.DataFrameGroupBy.ffill` and :meth:`.DataFrameGroupBy.bfill` where a ``NaN`` group would return filled values instead of ``NaN`` when ``dropna=True`` (:issue:`34725`)
- Bug in :meth:`.RollingGroupby.count` where a ``ValueError`` was raised when specifying the ``closed`` parameter (:issue:`35869`)
- Bug in :meth:`.DataFrameGroupBy.rolling` returning wrong values with partial centered window (:issue:`36040`)
- Bug in :meth:`.DataFrameGroupBy.rolling` returned wrong values with timeaware window containing ``NaN``. Raises ``ValueError`` because windows are not monotonic now (:issue:`34617`)
- Bug in :meth:`.Rolling.__iter__` where a ``ValueError`` was not raised when ``min_periods`` was larger than ``window`` (:issue:`37156`)
- Using :meth:`.Rolling.var` instead of :meth:`.Rolling.std` avoids numerical issues for :meth:`.Rolling.corr` when :meth:`.Rolling.var` is still within floating point precision while :meth:`.Rolling.std` is not (:issue:`31286`)
- Bug in :meth:`.DataFrameGroupBy.quantile` and :meth:`.Resampler.quantile` raised ``TypeError`` when values were of type ``Timedelta`` (:issue:`29485`)
- Bug in :meth:`.Rolling.median` and :meth:`.Rolling.quantile` returned wrong values for :class:`.BaseIndexer` subclasses with non-monotonic starting or ending points for windows (:issue:`37153`)
- Bug in :meth:`DataFrame.groupby` dropped ``nan`` groups from result with ``dropna=False`` when grouping over a single column (:issue:`35646`, :issue:`35542`)
- Bug in :meth:`.DataFrameGroupBy.head`, :meth:`.DataFrameGroupBy.tail`, :meth:`SeriesGroupBy.head`, and :meth:`SeriesGroupBy.tail` would raise when used with ``axis=1`` (:issue:`9772`)
- Bug in :meth:`.DataFrameGroupBy.transform` would raise when used with ``axis=1`` and a transformation kernel (e.g. "shift") (:issue:`36308`)
- Bug in :meth:`.DataFrameGroupBy.quantile` couldn't handle with arraylike ``q`` when grouping by columns (:issue:`33795`)
- Bug in :meth:`DataFrameGroupBy.rank` with ``datetime64tz`` or period dtype incorrectly casting results to those dtypes instead of returning ``float64`` dtype (:issue:`38187`)

Reshaping
^^^^^^^^^

- Bug in :meth:`DataFrame.crosstab` was returning incorrect results on inputs with duplicate row names, duplicate column names or duplicate names between row and column labels (:issue:`22529`)
- Bug in :meth:`DataFrame.pivot_table` with ``aggfunc='count'`` or ``aggfunc='sum'`` returning ``NaN`` for missing categories when pivoted on a ``Categorical``. Now returning ``0`` (:issue:`31422`)
- Bug in :func:`concat` and :class:`DataFrame` constructor where input index names are not preserved in some cases (:issue:`13475`)
- Bug in func :meth:`crosstab` when using multiple columns with ``margins=True`` and ``normalize=True`` (:issue:`35144`)
- Bug in :meth:`DataFrame.stack` where an empty DataFrame.stack would raise an error (:issue:`36113`). Now returning an empty Series with empty MultiIndex.
- Bug in :meth:`Series.unstack`. Now a Series with single level of Index trying to unstack would raise a ValueError. (:issue:`36113`)
- Bug in :meth:`DataFrame.agg` with ``func={'name':<FUNC>}`` incorrectly raising ``TypeError`` when ``DataFrame.columns==['Name']`` (:issue:`36212`)
- Bug in :meth:`Series.transform` would give incorrect results or raise when the argument ``func`` was a dictionary (:issue:`35811`)
- Bug in :meth:`DataFrame.pivot` did not preserve :class:`MultiIndex` level names for columns when rows and columns are both multiindexed (:issue:`36360`)
- Bug in :meth:`DataFrame.pivot` modified ``index`` argument when ``columns`` was passed but ``values`` was not (:issue:`37635`)
- Bug in :meth:`DataFrame.join` returned a non deterministic level-order for the resulting :class:`MultiIndex` (:issue:`36910`)
- Bug in :meth:`DataFrame.combine_first` caused wrong alignment with dtype ``string`` and one level of ``MultiIndex`` containing only ``NA`` (:issue:`37591`)
- Fixed regression in :func:`merge` on merging :class:`.DatetimeIndex` with empty DataFrame (:issue:`36895`)
- Bug in :meth:`DataFrame.apply` not setting index of return value when ``func`` return type is ``dict`` (:issue:`37544`)
- Bug in :func:`concat` resulting in a ``ValueError`` when at least one of both inputs had a non-unique index (:issue:`36263`)
- Bug in :meth:`DataFrame.merge` and :meth:`pandas.merge` returning inconsistent ordering in result for ``how=right`` and ``how=left`` (:issue:`35382`)
- Bug in :func:`merge_ordered` couldn't handle list-like ``left_by`` or ``right_by`` (:issue:`35269`)
- Bug in :func:`merge_ordered` returned wrong join result when length of ``left_by`` or ``right_by`` equals to the rows of ``left`` or ``right`` (:issue:`38166`)
- Bug in :func:`merge_ordered` didn't raise when elements in ``left_by`` or ``right_by`` not exist in ``left`` columns or ``right`` columns (:issue:`38167`)

Sparse
^^^^^^

-
-

ExtensionArray
^^^^^^^^^^^^^^

- Fixed bug where :class:`DataFrame` column set to scalar extension type via a dict instantiation was considered an object type rather than the extension type (:issue:`35965`)
- Fixed bug where ``astype()`` with equal dtype and ``copy=False`` would return a new object (:issue:`28488`)
- Fixed bug when applying a NumPy ufunc with multiple outputs to an :class:`.IntegerArray` returning None (:issue:`36913`)
- Fixed an inconsistency in :class:`.PeriodArray`'s ``__init__`` signature to those of :class:`.DatetimeArray` and :class:`.TimedeltaArray` (:issue:`37289`)
- Reductions for :class:`.BooleanArray`, :class:`.Categorical`, :class:`.DatetimeArray`, :class:`.FloatingArray`, :class:`.IntegerArray`, :class:`.PeriodArray`, :class:`.TimedeltaArray`, and :class:`.PandasArray` are now keyword-only methods (:issue:`37541`)
- Fixed a bug where a  ``TypeError`` was wrongly raised if a membership check was made on an ``ExtensionArray`` containing nan-like values (:issue:`37867`)

Other
^^^^^

- Bug in :meth:`DataFrame.replace` and :meth:`Series.replace` incorrectly raising an ``AssertionError`` instead of a ``ValueError`` when invalid parameter combinations are passed (:issue:`36045`)
- Bug in :meth:`DataFrame.replace` and :meth:`Series.replace` with numeric values and string ``to_replace`` (:issue:`34789`)
- Fixed metadata propagation in :meth:`Series.abs` and ufuncs called on Series and DataFrames (:issue:`28283`)
- Bug in :meth:`DataFrame.replace` and :meth:`Series.replace` incorrectly casting from ``PeriodDtype`` to object dtype (:issue:`34871`)
- Fixed bug in metadata propagation incorrectly copying DataFrame columns as metadata when the column name overlaps with the metadata name (:issue:`37037`)
- Fixed metadata propagation in the :class:`Series.dt`, :class:`Series.str` accessors, :class:`DataFrame.duplicated`, :class:`DataFrame.stack`, :class:`DataFrame.unstack`, :class:`DataFrame.pivot`, :class:`DataFrame.append`, :class:`DataFrame.diff`, :class:`DataFrame.applymap` and :class:`DataFrame.update` methods (:issue:`28283`, :issue:`37381`)
- Fixed metadata propagation when selecting columns with ``DataFrame.__getitem__`` (:issue:`28283`)
- Bug in :meth:`Index.intersection` with non-:class:`Index` failing to set the correct name on the returned :class:`Index` (:issue:`38111`)
- Bug in :meth:`RangeIndex.intersection` failing to set the correct name on the returned :class:`Index` in some corner cases (:issue:`38197`)
- Bug in :meth:`Index.union` behaving differently depending on whether operand is an :class:`Index` or other list-like (:issue:`36384`)
- Bug in :meth:`Index.intersection` with non-matching numeric dtypes casting to ``object`` dtype instead of minimal common dtype (:issue:`38122`)
- Passing an array with 2 or more dimensions to the :class:`Series` constructor now raises the more specific ``ValueError`` rather than a bare ``Exception`` (:issue:`35744`)
- Bug in ``dir`` where ``dir(obj)`` wouldn't show attributes defined on the instance for pandas objects (:issue:`37173`)
- Bug in :meth:`Index.drop` raising ``InvalidIndexError`` when index has duplicates (:issue:`38051`)
- Bug in :meth:`RangeIndex.difference` returning :class:`Int64Index` in some cases where it should return :class:`RangeIndex` (:issue:`38028`)
- Fixed bug in :func:`assert_series_equal` when comparing a datetime-like array with an equivalent non extension dtype array (:issue:`37609`)



.. ---------------------------------------------------------------------------

.. _whatsnew_120.contributors:

Contributors
~~~~~~~~~~~~

.. contributors:: v1.1.4..v1.2.0|HEAD<|MERGE_RESOLUTION|>--- conflicted
+++ resolved
@@ -681,14 +681,10 @@
 Missing
 ^^^^^^^
 
-<<<<<<< HEAD
 - Bug in :meth:`SeriesGroupBy.transform` now correctly handles missing values for ``dropna=False`` (:issue:`35014`)
 - Bug in :class:`Grouper` now correctly propagates ``dropna`` argument and :meth:`DataFrameGroupBy.transform` now correctly handles missing values for ``dropna=True`` (:issue:`35612`)
-=======
-- Bug in :meth:`.SeriesGroupBy.transform` now correctly handles missing values for ``dropna=False`` (:issue:`35014`)
 - Bug in :meth:`Series.nunique` with ``dropna=True`` was returning incorrect results when both ``NA`` and ``None`` missing values were present (:issue:`37566`)
 - Bug in :meth:`Series.interpolate` where kwarg ``limit_area`` and ``limit_direction`` had no effect when using methods ``pad`` and ``backfill`` (:issue:`31048`)
->>>>>>> 65f0463d
 -
 
 MultiIndex
