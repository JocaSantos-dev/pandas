--- conflicted
+++ resolved
@@ -482,12 +482,8 @@
 
 - Bug in :meth:`DataFrame.xs` when used with :class:`IndexSlice` raises ``TypeError`` with message ``"Expected label or tuple of labels"`` (:issue:`35301`)
 - Bug in :meth:`DataFrame.reset_index` with ``NaT`` values in index raises ``ValueError`` with message ``"cannot convert float NaN to integer"`` (:issue:`36541`)
-<<<<<<< HEAD
+- Bug in :meth:`DataFrame.combine_first` when used with :class:`MultiIndex` containing string and ``NaN`` values raises ``TypeError`` (:issue:`36562`)
 - Bug in :meth:`MultiIndex.intersection` returned duplicates when at least one of the indexes had duplicates (:issue:`36915`)
-
-=======
-- Bug in :meth:`DataFrame.combine_first` when used with :class:`MultiIndex` containing string and ``NaN`` values raises ``TypeError`` (:issue:`36562`)
->>>>>>> 2eb35306
 
 I/O
 ^^^
@@ -588,11 +584,8 @@
 - Bug in :meth:`Index.union` behaving differently depending on whether operand is a :class:`Index` or other list-like (:issue:`36384`)
 - Passing an array with 2 or more dimensions to the :class:`Series` constructor now raises the more specific ``ValueError``, from a bare ``Exception`` previously (:issue:`35744`)
 - Bug in ``accessor.DirNamesMixin``, where ``dir(obj)`` wouldn't show attributes defined on the instance (:issue:`37173`).
-<<<<<<< HEAD
+- Bug in :meth:`Series.nunique` with ``dropna=True`` was returning incorrect results when both ``NA`` and ``None`` missing values were present (:issue:`37566`)
 - Bug in :meth:`Index.intersection` returned duplicates when at least one of the indexes had duplicates (:issue:`31326`)
-=======
-- Bug in :meth:`Series.nunique` with ``dropna=True`` was returning incorrect results when both ``NA`` and ``None`` missing values were present (:issue:`37566`)
->>>>>>> 2eb35306
 
 .. ---------------------------------------------------------------------------
 
