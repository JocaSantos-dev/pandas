--- conflicted
+++ resolved
@@ -313,12 +313,9 @@
 - Bug when subsetting columns on a :class:`~pandas.core.groupby.DataFrameGroupBy` (e.g. ``df.groupby('a')[['b']])``) would reset the attributes ``axis``, ``dropna``, ``group_keys``, ``level``, ``mutated``, ``sort``, and ``squeeze`` to their default values. (:issue:`9959`)
 - Bug in :meth:`DataFrameGroupby.tshift` failing to raise ``ValueError`` when a frequency cannot be inferred for the index of a group (:issue:`35937`)
 - Bug in :meth:`DataFrame.groupby` does not always maintain column index name for ``any``, ``all``, ``bfill``, ``ffill``, ``shift`` (:issue:`29764`)
-<<<<<<< HEAD
+- Bug in :meth:`DataFrameGroupBy.apply` raising error with ``np.nan`` group(s) when ``dropna=False`` (:issue:`35889`)
 - Bug when combining methods :meth:`DataFrame.groupby` with :meth:`DataFrame.resample` and restricting to `Series` or using `agg` did miscalculate the aggregation (:issue:`27343`, :issue:`33548`, :issue:`35275`).
-=======
-- Bug in :meth:`DataFrameGroupBy.apply` raising error with ``np.nan`` group(s) when ``dropna=False`` (:issue:`35889`)
--
->>>>>>> b2fc5ac1
+-
 
 Reshaping
 ^^^^^^^^^
