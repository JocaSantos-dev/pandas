--- conflicted
+++ resolved
@@ -305,12 +305,8 @@
 Missing
 ^^^^^^^
 
-<<<<<<< HEAD
-- Bug in :meth:`SeriesGroupBy.transform` now correctly handles missing values for `dropna=False` (:issue:`35014`)
-- Bug in :class:`pd.Grouper` now correctly propagates `dropna` argument and :meth:`DataFrameGroupBy.transform` now correctly handle missing values for `dropna=True`(:issue:`35612`)
-=======
 - Bug in :meth:`SeriesGroupBy.transform` now correctly handles missing values for ``dropna=False`` (:issue:`35014`)
->>>>>>> 8142651b
+- Bug in :class:`pd.Grouper` now correctly propagates ``dropna`` argument and :meth:`DataFrameGroupBy.transform` now correctly handle missing values for ``dropna=True``(:issue:`35612`)
 -
 
 MultiIndex
