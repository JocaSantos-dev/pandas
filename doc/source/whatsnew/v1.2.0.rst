.. _whatsnew_120:

What's new in 1.2.0 (??)
------------------------

These are the changes in pandas 1.2.0. See :ref:`release` for a full changelog
including other versions of pandas.

{{ header }}

.. warning::

   Previously, the default argument ``engine=None`` to ``pd.read_excel``
   would result in using the `xlrd <https://xlrd.readthedocs.io/en/latest/>`_ engine in
   many cases. The engine ``xlrd`` is no longer maintained, and is not supported with
   python >= 3.9. If `openpyxl <https://pypi.org/project/openpyxl/>`_  is installed,
   many of these  cases will now default to using the ``openpyxl`` engine. See the
   :func:`read_excel` documentation for more details.

.. ---------------------------------------------------------------------------

Enhancements
~~~~~~~~~~~~

.. _whatsnew_120.duplicate_labels:

Optionally disallow duplicate labels
^^^^^^^^^^^^^^^^^^^^^^^^^^^^^^^^^^^^

:class:`Series` and :class:`DataFrame` can now be created with ``allows_duplicate_labels=False`` flag to
control whether the index or columns can contain duplicate labels (:issue:`28394`). This can be used to
prevent accidental introduction of duplicate labels, which can affect downstream operations.

By default, duplicates continue to be allowed.

.. code-block:: ipython

    In [1]: pd.Series([1, 2], index=['a', 'a'])
    Out[1]:
    a    1
    a    2
    Length: 2, dtype: int64

    In [2]: pd.Series([1, 2], index=['a', 'a']).set_flags(allows_duplicate_labels=False)
    ...
    DuplicateLabelError: Index has duplicates.
          positions
    label
    a        [0, 1]

pandas will propagate the ``allows_duplicate_labels`` property through many operations.

.. code-block:: ipython

    In [3]: a = (
       ...:     pd.Series([1, 2], index=['a', 'b'])
       ...:       .set_flags(allows_duplicate_labels=False)
       ...: )

    In [4]: a
    Out[4]:
    a    1
    b    2
    Length: 2, dtype: int64

    # An operation introducing duplicates
    In [5]: a.reindex(['a', 'b', 'a'])
    ...
    DuplicateLabelError: Index has duplicates.
          positions
    label
    a        [0, 2]

    [1 rows x 1 columns]

.. warning::

   This is an experimental feature. Currently, many methods fail to
   propagate the ``allows_duplicate_labels`` value. In future versions
   it is expected that every method taking or returning one or more
   DataFrame or Series objects will propagate ``allows_duplicate_labels``.

See :ref:`duplicates` for more.

The ``allows_duplicate_labels`` flag is stored in the new :attr:`DataFrame.flags`
attribute. This stores global attributes that apply to the *pandas object*. This
differs from :attr:`DataFrame.attrs`, which stores information that applies to
the dataset.

Passing arguments to fsspec backends
^^^^^^^^^^^^^^^^^^^^^^^^^^^^^^^^^^^^

Many read/write functions have acquired the ``storage_options`` optional argument,
to pass a dictionary of parameters to the storage backend. This allows, for
example, for passing credentials to S3 and GCS storage. The details of what
parameters can be passed to which backends can be found in the documentation
of the individual storage backends (detailed from the fsspec docs for
`builtin implementations`_ and linked to `external ones`_). See
Section :ref:`io.remote`.

:issue:`35655` added fsspec support (including ``storage_options``)
for reading excel files.

.. _builtin implementations: https://filesystem-spec.readthedocs.io/en/latest/api.html#built-in-implementations
.. _external ones: https://filesystem-spec.readthedocs.io/en/latest/api.html#other-known-implementations

.. _whatsnew_120.binary_handle_to_csv:

Support for binary file handles in ``to_csv``
^^^^^^^^^^^^^^^^^^^^^^^^^^^^^^^^^^^^^^^^^^^^^

:meth:`to_csv` supports file handles in binary mode (:issue:`19827` and :issue:`35058`)
with ``encoding`` (:issue:`13068` and :issue:`23854`) and ``compression`` (:issue:`22555`).
If pandas does not automatically detect whether the file handle is opened in binary or text mode,
it is necessary to provide ``mode="wb"``.

For example:

.. ipython:: python

   import io

   data = pd.DataFrame([0, 1, 2])
   buffer = io.BytesIO()
   data.to_csv(buffer, encoding="utf-8", compression="gzip")

Support for short caption and table position in ``to_latex``
^^^^^^^^^^^^^^^^^^^^^^^^^^^^^^^^^^^^^^^^^^^^^^^^^^^^^^^^^^^^

:meth:`DataFrame.to_latex` now allows one to specify
a floating table position (:issue:`35281`)
and a short caption (:issue:`36267`).

The keyword ``position`` has been added to set the position.

.. ipython:: python

   data = pd.DataFrame({'a': [1, 2], 'b': [3, 4]})
   table = data.to_latex(position='ht')
   print(table)

Usage of the keyword ``caption`` has been extended.
Besides taking a single string as an argument,
one can optionally provide a tuple ``(full_caption, short_caption)``
to add a short caption macro.

.. ipython:: python

   data = pd.DataFrame({'a': [1, 2], 'b': [3, 4]})
   table = data.to_latex(caption=('the full long caption', 'short caption'))
   print(table)

.. _whatsnew_120.read_csv_table_precision_default:

Change in default floating precision for ``read_csv`` and ``read_table``
^^^^^^^^^^^^^^^^^^^^^^^^^^^^^^^^^^^^^^^^^^^^^^^^^^^^^^^^^^^^^^^^^^^^^^^^

For the C parsing engine, the methods :meth:`read_csv` and :meth:`read_table` previously defaulted to a parser that
could read floating point numbers slightly incorrectly with respect to the last bit in precision.
The option ``floating_precision="high"`` has always been available to avoid this issue.
Beginning with this version, the default is now to use the more accurate parser by making
``floating_precision=None`` correspond to the high precision parser, and the new option
``floating_precision="legacy"`` to use the legacy parser. The change to using the higher precision
parser by default should have no impact on performance. (:issue:`17154`)

.. _whatsnew_120.floating:

Experimental nullable data types for float data
^^^^^^^^^^^^^^^^^^^^^^^^^^^^^^^^^^^^^^^^^^^^^^^

We've added :class:`Float32Dtype` / :class:`Float64Dtype` and :class:`~arrays.FloatingArray`.
These are extension data types dedicated to floating point data that can hold the
``pd.NA`` missing value indicator (:issue:`32265`, :issue:`34307`).

While the default float data type already supports missing values using ``np.nan``,
these new data types use ``pd.NA`` (and its corresponding behaviour) as the missing
value indicator, in line with the already existing nullable :ref:`integer <integer_na>`
and :ref:`boolean <boolean>` data types.

One example where the behaviour of ``np.nan`` and ``pd.NA`` is different is
comparison operations:

.. ipython:: python

  # the default numpy float64 dtype
  s1 = pd.Series([1.5, None])
  s1
  s1 > 1

.. ipython:: python

  # the new nullable float64 dtype
  s2 = pd.Series([1.5, None], dtype="Float64")
  s2
  s2 > 1

See the :ref:`missing_data.NA` doc section for more details on the behaviour
when using the ``pd.NA`` missing value indicator.

As shown above, the dtype can be specified using the "Float64" or "Float32"
string (capitalized to distinguish it from the default "float64" data type).
Alternatively, you can also use the dtype object:

.. ipython:: python

   pd.Series([1.5, None], dtype=pd.Float32Dtype())

Operations with the existing integer or boolean nullable data types that
give float results will now also use the nullable floating data types (:issue:`38178`).

.. warning::

   Experimental: the new floating data types are currently experimental, and their
   behaviour or API may still change without warning. Especially the behaviour
   regarding NaN (distinct from NA missing values) is subject to change.

.. _whatsnew_120.index_name_preservation:

Index/column name preservation when aggregating
^^^^^^^^^^^^^^^^^^^^^^^^^^^^^^^^^^^^^^^^^^^^^^^

When aggregating using :meth:`concat` or the :class:`DataFrame` constructor, pandas
will now attempt to preserve index and column names whenever possible (:issue:`35847`).
In the case where all inputs share a common name, this name will be assigned to the
result. When the input names do not all agree, the result will be unnamed. Here is an
example where the index name is preserved:

.. ipython:: python

    idx = pd.Index(range(5), name='abc')
    ser = pd.Series(range(5, 10), index=idx)
    pd.concat({'x': ser[1:], 'y': ser[:-1]}, axis=1)

The same is true for :class:`MultiIndex`, but the logic is applied separately on a
level-by-level basis.

.. _whatsnew_120.groupby_ewm:

Groupby supports EWM operations directly
^^^^^^^^^^^^^^^^^^^^^^^^^^^^^^^^^^^^^^^^

:class:`.DataFrameGroupBy` now supports exponentially weighted window operations directly (:issue:`16037`).

.. ipython:: python

    df = pd.DataFrame({'A': ['a', 'b', 'a', 'b'], 'B': range(4)})
    df
    df.groupby('A').ewm(com=1.0).mean()

Additionally ``mean`` supports execution via `Numba <https://numba.pydata.org/>`__ with
the  ``engine`` and ``engine_kwargs`` arguments. Numba must be installed as an optional dependency
to use this feature.

.. _whatsnew_120.enhancements.other:

Other enhancements
^^^^^^^^^^^^^^^^^^
- Added ``day_of_week`` (compatibility alias ``dayofweek``) property to :class:`Timestamp`, :class:`.DatetimeIndex`, :class:`Period`, :class:`PeriodIndex` (:issue:`9605`)
- Added ``day_of_year`` (compatibility alias ``dayofyear``) property to :class:`Timestamp`, :class:`.DatetimeIndex`, :class:`Period`, :class:`PeriodIndex` (:issue:`9605`)
- Added :meth:`~DataFrame.set_flags` for setting table-wide flags on a Series or DataFrame (:issue:`28394`)
- :meth:`DataFrame.applymap` now supports ``na_action`` (:issue:`23803`)
- :class:`Index` with object dtype supports division and multiplication (:issue:`34160`)
- :meth:`DataFrame.explode` and :meth:`Series.explode` now support exploding of sets (:issue:`35614`)
- :meth:`DataFrame.hist` now supports time series (datetime) data (:issue:`32590`)
<<<<<<< HEAD
- :meth:`DataFrame.hist` and :meth:`DataFrame.plot.hist` can now be called with an existing matplotlib ``Figure`` object via added ``figure`` argument (:issue:`37278`)
- ``Styler`` now allows direct CSS class name addition to individual data cells (:issue:`36159`)
- :meth:`Rolling.mean()` and :meth:`Rolling.sum()` use Kahan summation to calculate the mean to avoid numerical problems (:issue:`10319`, :issue:`11645`, :issue:`13254`, :issue:`32761`, :issue:`36031`)
- :meth:`DatetimeIndex.searchsorted`, :meth:`TimedeltaIndex.searchsorted`, :meth:`PeriodIndex.searchsorted`, and :meth:`Series.searchsorted` with datetimelike dtypes will now try to cast string arguments (listlike and scalar) to the matching datetimelike type (:issue:`36346`)
=======
- :meth:`.Styler.set_table_styles` now allows the direct styling of rows and columns and can be chained (:issue:`35607`)
- :class:`.Styler` now allows direct CSS class name addition to individual data cells (:issue:`36159`)
- :meth:`.Rolling.mean` and :meth:`.Rolling.sum` use Kahan summation to calculate the mean to avoid numerical problems (:issue:`10319`, :issue:`11645`, :issue:`13254`, :issue:`32761`, :issue:`36031`)
- :meth:`.DatetimeIndex.searchsorted`, :meth:`.TimedeltaIndex.searchsorted`, :meth:`PeriodIndex.searchsorted`, and :meth:`Series.searchsorted` with datetimelike dtypes will now try to cast string arguments (listlike and scalar) to the matching datetimelike type (:issue:`36346`)
>>>>>>> 65f0463d
- Added methods :meth:`IntegerArray.prod`, :meth:`IntegerArray.min`, and :meth:`IntegerArray.max` (:issue:`33790`)
- Calling a NumPy ufunc on a ``DataFrame`` with extension types now preserves the extension types when possible (:issue:`23743`).
- Calling a binary-input NumPy ufunc on multiple ``DataFrame`` objects now aligns, matching the behavior of binary operations and ufuncs on ``Series`` (:issue:`23743`).
- Where possible :meth:`RangeIndex.difference` and :meth:`RangeIndex.symmetric_difference` will return :class:`RangeIndex` instead of :class:`Int64Index` (:issue:`36564`)
- :meth:`DataFrame.to_parquet` now supports :class:`MultiIndex` for columns in parquet format (:issue:`34777`)
- :func:`read_parquet` gained a ``use_nullable_dtypes=True`` option to use
  nullable dtypes that use ``pd.NA`` as missing value indicator where possible
  for the resulting DataFrame (default is False, and only applicable for
  ``engine="pyarrow"``) (:issue:`31242`)
- Added :meth:`.Rolling.sem` and :meth:`Expanding.sem` to compute the standard error of the mean (:issue:`26476`)
- :meth:`.Rolling.var` and :meth:`.Rolling.std` use Kahan summation and Welford's Method to avoid numerical issues (:issue:`37051`)
- :meth:`DataFrame.corr` and :meth:`DataFrame.cov` use Welford's Method to avoid numerical issues (:issue:`37448`)
- :meth:`DataFrame.plot` now recognizes ``xlabel`` and ``ylabel`` arguments for plots of type ``scatter`` and ``hexbin`` (:issue:`37001`)
- :class:`DataFrame` now supports the ``divmod`` operation (:issue:`37165`)
- :meth:`DataFrame.to_parquet` now returns a ``bytes`` object when no ``path`` argument is passed (:issue:`37105`)
- :class:`.Rolling` now supports the ``closed`` argument for fixed windows (:issue:`34315`)
- :class:`.DatetimeIndex` and :class:`Series` with ``datetime64`` or ``datetime64tz`` dtypes now support ``std`` (:issue:`37436`)
- :class:`Window` now supports all Scipy window types in ``win_type`` with flexible keyword argument support (:issue:`34556`)
- :meth:`testing.assert_index_equal` now has a ``check_order`` parameter that allows indexes to be checked in an order-insensitive manner (:issue:`37478`)
- :func:`read_csv` supports memory-mapping for compressed files (:issue:`37621`)
- Add support for ``min_count`` keyword for :meth:`DataFrame.groupby` and :meth:`DataFrame.resample` for functions ``min``, ``max``, ``first`` and ``last`` (:issue:`37821`, :issue:`37768`)
- Improve error reporting for :meth:`DataFrame.merge` when invalid merge column definitions were given (:issue:`16228`)
- Improve numerical stability for :meth:`.Rolling.skew`, :meth:`.Rolling.kurt`, :meth:`Expanding.skew` and :meth:`Expanding.kurt` through implementation of Kahan summation (:issue:`6929`)
- Improved error reporting for subsetting columns of a :class:`.DataFrameGroupBy` with ``axis=1`` (:issue:`37725`)
- Implement method ``cross`` for :meth:`DataFrame.merge` and :meth:`DataFrame.join` (:issue:`5401`)

.. ---------------------------------------------------------------------------

.. _whatsnew_120.notable_bug_fixes:

Notable bug fixes
~~~~~~~~~~~~~~~~~

These are bug fixes that might have notable behavior changes.

Consistency of DataFrame Reductions
^^^^^^^^^^^^^^^^^^^^^^^^^^^^^^^^^^^
:meth:`DataFrame.any` and :meth:`DataFrame.all` with ``bool_only=True`` now
determines whether to exclude object-dtype columns on a column-by-column basis,
instead of checking if *all* object-dtype columns can be considered boolean.

This prevents pathological behavior where applying the reduction on a subset
of columns could result in a larger Series result. See (:issue:`37799`).

.. ipython:: python

    df = pd.DataFrame({"A": ["foo", "bar"], "B": [True, False]}, dtype=object)
    df["C"] = pd.Series([True, True])


*Previous behavior*:

.. code-block:: ipython

    In [5]: df.all(bool_only=True)
    Out[5]:
    C    True
    dtype: bool

    In [6]: df[["B", "C"]].all(bool_only=True)
    Out[6]:
    B    False
    C    True
    dtype: bool

*New behavior*:

.. ipython:: python

    In [5]: df.all(bool_only=True)

    In [6]: df[["B", "C"]].all(bool_only=True)


Other DataFrame reductions with ``numeric_only=None`` will also avoid
this pathological behavior (:issue:`37827`):

.. ipython:: python

    df = pd.DataFrame({"A": [0, 1, 2], "B": ["a", "b", "c"]}, dtype=object)


*Previous behavior*:

.. code-block:: ipython

    In [3]: df.mean()
    Out[3]: Series([], dtype: float64)

    In [4]: df[["A"]].mean()
    Out[4]:
    A    1.0
    dtype: float64

*New behavior*:

.. ipython:: python

    df.mean()

    df[["A"]].mean()

Moreover, DataFrame reductions with ``numeric_only=None`` will now be
consistent with their Series counterparts.  In particular, for
reductions where the Series method raises ``TypeError``, the
DataFrame reduction will now consider that column non-numeric
instead of casting to a NumPy array which may have different semantics (:issue:`36076`,
:issue:`28949`, :issue:`21020`).

.. ipython:: python

    ser = pd.Series([0, 1], dtype="category", name="A")
    df = ser.to_frame()


*Previous behavior*:

.. code-block:: ipython

    In [5]: df.any()
    Out[5]:
    A    True
    dtype: bool

*New behavior*:

.. ipython:: python

    df.any()


.. _whatsnew_120.api_breaking.python:

Increased minimum version for Python
^^^^^^^^^^^^^^^^^^^^^^^^^^^^^^^^^^^^

pandas 1.2.0 supports Python 3.7.1 and higher (:issue:`35214`).

.. _whatsnew_120.api_breaking.deps:

Increased minimum versions for dependencies
^^^^^^^^^^^^^^^^^^^^^^^^^^^^^^^^^^^^^^^^^^^

Some minimum supported versions of dependencies were updated (:issue:`35214`).
If installed, we now require:

+-----------------+-----------------+----------+---------+
| Package         | Minimum Version | Required | Changed |
+=================+=================+==========+=========+
| numpy           | 1.16.5          |    X     |    X    |
+-----------------+-----------------+----------+---------+
| pytz            | 2017.3          |    X     |    X    |
+-----------------+-----------------+----------+---------+
| python-dateutil | 2.7.3           |    X     |         |
+-----------------+-----------------+----------+---------+
| bottleneck      | 1.2.1           |          |         |
+-----------------+-----------------+----------+---------+
| numexpr         | 2.6.8           |          |    X    |
+-----------------+-----------------+----------+---------+
| pytest (dev)    | 5.0.1           |          |    X    |
+-----------------+-----------------+----------+---------+
| mypy (dev)      | 0.782           |          |    X    |
+-----------------+-----------------+----------+---------+

For `optional libraries <https://dev.pandas.io/docs/install.html#dependencies>`_ the general recommendation is to use the latest version.
The following table lists the lowest version per library that is currently being tested throughout the development of pandas.
Optional libraries below the lowest tested version may still work, but are not considered supported.

+-----------------+-----------------+---------+
| Package         | Minimum Version | Changed |
+=================+=================+=========+
| beautifulsoup4  | 4.6.0           |         |
+-----------------+-----------------+---------+
| fastparquet     | 0.3.2           |         |
+-----------------+-----------------+---------+
| fsspec          | 0.7.4           |         |
+-----------------+-----------------+---------+
| gcsfs           | 0.6.0           |         |
+-----------------+-----------------+---------+
| lxml            | 4.3.0           |    X    |
+-----------------+-----------------+---------+
| matplotlib      | 2.2.3           |    X    |
+-----------------+-----------------+---------+
| numba           | 0.46.0          |         |
+-----------------+-----------------+---------+
| openpyxl        | 2.6.0           |    X    |
+-----------------+-----------------+---------+
| pyarrow         | 0.15.0          |    X    |
+-----------------+-----------------+---------+
| pymysql         | 0.7.11          |    X    |
+-----------------+-----------------+---------+
| pytables        | 3.5.1           |    X    |
+-----------------+-----------------+---------+
| s3fs            | 0.4.0           |         |
+-----------------+-----------------+---------+
| scipy           | 1.2.0           |         |
+-----------------+-----------------+---------+
| sqlalchemy      | 1.2.8           |    X    |
+-----------------+-----------------+---------+
| xarray          | 0.12.0          |    X    |
+-----------------+-----------------+---------+
| xlrd            | 1.2.0           |    X    |
+-----------------+-----------------+---------+
| xlsxwriter      | 1.0.2           |    X    |
+-----------------+-----------------+---------+
| xlwt            | 1.3.0           |    X    |
+-----------------+-----------------+---------+
| pandas-gbq      | 0.12.0          |         |
+-----------------+-----------------+---------+

See :ref:`install.dependencies` and :ref:`install.optional_dependencies` for more.

.. _whatsnew_200.api.other:

Other API changes
^^^^^^^^^^^^^^^^^

- Sorting in descending order is now stable for :meth:`Series.sort_values` and :meth:`Index.sort_values` for DateTime-like :class:`Index` subclasses. This will affect sort order when sorting a DataFrame on multiple columns, sorting with a key function that produces duplicates, or requesting the sorting index when using :meth:`Index.sort_values`. When using :meth:`Series.value_counts`, the count of missing values is no longer necessarily last in the list of duplicate counts. Instead, its position corresponds to the position in the original Series. When using :meth:`Index.sort_values` for DateTime-like :class:`Index` subclasses, NaTs ignored the ``na_position`` argument and were sorted to the beginning. Now they respect ``na_position``, the default being ``last``, same as other :class:`Index` subclasses. (:issue:`35992`)
- Passing an invalid ``fill_value`` to :meth:`Categorical.take`, :meth:`.DatetimeArray.take`, :meth:`TimedeltaArray.take`, or :meth:`PeriodArray.take` now raises a ``TypeError`` instead of a ``ValueError`` (:issue:`37733`)
- Passing an invalid ``fill_value`` to :meth:`Series.shift` with a ``CategoricalDtype`` now raises a ``TypeError`` instead of a ``ValueError`` (:issue:`37733`)
- Passing an invalid value to :meth:`IntervalIndex.insert` or :meth:`CategoricalIndex.insert` now raises a ``TypeError`` instead of a ``ValueError`` (:issue:`37733`)
- Attempting to reindex a Series with a :class:`CategoricalIndex` with an invalid ``fill_value`` now raises a ``TypeError`` instead of a ``ValueError`` (:issue:`37733`)
- :meth:`CategoricalIndex.append` with an index that contains non-category values will now cast instead of raising ``TypeError`` (:issue:`38098`)

.. ---------------------------------------------------------------------------

.. _whatsnew_120.deprecations:

Deprecations
~~~~~~~~~~~~
- Deprecated parameter ``inplace`` in :meth:`MultiIndex.set_codes` and :meth:`MultiIndex.set_levels` (:issue:`35626`)
- Deprecated parameter ``dtype`` of method :meth:`~Index.copy` for all :class:`Index` subclasses. Use the :meth:`~Index.astype` method instead for changing dtype (:issue:`35853`)
- Deprecated parameters ``levels`` and ``codes`` in :meth:`MultiIndex.copy`. Use the :meth:`~MultiIndex.set_levels` and :meth:`~MultiIndex.set_codes` methods instead (:issue:`36685`)
- Date parser functions :func:`~pandas.io.date_converters.parse_date_time`, :func:`~pandas.io.date_converters.parse_date_fields`, :func:`~pandas.io.date_converters.parse_all_fields` and :func:`~pandas.io.date_converters.generic_parser` from ``pandas.io.date_converters`` are deprecated and will be removed in a future version; use :func:`to_datetime` instead (:issue:`35741`)
- :meth:`DataFrame.lookup` is deprecated and will be removed in a future version, use :meth:`DataFrame.melt` and :meth:`DataFrame.loc` instead (:issue:`18682`)
- The method :meth:`Index.to_native_types` is deprecated. Use ``.astype(str)`` instead (:issue:`28867`)
- Deprecated indexing :class:`DataFrame` rows with a single datetime-like string as ``df[string]``
  (given the ambiguity whether it is indexing the rows or selecting a column), use
  ``df.loc[string]`` instead (:issue:`36179`)
- Deprecated casting an object-dtype index of ``datetime`` objects to :class:`.DatetimeIndex` in the :class:`Series` constructor (:issue:`23598`)
- Deprecated :meth:`Index.is_all_dates` (:issue:`27744`)
- The default value of ``regex`` for :meth:`Series.str.replace` will change from ``True`` to ``False`` in a future release. In addition, single character regular expressions will *not* be treated as literal strings when ``regex=True`` is set. (:issue:`24804`)
- Deprecated automatic alignment on comparison operations between :class:`DataFrame` and :class:`Series`, do ``frame, ser = frame.align(ser, axis=1, copy=False)`` before e.g. ``frame == ser`` (:issue:`28759`)
- :meth:`Rolling.count` with ``min_periods=None`` will default to the size of the window in a future version (:issue:`31302`)
- Using "outer" ufuncs on DataFrames to return 4d ndarray is now deprecated. Convert to an ndarray first (:issue:`23743`)
- Deprecated slice-indexing on timezone-aware :class:`DatetimeIndex` with naive ``datetime`` objects, to match scalar indexing behavior (:issue:`36148`)
- :meth:`Index.ravel` returning a ``np.ndarray`` is deprecated, in the future this will return a view on the same index (:issue:`19956`)
- Deprecate use of strings denoting units with 'M', 'Y' or 'y' in :func:`~pandas.to_timedelta` (:issue:`36666`)
- :class:`Index` methods ``&``, ``|``, and ``^`` behaving as the set operations :meth:`Index.intersection`, :meth:`Index.union`, and :meth:`Index.symmetric_difference`, respectively, are deprecated and in the future will behave as pointwise boolean operations matching :class:`Series` behavior.  Use the named set methods instead (:issue:`36758`)
- :meth:`Categorical.is_dtype_equal` and :meth:`CategoricalIndex.is_dtype_equal` are deprecated, will be removed in a future version (:issue:`37545`)
- :meth:`Series.slice_shift` and :meth:`DataFrame.slice_shift` are deprecated, use :meth:`Series.shift` or :meth:`DataFrame.shift` instead (:issue:`37601`)
- Partial slicing on unordered :class:`.DatetimeIndex` objects with keys that are not in the index is deprecated and will be removed in a future version (:issue:`18531`)
- The ``how`` keyword in :meth:`PeriodIndex.astype` is deprecated and will be removed in a future version, use ``index.to_timestamp(how=how)`` instead (:issue:`37982`)
- Deprecated :meth:`Index.asi8` for :class:`Index` subclasses other than :class:`.DatetimeIndex`, :class:`.TimedeltaIndex`, and :class:`PeriodIndex` (:issue:`37877`)
- The ``inplace`` parameter of :meth:`Categorical.remove_unused_categories` is deprecated and will be removed in a future version (:issue:`37643`)
- The ``null_counts`` parameter of :meth:`DataFrame.info` is deprecated and replaced by ``show_counts``. It will be removed in a future version (:issue:`37999`)

.. ---------------------------------------------------------------------------


.. _whatsnew_120.performance:

Performance improvements
~~~~~~~~~~~~~~~~~~~~~~~~

- Performance improvements when creating DataFrame or Series with dtype ``str`` or :class:`StringDtype` from array with many string elements (:issue:`36304`, :issue:`36317`, :issue:`36325`, :issue:`36432`, :issue:`37371`)
- Performance improvement in :meth:`.GroupBy.agg` with the ``numba`` engine (:issue:`35759`)
- Performance improvements when creating :meth:`Series.map` from a huge dictionary (:issue:`34717`)
- Performance improvement in :meth:`.GroupBy.transform` with the ``numba`` engine (:issue:`36240`)
- :class:`.Styler` uuid method altered to compress data transmission over web whilst maintaining reasonably low table collision probability (:issue:`36345`)
- Performance improvement in :func:`to_datetime` with non-ns time unit for ``float`` ``dtype`` columns (:issue:`20445`)
- Performance improvement in setting values on an :class:`IntervalArray` (:issue:`36310`)
- The internal index method :meth:`~Index._shallow_copy` now makes the new index and original index share cached attributes,
  avoiding creating these again, if created on either. This can speed up operations that depend on creating copies of existing indexes (:issue:`36840`)
- Performance improvement in :meth:`.RollingGroupby.count` (:issue:`35625`)
- Small performance decrease to :meth:`.Rolling.min` and :meth:`.Rolling.max` for fixed windows (:issue:`36567`)
- Reduced peak memory usage in :meth:`DataFrame.to_pickle` when using ``protocol=5`` in python 3.8+ (:issue:`34244`)
- Faster ``dir`` calls when the object has many index labels, e.g. ``dir(ser)`` (:issue:`37450`)
- Performance improvement in :class:`ExpandingGroupby` (:issue:`37064`)
- Performance improvement in :meth:`Series.astype` and :meth:`DataFrame.astype` for :class:`Categorical` (:issue:`8628`)
- Performance improvement in :meth:`DataFrame.groupby` for ``float`` ``dtype`` (:issue:`28303`), changes of the underlying hash-function can lead to changes in float based indexes sort ordering for ties (e.g. :meth:`Index.value_counts`)
- Performance improvement in :meth:`pd.isin` for inputs with more than 1e6 elements (:issue:`36611`)
- Performance improvement for :meth:`DataFrame.__setitem__` with list-like indexers (:issue:`37954`)

.. ---------------------------------------------------------------------------

.. _whatsnew_120.bug_fixes:

Bug fixes
~~~~~~~~~

Categorical
^^^^^^^^^^^
- :meth:`Categorical.fillna` will always return a copy, validate a passed fill value regardless of whether there are any NAs to fill, and disallow an ``NaT`` as a fill value for numeric categories (:issue:`36530`)
- Bug in :meth:`Categorical.__setitem__` that incorrectly raised when trying to set a tuple value (:issue:`20439`)
- Bug in :meth:`CategoricalIndex.equals` incorrectly casting non-category entries to ``np.nan`` (:issue:`37667`)
- Bug in :meth:`CategoricalIndex.where` incorrectly setting non-category entries to ``np.nan`` instead of raising ``TypeError`` (:issue:`37977`)
- Bug in :meth:`Categorical.to_numpy` and ``np.array(categorical)`` with timezone-aware ``datetime64`` categories incorrectly dropping the timezone information instead of casting to object dtype (:issue:`38136`)

Datetimelike
^^^^^^^^^^^^
- Bug in :meth:`DataFrame.combine_first` that would convert datetime-like column on other :class:`DataFrame` to integer when the column is not present in original :class:`DataFrame` (:issue:`28481`)
- Bug in :attr:`.DatetimeArray.date` where a ``ValueError`` would be raised with a read-only backing array (:issue:`33530`)
- Bug in ``NaT`` comparisons failing to raise ``TypeError`` on invalid inequality comparisons (:issue:`35046`)
- Bug in :class:`.DateOffset` where attributes reconstructed from pickle files differ from original objects when input values exceed normal ranges (e.g months=12) (:issue:`34511`)
- Bug in :meth:`.DatetimeIndex.get_slice_bound` where ``datetime.date`` objects were not accepted or naive :class:`Timestamp` with a tz-aware :class:`.DatetimeIndex` (:issue:`35690`)
- Bug in :meth:`.DatetimeIndex.slice_locs` where ``datetime.date`` objects were not accepted (:issue:`34077`)
- Bug in :meth:`.DatetimeIndex.searchsorted`, :meth:`.TimedeltaIndex.searchsorted`, :meth:`PeriodIndex.searchsorted`, and :meth:`Series.searchsorted` with ``datetime64``, ``timedelta64`` or :class:`Period` dtype placement of ``NaT`` values being inconsistent with NumPy (:issue:`36176`, :issue:`36254`)
- Inconsistency in :class:`.DatetimeArray`, :class:`.TimedeltaArray`, and :class:`.PeriodArray` method ``__setitem__`` casting arrays of strings to datetimelike scalars but not scalar strings (:issue:`36261`)
- Bug in :meth:`.DatetimeArray.take` incorrectly allowing ``fill_value`` with a mismatched timezone (:issue:`37356`)
- Bug in :class:`.DatetimeIndex.shift` incorrectly raising when shifting empty indexes (:issue:`14811`)
- :class:`Timestamp` and :class:`.DatetimeIndex` comparisons between timezone-aware and timezone-naive objects now follow the standard library ``datetime`` behavior, returning ``True``/``False`` for ``!=``/``==`` and raising for inequality comparisons (:issue:`28507`)
- Bug in :meth:`.DatetimeIndex.equals` and :meth:`.TimedeltaIndex.equals` incorrectly considering ``int64`` indexes as equal (:issue:`36744`)
- :meth:`Series.to_json`, :meth:`DataFrame.to_json`, and :meth:`read_json` now implement timezone parsing when orient structure is ``table`` (:issue:`35973`)
- :meth:`astype` now attempts to convert to ``datetime64[ns, tz]`` directly from ``object`` with inferred timezone from string (:issue:`35973`)
- Bug in :meth:`.TimedeltaIndex.sum` and :meth:`Series.sum` with ``timedelta64`` dtype on an empty index or series returning ``NaT`` instead of ``Timedelta(0)`` (:issue:`31751`)
- Bug in :meth:`.DatetimeArray.shift` incorrectly allowing ``fill_value`` with a mismatched timezone (:issue:`37299`)
- Bug in adding a :class:`.BusinessDay` with nonzero ``offset`` to a non-scalar other (:issue:`37457`)
- Bug in :func:`to_datetime` with a read-only array incorrectly raising (:issue:`34857`)
- Bug in :meth:`Series.isin` with ``datetime64[ns]`` dtype and :meth:`.DatetimeIndex.isin` incorrectly casting integers to datetimes (:issue:`36621`)
- Bug in :meth:`Series.isin` with ``datetime64[ns]`` dtype and :meth:`.DatetimeIndex.isin` failing to consider timezone-aware and timezone-naive datetimes as always different (:issue:`35728`)
- Bug in :meth:`Series.isin` with ``PeriodDtype`` dtype and :meth:`PeriodIndex.isin` failing to consider arguments with different ``PeriodDtype`` as always different (:issue:`37528`)
- Bug in :class:`Period` constructor now correctly handles nanoseconds in the ``value`` argument (:issue:`34621` and :issue:`17053`)

Timedelta
^^^^^^^^^
- Bug in :class:`.TimedeltaIndex`, :class:`Series`, and :class:`DataFrame` floor-division with ``timedelta64`` dtypes and ``NaT`` in the denominator (:issue:`35529`)
- Bug in parsing of ISO 8601 durations in :class:`Timedelta` and :func:`to_datetime` (:issue:`29773`, :issue:`36204`)
- Bug in :func:`to_timedelta` with a read-only array incorrectly raising (:issue:`34857`)
- Bug in :class:`Timedelta` incorrectly truncating to sub-second portion of a string input when it has precision higher than nanoseconds (:issue:`36738`)

Timezones
^^^^^^^^^

- Bug in :func:`date_range` was raising AmbiguousTimeError for valid input with ``ambiguous=False`` (:issue:`35297`)
- Bug in :meth:`Timestamp.replace` was losing fold information (:issue:`37610`)


Numeric
^^^^^^^
- Bug in :func:`to_numeric` where float precision was incorrect (:issue:`31364`)
- Bug in :meth:`DataFrame.any` with ``axis=1`` and ``bool_only=True`` ignoring the ``bool_only`` keyword (:issue:`32432`)
- Bug in :meth:`Series.equals` where a ``ValueError`` was raised when numpy arrays were compared to scalars (:issue:`35267`)
- Bug in :class:`Series` where two Series each have a :class:`.DatetimeIndex` with different timezones having those indexes incorrectly changed when performing arithmetic operations (:issue:`33671`)
- Bug in :mod:`pandas.testing` module functions when used with ``check_exact=False`` on complex numeric types (:issue:`28235`)
- Bug in :meth:`DataFrame.__rmatmul__` error handling reporting transposed shapes (:issue:`21581`)
- Bug in :class:`Series` flex arithmetic methods where the result when operating with a ``list``, ``tuple`` or ``np.ndarray`` would have an incorrect name (:issue:`36760`)
- Bug in :class:`.IntegerArray` multiplication with ``timedelta`` and ``np.timedelta64`` objects (:issue:`36870`)
- Bug in :class:`MultiIndex` comparison with tuple incorrectly treating tuple as array-like (:issue:`21517`)
- Bug in :meth:`DataFrame.diff` with ``datetime64`` dtypes including ``NaT`` values failing to fill ``NaT`` results correctly (:issue:`32441`)
- Bug in :class:`DataFrame` arithmetic ops incorrectly accepting keyword arguments (:issue:`36843`)
- Bug in :class:`.IntervalArray` comparisons with :class:`Series` not returning Series (:issue:`36908`)
- Bug in :class:`DataFrame` allowing arithmetic operations with list of array-likes with undefined results. Behavior changed to raising ``ValueError`` (:issue:`36702`)
- Bug in :meth:`DataFrame.std` with ``timedelta64`` dtype and ``skipna=False`` (:issue:`37392`)
- Bug in :meth:`DataFrame.min` and :meth:`DataFrame.max` with ``datetime64`` dtype and ``skipna=False`` (:issue:`36907`)
- Bug in :meth:`DataFrame.idxmax` and :meth:`DataFrame.idxmin` with mixed dtypes incorrectly raising ``TypeError`` (:issue:`38195`)

Conversion
^^^^^^^^^^

- Bug in :meth:`DataFrame.to_dict` with ``orient='records'`` now returns python native datetime objects for datetimelike columns (:issue:`21256`)
- Bug in :meth:`Series.astype` conversion from ``string`` to ``float`` raised in presence of ``pd.NA`` values (:issue:`37626`)
-

Strings
^^^^^^^
- Bug in :meth:`Series.to_string`, :meth:`DataFrame.to_string`, and :meth:`DataFrame.to_latex` adding a leading space when ``index=False`` (:issue:`24980`)
- Bug in :func:`to_numeric` raising a ``TypeError`` when attempting to convert a string dtype Series containing only numeric strings and ``NA`` (:issue:`37262`)
-

Interval
^^^^^^^^

- Bug in :meth:`DataFrame.replace` and :meth:`Series.replace` where :class:`Interval` dtypes would be converted to object dtypes (:issue:`34871`)
- Bug in :meth:`IntervalIndex.take` with negative indices and ``fill_value=None`` (:issue:`37330`)
- Bug in :meth:`IntervalIndex.putmask` with datetime-like dtype incorrectly casting to object dtype (:issue:`37968`)
- Bug in :meth:`IntervalArray.astype` incorrectly dropping dtype information with a :class:`CategoricalDtype` object (:issue:`37984`)
-

Indexing
^^^^^^^^

- Bug in :meth:`PeriodIndex.get_loc` incorrectly raising ``ValueError`` on non-datelike strings instead of ``KeyError``, causing similar errors in :meth:`Series.__getitem__`, :meth:`Series.__contains__`, and :meth:`Series.loc.__getitem__` (:issue:`34240`)
- Bug in :meth:`Index.sort_values` where, when empty values were passed, the method would break by trying to compare missing values instead of pushing them to the end of the sort order. (:issue:`35584`)
- Bug in :meth:`Index.get_indexer` and :meth:`Index.get_indexer_non_unique` where ``int64`` arrays are returned instead of ``intp``. (:issue:`36359`)
- Bug in :meth:`DataFrame.sort_index` where parameter ascending passed as a list on a single level index gives wrong result. (:issue:`32334`)
- Bug in :meth:`DataFrame.reset_index` was incorrectly raising a ``ValueError`` for input with a :class:`MultiIndex` with missing values in a level with ``Categorical`` dtype (:issue:`24206`)
- Bug in indexing with boolean masks on datetime-like values sometimes returning a view instead of a copy (:issue:`36210`)
- Bug in :meth:`DataFrame.__getitem__` and :meth:`DataFrame.loc.__getitem__` with :class:`IntervalIndex` columns and a numeric indexer (:issue:`26490`)
- Bug in :meth:`Series.loc.__getitem__` with a non-unique :class:`MultiIndex` and an empty-list indexer (:issue:`13691`)
- Bug in indexing on a :class:`Series` or :class:`DataFrame` with a :class:`MultiIndex` and a level named ``"0"`` (:issue:`37194`)
- Bug in :meth:`Series.__getitem__` when using an unsigned integer array as an indexer giving incorrect results or segfaulting instead of raising ``KeyError`` (:issue:`37218`)
- Bug in :meth:`Index.where` incorrectly casting numeric values to strings (:issue:`37591`)
- Bug in :meth:`DataFrame.loc` returning empty result when indexer is a slice with negative step size (:issue:`38071`)
- Bug in :meth:`Series.loc` and :meth:`DataFrame.loc` raises when the index was of ``object`` dtype and the given numeric label was in the index (:issue:`26491`)
- Bug in :meth:`DataFrame.loc` returned requested key plus missing values when ``loc`` was applied to single level from a :class:`MultiIndex` (:issue:`27104`)
- Bug in indexing on a :class:`Series` or :class:`DataFrame` with a :class:`CategoricalIndex` using a listlike indexer containing NA values (:issue:`37722`)
- Bug in :meth:`DataFrame.loc.__setitem__` expanding an empty :class:`DataFrame` with mixed dtypes (:issue:`37932`)
- Bug in :meth:`DataFrame.xs` ignored ``droplevel=False`` for columns (:issue:`19056`)
- Bug in :meth:`DataFrame.reindex` raising ``IndexingError`` wrongly for empty DataFrame with ``tolerance`` not None or ``method="nearest"`` (:issue:`27315`)
- Bug in indexing on a :class:`Series` or :class:`DataFrame` with a :class:`CategoricalIndex` using listlike indexer that contains elements that are in the index's ``categories`` but not in the index itself failing to raise ``KeyError`` (:issue:`37901`)
- Bug on inserting a boolean label into a :class:`DataFrame` with a numeric :class:`Index` columns incorrectly casting to integer (:issue:`36319`)
- Bug in :meth:`DataFrame.iloc` and :meth:`Series.iloc` aligning objects in ``__setitem__`` (:issue:`22046`)
- Bug in :meth:`MultiIndex.drop` does not raise if labels are partially found (:issue:`37820`)
- Bug in :meth:`DataFrame.loc` did not raise ``KeyError`` when missing combination was given with ``slice(None)`` for remaining levels (:issue:`19556`)
- Bug in :meth:`DataFrame.loc` raising ``TypeError`` when non-integer slice was given to select values from :class:`MultiIndex` (:issue:`25165`, :issue:`24263`)
- Bug in :meth:`Series.at` returning :class:`Series` with one element instead of scalar when index is a :class:`MultiIndex` with one level (:issue:`38053`)
- Bug in :meth:`DataFrame.loc` returning and assigning elements in wrong order when indexer is differently ordered than the :class:`MultiIndex` to filter (:issue:`31330`, :issue:`34603`)
- Bug in :meth:`DataFrame.loc` and :meth:`DataFrame.__getitem__`  raising ``KeyError`` when columns were :class:`MultiIndex` with only one level (:issue:`29749`)
- Bug in :meth:`Series.__getitem__` and :meth:`DataFrame.__getitem__` raising blank ``KeyError`` without missing keys for :class:`IntervalIndex` (:issue:`27365`)
- Bug in setting a new label on a :class:`DataFrame` or :class:`Series` with a :class:`CategoricalIndex` incorrectly raising ``TypeError`` when the new label is not among the index's categories (:issue:`38098`)

Missing
^^^^^^^

- Bug in :meth:`.SeriesGroupBy.transform` now correctly handles missing values for ``dropna=False`` (:issue:`35014`)
- Bug in :meth:`Series.nunique` with ``dropna=True`` was returning incorrect results when both ``NA`` and ``None`` missing values were present (:issue:`37566`)
- Bug in :meth:`Series.interpolate` where kwarg ``limit_area`` and ``limit_direction`` had no effect when using methods ``pad`` and ``backfill`` (:issue:`31048`)
-

MultiIndex
^^^^^^^^^^

- Bug in :meth:`DataFrame.xs` when used with :class:`IndexSlice` raises ``TypeError`` with message ``"Expected label or tuple of labels"`` (:issue:`35301`)
- Bug in :meth:`DataFrame.reset_index` with ``NaT`` values in index raises ``ValueError`` with message ``"cannot convert float NaN to integer"`` (:issue:`36541`)
- Bug in :meth:`DataFrame.combine_first` when used with :class:`MultiIndex` containing string and ``NaN`` values raises ``TypeError`` (:issue:`36562`)
- Bug in :meth:`MultiIndex.drop` dropped ``NaN`` values when non existing key was given as input (:issue:`18853`)
- Bug in :meth:`MultiIndex.drop` dropping more values than expected when index has duplicates and is not sorted (:issue:`33494`)

I/O
^^^

- :func:`read_sas` no longer leaks resources on failure (:issue:`35566`)
- Bug in :meth:`DataFrame.to_csv` and :meth:`Series.to_csv` caused a ``ValueError`` when it was called with a filename in combination with ``mode`` containing a ``b`` (:issue:`35058`)
- Bug in :meth:`read_csv` with ``float_precision='round_trip'`` did not handle ``decimal`` and ``thousands`` parameters (:issue:`35365`)
- :meth:`to_pickle` and :meth:`read_pickle` were closing user-provided file objects (:issue:`35679`)
- :meth:`to_csv` passes compression arguments for ``'gzip'`` always to ``gzip.GzipFile`` (:issue:`28103`)
- :meth:`to_csv` did not support zip compression for binary file object not having a filename (:issue:`35058`)
- :meth:`to_csv` and :meth:`read_csv` did not honor ``compression`` and ``encoding`` for path-like objects that are internally converted to file-like objects (:issue:`35677`, :issue:`26124`, :issue:`32392`)
- :meth:`DataFrame.to_pickle`, :meth:`Series.to_pickle`, and :meth:`read_pickle` did not support compression for file-objects (:issue:`26237`, :issue:`29054`, :issue:`29570`)
- Bug in :func:`LongTableBuilder.middle_separator` was duplicating LaTeX longtable entries in the List of Tables of a LaTeX document (:issue:`34360`)
- Bug in :meth:`read_csv` with ``engine='python'`` truncating data if multiple items present in first row and first element started with BOM (:issue:`36343`)
- Removed ``private_key`` and ``verbose`` from :func:`read_gbq` as they are no longer supported in ``pandas-gbq`` (:issue:`34654`, :issue:`30200`)
- Bumped minimum pytables version to 3.5.1 to avoid a ``ValueError`` in :meth:`read_hdf` (:issue:`24839`)
- Bug in :func:`read_table` and :func:`read_csv` when ``delim_whitespace=True`` and ``sep=default`` (:issue:`36583`)
- Bug in :meth:`DataFrame.to_json` and :meth:`Series.to_json` when used with ``lines=True`` and ``orient='records'`` the last line of the record is not appended with 'new line character' (:issue:`36888`)
- Bug in :meth:`read_parquet` with fixed offset timezones. String representation of timezones was not recognized (:issue:`35997`, :issue:`36004`)
- Bug in :meth:`DataFrame.to_html`, :meth:`DataFrame.to_string`, and :meth:`DataFrame.to_latex` ignoring the ``na_rep`` argument when ``float_format`` was also specified (:issue:`9046`, :issue:`13828`)
- Bug in output rendering of complex numbers showing too many trailing zeros (:issue:`36799`)
- Bug in :class:`HDFStore` threw a ``TypeError`` when exporting an empty DataFrame with ``datetime64[ns, tz]`` dtypes with a fixed HDF5 store (:issue:`20594`)
- Bug in :class:`HDFStore` was dropping timezone information when exporting a Series with ``datetime64[ns, tz]`` dtypes with a fixed HDF5 store (:issue:`20594`)
- :func:`read_csv` was closing user-provided binary file handles when ``engine="c"`` and an ``encoding`` was requested (:issue:`36980`)
- Bug in :meth:`DataFrame.to_hdf` was not dropping missing rows with ``dropna=True`` (:issue:`35719`)
- Bug in :func:`read_html` was raising a ``TypeError`` when supplying a ``pathlib.Path`` argument to the ``io`` parameter (:issue:`37705`)
- :meth:`DataFrame.to_excel`, :meth:`Series.to_excel`, :meth:`DataFrame.to_markdown`, and :meth:`Series.to_markdown` now support writing to fsspec URLs such as S3 and Google Cloud Storage (:issue:`33987`)
- Bug in :func:`read_fwf` with ``skip_blank_lines=True`` was not skipping blank lines (:issue:`37758`)
- Parse missing values using :func:`read_json` with ``dtype=False`` to ``NaN`` instead of ``None`` (:issue:`28501`)
- :meth:`read_fwf` was inferring compression with ``compression=None`` which was not consistent with the other :meth:``read_*`` functions (:issue:`37909`)
- :meth:`DataFrame.to_html` was ignoring ``formatters`` argument for ``ExtensionDtype`` columns (:issue:`36525`)
- Bumped minimum xarray version to 0.12.3 to avoid reference to the removed ``Panel`` class (:issue:`27101`)

Period
^^^^^^

- Bug in :meth:`DataFrame.replace` and :meth:`Series.replace` where :class:`Period` dtypes would be converted to object dtypes (:issue:`34871`)

Plotting
^^^^^^^^

- Bug in :meth:`DataFrame.plot` was rotating xticklabels when ``subplots=True``, even if the x-axis wasn't an irregular time series (:issue:`29460`)
- Bug in :meth:`DataFrame.plot` where a marker letter in the ``style`` keyword sometimes caused a ``ValueError`` (:issue:`21003`)
- Bug in :meth:`DataFrame.plot.bar` and :meth:`Series.plot.bar` where ticks positions were assigned by value order instead of using the actual value for numeric or a smart ordering for string (:issue:`26186`, :issue:`11465`)
- Twinned axes were losing their tick labels which should only happen to all but the last row or column of 'externally' shared axes (:issue:`33819`)
- Bug in :meth:`Series.plot` and :meth:`DataFrame.plot` was throwing a :exc:`ValueError` when the Series or DataFrame was
  indexed by a :class:`.TimedeltaIndex` with a fixed frequency and the x-axis lower limit was greater than the upper limit (:issue:`37454`)
- Bug in :meth:`.DataFrameGroupBy.boxplot` when ``subplots=False`` would raise a ``KeyError`` (:issue:`16748`)
- Bug in :meth:`DataFrame.plot` and :meth:`Series.plot` was overwriting matplotlib's shared y axes behaviour when no ``sharey`` parameter was passed (:issue:`37942`)


Groupby/resample/rolling
^^^^^^^^^^^^^^^^^^^^^^^^

- Bug in :meth:`.DataFrameGroupBy.count` and :meth:`SeriesGroupBy.sum` returning ``NaN`` for missing categories when grouped on multiple ``Categoricals``. Now returning ``0`` (:issue:`35028`)
- Bug in :meth:`.DataFrameGroupBy.apply` that would sometimes throw an erroneous ``ValueError`` if the grouping axis had duplicate entries (:issue:`16646`)
- Bug in :meth:`DataFrame.resample` that would throw a ``ValueError`` when resampling from ``"D"`` to ``"24H"`` over a transition into daylight savings time (DST) (:issue:`35219`)
- Bug when combining methods :meth:`DataFrame.groupby` with :meth:`DataFrame.resample` and :meth:`DataFrame.interpolate` raising a ``TypeError`` (:issue:`35325`)
- Bug in :meth:`.DataFrameGroupBy.apply` where a non-nuisance grouping column would be dropped from the output columns if another groupby method was called before ``.apply`` (:issue:`34656`)
- Bug when subsetting columns on a :class:`~pandas.core.groupby.DataFrameGroupBy` (e.g. ``df.groupby('a')[['b']])``) would reset the attributes ``axis``, ``dropna``, ``group_keys``, ``level``, ``mutated``, ``sort``, and ``squeeze`` to their default values. (:issue:`9959`)
- Bug in :meth:`.DataFrameGroupBy.tshift` failing to raise ``ValueError`` when a frequency cannot be inferred for the index of a group (:issue:`35937`)
- Bug in :meth:`DataFrame.groupby` does not always maintain column index name for ``any``, ``all``, ``bfill``, ``ffill``, ``shift`` (:issue:`29764`)
- Bug in :meth:`.DataFrameGroupBy.apply` raising error with ``np.nan`` group(s) when ``dropna=False`` (:issue:`35889`)
- Bug in :meth:`.Rolling.sum` returned wrong values when dtypes where mixed between float and integer and ``axis=1`` (:issue:`20649`, :issue:`35596`)
- Bug in :meth:`.Rolling.count` returned ``np.nan`` with :class:`~pandas.api.indexers.FixedForwardWindowIndexer` as window, ``min_periods=0`` and only missing values in the window (:issue:`35579`)
- Bug where :class:`pandas.core.window.Rolling` produces incorrect window sizes when using a ``PeriodIndex`` (:issue:`34225`)
- Bug in :meth:`.DataFrameGroupBy.ffill` and :meth:`.DataFrameGroupBy.bfill` where a ``NaN`` group would return filled values instead of ``NaN`` when ``dropna=True`` (:issue:`34725`)
- Bug in :meth:`.RollingGroupby.count` where a ``ValueError`` was raised when specifying the ``closed`` parameter (:issue:`35869`)
- Bug in :meth:`.DataFrameGroupBy.rolling` returning wrong values with partial centered window (:issue:`36040`)
- Bug in :meth:`.DataFrameGroupBy.rolling` returned wrong values with timeaware window containing ``NaN``. Raises ``ValueError`` because windows are not monotonic now (:issue:`34617`)
- Bug in :meth:`.Rolling.__iter__` where a ``ValueError`` was not raised when ``min_periods`` was larger than ``window`` (:issue:`37156`)
- Using :meth:`.Rolling.var` instead of :meth:`.Rolling.std` avoids numerical issues for :meth:`.Rolling.corr` when :meth:`.Rolling.var` is still within floating point precision while :meth:`.Rolling.std` is not (:issue:`31286`)
- Bug in :meth:`.DataFrameGroupBy.quantile` and :meth:`.Resampler.quantile` raised ``TypeError`` when values were of type ``Timedelta`` (:issue:`29485`)
- Bug in :meth:`.Rolling.median` and :meth:`.Rolling.quantile` returned wrong values for :class:`.BaseIndexer` subclasses with non-monotonic starting or ending points for windows (:issue:`37153`)
- Bug in :meth:`DataFrame.groupby` dropped ``nan`` groups from result with ``dropna=False`` when grouping over a single column (:issue:`35646`, :issue:`35542`)
- Bug in :meth:`.DataFrameGroupBy.head`, :meth:`.DataFrameGroupBy.tail`, :meth:`SeriesGroupBy.head`, and :meth:`SeriesGroupBy.tail` would raise when used with ``axis=1`` (:issue:`9772`)
- Bug in :meth:`.DataFrameGroupBy.transform` would raise when used with ``axis=1`` and a transformation kernel (e.g. "shift") (:issue:`36308`)
- Bug in :meth:`.DataFrameGroupBy.quantile` couldn't handle with arraylike ``q`` when grouping by columns (:issue:`33795`)
- Bug in :meth:`DataFrameGroupBy.rank` with ``datetime64tz`` or period dtype incorrectly casting results to those dtypes instead of returning ``float64`` dtype (:issue:`38187`)

Reshaping
^^^^^^^^^

- Bug in :meth:`DataFrame.crosstab` was returning incorrect results on inputs with duplicate row names, duplicate column names or duplicate names between row and column labels (:issue:`22529`)
- Bug in :meth:`DataFrame.pivot_table` with ``aggfunc='count'`` or ``aggfunc='sum'`` returning ``NaN`` for missing categories when pivoted on a ``Categorical``. Now returning ``0`` (:issue:`31422`)
- Bug in :func:`concat` and :class:`DataFrame` constructor where input index names are not preserved in some cases (:issue:`13475`)
- Bug in func :meth:`crosstab` when using multiple columns with ``margins=True`` and ``normalize=True`` (:issue:`35144`)
- Bug in :meth:`DataFrame.stack` where an empty DataFrame.stack would raise an error (:issue:`36113`). Now returning an empty Series with empty MultiIndex.
- Bug in :meth:`Series.unstack`. Now a Series with single level of Index trying to unstack would raise a ValueError. (:issue:`36113`)
- Bug in :meth:`DataFrame.agg` with ``func={'name':<FUNC>}`` incorrectly raising ``TypeError`` when ``DataFrame.columns==['Name']`` (:issue:`36212`)
- Bug in :meth:`Series.transform` would give incorrect results or raise when the argument ``func`` was a dictionary (:issue:`35811`)
- Bug in :meth:`DataFrame.pivot` did not preserve :class:`MultiIndex` level names for columns when rows and columns are both multiindexed (:issue:`36360`)
- Bug in :meth:`DataFrame.pivot` modified ``index`` argument when ``columns`` was passed but ``values`` was not (:issue:`37635`)
- Bug in :meth:`DataFrame.join` returned a non deterministic level-order for the resulting :class:`MultiIndex` (:issue:`36910`)
- Bug in :meth:`DataFrame.combine_first` caused wrong alignment with dtype ``string`` and one level of ``MultiIndex`` containing only ``NA`` (:issue:`37591`)
- Fixed regression in :func:`merge` on merging :class:`.DatetimeIndex` with empty DataFrame (:issue:`36895`)
- Bug in :meth:`DataFrame.apply` not setting index of return value when ``func`` return type is ``dict`` (:issue:`37544`)
- Bug in :func:`concat` resulting in a ``ValueError`` when at least one of both inputs had a non-unique index (:issue:`36263`)
- Bug in :meth:`DataFrame.merge` and :meth:`pandas.merge` returning inconsistent ordering in result for ``how=right`` and ``how=left`` (:issue:`35382`)
- Bug in :func:`merge_ordered` couldn't handle list-like ``left_by`` or ``right_by`` (:issue:`35269`)
- Bug in :func:`merge_ordered` returned wrong join result when length of ``left_by`` or ``right_by`` equals to the rows of ``left`` or ``right`` (:issue:`38166`)
- Bug in :func:`merge_ordered` didn't raise when elements in ``left_by`` or ``right_by`` not exist in ``left`` columns or ``right`` columns (:issue:`38167`)

Sparse
^^^^^^

-
-

ExtensionArray
^^^^^^^^^^^^^^

- Fixed bug where :class:`DataFrame` column set to scalar extension type via a dict instantiation was considered an object type rather than the extension type (:issue:`35965`)
- Fixed bug where ``astype()`` with equal dtype and ``copy=False`` would return a new object (:issue:`28488`)
- Fixed bug when applying a NumPy ufunc with multiple outputs to an :class:`.IntegerArray` returning None (:issue:`36913`)
- Fixed an inconsistency in :class:`.PeriodArray`'s ``__init__`` signature to those of :class:`.DatetimeArray` and :class:`.TimedeltaArray` (:issue:`37289`)
- Reductions for :class:`.BooleanArray`, :class:`.Categorical`, :class:`.DatetimeArray`, :class:`.FloatingArray`, :class:`.IntegerArray`, :class:`.PeriodArray`, :class:`.TimedeltaArray`, and :class:`.PandasArray` are now keyword-only methods (:issue:`37541`)
- Fixed a bug where a  ``TypeError`` was wrongly raised if a membership check was made on an ``ExtensionArray`` containing nan-like values (:issue:`37867`)

Other
^^^^^

- Bug in :meth:`DataFrame.replace` and :meth:`Series.replace` incorrectly raising an ``AssertionError`` instead of a ``ValueError`` when invalid parameter combinations are passed (:issue:`36045`)
- Bug in :meth:`DataFrame.replace` and :meth:`Series.replace` with numeric values and string ``to_replace`` (:issue:`34789`)
- Fixed metadata propagation in :meth:`Series.abs` and ufuncs called on Series and DataFrames (:issue:`28283`)
- Bug in :meth:`DataFrame.replace` and :meth:`Series.replace` incorrectly casting from ``PeriodDtype`` to object dtype (:issue:`34871`)
- Fixed bug in metadata propagation incorrectly copying DataFrame columns as metadata when the column name overlaps with the metadata name (:issue:`37037`)
- Fixed metadata propagation in the :class:`Series.dt`, :class:`Series.str` accessors, :class:`DataFrame.duplicated`, :class:`DataFrame.stack`, :class:`DataFrame.unstack`, :class:`DataFrame.pivot`, :class:`DataFrame.append`, :class:`DataFrame.diff`, :class:`DataFrame.applymap` and :class:`DataFrame.update` methods (:issue:`28283`, :issue:`37381`)
- Fixed metadata propagation when selecting columns with ``DataFrame.__getitem__`` (:issue:`28283`)
- Bug in :meth:`Index.intersection` with non-:class:`Index` failing to set the correct name on the returned :class:`Index` (:issue:`38111`)
- Bug in :meth:`RangeIndex.intersection` failing to set the correct name on the returned :class:`Index` in some corner cases (:issue:`38197`)
- Bug in :meth:`Index.union` behaving differently depending on whether operand is an :class:`Index` or other list-like (:issue:`36384`)
- Bug in :meth:`Index.intersection` with non-matching numeric dtypes casting to ``object`` dtype instead of minimal common dtype (:issue:`38122`)
- Passing an array with 2 or more dimensions to the :class:`Series` constructor now raises the more specific ``ValueError`` rather than a bare ``Exception`` (:issue:`35744`)
- Bug in ``dir`` where ``dir(obj)`` wouldn't show attributes defined on the instance for pandas objects (:issue:`37173`)
- Bug in :meth:`Index.drop` raising ``InvalidIndexError`` when index has duplicates (:issue:`38051`)
- Bug in :meth:`RangeIndex.difference` returning :class:`Int64Index` in some cases where it should return :class:`RangeIndex` (:issue:`38028`)
- Fixed bug in :func:`assert_series_equal` when comparing a datetime-like array with an equivalent non extension dtype array (:issue:`37609`)



.. ---------------------------------------------------------------------------

.. _whatsnew_120.contributors:

Contributors
~~~~~~~~~~~~

.. contributors:: v1.1.4..v1.2.0|HEAD<|MERGE_RESOLUTION|>--- conflicted
+++ resolved
@@ -262,17 +262,11 @@
 - :class:`Index` with object dtype supports division and multiplication (:issue:`34160`)
 - :meth:`DataFrame.explode` and :meth:`Series.explode` now support exploding of sets (:issue:`35614`)
 - :meth:`DataFrame.hist` now supports time series (datetime) data (:issue:`32590`)
-<<<<<<< HEAD
 - :meth:`DataFrame.hist` and :meth:`DataFrame.plot.hist` can now be called with an existing matplotlib ``Figure`` object via added ``figure`` argument (:issue:`37278`)
-- ``Styler`` now allows direct CSS class name addition to individual data cells (:issue:`36159`)
-- :meth:`Rolling.mean()` and :meth:`Rolling.sum()` use Kahan summation to calculate the mean to avoid numerical problems (:issue:`10319`, :issue:`11645`, :issue:`13254`, :issue:`32761`, :issue:`36031`)
-- :meth:`DatetimeIndex.searchsorted`, :meth:`TimedeltaIndex.searchsorted`, :meth:`PeriodIndex.searchsorted`, and :meth:`Series.searchsorted` with datetimelike dtypes will now try to cast string arguments (listlike and scalar) to the matching datetimelike type (:issue:`36346`)
-=======
 - :meth:`.Styler.set_table_styles` now allows the direct styling of rows and columns and can be chained (:issue:`35607`)
 - :class:`.Styler` now allows direct CSS class name addition to individual data cells (:issue:`36159`)
 - :meth:`.Rolling.mean` and :meth:`.Rolling.sum` use Kahan summation to calculate the mean to avoid numerical problems (:issue:`10319`, :issue:`11645`, :issue:`13254`, :issue:`32761`, :issue:`36031`)
 - :meth:`.DatetimeIndex.searchsorted`, :meth:`.TimedeltaIndex.searchsorted`, :meth:`PeriodIndex.searchsorted`, and :meth:`Series.searchsorted` with datetimelike dtypes will now try to cast string arguments (listlike and scalar) to the matching datetimelike type (:issue:`36346`)
->>>>>>> 65f0463d
 - Added methods :meth:`IntegerArray.prod`, :meth:`IntegerArray.min`, and :meth:`IntegerArray.max` (:issue:`33790`)
 - Calling a NumPy ufunc on a ``DataFrame`` with extension types now preserves the extension types when possible (:issue:`23743`).
 - Calling a binary-input NumPy ufunc on multiple ``DataFrame`` objects now aligns, matching the behavior of binary operations and ufuncs on ``Series`` (:issue:`23743`).
