--- conflicted
+++ resolved
@@ -272,11 +272,8 @@
 - Bug in :func:`to_numeric` where float precision was incorrect (:issue:`31364`)
 - Bug in :meth:`DataFrame.any` with ``axis=1`` and ``bool_only=True`` ignoring the ``bool_only`` keyword (:issue:`32432`)
 - Bug in :meth:`Series.equals` where a ``ValueError`` was raised when numpy arrays were compared to scalars (:issue:`35267`)
-<<<<<<< HEAD
+- Bug in :class:`Series` where two :class:`Series` each have a :class:`DatetimeIndex` with different timezones having those indexes incorrectly changed when performing arithmetic operations (:issue:`33671`)
 - Bug in :class:`DataFrame` reductions with a single :class:`ExtensionArray` column such where the reduction would raise ``TypeError`` on the array incorrectly casting to a ``NumPy`` array and sometimes giving incorrect results (:issue:`35881`)
-=======
-- Bug in :class:`Series` where two :class:`Series` each have a :class:`DatetimeIndex` with different timezones having those indexes incorrectly changed when performing arithmetic operations (:issue:`33671`)
->>>>>>> 3b12293c
 -
 
 Conversion
