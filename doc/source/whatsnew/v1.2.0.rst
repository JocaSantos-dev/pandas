.. _whatsnew_120:

What's new in 1.2.0 (??)
------------------------

These are the changes in pandas 1.2.0. See :ref:`release` for a full changelog
including other versions of pandas.

{{ header }}

.. ---------------------------------------------------------------------------

Enhancements
~~~~~~~~~~~~

.. _whatsnew_120.duplicate_labels:

Optionally disallow duplicate labels
^^^^^^^^^^^^^^^^^^^^^^^^^^^^^^^^^^^^

:class:`Series` and :class:`DataFrame` can now be created with ``allows_duplicate_labels=False`` flag to
control whether the index or columns can contain duplicate labels (:issue:`28394`). This can be used to
prevent accidental introduction of duplicate labels, which can affect downstream operations.

By default, duplicates continue to be allowed

.. ipython:: python

   pd.Series([1, 2], index=['a', 'a'])

.. ipython:: python
   :okexcept:

   pd.Series([1, 2], index=['a', 'a']).set_flags(allows_duplicate_labels=False)

Pandas will propagate the ``allows_duplicate_labels`` property through many operations.

.. ipython:: python
   :okexcept:

   a = (
       pd.Series([1, 2], index=['a', 'b'])
         .set_flags(allows_duplicate_labels=False)
   )
   a
   # An operation introducing duplicates
   a.reindex(['a', 'b', 'a'])

.. warning::

   This is an experimental feature. Currently, many methods fail to
   propagate the ``allows_duplicate_labels`` value. In future versions
   it is expected that every method taking or returning one or more
   DataFrame or Series objects will propagate ``allows_duplicate_labels``.

See :ref:`duplicates` for more.

The ``allows_duplicate_labels`` flag is stored in the new :attr:`DataFrame.flags`
attribute. This stores global attributes that apply to the *pandas object*. This
differs from :attr:`DataFrame.attrs`, which stores information that applies to
the dataset.

Passing arguments to fsspec backends
^^^^^^^^^^^^^^^^^^^^^^^^^^^^^^^^^^^^

Many read/write functions have acquired the ``storage_options`` optional argument,
to pass a dictionary of parameters to the storage backend. This allows, for
example, for passing credentials to S3 and GCS storage. The details of what
parameters can be passed to which backends can be found in the documentation
of the individual storage backends (detailed from the fsspec docs for
`builtin implementations`_ and linked to `external ones`_). See
Section :ref:`io.remote`.

:issue:`35655` added fsspec support (including ``storage_options``)
for reading excel files.

.. _builtin implementations: https://filesystem-spec.readthedocs.io/en/latest/api.html#built-in-implementations
.. _external ones: https://filesystem-spec.readthedocs.io/en/latest/api.html#other-known-implementations

.. _whatsnew_120.binary_handle_to_csv:

Support for binary file handles in ``to_csv``
^^^^^^^^^^^^^^^^^^^^^^^^^^^^^^^^^^^^^^^^^^^^^

:meth:`to_csv` supports file handles in binary mode (:issue:`19827` and :issue:`35058`)
with ``encoding`` (:issue:`13068` and :issue:`23854`) and ``compression`` (:issue:`22555`).
``mode`` has to contain a ``b`` for binary handles to be supported.

For example:

.. ipython:: python

   import io

   data = pd.DataFrame([0, 1, 2])
   buffer = io.BytesIO()
   data.to_csv(buffer, mode="w+b", encoding="utf-8", compression="gzip")

.. _whatsnew_120.enhancements.other:

Other enhancements
^^^^^^^^^^^^^^^^^^
- Added :meth:`~DataFrame.set_flags` for setting table-wide flags on a ``Series`` or ``DataFrame`` (:issue:`28394`)
- :meth:`DataFrame.applymap` now supports ``na_action`` (:issue:`23803`)
- :class:`Index` with object dtype supports division and multiplication (:issue:`34160`)
- :meth:`DataFrame.explode` and :meth:`Series.explode` now support exploding of sets (:issue:`35614`)
-

.. _whatsnew_120.api_breaking.python:

Increased minimum version for Python
^^^^^^^^^^^^^^^^^^^^^^^^^^^^^^^^^^^^

Pandas 1.2.0 supports Python 3.7.1 and higher (:issue:`35214`).

.. _whatsnew_120.api_breaking.deps:

Increased minimum versions for dependencies
^^^^^^^^^^^^^^^^^^^^^^^^^^^^^^^^^^^^^^^^^^^

Some minimum supported versions of dependencies were updated (:issue:`35214`).
If installed, we now require:

+-----------------+-----------------+----------+---------+
| Package         | Minimum Version | Required | Changed |
+=================+=================+==========+=========+
| numpy           | 1.16.5          |    X     |    X    |
+-----------------+-----------------+----------+---------+
| pytz            | 2017.3          |    X     |    X    |
+-----------------+-----------------+----------+---------+
| python-dateutil | 2.7.3           |    X     |         |
+-----------------+-----------------+----------+---------+
| bottleneck      | 1.2.1           |          |         |
+-----------------+-----------------+----------+---------+
| numexpr         | 2.6.8           |          |    X    |
+-----------------+-----------------+----------+---------+
| pytest (dev)    | 5.0.1           |          |    X    |
+-----------------+-----------------+----------+---------+
| mypy (dev)      | 0.782           |          |    X    |
+-----------------+-----------------+----------+---------+

For `optional libraries <https://dev.pandas.io/docs/install.html#dependencies>`_ the general recommendation is to use the latest version.
The following table lists the lowest version per library that is currently being tested throughout the development of pandas.
Optional libraries below the lowest tested version may still work, but are not considered supported.

+-----------------+-----------------+---------+
| Package         | Minimum Version | Changed |
+=================+=================+=========+
| beautifulsoup4  | 4.6.0           |         |
+-----------------+-----------------+---------+
| fastparquet     | 0.3.2           |         |
+-----------------+-----------------+---------+
| fsspec          | 0.7.4           |         |
+-----------------+-----------------+---------+
| gcsfs           | 0.6.0           |         |
+-----------------+-----------------+---------+
| lxml            | 4.3.0           |    X    |
+-----------------+-----------------+---------+
| matplotlib      | 2.2.3           |    X    |
+-----------------+-----------------+---------+
| numba           | 0.46.0          |         |
+-----------------+-----------------+---------+
| openpyxl        | 2.6.0           |    X    |
+-----------------+-----------------+---------+
| pyarrow         | 0.15.0          |    X    |
+-----------------+-----------------+---------+
| pymysql         | 0.7.11          |    X    |
+-----------------+-----------------+---------+
| pytables        | 3.4.4           |    X    |
+-----------------+-----------------+---------+
| s3fs            | 0.4.0           |         |
+-----------------+-----------------+---------+
| scipy           | 1.2.0           |         |
+-----------------+-----------------+---------+
| sqlalchemy      | 1.2.8           |    X    |
+-----------------+-----------------+---------+
| xarray          | 0.12.0          |    X    |
+-----------------+-----------------+---------+
| xlrd            | 1.2.0           |    X    |
+-----------------+-----------------+---------+
| xlsxwriter      | 1.0.2           |    X    |
+-----------------+-----------------+---------+
| xlwt            | 1.3.0           |    X    |
+-----------------+-----------------+---------+
| pandas-gbq      | 0.12.0          |         |
+-----------------+-----------------+---------+

See :ref:`install.dependencies` and :ref:`install.optional_dependencies` for more.

.. ---------------------------------------------------------------------------

.. _whatsnew_120.deprecations:

Deprecations
~~~~~~~~~~~~
- Deprecated parameter ``inplace`` in :meth:`MultiIndex.set_codes` and :meth:`MultiIndex.set_levels` (:issue:`35626`)
- Deprecated parameter ``dtype`` in :~meth:`Index.copy` on method all index classes. Use the :meth:`Index.astype` method instead for changing dtype(:issue:`35853`)
-

.. ---------------------------------------------------------------------------


.. _whatsnew_120.performance:

Performance improvements
~~~~~~~~~~~~~~~~~~~~~~~~

- Performance improvement in :meth:`GroupBy.agg` with the ``numba`` engine (:issue:`35759`)
-

.. ---------------------------------------------------------------------------

.. _whatsnew_120.bug_fixes:

Bug fixes
~~~~~~~~~

Categorical
^^^^^^^^^^^

-
-

Datetimelike
^^^^^^^^^^^^
- Bug in :attr:`DatetimeArray.date` where a ``ValueError`` would be raised with a read-only backing array (:issue:`33530`)
- Bug in ``NaT`` comparisons failing to raise ``TypeError`` on invalid inequality comparisons (:issue:`35046`)
- Bug in :class:`DateOffset` where attributes reconstructed from pickle files differ from original objects when input values exceed normal ranges (e.g months=12) (:issue:`34511`)
- Bug in :meth:`DatetimeIndex.get_slice_bound` where ``datetime.date`` objects were not accepted or naive :class:`Timestamp` with a tz-aware :class:`DatetimeIndex` (:issue:`35690`)
- Bug in :meth:`DatetimeIndex.slice_locs` where ``datetime.date`` objects were not accepted (:issue:`34077`)
- Bug in :meth:`DatetimeIndex.searchsorted`, :meth:`TimedeltaIndex.searchsorted`, and :meth:`Series.searchsorted` with ``datetime64`` or ``timedelta64`` dtype placement of ``NaT`` values being inconsistent with ``NumPy`` (:issue:`36176`)

Timedelta
^^^^^^^^^
- Bug in :class:`TimedeltaIndex`, :class:`Series`, and :class:`DataFrame` floor-division with ``timedelta64`` dtypes and ``NaT`` in the denominator (:issue:`35529`)
-
-

Timezones
^^^^^^^^^

- Bug in :func:`date_range` was raising AmbiguousTimeError for valid input with `ambiguous=False` (:issue:`35297`)
-


Numeric
^^^^^^^
- Bug in :func:`to_numeric` where float precision was incorrect (:issue:`31364`)
- Bug in :meth:`DataFrame.any` with ``axis=1`` and ``bool_only=True`` ignoring the ``bool_only`` keyword (:issue:`32432`)
-

Conversion
^^^^^^^^^^

-
-

Strings
^^^^^^^
- Bug in :meth:`Series.to_string`, :meth:`DataFrame.to_string`, and :meth:`DataFrame.to_latex` adding a leading space when ``index=False`` (:issue:`24980`)
-
-


Interval
^^^^^^^^

-
-

Indexing
^^^^^^^^

- Bug in :meth:`PeriodIndex.get_loc` incorrectly raising ``ValueError`` on non-datelike strings instead of ``KeyError``, causing similar errors in :meth:`Series.__geitem__`, :meth:`Series.__contains__`, and :meth:`Series.loc.__getitem__` (:issue:`34240`)
- Bug in :meth:`Index.sort_values` where, when empty values were passed, the method would break by trying to compare missing values instead of pushing them to the end of the sort order. (:issue:`35584`)
-

Missing
^^^^^^^

- Bug in :meth:`SeriesGroupBy.transform` now correctly handles missing values for `dropna=False` (:issue:`35014`)
-

MultiIndex
^^^^^^^^^^

- Bug in :meth:`DataFrame.xs` when used with :class:`IndexSlice` raises ``TypeError`` with message `Expected label or tuple of labels` (:issue:`35301`)
-

I/O
^^^

- Bug in :meth:`to_csv` caused a ``ValueError`` when it was called with a filename in combination with ``mode`` containing a ``b`` (:issue:`35058`)
- In :meth:`read_csv` `float_precision='round_trip'` now handles `decimal` and `thousands` parameters (:issue:`35365`)
- :meth:`to_pickle` and :meth:`read_pickle` were closing user-provided file objects (:issue:`35679`)
- :meth:`to_csv` passes compression arguments for `'gzip'` always to `gzip.GzipFile` (:issue:`28103`)
- :meth:`to_csv` did not support zip compression for binary file object not having a filename (:issue: `35058`)
- :meth:`to_csv` and :meth:`read_csv` did not honor `compression` and `encoding` for path-like objects that are internally converted to file-like objects (:issue:`35677`, :issue:`26124`, and :issue:`32392`)
- :meth:`to_picke` and :meth:`read_pickle` did not support compression for file-objects (:issue:`26237`, :issue:`29054`, and :issue:`29570`)

Plotting
^^^^^^^^

- Bug in :meth:`DataFrame.plot` where a marker letter in the ``style`` keyword sometimes causes a ``ValueError`` (:issue:`21003`)

Groupby/resample/rolling
^^^^^^^^^^^^^^^^^^^^^^^^

- Bug in :meth:`DataFrameGroupBy.count` and :meth:`SeriesGroupBy.sum` returning ``NaN`` for missing categories when grouped on multiple ``Categoricals``. Now returning ``0`` (:issue:`35028`)
- Bug in :meth:`DataFrameGroupBy.apply` that would some times throw an erroneous ``ValueError`` if the grouping axis had duplicate entries (:issue:`16646`)
- Bug when combining methods :meth:`DataFrame.groupby` with :meth:`DataFrame.resample` and :meth:`DataFrame.interpolate` raising an ``TypeError`` (:issue:`35325`)
- Bug in :meth:`DataFrameGroupBy.apply` where a non-nuisance grouping column would be dropped from the output columns if another groupby method was called before ``.apply()`` (:issue:`34656`)
- Bug in :meth:`DataFrameGroupby.apply` would drop a :class:`CategoricalIndex` when grouped on. (:issue:`35792`)
- Bug when subsetting columns on a :class:`~pandas.core.groupby.DataFrameGroupBy` (e.g. ``df.groupby('a')[['b']])``) would reset the attributes ``axis``, ``dropna``, ``group_keys``, ``level``, ``mutated``, ``sort``, and ``squeeze`` to their default values. (:issue:`9959`)
- Bug in :meth:`DataFrameGroupby.tshift` failing to raise ``ValueError`` when a frequency cannot be inferred for the index of a group (:issue:`35937`)
- Bug in :meth:`DataFrame.groupby` does not always maintain column index name for ``any``, ``all``, ``bfill``, ``ffill``, ``shift`` (:issue:`29764`)
<<<<<<< HEAD
- Bug in :meth:`DataFrame.groupby.rolling` output incorrect when using a partial window (:issue:`36040`)
=======
- Bug in :meth:`DataFrameGroupBy.apply` raising error with ``np.nan`` group(s) when ``dropna=False`` (:issue:`35889`)
-
>>>>>>> 2067d7e3

Reshaping
^^^^^^^^^

- Bug in :meth:`DataFrame.pivot_table` with ``aggfunc='count'`` or ``aggfunc='sum'`` returning ``NaN`` for missing categories when pivoted on a ``Categorical``. Now returning ``0`` (:issue:`31422`)
- Bug in :func:`union_indexes` where input index names are not preserved in some cases. Affects :func:`concat` and :class:`DataFrame` constructor (:issue:`13475`)
- Bug in func :meth:`crosstab` when using multiple columns with ``margins=True`` and ``normalize=True`` (:issue:`35144`)
-

Sparse
^^^^^^

-
-

ExtensionArray
^^^^^^^^^^^^^^

- Fixed Bug where :class:`DataFrame` column set to scalar extension type via a dict instantion was considered an object type rather than the extension type (:issue:`35965`)
-


Other
^^^^^
- Bug in :meth:`DataFrame.replace` and :meth:`Series.replace` incorrectly raising ``AssertionError`` instead of ``ValueError`` when invalid parameter combinations are passed (:issue:`36045`)
- Bug in :meth:`DataFrame.replace` and :meth:`Series.replace` with numeric values and string ``to_replace`` (:issue:`34789`)
-

.. ---------------------------------------------------------------------------

.. _whatsnew_120.contributors:

Contributors
~~~~~~~~~~~~<|MERGE_RESOLUTION|>--- conflicted
+++ resolved
@@ -314,12 +314,8 @@
 - Bug when subsetting columns on a :class:`~pandas.core.groupby.DataFrameGroupBy` (e.g. ``df.groupby('a')[['b']])``) would reset the attributes ``axis``, ``dropna``, ``group_keys``, ``level``, ``mutated``, ``sort``, and ``squeeze`` to their default values. (:issue:`9959`)
 - Bug in :meth:`DataFrameGroupby.tshift` failing to raise ``ValueError`` when a frequency cannot be inferred for the index of a group (:issue:`35937`)
 - Bug in :meth:`DataFrame.groupby` does not always maintain column index name for ``any``, ``all``, ``bfill``, ``ffill``, ``shift`` (:issue:`29764`)
-<<<<<<< HEAD
 - Bug in :meth:`DataFrame.groupby.rolling` output incorrect when using a partial window (:issue:`36040`)
-=======
 - Bug in :meth:`DataFrameGroupBy.apply` raising error with ``np.nan`` group(s) when ``dropna=False`` (:issue:`35889`)
--
->>>>>>> 2067d7e3
 
 Reshaping
 ^^^^^^^^^
