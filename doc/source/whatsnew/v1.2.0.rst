.. _whatsnew_120:

What's new in 1.2.0 (??)
------------------------

These are the changes in pandas 1.2.0. See :ref:`release` for a full changelog
including other versions of pandas.

{{ header }}

.. ---------------------------------------------------------------------------

Enhancements
~~~~~~~~~~~~

.. _whatsnew_120.duplicate_labels:

Optionally disallow duplicate labels
^^^^^^^^^^^^^^^^^^^^^^^^^^^^^^^^^^^^

:class:`Series` and :class:`DataFrame` can now be created with ``allows_duplicate_labels=False`` flag to
control whether the index or columns can contain duplicate labels (:issue:`28394`). This can be used to
prevent accidental introduction of duplicate labels, which can affect downstream operations.

By default, duplicates continue to be allowed

.. ipython:: python

   pd.Series([1, 2], index=['a', 'a'])

.. ipython:: python
   :okexcept:

   pd.Series([1, 2], index=['a', 'a']).set_flags(allows_duplicate_labels=False)

pandas will propagate the ``allows_duplicate_labels`` property through many operations.

.. ipython:: python
   :okexcept:

   a = (
       pd.Series([1, 2], index=['a', 'b'])
         .set_flags(allows_duplicate_labels=False)
   )
   a
   # An operation introducing duplicates
   a.reindex(['a', 'b', 'a'])

.. warning::

   This is an experimental feature. Currently, many methods fail to
   propagate the ``allows_duplicate_labels`` value. In future versions
   it is expected that every method taking or returning one or more
   DataFrame or Series objects will propagate ``allows_duplicate_labels``.

See :ref:`duplicates` for more.

The ``allows_duplicate_labels`` flag is stored in the new :attr:`DataFrame.flags`
attribute. This stores global attributes that apply to the *pandas object*. This
differs from :attr:`DataFrame.attrs`, which stores information that applies to
the dataset.

Passing arguments to fsspec backends
^^^^^^^^^^^^^^^^^^^^^^^^^^^^^^^^^^^^

Many read/write functions have acquired the ``storage_options`` optional argument,
to pass a dictionary of parameters to the storage backend. This allows, for
example, for passing credentials to S3 and GCS storage. The details of what
parameters can be passed to which backends can be found in the documentation
of the individual storage backends (detailed from the fsspec docs for
`builtin implementations`_ and linked to `external ones`_). See
Section :ref:`io.remote`.

:issue:`35655` added fsspec support (including ``storage_options``)
for reading excel files.

.. _builtin implementations: https://filesystem-spec.readthedocs.io/en/latest/api.html#built-in-implementations
.. _external ones: https://filesystem-spec.readthedocs.io/en/latest/api.html#other-known-implementations

.. _whatsnew_120.binary_handle_to_csv:

Support for binary file handles in ``to_csv``
^^^^^^^^^^^^^^^^^^^^^^^^^^^^^^^^^^^^^^^^^^^^^

:meth:`to_csv` supports file handles in binary mode (:issue:`19827` and :issue:`35058`)
with ``encoding`` (:issue:`13068` and :issue:`23854`) and ``compression`` (:issue:`22555`).
``mode`` has to contain a ``b`` for binary handles to be supported.

For example:

.. ipython:: python

   import io

   data = pd.DataFrame([0, 1, 2])
   buffer = io.BytesIO()
   data.to_csv(buffer, mode="w+b", encoding="utf-8", compression="gzip")

.. _whatsnew_120.read_csv_table_precision_default:

Change in default floating precision for ``read_csv`` and ``read_table``
^^^^^^^^^^^^^^^^^^^^^^^^^^^^^^^^^^^^^^^^^^^^^^^^^^^^^^^^^^^^^^^^^^^^^^^^

For the C parsing engine, the methods :meth:`read_csv` and :meth:`read_table` previously defaulted to a parser that
could read floating point numbers slightly incorrectly with respect to the last bit in precision.
The option ``floating_precision="high"`` has always been available to avoid this issue.
Beginning with this version, the default is now to use the more accurate parser by making
``floating_precision=None`` correspond to the high precision parser, and the new option
``floating_precision="legacy"`` to use the legacy parser. The change to using the higher precision
parser by default should have no impact on performance. (:issue:`17154`)

.. _whatsnew_120.floating:

Experimental nullable data types for float data
^^^^^^^^^^^^^^^^^^^^^^^^^^^^^^^^^^^^^^^^^^^^^^^

We've added :class:`Float32Dtype` / :class:`Float64Dtype` and :class:`~arrays.FloatingArray`,
an extension data type dedicated to floating point data that can hold the
``pd.NA`` missing value indicator (:issue:`32265`, :issue:`34307`).

While the default float data type already supports missing values using ``np.nan``,
this new data type uses ``pd.NA`` (and its corresponding behaviour) as missing
value indicator, in line with the already existing nullable :ref:`integer <integer_na>`
and :ref:`boolean <boolean>` data types.

One example where the behaviour of ``np.nan`` and ``pd.NA`` is different is
comparison operations:

.. ipython:: python

  # the default numpy float64 dtype
  s1 = pd.Series([1.5, None])
  s1
  s1 > 1

.. ipython:: python

  # the new nullable float64 dtype
  s2 = pd.Series([1.5, None], dtype="Float64")
  s2
  s2 > 1

See the :ref:`missing_data.NA` doc section for more details on the behaviour
when using the ``pd.NA`` missing value indicator.

As shown above, the dtype can be specified using the "Float64" or "Float32"
string (capitalized to distinguish it from the default "float64" data type).
Alternatively, you can also use the dtype object:

.. ipython:: python

   pd.Series([1.5, None], dtype=pd.Float32Dtype())

.. warning::

   Experimental: the new floating data types are currently experimental, and its
   behaviour or API may still change without warning. Expecially the behaviour
   regarding NaN (distinct from NA missing values) is subject to change.

.. _whatsnew_120.index_name_preservation:

Index/column name preservation when aggregating
^^^^^^^^^^^^^^^^^^^^^^^^^^^^^^^^^^^^^^^^^^^^^^^

When aggregating using :meth:`concat` or the :class:`DataFrame` constructor, Pandas
will attempt to preserve index (and column) names whenever possible (:issue:`35847`).
In the case where all inputs share a common name, this name will be assigned to the
result. When the input names do not all agree, the result will be unnamed. Here is an
example where the index name is preserved:

.. ipython:: python

    idx = pd.Index(range(5), name='abc')
    ser = pd.Series(range(5, 10), index=idx)
    pd.concat({'x': ser[1:], 'y': ser[:-1]}, axis=1)

The same is true for :class:`MultiIndex`, but the logic is applied separately on a
level-by-level basis.

.. _whatsnew_120.enhancements.other:

Other enhancements
^^^^^^^^^^^^^^^^^^
- Added :meth:`~DataFrame.set_flags` for setting table-wide flags on a ``Series`` or ``DataFrame`` (:issue:`28394`)
- :meth:`DataFrame.applymap` now supports ``na_action`` (:issue:`23803`)
- :class:`Index` with object dtype supports division and multiplication (:issue:`34160`)
- :meth:`DataFrame.explode` and :meth:`Series.explode` now support exploding of sets (:issue:`35614`)
- :meth:`DataFrame.hist` now supports time series (datetime) data (:issue:`32590`)
- ``Styler`` now allows direct CSS class name addition to individual data cells (:issue:`36159`)
- :meth:`Rolling.mean()` and :meth:`Rolling.sum()` use Kahan summation to calculate the mean to avoid numerical problems (:issue:`10319`, :issue:`11645`, :issue:`13254`, :issue:`32761`, :issue:`36031`)
- :meth:`DatetimeIndex.searchsorted`, :meth:`TimedeltaIndex.searchsorted`, :meth:`PeriodIndex.searchsorted`, and :meth:`Series.searchsorted` with datetimelike dtypes will now try to cast string arguments (listlike and scalar) to the matching datetimelike type (:issue:`36346`)
- Added methods :meth:`IntegerArray.prod`, :meth:`IntegerArray.min`, and :meth:`IntegerArray.max` (:issue:`33790`)
- Where possible :meth:`RangeIndex.difference` and :meth:`RangeIndex.symmetric_difference` will return :class:`RangeIndex` instead of :class:`Int64Index` (:issue:`36564`)

.. _whatsnew_120.api_breaking.python:

Increased minimum version for Python
^^^^^^^^^^^^^^^^^^^^^^^^^^^^^^^^^^^^

pandas 1.2.0 supports Python 3.7.1 and higher (:issue:`35214`).

.. _whatsnew_120.api_breaking.deps:

Increased minimum versions for dependencies
^^^^^^^^^^^^^^^^^^^^^^^^^^^^^^^^^^^^^^^^^^^

Some minimum supported versions of dependencies were updated (:issue:`35214`).
If installed, we now require:

+-----------------+-----------------+----------+---------+
| Package         | Minimum Version | Required | Changed |
+=================+=================+==========+=========+
| numpy           | 1.16.5          |    X     |    X    |
+-----------------+-----------------+----------+---------+
| pytz            | 2017.3          |    X     |    X    |
+-----------------+-----------------+----------+---------+
| python-dateutil | 2.7.3           |    X     |         |
+-----------------+-----------------+----------+---------+
| bottleneck      | 1.2.1           |          |         |
+-----------------+-----------------+----------+---------+
| numexpr         | 2.6.8           |          |    X    |
+-----------------+-----------------+----------+---------+
| pytest (dev)    | 5.0.1           |          |    X    |
+-----------------+-----------------+----------+---------+
| mypy (dev)      | 0.782           |          |    X    |
+-----------------+-----------------+----------+---------+

For `optional libraries <https://dev.pandas.io/docs/install.html#dependencies>`_ the general recommendation is to use the latest version.
The following table lists the lowest version per library that is currently being tested throughout the development of pandas.
Optional libraries below the lowest tested version may still work, but are not considered supported.

+-----------------+-----------------+---------+
| Package         | Minimum Version | Changed |
+=================+=================+=========+
| beautifulsoup4  | 4.6.0           |         |
+-----------------+-----------------+---------+
| fastparquet     | 0.3.2           |         |
+-----------------+-----------------+---------+
| fsspec          | 0.7.4           |         |
+-----------------+-----------------+---------+
| gcsfs           | 0.6.0           |         |
+-----------------+-----------------+---------+
| lxml            | 4.3.0           |    X    |
+-----------------+-----------------+---------+
| matplotlib      | 2.2.3           |    X    |
+-----------------+-----------------+---------+
| numba           | 0.46.0          |         |
+-----------------+-----------------+---------+
| openpyxl        | 2.6.0           |    X    |
+-----------------+-----------------+---------+
| pyarrow         | 0.15.0          |    X    |
+-----------------+-----------------+---------+
| pymysql         | 0.7.11          |    X    |
+-----------------+-----------------+---------+
| pytables        | 3.5.1           |    X    |
+-----------------+-----------------+---------+
| s3fs            | 0.4.0           |         |
+-----------------+-----------------+---------+
| scipy           | 1.2.0           |         |
+-----------------+-----------------+---------+
| sqlalchemy      | 1.2.8           |    X    |
+-----------------+-----------------+---------+
| xarray          | 0.12.0          |    X    |
+-----------------+-----------------+---------+
| xlrd            | 1.2.0           |    X    |
+-----------------+-----------------+---------+
| xlsxwriter      | 1.0.2           |    X    |
+-----------------+-----------------+---------+
| xlwt            | 1.3.0           |    X    |
+-----------------+-----------------+---------+
| pandas-gbq      | 0.12.0          |         |
+-----------------+-----------------+---------+

See :ref:`install.dependencies` and :ref:`install.optional_dependencies` for more.

.. ---------------------------------------------------------------------------

.. _whatsnew_120.deprecations:

Deprecations
~~~~~~~~~~~~
- Deprecated parameter ``inplace`` in :meth:`MultiIndex.set_codes` and :meth:`MultiIndex.set_levels` (:issue:`35626`)
- Deprecated parameter ``dtype`` in :meth:`~Index.copy` on method all index classes. Use the :meth:`~Index.astype` method instead for changing dtype (:issue:`35853`)
- Deprecated parameters ``levels`` and ``codes`` in :meth:`~MultiIndex.copy`. Use the :meth:`~MultiIndex.set_levels` and :meth:`~MultiIndex.set_codes` methods instead (:issue:`36685`)
- Date parser functions :func:`~pandas.io.date_converters.parse_date_time`, :func:`~pandas.io.date_converters.parse_date_fields`, :func:`~pandas.io.date_converters.parse_all_fields` and :func:`~pandas.io.date_converters.generic_parser` from ``pandas.io.date_converters`` are deprecated and will be removed in a future version; use :func:`to_datetime` instead (:issue:`35741`)
- :meth:`DataFrame.lookup` is deprecated and will be removed in a future version, use :meth:`DataFrame.melt` and :meth:`DataFrame.loc` instead (:issue:`18682`)
- The :meth:`Index.to_native_types` is deprecated. Use ``.astype(str)`` instead (:issue:`28867`)
- Deprecated indexing :class:`DataFrame` rows with datetime-like strings ``df[string]``, use ``df.loc[string]`` instead (:issue:`36179`)
- Deprecated casting an object-dtype index of ``datetime`` objects to :class:`DatetimeIndex` in the :class:`Series` constructor (:issue:`23598`)
- Deprecated :meth:`Index.is_all_dates` (:issue:`27744`)
- The default value of ``regex`` for :meth:`Series.str.replace` will change from ``True`` to ``False`` in a future release. In addition, single character regular expressions will *not* be treated as literal strings when ``regex=True`` is set. (:issue:`24804`)
- Deprecated automatic alignment on comparison operations between :class:`DataFrame` and :class:`Series`, do ``frame, ser = frame.align(ser, axis=1, copy=False)`` before e.g. ``frame == ser`` (:issue:`28759`)
- :meth:`Rolling.count` with ``min_periods=None`` will default to the size of the window in a future version (:issue:`31302`)
- Deprecated slice-indexing on timezone-aware :class:`DatetimeIndex` with naive ``datetime`` objects, to match scalar indexing behavior (:issue:`36148`)
- :meth:`Index.ravel` returning a ``np.ndarray`` is deprecated, in the future this will return a view on the same index (:issue:`19956`)

.. ---------------------------------------------------------------------------


.. _whatsnew_120.performance:

Performance improvements
~~~~~~~~~~~~~~~~~~~~~~~~

- Performance improvements when creating DataFrame or Series with dtype ``str`` or :class:`StringDtype` from array with many string elements (:issue:`36304`, :issue:`36317`, :issue:`36325`, :issue:`36432`)
- Performance improvement in :meth:`GroupBy.agg` with the ``numba`` engine (:issue:`35759`)
- Performance improvements when creating :meth:`pd.Series.map` from a huge dictionary (:issue:`34717`)
- Performance improvement in :meth:`GroupBy.transform` with the ``numba`` engine (:issue:`36240`)
- ``Styler`` uuid method altered to compress data transmission over web whilst maintaining reasonably low table collision probability (:issue:`36345`)
- Performance improvement in :meth:`pd.to_datetime` with non-ns time unit for ``float`` ``dtype`` columns (:issue:`20445`)
- Performance improvement in setting values on a :class:`IntervalArray` (:issue:`36310`)
- The internal index method :meth:`~Index._shallow_copy` now makes the new index and original index share cached attributes,
  avoiding creating these again, if created on either. This can speed up operations that depend on creating copies of existing indexes (:issue:`36840`)
- Performance improvement in :meth:`RollingGroupby.count` (:issue:`35625`)
- Small performance decrease to :meth:`Rolling.min` and :meth:`Rolling.max` for fixed windows (:issue:`36567`)

.. ---------------------------------------------------------------------------

.. _whatsnew_120.bug_fixes:

Bug fixes
~~~~~~~~~

Categorical
^^^^^^^^^^^
- :meth:`Categorical.fillna` will always return a copy, will validate a passed fill value regardless of whether there are any NAs to fill, and will disallow a ``NaT`` as a fill value for numeric categories (:issue:`36530`)
- Bug in :meth:`Categorical.__setitem__` that incorrectly raised when trying to set a tuple value (:issue:`20439`)
-

Datetimelike
^^^^^^^^^^^^
- Bug in :attr:`DatetimeArray.date` where a ``ValueError`` would be raised with a read-only backing array (:issue:`33530`)
- Bug in ``NaT`` comparisons failing to raise ``TypeError`` on invalid inequality comparisons (:issue:`35046`)
- Bug in :class:`DateOffset` where attributes reconstructed from pickle files differ from original objects when input values exceed normal ranges (e.g months=12) (:issue:`34511`)
- Bug in :meth:`DatetimeIndex.get_slice_bound` where ``datetime.date`` objects were not accepted or naive :class:`Timestamp` with a tz-aware :class:`DatetimeIndex` (:issue:`35690`)
- Bug in :meth:`DatetimeIndex.slice_locs` where ``datetime.date`` objects were not accepted (:issue:`34077`)
- Bug in :meth:`DatetimeIndex.searchsorted`, :meth:`TimedeltaIndex.searchsorted`, :meth:`PeriodIndex.searchsorted`, and :meth:`Series.searchsorted` with ``datetime64``, ``timedelta64`` or ``Period`` dtype placement of ``NaT`` values being inconsistent with ``NumPy`` (:issue:`36176`, :issue:`36254`)
- Inconsistency in :class:`DatetimeArray`, :class:`TimedeltaArray`, and :class:`PeriodArray`  setitem casting arrays of strings to datetimelike scalars but not scalar strings (:issue:`36261`)
- Bug in :class:`DatetimeIndex.shift` incorrectly raising when shifting empty indexes (:issue:`14811`)
- :class:`Timestamp` and :class:`DatetimeIndex` comparisons between timezone-aware and timezone-naive objects now follow the standard library ``datetime`` behavior, returning ``True``/``False`` for ``!=``/``==`` and raising for inequality comparisons (:issue:`28507`)
- Bug in :meth:`DatetimeIndex.equals` and :meth:`TimedeltaIndex.equals` incorrectly considering ``int64`` indexes as equal (:issue:`36744`)

Timedelta
^^^^^^^^^
- Bug in :class:`TimedeltaIndex`, :class:`Series`, and :class:`DataFrame` floor-division with ``timedelta64`` dtypes and ``NaT`` in the denominator (:issue:`35529`)
-
-

Timezones
^^^^^^^^^

- Bug in :func:`date_range` was raising AmbiguousTimeError for valid input with ``ambiguous=False`` (:issue:`35297`)
-


Numeric
^^^^^^^
- Bug in :func:`to_numeric` where float precision was incorrect (:issue:`31364`)
- Bug in :meth:`DataFrame.any` with ``axis=1`` and ``bool_only=True`` ignoring the ``bool_only`` keyword (:issue:`32432`)
- Bug in :meth:`Series.equals` where a ``ValueError`` was raised when numpy arrays were compared to scalars (:issue:`35267`)
- Bug in :class:`Series` where two :class:`Series` each have a :class:`DatetimeIndex` with different timezones having those indexes incorrectly changed when performing arithmetic operations (:issue:`33671`)
- Bug in :meth:`pd._testing.assert_almost_equal` was incorrect for complex numeric types (:issue:`28235`)
- Bug in :meth:`DataFrame.__rmatmul__` error handling reporting transposed shapes (:issue:`21581`)
- Bug in :class:`Series` flex arithmetic methods where the result when operating with a ``list``, ``tuple`` or ``np.ndarray`` would have an incorrect name (:issue:`36760`)
- Bug in :class:`IntegerArray` multiplication with ``timedelta`` and ``np.timedelta64`` objects (:issue:`36870`)
- Bug in :meth:`DataFrame.diff` with ``datetime64`` dtypes including ``NaT`` values failing to fill ``NaT`` results correctly (:issue:`32441`)
<<<<<<< HEAD
- Bug in :class:`IntervalArray` comparisons with :class:`Series` not returning :class:`Series` (:issue:`36908`)
=======
- Bug in :class:`DataFrame` arithmetic ops incorrectly accepting keyword arguments (:issue:`36843`)
>>>>>>> 4a6c3c56

Conversion
^^^^^^^^^^

-
-

Strings
^^^^^^^
- Bug in :meth:`Series.to_string`, :meth:`DataFrame.to_string`, and :meth:`DataFrame.to_latex` adding a leading space when ``index=False`` (:issue:`24980`)
-
-


Interval
^^^^^^^^

-
-

Indexing
^^^^^^^^

- Bug in :meth:`PeriodIndex.get_loc` incorrectly raising ``ValueError`` on non-datelike strings instead of ``KeyError``, causing similar errors in :meth:`Series.__geitem__`, :meth:`Series.__contains__`, and :meth:`Series.loc.__getitem__` (:issue:`34240`)
- Bug in :meth:`Index.sort_values` where, when empty values were passed, the method would break by trying to compare missing values instead of pushing them to the end of the sort order. (:issue:`35584`)
- Bug in :meth:`Index.get_indexer` and :meth:`Index.get_indexer_non_unique` where int64 arrays are returned instead of intp. (:issue:`36359`)
- Bug in :meth:`DataFrame.sort_index` where parameter ascending passed as a list on a single level index gives wrong result. (:issue:`32334`)

Missing
^^^^^^^

- Bug in :meth:`SeriesGroupBy.transform` now correctly handles missing values for ``dropna=False`` (:issue:`35014`)
-

MultiIndex
^^^^^^^^^^

- Bug in :meth:`DataFrame.xs` when used with :class:`IndexSlice` raises ``TypeError`` with message ``"Expected label or tuple of labels"`` (:issue:`35301`)
- Bug in :meth:`DataFrame.reset_index` with ``NaT`` values in index raises ``ValueError`` with message ``"cannot convert float NaN to integer"`` (:issue:`36541`)
-

I/O
^^^

- :func:`read_sas` no longer leaks resources on failure (:issue:`35566`)
- Bug in :meth:`to_csv` caused a ``ValueError`` when it was called with a filename in combination with ``mode`` containing a ``b`` (:issue:`35058`)
- In :meth:`read_csv` ``float_precision='round_trip'`` now handles ``decimal`` and ``thousands`` parameters (:issue:`35365`)
- :meth:`to_pickle` and :meth:`read_pickle` were closing user-provided file objects (:issue:`35679`)
- :meth:`to_csv` passes compression arguments for ``'gzip'`` always to ``gzip.GzipFile`` (:issue:`28103`)
- :meth:`to_csv` did not support zip compression for binary file object not having a filename (:issue:`35058`)
- :meth:`to_csv` and :meth:`read_csv` did not honor ``compression`` and ``encoding`` for path-like objects that are internally converted to file-like objects (:issue:`35677`, :issue:`26124`, and :issue:`32392`)
- :meth:`to_picke` and :meth:`read_pickle` did not support compression for file-objects (:issue:`26237`, :issue:`29054`, and :issue:`29570`)
- Bug in :func:`LongTableBuilder.middle_separator` was duplicating LaTeX longtable entries in the List of Tables of a LaTeX document (:issue:`34360`)
- Bug in :meth:`read_csv` with ``engine='python'`` truncating data if multiple items present in first row and first element started with BOM (:issue:`36343`)
- Removed ``private_key`` and ``verbose`` from :func:`read_gbq` as they are no longer supported in ``pandas-gbq`` (:issue:`34654`, :issue:`30200`)
- Bumped minimum pytables version to 3.5.1 to avoid a ``ValueError`` in :meth:`read_hdf` (:issue:`24839`)
- Bug in :func:`read_table` and :func:`read_csv` when ``delim_whitespace=True`` and ``sep=default`` (:issue:`36583`)
- Bug in :meth:`to_json` with ``lines=True`` and ``orient='records'`` the last line of the record is not appended with 'new line character' (:issue:`36888`)
- Bug in :meth:`read_parquet` with fixed offset timezones. String representation of timezones was not recognized (:issue:`35997`, :issue:`36004`)

Plotting
^^^^^^^^

- Bug in :meth:`DataFrame.plot` was rotating xticklabels when ``subplots=True``, even if the x-axis wasn't an irregular time series (:issue:`29460`)
- Bug in :meth:`DataFrame.plot` where a marker letter in the ``style`` keyword sometimes causes a ``ValueError`` (:issue:`21003`)
- Twinned axes were losing their tick labels which should only happen to all but the last row or column of 'externally' shared axes (:issue:`33819`)

Groupby/resample/rolling
^^^^^^^^^^^^^^^^^^^^^^^^

- Bug in :meth:`DataFrameGroupBy.count` and :meth:`SeriesGroupBy.sum` returning ``NaN`` for missing categories when grouped on multiple ``Categoricals``. Now returning ``0`` (:issue:`35028`)
- Bug in :meth:`DataFrameGroupBy.apply` that would some times throw an erroneous ``ValueError`` if the grouping axis had duplicate entries (:issue:`16646`)
- Bug in :meth:`DataFrame.resample(...)` that would throw a ``ValueError`` when resampling from "D" to "24H" over a transition into daylight savings time (DST) (:issue:`35219`)
- Bug when combining methods :meth:`DataFrame.groupby` with :meth:`DataFrame.resample` and :meth:`DataFrame.interpolate` raising an ``TypeError`` (:issue:`35325`)
- Bug in :meth:`DataFrameGroupBy.apply` where a non-nuisance grouping column would be dropped from the output columns if another groupby method was called before ``.apply()`` (:issue:`34656`)
- Bug in :meth:`DataFrameGroupby.apply` would drop a :class:`CategoricalIndex` when grouped on. (:issue:`35792`)
- Bug when subsetting columns on a :class:`~pandas.core.groupby.DataFrameGroupBy` (e.g. ``df.groupby('a')[['b']])``) would reset the attributes ``axis``, ``dropna``, ``group_keys``, ``level``, ``mutated``, ``sort``, and ``squeeze`` to their default values. (:issue:`9959`)
- Bug in :meth:`DataFrameGroupby.tshift` failing to raise ``ValueError`` when a frequency cannot be inferred for the index of a group (:issue:`35937`)
- Bug in :meth:`DataFrame.groupby` does not always maintain column index name for ``any``, ``all``, ``bfill``, ``ffill``, ``shift`` (:issue:`29764`)
- Bug in :meth:`DataFrameGroupBy.apply` raising error with ``np.nan`` group(s) when ``dropna=False`` (:issue:`35889`)
- Bug in :meth:`Rolling.sum()` returned wrong values when dtypes where mixed between float and integer and axis was equal to one (:issue:`20649`, :issue:`35596`)
- Bug in :meth:`Rolling.count` returned ``np.nan`` with :class:`pandas.api.indexers.FixedForwardWindowIndexer` as window, ``min_periods=0`` and only missing values in window (:issue:`35579`)
- Bug where :class:`pandas.core.window.Rolling` produces incorrect window sizes when using a ``PeriodIndex`` (:issue:`34225`)
- Bug in :meth:`DataFrameGroupBy.ffill` and :meth:`DataFrameGroupBy.bfill` where a ``NaN`` group would return filled values instead of ``NaN`` when ``dropna=True`` (:issue:`34725`)
- Bug in :meth:`RollingGroupby.count` where a ``ValueError`` was raised when specifying the ``closed`` parameter (:issue:`35869`)
- Bug in :meth:`DataFrame.groupby.rolling` returning wrong values with partial centered window (:issue:`36040`).

Reshaping
^^^^^^^^^

- Bug in :meth:`DataFrame.pivot_table` with ``aggfunc='count'`` or ``aggfunc='sum'`` returning ``NaN`` for missing categories when pivoted on a ``Categorical``. Now returning ``0`` (:issue:`31422`)
- Bug in :func:`union_indexes` where input index names are not preserved in some cases. Affects :func:`concat` and :class:`DataFrame` constructor (:issue:`13475`)
- Bug in func :meth:`crosstab` when using multiple columns with ``margins=True`` and ``normalize=True`` (:issue:`35144`)
- Bug in :meth:`DataFrame.agg` with ``func={'name':<FUNC>}`` incorrectly raising ``TypeError`` when ``DataFrame.columns==['Name']`` (:issue:`36212`)
- Bug in :meth:`Series.transform` would give incorrect results or raise when the argument ``func`` was dictionary (:issue:`35811`)
-

Sparse
^^^^^^

-
-

ExtensionArray
^^^^^^^^^^^^^^

- Fixed Bug where :class:`DataFrame` column set to scalar extension type via a dict instantion was considered an object type rather than the extension type (:issue:`35965`)
- Fixed bug where ``astype()`` with equal dtype and ``copy=False`` would return a new object (:issue:`284881`)
- Fixed bug when applying a NumPy ufunc with multiple outputs to a :class:`pandas.arrays.IntegerArray` returning None (:issue:`36913`)


Other
^^^^^

- Bug in :meth:`DataFrame.replace` and :meth:`Series.replace` incorrectly raising ``AssertionError`` instead of ``ValueError`` when invalid parameter combinations are passed (:issue:`36045`)
- Bug in :meth:`DataFrame.replace` and :meth:`Series.replace` with numeric values and string ``to_replace`` (:issue:`34789`)
- Fixed metadata propagation in the :class:`Series.dt` and :class:`Series.str` accessors (:issue:`28283`)
- Bug in :meth:`Index.union` behaving differently depending on whether operand is a :class:`Index` or other list-like (:issue:`36384`)
- Passing an array with 2 or more dimensions to the :class:`Series` constructor now raises the more specific ``ValueError``, from a bare ``Exception`` previously (:issue:`35744`)

.. ---------------------------------------------------------------------------

.. _whatsnew_120.contributors:

Contributors
~~~~~~~~~~~~<|MERGE_RESOLUTION|>--- conflicted
+++ resolved
@@ -364,11 +364,8 @@
 - Bug in :class:`Series` flex arithmetic methods where the result when operating with a ``list``, ``tuple`` or ``np.ndarray`` would have an incorrect name (:issue:`36760`)
 - Bug in :class:`IntegerArray` multiplication with ``timedelta`` and ``np.timedelta64`` objects (:issue:`36870`)
 - Bug in :meth:`DataFrame.diff` with ``datetime64`` dtypes including ``NaT`` values failing to fill ``NaT`` results correctly (:issue:`32441`)
-<<<<<<< HEAD
+- Bug in :class:`DataFrame` arithmetic ops incorrectly accepting keyword arguments (:issue:`36843`)
 - Bug in :class:`IntervalArray` comparisons with :class:`Series` not returning :class:`Series` (:issue:`36908`)
-=======
-- Bug in :class:`DataFrame` arithmetic ops incorrectly accepting keyword arguments (:issue:`36843`)
->>>>>>> 4a6c3c56
 
 Conversion
 ^^^^^^^^^^
