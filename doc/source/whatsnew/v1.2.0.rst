--- conflicted
+++ resolved
@@ -304,12 +304,9 @@
 Plotting
 ^^^^^^^^
 
-<<<<<<< HEAD
 - Bug in :meth:`DataFrame.plot` was rotating xticklabels when ``subplots=True``, even if the x-axis wasn't an irregular time series (:issue:`29460`)
--
-=======
 - Bug in :meth:`DataFrame.plot` where a marker letter in the ``style`` keyword sometimes causes a ``ValueError`` (:issue:`21003`)
->>>>>>> 752cd42e
+-
 
 Groupby/resample/rolling
 ^^^^^^^^^^^^^^^^^^^^^^^^
