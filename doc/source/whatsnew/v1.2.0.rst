--- conflicted
+++ resolved
@@ -505,11 +505,8 @@
 - Bug in func :meth:`crosstab` when using multiple columns with ``margins=True`` and ``normalize=True`` (:issue:`35144`)
 - Bug in :meth:`DataFrame.agg` with ``func={'name':<FUNC>}`` incorrectly raising ``TypeError`` when ``DataFrame.columns==['Name']`` (:issue:`36212`)
 - Bug in :meth:`Series.transform` would give incorrect results or raise when the argument ``func`` was dictionary (:issue:`35811`)
-<<<<<<< HEAD
 - Bug in :meth:`DataFrame.pivot` did not preserve :class:`MultiIndex` level names for columns when rows and columns both multiindexed (:issue:`36360`)
-=======
 - Bug in :func:`join` returned a non deterministic level-order for the resulting :class:`MultiIndex` (:issue:`36910`)
->>>>>>> 4aa41b8f
 -
 
 Sparse
