.. _whatsnew_120:

What's new in 1.2.0 (??)
------------------------

These are the changes in pandas 1.2.0. See :ref:`release` for a full changelog
including other versions of pandas.

{{ header }}

.. ---------------------------------------------------------------------------

Enhancements
~~~~~~~~~~~~

.. _whatsnew_120.duplicate_labels:

Optionally disallow duplicate labels
^^^^^^^^^^^^^^^^^^^^^^^^^^^^^^^^^^^^

:class:`Series` and :class:`DataFrame` can now be created with ``allows_duplicate_labels=False`` flag to
control whether the index or columns can contain duplicate labels (:issue:`28394`). This can be used to
prevent accidental introduction of duplicate labels, which can affect downstream operations.

By default, duplicates continue to be allowed

.. ipython:: python

   pd.Series([1, 2], index=['a', 'a'])

.. ipython:: python
   :okexcept:

   pd.Series([1, 2], index=['a', 'a']).set_flags(allows_duplicate_labels=False)

pandas will propagate the ``allows_duplicate_labels`` property through many operations.

.. ipython:: python
   :okexcept:

   a = (
       pd.Series([1, 2], index=['a', 'b'])
         .set_flags(allows_duplicate_labels=False)
   )
   a
   # An operation introducing duplicates
   a.reindex(['a', 'b', 'a'])

.. warning::

   This is an experimental feature. Currently, many methods fail to
   propagate the ``allows_duplicate_labels`` value. In future versions
   it is expected that every method taking or returning one or more
   DataFrame or Series objects will propagate ``allows_duplicate_labels``.

See :ref:`duplicates` for more.

The ``allows_duplicate_labels`` flag is stored in the new :attr:`DataFrame.flags`
attribute. This stores global attributes that apply to the *pandas object*. This
differs from :attr:`DataFrame.attrs`, which stores information that applies to
the dataset.

Passing arguments to fsspec backends
^^^^^^^^^^^^^^^^^^^^^^^^^^^^^^^^^^^^

Many read/write functions have acquired the ``storage_options`` optional argument,
to pass a dictionary of parameters to the storage backend. This allows, for
example, for passing credentials to S3 and GCS storage. The details of what
parameters can be passed to which backends can be found in the documentation
of the individual storage backends (detailed from the fsspec docs for
`builtin implementations`_ and linked to `external ones`_). See
Section :ref:`io.remote`.

:issue:`35655` added fsspec support (including ``storage_options``)
for reading excel files.

.. _builtin implementations: https://filesystem-spec.readthedocs.io/en/latest/api.html#built-in-implementations
.. _external ones: https://filesystem-spec.readthedocs.io/en/latest/api.html#other-known-implementations

.. _whatsnew_120.binary_handle_to_csv:

Support for binary file handles in ``to_csv``
^^^^^^^^^^^^^^^^^^^^^^^^^^^^^^^^^^^^^^^^^^^^^

:meth:`to_csv` supports file handles in binary mode (:issue:`19827` and :issue:`35058`)
with ``encoding`` (:issue:`13068` and :issue:`23854`) and ``compression`` (:issue:`22555`).
``mode`` has to contain a ``b`` for binary handles to be supported.

For example:

.. ipython:: python

   import io

   data = pd.DataFrame([0, 1, 2])
   buffer = io.BytesIO()
   data.to_csv(buffer, mode="w+b", encoding="utf-8", compression="gzip")

.. _whatsnew_120.read_csv_table_precision_default:

Change in default floating precision for ``read_csv`` and ``read_table``
^^^^^^^^^^^^^^^^^^^^^^^^^^^^^^^^^^^^^^^^^^^^^^^^^^^^^^^^^^^^^^^^^^^^^^^^

For the C parsing engine, the methods :meth:`read_csv` and :meth:`read_table` previously defaulted to a parser that
could read floating point numbers slightly incorrectly with respect to the last bit in precision.
The option ``floating_precision="high"`` has always been available to avoid this issue.
Beginning with this version, the default is now to use the more accurate parser by making
``floating_precision=None`` correspond to the high precision parser, and the new option
``floating_precision="legacy"`` to use the legacy parser. The change to using the higher precision
parser by default should have no impact on performance. (:issue:`17154`)

.. _whatsnew_120.floating:

Experimental nullable data types for float data
^^^^^^^^^^^^^^^^^^^^^^^^^^^^^^^^^^^^^^^^^^^^^^^

We've added :class:`Float32Dtype` / :class:`Float64Dtype` and :class:`~arrays.FloatingArray`,
an extension data type dedicated to floating point data that can hold the
``pd.NA`` missing value indicator (:issue:`32265`, :issue:`34307`).

While the default float data type already supports missing values using ``np.nan``,
this new data type uses ``pd.NA`` (and its corresponding behaviour) as missing
value indicator, in line with the already existing nullable :ref:`integer <integer_na>`
and :ref:`boolean <boolean>` data types.

One example where the behaviour of ``np.nan`` and ``pd.NA`` is different is
comparison operations:

.. ipython:: python

  # the default numpy float64 dtype
  s1 = pd.Series([1.5, None])
  s1
  s1 > 1

.. ipython:: python

  # the new nullable float64 dtype
  s2 = pd.Series([1.5, None], dtype="Float64")
  s2
  s2 > 1

See the :ref:`missing_data.NA` doc section for more details on the behaviour
when using the ``pd.NA`` missing value indicator.

As shown above, the dtype can be specified using the "Float64" or "Float32"
string (capitalized to distinguish it from the default "float64" data type).
Alternatively, you can also use the dtype object:

.. ipython:: python

   pd.Series([1.5, None], dtype=pd.Float32Dtype())

.. warning::

   Experimental: the new floating data types are currently experimental, and its
   behaviour or API may still change without warning. Expecially the behaviour
   regarding NaN (distinct from NA missing values) is subject to change.

.. _whatsnew_120.index_name_preservation:

Index/column name preservation when aggregating
^^^^^^^^^^^^^^^^^^^^^^^^^^^^^^^^^^^^^^^^^^^^^^^

When aggregating using :meth:`concat` or the :class:`DataFrame` constructor, Pandas
will attempt to preserve index (and column) names whenever possible (:issue:`35847`).
In the case where all inputs share a common name, this name will be assigned to the
result. When the input names do not all agree, the result will be unnamed. Here is an
example where the index name is preserved:

.. ipython:: python

    idx = pd.Index(range(5), name='abc')
    ser = pd.Series(range(5, 10), index=idx)
    pd.concat({'x': ser[1:], 'y': ser[:-1]}, axis=1)

The same is true for :class:`MultiIndex`, but the logic is applied separately on a
level-by-level basis.

.. _whatsnew_120.enhancements.other:

Other enhancements
^^^^^^^^^^^^^^^^^^
- Added :meth:`~DataFrame.set_flags` for setting table-wide flags on a ``Series`` or ``DataFrame`` (:issue:`28394`)
- :meth:`DataFrame.applymap` now supports ``na_action`` (:issue:`23803`)
- :class:`Index` with object dtype supports division and multiplication (:issue:`34160`)
- :meth:`DataFrame.explode` and :meth:`Series.explode` now support exploding of sets (:issue:`35614`)
- ``Styler`` now allows direct CSS class name addition to individual data cells (:issue:`36159`)
- :meth:`Rolling.mean()` and :meth:`Rolling.sum()` use Kahan summation to calculate the mean to avoid numerical problems (:issue:`10319`, :issue:`11645`, :issue:`13254`, :issue:`32761`, :issue:`36031`)
- :meth:`DatetimeIndex.searchsorted`, :meth:`TimedeltaIndex.searchsorted`, :meth:`PeriodIndex.searchsorted`, and :meth:`Series.searchsorted` with datetimelike dtypes will now try to cast string arguments (listlike and scalar) to the matching datetimelike type (:issue:`36346`)
- Added methods :meth:`IntegerArray.prod`, :meth:`IntegerArray.min`, and :meth:`IntegerArray.max` (:issue:`33790`)
- Where possible :meth:`RangeIndex.difference` and :meth:`RangeIndex.symmetric_difference` will return :class:`RangeIndex` instead of :class:`Int64Index` (:issue:`36564`)

.. _whatsnew_120.api_breaking.python:

Increased minimum version for Python
^^^^^^^^^^^^^^^^^^^^^^^^^^^^^^^^^^^^

pandas 1.2.0 supports Python 3.7.1 and higher (:issue:`35214`).

.. _whatsnew_120.api_breaking.deps:

Increased minimum versions for dependencies
^^^^^^^^^^^^^^^^^^^^^^^^^^^^^^^^^^^^^^^^^^^

Some minimum supported versions of dependencies were updated (:issue:`35214`).
If installed, we now require:

+-----------------+-----------------+----------+---------+
| Package         | Minimum Version | Required | Changed |
+=================+=================+==========+=========+
| numpy           | 1.16.5          |    X     |    X    |
+-----------------+-----------------+----------+---------+
| pytz            | 2017.3          |    X     |    X    |
+-----------------+-----------------+----------+---------+
| python-dateutil | 2.7.3           |    X     |         |
+-----------------+-----------------+----------+---------+
| bottleneck      | 1.2.1           |          |         |
+-----------------+-----------------+----------+---------+
| numexpr         | 2.6.8           |          |    X    |
+-----------------+-----------------+----------+---------+
| pytest (dev)    | 5.0.1           |          |    X    |
+-----------------+-----------------+----------+---------+
| mypy (dev)      | 0.782           |          |    X    |
+-----------------+-----------------+----------+---------+

For `optional libraries <https://dev.pandas.io/docs/install.html#dependencies>`_ the general recommendation is to use the latest version.
The following table lists the lowest version per library that is currently being tested throughout the development of pandas.
Optional libraries below the lowest tested version may still work, but are not considered supported.

+-----------------+-----------------+---------+
| Package         | Minimum Version | Changed |
+=================+=================+=========+
| beautifulsoup4  | 4.6.0           |         |
+-----------------+-----------------+---------+
| fastparquet     | 0.3.2           |         |
+-----------------+-----------------+---------+
| fsspec          | 0.7.4           |         |
+-----------------+-----------------+---------+
| gcsfs           | 0.6.0           |         |
+-----------------+-----------------+---------+
| lxml            | 4.3.0           |    X    |
+-----------------+-----------------+---------+
| matplotlib      | 2.2.3           |    X    |
+-----------------+-----------------+---------+
| numba           | 0.46.0          |         |
+-----------------+-----------------+---------+
| openpyxl        | 2.6.0           |    X    |
+-----------------+-----------------+---------+
| pyarrow         | 0.15.0          |    X    |
+-----------------+-----------------+---------+
| pymysql         | 0.7.11          |    X    |
+-----------------+-----------------+---------+
| pytables        | 3.5.1           |    X    |
+-----------------+-----------------+---------+
| s3fs            | 0.4.0           |         |
+-----------------+-----------------+---------+
| scipy           | 1.2.0           |         |
+-----------------+-----------------+---------+
| sqlalchemy      | 1.2.8           |    X    |
+-----------------+-----------------+---------+
| xarray          | 0.12.0          |    X    |
+-----------------+-----------------+---------+
| xlrd            | 1.2.0           |    X    |
+-----------------+-----------------+---------+
| xlsxwriter      | 1.0.2           |    X    |
+-----------------+-----------------+---------+
| xlwt            | 1.3.0           |    X    |
+-----------------+-----------------+---------+
| pandas-gbq      | 0.12.0          |         |
+-----------------+-----------------+---------+

See :ref:`install.dependencies` and :ref:`install.optional_dependencies` for more.

.. ---------------------------------------------------------------------------

.. _whatsnew_120.deprecations:

Deprecations
~~~~~~~~~~~~
- Deprecated parameter ``inplace`` in :meth:`MultiIndex.set_codes` and :meth:`MultiIndex.set_levels` (:issue:`35626`)
- Deprecated parameter ``dtype`` in :meth:`~Index.copy` on method all index classes. Use the :meth:`~Index.astype` method instead for changing dtype (:issue:`35853`)
- Deprecated parameters ``levels`` and ``codes`` in :meth:`~MultiIndex.copy`. Use the :meth:`~MultiIndex.set_levels` and :meth:`~MultiIndex.set_codes` methods instead (:issue:`36685`)
- Date parser functions :func:`~pandas.io.date_converters.parse_date_time`, :func:`~pandas.io.date_converters.parse_date_fields`, :func:`~pandas.io.date_converters.parse_all_fields` and :func:`~pandas.io.date_converters.generic_parser` from ``pandas.io.date_converters`` are deprecated and will be removed in a future version; use :func:`to_datetime` instead (:issue:`35741`)
- :meth:`DataFrame.lookup` is deprecated and will be removed in a future version, use :meth:`DataFrame.melt` and :meth:`DataFrame.loc` instead (:issue:`18682`)
- The :meth:`Index.to_native_types` is deprecated. Use ``.astype(str)`` instead (:issue:`28867`)
- Deprecated indexing :class:`DataFrame` rows with datetime-like strings ``df[string]``, use ``df.loc[string]`` instead (:issue:`36179`)
- Deprecated casting an object-dtype index of ``datetime`` objects to :class:`DatetimeIndex` in the :class:`Series` constructor (:issue:`23598`)
- Deprecated :meth:`Index.is_all_dates` (:issue:`27744`)
- Deprecated automatic alignment on comparison operations between :class:`DataFrame` and :class:`Series`, do ``frame, ser = frame.align(ser, axis=1, copy=False)`` before e.g. ``frame == ser`` (:issue:`28759`)
- :meth:`Rolling.count` with ``min_periods=None`` will default to the size of the window in a future version (:issue:`31302`)
- Deprecated slice-indexing on timezone-aware :class:`DatetimeIndex` with naive ``datetime`` objects, to match scalar indexing behavior (:issue:`36148`)
- :meth:`Index.ravel` returning a ``np.ndarray`` is deprecated, in the future this will return a view on the same index (:issue:`19956`)

.. ---------------------------------------------------------------------------


.. _whatsnew_120.performance:

Performance improvements
~~~~~~~~~~~~~~~~~~~~~~~~

- Performance improvements when creating DataFrame or Series with dtype ``str`` or :class:`StringDtype` from array with many string elements (:issue:`36304`, :issue:`36317`, :issue:`36325`, :issue:`36432`)
- Performance improvement in :meth:`GroupBy.agg` with the ``numba`` engine (:issue:`35759`)
- Performance improvements when creating :meth:`pd.Series.map` from a huge dictionary (:issue:`34717`)
- Performance improvement in :meth:`GroupBy.transform` with the ``numba`` engine (:issue:`36240`)
- ``Styler`` uuid method altered to compress data transmission over web whilst maintaining reasonably low table collision probability (:issue:`36345`)
- Performance improvement in :meth:`pd.to_datetime` with non-ns time unit for ``float`` ``dtype`` columns (:issue:`20445`)
- Performance improvement in setting values on a :class:`IntervalArray` (:issue:`36310`)
- The internal index method :meth:`~Index._shallow_copy` now makes the new index and original index share cached attributes,
  avoiding creating these again, if created on either. This can speed up operations that depend on creating copies of existing indexes (:issue:`36840`)
- Performance improvement in :meth:`RollingGroupby.count` (:issue:`35625`)
- Small performance decrease to :meth:`Rolling.min` and :meth:`Rolling.max` for fixed windows (:issue:`36567`)

.. ---------------------------------------------------------------------------

.. _whatsnew_120.bug_fixes:

Bug fixes
~~~~~~~~~

Categorical
^^^^^^^^^^^
- :meth:`Categorical.fillna` will always return a copy, will validate a passed fill value regardless of whether there are any NAs to fill, and will disallow a ``NaT`` as a fill value for numeric categories (:issue:`36530`)
- Bug in :meth:`Categorical.__setitem__` that incorrectly raised when trying to set a tuple value (:issue:`20439`)
-

Datetimelike
^^^^^^^^^^^^
- Bug in :attr:`DatetimeArray.date` where a ``ValueError`` would be raised with a read-only backing array (:issue:`33530`)
- Bug in ``NaT`` comparisons failing to raise ``TypeError`` on invalid inequality comparisons (:issue:`35046`)
- Bug in :class:`DateOffset` where attributes reconstructed from pickle files differ from original objects when input values exceed normal ranges (e.g months=12) (:issue:`34511`)
- Bug in :meth:`DatetimeIndex.get_slice_bound` where ``datetime.date`` objects were not accepted or naive :class:`Timestamp` with a tz-aware :class:`DatetimeIndex` (:issue:`35690`)
- Bug in :meth:`DatetimeIndex.slice_locs` where ``datetime.date`` objects were not accepted (:issue:`34077`)
- Bug in :meth:`DatetimeIndex.searchsorted`, :meth:`TimedeltaIndex.searchsorted`, :meth:`PeriodIndex.searchsorted`, and :meth:`Series.searchsorted` with ``datetime64``, ``timedelta64`` or ``Period`` dtype placement of ``NaT`` values being inconsistent with ``NumPy`` (:issue:`36176`, :issue:`36254`)
- Inconsistency in :class:`DatetimeArray`, :class:`TimedeltaArray`, and :class:`PeriodArray`  setitem casting arrays of strings to datetimelike scalars but not scalar strings (:issue:`36261`)
- Bug in :class:`DatetimeIndex.shift` incorrectly raising when shifting empty indexes (:issue:`14811`)
- :class:`Timestamp` and :class:`DatetimeIndex` comparisons between timezone-aware and timezone-naive objects now follow the standard library ``datetime`` behavior, returning ``True``/``False`` for ``!=``/``==`` and raising for inequality comparisons (:issue:`28507`)
- Bug in :meth:`DatetimeIndex.equals` and :meth:`TimedeltaIndex.equals` incorrectly considering ``int64`` indexes as equal (:issue:`36744`)

Timedelta
^^^^^^^^^
- Bug in :class:`TimedeltaIndex`, :class:`Series`, and :class:`DataFrame` floor-division with ``timedelta64`` dtypes and ``NaT`` in the denominator (:issue:`35529`)
-
-

Timezones
^^^^^^^^^

- Bug in :func:`date_range` was raising AmbiguousTimeError for valid input with ``ambiguous=False`` (:issue:`35297`)
-


Numeric
^^^^^^^
- Bug in :func:`to_numeric` where float precision was incorrect (:issue:`31364`)
- Bug in :meth:`DataFrame.any` with ``axis=1`` and ``bool_only=True`` ignoring the ``bool_only`` keyword (:issue:`32432`)
- Bug in :meth:`Series.equals` where a ``ValueError`` was raised when numpy arrays were compared to scalars (:issue:`35267`)
- Bug in :class:`Series` where two :class:`Series` each have a :class:`DatetimeIndex` with different timezones having those indexes incorrectly changed when performing arithmetic operations (:issue:`33671`)
- Bug in :meth:`pd._testing.assert_almost_equal` was incorrect for complex numeric types (:issue:`28235`)
- Bug in :meth:`DataFrame.__rmatmul__` error handling reporting transposed shapes (:issue:`21581`)
- Bug in :class:`Series` flex arithmetic methods where the result when operating with a ``list``, ``tuple`` or ``np.ndarray`` would have an incorrect name (:issue:`36760`)
- Bug in :class:`IntegerArray` multiplication with ``timedelta`` and ``np.timedelta64`` objects (:issue:`36870`)
- Bug in :meth:`DataFrame.diff` with ``datetime64`` dtypes including ``NaT`` values failing to fill ``NaT`` results correctly (:issue:`32441`)
- Bug in :class:`DataFrame` arithmetic ops incorrectly accepting keyword arguments (:issue:`36843`)

Conversion
^^^^^^^^^^

-
-

Strings
^^^^^^^
- Bug in :meth:`Series.to_string`, :meth:`DataFrame.to_string`, and :meth:`DataFrame.to_latex` adding a leading space when ``index=False`` (:issue:`24980`)
-
-


Interval
^^^^^^^^

-
-

Indexing
^^^^^^^^

- Bug in :meth:`PeriodIndex.get_loc` incorrectly raising ``ValueError`` on non-datelike strings instead of ``KeyError``, causing similar errors in :meth:`Series.__geitem__`, :meth:`Series.__contains__`, and :meth:`Series.loc.__getitem__` (:issue:`34240`)
- Bug in :meth:`Index.sort_values` where, when empty values were passed, the method would break by trying to compare missing values instead of pushing them to the end of the sort order. (:issue:`35584`)
- Bug in :meth:`Index.get_indexer` and :meth:`Index.get_indexer_non_unique` where int64 arrays are returned instead of intp. (:issue:`36359`)
- Bug in :meth:`DataFrame.sort_index` where parameter ascending passed as a list on a single level index gives wrong result. (:issue:`32334`)

Missing
^^^^^^^

- Bug in :meth:`SeriesGroupBy.transform` now correctly handles missing values for ``dropna=False`` (:issue:`35014`)
-

MultiIndex
^^^^^^^^^^

- Bug in :meth:`DataFrame.xs` when used with :class:`IndexSlice` raises ``TypeError`` with message ``"Expected label or tuple of labels"`` (:issue:`35301`)
- Bug in :meth:`DataFrame.reset_index` with ``NaT`` values in index raises ``ValueError`` with message ``"cannot convert float NaN to integer"`` (:issue:`36541`)
-

I/O
^^^

- :func:`read_sas` no longer leaks resources on failure (:issue:`35566`)
- Bug in :meth:`to_csv` caused a ``ValueError`` when it was called with a filename in combination with ``mode`` containing a ``b`` (:issue:`35058`)
- In :meth:`read_csv` ``float_precision='round_trip'`` now handles ``decimal`` and ``thousands`` parameters (:issue:`35365`)
- :meth:`to_pickle` and :meth:`read_pickle` were closing user-provided file objects (:issue:`35679`)
- :meth:`to_csv` passes compression arguments for ``'gzip'`` always to ``gzip.GzipFile`` (:issue:`28103`)
- :meth:`to_csv` did not support zip compression for binary file object not having a filename (:issue:`35058`)
- :meth:`to_csv` and :meth:`read_csv` did not honor ``compression`` and ``encoding`` for path-like objects that are internally converted to file-like objects (:issue:`35677`, :issue:`26124`, and :issue:`32392`)
- :meth:`to_picke` and :meth:`read_pickle` did not support compression for file-objects (:issue:`26237`, :issue:`29054`, and :issue:`29570`)
- Bug in :func:`LongTableBuilder.middle_separator` was duplicating LaTeX longtable entries in the List of Tables of a LaTeX document (:issue:`34360`)
- Bug in :meth:`read_csv` with ``engine='python'`` truncating data if multiple items present in first row and first element started with BOM (:issue:`36343`)
- Removed ``private_key`` and ``verbose`` from :func:`read_gbq` as they are no longer supported in ``pandas-gbq`` (:issue:`34654`, :issue:`30200`)
- Bumped minimum pytables version to 3.5.1 to avoid a ``ValueError`` in :meth:`read_hdf` (:issue:`24839`)
- Bug in :func:`read_table` and :func:`read_csv` when ``delim_whitespace=True`` and ``sep=default`` (:issue:`36583`)
- Bug in :meth:`read_parquet` with fixed offset timezones. String representation of timezones was not recognized (:issue:`35997`, :issue:`36004`)

Plotting
^^^^^^^^

- Bug in :meth:`DataFrame.plot` was rotating xticklabels when ``subplots=True``, even if the x-axis wasn't an irregular time series (:issue:`29460`)
- Bug in :meth:`DataFrame.plot` where a marker letter in the ``style`` keyword sometimes causes a ``ValueError`` (:issue:`21003`)
- Twinned axes were losing their tick labels which should only happen to all but the last row or column of 'externally' shared axes (:issue:`33819`)

Groupby/resample/rolling
^^^^^^^^^^^^^^^^^^^^^^^^

- Bug in :meth:`DataFrameGroupBy.count` and :meth:`SeriesGroupBy.sum` returning ``NaN`` for missing categories when grouped on multiple ``Categoricals``. Now returning ``0`` (:issue:`35028`)
- Bug in :meth:`DataFrameGroupBy.apply` that would some times throw an erroneous ``ValueError`` if the grouping axis had duplicate entries (:issue:`16646`)
- Bug in :meth:`DataFrame.resample(...)` that would throw a ``ValueError`` when resampling from "D" to "24H" over a transition into daylight savings time (DST) (:issue:`35219`)
- Bug when combining methods :meth:`DataFrame.groupby` with :meth:`DataFrame.resample` and :meth:`DataFrame.interpolate` raising an ``TypeError`` (:issue:`35325`)
- Bug in :meth:`DataFrameGroupBy.apply` where a non-nuisance grouping column would be dropped from the output columns if another groupby method was called before ``.apply()`` (:issue:`34656`)
- Bug in :meth:`DataFrameGroupby.apply` would drop a :class:`CategoricalIndex` when grouped on. (:issue:`35792`)
- Bug when subsetting columns on a :class:`~pandas.core.groupby.DataFrameGroupBy` (e.g. ``df.groupby('a')[['b']])``) would reset the attributes ``axis``, ``dropna``, ``group_keys``, ``level``, ``mutated``, ``sort``, and ``squeeze`` to their default values. (:issue:`9959`)
- Bug in :meth:`DataFrameGroupby.tshift` failing to raise ``ValueError`` when a frequency cannot be inferred for the index of a group (:issue:`35937`)
- Bug in :meth:`DataFrame.groupby` does not always maintain column index name for ``any``, ``all``, ``bfill``, ``ffill``, ``shift`` (:issue:`29764`)
- Bug in :meth:`DataFrameGroupBy.apply` raising error with ``np.nan`` group(s) when ``dropna=False`` (:issue:`35889`)
- Bug in :meth:`Rolling.sum()` returned wrong values when dtypes where mixed between float and integer and axis was equal to one (:issue:`20649`, :issue:`35596`)
- Bug in :meth:`Rolling.count` returned ``np.nan`` with :class:`pandas.api.indexers.FixedForwardWindowIndexer` as window, ``min_periods=0`` and only missing values in window (:issue:`35579`)
- Bug where :class:`pandas.core.window.Rolling` produces incorrect window sizes when using a ``PeriodIndex`` (:issue:`34225`)
<<<<<<< HEAD
- Bug in :meth:`DataFrameGroupBy.rolling` returned wrong values with timeaware window containing ``NaN``. Raises ``ValueError`` because windows are not monotonic now (:issue:`34617`)
=======
- Bug in :meth:`DataFrameGroupBy.ffill` and :meth:`DataFrameGroupBy.bfill` where a ``NaN`` group would return filled values instead of ``NaN`` when ``dropna=True`` (:issue:`34725`)
- Bug in :meth:`RollingGroupby.count` where a ``ValueError`` was raised when specifying the ``closed`` parameter (:issue:`35869`)
- Bug in :meth:`DataFrame.groupby.rolling` returning wrong values with partial centered window (:issue:`36040`).
>>>>>>> b88498c3

Reshaping
^^^^^^^^^

- Bug in :meth:`DataFrame.pivot_table` with ``aggfunc='count'`` or ``aggfunc='sum'`` returning ``NaN`` for missing categories when pivoted on a ``Categorical``. Now returning ``0`` (:issue:`31422`)
- Bug in :func:`union_indexes` where input index names are not preserved in some cases. Affects :func:`concat` and :class:`DataFrame` constructor (:issue:`13475`)
- Bug in func :meth:`crosstab` when using multiple columns with ``margins=True`` and ``normalize=True`` (:issue:`35144`)
- Bug in :meth:`DataFrame.agg` with ``func={'name':<FUNC>}`` incorrectly raising ``TypeError`` when ``DataFrame.columns==['Name']`` (:issue:`36212`)
- Bug in :meth:`Series.transform` would give incorrect results or raise when the argument ``func`` was dictionary (:issue:`35811`)
-

Sparse
^^^^^^

-
-

ExtensionArray
^^^^^^^^^^^^^^

- Fixed Bug where :class:`DataFrame` column set to scalar extension type via a dict instantion was considered an object type rather than the extension type (:issue:`35965`)
- Fixed bug where ``astype()`` with equal dtype and ``copy=False`` would return a new object (:issue:`284881`)
- Fixed bug when applying a NumPy ufunc with multiple outputs to a :class:`pandas.arrays.IntegerArray` returning None (:issue:`36913`)


Other
^^^^^

- Bug in :meth:`DataFrame.replace` and :meth:`Series.replace` incorrectly raising ``AssertionError`` instead of ``ValueError`` when invalid parameter combinations are passed (:issue:`36045`)
- Bug in :meth:`DataFrame.replace` and :meth:`Series.replace` with numeric values and string ``to_replace`` (:issue:`34789`)
- Fixed metadata propagation in the :class:`Series.dt` and :class:`Series.str` accessors (:issue:`28283`)
- Bug in :meth:`Index.union` behaving differently depending on whether operand is a :class:`Index` or other list-like (:issue:`36384`)
- Passing an array with 2 or more dimensions to the :class:`Series` constructor now raises the more specific ``ValueError``, from a bare ``Exception`` previously (:issue:`35744`)

.. ---------------------------------------------------------------------------

.. _whatsnew_120.contributors:

Contributors
~~~~~~~~~~~~<|MERGE_RESOLUTION|>--- conflicted
+++ resolved
@@ -445,13 +445,10 @@
 - Bug in :meth:`Rolling.sum()` returned wrong values when dtypes where mixed between float and integer and axis was equal to one (:issue:`20649`, :issue:`35596`)
 - Bug in :meth:`Rolling.count` returned ``np.nan`` with :class:`pandas.api.indexers.FixedForwardWindowIndexer` as window, ``min_periods=0`` and only missing values in window (:issue:`35579`)
 - Bug where :class:`pandas.core.window.Rolling` produces incorrect window sizes when using a ``PeriodIndex`` (:issue:`34225`)
-<<<<<<< HEAD
-- Bug in :meth:`DataFrameGroupBy.rolling` returned wrong values with timeaware window containing ``NaN``. Raises ``ValueError`` because windows are not monotonic now (:issue:`34617`)
-=======
 - Bug in :meth:`DataFrameGroupBy.ffill` and :meth:`DataFrameGroupBy.bfill` where a ``NaN`` group would return filled values instead of ``NaN`` when ``dropna=True`` (:issue:`34725`)
 - Bug in :meth:`RollingGroupby.count` where a ``ValueError`` was raised when specifying the ``closed`` parameter (:issue:`35869`)
 - Bug in :meth:`DataFrame.groupby.rolling` returning wrong values with partial centered window (:issue:`36040`).
->>>>>>> b88498c3
+- Bug in :meth:`DataFrameGroupBy.rolling` returned wrong values with timeaware window containing ``NaN``. Raises ``ValueError`` because windows are not monotonic now (:issue:`34617`)
 
 Reshaping
 ^^^^^^^^^
