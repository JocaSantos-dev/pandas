--- conflicted
+++ resolved
@@ -264,14 +264,11 @@
 - :meth:`DataFrame.lookup` is deprecated and will be removed in a future version, use :meth:`DataFrame.melt` and :meth:`DataFrame.loc` instead (:issue:`18682`)
 - The :meth:`Index.to_native_types` is deprecated. Use ``.astype(str)`` instead (:issue:`28867`)
 - Deprecated indexing :class:`DataFrame` rows with datetime-like strings ``df[string]``, use ``df.loc[string]`` instead (:issue:`36179`)
-<<<<<<< HEAD
-- :meth:`Index.ravel` returning a ``np.ndarray`` is deprecated, in the future this will return a view on the same index (:issue:`19956`)
-=======
 - Deprecated casting an object-dtype index of ``datetime`` objects to :class:`DatetimeIndex` in the :class:`Series` constructor (:issue:`23598`)
 - Deprecated :meth:`Index.is_all_dates` (:issue:`27744`)
 - Deprecated automatic alignment on comparison operations between :class:`DataFrame` and :class:`Series`, do ``frame, ser = frame.align(ser, axis=1, copy=False)`` before e.g. ``frame == ser`` (:issue:`28759`)
 - :meth:`Rolling.count` with ``min_periods=None`` will default to the size of the window in a future version (:issue:`31302`)
->>>>>>> b9715d4d
+- :meth:`Index.ravel` returning a ``np.ndarray`` is deprecated, in the future this will return a view on the same index (:issue:`19956`)
 
 .. ---------------------------------------------------------------------------
 
