--- conflicted
+++ resolved
@@ -41,17 +41,11 @@
 - Bug in :meth:`DataFrame.max` and related casting different :class:`Timestamp` resolutions always to nanoseconds (:issue:`52524`)
 - Bug in :meth:`Series.describe` not returning :class:`ArrowDtype` with ``pyarrow.float64`` type with numeric data (:issue:`52427`)
 - Bug in :meth:`Series.dt.tz_localize` incorrectly localizing timestamps with :class:`ArrowDtype` (:issue:`52677`)
+- Bug in :meth:`pd.array` raising for ``NumPy`` array and ``pa.large_string`` or ``pa.large_binary`` (:issue:`52590`)
 - Bug in arithmetic between ``np.datetime64`` and ``np.timedelta64`` ``NaT`` scalars with units always returning nanosecond resolution (:issue:`52295`)
 - Bug in logical and comparison operations between :class:`ArrowDtype` and numpy masked types (e.g. ``"boolean"``) (:issue:`52625`)
 - Fixed bug in :func:`merge` when merging with ``ArrowDtype`` one one and a NumPy dtype on the other side (:issue:`52406`)
 - Fixed segfault in :meth:`Series.to_numpy` with ``null[pyarrow]`` dtype (:issue:`52443`)
-<<<<<<< HEAD
-- Bug in :func:`pandas.testing.assert_series_equal` where ``check_dtype=False`` would still raise for datetime or timedelta types with different resolutions (:issue:`52449`)
-- Bug in :meth:`ArrowDtype.__from_arrow__` not respecting if dtype is explicitly given (:issue:`52533`)
-- Bug in :func:`read_csv` casting PyArrow datetimes to NumPy when ``dtype_backend="pyarrow"`` and ``parse_dates`` is set causing a performance bottleneck in the process (:issue:`52546`)
-- Bug in :meth:`pd.array` raising for ``NumPy`` array and ``pa.large_string`` or ``pa.large_binary`` (:issue:`52590`)
-=======
->>>>>>> 4539f3ef
 
 .. ---------------------------------------------------------------------------
 .. _whatsnew_201.other:
