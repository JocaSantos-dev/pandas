--- conflicted
+++ resolved
@@ -26,11 +26,8 @@
 ~~~~~~~~~
 - Bug in :attr:`Series.dt.days` that would overflow ``int32`` number of days (:issue:`52391`)
 - Bug in :class:`arrays.DatetimeArray` constructor returning an incorrect unit when passed a non-nanosecond numpy datetime array (:issue:`52555`)
-<<<<<<< HEAD
+- Bug in :func:`Series.median` with :class:`ArrowDtype` returning an approximate median (:issue:`52679`)
 - Bug in :func:`api.interchange.from_dataframe` was unnecessarily raising on-categorical dtypes (:issue:`49889`)
-=======
-- Bug in :func:`Series.median` with :class:`ArrowDtype` returning an approximate median (:issue:`52679`)
->>>>>>> 7ab653d3
 - Bug in :func:`pandas.testing.assert_series_equal` where ``check_dtype=False`` would still raise for datetime or timedelta types with different resolutions (:issue:`52449`)
 - Bug in :func:`read_csv` casting PyArrow datetimes to NumPy when ``dtype_backend="pyarrow"`` and ``parse_dates`` is set causing a performance bottleneck in the process (:issue:`52546`)
 - Bug in :func:`to_datetime` and :func:`to_timedelta` when trying to convert numeric data with a :class:`ArrowDtype` (:issue:`52425`)
