--- conflicted
+++ resolved
@@ -30,11 +30,8 @@
 - Bug in :func:`pandas.testing.assert_series_equal` where ``check_dtype=False`` would still raise for datetime or timedelta types with different resolutions (:issue:`52449`)
 - Bug in :meth:`ArrowDtype.__from_arrow__` not respecting if dtype is explicitly given (:issue:`52533`)
 - Bug in :func:`read_csv` casting PyArrow datetimes to NumPy when ``dtype_backend="pyarrow"`` and ``parse_dates`` is set causing a performance bottleneck in the process (:issue:`52546`)
-<<<<<<< HEAD
+- Bug in :class:`arrays.DatetimeArray` constructor returning an incorrect unit when passed a non-nanosecond numpy datetime array (:issue:`52555`)
 - Bug in :func:`to_numeric` with ``errors='coerce'`` and ``dtype_backend='pyarrow'`` with :class:`ArrowDtype` data (:issue:`52588`)
-=======
-- Bug in :class:`arrays.DatetimeArray` constructor returning an incorrect unit when passed a non-nanosecond numpy datetime array (:issue:`52555`)
->>>>>>> ebf6c8fb
 
 .. ---------------------------------------------------------------------------
 .. _whatsnew_201.other:
