.. _whatsnew_0202:

v0.20.2 (???)
-------------

This is a minor bug-fix release in the 0.20.x series and includes some small regression fixes,
bug fixes and performance improvements.
We recommend that all users upgrade to this version.

Highlights include:

.. contents:: What's new in v0.20.2
    :local:
    :backlinks: none


.. _whatsnew_0202.enhancements:

Enhancements
~~~~~~~~~~~~

- Unblocked access to additional compression types supported in pytables: 'blosc:blosclz, 'blosc:lz4', 'blosc:lz4hc', 'blosc:snappy', 'blosc:zlib', 'blosc:zstd' (:issue:`14478`)

.. _whatsnew_0202.performance:

Performance Improvements
~~~~~~~~~~~~~~~~~~~~~~~~

- Performance regression fix when indexing with a list-like (:issue:`16285`)
- Performance regression fix for MultiIndexes (:issue:`16319`, :issue:`16346`)
- Improved performance of ``.clip()`` with scalar arguments (:issue:`15400`)
- Improved performance of groupby with categorical groupers (:issue:`16413`)

.. _whatsnew_0202.bug_fixes:

Bug Fixes
~~~~~~~~~

- Bug in using ``pathlib.Path`` or ``py.path.local`` objects with io functions (:issue:`16291`)
<<<<<<< HEAD
- Bug in ``Index`` calling symmetric_difference() on two equal multiindices results in a TypeError (:issue `13490`)
=======
- Bug in ``DataFrame.update()`` with ``overwrite=False`` and ``NaN values`` (:issue:`15593`)
>>>>>>> b0a51df8

Conversion
^^^^^^^^^^

- Bug in ``pd.to_numeric()`` in which empty data inputs were causing Python to crash (:issue:`16302`)


Indexing
^^^^^^^^

- Bug in ``DataFrame.reset_index(level=)`` with single level index (:issue:`16263`)


I/O
^^^

- Bug in pd.read_csv() when comment is passed in space deliminted text files (:issue:`16472`)
- Bug that would force importing of the clipboard routines unnecessarily, potentially causing an import error on startup (:issue:`16288`)
- Bug that raised IndexError HTML-rendering an empty DataFrame (:issue:`15953`)


Plotting
^^^^^^^^

- Bug in ``DataFrame.plot`` with a single column and a list-like ``color`` (:issue:`3486`)
- Bug in ``plot`` where ``NaT`` in ``DatetimeIndex`` results in ``Timestamp.min`` (:issue: `12405`)
- Bug in ``DataFrame.boxplot`` where ``figsize`` keyword was not respected for non-grouped boxplots (:issue:`11959`)




Groupby/Resample/Rolling
^^^^^^^^^^^^^^^^^^^^^^^^




Sparse
^^^^^^

- Bug in construction of SparseDataFrame from ``scipy.sparse.dok_matrix`` (:issue:`16179`)

Reshaping
^^^^^^^^^

- Bug in ``DataFrame.stack`` with unsorted levels in MultiIndex columns (:issue:`16323`)
- Bug in ``pd.wide_to_long()`` where no error was raised when ``i`` was not a unique identifier (:issue:`16382`)
- Bug in ``Series.isin(..)`` with a list of tuples (:issue:`16394`)
- Bug in construction of a ``DataFrame`` with mixed dtypes including an all-NaT column. (:issue:`16395`)


Numeric
^^^^^^^
- Bug in .interpolate(), where limit_direction was not respected when limit=None (default) was passed (:issue:16282)

Categorical
^^^^^^^^^^^

- Fixed comparison operations considering the order of the categories when both categoricals are unordered (:issue:`16014`)

Other
^^^^^

- Bug in ``pd.drop([])`` for DataFrame with non-unique indices (:issue:`16270`)<|MERGE_RESOLUTION|>--- conflicted
+++ resolved
@@ -37,11 +37,8 @@
 ~~~~~~~~~
 
 - Bug in using ``pathlib.Path`` or ``py.path.local`` objects with io functions (:issue:`16291`)
-<<<<<<< HEAD
 - Bug in ``Index`` calling symmetric_difference() on two equal multiindices results in a TypeError (:issue `13490`)
-=======
 - Bug in ``DataFrame.update()`` with ``overwrite=False`` and ``NaN values`` (:issue:`15593`)
->>>>>>> b0a51df8
 
 Conversion
 ^^^^^^^^^^
