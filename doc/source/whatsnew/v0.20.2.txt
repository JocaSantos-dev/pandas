--- conflicted
+++ resolved
@@ -80,12 +80,9 @@
 ^^^^^^^^^
 
 - Bug in ``DataFrame.stack`` with unsorted levels in MultiIndex columns (:issue:`16323`)
-<<<<<<< HEAD
 - Bug in ``pd.wide_to_long()`` where no error was raised when ``i`` was not a unique identifier (:issue:`16382`)
+- Bug in ``Series.isin(..)`` with a list of tuples (:issue:`16394`)
 
-=======
-- Bug in ``Series.isin(..)`` with a list of tuples (:issue:`16394`)
->>>>>>> a8a497f0
 
 Numeric
 ^^^^^^^
