--- conflicted
+++ resolved
@@ -521,13 +521,10 @@
 - :func:`qcut` and :func:`cut` now handle boolean input (:issue:`20303`)
 - Fix to ensure all int dtypes can be used in :func:`merge_asof` when using a tolerance value. Previously every non-int64 type would raise an erroneous ``MergeError`` (:issue:`28870`).
 - Better error message in :func:`get_dummies` when `columns` isn't a list-like value (:issue:`28383`)
-<<<<<<< HEAD
 - Bug in :meth:`Index.join` that caused infinite recursion error for mismatched MultiIndex name orders. Now, when names match in a join, but the order differs, the names are reordered to match the order in the index the join is called on (:issue:`25760`, :issue:`28956`)
-=======
 - Bug :meth:`Series.pct_change` where supplying an anchored frequency would throw a ValueError (:issue:`28664`)
 - Bug where :meth:`DataFrame.equals` returned True incorrectly in some cases when two DataFrames had the same columns in different orders (:issue:`28839`)
 - Bug in :meth:`DataFrame.replace` that caused non-numeric replacer's dtype not respected (:issue:`26632`)
->>>>>>> 12af280d
 
 Sparse
 ^^^^^^
