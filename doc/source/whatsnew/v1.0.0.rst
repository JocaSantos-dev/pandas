--- conflicted
+++ resolved
@@ -335,12 +335,9 @@
 - :class:`DataFrame` flex inequality comparisons methods (:meth:`DataFrame.lt`, :meth:`DataFrame.le`, :meth:`DataFrame.gt`, :meth: `DataFrame.ge`) with object-dtype and ``complex`` entries failing to raise ``TypeError`` like their :class:`Series` counterparts (:issue:`28079`)
 - Bug in :class:`DataFrame` logical operations (`&`, `|`, `^`) not matching :class:`Series` behavior by filling NA values (:issue:`28741`)
 - Bug in :meth:`DataFrame.interpolate` where specifying axis by name references variable before it is assigned (:issue:`29142`)
-<<<<<<< HEAD
 - Bug in :meth:`Series.var` not computing the right value with a nullable integer dtype series not passing through ddof argument (:issue:`29128`)
-=======
 - Improved error message when using `frac` > 1 and `replace` = False (:issue:`27451`)
 -
->>>>>>> 6dbd2b11
 
 Conversion
 ^^^^^^^^^^
