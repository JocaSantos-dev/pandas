--- conflicted
+++ resolved
@@ -311,12 +311,9 @@
 - Bug in :func:`DataFrame.to_string` where values were truncated using display options instead of outputting the full content (:issue:`9784`)
 - Bug in :meth:`DataFrame.to_json` where a datetime column label would not be written out in ISO format with ``orient="table"`` (:issue:`28130`)
 - Bug in :func:`DataFrame.to_parquet` where writing to GCS would fail with `engine='fastparquet'` if the file did not already exist (:issue:`28326`)
-<<<<<<< HEAD
 - Bug in :func:`read_hdf` closing stores that it didn't open when Exceptions are raised (:issue:`28699`)
-=======
 - Bug in :meth:`DataFrame.read_json` where using ``orient="index"`` would not maintain the order (:issue:`28557`)
 - Bug in :meth:`DataFrame.to_html` where the length of the ``formatters`` argument was not verified (:issue:`28469`)
->>>>>>> 93183bab
 
 Plotting
 ^^^^^^^^
