--- conflicted
+++ resolved
@@ -75,12 +75,8 @@
 - Performance improvement in indexing with a non-unique :class:`IntervalIndex` (:issue:`27489`)
 - Performance improvement in `MultiIndex.is_monotonic` (:issue:`27495`)
 - Performance improvement in :func:`cut` when ``bins`` is an :class:`IntervalIndex` (:issue:`27668`)
-<<<<<<< HEAD
 - Performance improvement in :meth:`DataFrame.corr` when ``method`` is ``"spearman"`` (:issue:`28139`)
-=======
 - Performance improvement in :meth:`DataFrame.replace` when provided a list of values to replace (:issue:`28099`)
-
->>>>>>> 4c778a1e
 
 .. _whatsnew_1000.bug_fixes:
 
