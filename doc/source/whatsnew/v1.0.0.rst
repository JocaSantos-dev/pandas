--- conflicted
+++ resolved
@@ -884,12 +884,9 @@
 
 - Bug in :meth:`IntervalIndex.get_indexer` where a :class:`Categorical` or :class:`CategoricalIndex` ``target`` would incorrectly raise a ``TypeError`` (:issue:`30063`)
 - Bug in ``pandas.core.dtypes.cast.infer_dtype_from_scalar`` where passing ``pandas_dtype=True`` did not infer :class:`IntervalDtype` (:issue:`30337`)
-<<<<<<< HEAD
 - Bug in :class:`Series` constructor where constructing a ``Series`` from a ``list`` of :class:`Interval` objects resulted in ``object`` dtype instead of :class:`IntervalDtype` (:issue:`23563`)
-=======
 - Bug in :class:`IntervalDtype` where the ``kind`` attribute was incorrectly set as ``None`` instead of ``"O"`` (:issue:`30568`)
 - Bug in :class:`IntervalIndex`, :class:`~arrays.IntervalArray`, and :class:`Series` with interval data where equality comparisons were incorrect (:issue:`24112`)
->>>>>>> 6d67cf9f
 
 Indexing
 ^^^^^^^^
