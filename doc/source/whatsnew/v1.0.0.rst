--- conflicted
+++ resolved
@@ -343,11 +343,8 @@
   See :ref:`units registration <whatsnew_1000.matplotlib_units>` for more.
 - :meth:`Series.dropna` has dropped its ``**kwargs`` argument in favor of a single ``how`` parameter.
   Supplying anything else than ``how`` to ``**kwargs`` raised a ``TypeError`` previously (:issue:`29388`)
-<<<<<<< HEAD
 - :meth:`Series.interpolate` will issue a warning if using ``index`` or ``values`` method when index is not sorted. (:issue:`21037`)
-=======
 - When testing pandas, the new minimum required version of pytest is 5.0.1 (:issue:`29664`)
->>>>>>> 896dbc34
 -
 
 
