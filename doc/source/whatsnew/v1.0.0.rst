.. _whatsnew_100:

What's new in 1.0.0 (??)
------------------------

These are the changes in pandas 1.0.0. See :ref:`release` for a full changelog
including other versions of pandas.

.. note::

    The pandas 1.0 release removed a lot of functionality that was deprecated
    in previous releases (see :ref:`below <whatsnew_100.prior_deprecations>`
    for an overview). It is recommended to first upgrade to pandas 0.25 and to
    ensure your code is working without warnings, before upgrading to pandas
    1.0.


New Deprecation Policy
~~~~~~~~~~~~~~~~~~~~~~

Starting with Pandas 1.0.0, pandas will adopt a variant of `SemVer`_ to
version releases. Briefly,

* Deprecations will be introduced in minor releases (e.g. 1.1.0, 1.2.0, 2.1.0, ...)
* Deprecations will be enforced in major releases (e.g. 1.0.0, 2.0.0, 3.0.0, ...)
* API-breaking changes will be made only in major releases (except for experimental features)

See :ref:`policies.version` for more.

.. _2019 Pandas User Survey: http://dev.pandas.io/pandas-blog/2019-pandas-user-survey.html
.. _SemVer: https://semver.org

{{ header }}

.. ---------------------------------------------------------------------------

Enhancements
~~~~~~~~~~~~

.. _whatsnew_100.NA:

Experimental ``NA`` scalar to denote missing values
^^^^^^^^^^^^^^^^^^^^^^^^^^^^^^^^^^^^^^^^^^^^^^^^^^^

A new ``pd.NA`` value (singleton) is introduced to represent scalar missing
values. Up to now, pandas used several values to represent missing data: ``np.nan`` is used for this for float data, ``np.nan`` or
``None`` for object-dtype data and ``pd.NaT`` for datetime-like data. The
goal of ``pd.NA`` is to provide a "missing" indicator that can be used
consistently across data types. ``pd.NA`` is currently used by the nullable integer and boolean
data types and the new string data type (:issue:`28095`).

.. warning::

   Experimental: the behaviour of ``pd.NA`` can still change without warning.

For example, creating a Series using the nullable integer dtype:

.. ipython:: python

    s = pd.Series([1, 2, None], dtype="Int64")
    s
    s[2]

Compared to ``np.nan``, ``pd.NA`` behaves differently in certain operations.
In addition to arithmetic operations, ``pd.NA`` also propagates as "missing"
or "unknown" in comparison operations:

.. ipython:: python

    np.nan > 1
    pd.NA > 1

For logical operations, ``pd.NA`` follows the rules of the
`three-valued logic <https://en.wikipedia.org/wiki/Three-valued_logic>`__ (or
*Kleene logic*). For example:

.. ipython:: python

    pd.NA | True

For more, see :ref:`NA section <missing_data.NA>` in the user guide on missing
data.


.. _whatsnew_100.string:

Dedicated string data type
^^^^^^^^^^^^^^^^^^^^^^^^^^

We've added :class:`StringDtype`, an extension type dedicated to string data.
Previously, strings were typically stored in object-dtype NumPy arrays. (:issue:`29975`)

.. warning::

   ``StringDtype`` is currently considered experimental. The implementation
   and parts of the API may change without warning.

The ``'string'`` extension type solves several issues with object-dtype NumPy arrays:

1. You can accidentally store a *mixture* of strings and non-strings in an
   ``object`` dtype array. A ``StringArray`` can only store strings.
2. ``object`` dtype breaks dtype-specific operations like :meth:`DataFrame.select_dtypes`.
   There isn't a clear way to select *just* text while excluding non-text,
   but still object-dtype columns.
3. When reading code, the contents of an ``object`` dtype array is less clear
   than ``string``.


.. ipython:: python

   pd.Series(['abc', None, 'def'], dtype=pd.StringDtype())

You can use the alias ``"string"`` as well.

.. ipython:: python

   s = pd.Series(['abc', None, 'def'], dtype="string")
   s

The usual string accessor methods work. Where appropriate, the return type
of the Series or columns of a DataFrame will also have string dtype.

.. ipython:: python

   s.str.upper()
   s.str.split('b', expand=True).dtypes

String accessor methods returning integers will return a value with :class:`Int64Dtype`

.. ipython:: python

   s.str.count("a")

We recommend explicitly using the ``string`` data type when working with strings.
See :ref:`text.types` for more.

.. _whatsnew_100.boolean:

Boolean data type with missing values support
^^^^^^^^^^^^^^^^^^^^^^^^^^^^^^^^^^^^^^^^^^^^^

We've added :class:`BooleanDtype` / :class:`~arrays.BooleanArray`, an extension
type dedicated to boolean data that can hold missing values. The default
``bool`` data type based on a bool-dtype NumPy array, the column can only hold
``True`` or ``False``, and not missing values. This new :class:`~arrays.BooleanArray`
can store missing values as well by keeping track of this in a separate mask.
(:issue:`29555`, :issue:`30095`)

.. ipython:: python

   pd.Series([True, False, None], dtype=pd.BooleanDtype())

You can use the alias ``"boolean"`` as well.

.. ipython:: python

   s = pd.Series([True, False, None], dtype="boolean")
   s

.. _whatsnew_100.numba_rolling_apply:

Using Numba in ``rolling.apply`` and ``expanding.apply``
^^^^^^^^^^^^^^^^^^^^^^^^^^^^^^^^^^^^^^^^^^^^^^^^^^^^^^^^

We've added an ``engine`` keyword to :meth:`~core.window.rolling.Rolling.apply` and :meth:`~core.window.expanding.Expanding.apply`
that allows the user to execute the routine using `Numba <https://numba.pydata.org/>`__ instead of Cython.
Using the Numba engine can yield significant performance gains if the apply function can operate on numpy arrays and
the data set is larger (1 million rows or greater). For more details, see
:ref:`rolling apply documentation <stats.rolling_apply>` (:issue:`28987`, :issue:`30936`)

.. _whatsnew_100.custom_window:

Defining custom windows for rolling operations
^^^^^^^^^^^^^^^^^^^^^^^^^^^^^^^^^^^^^^^^^^^^^^

We've added a :func:`pandas.api.indexers.BaseIndexer` class that allows users to define how
window bounds are created during ``rolling`` operations. Users can define their own ``get_window_bounds``
method on a :func:`pandas.api.indexers.BaseIndexer` subclass that will generate the start and end
indices used for each window during the rolling aggregation. For more details and example usage, see
the :ref:`custom window rolling documentation <stats.custom_rolling_window>`

.. _whatsnew_100.to_markdown:

Converting to Markdown
^^^^^^^^^^^^^^^^^^^^^^

We've added :meth:`~DataFrame.to_markdown` for creating a markdown table (:issue:`11052`)

.. ipython:: python

   df = pd.DataFrame({"A": [1, 2, 3], "B": [1, 2, 3]}, index=['a', 'a', 'b'])
   print(df.to_markdown())

.. _whatsnew_100.enhancements.other:

Other enhancements
^^^^^^^^^^^^^^^^^^

- :meth:`DataFrame.to_string` added the ``max_colwidth`` parameter to control when wide columns are truncated (:issue:`9784`)
- Added the ``na_value`` argument to :meth:`Series.to_numpy`, :meth:`Index.to_numpy` and :meth:`DataFrame.to_numpy` to control the value used for missing data (:issue:`30322`)
- :meth:`MultiIndex.from_product` infers level names from inputs if not explicitly provided (:issue:`27292`)
- :meth:`DataFrame.to_latex` now accepts ``caption`` and ``label`` arguments (:issue:`25436`)
- The :ref:`integer dtype <integer_na>` with support for missing values and the
  new :ref:`string dtype <text.types>` can now be converted to ``pyarrow`` (>=
  0.15.0), which means that it is supported in writing to the Parquet file
  format when using the ``pyarrow`` engine. It is currently not yet supported
  when converting back to pandas, so it will become an integer or float
  (depending on the presence of missing data) or object dtype column. (:issue:`28368`)
- :meth:`DataFrame.to_json` now accepts an ``indent`` integer argument to enable pretty printing of JSON output (:issue:`12004`)
- :meth:`read_stata` can read Stata 119 dta files. (:issue:`28250`)
- Implemented :meth:`pandas.core.window.Window.var` and :meth:`pandas.core.window.Window.std` functions (:issue:`26597`)
- Added ``encoding`` argument to :meth:`DataFrame.to_string` for non-ascii text (:issue:`28766`)
- Added ``encoding`` argument to :func:`DataFrame.to_html` for non-ascii text (:issue:`28663`)
- :meth:`Styler.background_gradient` now accepts ``vmin`` and ``vmax`` arguments (:issue:`12145`)
- :meth:`Styler.format` added the ``na_rep`` parameter to help format the missing values (:issue:`21527`, :issue:`28358`)
- Roundtripping DataFrames with nullable integer, string and period data types to parquet
  (:meth:`~DataFrame.to_parquet` / :func:`read_parquet`) using the `'pyarrow'` engine
  now preserve those data types with pyarrow >= 0.16.0 (:issue:`20612`, :issue:`28371`).
- The ``partition_cols`` argument in :meth:`DataFrame.to_parquet` now accepts a string (:issue:`27117`)
- :func:`pandas.read_json` now parses ``NaN``, ``Infinity`` and ``-Infinity`` (:issue:`12213`)
- :func:`to_parquet` now appropriately handles the ``schema`` argument for user defined schemas in the pyarrow engine. (:issue:`30270`)
- DataFrame constructor preserve `ExtensionArray` dtype with `ExtensionArray` (:issue:`11363`)
- :meth:`DataFrame.sort_values` and :meth:`Series.sort_values` have gained ``ignore_index`` keyword to be able to reset index after sorting (:issue:`30114`)
- :meth:`DataFrame.sort_index` and :meth:`Series.sort_index` have gained ``ignore_index`` keyword to reset index (:issue:`30114`)
- :meth:`DataFrame.drop_duplicates` has gained ``ignore_index`` keyword to reset index (:issue:`30114`)
- Added new writer for exporting Stata dta files in versions 118 and 119, ``StataWriterUTF8``.  These files formats support exporting strings containing Unicode characters. Format 119 supports data sets with more than 32,767 variables (:issue:`23573`, :issue:`30959`)
- :meth:`Series.map` now accepts ``collections.abc.Mapping`` subclasses as a mapper (:issue:`29733`)
- Added an experimental :attr:`~DataFrame.attrs` for storing global metadata about a dataset (:issue:`29062`)
- :meth:`Timestamp.fromisocalendar` is now compatible with python 3.8 and above (:issue:`28115`)
- :meth:`DataFrame.to_pickle` and :func:`read_pickle` now accept URL (:issue:`30163`)


Build Changes
^^^^^^^^^^^^^

Pandas has added a `pyproject.toml <https://www.python.org/dev/peps/pep-0517/>`_ file and will no longer include
cythonized files in the source distribution uploaded to PyPI (:issue:`28341`, :issue:`20775`). If you're installing
a built distribution (wheel) or via conda, this shouldn't have any effect on you. If you're building pandas from
source, you should no longer need to install Cython into your build environment before calling ``pip install pandas``.

.. ---------------------------------------------------------------------------

.. _whatsnew_100.api_breaking:

Backwards incompatible API changes
~~~~~~~~~~~~~~~~~~~~~~~~~~~~~~~~~~

.. _whatsnew_100.api_breaking.MultiIndex._names:

Avoid using names from ``MultiIndex.levels``
^^^^^^^^^^^^^^^^^^^^^^^^^^^^^^^^^^^^^^^^^^^^

As part of a larger refactor to :class:`MultiIndex` the level names are now
stored separately from the levels (:issue:`27242`). We recommend using
:attr:`MultiIndex.names` to access the names, and :meth:`Index.set_names`
to update the names.

For backwards compatibility, you can still *access* the names via the levels.

.. ipython:: python

   mi = pd.MultiIndex.from_product([[1, 2], ['a', 'b']], names=['x', 'y'])
   mi.levels[0].name

However, it is no longer possible to *update* the names of the ``MultiIndex``
via the level.

.. ipython:: python
   :okexcept:

   mi.levels[0].name = "new name"
   mi.names

To update, use ``MultiIndex.set_names``, which returns a new ``MultiIndex``.

.. ipython:: python

   mi2 = mi.set_names("new name", level=0)
   mi2.names

New repr for :class:`~pandas.arrays.IntervalArray`
^^^^^^^^^^^^^^^^^^^^^^^^^^^^^^^^^^^^^^^^^^^^^^^^^^

- :class:`pandas.arrays.IntervalArray` adopts a new ``__repr__`` in accordance with other array classes (:issue:`25022`)

*pandas 0.25.x*

.. code-block:: ipython

   In [1]: pd.arrays.IntervalArray.from_tuples([(0, 1), (2, 3)])
   Out[2]:
   IntervalArray([(0, 1], (2, 3]],
                 closed='right',
                 dtype='interval[int64]')

*pandas 1.0.0*

.. ipython:: python

   pd.arrays.IntervalArray.from_tuples([(0, 1), (2, 3)])

``DataFrame.rename`` now only accepts one positional argument
^^^^^^^^^^^^^^^^^^^^^^^^^^^^^^^^^^^^^^^^^^^^^^^^^^^^^^^^^^^^^

- :meth:`DataFrame.rename` would previously accept positional arguments that would lead
  to ambiguous or undefined behavior. From pandas 1.0, only the very first argument, which
  maps labels to their new names along the default axis, is allowed to be passed by position
  (:issue:`29136`).

*pandas 0.25.x*

.. code-block:: ipython

   In [1]: df = pd.DataFrame([[1]])
   In [2]: df.rename({0: 1}, {0: 2})
   FutureWarning: ...Use named arguments to resolve ambiguity...
   Out[2]:
      2
   1  1

*pandas 1.0.0*

.. ipython:: python
   :okexcept:

   df.rename({0: 1}, {0: 2})

Note that errors will now be raised when conflicting or potentially ambiguous arguments are provided.

*pandas 0.25.x*

.. code-block:: ipython

   In [1]: df.rename({0: 1}, index={0: 2})
   Out[1]:
      0
   1  1

   In [2]: df.rename(mapper={0: 1}, index={0: 2})
   Out[2]:
      0
   2  1

*pandas 1.0.0*

.. ipython:: python
   :okexcept:

   df.rename({0: 1}, index={0: 2})
   df.rename(mapper={0: 1}, index={0: 2})

You can still change the axis along which the first positional argument is applied by
supplying the ``axis`` keyword argument.

.. ipython:: python

   df.rename({0: 1})
   df.rename({0: 1}, axis=1)

If you would like to update both the index and column labels, be sure to use the respective
keywords.

.. ipython:: python

   df.rename(index={0: 1}, columns={0: 2})

Extended verbose info output for :class:`~pandas.DataFrame`
^^^^^^^^^^^^^^^^^^^^^^^^^^^^^^^^^^^^^^^^^^^^^^^^^^^^^^^^^^^

- :meth:`DataFrame.info` now shows line numbers for the columns summary (:issue:`17304`)

*pandas 0.25.x*

.. code-block:: python

   >>> df = pd.DataFrame({"int_col": [1, 2, 3],
   ...                    "text_col": ["a", "b", "c"],
   ...                    "float_col": [0.0, 0.1, 0.2]})
   >>> df.info(verbose=True)
   <class 'pandas.core.frame.DataFrame'>
   RangeIndex: 3 entries, 0 to 2
   Data columns (total 3 columns):
   int_col      3 non-null int64
   text_col     3 non-null object
   float_col    3 non-null float64
   dtypes: float64(1), int64(1), object(1)
   memory usage: 152.0+ bytes

*pandas 1.0.0*

.. ipython:: python

   df = pd.DataFrame({"int_col": [1, 2, 3],
                      "text_col": ["a", "b", "c"],
                      "float_col": [0.0, 0.1, 0.2]})
   df.info(verbose=True)

:meth:`pandas.array` inference changes
^^^^^^^^^^^^^^^^^^^^^^^^^^^^^^^^^^^^^^

:meth:`pandas.array` now infers pandas' new extension types in several cases (:issue:`29791`):

1. String data (including missing values) now returns a :class:`arrays.StringArray`.
2. Integer data (including missing values) now returns a :class:`arrays.IntegerArray`.
3. Boolean data (including missing values) now returns the new :class:`arrays.BooleanArray`

*pandas 0.25.x*

.. code-block:: python

   >>> pd.array(["a", None])
   <PandasArray>
   ['a', None]
   Length: 2, dtype: object

   >>> pd.array([1, None])
   <PandasArray>
   [1, None]
   Length: 2, dtype: object


*pandas 1.0.0*

.. ipython:: python

   pd.array(["a", None])
   pd.array([1, None])

As a reminder, you can specify the ``dtype`` to disable all inference.

:class:`arrays.IntegerArray` now uses :attr:`pandas.NA`
^^^^^^^^^^^^^^^^^^^^^^^^^^^^^^^^^^^^^^^^^^^^^^^^^^^^^^^

:class:`arrays.IntegerArray` now uses :attr:`pandas.NA` rather than
:attr:`numpy.nan` as its missing value marker (:issue:`29964`).

*pandas 0.25.x*

.. code-block:: python

   >>> a = pd.array([1, 2, None], dtype="Int64")
   >>> a
   <IntegerArray>
   [1, 2, NaN]
   Length: 3, dtype: Int64

   >>> a[2]
   nan

*pandas 1.0.0*

.. ipython:: python

   a = pd.array([1, 2, None], dtype="Int64")
   a
   a[2]

This has a few API-breaking consequences.

**Converting to a NumPy ndarray**

When converting to a NumPy array missing values will be ``pd.NA``, which cannot
be converted to a float. So calling ``np.asarray(integer_array, dtype="float")``
will now raise.

*pandas 0.25.x*

.. code-block:: python

    >>> np.asarray(a, dtype="float")
    array([ 1.,  2., nan])

*pandas 1.0.0*

.. ipython:: python
   :okexcept:

   np.asarray(a, dtype="float")

Use :meth:`arrays.IntegerArray.to_numpy` with an explicit ``na_value`` instead.

.. ipython:: python

   a.to_numpy(dtype="float", na_value=np.nan)

**value_counts returns a nullable integer dtype**

:meth:`Series.value_counts` with a nullable integer dtype now returns a nullable
integer dtype for the values.

*pandas 0.25.x*

.. code-block:: python

   >>> pd.Series([2, 1, 1, None], dtype="Int64").value_counts().dtype
   dtype('int64')

*pandas 1.0.0*

.. ipython:: python

   pd.Series([2, 1, 1, None], dtype="Int64").value_counts().dtype

See :ref:`missing_data.NA` for more on the differences between :attr:`pandas.NA`
and :attr:`numpy.nan`.

:class:`arrays.IntegerArray` comparisons return :class:`arrays.BooleanArray`
^^^^^^^^^^^^^^^^^^^^^^^^^^^^^^^^^^^^^^^^^^^^^^^^^^^^^^^^^^^^^^^^^^^^^^^^^^^^

Comparison operations on a :class:`arrays.IntegerArray` now returns a
:class:`arrays.BooleanArray` rather than a NumPy array (:issue:`29964`).

*pandas 0.25.x*

.. code-block:: python

   >>> a = pd.array([1, 2, None], dtype="Int64")
   >>> a
   <IntegerArray>
   [1, 2, NaN]
   Length: 3, dtype: Int64

   >>> a > 1
   array([False,  True, False])

*pandas 1.0.0*

.. ipython:: python

   a = pd.array([1, 2, None], dtype="Int64")
   a > 1

Note that missing values now propagate, rather than always comparing unequal
like :attr:`numpy.nan`. See :ref:`missing_data.NA` for more.

By default :meth:`Categorical.min` now returns the minimum instead of np.nan
^^^^^^^^^^^^^^^^^^^^^^^^^^^^^^^^^^^^^^^^^^^^^^^^^^^^^^^^^^^^^^^^^^^^^^^^^^^^

When :class:`Categorical` contains ``np.nan``,
:meth:`Categorical.min` no longer return ``np.nan`` by default (skipna=True) (:issue:`25303`)

*pandas 0.25.x*

.. code-block:: ipython

   In [1]: pd.Categorical([1, 2, np.nan], ordered=True).min()
   Out[1]: nan


*pandas 1.0.0*

.. ipython:: python

   pd.Categorical([1, 2, np.nan], ordered=True).min()


Default dtype of empty :class:`pandas.Series`
^^^^^^^^^^^^^^^^^^^^^^^^^^^^^^^^^^^^^^^^^^^^^

Initialising an empty :class:`pandas.Series` without specifying a dtype will raise a `DeprecationWarning` now
(:issue:`17261`). The default dtype will change from ``float64`` to ``object`` in future releases so that it is
consistent with the behaviour of :class:`DataFrame` and :class:`Index`.

*pandas 1.0.0*

.. code-block:: ipython

   In [1]: pd.Series()
   Out[2]:
   DeprecationWarning: The default dtype for empty Series will be 'object' instead of 'float64' in a future version. Specify a dtype explicitly to silence this warning.
   Series([], dtype: float64)

.. _whatsnew_100.api_breaking.python:

Increased minimum version for Python
^^^^^^^^^^^^^^^^^^^^^^^^^^^^^^^^^^^^

Pandas 1.0.0 supports Python 3.6.1 and higher (:issue:`29212`).

.. _whatsnew_100.api_breaking.deps:

Increased minimum versions for dependencies
^^^^^^^^^^^^^^^^^^^^^^^^^^^^^^^^^^^^^^^^^^^

Some minimum supported versions of dependencies were updated (:issue:`29766`, :issue:`29723`).
If installed, we now require:

+-----------------+-----------------+----------+---------+
| Package         | Minimum Version | Required | Changed |
+=================+=================+==========+=========+
| numpy           | 1.13.3          |    X     |         |
+-----------------+-----------------+----------+---------+
| pytz            | 2015.4          |    X     |         |
+-----------------+-----------------+----------+---------+
| python-dateutil | 2.6.1           |    X     |         |
+-----------------+-----------------+----------+---------+
| bottleneck      | 1.2.1           |          |         |
+-----------------+-----------------+----------+---------+
| numexpr         | 2.6.2           |          |         |
+-----------------+-----------------+----------+---------+
| pytest (dev)    | 4.0.2           |          |         |
+-----------------+-----------------+----------+---------+

For `optional libraries <https://dev.pandas.io/docs/install.html#dependencies>`_ the general recommendation is to use the latest version.
The following table lists the lowest version per library that is currently being tested throughout the development of pandas.
Optional libraries below the lowest tested version may still work, but are not considered supported.

+-----------------+-----------------+---------+
| Package         | Minimum Version | Changed |
+=================+=================+=========+
| beautifulsoup4  | 4.6.0           |         |
+-----------------+-----------------+---------+
| fastparquet     | 0.3.2           |    X    |
+-----------------+-----------------+---------+
| gcsfs           | 0.2.2           |         |
+-----------------+-----------------+---------+
| lxml            | 3.8.0           |         |
+-----------------+-----------------+---------+
| matplotlib      | 2.2.2           |         |
+-----------------+-----------------+---------+
| numba           | 0.46.0          |    X    |
+-----------------+-----------------+---------+
| openpyxl        | 2.5.7           |    X    |
+-----------------+-----------------+---------+
| pyarrow         | 0.13.0          |    X    |
+-----------------+-----------------+---------+
| pymysql         | 0.7.1           |         |
+-----------------+-----------------+---------+
| pytables        | 3.4.2           |         |
+-----------------+-----------------+---------+
| s3fs            | 0.3.0           |    X    |
+-----------------+-----------------+---------+
| scipy           | 0.19.0          |         |
+-----------------+-----------------+---------+
| sqlalchemy      | 1.1.4           |         |
+-----------------+-----------------+---------+
| xarray          | 0.8.2           |         |
+-----------------+-----------------+---------+
| xlrd            | 1.1.0           |         |
+-----------------+-----------------+---------+
| xlsxwriter      | 0.9.8           |         |
+-----------------+-----------------+---------+
| xlwt            | 1.2.0           |         |
+-----------------+-----------------+---------+

See :ref:`install.dependencies` and :ref:`install.optional_dependencies` for more.

.. _whatsnew_100.api.other:

Other API changes
^^^^^^^^^^^^^^^^^

- Bumped the minimum supported version of ``s3fs`` from 0.0.8 to 0.3.0 (:issue:`28616`)
- :class:`core.groupby.GroupBy.transform` now raises on invalid operation names (:issue:`27489`)
- :meth:`pandas.api.types.infer_dtype` will now return "integer-na" for integer and ``np.nan`` mix (:issue:`27283`)
- :meth:`MultiIndex.from_arrays` will no longer infer names from arrays if ``names=None`` is explicitly provided (:issue:`27292`)
- In order to improve tab-completion, Pandas does not include most deprecated attributes when introspecting a pandas object using ``dir`` (e.g. ``dir(df)``).
  To see which attributes are excluded, see an object's ``_deprecations`` attribute, for example ``pd.DataFrame._deprecations`` (:issue:`28805`).
- The returned dtype of ::func:`pd.unique` now matches the input dtype. (:issue:`27874`)
- Changed the default configuration value for ``options.matplotlib.register_converters`` from ``True`` to ``"auto"`` (:issue:`18720`).
  Now, pandas custom formatters will only be applied to plots created by pandas, through :meth:`~DataFrame.plot`.
  Previously, pandas' formatters would be applied to all plots created *after* a :meth:`~DataFrame.plot`.
  See :ref:`units registration <whatsnew_100.matplotlib_units>` for more.
- :meth:`Series.dropna` has dropped its ``**kwargs`` argument in favor of a single ``how`` parameter.
  Supplying anything else than ``how`` to ``**kwargs`` raised a ``TypeError`` previously (:issue:`29388`)
- When testing pandas, the new minimum required version of pytest is 5.0.1 (:issue:`29664`)
- :meth:`Series.str.__iter__` was deprecated and will be removed in future releases (:issue:`28277`).
- Added ``<NA>`` to the list of default NA values for :meth:`read_csv` (:issue:`30821`)


.. _whatsnew_100.api.documentation:

Documentation Improvements
^^^^^^^^^^^^^^^^^^^^^^^^^^

- Added new section on :ref:`scale` (:issue:`28315`).
- Added sub-section on :ref:`io.query_multi` for HDF5 datasets (:issue:`28791`).

.. ---------------------------------------------------------------------------

.. _whatsnew_100.deprecations:

Deprecations
~~~~~~~~~~~~

- :meth:`Series.item` and :meth:`Index.item` have been _undeprecated_ (:issue:`29250`)
- ``Index.set_value`` has been deprecated. For a given index ``idx``, array ``arr``,
  value in ``idx`` of ``idx_val`` and a new value of ``val``, ``idx.set_value(arr, idx_val, val)``
  is equivalent to ``arr[idx.get_loc(idx_val)] = val``, which should be used instead (:issue:`28621`).
- :func:`is_extension_type` is deprecated, :func:`is_extension_array_dtype` should be used instead (:issue:`29457`)
- :func:`eval` keyword argument "truediv" is deprecated and will be removed in a future version (:issue:`29812`)
- :meth:`DateOffset.isAnchored` and :meth:`DatetOffset.onOffset` are deprecated and will be removed in a future version, use :meth:`DateOffset.is_anchored` and :meth:`DateOffset.is_on_offset` instead (:issue:`30340`)
- ``pandas.tseries.frequencies.get_offset`` is deprecated and will be removed in a future version, use ``pandas.tseries.frequencies.to_offset`` instead (:issue:`4205`)
- :meth:`Categorical.take_nd` and :meth:`CategoricalIndex.take_nd` are deprecated, use :meth:`Categorical.take` and :meth:`CategoricalIndex.take` instead (:issue:`27745`)
- The parameter ``numeric_only`` of :meth:`Categorical.min` and :meth:`Categorical.max` is deprecated and replaced with ``skipna`` (:issue:`25303`)
- The parameter ``label`` in :func:`lreshape` has been deprecated and will be removed in a future version (:issue:`29742`)
- ``pandas.core.index`` has been deprecated and will be removed in a future version, the public classes are available in the top-level namespace (:issue:`19711`)
- :func:`pandas.json_normalize` is now exposed in the top-level namespace.
  Usage of ``json_normalize`` as ``pandas.io.json.json_normalize`` is now deprecated and
  it is recommended to use ``json_normalize`` as :func:`pandas.json_normalize` instead (:issue:`27586`).
- The ``numpy`` argument of :meth:`pandas.read_json` is deprecated (:issue:`28512`).
- :meth:`DataFrame.to_stata`, :meth:`DataFrame.to_feather`, and :meth:`DataFrame.to_parquet` argument "fname" is deprecated, use "path" instead (:issue:`23574`)
- The deprecated internal attributes ``_start``, ``_stop`` and ``_step`` of :class:`RangeIndex` now raise a ``FutureWarning`` instead of a ``DeprecationWarning`` (:issue:`26581`)
- The ``pandas.util.testing`` module has been deprecated. Use the public API in ``pandas.testing`` documented at :ref:`api.general.testing` (:issue:`16232`).
- ``pandas.SparseArray`` has been deprecated.  Use ``pandas.arrays.SparseArray`` (:class:`arrays.SparseArray`) instead. (:issue:`30642`)
- The parameter ``is_copy`` of :meth:`DataFrame.take` has been deprecated and will be removed in a future version. (:issue:`27357`)
- Support for multi-dimensional indexing (e.g. ``index[:, None]``) on a :class:`Index` is deprecated and will be removed in a future version, convert to a numpy array before indexing instead (:issue:`30588`)
- The ``pandas.np`` submodule is now deprecated. Import numpy directly instead (:issue:`30296`)
- The ``pandas.datetime`` class is now deprecated. Import from ``datetime`` instead (:issue:`30610`)

**Selecting Columns from a Grouped DataFrame**

When selecting columns from a :class:`DataFrameGroupBy` object, passing individual keys (or a tuple of keys) inside single brackets is deprecated,
a list of items should be used instead. (:issue:`23566`) For example:

.. code-block:: ipython

    df = pd.DataFrame({
        "A": ["foo", "bar", "foo", "bar", "foo", "bar", "foo", "foo"],
        "B": np.random.randn(8),
        "C": np.random.randn(8),
    })
    g = df.groupby('A')

    # single key, returns SeriesGroupBy
    g['B']

    # tuple of single key, returns SeriesGroupBy
    g[('B',)]

    # tuple of multiple keys, returns DataFrameGroupBy, raises FutureWarning
    g[('B', 'C')]

    # multiple keys passed directly, returns DataFrameGroupBy, raises FutureWarning
    # (implicitly converts the passed strings into a single tuple)
    g['B', 'C']

    # proper way, returns DataFrameGroupBy
    g[['B', 'C']]

.. ---------------------------------------------------------------------------

.. _whatsnew_100.prior_deprecations:

Removal of prior version deprecations/changes
~~~~~~~~~~~~~~~~~~~~~~~~~~~~~~~~~~~~~~~~~~~~~

**Removed SparseSeries and SparseDataFrame**

``SparseSeries``, ``SparseDataFrame`` and the ``DataFrame.to_sparse`` method
have been removed (:issue:`28425`). We recommend using a ``Series`` or
``DataFrame`` with sparse values instead. See :ref:`sparse.migration` for help
with migrating existing code.

.. _whatsnew_100.matplotlib_units:

**Matplotlib unit registration**

Previously, pandas would register converters with matplotlib as a side effect of importing pandas (:issue:`18720`).
This changed the output of plots made via matplotlib plots after pandas was imported, even if you were using
matplotlib directly rather than :meth:`~DataFrame.plot`.

To use pandas formatters with a matplotlib plot, specify

.. code-block:: python

   >>> import pandas as pd
   >>> pd.options.plotting.matplotlib.register_converters = True

Note that plots created by :meth:`DataFrame.plot` and :meth:`Series.plot` *do* register the converters
automatically. The only behavior change is when plotting a date-like object via ``matplotlib.pyplot.plot``
or ``matplotlib.Axes.plot``. See :ref:`plotting.formatters` for more.

**Other removals**

- Removed the previously deprecated keyword "index" from :func:`read_stata`, :class:`StataReader`, and :meth:`StataReader.read`, use "index_col" instead (:issue:`17328`)
- Removed ``StataReader.data`` method, use :meth:`StataReader.read` instead (:issue:`9493`)
- Removed ``pandas.plotting._matplotlib.tsplot``, use :meth:`Series.plot` instead (:issue:`19980`)
- ``pandas.tseries.converter.register`` has been moved to :func:`pandas.plotting.register_matplotlib_converters` (:issue:`18307`)
- :meth:`Series.plot` no longer accepts positional arguments, pass keyword arguments instead (:issue:`30003`)
- :meth:`DataFrame.hist` and :meth:`Series.hist` no longer allows ``figsize="default"``, specify figure size by passinig a tuple instead (:issue:`30003`)
- Floordiv of integer-dtyped array by :class:`Timedelta` now raises ``TypeError`` (:issue:`21036`)
- :class:`TimedeltaIndex` and :class:`DatetimeIndex` no longer accept non-nanosecond dtype strings like "timedelta64" or "datetime64", use "timedelta64[ns]" and "datetime64[ns]" instead (:issue:`24806`)
- Changed the default "skipna" argument in :func:`pandas.api.types.infer_dtype` from ``False`` to ``True`` (:issue:`24050`)
- Removed ``Series.ix`` and ``DataFrame.ix`` (:issue:`26438`)
- Removed ``Index.summary`` (:issue:`18217`)
- Removed the previously deprecated keyword "fastpath" from the :class:`Index` constructor (:issue:`23110`)
- Removed ``Series.get_value``, ``Series.set_value``, ``DataFrame.get_value``, ``DataFrame.set_value`` (:issue:`17739`)
- Removed ``Series.compound`` and ``DataFrame.compound`` (:issue:`26405`)
- Changed the default "inplace" argument in :meth:`DataFrame.set_index` and :meth:`Series.set_axis` from ``None`` to ``False`` (:issue:`27600`)
- Removed ``Series.cat.categorical``, ``Series.cat.index``, ``Series.cat.name`` (:issue:`24751`)
- Removed the previously deprecated keyword "box" from :func:`to_datetime` and :func:`to_timedelta`; in addition these now always returns :class:`DatetimeIndex`, :class:`TimedeltaIndex`, :class:`Index`, :class:`Series`, or :class:`DataFrame` (:issue:`24486`)
- :func:`to_timedelta`, :class:`Timedelta`, and :class:`TimedeltaIndex` no longer allow "M", "y", or "Y" for the "unit" argument (:issue:`23264`)
- Removed the previously deprecated keyword "time_rule" from (non-public) ``offsets.generate_range``, which has been moved to :func:`core.arrays._ranges.generate_range` (:issue:`24157`)
- :meth:`DataFrame.loc` or :meth:`Series.loc` with listlike indexers and missing labels will no longer reindex (:issue:`17295`)
- :meth:`DataFrame.to_excel` and :meth:`Series.to_excel` with non-existent columns will no longer reindex (:issue:`17295`)
- Removed the previously deprecated keyword "join_axes" from :func:`concat`; use ``reindex_like`` on the result instead (:issue:`22318`)
- Removed the previously deprecated keyword "by" from :meth:`DataFrame.sort_index`, use :meth:`DataFrame.sort_values` instead (:issue:`10726`)
- Removed support for nested renaming in :meth:`DataFrame.aggregate`, :meth:`Series.aggregate`, :meth:`core.groupby.DataFrameGroupBy.aggregate`, :meth:`core.groupby.SeriesGroupBy.aggregate`, :meth:`core.window.rolling.Rolling.aggregate` (:issue:`18529`)
- Passing ``datetime64`` data to :class:`TimedeltaIndex` or ``timedelta64`` data to ``DatetimeIndex`` now raises ``TypeError`` (:issue:`23539`, :issue:`23937`)
- Passing ``int64`` values to :class:`DatetimeIndex` and a timezone now interprets the values as nanosecond timestamps in UTC, not wall times in the given timezone (:issue:`24559`)
- A tuple passed to :meth:`DataFrame.groupby` is now exclusively treated as a single key (:issue:`18314`)
- Removed ``Index.contains``, use ``key in index`` instead (:issue:`30103`)
- Addition and subtraction of ``int`` or integer-arrays is no longer allowed in :class:`Timestamp`, :class:`DatetimeIndex`, :class:`TimedeltaIndex`, use ``obj + n * obj.freq`` instead of ``obj + n`` (:issue:`22535`)
- Removed ``Series.ptp`` (:issue:`21614`)
- Removed ``Series.from_array`` (:issue:`18258`)
- Removed ``DataFrame.from_items`` (:issue:`18458`)
- Removed ``DataFrame.as_matrix``, ``Series.as_matrix`` (:issue:`18458`)
- Removed ``Series.asobject`` (:issue:`18477`)
- Removed ``DataFrame.as_blocks``, ``Series.as_blocks``, ``DataFrame.blocks``, ``Series.blocks`` (:issue:`17656`)
- :meth:`pandas.Series.str.cat` now defaults to aligning ``others``, using ``join='left'`` (:issue:`27611`)
- :meth:`pandas.Series.str.cat` does not accept list-likes *within* list-likes anymore (:issue:`27611`)
- :meth:`Series.where` with ``Categorical`` dtype (or :meth:`DataFrame.where` with ``Categorical`` column) no longer allows setting new categories (:issue:`24114`)
- Removed the previously deprecated keywords "start", "end", and "periods" from the :class:`DatetimeIndex`, :class:`TimedeltaIndex`, and :class:`PeriodIndex` constructors; use :func:`date_range`, :func:`timedelta_range`, and :func:`period_range` instead (:issue:`23919`)
- Removed the previously deprecated keyword "verify_integrity" from the :class:`DatetimeIndex` and :class:`TimedeltaIndex` constructors (:issue:`23919`)
- Removed the previously deprecated keyword "fastpath" from ``pandas.core.internals.blocks.make_block`` (:issue:`19265`)
- Removed the previously deprecated keyword "dtype" from :meth:`Block.make_block_same_class` (:issue:`19434`)
- Removed ``ExtensionArray._formatting_values``. Use :attr:`ExtensionArray._formatter` instead. (:issue:`23601`)
- Removed ``MultiIndex.to_hierarchical`` (:issue:`21613`)
- Removed ``MultiIndex.labels``, use :attr:`MultiIndex.codes` instead (:issue:`23752`)
- Removed the previously deprecated keyword "labels" from the :class:`MultiIndex` constructor, use "codes" instead (:issue:`23752`)
- Removed ``MultiIndex.set_labels``, use :meth:`MultiIndex.set_codes` instead (:issue:`23752`)
- Removed the previously deprecated keyword "labels" from :meth:`MultiIndex.set_codes`, :meth:`MultiIndex.copy`, :meth:`MultiIndex.drop`, use "codes" instead (:issue:`23752`)
- Removed support for legacy HDF5 formats (:issue:`29787`)
- Passing a dtype alias (e.g. 'datetime64[ns, UTC]') to :class:`DatetimeTZDtype` is no longer allowed, use :meth:`DatetimeTZDtype.construct_from_string` instead (:issue:`23990`)
- Removed the previously deprecated keyword "skip_footer" from :func:`read_excel`; use "skipfooter" instead (:issue:`18836`)
- :func:`read_excel` no longer allows an integer value for the parameter ``usecols``, instead pass a list of integers from 0 to ``usecols`` inclusive (:issue:`23635`)
- Removed the previously deprecated keyword "convert_datetime64" from :meth:`DataFrame.to_records` (:issue:`18902`)
- Removed ``IntervalIndex.from_intervals`` in favor of the :class:`IntervalIndex` constructor (:issue:`19263`)
- Changed the default "keep_tz" argument in :meth:`DatetimeIndex.to_series` from ``None`` to ``True`` (:issue:`23739`)
- Removed ``api.types.is_period`` and ``api.types.is_datetimetz`` (:issue:`23917`)
- Ability to read pickles containing :class:`Categorical` instances created with pre-0.16 version of pandas has been removed (:issue:`27538`)
- Removed ``pandas.tseries.plotting.tsplot`` (:issue:`18627`)
- Removed the previously deprecated keywords "reduce" and "broadcast" from :meth:`DataFrame.apply` (:issue:`18577`)
- Removed the previously deprecated ``assert_raises_regex`` function in ``pandas._testing`` (:issue:`29174`)
- Removed the previously deprecated ``FrozenNDArray`` class in ``pandas.core.indexes.frozen`` (:issue:`29335`)
- Removed the previously deprecated keyword "nthreads" from :func:`read_feather`, use "use_threads" instead (:issue:`23053`)
- Removed ``Index.is_lexsorted_for_tuple`` (:issue:`29305`)
- Removed support for nested renaming in :meth:`DataFrame.aggregate`, :meth:`Series.aggregate`, :meth:`core.groupby.DataFrameGroupBy.aggregate`, :meth:`core.groupby.SeriesGroupBy.aggregate`, :meth:`core.window.rolling.Rolling.aggregate` (:issue:`29608`)
- Removed ``Series.valid``; use :meth:`Series.dropna` instead (:issue:`18800`)
- Removed ``DataFrame.is_copy``, ``Series.is_copy`` (:issue:`18812`)
- Removed ``DataFrame.get_ftype_counts``, ``Series.get_ftype_counts`` (:issue:`18243`)
- Removed ``DataFrame.ftypes``, ``Series.ftypes``, ``Series.ftype`` (:issue:`26744`)
- Removed ``Index.get_duplicates``, use ``idx[idx.duplicated()].unique()`` instead (:issue:`20239`)
- Removed ``Series.clip_upper``, ``Series.clip_lower``, ``DataFrame.clip_upper``, ``DataFrame.clip_lower`` (:issue:`24203`)
- Removed the ability to alter :attr:`DatetimeIndex.freq`, :attr:`TimedeltaIndex.freq`, or :attr:`PeriodIndex.freq` (:issue:`20772`)
- Removed ``DatetimeIndex.offset`` (:issue:`20730`)
- Removed ``DatetimeIndex.asobject``, ``TimedeltaIndex.asobject``, ``PeriodIndex.asobject``, use ``astype(object)`` instead (:issue:`29801`)
- Removed the previously deprecated keyword "order" from :func:`factorize` (:issue:`19751`)
- Removed the previously deprecated keyword "encoding" from :func:`read_stata` and :meth:`DataFrame.to_stata` (:issue:`21400`)
- Changed the default "sort" argument in :func:`concat` from ``None`` to ``False`` (:issue:`20613`)
- Removed the previously deprecated keyword "raise_conflict" from :meth:`DataFrame.update`, use "errors" instead (:issue:`23585`)
- Removed the previously deprecated keyword "n" from :meth:`DatetimeIndex.shift`, :meth:`TimedeltaIndex.shift`, :meth:`PeriodIndex.shift`, use "periods" instead (:issue:`22458`)
- Removed the previously deprecated keywords "how", "fill_method", and "limit" from :meth:`DataFrame.resample` (:issue:`30139`)
- Passing an integer to :meth:`Series.fillna` or :meth:`DataFrame.fillna` with ``timedelta64[ns]`` dtype now raises ``TypeError`` (:issue:`24694`)
- Passing multiple axes to :meth:`DataFrame.dropna` is no longer supported (:issue:`20995`)
- Removed ``Series.nonzero``, use ``to_numpy().nonzero()`` instead (:issue:`24048`)
- Passing floating dtype ``codes`` to :meth:`Categorical.from_codes` is no longer supported, pass ``codes.astype(np.int64)`` instead (:issue:`21775`)
- Removed the previously deprecated keyword "pat" from :meth:`Series.str.partition` and :meth:`Series.str.rpartition`, use "sep" instead (:issue:`23767`)
- Removed ``Series.put`` (:issue:`27106`)
- Removed ``Series.real``, ``Series.imag`` (:issue:`27106`)
- Removed ``Series.to_dense``, ``DataFrame.to_dense`` (:issue:`26684`)
- Removed ``Index.dtype_str``, use ``str(index.dtype)`` instead (:issue:`27106`)
- :meth:`Categorical.ravel` returns a :class:`Categorical` instead of a ``ndarray`` (:issue:`27199`)
- The 'outer' method on Numpy ufuncs, e.g. ``np.subtract.outer`` operating on :class:`Series` objects is no longer supported, and will raise ``NotImplementedError`` (:issue:`27198`)
- Removed ``Series.get_dtype_counts`` and ``DataFrame.get_dtype_counts`` (:issue:`27145`)
- Changed the default "fill_value" argument in :meth:`Categorical.take` from ``True`` to ``False`` (:issue:`20841`)
- Changed the default value for the `raw` argument in :func:`Series.rolling().apply() <pandas.core.window.Rolling.apply>`, :func:`DataFrame.rolling().apply() <pandas.core.window.Rolling.apply>`, :func:`Series.expanding().apply() <pandas.core.window.Expanding.apply>`, and :func:`DataFrame.expanding().apply() <pandas.core.window.Expanding.apply>` from ``None`` to ``False`` (:issue:`20584`)
- Removed deprecated behavior of :meth:`Series.argmin` and :meth:`Series.argmax`, use :meth:`Series.idxmin` and :meth:`Series.idxmax` for the old behavior (:issue:`16955`)
- Passing a tz-aware ``datetime.datetime`` or :class:`Timestamp` into the :class:`Timestamp` constructor with the ``tz`` argument now raises a ``ValueError`` (:issue:`23621`)
- Removed ``Series.base``, ``Index.base``, ``Categorical.base``, ``Series.flags``, ``Index.flags``, ``PeriodArray.flags``, ``Series.strides``, ``Index.strides``, ``Series.itemsize``, ``Index.itemsize``, ``Series.data``, ``Index.data`` (:issue:`20721`)
- Changed :meth:`Timedelta.resolution` to match the behavior of the standard library ``datetime.timedelta.resolution``, for the old behavior, use :meth:`Timedelta.resolution_string` (:issue:`26839`)
- Removed ``Timestamp.weekday_name``, ``DatetimeIndex.weekday_name``, and ``Series.dt.weekday_name`` (:issue:`18164`)
- Removed the previously deprecated keyword "errors" in :meth:`Timestamp.tz_localize`, :meth:`DatetimeIndex.tz_localize`, and :meth:`Series.tz_localize` (:issue:`22644`)
- Changed the default "ordered" argument in :class:`CategoricalDtype` from ``None`` to ``False`` (:issue:`26336`)
- :meth:`Series.set_axis` and :meth:`DataFrame.set_axis` now require "labels" as the first argument and "axis" as an optional named parameter (:issue:`30089`)
- Removed ``to_msgpack``, ``read_msgpack``, ``DataFrame.to_msgpack``, ``Series.to_msgpack`` (:issue:`27103`)
- Removed ``Series.compress`` (:issue:`21930`)
- Removed the previously deprecated keyword "fill_value" from :meth:`Categorical.fillna`, use "value" instead (:issue:`19269`)
- Removed the previously deprecated keyword "data" from :func:`andrews_curves`, use "frame" instead (:issue:`6956`)
- Removed the previously deprecated keyword "data" from :func:`parallel_coordinates`, use "frame" instead (:issue:`6956`)
- Removed the previously deprecated keyword "colors" from :func:`parallel_coordinates`, use "color" instead (:issue:`6956`)
- Removed the previously deprecated keywords "verbose" and "private_key" from :func:`read_gbq` (:issue:`30200`)
- Calling ``np.array`` and ``np.asarray`` on tz-aware :class:`Series` and :class:`DatetimeIndex` will now return an object array of tz-aware :class:`Timestamp` (:issue:`24596`)
-

.. ---------------------------------------------------------------------------

.. _whatsnew_100.performance:

Performance improvements
~~~~~~~~~~~~~~~~~~~~~~~~

- Performance improvement in :class:`DataFrame` arithmetic and comparison operations with scalars (:issue:`24990`, :issue:`29853`)
- Performance improvement in indexing with a non-unique :class:`IntervalIndex` (:issue:`27489`)
- Performance improvement in :attr:`MultiIndex.is_monotonic` (:issue:`27495`)
- Performance improvement in :func:`cut` when ``bins`` is an :class:`IntervalIndex` (:issue:`27668`)
- Performance improvement when initializing a :class:`DataFrame` using a ``range`` (:issue:`30171`)
- Performance improvement in :meth:`DataFrame.corr` when ``method`` is ``"spearman"`` (:issue:`28139`)
- Performance improvement in :meth:`DataFrame.replace` when provided a list of values to replace (:issue:`28099`)
- Performance improvement in :meth:`DataFrame.select_dtypes` by using vectorization instead of iterating over a loop (:issue:`28317`)
- Performance improvement in :meth:`Categorical.searchsorted` and  :meth:`CategoricalIndex.searchsorted` (:issue:`28795`)
- Performance improvement when comparing a :class:`Categorical` with a scalar and the scalar is not found in the categories (:issue:`29750`)
- Performance improvement when checking if values in a :class:`Categorical` are equal, equal or larger or larger than a given scalar.
  The improvement is not present if checking if the :class:`Categorical` is less than or less than or equal than the scalar (:issue:`29820`)
- Performance improvement in :meth:`Index.equals` and  :meth:`MultiIndex.equals` (:issue:`29134`)
- Performance improvement in :func:`~pandas.api.types.infer_dtype` when ``skipna`` is ``True`` (:issue:`28814`)

.. ---------------------------------------------------------------------------

.. _whatsnew_100.bug_fixes:

Bug fixes
~~~~~~~~~


Categorical
^^^^^^^^^^^

- Added test to assert the :func:`fillna` raises the correct ``ValueError`` message when the value isn't a value from categories (:issue:`13628`)
- Bug in :meth:`Categorical.astype` where ``NaN`` values were handled incorrectly when casting to int (:issue:`28406`)
- :meth:`DataFrame.reindex` with a :class:`CategoricalIndex` would fail when the targets contained duplicates, and wouldn't fail if the source contained duplicates (:issue:`28107`)
- Bug in :meth:`Categorical.astype` not allowing for casting to extension dtypes (:issue:`28668`)
- Bug where :func:`merge` was unable to join on categorical and extension dtype columns (:issue:`28668`)
- :meth:`Categorical.searchsorted` and :meth:`CategoricalIndex.searchsorted` now work on unordered categoricals also (:issue:`21667`)
- Added test to assert roundtripping to parquet with :func:`DataFrame.to_parquet` or :func:`read_parquet` will preserve Categorical dtypes for string types (:issue:`27955`)
- Changed the error message in :meth:`Categorical.remove_categories` to always show the invalid removals as a set (:issue:`28669`)
- Using date accessors on a categorical dtyped :class:`Series` of datetimes was not returning an object of the
  same type as if one used the :meth:`.str.` / :meth:`.dt.` on a :class:`Series` of that type. E.g. when accessing :meth:`Series.dt.tz_localize` on a
  :class:`Categorical` with duplicate entries, the accessor was skipping duplicates (:issue:`27952`)
- Bug in :meth:`DataFrame.replace` and :meth:`Series.replace` that would give incorrect results on categorical data (:issue:`26988`)
- Bug where calling :meth:`Categorical.min` or :meth:`Categorical.max` on an empty Categorical would raise a numpy exception (:issue:`30227`)
- The following methods now also correctly output values for unobserved categories when called through ``groupby(..., observed=False)`` (:issue:`17605`)
  * :meth:`core.groupby.SeriesGroupBy.count`
  * :meth:`core.groupby.SeriesGroupBy.size`
  * :meth:`core.groupby.SeriesGroupBy.nunique`
  * :meth:`core.groupby.SeriesGroupBy.nth`


Datetimelike
^^^^^^^^^^^^
- Bug in :meth:`Series.__setitem__` incorrectly casting ``np.timedelta64("NaT")`` to ``np.datetime64("NaT")`` when inserting into a :class:`Series` with datetime64 dtype (:issue:`27311`)
- Bug in :meth:`Series.dt` property lookups when the underlying data is read-only (:issue:`27529`)
- Bug in ``HDFStore.__getitem__`` incorrectly reading tz attribute created in Python 2 (:issue:`26443`)
- Bug in :func:`to_datetime` where passing arrays of malformed ``str`` with errors="coerce" could incorrectly lead to raising ``ValueError`` (:issue:`28299`)
- Bug in :meth:`core.groupby.SeriesGroupBy.nunique` where ``NaT`` values were interfering with the count of unique values (:issue:`27951`)
- Bug in :class:`Timestamp` subtraction when subtracting a :class:`Timestamp` from a ``np.datetime64`` object incorrectly raising ``TypeError`` (:issue:`28286`)
- Addition and subtraction of integer or integer-dtype arrays with :class:`Timestamp` will now raise ``NullFrequencyError`` instead of ``ValueError`` (:issue:`28268`)
- Bug in :class:`Series` and :class:`DataFrame` with integer dtype failing to raise ``TypeError`` when adding or subtracting a ``np.datetime64`` object (:issue:`28080`)
- Bug in :meth:`Series.astype`, :meth:`Index.astype`, and :meth:`DataFrame.astype` failing to handle ``NaT`` when casting to an integer dtype (:issue:`28492`)
- Bug in :class:`Week` with ``weekday`` incorrectly raising ``AttributeError`` instead of ``TypeError`` when adding or subtracting an invalid type (:issue:`28530`)
- Bug in :class:`DataFrame` arithmetic operations when operating with a :class:`Series` with dtype `'timedelta64[ns]'` (:issue:`28049`)
- Bug in :func:`core.groupby.generic.SeriesGroupBy.apply` raising ``ValueError`` when a column in the original DataFrame is a datetime and the column labels are not standard integers (:issue:`28247`)
- Bug in :func:`pandas._config.localization.get_locales` where the ``locales -a`` encodes the locales list as windows-1252 (:issue:`23638`, :issue:`24760`, :issue:`27368`)
- Bug in :meth:`Series.var` failing to raise ``TypeError`` when called with ``timedelta64[ns]`` dtype (:issue:`28289`)
- Bug in :meth:`DatetimeIndex.strftime` and :meth:`Series.dt.strftime` where ``NaT`` was converted to the string ``'NaT'`` instead of ``np.nan`` (:issue:`29578`)
- Bug in masking datetime-like arrays with a boolean mask of an incorrect length not raising an ``IndexError`` (:issue:`30308`)
- Bug in :attr:`Timestamp.resolution` being a property instead of a class attribute (:issue:`29910`)
- Bug in :func:`pandas.to_datetime` when called with ``None`` raising ``TypeError`` instead of returning ``NaT`` (:issue:`30011`)
- Bug in :func:`pandas.to_datetime` failing for `deques` when using ``cache=True`` (the default) (:issue:`29403`)
- Bug in :meth:`Series.item` with ``datetime64`` or ``timedelta64`` dtype, :meth:`DatetimeIndex.item`, and :meth:`TimedeltaIndex.item` returning an integer instead of a :class:`Timestamp` or :class:`Timedelta` (:issue:`30175`)
- Bug in :class:`DatetimeIndex` addition when adding a non-optimized :class:`DateOffset` incorrectly dropping timezone information (:issue:`30336`)
- Bug in :meth:`DataFrame.drop` where attempting to drop non-existent values from a DatetimeIndex would yield a confusing error message (:issue:`30399`)
- Bug in :meth:`DataFrame.append` would remove the timezone-awareness of new data (:issue:`30238`)
- Bug in :meth:`Series.cummin` and :meth:`Series.cummax` with timezone-aware dtype incorrectly dropping its timezone (:issue:`15553`)
- Bug in :class:`DatetimeArray`, :class:`TimedeltaArray`, and :class:`PeriodArray` where inplace addition and subtraction did not actually operate inplace (:issue:`24115`)
- Bug in :func:`pandas.to_datetime` when called with ``Series`` storing ``IntegerArray`` raising ``TypeError`` instead of returning ``Series`` (:issue:`30050`)
- Bug in :func:`date_range` with custom business hours as ``freq`` and given number of ``periods`` (:issue:`30593`)
- Bug in :class:`PeriodIndex` comparisons with incorrectly casting integers to :class:`Period` objects, inconsistent with the :class:`Period` comparison behavior (:issue:`30722`)
- Bug in :meth:`DatetimeIndex.insert` raising a ``ValueError`` instead of a ``TypeError`` when trying to insert a timezone-aware :class:`Timestamp` into a timezone-naive :class:`DatetimeIndex`, or vice-versa (:issue:`30806`)

Timedelta
^^^^^^^^^
- Bug in subtracting a :class:`TimedeltaIndex` or :class:`TimedeltaArray` from a ``np.datetime64`` object (:issue:`29558`)
-
-

Timezones
^^^^^^^^^

-
-


Numeric
^^^^^^^
- Bug in :meth:`DataFrame.quantile` with zero-column :class:`DataFrame` incorrectly raising (:issue:`23925`)
- :class:`DataFrame` flex inequality comparisons methods (:meth:`DataFrame.lt`, :meth:`DataFrame.le`, :meth:`DataFrame.gt`, :meth:`DataFrame.ge`) with object-dtype and ``complex`` entries failing to raise ``TypeError`` like their :class:`Series` counterparts (:issue:`28079`)
- Bug in :class:`DataFrame` logical operations (`&`, `|`, `^`) not matching :class:`Series` behavior by filling NA values (:issue:`28741`)
- Bug in :meth:`DataFrame.interpolate` where specifying axis by name references variable before it is assigned (:issue:`29142`)
- Bug in :meth:`Series.var` not computing the right value with a nullable integer dtype series not passing through ddof argument (:issue:`29128`)
- Improved error message when using `frac` > 1 and `replace` = False (:issue:`27451`)
- Bug in numeric indexes resulted in it being possible to instantiate an :class:`Int64Index`, :class:`UInt64Index`, or :class:`Float64Index` with an invalid dtype (e.g. datetime-like) (:issue:`29539`)
- Bug in :class:`UInt64Index` precision loss while constructing from a list with values in the ``np.uint64`` range (:issue:`29526`)
- Bug in :class:`NumericIndex` construction that caused indexing to fail when integers in the ``np.uint64`` range were used (:issue:`28023`)
- Bug in :class:`NumericIndex` construction that caused :class:`UInt64Index` to be casted to :class:`Float64Index` when integers in the ``np.uint64`` range were used to index a :class:`DataFrame` (:issue:`28279`)
- Bug in :meth:`Series.interpolate` when using method=`index` with an unsorted index, would previously return incorrect results. (:issue:`21037`)
- Bug in :meth:`DataFrame.round` where a :class:`DataFrame` with a :class:`CategoricalIndex` of :class:`IntervalIndex` columns would incorrectly raise a ``TypeError`` (:issue:`30063`)
- Bug in :meth:`Series.pct_change` and :meth:`DataFrame.pct_change` when there are duplicated indices (:issue:`30463`)
- Bug in :class:`DataFrame` cumulative operations (e.g. cumsum, cummax) incorrect casting to object-dtype (:issue:`19296`)

Conversion
^^^^^^^^^^

-
-

Strings
^^^^^^^

- Calling :meth:`Series.str.isalnum` (and other "ismethods") on an empty ``Series`` would return an ``object`` dtype instead of ``bool`` (:issue:`29624`)
-


Interval
^^^^^^^^

- Bug in :meth:`IntervalIndex.get_indexer` where a :class:`Categorical` or :class:`CategoricalIndex` ``target`` would incorrectly raise a ``TypeError`` (:issue:`30063`)
- Bug in ``pandas.core.dtypes.cast.infer_dtype_from_scalar`` where passing ``pandas_dtype=True`` did not infer :class:`IntervalDtype` (:issue:`30337`)
- Bug in :class:`Series` constructor where constructing a ``Series`` from a ``list`` of :class:`Interval` objects resulted in ``object`` dtype instead of :class:`IntervalDtype` (:issue:`23563`)
- Bug in :class:`IntervalDtype` where the ``kind`` attribute was incorrectly set as ``None`` instead of ``"O"`` (:issue:`30568`)
- Bug in :class:`IntervalIndex`, :class:`~arrays.IntervalArray`, and :class:`Series` with interval data where equality comparisons were incorrect (:issue:`24112`)

Indexing
^^^^^^^^

- Bug in assignment using a reverse slicer (:issue:`26939`)
- Bug in :meth:`DataFrame.explode` would duplicate frame in the presence of duplicates in the index (:issue:`28010`)
- Bug in reindexing a :meth:`PeriodIndex` with another type of index that contained a `Period` (:issue:`28323`) (:issue:`28337`)
- Fix assignment of column via `.loc` with numpy non-ns datetime type (:issue:`27395`)
- Bug in :meth:`Float64Index.astype` where ``np.inf`` was not handled properly when casting to an integer dtype (:issue:`28475`)
- :meth:`Index.union` could fail when the left contained duplicates (:issue:`28257`)
- Bug when indexing with ``.loc`` where the index was a :class:`CategoricalIndex` with non-string categories didn't work (:issue:`17569`, :issue:`30225`)
- :meth:`Index.get_indexer_non_unique` could fail with ``TypeError`` in some cases, such as when searching for ints in a string index (:issue:`28257`)
- Bug in :meth:`Float64Index.get_loc` incorrectly raising ``TypeError`` instead of ``KeyError`` (:issue:`29189`)
- :meth:`MultiIndex.get_loc` can't find missing values when input includes missing values (:issue:`19132`)
- Bug in :meth:`Series.__setitem__` incorrectly assigning values with boolean indexer when the length of new data matches the number of ``True`` values and new data is not a ``Series`` or an ``np.array`` (:issue:`30567`)
- Bug in indexing with a :class:`PeriodIndex` incorrectly accepting integers representing years, use e.g. ``ser.loc["2007"]`` instead of ``ser.loc[2007]`` (:issue:`30763`)

Missing
^^^^^^^

-
-

MultiIndex
^^^^^^^^^^

- Constructor for :class:`MultiIndex` verifies that the given ``sortorder`` is compatible with the actual ``lexsort_depth``  if ``verify_integrity`` parameter is ``True`` (the default) (:issue:`28735`)
- Series and MultiIndex `.drop` with `MultiIndex` raise exception if labels not in given in level (:issue:`8594`)
-

I/O
^^^

- :meth:`read_csv` now accepts binary mode file buffers when using the Python csv engine (:issue:`23779`)
- Bug in :meth:`DataFrame.to_json` where using a Tuple as a column or index value and using ``orient="columns"`` or ``orient="index"`` would produce invalid JSON (:issue:`20500`)
- Improve infinity parsing. :meth:`read_csv` now interprets ``Infinity``, ``+Infinity``, ``-Infinity`` as floating point values (:issue:`10065`)
- Bug in :meth:`DataFrame.to_csv` where values were truncated when the length of ``na_rep`` was shorter than the text input data. (:issue:`25099`)
- Bug in :func:`DataFrame.to_string` where values were truncated using display options instead of outputting the full content (:issue:`9784`)
- Bug in :meth:`DataFrame.to_json` where a datetime column label would not be written out in ISO format with ``orient="table"`` (:issue:`28130`)
- Bug in :func:`DataFrame.to_parquet` where writing to GCS would fail with `engine='fastparquet'` if the file did not already exist (:issue:`28326`)
- Bug in :func:`read_hdf` closing stores that it didn't open when Exceptions are raised (:issue:`28699`)
- Bug in :meth:`DataFrame.read_json` where using ``orient="index"`` would not maintain the order (:issue:`28557`)
- Bug in :meth:`DataFrame.to_html` where the length of the ``formatters`` argument was not verified (:issue:`28469`)
- Bug in :meth:`DataFrame.read_excel` with ``engine='ods'`` when ``sheet_name`` argument references a non-existent sheet (:issue:`27676`)
- Bug in :meth:`pandas.io.formats.style.Styler` formatting for floating values not displaying decimals correctly (:issue:`13257`)
- Bug in :meth:`DataFrame.to_html` when using ``formatters=<list>`` and ``max_cols`` together. (:issue:`25955`)
- Bug in :meth:`Styler.background_gradient` not able to work with dtype ``Int64`` (:issue:`28869`)
- Bug in :meth:`DataFrame.to_clipboard` which did not work reliably in ipython (:issue:`22707`)
- Bug in :func:`read_json` where default encoding was not set to ``utf-8`` (:issue:`29565`)
- Bug in :class:`PythonParser` where str and bytes were being mixed when dealing with the decimal field (:issue:`29650`)
- :meth:`read_gbq` now accepts ``progress_bar_type`` to display progress bar while the data downloads. (:issue:`29857`)
- Bug in :func:`pandas.io.json.json_normalize` where a missing value in the location specified by `record_path` would raise a ``TypeError`` (:issue:`30148`)
- :func:`read_excel` now accepts binary data (:issue:`15914`)
- Bug in :meth:`read_csv` in which encoding handling was limited to just the string `utf-16` for the C engine (:issue:`24130`)

Plotting
^^^^^^^^

- Bug in :meth:`Series.plot` not able to plot boolean values (:issue:`23719`)
- Bug in :meth:`DataFrame.plot` not able to plot when no rows (:issue:`27758`)
- Bug in :meth:`DataFrame.plot` producing incorrect legend markers when plotting multiple series on the same axis (:issue:`18222`)
- Bug in :meth:`DataFrame.plot` when ``kind='box'`` and data contains datetime or timedelta data. These types are now automatically dropped (:issue:`22799`)
- Bug in :meth:`DataFrame.plot.line` and :meth:`DataFrame.plot.area` produce wrong xlim in x-axis (:issue:`27686`, :issue:`25160`, :issue:`24784`)
- Bug where :meth:`DataFrame.boxplot` would not accept a ``color`` parameter like :meth:`DataFrame.plot.box` (:issue:`26214`)
- Bug in the ``xticks`` argument being ignored for :meth:`DataFrame.plot.bar` (:issue:`14119`)
- :func:`set_option` now validates that the plot backend provided to ``'plotting.backend'`` implements the backend when the option is set, rather than when a plot is created (:issue:`28163`)
- :meth:`DataFrame.plot` now allow a ``backend`` keyword argument to allow changing between backends in one session (:issue:`28619`).
- Bug in color validation incorrectly raising for non-color styles (:issue:`29122`).
- Allow :meth:`DataFrame.plot.scatter` to plot ``objects`` and ``datetime`` type data (:issue:`18755`, :issue:`30391`)
- Bug in :meth:`DataFrame.hist`, ``xrot=0`` does not work with ``by`` and subplots (:issue:`30288`).

Groupby/resample/rolling
^^^^^^^^^^^^^^^^^^^^^^^^

- Bug in :meth:`core.groupby.DataFrameGroupBy.apply` only showing output from a single group when function returns an :class:`Index` (:issue:`28652`)
- Bug in :meth:`DataFrame.groupby` with multiple groups where an ``IndexError`` would be raised if any group contained all NA values (:issue:`20519`)
- Bug in :meth:`pandas.core.resample.Resampler.size` and :meth:`pandas.core.resample.Resampler.count` returning wrong dtype when used with an empty :class:`Series` or :class:`DataFrame` (:issue:`28427`)
- Bug in :meth:`DataFrame.rolling` not allowing for rolling over datetimes when ``axis=1`` (:issue:`28192`)
- Bug in :meth:`DataFrame.rolling` not allowing rolling over multi-index levels (:issue:`15584`).
- Bug in :meth:`DataFrame.rolling` not allowing rolling on monotonic decreasing time indexes (:issue:`19248`).
- Bug in :meth:`DataFrame.groupby` not offering selection by column name when ``axis=1`` (:issue:`27614`)
- Bug in :meth:`core.groupby.DataFrameGroupby.agg` not able to use lambda function with named aggregation (:issue:`27519`)
- Bug in :meth:`DataFrame.groupby` losing column name information when grouping by a categorical column (:issue:`28787`)
- Remove error raised due to duplicated input functions in named aggregation in :meth:`DataFrame.groupby` and :meth:`Series.groupby`. Previously error will be raised if the same function is applied on the same column and now it is allowed if new assigned names are different. (:issue:`28426`)
- :meth:`core.groupby.SeriesGroupBy.value_counts` will be able to handle the case even when the :class:`Grouper` makes empty groups (:issue:`28479`)
- Bug in :meth:`core.window.rolling.Rolling.quantile` ignoring ``interpolation`` keyword argument when used within a groupby (:issue:`28779`)
- Bug in :meth:`DataFrame.groupby` where ``any``, ``all``, ``nunique`` and transform functions would incorrectly handle duplicate column labels (:issue:`21668`)
- Bug in :meth:`core.groupby.DataFrameGroupBy.agg` with timezone-aware datetime64 column incorrectly casting results to the original dtype (:issue:`29641`)
- Bug in :meth:`DataFrame.groupby` when using axis=1 and having a single level columns index (:issue:`30208`)
- Bug in :meth:`DataFrame.groupby` when using nunique on axis=1 (:issue:`30253`)
- Bug in :meth:`GroupBy.quantile` with multiple list-like q value and integer column names (:issue:`30289`)
- Bug in :meth:`GroupBy.pct_change` and :meth:`core.groupby.SeriesGroupBy.pct_change` causes ``TypeError`` when ``fill_method`` is ``None`` (:issue:`30463`)

Reshaping
^^^^^^^^^

- Bug in :meth:`DataFrame.apply` that caused incorrect output with empty :class:`DataFrame` (:issue:`28202`, :issue:`21959`)
- Bug in :meth:`DataFrame.stack` not handling non-unique indexes correctly when creating MultiIndex (:issue:`28301`)
- Bug in :meth:`pivot_table` not returning correct type ``float`` when ``margins=True`` and ``aggfunc='mean'`` (:issue:`24893`)
- Bug :func:`merge_asof` could not use :class:`datetime.timedelta` for ``tolerance`` kwarg (:issue:`28098`)
- Bug in :func:`merge`, did not append suffixes correctly with MultiIndex (:issue:`28518`)
- :func:`qcut` and :func:`cut` now handle boolean input (:issue:`20303`)
- Fix to ensure all int dtypes can be used in :func:`merge_asof` when using a tolerance value. Previously every non-int64 type would raise an erroneous ``MergeError`` (:issue:`28870`).
- Better error message in :func:`get_dummies` when `columns` isn't a list-like value (:issue:`28383`)
- Bug in :meth:`Index.join` that caused infinite recursion error for mismatched ``MultiIndex`` name orders. (:issue:`25760`, :issue:`28956`)
- Bug :meth:`Series.pct_change` where supplying an anchored frequency would throw a ``ValueError`` (:issue:`28664`)
- Bug where :meth:`DataFrame.equals` returned True incorrectly in some cases when two DataFrames had the same columns in different orders (:issue:`28839`)
- Bug in :meth:`DataFrame.replace` that caused non-numeric replacer's dtype not respected (:issue:`26632`)
<<<<<<< HEAD
- Bug in :meth:`DataFrame.combine_first` returned incorrect dataframe when combining empty dataframes (:issue:`29562`)
=======
- Bug in :func:`melt` where supplying mixed strings and numeric values for ``id_vars`` or ``value_vars`` would incorrectly raise a ``ValueError`` (:issue:`29718`)
- Dtypes are now preserved when transposing a ``DataFrame`` where each column is the same extension dtype (:issue:`30091`)
- Bug in :func:`merge_asof` merging on a tz-aware ``left_index`` and ``right_on`` a tz-aware column (:issue:`29864`)
- Improved error message and docstring in :func:`cut` and :func:`qcut` when `labels=True` (:issue:`13318`)
- Bug in missing `fill_na` parameter to :meth:`DataFrame.unstack` with list of levels (:issue:`30740`)
>>>>>>> 0f04c6af

Sparse
^^^^^^
- Bug in :class:`SparseDataFrame` arithmetic operations incorrectly casting inputs to float (:issue:`28107`)
- Bug in ``DataFrame.sparse`` returning a ``Series`` when there was a column named ``sparse`` rather than the accessor (:issue:`30758`)
-

ExtensionArray
^^^^^^^^^^^^^^

- Bug in :class:`arrays.PandasArray` when setting a scalar string (:issue:`28118`, :issue:`28150`).
- Bug where nullable integers could not be compared to strings (:issue:`28930`)
- Bug where :class:`DataFrame` constructor raised ``ValueError`` with list-like data and ``dtype`` specified (:issue:`30280`)


Other
^^^^^
- Trying to set the ``display.precision``, ``display.max_rows`` or ``display.max_columns`` using :meth:`set_option` to anything but a ``None`` or a positive int will raise a ``ValueError`` (:issue:`23348`)
- Using :meth:`DataFrame.replace` with overlapping keys in a nested dictionary will no longer raise, now matching the behavior of a flat dictionary (:issue:`27660`)
- :meth:`DataFrame.to_csv` and :meth:`Series.to_csv` now support dicts as ``compression`` argument with key ``'method'`` being the compression method and others as additional compression options when the compression method is ``'zip'``. (:issue:`26023`)
- Bug in :meth:`Series.diff` where a boolean series would incorrectly raise a ``TypeError`` (:issue:`17294`)
- :meth:`Series.append` will no longer raise a ``TypeError`` when passed a tuple of ``Series`` (:issue:`28410`)
- Fix corrupted error message when calling ``pandas.libs._json.encode()`` on a 0d array (:issue:`18878`)
- Backtick quoting in :meth:`DataFrame.query` and :meth:`DataFrame.eval` can now also be used to use invalid identifiers like names that start with a digit, are python keywords, or are using single character operators. (:issue:`27017`)
- Bug in ``pd.core.util.hashing.hash_pandas_object`` where arrays containing tuples were incorrectly treated as non-hashable (:issue:`28969`)
- Bug in :meth:`DataFrame.append` that raised ``IndexError`` when appending with empty list (:issue:`28769`)
- Fix :class:`AbstractHolidayCalendar` to return correct results for
  years after 2030 (now goes up to 2200) (:issue:`27790`)
- Fixed :class:`~arrays.IntegerArray` returning ``inf`` rather than ``NaN`` for operations dividing by ``0`` (:issue:`27398`)
- Fixed ``pow`` operations for :class:`~arrays.IntegerArray` when the other value is ``0`` or ``1`` (:issue:`29997`)
- Bug in :meth:`Series.count` raises if use_inf_as_na is enabled (:issue:`29478`)
- Bug in :class:`Index` where a non-hashable name could be set without raising ``TypeError`` (:issue:`29069`)
- Bug in :class:`DataFrame` constructor when passing a 2D ``ndarray`` and an extension dtype (:issue:`12513`)
- Bug in :meth:`DataFrame.to_csv` when supplied a series with a ``dtype="string"`` and a ``na_rep``, the ``na_rep`` was being truncated to 2 characters. (:issue:`29975`)
- Bug where :meth:`DataFrame.itertuples` would incorrectly determine whether or not namedtuples could be used for dataframes of 255 columns (:issue:`28282`)
- Handle nested NumPy ``object`` arrays in :func:`testing.assert_series_equal` for ExtensionArray implementations (:issue:`30841`)
- Bug in :class:`Index` constructor incorrectly allowing 2-dimensional input arrays (:issue:`13601`, :issue:`27125`)

.. ---------------------------------------------------------------------------

.. _whatsnew_100.contributors:

Contributors
~~~~~~~~~~~~

.. contributors:: v0.25.3..v1.0.0rc0<|MERGE_RESOLUTION|>--- conflicted
+++ resolved
@@ -1128,15 +1128,11 @@
 - Bug :meth:`Series.pct_change` where supplying an anchored frequency would throw a ``ValueError`` (:issue:`28664`)
 - Bug where :meth:`DataFrame.equals` returned True incorrectly in some cases when two DataFrames had the same columns in different orders (:issue:`28839`)
 - Bug in :meth:`DataFrame.replace` that caused non-numeric replacer's dtype not respected (:issue:`26632`)
-<<<<<<< HEAD
-- Bug in :meth:`DataFrame.combine_first` returned incorrect dataframe when combining empty dataframes (:issue:`29562`)
-=======
 - Bug in :func:`melt` where supplying mixed strings and numeric values for ``id_vars`` or ``value_vars`` would incorrectly raise a ``ValueError`` (:issue:`29718`)
 - Dtypes are now preserved when transposing a ``DataFrame`` where each column is the same extension dtype (:issue:`30091`)
 - Bug in :func:`merge_asof` merging on a tz-aware ``left_index`` and ``right_on`` a tz-aware column (:issue:`29864`)
 - Improved error message and docstring in :func:`cut` and :func:`qcut` when `labels=True` (:issue:`13318`)
 - Bug in missing `fill_na` parameter to :meth:`DataFrame.unstack` with list of levels (:issue:`30740`)
->>>>>>> 0f04c6af
 
 Sparse
 ^^^^^^
