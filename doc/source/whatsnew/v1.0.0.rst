.. _whatsnew_100:

What's new in 1.0.0 (January 29, 2020)
--------------------------------------

These are the changes in pandas 1.0.0. See :ref:`release` for a full changelog
including other versions of pandas.

.. note::

    The pandas 1.0 release removed a lot of functionality that was deprecated
    in previous releases (see :ref:`below <whatsnew_100.prior_deprecations>`
    for an overview). It is recommended to first upgrade to pandas 0.25 and to
    ensure your code is working without warnings, before upgrading to pandas
    1.0.


New Deprecation Policy
~~~~~~~~~~~~~~~~~~~~~~

Starting with Pandas 1.0.0, pandas will adopt a variant of `SemVer`_ to
version releases. Briefly,

* Deprecations will be introduced in minor releases (e.g. 1.1.0, 1.2.0, 2.1.0, ...)
* Deprecations will be enforced in major releases (e.g. 1.0.0, 2.0.0, 3.0.0, ...)
* API-breaking changes will be made only in major releases (except for experimental features)

See :ref:`policies.version` for more.

.. _2019 Pandas User Survey: http://dev.pandas.io/pandas-blog/2019-pandas-user-survey.html
.. _SemVer: https://semver.org

{{ header }}

.. ---------------------------------------------------------------------------

Enhancements
~~~~~~~~~~~~

.. _whatsnew_100.numba_rolling_apply:

Using Numba in ``rolling.apply`` and ``expanding.apply``
^^^^^^^^^^^^^^^^^^^^^^^^^^^^^^^^^^^^^^^^^^^^^^^^^^^^^^^^

We've added an ``engine`` keyword to :meth:`~core.window.rolling.Rolling.apply` and :meth:`~core.window.expanding.Expanding.apply`
that allows the user to execute the routine using `Numba <https://numba.pydata.org/>`__ instead of Cython.
Using the Numba engine can yield significant performance gains if the apply function can operate on numpy arrays and
the data set is larger (1 million rows or greater). For more details, see
:ref:`rolling apply documentation <stats.rolling_apply>` (:issue:`28987`, :issue:`30936`)

.. _whatsnew_100.custom_window:

Defining custom windows for rolling operations
^^^^^^^^^^^^^^^^^^^^^^^^^^^^^^^^^^^^^^^^^^^^^^

We've added a :func:`pandas.api.indexers.BaseIndexer` class that allows users to define how
window bounds are created during ``rolling`` operations. Users can define their own ``get_window_bounds``
method on a :func:`pandas.api.indexers.BaseIndexer` subclass that will generate the start and end
indices used for each window during the rolling aggregation. For more details and example usage, see
the :ref:`custom window rolling documentation <stats.custom_rolling_window>`

.. _whatsnew_100.to_markdown:

Converting to Markdown
^^^^^^^^^^^^^^^^^^^^^^

We've added :meth:`~DataFrame.to_markdown` for creating a markdown table (:issue:`11052`)

.. ipython:: python

   df = pd.DataFrame({"A": [1, 2, 3], "B": [1, 2, 3]}, index=['a', 'a', 'b'])
   print(df.to_markdown())

Experimental new features
~~~~~~~~~~~~~~~~~~~~~~~~~

.. _whatsnew_100.NA:

Experimental ``NA`` scalar to denote missing values
^^^^^^^^^^^^^^^^^^^^^^^^^^^^^^^^^^^^^^^^^^^^^^^^^^^

A new ``pd.NA`` value (singleton) is introduced to represent scalar missing
values. Up to now, pandas used several values to represent missing data: ``np.nan`` is used for this for float data, ``np.nan`` or
``None`` for object-dtype data and ``pd.NaT`` for datetime-like data. The
goal of ``pd.NA`` is to provide a "missing" indicator that can be used
consistently across data types. ``pd.NA`` is currently used by the nullable integer and boolean
data types and the new string data type (:issue:`28095`).

.. warning::

   Experimental: the behaviour of ``pd.NA`` can still change without warning.

For example, creating a Series using the nullable integer dtype:

.. ipython:: python

    s = pd.Series([1, 2, None], dtype="Int64")
    s
    s[2]

Compared to ``np.nan``, ``pd.NA`` behaves differently in certain operations.
In addition to arithmetic operations, ``pd.NA`` also propagates as "missing"
or "unknown" in comparison operations:

.. ipython:: python

    np.nan > 1
    pd.NA > 1

For logical operations, ``pd.NA`` follows the rules of the
`three-valued logic <https://en.wikipedia.org/wiki/Three-valued_logic>`__ (or
*Kleene logic*). For example:

.. ipython:: python

    pd.NA | True

For more, see :ref:`NA section <missing_data.NA>` in the user guide on missing
data.


.. _whatsnew_100.string:

Dedicated string data type
^^^^^^^^^^^^^^^^^^^^^^^^^^

We've added :class:`StringDtype`, an extension type dedicated to string data.
Previously, strings were typically stored in object-dtype NumPy arrays. (:issue:`29975`)

.. warning::

   ``StringDtype`` is currently considered experimental. The implementation
   and parts of the API may change without warning.

The ``'string'`` extension type solves several issues with object-dtype NumPy arrays:

1. You can accidentally store a *mixture* of strings and non-strings in an
   ``object`` dtype array. A ``StringArray`` can only store strings.
2. ``object`` dtype breaks dtype-specific operations like :meth:`DataFrame.select_dtypes`.
   There isn't a clear way to select *just* text while excluding non-text,
   but still object-dtype columns.
3. When reading code, the contents of an ``object`` dtype array is less clear
   than ``string``.


.. ipython:: python

   pd.Series(['abc', None, 'def'], dtype=pd.StringDtype())

You can use the alias ``"string"`` as well.

.. ipython:: python

   s = pd.Series(['abc', None, 'def'], dtype="string")
   s

The usual string accessor methods work. Where appropriate, the return type
of the Series or columns of a DataFrame will also have string dtype.

.. ipython:: python

   s.str.upper()
   s.str.split('b', expand=True).dtypes

String accessor methods returning integers will return a value with :class:`Int64Dtype`

.. ipython:: python

   s.str.count("a")

We recommend explicitly using the ``string`` data type when working with strings.
See :ref:`text.types` for more.

.. _whatsnew_100.boolean:

Boolean data type with missing values support
^^^^^^^^^^^^^^^^^^^^^^^^^^^^^^^^^^^^^^^^^^^^^

We've added :class:`BooleanDtype` / :class:`~arrays.BooleanArray`, an extension
type dedicated to boolean data that can hold missing values. The default
``bool`` data type based on a bool-dtype NumPy array, the column can only hold
``True`` or ``False``, and not missing values. This new :class:`~arrays.BooleanArray`
can store missing values as well by keeping track of this in a separate mask.
(:issue:`29555`, :issue:`30095`, :issue:`31131`)

.. ipython:: python

   pd.Series([True, False, None], dtype=pd.BooleanDtype())

You can use the alias ``"boolean"`` as well.

.. ipython:: python

   s = pd.Series([True, False, None], dtype="boolean")
   s

.. _whatsnew_100.convert_dtypes:

``convert_dtypes`` method to ease use of supported extension dtypes
^^^^^^^^^^^^^^^^^^^^^^^^^^^^^^^^^^^^^^^^^^^^^^^^^^^^^^^^^^^^^^^^^^^

In order to encourage use of the extension dtypes ``StringDtype``,
``BooleanDtype``, ``Int64Dtype``, ``Int32Dtype``, etc., that support ``pd.NA``, the
methods :meth:`DataFrame.convert_dtypes` and :meth:`Series.convert_dtypes`
have been introduced. (:issue:`29752`) (:issue:`30929`)

<<<<<<< HEAD

.. _whatsnew_1000.custom_window:
=======
Example:
>>>>>>> 292a993d

.. ipython:: python

   df = pd.DataFrame({'x': ['abc', None, 'def'],
                      'y': [1, 2, np.nan],
                      'z': [True, False, True]})
   df
   df.dtypes

.. ipython:: python

   converted = df.convert_dtypes()
   converted
   converted.dtypes

This is especially useful after reading in data using readers such as :func:`read_csv`
and :func:`read_excel`.
See :ref:`here <missing_data.NA.conversion>` for a description.


<<<<<<< HEAD
.. _whatsnew_1000.groupby_key:

Allow NA in groupby key
^^^^^^^^^^^^^^^^^^^^^^^^

We've added a ``dropna`` keyword to :meth:`DataFrame.groupby` and :meth:`Series.groupby` in order to
allow ``NA`` values in group keys. Users can define ``dropna`` to ``False`` if they want to include
``NA`` values in groupby keys. The default is set to ``True`` for ``dropna`` to keep backwards
compatibility (:issue:`3729`)

.. ipython:: python

    df_list = [[1, 2, 3], [1, None, 4], [2, 1, 3], [1, 2, 2]]
    df = pd.DataFrame(df_list, columns=["a", "b", "c"])

    df.groupby(by=["b"], dropna=False).sum()

.. ipython:: python

    ser = pd.Series([1, 2, 3, 3], index=["a", "a", "b", np.nan])
    ser.groupby(level=0).sum()

    ser.groupby(level=0, dropna=False).sum()


.. _whatsnew_1000.enhancements.other:
=======
.. _whatsnew_100.enhancements.other:
>>>>>>> 292a993d

Other enhancements
~~~~~~~~~~~~~~~~~~

- :meth:`DataFrame.to_string` added the ``max_colwidth`` parameter to control when wide columns are truncated (:issue:`9784`)
- Added the ``na_value`` argument to :meth:`Series.to_numpy`, :meth:`Index.to_numpy` and :meth:`DataFrame.to_numpy` to control the value used for missing data (:issue:`30322`)
- :meth:`MultiIndex.from_product` infers level names from inputs if not explicitly provided (:issue:`27292`)
- :meth:`DataFrame.to_latex` now accepts ``caption`` and ``label`` arguments (:issue:`25436`)
- DataFrames with :ref:`nullable integer <integer_na>`, the :ref:`new string dtype <text.types>`
  and period data type can now be converted to ``pyarrow`` (>=0.15.0), which means that it is
  supported in writing to the Parquet file format when using the ``pyarrow`` engine (:issue:`28368`).
  Full roundtrip to parquet (writing and reading back in with :meth:`~DataFrame.to_parquet` / :func:`read_parquet`)
  is supported starting with pyarrow >= 0.16 (:issue:`20612`).
- :func:`to_parquet` now appropriately handles the ``schema`` argument for user defined schemas in the pyarrow engine. (:issue:`30270`)
- :meth:`DataFrame.to_json` now accepts an ``indent`` integer argument to enable pretty printing of JSON output (:issue:`12004`)
- :meth:`read_stata` can read Stata 119 dta files. (:issue:`28250`)
- Implemented :meth:`pandas.core.window.Window.var` and :meth:`pandas.core.window.Window.std` functions (:issue:`26597`)
- Added ``encoding`` argument to :meth:`DataFrame.to_string` for non-ascii text (:issue:`28766`)
- Added ``encoding`` argument to :func:`DataFrame.to_html` for non-ascii text (:issue:`28663`)
- :meth:`Styler.background_gradient` now accepts ``vmin`` and ``vmax`` arguments (:issue:`12145`)
- :meth:`Styler.format` added the ``na_rep`` parameter to help format the missing values (:issue:`21527`, :issue:`28358`)
- :func:`read_excel` now can read binary Excel (``.xlsb``) files by passing ``engine='pyxlsb'``. For more details and example usage, see the :ref:`Binary Excel files documentation <io.xlsb>`. Closes :issue:`8540`.
- The ``partition_cols`` argument in :meth:`DataFrame.to_parquet` now accepts a string (:issue:`27117`)
- :func:`pandas.read_json` now parses ``NaN``, ``Infinity`` and ``-Infinity`` (:issue:`12213`)
- DataFrame constructor preserve `ExtensionArray` dtype with `ExtensionArray` (:issue:`11363`)
- :meth:`DataFrame.sort_values` and :meth:`Series.sort_values` have gained ``ignore_index`` keyword to be able to reset index after sorting (:issue:`30114`)
- :meth:`DataFrame.sort_index` and :meth:`Series.sort_index` have gained ``ignore_index`` keyword to reset index (:issue:`30114`)
- :meth:`DataFrame.drop_duplicates` has gained ``ignore_index`` keyword to reset index (:issue:`30114`)
- Added new writer for exporting Stata dta files in versions 118 and 119, ``StataWriterUTF8``.  These files formats support exporting strings containing Unicode characters. Format 119 supports data sets with more than 32,767 variables (:issue:`23573`, :issue:`30959`)
- :meth:`Series.map` now accepts ``collections.abc.Mapping`` subclasses as a mapper (:issue:`29733`)
- Added an experimental :attr:`~DataFrame.attrs` for storing global metadata about a dataset (:issue:`29062`)
- :meth:`Timestamp.fromisocalendar` is now compatible with python 3.8 and above (:issue:`28115`)
- :meth:`DataFrame.to_pickle` and :func:`read_pickle` now accept URL (:issue:`30163`)



.. ---------------------------------------------------------------------------

.. _whatsnew_100.api_breaking:

Backwards incompatible API changes
~~~~~~~~~~~~~~~~~~~~~~~~~~~~~~~~~~

.. _whatsnew_100.api_breaking.MultiIndex._names:

Avoid using names from ``MultiIndex.levels``
^^^^^^^^^^^^^^^^^^^^^^^^^^^^^^^^^^^^^^^^^^^^

As part of a larger refactor to :class:`MultiIndex` the level names are now
stored separately from the levels (:issue:`27242`). We recommend using
:attr:`MultiIndex.names` to access the names, and :meth:`Index.set_names`
to update the names.

For backwards compatibility, you can still *access* the names via the levels.

.. ipython:: python

   mi = pd.MultiIndex.from_product([[1, 2], ['a', 'b']], names=['x', 'y'])
   mi.levels[0].name

However, it is no longer possible to *update* the names of the ``MultiIndex``
via the level.

.. ipython:: python
   :okexcept:

   mi.levels[0].name = "new name"
   mi.names

To update, use ``MultiIndex.set_names``, which returns a new ``MultiIndex``.

.. ipython:: python

   mi2 = mi.set_names("new name", level=0)
   mi2.names

New repr for :class:`~pandas.arrays.IntervalArray`
^^^^^^^^^^^^^^^^^^^^^^^^^^^^^^^^^^^^^^^^^^^^^^^^^^

:class:`pandas.arrays.IntervalArray` adopts a new ``__repr__`` in accordance with other array classes (:issue:`25022`)

*pandas 0.25.x*

.. code-block:: ipython

   In [1]: pd.arrays.IntervalArray.from_tuples([(0, 1), (2, 3)])
   Out[2]:
   IntervalArray([(0, 1], (2, 3]],
                 closed='right',
                 dtype='interval[int64]')

*pandas 1.0.0*

.. ipython:: python

   pd.arrays.IntervalArray.from_tuples([(0, 1), (2, 3)])

``DataFrame.rename`` now only accepts one positional argument
^^^^^^^^^^^^^^^^^^^^^^^^^^^^^^^^^^^^^^^^^^^^^^^^^^^^^^^^^^^^^

:meth:`DataFrame.rename` would previously accept positional arguments that would lead
to ambiguous or undefined behavior. From pandas 1.0, only the very first argument, which
maps labels to their new names along the default axis, is allowed to be passed by position
(:issue:`29136`).

.. ipython:: python
   :suppress:

   df = pd.DataFrame([[1]])

*pandas 0.25.x*

.. code-block:: python

   >>> df = pd.DataFrame([[1]])
   >>> df.rename({0: 1}, {0: 2})
   FutureWarning: ...Use named arguments to resolve ambiguity...
      2
   1  1

*pandas 1.0.0*

.. code-block:: python

   >>> df.rename({0: 1}, {0: 2})
   Traceback (most recent call last):
   ...
   TypeError: rename() takes from 1 to 2 positional arguments but 3 were given

Note that errors will now be raised when conflicting or potentially ambiguous arguments are provided.

*pandas 0.25.x*

.. code-block:: python

   >>> df.rename({0: 1}, index={0: 2})
      0
   1  1

   >>> df.rename(mapper={0: 1}, index={0: 2})
      0
   2  1

*pandas 1.0.0*

.. code-block:: python

   >>> df.rename({0: 1}, index={0: 2})
   Traceback (most recent call last):
   ...
   TypeError: Cannot specify both 'mapper' and any of 'index' or 'columns'

   >>> df.rename(mapper={0: 1}, index={0: 2})
   Traceback (most recent call last):
   ...
   TypeError: Cannot specify both 'mapper' and any of 'index' or 'columns'

You can still change the axis along which the first positional argument is applied by
supplying the ``axis`` keyword argument.

.. ipython:: python

   df.rename({0: 1})
   df.rename({0: 1}, axis=1)

If you would like to update both the index and column labels, be sure to use the respective
keywords.

.. ipython:: python

   df.rename(index={0: 1}, columns={0: 2})

Extended verbose info output for :class:`~pandas.DataFrame`
^^^^^^^^^^^^^^^^^^^^^^^^^^^^^^^^^^^^^^^^^^^^^^^^^^^^^^^^^^^

:meth:`DataFrame.info` now shows line numbers for the columns summary (:issue:`17304`)

*pandas 0.25.x*

.. code-block:: python

   >>> df = pd.DataFrame({"int_col": [1, 2, 3],
   ...                    "text_col": ["a", "b", "c"],
   ...                    "float_col": [0.0, 0.1, 0.2]})
   >>> df.info(verbose=True)
   <class 'pandas.core.frame.DataFrame'>
   RangeIndex: 3 entries, 0 to 2
   Data columns (total 3 columns):
   int_col      3 non-null int64
   text_col     3 non-null object
   float_col    3 non-null float64
   dtypes: float64(1), int64(1), object(1)
   memory usage: 152.0+ bytes

*pandas 1.0.0*

.. ipython:: python

   df = pd.DataFrame({"int_col": [1, 2, 3],
                      "text_col": ["a", "b", "c"],
                      "float_col": [0.0, 0.1, 0.2]})
   df.info(verbose=True)

:meth:`pandas.array` inference changes
^^^^^^^^^^^^^^^^^^^^^^^^^^^^^^^^^^^^^^

:meth:`pandas.array` now infers pandas' new extension types in several cases (:issue:`29791`):

1. String data (including missing values) now returns a :class:`arrays.StringArray`.
2. Integer data (including missing values) now returns a :class:`arrays.IntegerArray`.
3. Boolean data (including missing values) now returns the new :class:`arrays.BooleanArray`

*pandas 0.25.x*

.. code-block:: python

   >>> pd.array(["a", None])
   <PandasArray>
   ['a', None]
   Length: 2, dtype: object

   >>> pd.array([1, None])
   <PandasArray>
   [1, None]
   Length: 2, dtype: object


*pandas 1.0.0*

.. ipython:: python

   pd.array(["a", None])
   pd.array([1, None])

As a reminder, you can specify the ``dtype`` to disable all inference.

:class:`arrays.IntegerArray` now uses :attr:`pandas.NA`
^^^^^^^^^^^^^^^^^^^^^^^^^^^^^^^^^^^^^^^^^^^^^^^^^^^^^^^

:class:`arrays.IntegerArray` now uses :attr:`pandas.NA` rather than
:attr:`numpy.nan` as its missing value marker (:issue:`29964`).

*pandas 0.25.x*

.. code-block:: python

   >>> a = pd.array([1, 2, None], dtype="Int64")
   >>> a
   <IntegerArray>
   [1, 2, NaN]
   Length: 3, dtype: Int64

   >>> a[2]
   nan

*pandas 1.0.0*

.. ipython:: python

   a = pd.array([1, 2, None], dtype="Int64")
   a
   a[2]

This has a few API-breaking consequences.

**Converting to a NumPy ndarray**

When converting to a NumPy array missing values will be ``pd.NA``, which cannot
be converted to a float. So calling ``np.asarray(integer_array, dtype="float")``
will now raise.

*pandas 0.25.x*

.. code-block:: python

    >>> np.asarray(a, dtype="float")
    array([ 1.,  2., nan])

*pandas 1.0.0*

.. ipython:: python
   :okexcept:

   np.asarray(a, dtype="float")

Use :meth:`arrays.IntegerArray.to_numpy` with an explicit ``na_value`` instead.

.. ipython:: python

   a.to_numpy(dtype="float", na_value=np.nan)

**Reductions can return ``pd.NA``**

When performing a reduction such as a sum with ``skipna=False``, the result
will now be ``pd.NA`` instead of ``np.nan`` in presence of missing values
(:issue:`30958`).

*pandas 0.25.x*

.. code-block:: python

    >>> pd.Series(a).sum(skipna=False)
    nan

*pandas 1.0.0*

.. ipython:: python

   pd.Series(a).sum(skipna=False)

**value_counts returns a nullable integer dtype**

:meth:`Series.value_counts` with a nullable integer dtype now returns a nullable
integer dtype for the values.

*pandas 0.25.x*

.. code-block:: python

   >>> pd.Series([2, 1, 1, None], dtype="Int64").value_counts().dtype
   dtype('int64')

*pandas 1.0.0*

.. ipython:: python

   pd.Series([2, 1, 1, None], dtype="Int64").value_counts().dtype

See :ref:`missing_data.NA` for more on the differences between :attr:`pandas.NA`
and :attr:`numpy.nan`.

:class:`arrays.IntegerArray` comparisons return :class:`arrays.BooleanArray`
^^^^^^^^^^^^^^^^^^^^^^^^^^^^^^^^^^^^^^^^^^^^^^^^^^^^^^^^^^^^^^^^^^^^^^^^^^^^

Comparison operations on a :class:`arrays.IntegerArray` now returns a
:class:`arrays.BooleanArray` rather than a NumPy array (:issue:`29964`).

*pandas 0.25.x*

.. code-block:: python

   >>> a = pd.array([1, 2, None], dtype="Int64")
   >>> a
   <IntegerArray>
   [1, 2, NaN]
   Length: 3, dtype: Int64

   >>> a > 1
   array([False,  True, False])

*pandas 1.0.0*

.. ipython:: python

   a = pd.array([1, 2, None], dtype="Int64")
   a > 1

Note that missing values now propagate, rather than always comparing unequal
like :attr:`numpy.nan`. See :ref:`missing_data.NA` for more.

By default :meth:`Categorical.min` now returns the minimum instead of np.nan
^^^^^^^^^^^^^^^^^^^^^^^^^^^^^^^^^^^^^^^^^^^^^^^^^^^^^^^^^^^^^^^^^^^^^^^^^^^^

When :class:`Categorical` contains ``np.nan``,
:meth:`Categorical.min` no longer return ``np.nan`` by default (skipna=True) (:issue:`25303`)

*pandas 0.25.x*

.. code-block:: ipython

   In [1]: pd.Categorical([1, 2, np.nan], ordered=True).min()
   Out[1]: nan


*pandas 1.0.0*

.. ipython:: python

   pd.Categorical([1, 2, np.nan], ordered=True).min()


Default dtype of empty :class:`pandas.Series`
^^^^^^^^^^^^^^^^^^^^^^^^^^^^^^^^^^^^^^^^^^^^^

Initialising an empty :class:`pandas.Series` without specifying a dtype will raise a `DeprecationWarning` now
(:issue:`17261`). The default dtype will change from ``float64`` to ``object`` in future releases so that it is
consistent with the behaviour of :class:`DataFrame` and :class:`Index`.

*pandas 1.0.0*

.. code-block:: ipython

   In [1]: pd.Series()
   Out[2]:
   DeprecationWarning: The default dtype for empty Series will be 'object' instead of 'float64' in a future version. Specify a dtype explicitly to silence this warning.
   Series([], dtype: float64)

Result dtype inference changes for resample operations
^^^^^^^^^^^^^^^^^^^^^^^^^^^^^^^^^^^^^^^^^^^^^^^^^^^^^^

The rules for the result dtype in :meth:`DataFrame.resample` aggregations have changed for extension types (:issue:`31359`).
Previously, pandas would attempt to convert the result back to the original dtype, falling back to the usual
inference rules if that was not possible. Now, pandas will only return a result of the original dtype if the
scalar values in the result are instances of the extension dtype's scalar type.

.. ipython:: python

   df = pd.DataFrame({"A": ['a', 'b']}, dtype='category',
                     index=pd.date_range('2000', periods=2))
   df


*pandas 0.25.x*

.. code-block:: python

   >>> df.resample("2D").agg(lambda x: 'a').A.dtype
   CategoricalDtype(categories=['a', 'b'], ordered=False)

*pandas 1.0.0*

.. ipython:: python

   df.resample("2D").agg(lambda x: 'a').A.dtype

This fixes an inconsistency between ``resample`` and ``groupby``.
This also fixes a potential bug, where the **values** of the result might change
depending on how the results are cast back to the original dtype.

*pandas 0.25.x*

.. code-block:: python

   >>> df.resample("2D").agg(lambda x: 'c')

        A
   0  NaN

*pandas 1.0.0*

.. ipython:: python

   df.resample("2D").agg(lambda x: 'c')


.. _whatsnew_100.api_breaking.python:

Increased minimum version for Python
^^^^^^^^^^^^^^^^^^^^^^^^^^^^^^^^^^^^

Pandas 1.0.0 supports Python 3.6.1 and higher (:issue:`29212`).

.. _whatsnew_100.api_breaking.deps:

Increased minimum versions for dependencies
^^^^^^^^^^^^^^^^^^^^^^^^^^^^^^^^^^^^^^^^^^^

Some minimum supported versions of dependencies were updated (:issue:`29766`, :issue:`29723`).
If installed, we now require:

+-----------------+-----------------+----------+---------+
| Package         | Minimum Version | Required | Changed |
+=================+=================+==========+=========+
| numpy           | 1.13.3          |    X     |         |
+-----------------+-----------------+----------+---------+
| pytz            | 2015.4          |    X     |         |
+-----------------+-----------------+----------+---------+
| python-dateutil | 2.6.1           |    X     |         |
+-----------------+-----------------+----------+---------+
| bottleneck      | 1.2.1           |          |         |
+-----------------+-----------------+----------+---------+
| numexpr         | 2.6.2           |          |         |
+-----------------+-----------------+----------+---------+
| pytest (dev)    | 4.0.2           |          |         |
+-----------------+-----------------+----------+---------+

For `optional libraries <https://dev.pandas.io/docs/install.html#dependencies>`_ the general recommendation is to use the latest version.
The following table lists the lowest version per library that is currently being tested throughout the development of pandas.
Optional libraries below the lowest tested version may still work, but are not considered supported.

+-----------------+-----------------+---------+
| Package         | Minimum Version | Changed |
+=================+=================+=========+
| beautifulsoup4  | 4.6.0           |         |
+-----------------+-----------------+---------+
| fastparquet     | 0.3.2           |    X    |
+-----------------+-----------------+---------+
| gcsfs           | 0.2.2           |         |
+-----------------+-----------------+---------+
| lxml            | 3.8.0           |         |
+-----------------+-----------------+---------+
| matplotlib      | 2.2.2           |         |
+-----------------+-----------------+---------+
| numba           | 0.46.0          |    X    |
+-----------------+-----------------+---------+
| openpyxl        | 2.5.7           |    X    |
+-----------------+-----------------+---------+
| pyarrow         | 0.13.0          |    X    |
+-----------------+-----------------+---------+
| pymysql         | 0.7.1           |         |
+-----------------+-----------------+---------+
| pytables        | 3.4.2           |         |
+-----------------+-----------------+---------+
| s3fs            | 0.3.0           |    X    |
+-----------------+-----------------+---------+
| scipy           | 0.19.0          |         |
+-----------------+-----------------+---------+
| sqlalchemy      | 1.1.4           |         |
+-----------------+-----------------+---------+
| xarray          | 0.8.2           |         |
+-----------------+-----------------+---------+
| xlrd            | 1.1.0           |         |
+-----------------+-----------------+---------+
| xlsxwriter      | 0.9.8           |         |
+-----------------+-----------------+---------+
| xlwt            | 1.2.0           |         |
+-----------------+-----------------+---------+

See :ref:`install.dependencies` and :ref:`install.optional_dependencies` for more.

Build Changes
^^^^^^^^^^^^^

Pandas has added a `pyproject.toml <https://www.python.org/dev/peps/pep-0517/>`_ file and will no longer include
cythonized files in the source distribution uploaded to PyPI (:issue:`28341`, :issue:`20775`). If you're installing
a built distribution (wheel) or via conda, this shouldn't have any effect on you. If you're building pandas from
source, you should no longer need to install Cython into your build environment before calling ``pip install pandas``.


.. _whatsnew_100.api.other:

Other API changes
^^^^^^^^^^^^^^^^^

- :class:`core.groupby.GroupBy.transform` now raises on invalid operation names (:issue:`27489`)
- :meth:`pandas.api.types.infer_dtype` will now return "integer-na" for integer and ``np.nan`` mix (:issue:`27283`)
- :meth:`MultiIndex.from_arrays` will no longer infer names from arrays if ``names=None`` is explicitly provided (:issue:`27292`)
- In order to improve tab-completion, Pandas does not include most deprecated attributes when introspecting a pandas object using ``dir`` (e.g. ``dir(df)``).
  To see which attributes are excluded, see an object's ``_deprecations`` attribute, for example ``pd.DataFrame._deprecations`` (:issue:`28805`).
- The returned dtype of :func:`unique` now matches the input dtype. (:issue:`27874`)
- Changed the default configuration value for ``options.matplotlib.register_converters`` from ``True`` to ``"auto"`` (:issue:`18720`).
  Now, pandas custom formatters will only be applied to plots created by pandas, through :meth:`~DataFrame.plot`.
  Previously, pandas' formatters would be applied to all plots created *after* a :meth:`~DataFrame.plot`.
  See :ref:`units registration <whatsnew_100.matplotlib_units>` for more.
- :meth:`Series.dropna` has dropped its ``**kwargs`` argument in favor of a single ``how`` parameter.
  Supplying anything else than ``how`` to ``**kwargs`` raised a ``TypeError`` previously (:issue:`29388`)
- When testing pandas, the new minimum required version of pytest is 5.0.1 (:issue:`29664`)
- :meth:`Series.str.__iter__` was deprecated and will be removed in future releases (:issue:`28277`).
- Added ``<NA>`` to the list of default NA values for :meth:`read_csv` (:issue:`30821`)

.. _whatsnew_100.api.documentation:

Documentation Improvements
^^^^^^^^^^^^^^^^^^^^^^^^^^

- Added new section on :ref:`scale` (:issue:`28315`).
- Added sub-section on :ref:`io.query_multi` for HDF5 datasets (:issue:`28791`).

.. ---------------------------------------------------------------------------

.. _whatsnew_100.deprecations:

Deprecations
~~~~~~~~~~~~

- :meth:`Series.item` and :meth:`Index.item` have been _undeprecated_ (:issue:`29250`)
- ``Index.set_value`` has been deprecated. For a given index ``idx``, array ``arr``,
  value in ``idx`` of ``idx_val`` and a new value of ``val``, ``idx.set_value(arr, idx_val, val)``
  is equivalent to ``arr[idx.get_loc(idx_val)] = val``, which should be used instead (:issue:`28621`).
- :func:`is_extension_type` is deprecated, :func:`is_extension_array_dtype` should be used instead (:issue:`29457`)
- :func:`eval` keyword argument "truediv" is deprecated and will be removed in a future version (:issue:`29812`)
- :meth:`DateOffset.isAnchored` and :meth:`DatetOffset.onOffset` are deprecated and will be removed in a future version, use :meth:`DateOffset.is_anchored` and :meth:`DateOffset.is_on_offset` instead (:issue:`30340`)
- ``pandas.tseries.frequencies.get_offset`` is deprecated and will be removed in a future version, use ``pandas.tseries.frequencies.to_offset`` instead (:issue:`4205`)
- :meth:`Categorical.take_nd` and :meth:`CategoricalIndex.take_nd` are deprecated, use :meth:`Categorical.take` and :meth:`CategoricalIndex.take` instead (:issue:`27745`)
- The parameter ``numeric_only`` of :meth:`Categorical.min` and :meth:`Categorical.max` is deprecated and replaced with ``skipna`` (:issue:`25303`)
- The parameter ``label`` in :func:`lreshape` has been deprecated and will be removed in a future version (:issue:`29742`)
- ``pandas.core.index`` has been deprecated and will be removed in a future version, the public classes are available in the top-level namespace (:issue:`19711`)
- :func:`pandas.json_normalize` is now exposed in the top-level namespace.
  Usage of ``json_normalize`` as ``pandas.io.json.json_normalize`` is now deprecated and
  it is recommended to use ``json_normalize`` as :func:`pandas.json_normalize` instead (:issue:`27586`).
- The ``numpy`` argument of :meth:`pandas.read_json` is deprecated (:issue:`28512`).
- :meth:`DataFrame.to_stata`, :meth:`DataFrame.to_feather`, and :meth:`DataFrame.to_parquet` argument "fname" is deprecated, use "path" instead (:issue:`23574`)
- The deprecated internal attributes ``_start``, ``_stop`` and ``_step`` of :class:`RangeIndex` now raise a ``FutureWarning`` instead of a ``DeprecationWarning`` (:issue:`26581`)
- The ``pandas.util.testing`` module has been deprecated. Use the public API in ``pandas.testing`` documented at :ref:`api.general.testing` (:issue:`16232`).
- ``pandas.SparseArray`` has been deprecated.  Use ``pandas.arrays.SparseArray`` (:class:`arrays.SparseArray`) instead. (:issue:`30642`)
- The parameter ``is_copy`` of :meth:`Series.take` and :meth:`DataFrame.take` has been deprecated and will be removed in a future version. (:issue:`27357`)
- Support for multi-dimensional indexing (e.g. ``index[:, None]``) on a :class:`Index` is deprecated and will be removed in a future version, convert to a numpy array before indexing instead (:issue:`30588`)
- The ``pandas.np`` submodule is now deprecated. Import numpy directly instead (:issue:`30296`)
- The ``pandas.datetime`` class is now deprecated. Import from ``datetime`` instead (:issue:`30610`)
- :class:`~DataFrame.diff` will raise a ``TypeError`` rather than implicitly losing the dtype of extension types in the future. Convert to the correct dtype before calling ``diff`` instead (:issue:`31025`)

**Selecting Columns from a Grouped DataFrame**

When selecting columns from a :class:`DataFrameGroupBy` object, passing individual keys (or a tuple of keys) inside single brackets is deprecated,
a list of items should be used instead. (:issue:`23566`) For example:

.. code-block:: ipython

    df = pd.DataFrame({
        "A": ["foo", "bar", "foo", "bar", "foo", "bar", "foo", "foo"],
        "B": np.random.randn(8),
        "C": np.random.randn(8),
    })
    g = df.groupby('A')

    # single key, returns SeriesGroupBy
    g['B']

    # tuple of single key, returns SeriesGroupBy
    g[('B',)]

    # tuple of multiple keys, returns DataFrameGroupBy, raises FutureWarning
    g[('B', 'C')]

    # multiple keys passed directly, returns DataFrameGroupBy, raises FutureWarning
    # (implicitly converts the passed strings into a single tuple)
    g['B', 'C']

    # proper way, returns DataFrameGroupBy
    g[['B', 'C']]

.. ---------------------------------------------------------------------------

.. _whatsnew_100.prior_deprecations:

Removal of prior version deprecations/changes
~~~~~~~~~~~~~~~~~~~~~~~~~~~~~~~~~~~~~~~~~~~~~

**Removed SparseSeries and SparseDataFrame**

``SparseSeries``, ``SparseDataFrame`` and the ``DataFrame.to_sparse`` method
have been removed (:issue:`28425`). We recommend using a ``Series`` or
``DataFrame`` with sparse values instead. See :ref:`sparse.migration` for help
with migrating existing code.

.. _whatsnew_100.matplotlib_units:

**Matplotlib unit registration**

Previously, pandas would register converters with matplotlib as a side effect of importing pandas (:issue:`18720`).
This changed the output of plots made via matplotlib plots after pandas was imported, even if you were using
matplotlib directly rather than :meth:`~DataFrame.plot`.

To use pandas formatters with a matplotlib plot, specify

.. code-block:: python

   >>> import pandas as pd
   >>> pd.options.plotting.matplotlib.register_converters = True

Note that plots created by :meth:`DataFrame.plot` and :meth:`Series.plot` *do* register the converters
automatically. The only behavior change is when plotting a date-like object via ``matplotlib.pyplot.plot``
or ``matplotlib.Axes.plot``. See :ref:`plotting.formatters` for more.

**Other removals**

- Removed the previously deprecated keyword "index" from :func:`read_stata`, :class:`StataReader`, and :meth:`StataReader.read`, use "index_col" instead (:issue:`17328`)
- Removed ``StataReader.data`` method, use :meth:`StataReader.read` instead (:issue:`9493`)
- Removed ``pandas.plotting._matplotlib.tsplot``, use :meth:`Series.plot` instead (:issue:`19980`)
- ``pandas.tseries.converter.register`` has been moved to :func:`pandas.plotting.register_matplotlib_converters` (:issue:`18307`)
- :meth:`Series.plot` no longer accepts positional arguments, pass keyword arguments instead (:issue:`30003`)
- :meth:`DataFrame.hist` and :meth:`Series.hist` no longer allows ``figsize="default"``, specify figure size by passinig a tuple instead (:issue:`30003`)
- Floordiv of integer-dtyped array by :class:`Timedelta` now raises ``TypeError`` (:issue:`21036`)
- :class:`TimedeltaIndex` and :class:`DatetimeIndex` no longer accept non-nanosecond dtype strings like "timedelta64" or "datetime64", use "timedelta64[ns]" and "datetime64[ns]" instead (:issue:`24806`)
- Changed the default "skipna" argument in :func:`pandas.api.types.infer_dtype` from ``False`` to ``True`` (:issue:`24050`)
- Removed ``Series.ix`` and ``DataFrame.ix`` (:issue:`26438`)
- Removed ``Index.summary`` (:issue:`18217`)
- Removed the previously deprecated keyword "fastpath" from the :class:`Index` constructor (:issue:`23110`)
- Removed ``Series.get_value``, ``Series.set_value``, ``DataFrame.get_value``, ``DataFrame.set_value`` (:issue:`17739`)
- Removed ``Series.compound`` and ``DataFrame.compound`` (:issue:`26405`)
- Changed the default "inplace" argument in :meth:`DataFrame.set_index` and :meth:`Series.set_axis` from ``None`` to ``False`` (:issue:`27600`)
- Removed ``Series.cat.categorical``, ``Series.cat.index``, ``Series.cat.name`` (:issue:`24751`)
- Removed the previously deprecated keyword "box" from :func:`to_datetime` and :func:`to_timedelta`; in addition these now always returns :class:`DatetimeIndex`, :class:`TimedeltaIndex`, :class:`Index`, :class:`Series`, or :class:`DataFrame` (:issue:`24486`)
- :func:`to_timedelta`, :class:`Timedelta`, and :class:`TimedeltaIndex` no longer allow "M", "y", or "Y" for the "unit" argument (:issue:`23264`)
- Removed the previously deprecated keyword "time_rule" from (non-public) ``offsets.generate_range``, which has been moved to :func:`core.arrays._ranges.generate_range` (:issue:`24157`)
- :meth:`DataFrame.loc` or :meth:`Series.loc` with listlike indexers and missing labels will no longer reindex (:issue:`17295`)
- :meth:`DataFrame.to_excel` and :meth:`Series.to_excel` with non-existent columns will no longer reindex (:issue:`17295`)
- Removed the previously deprecated keyword "join_axes" from :func:`concat`; use ``reindex_like`` on the result instead (:issue:`22318`)
- Removed the previously deprecated keyword "by" from :meth:`DataFrame.sort_index`, use :meth:`DataFrame.sort_values` instead (:issue:`10726`)
- Removed support for nested renaming in :meth:`DataFrame.aggregate`, :meth:`Series.aggregate`, :meth:`core.groupby.DataFrameGroupBy.aggregate`, :meth:`core.groupby.SeriesGroupBy.aggregate`, :meth:`core.window.rolling.Rolling.aggregate` (:issue:`18529`)
- Passing ``datetime64`` data to :class:`TimedeltaIndex` or ``timedelta64`` data to ``DatetimeIndex`` now raises ``TypeError`` (:issue:`23539`, :issue:`23937`)
- Passing ``int64`` values to :class:`DatetimeIndex` and a timezone now interprets the values as nanosecond timestamps in UTC, not wall times in the given timezone (:issue:`24559`)
- A tuple passed to :meth:`DataFrame.groupby` is now exclusively treated as a single key (:issue:`18314`)
- Removed ``Index.contains``, use ``key in index`` instead (:issue:`30103`)
- Addition and subtraction of ``int`` or integer-arrays is no longer allowed in :class:`Timestamp`, :class:`DatetimeIndex`, :class:`TimedeltaIndex`, use ``obj + n * obj.freq`` instead of ``obj + n`` (:issue:`22535`)
- Removed ``Series.ptp`` (:issue:`21614`)
- Removed ``Series.from_array`` (:issue:`18258`)
- Removed ``DataFrame.from_items`` (:issue:`18458`)
- Removed ``DataFrame.as_matrix``, ``Series.as_matrix`` (:issue:`18458`)
- Removed ``Series.asobject`` (:issue:`18477`)
- Removed ``DataFrame.as_blocks``, ``Series.as_blocks``, ``DataFrame.blocks``, ``Series.blocks`` (:issue:`17656`)
- :meth:`pandas.Series.str.cat` now defaults to aligning ``others``, using ``join='left'`` (:issue:`27611`)
- :meth:`pandas.Series.str.cat` does not accept list-likes *within* list-likes anymore (:issue:`27611`)
- :meth:`Series.where` with ``Categorical`` dtype (or :meth:`DataFrame.where` with ``Categorical`` column) no longer allows setting new categories (:issue:`24114`)
- Removed the previously deprecated keywords "start", "end", and "periods" from the :class:`DatetimeIndex`, :class:`TimedeltaIndex`, and :class:`PeriodIndex` constructors; use :func:`date_range`, :func:`timedelta_range`, and :func:`period_range` instead (:issue:`23919`)
- Removed the previously deprecated keyword "verify_integrity" from the :class:`DatetimeIndex` and :class:`TimedeltaIndex` constructors (:issue:`23919`)
- Removed the previously deprecated keyword "fastpath" from ``pandas.core.internals.blocks.make_block`` (:issue:`19265`)
- Removed the previously deprecated keyword "dtype" from :meth:`Block.make_block_same_class` (:issue:`19434`)
- Removed ``ExtensionArray._formatting_values``. Use :attr:`ExtensionArray._formatter` instead. (:issue:`23601`)
- Removed ``MultiIndex.to_hierarchical`` (:issue:`21613`)
- Removed ``MultiIndex.labels``, use :attr:`MultiIndex.codes` instead (:issue:`23752`)
- Removed the previously deprecated keyword "labels" from the :class:`MultiIndex` constructor, use "codes" instead (:issue:`23752`)
- Removed ``MultiIndex.set_labels``, use :meth:`MultiIndex.set_codes` instead (:issue:`23752`)
- Removed the previously deprecated keyword "labels" from :meth:`MultiIndex.set_codes`, :meth:`MultiIndex.copy`, :meth:`MultiIndex.drop`, use "codes" instead (:issue:`23752`)
- Removed support for legacy HDF5 formats (:issue:`29787`)
- Passing a dtype alias (e.g. 'datetime64[ns, UTC]') to :class:`DatetimeTZDtype` is no longer allowed, use :meth:`DatetimeTZDtype.construct_from_string` instead (:issue:`23990`)
- Removed the previously deprecated keyword "skip_footer" from :func:`read_excel`; use "skipfooter" instead (:issue:`18836`)
- :func:`read_excel` no longer allows an integer value for the parameter ``usecols``, instead pass a list of integers from 0 to ``usecols`` inclusive (:issue:`23635`)
- Removed the previously deprecated keyword "convert_datetime64" from :meth:`DataFrame.to_records` (:issue:`18902`)
- Removed ``IntervalIndex.from_intervals`` in favor of the :class:`IntervalIndex` constructor (:issue:`19263`)
- Changed the default "keep_tz" argument in :meth:`DatetimeIndex.to_series` from ``None`` to ``True`` (:issue:`23739`)
- Removed ``api.types.is_period`` and ``api.types.is_datetimetz`` (:issue:`23917`)
- Ability to read pickles containing :class:`Categorical` instances created with pre-0.16 version of pandas has been removed (:issue:`27538`)
- Removed ``pandas.tseries.plotting.tsplot`` (:issue:`18627`)
- Removed the previously deprecated keywords "reduce" and "broadcast" from :meth:`DataFrame.apply` (:issue:`18577`)
- Removed the previously deprecated ``assert_raises_regex`` function in ``pandas._testing`` (:issue:`29174`)
- Removed the previously deprecated ``FrozenNDArray`` class in ``pandas.core.indexes.frozen`` (:issue:`29335`)
- Removed the previously deprecated keyword "nthreads" from :func:`read_feather`, use "use_threads" instead (:issue:`23053`)
- Removed ``Index.is_lexsorted_for_tuple`` (:issue:`29305`)
- Removed support for nested renaming in :meth:`DataFrame.aggregate`, :meth:`Series.aggregate`, :meth:`core.groupby.DataFrameGroupBy.aggregate`, :meth:`core.groupby.SeriesGroupBy.aggregate`, :meth:`core.window.rolling.Rolling.aggregate` (:issue:`29608`)
- Removed ``Series.valid``; use :meth:`Series.dropna` instead (:issue:`18800`)
- Removed ``DataFrame.is_copy``, ``Series.is_copy`` (:issue:`18812`)
- Removed ``DataFrame.get_ftype_counts``, ``Series.get_ftype_counts`` (:issue:`18243`)
- Removed ``DataFrame.ftypes``, ``Series.ftypes``, ``Series.ftype`` (:issue:`26744`)
- Removed ``Index.get_duplicates``, use ``idx[idx.duplicated()].unique()`` instead (:issue:`20239`)
- Removed ``Series.clip_upper``, ``Series.clip_lower``, ``DataFrame.clip_upper``, ``DataFrame.clip_lower`` (:issue:`24203`)
- Removed the ability to alter :attr:`DatetimeIndex.freq`, :attr:`TimedeltaIndex.freq`, or :attr:`PeriodIndex.freq` (:issue:`20772`)
- Removed ``DatetimeIndex.offset`` (:issue:`20730`)
- Removed ``DatetimeIndex.asobject``, ``TimedeltaIndex.asobject``, ``PeriodIndex.asobject``, use ``astype(object)`` instead (:issue:`29801`)
- Removed the previously deprecated keyword "order" from :func:`factorize` (:issue:`19751`)
- Removed the previously deprecated keyword "encoding" from :func:`read_stata` and :meth:`DataFrame.to_stata` (:issue:`21400`)
- Changed the default "sort" argument in :func:`concat` from ``None`` to ``False`` (:issue:`20613`)
- Removed the previously deprecated keyword "raise_conflict" from :meth:`DataFrame.update`, use "errors" instead (:issue:`23585`)
- Removed the previously deprecated keyword "n" from :meth:`DatetimeIndex.shift`, :meth:`TimedeltaIndex.shift`, :meth:`PeriodIndex.shift`, use "periods" instead (:issue:`22458`)
- Removed the previously deprecated keywords "how", "fill_method", and "limit" from :meth:`DataFrame.resample` (:issue:`30139`)
- Passing an integer to :meth:`Series.fillna` or :meth:`DataFrame.fillna` with ``timedelta64[ns]`` dtype now raises ``TypeError`` (:issue:`24694`)
- Passing multiple axes to :meth:`DataFrame.dropna` is no longer supported (:issue:`20995`)
- Removed ``Series.nonzero``, use ``to_numpy().nonzero()`` instead (:issue:`24048`)
- Passing floating dtype ``codes`` to :meth:`Categorical.from_codes` is no longer supported, pass ``codes.astype(np.int64)`` instead (:issue:`21775`)
- Removed the previously deprecated keyword "pat" from :meth:`Series.str.partition` and :meth:`Series.str.rpartition`, use "sep" instead (:issue:`23767`)
- Removed ``Series.put`` (:issue:`27106`)
- Removed ``Series.real``, ``Series.imag`` (:issue:`27106`)
- Removed ``Series.to_dense``, ``DataFrame.to_dense`` (:issue:`26684`)
- Removed ``Index.dtype_str``, use ``str(index.dtype)`` instead (:issue:`27106`)
- :meth:`Categorical.ravel` returns a :class:`Categorical` instead of a ``ndarray`` (:issue:`27199`)
- The 'outer' method on Numpy ufuncs, e.g. ``np.subtract.outer`` operating on :class:`Series` objects is no longer supported, and will raise ``NotImplementedError`` (:issue:`27198`)
- Removed ``Series.get_dtype_counts`` and ``DataFrame.get_dtype_counts`` (:issue:`27145`)
- Changed the default "fill_value" argument in :meth:`Categorical.take` from ``True`` to ``False`` (:issue:`20841`)
- Changed the default value for the `raw` argument in :func:`Series.rolling().apply() <pandas.core.window.Rolling.apply>`, :func:`DataFrame.rolling().apply() <pandas.core.window.Rolling.apply>`, :func:`Series.expanding().apply() <pandas.core.window.Expanding.apply>`, and :func:`DataFrame.expanding().apply() <pandas.core.window.Expanding.apply>` from ``None`` to ``False`` (:issue:`20584`)
- Removed deprecated behavior of :meth:`Series.argmin` and :meth:`Series.argmax`, use :meth:`Series.idxmin` and :meth:`Series.idxmax` for the old behavior (:issue:`16955`)
- Passing a tz-aware ``datetime.datetime`` or :class:`Timestamp` into the :class:`Timestamp` constructor with the ``tz`` argument now raises a ``ValueError`` (:issue:`23621`)
- Removed ``Series.base``, ``Index.base``, ``Categorical.base``, ``Series.flags``, ``Index.flags``, ``PeriodArray.flags``, ``Series.strides``, ``Index.strides``, ``Series.itemsize``, ``Index.itemsize``, ``Series.data``, ``Index.data`` (:issue:`20721`)
- Changed :meth:`Timedelta.resolution` to match the behavior of the standard library ``datetime.timedelta.resolution``, for the old behavior, use :meth:`Timedelta.resolution_string` (:issue:`26839`)
- Removed ``Timestamp.weekday_name``, ``DatetimeIndex.weekday_name``, and ``Series.dt.weekday_name`` (:issue:`18164`)
- Removed the previously deprecated keyword "errors" in :meth:`Timestamp.tz_localize`, :meth:`DatetimeIndex.tz_localize`, and :meth:`Series.tz_localize` (:issue:`22644`)
- Changed the default "ordered" argument in :class:`CategoricalDtype` from ``None`` to ``False`` (:issue:`26336`)
- :meth:`Series.set_axis` and :meth:`DataFrame.set_axis` now require "labels" as the first argument and "axis" as an optional named parameter (:issue:`30089`)
- Removed ``to_msgpack``, ``read_msgpack``, ``DataFrame.to_msgpack``, ``Series.to_msgpack`` (:issue:`27103`)
- Removed ``Series.compress`` (:issue:`21930`)
- Removed the previously deprecated keyword "fill_value" from :meth:`Categorical.fillna`, use "value" instead (:issue:`19269`)
- Removed the previously deprecated keyword "data" from :func:`andrews_curves`, use "frame" instead (:issue:`6956`)
- Removed the previously deprecated keyword "data" from :func:`parallel_coordinates`, use "frame" instead (:issue:`6956`)
- Removed the previously deprecated keyword "colors" from :func:`parallel_coordinates`, use "color" instead (:issue:`6956`)
- Removed the previously deprecated keywords "verbose" and "private_key" from :func:`read_gbq` (:issue:`30200`)
- Calling ``np.array`` and ``np.asarray`` on tz-aware :class:`Series` and :class:`DatetimeIndex` will now return an object array of tz-aware :class:`Timestamp` (:issue:`24596`)
-

.. ---------------------------------------------------------------------------

.. _whatsnew_100.performance:

Performance improvements
~~~~~~~~~~~~~~~~~~~~~~~~

- Performance improvement in :class:`DataFrame` arithmetic and comparison operations with scalars (:issue:`24990`, :issue:`29853`)
- Performance improvement in indexing with a non-unique :class:`IntervalIndex` (:issue:`27489`)
- Performance improvement in :attr:`MultiIndex.is_monotonic` (:issue:`27495`)
- Performance improvement in :func:`cut` when ``bins`` is an :class:`IntervalIndex` (:issue:`27668`)
- Performance improvement when initializing a :class:`DataFrame` using a ``range`` (:issue:`30171`)
- Performance improvement in :meth:`DataFrame.corr` when ``method`` is ``"spearman"`` (:issue:`28139`)
- Performance improvement in :meth:`DataFrame.replace` when provided a list of values to replace (:issue:`28099`)
- Performance improvement in :meth:`DataFrame.select_dtypes` by using vectorization instead of iterating over a loop (:issue:`28317`)
- Performance improvement in :meth:`Categorical.searchsorted` and  :meth:`CategoricalIndex.searchsorted` (:issue:`28795`)
- Performance improvement when comparing a :class:`Categorical` with a scalar and the scalar is not found in the categories (:issue:`29750`)
- Performance improvement when checking if values in a :class:`Categorical` are equal, equal or larger or larger than a given scalar.
  The improvement is not present if checking if the :class:`Categorical` is less than or less than or equal than the scalar (:issue:`29820`)
- Performance improvement in :meth:`Index.equals` and  :meth:`MultiIndex.equals` (:issue:`29134`)
- Performance improvement in :func:`~pandas.api.types.infer_dtype` when ``skipna`` is ``True`` (:issue:`28814`)

.. ---------------------------------------------------------------------------

.. _whatsnew_100.bug_fixes:

Bug fixes
~~~~~~~~~


Categorical
^^^^^^^^^^^

- Added test to assert the :func:`fillna` raises the correct ``ValueError`` message when the value isn't a value from categories (:issue:`13628`)
- Bug in :meth:`Categorical.astype` where ``NaN`` values were handled incorrectly when casting to int (:issue:`28406`)
- :meth:`DataFrame.reindex` with a :class:`CategoricalIndex` would fail when the targets contained duplicates, and wouldn't fail if the source contained duplicates (:issue:`28107`)
- Bug in :meth:`Categorical.astype` not allowing for casting to extension dtypes (:issue:`28668`)
- Bug where :func:`merge` was unable to join on categorical and extension dtype columns (:issue:`28668`)
- :meth:`Categorical.searchsorted` and :meth:`CategoricalIndex.searchsorted` now work on unordered categoricals also (:issue:`21667`)
- Added test to assert roundtripping to parquet with :func:`DataFrame.to_parquet` or :func:`read_parquet` will preserve Categorical dtypes for string types (:issue:`27955`)
- Changed the error message in :meth:`Categorical.remove_categories` to always show the invalid removals as a set (:issue:`28669`)
- Using date accessors on a categorical dtyped :class:`Series` of datetimes was not returning an object of the
  same type as if one used the :meth:`.str.` / :meth:`.dt.` on a :class:`Series` of that type. E.g. when accessing :meth:`Series.dt.tz_localize` on a
  :class:`Categorical` with duplicate entries, the accessor was skipping duplicates (:issue:`27952`)
- Bug in :meth:`DataFrame.replace` and :meth:`Series.replace` that would give incorrect results on categorical data (:issue:`26988`)
- Bug where calling :meth:`Categorical.min` or :meth:`Categorical.max` on an empty Categorical would raise a numpy exception (:issue:`30227`)
- The following methods now also correctly output values for unobserved categories when called through ``groupby(..., observed=False)`` (:issue:`17605`)
  * :meth:`core.groupby.SeriesGroupBy.count`
  * :meth:`core.groupby.SeriesGroupBy.size`
  * :meth:`core.groupby.SeriesGroupBy.nunique`
  * :meth:`core.groupby.SeriesGroupBy.nth`


Datetimelike
^^^^^^^^^^^^
- Bug in :meth:`Series.__setitem__` incorrectly casting ``np.timedelta64("NaT")`` to ``np.datetime64("NaT")`` when inserting into a :class:`Series` with datetime64 dtype (:issue:`27311`)
- Bug in :meth:`Series.dt` property lookups when the underlying data is read-only (:issue:`27529`)
- Bug in ``HDFStore.__getitem__`` incorrectly reading tz attribute created in Python 2 (:issue:`26443`)
- Bug in :func:`to_datetime` where passing arrays of malformed ``str`` with errors="coerce" could incorrectly lead to raising ``ValueError`` (:issue:`28299`)
- Bug in :meth:`core.groupby.SeriesGroupBy.nunique` where ``NaT`` values were interfering with the count of unique values (:issue:`27951`)
- Bug in :class:`Timestamp` subtraction when subtracting a :class:`Timestamp` from a ``np.datetime64`` object incorrectly raising ``TypeError`` (:issue:`28286`)
- Addition and subtraction of integer or integer-dtype arrays with :class:`Timestamp` will now raise ``NullFrequencyError`` instead of ``ValueError`` (:issue:`28268`)
- Bug in :class:`Series` and :class:`DataFrame` with integer dtype failing to raise ``TypeError`` when adding or subtracting a ``np.datetime64`` object (:issue:`28080`)
- Bug in :meth:`Series.astype`, :meth:`Index.astype`, and :meth:`DataFrame.astype` failing to handle ``NaT`` when casting to an integer dtype (:issue:`28492`)
- Bug in :class:`Week` with ``weekday`` incorrectly raising ``AttributeError`` instead of ``TypeError`` when adding or subtracting an invalid type (:issue:`28530`)
- Bug in :class:`DataFrame` arithmetic operations when operating with a :class:`Series` with dtype `'timedelta64[ns]'` (:issue:`28049`)
- Bug in :func:`core.groupby.generic.SeriesGroupBy.apply` raising ``ValueError`` when a column in the original DataFrame is a datetime and the column labels are not standard integers (:issue:`28247`)
- Bug in :func:`pandas._config.localization.get_locales` where the ``locales -a`` encodes the locales list as windows-1252 (:issue:`23638`, :issue:`24760`, :issue:`27368`)
- Bug in :meth:`Series.var` failing to raise ``TypeError`` when called with ``timedelta64[ns]`` dtype (:issue:`28289`)
- Bug in :meth:`DatetimeIndex.strftime` and :meth:`Series.dt.strftime` where ``NaT`` was converted to the string ``'NaT'`` instead of ``np.nan`` (:issue:`29578`)
- Bug in masking datetime-like arrays with a boolean mask of an incorrect length not raising an ``IndexError`` (:issue:`30308`)
- Bug in :attr:`Timestamp.resolution` being a property instead of a class attribute (:issue:`29910`)
- Bug in :func:`pandas.to_datetime` when called with ``None`` raising ``TypeError`` instead of returning ``NaT`` (:issue:`30011`)
- Bug in :func:`pandas.to_datetime` failing for `deques` when using ``cache=True`` (the default) (:issue:`29403`)
- Bug in :meth:`Series.item` with ``datetime64`` or ``timedelta64`` dtype, :meth:`DatetimeIndex.item`, and :meth:`TimedeltaIndex.item` returning an integer instead of a :class:`Timestamp` or :class:`Timedelta` (:issue:`30175`)
- Bug in :class:`DatetimeIndex` addition when adding a non-optimized :class:`DateOffset` incorrectly dropping timezone information (:issue:`30336`)
- Bug in :meth:`DataFrame.drop` where attempting to drop non-existent values from a DatetimeIndex would yield a confusing error message (:issue:`30399`)
- Bug in :meth:`DataFrame.append` would remove the timezone-awareness of new data (:issue:`30238`)
- Bug in :meth:`Series.cummin` and :meth:`Series.cummax` with timezone-aware dtype incorrectly dropping its timezone (:issue:`15553`)
- Bug in :class:`DatetimeArray`, :class:`TimedeltaArray`, and :class:`PeriodArray` where inplace addition and subtraction did not actually operate inplace (:issue:`24115`)
- Bug in :func:`pandas.to_datetime` when called with ``Series`` storing ``IntegerArray`` raising ``TypeError`` instead of returning ``Series`` (:issue:`30050`)
- Bug in :func:`date_range` with custom business hours as ``freq`` and given number of ``periods`` (:issue:`30593`)
- Bug in :class:`PeriodIndex` comparisons with incorrectly casting integers to :class:`Period` objects, inconsistent with the :class:`Period` comparison behavior (:issue:`30722`)
- Bug in :meth:`DatetimeIndex.insert` raising a ``ValueError`` instead of a ``TypeError`` when trying to insert a timezone-aware :class:`Timestamp` into a timezone-naive :class:`DatetimeIndex`, or vice-versa (:issue:`30806`)

Timedelta
^^^^^^^^^
- Bug in subtracting a :class:`TimedeltaIndex` or :class:`TimedeltaArray` from a ``np.datetime64`` object (:issue:`29558`)
-
-

Timezones
^^^^^^^^^

-
-


Numeric
^^^^^^^
- Bug in :meth:`DataFrame.quantile` with zero-column :class:`DataFrame` incorrectly raising (:issue:`23925`)
- :class:`DataFrame` flex inequality comparisons methods (:meth:`DataFrame.lt`, :meth:`DataFrame.le`, :meth:`DataFrame.gt`, :meth:`DataFrame.ge`) with object-dtype and ``complex`` entries failing to raise ``TypeError`` like their :class:`Series` counterparts (:issue:`28079`)
- Bug in :class:`DataFrame` logical operations (`&`, `|`, `^`) not matching :class:`Series` behavior by filling NA values (:issue:`28741`)
- Bug in :meth:`DataFrame.interpolate` where specifying axis by name references variable before it is assigned (:issue:`29142`)
- Bug in :meth:`Series.var` not computing the right value with a nullable integer dtype series not passing through ddof argument (:issue:`29128`)
- Improved error message when using `frac` > 1 and `replace` = False (:issue:`27451`)
- Bug in numeric indexes resulted in it being possible to instantiate an :class:`Int64Index`, :class:`UInt64Index`, or :class:`Float64Index` with an invalid dtype (e.g. datetime-like) (:issue:`29539`)
- Bug in :class:`UInt64Index` precision loss while constructing from a list with values in the ``np.uint64`` range (:issue:`29526`)
- Bug in :class:`NumericIndex` construction that caused indexing to fail when integers in the ``np.uint64`` range were used (:issue:`28023`)
- Bug in :class:`NumericIndex` construction that caused :class:`UInt64Index` to be casted to :class:`Float64Index` when integers in the ``np.uint64`` range were used to index a :class:`DataFrame` (:issue:`28279`)
- Bug in :meth:`Series.interpolate` when using method=`index` with an unsorted index, would previously return incorrect results. (:issue:`21037`)
- Bug in :meth:`DataFrame.round` where a :class:`DataFrame` with a :class:`CategoricalIndex` of :class:`IntervalIndex` columns would incorrectly raise a ``TypeError`` (:issue:`30063`)
- Bug in :meth:`Series.pct_change` and :meth:`DataFrame.pct_change` when there are duplicated indices (:issue:`30463`)
- Bug in :class:`DataFrame` cumulative operations (e.g. cumsum, cummax) incorrect casting to object-dtype (:issue:`19296`)
- Bug in :class:`~DataFrame.diff` losing the dtype for extension types (:issue:`30889`)
- Bug in :class:`DataFrame.diff` raising an ``IndexError`` when one of the columns was a nullable integer dtype (:issue:`30967`)

Conversion
^^^^^^^^^^

-
-

Strings
^^^^^^^

- Calling :meth:`Series.str.isalnum` (and other "ismethods") on an empty ``Series`` would return an ``object`` dtype instead of ``bool`` (:issue:`29624`)
-


Interval
^^^^^^^^

- Bug in :meth:`IntervalIndex.get_indexer` where a :class:`Categorical` or :class:`CategoricalIndex` ``target`` would incorrectly raise a ``TypeError`` (:issue:`30063`)
- Bug in ``pandas.core.dtypes.cast.infer_dtype_from_scalar`` where passing ``pandas_dtype=True`` did not infer :class:`IntervalDtype` (:issue:`30337`)
- Bug in :class:`Series` constructor where constructing a ``Series`` from a ``list`` of :class:`Interval` objects resulted in ``object`` dtype instead of :class:`IntervalDtype` (:issue:`23563`)
- Bug in :class:`IntervalDtype` where the ``kind`` attribute was incorrectly set as ``None`` instead of ``"O"`` (:issue:`30568`)
- Bug in :class:`IntervalIndex`, :class:`~arrays.IntervalArray`, and :class:`Series` with interval data where equality comparisons were incorrect (:issue:`24112`)

Indexing
^^^^^^^^

- Bug in assignment using a reverse slicer (:issue:`26939`)
- Bug in :meth:`DataFrame.explode` would duplicate frame in the presence of duplicates in the index (:issue:`28010`)
- Bug in reindexing a :meth:`PeriodIndex` with another type of index that contained a `Period` (:issue:`28323`) (:issue:`28337`)
- Fix assignment of column via `.loc` with numpy non-ns datetime type (:issue:`27395`)
- Bug in :meth:`Float64Index.astype` where ``np.inf`` was not handled properly when casting to an integer dtype (:issue:`28475`)
- :meth:`Index.union` could fail when the left contained duplicates (:issue:`28257`)
- Bug when indexing with ``.loc`` where the index was a :class:`CategoricalIndex` with non-string categories didn't work (:issue:`17569`, :issue:`30225`)
- :meth:`Index.get_indexer_non_unique` could fail with ``TypeError`` in some cases, such as when searching for ints in a string index (:issue:`28257`)
- Bug in :meth:`Float64Index.get_loc` incorrectly raising ``TypeError`` instead of ``KeyError`` (:issue:`29189`)
- Bug in :meth:`DataFrame.loc` with incorrect dtype when setting Categorical value in 1-row DataFrame (:issue:`25495`)
- :meth:`MultiIndex.get_loc` can't find missing values when input includes missing values (:issue:`19132`)
- Bug in :meth:`Series.__setitem__` incorrectly assigning values with boolean indexer when the length of new data matches the number of ``True`` values and new data is not a ``Series`` or an ``np.array`` (:issue:`30567`)
- Bug in indexing with a :class:`PeriodIndex` incorrectly accepting integers representing years, use e.g. ``ser.loc["2007"]`` instead of ``ser.loc[2007]`` (:issue:`30763`)

Missing
^^^^^^^

-
-

MultiIndex
^^^^^^^^^^

- Constructor for :class:`MultiIndex` verifies that the given ``sortorder`` is compatible with the actual ``lexsort_depth``  if ``verify_integrity`` parameter is ``True`` (the default) (:issue:`28735`)
- Series and MultiIndex `.drop` with `MultiIndex` raise exception if labels not in given in level (:issue:`8594`)
-

I/O
^^^

- :meth:`read_csv` now accepts binary mode file buffers when using the Python csv engine (:issue:`23779`)
- Bug in :meth:`DataFrame.to_json` where using a Tuple as a column or index value and using ``orient="columns"`` or ``orient="index"`` would produce invalid JSON (:issue:`20500`)
- Improve infinity parsing. :meth:`read_csv` now interprets ``Infinity``, ``+Infinity``, ``-Infinity`` as floating point values (:issue:`10065`)
- Bug in :meth:`DataFrame.to_csv` where values were truncated when the length of ``na_rep`` was shorter than the text input data. (:issue:`25099`)
- Bug in :func:`DataFrame.to_string` where values were truncated using display options instead of outputting the full content (:issue:`9784`)
- Bug in :meth:`DataFrame.to_json` where a datetime column label would not be written out in ISO format with ``orient="table"`` (:issue:`28130`)
- Bug in :func:`DataFrame.to_parquet` where writing to GCS would fail with `engine='fastparquet'` if the file did not already exist (:issue:`28326`)
- Bug in :func:`read_hdf` closing stores that it didn't open when Exceptions are raised (:issue:`28699`)
- Bug in :meth:`DataFrame.read_json` where using ``orient="index"`` would not maintain the order (:issue:`28557`)
- Bug in :meth:`DataFrame.to_html` where the length of the ``formatters`` argument was not verified (:issue:`28469`)
- Bug in :meth:`DataFrame.read_excel` with ``engine='ods'`` when ``sheet_name`` argument references a non-existent sheet (:issue:`27676`)
- Bug in :meth:`pandas.io.formats.style.Styler` formatting for floating values not displaying decimals correctly (:issue:`13257`)
- Bug in :meth:`DataFrame.to_html` when using ``formatters=<list>`` and ``max_cols`` together. (:issue:`25955`)
- Bug in :meth:`Styler.background_gradient` not able to work with dtype ``Int64`` (:issue:`28869`)
- Bug in :meth:`DataFrame.to_clipboard` which did not work reliably in ipython (:issue:`22707`)
- Bug in :func:`read_json` where default encoding was not set to ``utf-8`` (:issue:`29565`)
- Bug in :class:`PythonParser` where str and bytes were being mixed when dealing with the decimal field (:issue:`29650`)
- :meth:`read_gbq` now accepts ``progress_bar_type`` to display progress bar while the data downloads. (:issue:`29857`)
- Bug in :func:`pandas.io.json.json_normalize` where a missing value in the location specified by `record_path` would raise a ``TypeError`` (:issue:`30148`)
- :func:`read_excel` now accepts binary data (:issue:`15914`)
- Bug in :meth:`read_csv` in which encoding handling was limited to just the string `utf-16` for the C engine (:issue:`24130`)

Plotting
^^^^^^^^

- Bug in :meth:`Series.plot` not able to plot boolean values (:issue:`23719`)
- Bug in :meth:`DataFrame.plot` not able to plot when no rows (:issue:`27758`)
- Bug in :meth:`DataFrame.plot` producing incorrect legend markers when plotting multiple series on the same axis (:issue:`18222`)
- Bug in :meth:`DataFrame.plot` when ``kind='box'`` and data contains datetime or timedelta data. These types are now automatically dropped (:issue:`22799`)
- Bug in :meth:`DataFrame.plot.line` and :meth:`DataFrame.plot.area` produce wrong xlim in x-axis (:issue:`27686`, :issue:`25160`, :issue:`24784`)
- Bug where :meth:`DataFrame.boxplot` would not accept a ``color`` parameter like :meth:`DataFrame.plot.box` (:issue:`26214`)
- Bug in the ``xticks`` argument being ignored for :meth:`DataFrame.plot.bar` (:issue:`14119`)
- :func:`set_option` now validates that the plot backend provided to ``'plotting.backend'`` implements the backend when the option is set, rather than when a plot is created (:issue:`28163`)
- :meth:`DataFrame.plot` now allow a ``backend`` keyword argument to allow changing between backends in one session (:issue:`28619`).
- Bug in color validation incorrectly raising for non-color styles (:issue:`29122`).
- Allow :meth:`DataFrame.plot.scatter` to plot ``objects`` and ``datetime`` type data (:issue:`18755`, :issue:`30391`)
- Bug in :meth:`DataFrame.hist`, ``xrot=0`` does not work with ``by`` and subplots (:issue:`30288`).

Groupby/resample/rolling
^^^^^^^^^^^^^^^^^^^^^^^^

- Bug in :meth:`core.groupby.DataFrameGroupBy.apply` only showing output from a single group when function returns an :class:`Index` (:issue:`28652`)
- Bug in :meth:`DataFrame.groupby` with multiple groups where an ``IndexError`` would be raised if any group contained all NA values (:issue:`20519`)
- Bug in :meth:`pandas.core.resample.Resampler.size` and :meth:`pandas.core.resample.Resampler.count` returning wrong dtype when used with an empty :class:`Series` or :class:`DataFrame` (:issue:`28427`)
- Bug in :meth:`DataFrame.rolling` not allowing for rolling over datetimes when ``axis=1`` (:issue:`28192`)
- Bug in :meth:`DataFrame.rolling` not allowing rolling over multi-index levels (:issue:`15584`).
- Bug in :meth:`DataFrame.rolling` not allowing rolling on monotonic decreasing time indexes (:issue:`19248`).
- Bug in :meth:`DataFrame.groupby` not offering selection by column name when ``axis=1`` (:issue:`27614`)
- Bug in :meth:`core.groupby.DataFrameGroupby.agg` not able to use lambda function with named aggregation (:issue:`27519`)
- Bug in :meth:`DataFrame.groupby` losing column name information when grouping by a categorical column (:issue:`28787`)
- Remove error raised due to duplicated input functions in named aggregation in :meth:`DataFrame.groupby` and :meth:`Series.groupby`. Previously error will be raised if the same function is applied on the same column and now it is allowed if new assigned names are different. (:issue:`28426`)
- :meth:`core.groupby.SeriesGroupBy.value_counts` will be able to handle the case even when the :class:`Grouper` makes empty groups (:issue:`28479`)
- Bug in :meth:`core.window.rolling.Rolling.quantile` ignoring ``interpolation`` keyword argument when used within a groupby (:issue:`28779`)
- Bug in :meth:`DataFrame.groupby` where ``any``, ``all``, ``nunique`` and transform functions would incorrectly handle duplicate column labels (:issue:`21668`)
- Bug in :meth:`core.groupby.DataFrameGroupBy.agg` with timezone-aware datetime64 column incorrectly casting results to the original dtype (:issue:`29641`)
- Bug in :meth:`DataFrame.groupby` when using axis=1 and having a single level columns index (:issue:`30208`)
- Bug in :meth:`DataFrame.groupby` when using nunique on axis=1 (:issue:`30253`)
- Bug in :meth:`GroupBy.quantile` with multiple list-like q value and integer column names (:issue:`30289`)
- Bug in :meth:`GroupBy.pct_change` and :meth:`core.groupby.SeriesGroupBy.pct_change` causes ``TypeError`` when ``fill_method`` is ``None`` (:issue:`30463`)
- Bug in :meth:`Rolling.count` and :meth:`Expanding.count` argument where ``min_periods`` was ignored (:issue:`26996`)

Reshaping
^^^^^^^^^

- Bug in :meth:`DataFrame.apply` that caused incorrect output with empty :class:`DataFrame` (:issue:`28202`, :issue:`21959`)
- Bug in :meth:`DataFrame.stack` not handling non-unique indexes correctly when creating MultiIndex (:issue:`28301`)
- Bug in :meth:`pivot_table` not returning correct type ``float`` when ``margins=True`` and ``aggfunc='mean'`` (:issue:`24893`)
- Bug :func:`merge_asof` could not use :class:`datetime.timedelta` for ``tolerance`` kwarg (:issue:`28098`)
- Bug in :func:`merge`, did not append suffixes correctly with MultiIndex (:issue:`28518`)
- :func:`qcut` and :func:`cut` now handle boolean input (:issue:`20303`)
- Fix to ensure all int dtypes can be used in :func:`merge_asof` when using a tolerance value. Previously every non-int64 type would raise an erroneous ``MergeError`` (:issue:`28870`).
- Better error message in :func:`get_dummies` when `columns` isn't a list-like value (:issue:`28383`)
- Bug in :meth:`Index.join` that caused infinite recursion error for mismatched ``MultiIndex`` name orders. (:issue:`25760`, :issue:`28956`)
- Bug :meth:`Series.pct_change` where supplying an anchored frequency would throw a ``ValueError`` (:issue:`28664`)
- Bug where :meth:`DataFrame.equals` returned True incorrectly in some cases when two DataFrames had the same columns in different orders (:issue:`28839`)
- Bug in :meth:`DataFrame.replace` that caused non-numeric replacer's dtype not respected (:issue:`26632`)
- Bug in :func:`melt` where supplying mixed strings and numeric values for ``id_vars`` or ``value_vars`` would incorrectly raise a ``ValueError`` (:issue:`29718`)
- Dtypes are now preserved when transposing a ``DataFrame`` where each column is the same extension dtype (:issue:`30091`)
- Bug in :func:`merge_asof` merging on a tz-aware ``left_index`` and ``right_on`` a tz-aware column (:issue:`29864`)
- Improved error message and docstring in :func:`cut` and :func:`qcut` when `labels=True` (:issue:`13318`)
- Bug in missing `fill_na` parameter to :meth:`DataFrame.unstack` with list of levels (:issue:`30740`)

Sparse
^^^^^^
- Bug in :class:`SparseDataFrame` arithmetic operations incorrectly casting inputs to float (:issue:`28107`)
- Bug in ``DataFrame.sparse`` returning a ``Series`` when there was a column named ``sparse`` rather than the accessor (:issue:`30758`)
- Fixed :meth:`operator.xor` with a boolean-dtype ``SparseArray``. Now returns a sparse result, rather than object dtype (:issue:`31025`)

ExtensionArray
^^^^^^^^^^^^^^

- Bug in :class:`arrays.PandasArray` when setting a scalar string (:issue:`28118`, :issue:`28150`).
- Bug where nullable integers could not be compared to strings (:issue:`28930`)
- Bug where :class:`DataFrame` constructor raised ``ValueError`` with list-like data and ``dtype`` specified (:issue:`30280`)

Other
^^^^^
- Trying to set the ``display.precision``, ``display.max_rows`` or ``display.max_columns`` using :meth:`set_option` to anything but a ``None`` or a positive int will raise a ``ValueError`` (:issue:`23348`)
- Using :meth:`DataFrame.replace` with overlapping keys in a nested dictionary will no longer raise, now matching the behavior of a flat dictionary (:issue:`27660`)
- :meth:`DataFrame.to_csv` and :meth:`Series.to_csv` now support dicts as ``compression`` argument with key ``'method'`` being the compression method and others as additional compression options when the compression method is ``'zip'``. (:issue:`26023`)
- Bug in :meth:`Series.diff` where a boolean series would incorrectly raise a ``TypeError`` (:issue:`17294`)
- :meth:`Series.append` will no longer raise a ``TypeError`` when passed a tuple of ``Series`` (:issue:`28410`)
- Fix corrupted error message when calling ``pandas.libs._json.encode()`` on a 0d array (:issue:`18878`)
- Backtick quoting in :meth:`DataFrame.query` and :meth:`DataFrame.eval` can now also be used to use invalid identifiers like names that start with a digit, are python keywords, or are using single character operators. (:issue:`27017`)
- Bug in ``pd.core.util.hashing.hash_pandas_object`` where arrays containing tuples were incorrectly treated as non-hashable (:issue:`28969`)
- Bug in :meth:`DataFrame.append` that raised ``IndexError`` when appending with empty list (:issue:`28769`)
- Fix :class:`AbstractHolidayCalendar` to return correct results for
  years after 2030 (now goes up to 2200) (:issue:`27790`)
- Fixed :class:`~arrays.IntegerArray` returning ``inf`` rather than ``NaN`` for operations dividing by ``0`` (:issue:`27398`)
- Fixed ``pow`` operations for :class:`~arrays.IntegerArray` when the other value is ``0`` or ``1`` (:issue:`29997`)
- Bug in :meth:`Series.count` raises if use_inf_as_na is enabled (:issue:`29478`)
- Bug in :class:`Index` where a non-hashable name could be set without raising ``TypeError`` (:issue:`29069`)
- Bug in :class:`DataFrame` constructor when passing a 2D ``ndarray`` and an extension dtype (:issue:`12513`)
- Bug in :meth:`DataFrame.to_csv` when supplied a series with a ``dtype="string"`` and a ``na_rep``, the ``na_rep`` was being truncated to 2 characters. (:issue:`29975`)
- Bug where :meth:`DataFrame.itertuples` would incorrectly determine whether or not namedtuples could be used for dataframes of 255 columns (:issue:`28282`)
- Handle nested NumPy ``object`` arrays in :func:`testing.assert_series_equal` for ExtensionArray implementations (:issue:`30841`)
- Bug in :class:`Index` constructor incorrectly allowing 2-dimensional input arrays (:issue:`13601`, :issue:`27125`)

.. ---------------------------------------------------------------------------

.. _whatsnew_100.contributors:

Contributors
~~~~~~~~~~~~

.. contributors:: v0.25.3..v1.0.0<|MERGE_RESOLUTION|>--- conflicted
+++ resolved
@@ -204,12 +204,7 @@
 methods :meth:`DataFrame.convert_dtypes` and :meth:`Series.convert_dtypes`
 have been introduced. (:issue:`29752`) (:issue:`30929`)
 
-<<<<<<< HEAD
-
-.. _whatsnew_1000.custom_window:
-=======
 Example:
->>>>>>> 292a993d
 
 .. ipython:: python
 
@@ -230,36 +225,8 @@
 See :ref:`here <missing_data.NA.conversion>` for a description.
 
 
-<<<<<<< HEAD
-.. _whatsnew_1000.groupby_key:
-
-Allow NA in groupby key
-^^^^^^^^^^^^^^^^^^^^^^^^
-
-We've added a ``dropna`` keyword to :meth:`DataFrame.groupby` and :meth:`Series.groupby` in order to
-allow ``NA`` values in group keys. Users can define ``dropna`` to ``False`` if they want to include
-``NA`` values in groupby keys. The default is set to ``True`` for ``dropna`` to keep backwards
-compatibility (:issue:`3729`)
-
-.. ipython:: python
-
-    df_list = [[1, 2, 3], [1, None, 4], [2, 1, 3], [1, 2, 2]]
-    df = pd.DataFrame(df_list, columns=["a", "b", "c"])
-
-    df.groupby(by=["b"], dropna=False).sum()
-
-.. ipython:: python
-
-    ser = pd.Series([1, 2, 3, 3], index=["a", "a", "b", np.nan])
-    ser.groupby(level=0).sum()
-
-    ser.groupby(level=0, dropna=False).sum()
-
-
-.. _whatsnew_1000.enhancements.other:
-=======
 .. _whatsnew_100.enhancements.other:
->>>>>>> 292a993d
+
 
 Other enhancements
 ~~~~~~~~~~~~~~~~~~
