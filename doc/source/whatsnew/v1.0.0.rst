--- conflicted
+++ resolved
@@ -980,13 +980,9 @@
 - Fixed :class:`IntegerArray` returning ``inf`` rather than ``NaN`` for operations dividing by 0 (:issue:`27398`)
 - Fixed ``pow`` operations for :class:`IntegerArray` when the other value is ``0`` or ``1`` (:issue:`29997`)
 - Bug in :meth:`Series.count` raises if use_inf_as_na is enabled (:issue:`29478`)
-<<<<<<< HEAD
-- Bug in :class:`Index` where a non-hashable name could be set without raising ``TypeError`` (:issue:29069`)
+- Bug in :class:`Index` where a non-hashable name could be set without raising ``TypeError`` (:issue:`29069`)
 - Bug in :class:`DataFrame` constructor when passing a 2D ``ndarray`` and an extension dtype (:issue:`12513`)
-=======
-- Bug in :class:`Index` where a non-hashable name could be set without raising ``TypeError`` (:issue:`29069`)
-
->>>>>>> ff261710
+-
 
 .. _whatsnew_1000.contributors:
 
