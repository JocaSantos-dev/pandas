.. _whatsnew_0240:

What's New in 0.24.0 (January XX, 2019)
---------------------------------------

.. warning::

   The 0.24.x series of releases will be the last to support Python 2. Future feature
   releases will support Python 3 only.

   See :ref:`install.dropping-27` for more.

{{ header }}


These are the changes in pandas 0.24.0. See :ref:`release` for a full changelog
including other versions of pandas.

.. _whatsnew_0240.enhancements:

New features
~~~~~~~~~~~~
- :func:`merge` now directly allows merge between objects of type ``DataFrame`` and named ``Series``, without the need to convert the ``Series`` object into a ``DataFrame`` beforehand (:issue:`21220`)
- ``ExcelWriter`` now accepts ``mode`` as a keyword argument, enabling append to existing workbooks when using the ``openpyxl`` engine (:issue:`3441`)
- ``FrozenList`` has gained the ``.union()`` and ``.difference()`` methods. This functionality greatly simplifies groupby's that rely on explicitly excluding certain columns. See :ref:`Splitting an object into groups <groupby.split>` for more information (:issue:`15475`, :issue:`15506`).
- :func:`DataFrame.to_parquet` now accepts ``index`` as an argument, allowing
  the user to override the engine's default behavior to include or omit the
  dataframe's indexes from the resulting Parquet file. (:issue:`20768`)
- :meth:`DataFrame.corr` and :meth:`Series.corr` now accept a callable for generic calculation methods of correlation, e.g. histogram intersection (:issue:`22684`)
- :func:`DataFrame.to_string` now accepts ``decimal`` as an argument, allowing the user to specify which decimal separator should be used in the output. (:issue:`23614`)
- :func:`read_feather` now accepts ``columns`` as an argument, allowing the user to specify which columns should be read. (:issue:`24025`)
- :func:`DataFrame.to_html` now accepts ``render_links`` as an argument, allowing the user to generate HTML with links to any URLs that appear in the DataFrame.
  See the :ref:`section on writing HTML <io.html>` in the IO docs for example usage. (:issue:`2679`)
- :meth:`DataFrame.shift` :meth:`Series.shift`, :meth:`ExtensionArray.shift`, :meth:`SparseArray.shift`, :meth:`Period.shift`, :meth:`GroupBy.shift`, :meth:`Categorical.shift`, :meth:`NDFrame.shift` and :meth:`Block.shift` now accept `fill_value` as an argument, allowing the user to specify a value which will be used instead of NA/NaT in the empty periods. (:issue:`15486`)

.. _whatsnew_0240.values_api:

Accessing the values in a Series or Index
^^^^^^^^^^^^^^^^^^^^^^^^^^^^^^^^^^^^^^^^^

:attr:`Series.array` and :attr:`Index.array` have been added for extracting the array backing a
``Series`` or ``Index``. (:issue:`19954`, :issue:`23623`)

.. ipython:: python

   idx = pd.period_range('2000', periods=4)
   idx.array
   pd.Series(idx).array

Historically, this would have been done with ``series.values``, but with
``.values`` it was unclear whether the returned value would be the actual array,
some transformation of it, or one of pandas custom arrays (like
``Categorical``). For example, with :class:`PeriodIndex`, ``.values`` generates
a new ndarray of period objects each time.

.. ipython:: python

   id(idx.values)
   id(idx.values)

If you need an actual NumPy array, use :meth:`Series.to_numpy` or :meth:`Index.to_numpy`.

.. ipython:: python

   idx.to_numpy()
   pd.Series(idx).to_numpy()

For Series and Indexes backed by normal NumPy arrays, :attr:`Series.array` will return a
new :class:`arrays.PandasArray`, which is a thin (no-copy) wrapper around a
:class:`numpy.ndarray`. :class:`arrays.PandasArray` isn't especially useful on its own,
but it does provide the same interface as any extension array defined in pandas or by
a third-party library.

.. ipython:: python

   ser = pd.Series([1, 2, 3])
   ser.array
   ser.to_numpy()

We haven't removed or deprecated :attr:`Series.values` or :attr:`DataFrame.values`, but we
highly recommend and using ``.array`` or ``.to_numpy()`` instead.

See :ref:`Dtypes <basics.dtypes>` and :ref:`Attributes and Underlying Data <basics.attrs>` for more.

.. _whatsnew_0240.enhancements.extension_array_operators:

``ExtensionArray`` operator support
^^^^^^^^^^^^^^^^^^^^^^^^^^^^^^^^^^^

A ``Series`` based on an ``ExtensionArray`` now supports arithmetic and comparison
operators (:issue:`19577`). There are two approaches for providing operator support for an ``ExtensionArray``:

1. Define each of the operators on your ``ExtensionArray`` subclass.
2. Use an operator implementation from pandas that depends on operators that are already defined
   on the underlying elements (scalars) of the ``ExtensionArray``.

See the :ref:`ExtensionArray Operator Support
<extending.extension.operator>` documentation section for details on both
ways of adding operator support.

.. _whatsnew_0240.enhancements.intna:

Optional Integer NA Support
^^^^^^^^^^^^^^^^^^^^^^^^^^^

Pandas has gained the ability to hold integer dtypes with missing values. This long requested feature is enabled through the use of :ref:`extension types <extending.extension-types>`.
Here is an example of the usage.

We can construct a ``Series`` with the specified dtype. The dtype string ``Int64`` is a pandas ``ExtensionDtype``. Specifying a list or array using the traditional missing value
marker of ``np.nan`` will infer to integer dtype. The display of the ``Series`` will also use the ``NaN`` to indicate missing values in string outputs. (:issue:`20700`, :issue:`20747`, :issue:`22441`, :issue:`21789`, :issue:`22346`)

.. ipython:: python

   s = pd.Series([1, 2, np.nan], dtype='Int64')
   s


Operations on these dtypes will propagate ``NaN`` as other pandas operations.

.. ipython:: python

   # arithmetic
   s + 1

   # comparison
   s == 1

   # indexing
   s.iloc[1:3]

   # operate with other dtypes
   s + s.iloc[1:3].astype('Int8')

   # coerce when needed
   s + 0.01

These dtypes can operate as part of of ``DataFrame``.

.. ipython:: python

   df = pd.DataFrame({'A': s, 'B': [1, 1, 3], 'C': list('aab')})
   df
   df.dtypes


These dtypes can be merged & reshaped & casted.

.. ipython:: python

   pd.concat([df[['A']], df[['B', 'C']]], axis=1).dtypes
   df['A'].astype(float)

Reduction and groupby operations such as 'sum' work.

.. ipython:: python

   df.sum()
   df.groupby('B').A.sum()

.. warning::

   The Integer NA support currently uses the captilized dtype version, e.g. ``Int8`` as compared to the traditional ``int8``. This may be changed at a future date.

.. _whatsnew_0240.enhancements.array:

A new top-level method :func:`array` has been added for creating 1-dimensional arrays (:issue:`22860`).
This can be used to create any :ref:`extension array <extending.extension-types>`, including
extension arrays registered by :ref:`3rd party libraries <ecosystem.extensions>`. See

See :ref:`Dtypes <basics.dtypes>` for more on extension arrays.

.. ipython:: python

   pd.array([1, 2, np.nan], dtype='Int64')
   pd.array(['a', 'b', 'c'], dtype='category')

Passing data for which there isn't dedicated extension type (e.g. float, integer, etc.)
will return a new :class:`arrays.PandasArray`, which is just a thin (no-copy)
wrapper around a :class:`numpy.ndarray` that satisfies the extension array interface.

.. ipython:: python

   pd.array([1, 2, 3])

On their own, a :class:`arrays.PandasArray` isn't a very useful object.
But if you need write low-level code that works generically for any
:class:`~pandas.api.extensions.ExtensionArray`, :class:`arrays.PandasArray`
satisfies that need.

Notice that by default, if no ``dtype`` is specified, the dtype of the returned
array is inferred from the data. In particular, note that the first example of
``[1, 2, np.nan]`` would have returned a floating-point array, since ``NaN``
is a float.

.. ipython:: python

   pd.array([1, 2, np.nan])

.. _whatsnew_0240.enhancements.read_html:

``read_html`` Enhancements
^^^^^^^^^^^^^^^^^^^^^^^^^^

:func:`read_html` previously ignored ``colspan`` and ``rowspan`` attributes.
Now it understands them, treating them as sequences of cells with the same
value. (:issue:`17054`)

.. ipython:: python

    result = pd.read_html("""
      <table>
        <thead>
          <tr>
            <th>A</th><th>B</th><th>C</th>
          </tr>
        </thead>
        <tbody>
          <tr>
            <td colspan="2">1</td><td>2</td>
          </tr>
        </tbody>
      </table>""")

*Previous Behavior*:

.. code-block:: ipython

    In [13]: result
    Out [13]:
    [   A  B   C
     0  1  2 NaN]

*New Behavior*:

.. ipython:: python

    result


.. _whatsnew_0240.enhancements.interval:

Storing Interval and Period Data in Series and DataFrame
^^^^^^^^^^^^^^^^^^^^^^^^^^^^^^^^^^^^^^^^^^^^^^^^^^^^^^^^

:class:`Interval` and :class:`Period` data may now be stored in a :class:`Series` or :class:`DataFrame`, in addition to an
:class:`IntervalIndex` and :class:`PeriodIndex` like previously (:issue:`19453`, :issue:`22862`).

.. ipython:: python

   ser = pd.Series(pd.interval_range(0, 5))
   ser
   ser.dtype

For periods:

.. ipython:: python

   pser = pd.Series(pd.date_range("2000", freq="D", periods=5))
   pser
   pser.dtype

Previously, these would be cast to a NumPy array with object dtype. In general,
this should result in better performance when storing an array of intervals or periods
in a :class:`Series` or column of a :class:`DataFrame`.

Use :attr:`Series.array` to extract the underlying array of intervals or periods
from the ``Series``:

.. ipython:: python

   ser.array
   pser.array

.. warning::

   For backwards compatibility, :attr:`Series.values` continues to return
   a NumPy array of objects for Interval and Period data. We recommend
   using :attr:`Series.array` when you need the array of data stored in the
   ``Series``, and :meth:`Series.to_numpy` when you know you need a NumPy array.

   See :ref:`Dtypes <basics.dtypes>` and :ref:`Attributes and Underlying Data <basics.attrs>`
   for more.


New ``Styler.pipe()`` method
^^^^^^^^^^^^^^^^^^^^^^^^^^^^
The :class:`~pandas.io.formats.style.Styler` class has gained a
:meth:`~pandas.io.formats.style.Styler.pipe` method.  This provides a
convenient way to apply users' predefined styling functions, and can help reduce
"boilerplate" when using DataFrame styling functionality repeatedly within a notebook. (:issue:`23229`)

.. ipython:: python

    df = pd.DataFrame({'N': [1250, 1500, 1750], 'X': [0.25, 0.35, 0.50]})

    def format_and_align(styler):
        return (styler.format({'N': '{:,}', 'X': '{:.1%}'})
                      .set_properties(**{'text-align': 'right'}))

    df.style.pipe(format_and_align).set_caption('Summary of results.')

Similar methods already exist for other classes in pandas, including :meth:`DataFrame.pipe`,
:meth:`pandas.core.groupby.GroupBy.pipe`, and :meth:`pandas.core.resample.Resampler.pipe`.


.. _whatsnew_0240.enhancements.join_with_two_multiindexes:

Joining with two multi-indexes
^^^^^^^^^^^^^^^^^^^^^^^^^^^^^^

:func:`DataFrame.merge` and :func:`DataFrame.join` can now be used to join multi-indexed ``Dataframe`` instances on the overlaping index levels (:issue:`6360`)

See the :ref:`Merge, join, and concatenate
<merging.Join_with_two_multi_indexes>` documentation section.

.. ipython:: python

   index_left = pd.MultiIndex.from_tuples([('K0', 'X0'), ('K0', 'X1'),
                                          ('K1', 'X2')],
                                          names=['key', 'X'])

   left = pd.DataFrame({'A': ['A0', 'A1', 'A2'],
                        'B': ['B0', 'B1', 'B2']}, index=index_left)

   index_right = pd.MultiIndex.from_tuples([('K0', 'Y0'), ('K1', 'Y1'),
                                           ('K2', 'Y2'), ('K2', 'Y3')],
                                           names=['key', 'Y'])

   right = pd.DataFrame({'C': ['C0', 'C1', 'C2', 'C3'],
                         'D': ['D0', 'D1', 'D2', 'D3']}, index=index_right)

   left.join(right)

For earlier versions this can be done using the following.

.. ipython:: python

   pd.merge(left.reset_index(), right.reset_index(),
            on=['key'], how='inner').set_index(['key', 'X', 'Y'])


.. _whatsnew_0240.enhancements.rename_axis:

Renaming names in a MultiIndex
^^^^^^^^^^^^^^^^^^^^^^^^^^^^^^

:func:`DataFrame.rename_axis` now supports ``index`` and ``columns`` arguments
and :func:`Series.rename_axis` supports ``index`` argument (:issue:`19978`)

This change allows a dictionary to be passed so that some of the names
of a ``MultiIndex`` can be changed.

Example:

.. ipython:: python

    mi = pd.MultiIndex.from_product([list('AB'), list('CD'), list('EF')],
                                    names=['AB', 'CD', 'EF'])
    df = pd.DataFrame([i for i in range(len(mi))], index=mi, columns=['N'])
    df
    df.rename_axis(index={'CD': 'New'})

See the :ref:`Advanced documentation on renaming<advanced.index_names>` for more details.


.. _whatsnew_0240.enhancements.other:

Other Enhancements
^^^^^^^^^^^^^^^^^^

- :func:`to_datetime` now supports the ``%Z`` and ``%z`` directive when passed into ``format`` (:issue:`13486`)
- :func:`Series.mode` and :func:`DataFrame.mode` now support the ``dropna`` parameter which can be used to specify whether ``NaN``/``NaT`` values should be considered (:issue:`17534`)
- :func:`DataFrame.to_csv` and :func:`Series.to_csv` now support the ``compression`` keyword when a file handle is passed. (:issue:`21227`)
- :meth:`Index.droplevel` is now implemented also for flat indexes, for compatibility with :class:`MultiIndex` (:issue:`21115`)
- :meth:`Series.droplevel` and :meth:`DataFrame.droplevel` are now implemented (:issue:`20342`)
- Added support for reading from/writing to Google Cloud Storage via the ``gcsfs`` library (:issue:`19454`, :issue:`23094`)
- :func:`DataFrame.to_gbq` and :func:`read_gbq` signature and documentation updated to
  reflect changes from the `Pandas-GBQ library version 0.8.0
  <https://pandas-gbq.readthedocs.io/en/latest/changelog.html#changelog-0-8-0>`__.
  Adds a ``credentials`` argument, which enables the use of any kind of
  `google-auth credentials
  <https://google-auth.readthedocs.io/en/latest/>`__. (:issue:`21627`,
  :issue:`22557`, :issue:`23662`)
- New method :meth:`HDFStore.walk` will recursively walk the group hierarchy of an HDF5 file (:issue:`10932`)
- :func:`read_html` copies cell data across ``colspan`` and ``rowspan``, and it treats all-``th`` table rows as headers if ``header`` kwarg is not given and there is no ``thead`` (:issue:`17054`)
- :meth:`Series.nlargest`, :meth:`Series.nsmallest`, :meth:`DataFrame.nlargest`, and :meth:`DataFrame.nsmallest` now accept the value ``"all"`` for the ``keep`` argument. This keeps all ties for the nth largest/smallest value (:issue:`16818`)
- :class:`IntervalIndex` has gained the :meth:`~IntervalIndex.set_closed` method to change the existing ``closed`` value (:issue:`21670`)
- :func:`~DataFrame.to_csv`, :func:`~Series.to_csv`, :func:`~DataFrame.to_json`, and :func:`~Series.to_json` now support ``compression='infer'`` to infer compression based on filename extension (:issue:`15008`).
  The default compression for ``to_csv``, ``to_json``, and ``to_pickle`` methods has been updated to ``'infer'`` (:issue:`22004`).
- :meth:`DataFrame.to_sql` now supports writing ``TIMESTAMP WITH TIME ZONE`` types for supported databases. For databases that don't support timezones, datetime data will be stored as timezone unaware local timestamps. See the :ref:`io.sql_datetime_data` for implications (:issue:`9086`).
- :func:`to_timedelta` now supports iso-formated timedelta strings (:issue:`21877`)
- :class:`Series` and :class:`DataFrame` now support :class:`Iterable` in constructor (:issue:`2193`)
- :class:`DatetimeIndex` has gained the :attr:`DatetimeIndex.timetz` attribute. This returns the local time with timezone information. (:issue:`21358`)
- :meth:`Timestamp.round`, :meth:`Timestamp.ceil`, and :meth:`Timestamp.floor` for :class:`DatetimeIndex` and :class:`Timestamp` now support an ``ambiguous`` argument for handling datetimes that are rounded to ambiguous times (:issue:`18946`)
- :meth:`Timestamp.round`, :meth:`Timestamp.ceil`, and :meth:`Timestamp.floor` for :class:`DatetimeIndex` and :class:`Timestamp` now support a ``nonexistent`` argument for handling datetimes that are rounded to nonexistent times. See :ref:`timeseries.timezone_nonexistent` (:issue:`22647`)
- :class:`pandas.core.resample.Resampler` now is iterable like :class:`pandas.core.groupby.GroupBy` (:issue:`15314`).
- :meth:`Series.resample` and :meth:`DataFrame.resample` have gained the :meth:`pandas.core.resample.Resampler.quantile` (:issue:`15023`).
- :meth:`DataFrame.resample` and :meth:`Series.resample` with a :class:`PeriodIndex` will now respect the ``base`` argument in the same fashion as with a :class:`DatetimeIndex`. (:issue:`23882`)
- :meth:`pandas.api.types.is_list_like` has gained a keyword ``allow_sets`` which is ``True`` by default; if ``False``,
  all instances of ``set`` will not be considered "list-like" anymore (:issue:`23061`)
- :meth:`Index.to_frame` now supports overriding column name(s) (:issue:`22580`).
- New attribute :attr:`__git_version__` will return git commit sha of current build (:issue:`21295`).
- Compatibility with Matplotlib 3.0 (:issue:`22790`).
- Added :meth:`Interval.overlaps`, :meth:`IntervalArray.overlaps`, and :meth:`IntervalIndex.overlaps` for determining overlaps between interval-like objects (:issue:`21998`)
- :func:`read_fwf` now accepts keyword ``infer_nrows`` (:issue:`15138`).
- :func:`~DataFrame.to_parquet` now supports writing a ``DataFrame`` as a directory of parquet files partitioned by a subset of the columns when ``engine = 'pyarrow'`` (:issue:`23283`)
- :meth:`Timestamp.tz_localize`, :meth:`DatetimeIndex.tz_localize`, and :meth:`Series.tz_localize` have gained the ``nonexistent`` argument for alternative handling of nonexistent times. See :ref:`timeseries.timezone_nonexistent` (:issue:`8917`)
- :meth:`Index.difference` now has an optional ``sort`` parameter to specify whether the results should be sorted if possible (:issue:`17839`)
- :meth:`read_excel()` now accepts ``usecols`` as a list of column names or callable (:issue:`18273`)
- :meth:`MultiIndex.to_flat_index` has been added to flatten multiple levels into a single-level :class:`Index` object.
- :meth:`DataFrame.to_stata` and :class:`pandas.io.stata.StataWriter117` can write mixed sting columns to Stata strl format (:issue:`23633`)
- :meth:`DataFrame.between_time` and :meth:`DataFrame.at_time` have gained the ``axis`` parameter (:issue:`8839`)
- The ``scatter_matrix``, ``andrews_curves``, ``parallel_coordinates``, ``lag_plot``, ``autocorrelation_plot``, ``bootstrap_plot``, and ``radviz`` plots from the ``pandas.plotting`` module are now accessible from calling :meth:`DataFrame.plot` (:issue:`11978`)
- :meth:`DataFrame.to_records` now accepts ``index_dtypes`` and ``column_dtypes`` parameters to allow different data types in stored column and index records (:issue:`18146`)
- :class:`IntervalIndex` has gained the :attr:`~IntervalIndex.is_overlapping` attribute to indicate if the ``IntervalIndex`` contains any overlapping intervals (:issue:`23309`)
- :func:`pandas.DataFrame.to_sql` has gained the ``method`` argument to control SQL insertion clause. See the :ref:`insertion method <io.sql.method>` section in the documentation. (:issue:`8953`)
- :meth:`DataFrame.corrwith` now supports Spearman's rank correlation, Kendall's tau as well as callable correlation methods. (:issue:`21925`)

.. _whatsnew_0240.api_breaking:

Backwards incompatible API changes
~~~~~~~~~~~~~~~~~~~~~~~~~~~~~~~~~~

- A newly constructed empty :class:`DataFrame` with integer as the ``dtype`` will now only be cast to ``float64`` if ``index`` is specified (:issue:`22858`)
- :meth:`Series.str.cat` will now raise if ``others`` is a ``set`` (:issue:`23009`)
- Passing scalar values to :class:`DatetimeIndex` or :class:`TimedeltaIndex` will now raise ``TypeError`` instead of ``ValueError`` (:issue:`23539`)
- ``max_rows`` and ``max_cols`` parameters removed from :class:`HTMLFormatter` since truncation is handled by :class:`DataFrameFormatter` (:issue:`23818`)
- :func:`read_csv` will now raise a ``ValueError`` if a column with missing values is declared as having dtype ``bool`` (:issue:`20591`)
- The column order of the resultant :class:`DataFrame` from :meth:`MultiIndex.to_frame` is now guaranteed to match the :attr:`MultiIndex.names` order. (:issue:`22420`)
- :func:`pd.offsets.generate_range` argument ``time_rule`` has been removed; use ``offset`` instead (:issue:`24157`)

Percentage change on groupby
^^^^^^^^^^^^^^^^^^^^^^^^^^^^

Fixed a bug where calling :func:`pancas.core.groupby.SeriesGroupBy.pct_change` or :func:`pandas.core.groupby.DataFrameGroupBy.pct_change` would previously work across groups when calculating the percent change, where it now correctly works per group (:issue:`21200`, :issue:`21235`).

.. ipython:: python

   df = pd.DataFrame({'grp': ['a', 'a', 'b'], 'foo': [1.0, 1.1, 2.2]})
   df

Previous behavior:

.. code-block:: ipython

   In [1]: df.groupby('grp').pct_change()
   Out[1]:
      foo
   0  NaN
   1  0.1
   2  1.0

New behavior:

.. ipython:: python

   df.groupby('grp').pct_change()

.. _whatsnew_0240.api_breaking.deps:

Dependencies have increased minimum versions
^^^^^^^^^^^^^^^^^^^^^^^^^^^^^^^^^^^^^^^^^^^^

We have updated our minimum supported versions of dependencies (:issue:`21242`, :issue:`18742`, :issue:`23774`).
If installed, we now require:

+-----------------+-----------------+----------+
| Package         | Minimum Version | Required |
+=================+=================+==========+
| numpy           | 1.12.0          |    X     |
+-----------------+-----------------+----------+
| bottleneck      | 1.2.0           |          |
+-----------------+-----------------+----------+
| fastparquet     | 0.1.2           |          |
+-----------------+-----------------+----------+
| matplotlib      | 2.0.0           |          |
+-----------------+-----------------+----------+
| numexpr         | 2.6.1           |          |
+-----------------+-----------------+----------+
| pandas-gbq      | 0.8.0           |          |
+-----------------+-----------------+----------+
| pyarrow         | 0.7.0           |          |
+-----------------+-----------------+----------+
| pytables        | 3.4.2           |          |
+-----------------+-----------------+----------+
| scipy           | 0.18.1          |          |
+-----------------+-----------------+----------+
| xlrd            | 1.0.0           |          |
+-----------------+-----------------+----------+
| pytest (dev)    | 3.6             |          |
+-----------------+-----------------+----------+

Additionally we no longer depend on ``feather-format`` for feather based storage
and replaced it with references to ``pyarrow`` (:issue:`21639` and :issue:`23053`).

.. _whatsnew_0240.api_breaking.csv_line_terminator:

`os.linesep` is used for ``line_terminator`` of ``DataFrame.to_csv``
^^^^^^^^^^^^^^^^^^^^^^^^^^^^^^^^^^^^^^^^^^^^^^^^^^^^^^^^^^^^^^^^^^^^

:func:`DataFrame.to_csv` now uses :func:`os.linesep` rather than ``'\n'``
for the default line terminator (:issue:`20353`).
This change only affects when running on Windows, where ``'\r\n'`` was used for line terminator
even when ``'\n'`` was passed in ``line_terminator``.

*Previous Behavior* on Windows:

.. code-block:: ipython

    In [1]: data = pd.DataFrame({"string_with_lf": ["a\nbc"],
       ...:                      "string_with_crlf": ["a\r\nbc"]})

    In [2]: # When passing file PATH to to_csv,
       ...: # line_terminator does not work, and csv is saved with '\r\n'.
       ...: # Also, this converts all '\n's in the data to '\r\n'.
       ...: data.to_csv("test.csv", index=False, line_terminator='\n')

    In [3]: with open("test.csv", mode='rb') as f:
       ...:     print(f.read())
    Out[3]: b'string_with_lf,string_with_crlf\r\n"a\r\nbc","a\r\r\nbc"\r\n'

    In [4]: # When passing file OBJECT with newline option to
       ...: # to_csv, line_terminator works.
       ...: with open("test2.csv", mode='w', newline='\n') as f:
       ...:     data.to_csv(f, index=False, line_terminator='\n')

    In [5]: with open("test2.csv", mode='rb') as f:
       ...:     print(f.read())
    Out[5]: b'string_with_lf,string_with_crlf\n"a\nbc","a\r\nbc"\n'


*New Behavior* on Windows:

Passing ``line_terminator`` explicitly, set thes ``line terminator`` to that character.

.. code-block:: ipython

   In [1]: data = pd.DataFrame({"string_with_lf": ["a\nbc"],
      ...:                      "string_with_crlf": ["a\r\nbc"]})

   In [2]: data.to_csv("test.csv", index=False, line_terminator='\n')

   In [3]: with open("test.csv", mode='rb') as f:
      ...:     print(f.read())
   Out[3]: b'string_with_lf,string_with_crlf\n"a\nbc","a\r\nbc"\n'


On Windows, the value of ``os.linesep`` is ``'\r\n'``, so if ``line_terminator`` is not
set, ``'\r\n'`` is used for line terminator.

.. code-block:: ipython

   In [1]: data = pd.DataFrame({"string_with_lf": ["a\nbc"],
      ...:                      "string_with_crlf": ["a\r\nbc"]})

   In [2]: data.to_csv("test.csv", index=False)

   In [3]: with open("test.csv", mode='rb') as f:
      ...:     print(f.read())
   Out[3]: b'string_with_lf,string_with_crlf\r\n"a\nbc","a\r\nbc"\r\n'


For file objects, specifying ``newline`` is not sufficient to set the line terminator.
You must pass in the ``line_terminator`` explicitly, even in this case.

.. code-block:: ipython

   In [1]: data = pd.DataFrame({"string_with_lf": ["a\nbc"],
      ...:                      "string_with_crlf": ["a\r\nbc"]})

   In [2]: with open("test2.csv", mode='w', newline='\n') as f:
      ...:     data.to_csv(f, index=False)

   In [3]: with open("test2.csv", mode='rb') as f:
      ...:     print(f.read())
   Out[3]: b'string_with_lf,string_with_crlf\r\n"a\nbc","a\r\nbc"\r\n'

.. _whatsnew_0240.api.timezone_offset_parsing:

Parsing Datetime Strings with Timezone Offsets
^^^^^^^^^^^^^^^^^^^^^^^^^^^^^^^^^^^^^^^^^^^^^^

Previously, parsing datetime strings with UTC offsets with :func:`to_datetime`
or :class:`DatetimeIndex` would automatically convert the datetime to UTC
without timezone localization. This is inconsistent from parsing the same
datetime string with :class:`Timestamp` which would preserve the UTC
offset in the ``tz`` attribute. Now, :func:`to_datetime` preserves the UTC
offset in the ``tz`` attribute when all the datetime strings have the same
UTC offset (:issue:`17697`, :issue:`11736`, :issue:`22457`)

*Previous Behavior*:

.. code-block:: ipython

    In [2]: pd.to_datetime("2015-11-18 15:30:00+05:30")
    Out[2]: Timestamp('2015-11-18 10:00:00')

    In [3]: pd.Timestamp("2015-11-18 15:30:00+05:30")
    Out[3]: Timestamp('2015-11-18 15:30:00+0530', tz='pytz.FixedOffset(330)')

    # Different UTC offsets would automatically convert the datetimes to UTC (without a UTC timezone)
    In [4]: pd.to_datetime(["2015-11-18 15:30:00+05:30", "2015-11-18 16:30:00+06:30"])
    Out[4]: DatetimeIndex(['2015-11-18 10:00:00', '2015-11-18 10:00:00'], dtype='datetime64[ns]', freq=None)

*New Behavior*:

.. ipython:: python

    pd.to_datetime("2015-11-18 15:30:00+05:30")
    pd.Timestamp("2015-11-18 15:30:00+05:30")

Parsing datetime strings with the same UTC offset will preserve the UTC offset in the ``tz``

.. ipython:: python

    pd.to_datetime(["2015-11-18 15:30:00+05:30"] * 2)

Parsing datetime strings with different UTC offsets will now create an Index of
``datetime.datetime`` objects with different UTC offsets

.. ipython:: python

    idx = pd.to_datetime(["2015-11-18 15:30:00+05:30",
                          "2015-11-18 16:30:00+06:30"])
    idx
    idx[0]
    idx[1]

Passing ``utc=True`` will mimic the previous behavior but will correctly indicate
that the dates have been converted to UTC

.. ipython:: python

    pd.to_datetime(["2015-11-18 15:30:00+05:30",
                    "2015-11-18 16:30:00+06:30"], utc=True)

.. _whatsnew_0240.api_breaking.period_end_time:

Time values in ``dt.end_time`` and ``to_timestamp(how='end')``
^^^^^^^^^^^^^^^^^^^^^^^^^^^^^^^^^^^^^^^^^^^^^^^^^^^^^^^^^^^^^^

The time values in :class:`Period` and :class:`PeriodIndex` objects are now set
to '23:59:59.999999999' when calling :attr:`Series.dt.end_time`, :attr:`Period.end_time`,
:attr:`PeriodIndex.end_time`, :func:`Period.to_timestamp()` with ``how='end'``,
or :func:`PeriodIndex.to_timestamp()` with ``how='end'`` (:issue:`17157`)

*Previous Behavior*:

.. code-block:: ipython

   In [2]: p = pd.Period('2017-01-01', 'D')
   In [3]: pi = pd.PeriodIndex([p])

   In [4]: pd.Series(pi).dt.end_time[0]
   Out[4]: Timestamp(2017-01-01 00:00:00)

   In [5]: p.end_time
   Out[5]: Timestamp(2017-01-01 23:59:59.999999999)

*New Behavior*:

Calling :attr:`Series.dt.end_time` will now result in a time of '23:59:59.999999999' as
is the case with :attr:`Period.end_time`, for example

.. ipython:: python

   p = pd.Period('2017-01-01', 'D')
   pi = pd.PeriodIndex([p])

   pd.Series(pi).dt.end_time[0]

   p.end_time

.. _whatsnew_0240.api_breaking.sparse_values:

Sparse Data Structure Refactor
^^^^^^^^^^^^^^^^^^^^^^^^^^^^^^

``SparseArray``, the array backing ``SparseSeries`` and the columns in a ``SparseDataFrame``,
is now an extension array (:issue:`21978`, :issue:`19056`, :issue:`22835`).
To conform to this interface and for consistency with the rest of pandas, some API breaking
changes were made:

- ``SparseArray`` is no longer a subclass of :class:`numpy.ndarray`. To convert a ``SparseArray`` to a NumPy array, use :func:`numpy.asarray`.
- ``SparseArray.dtype`` and ``SparseSeries.dtype`` are now instances of :class:`SparseDtype`, rather than ``np.dtype``. Access the underlying dtype with ``SparseDtype.subtype``.
- ``numpy.asarray(sparse_array)`` now returns a dense array with all the values, not just the non-fill-value values (:issue:`14167`)
- ``SparseArray.take`` now matches the API of :meth:`pandas.api.extensions.ExtensionArray.take` (:issue:`19506`):

  * The default value of ``allow_fill`` has changed from ``False`` to ``True``.
  * The ``out`` and ``mode`` parameters are now longer accepted (previously, this raised if they were specified).
  * Passing a scalar for ``indices`` is no longer allowed.

- The result of :func:`concat` with a mix of sparse and dense Series is a Series with sparse values, rather than a ``SparseSeries``.
- ``SparseDataFrame.combine`` and ``DataFrame.combine_first`` no longer supports combining a sparse column with a dense column while preserving the sparse subtype. The result will be an object-dtype SparseArray.
- Setting :attr:`SparseArray.fill_value` to a fill value with a different dtype is now allowed.
- ``DataFrame[column]`` is now a :class:`Series` with sparse values, rather than a :class:`SparseSeries`, when slicing a single column with sparse values (:issue:`23559`).
- The result of :meth:`Series.where` is now a ``Series`` with sparse values, like with other extension arrays (:issue:`24077`)

Some new warnings are issued for operations that require or are likely to materialize a large dense array:

- A :class:`errors.PerformanceWarning` is issued when using fillna with a ``method``, as a dense array is constructed to create the filled array. Filling with a ``value`` is the efficient way to fill a sparse array.
- A :class:`errors.PerformanceWarning` is now issued when concatenating sparse Series with differing fill values. The fill value from the first sparse array continues to be used.

In addition to these API breaking changes, many :ref:`Performance Improvements and Bug Fixes have been made <whatsnew_0240.bug_fixes.sparse>`.

Finally, a ``Series.sparse`` accessor was added to provide sparse-specific methods like :meth:`Series.sparse.from_coo`.

.. ipython:: python

   s = pd.Series([0, 0, 1, 1, 1], dtype='Sparse[int]')
   s.sparse.density

.. _whatsnew_0240.api_breaking.get_dummies:

:meth:`get_dummies` always returns a DataFrame
^^^^^^^^^^^^^^^^^^^^^^^^^^^^^^^^^^^^^^^^^^^^^^

Previously, when ``sparse=True`` was passed to :func:`get_dummies`, the return value could be either
a :class:`DataFrame` or a :class:`SparseDataFrame`, depending on whether all or a just a subset
of the columns were dummy-encoded. Now, a :class:`DataFrame` is always returned (:issue:`24284`).

*Previous Behavior*

The first :func:`get_dummies` returns a :class:`DataFrame` because the column ``A``
is not dummy encoded. When just ``["B", "C"]`` are passed to ``get_dummies``,
then all the columns are dummy-encoded, and a :class:`SparseDataFrame` was returned.

.. code-block:: ipython

   In [2]: df = pd.DataFrame({"A": [1, 2], "B": ['a', 'b'], "C": ['a', 'a']})

   In [3]: type(pd.get_dummies(df, sparse=True))
   Out[3]: pandas.core.frame.DataFrame

   In [4]: type(pd.get_dummies(df[['B', 'C']], sparse=True))
   Out[4]: pandas.core.sparse.frame.SparseDataFrame

.. ipython:: python
   :suppress:

   df = pd.DataFrame({"A": [1, 2], "B": ['a', 'b'], "C": ['a', 'a']})

*New Behavior*

Now, the return type is consistently a :class:`DataFrame`.

.. ipython:: python

   type(pd.get_dummies(df, sparse=True))
   type(pd.get_dummies(df[['B', 'C']], sparse=True))

.. note::

   There's no difference in memory usage between a :class:`SparseDataFrame`
   and a :class:`DataFrame` with sparse values. The memory usage will
   be the same as in the previous version of pandas.

.. _whatsnew_0240.api_breaking.frame_to_dict_index_orient:

Raise ValueError in ``DataFrame.to_dict(orient='index')``
^^^^^^^^^^^^^^^^^^^^^^^^^^^^^^^^^^^^^^^^^^^^^^^^^^^^^^^^^

Bug in :func:`DataFrame.to_dict` raises ``ValueError`` when used with
``orient='index'`` and a non-unique index instead of losing data (:issue:`22801`)

.. ipython:: python
    :okexcept:

    df = pd.DataFrame({'a': [1, 2], 'b': [0.5, 0.75]}, index=['A', 'A'])
    df

    df.to_dict(orient='index')

.. _whatsnew_0240.api.datetimelike.normalize:

Tick DateOffset Normalize Restrictions
^^^^^^^^^^^^^^^^^^^^^^^^^^^^^^^^^^^^^^

Creating a ``Tick`` object (:class:`Day`, :class:`Hour`, :class:`Minute`,
:class:`Second`, :class:`Milli`, :class:`Micro`, :class:`Nano`) with
``normalize=True`` is no longer supported.  This prevents unexpected behavior
where addition could fail to be monotone or associative.  (:issue:`21427`)

*Previous Behavior*:

.. code-block:: ipython


   In [2]: ts = pd.Timestamp('2018-06-11 18:01:14')

   In [3]: ts
   Out[3]: Timestamp('2018-06-11 18:01:14')

   In [4]: tic = pd.offsets.Hour(n=2, normalize=True)
      ...:

   In [5]: tic
   Out[5]: <2 * Hours>

   In [6]: ts + tic
   Out[6]: Timestamp('2018-06-11 00:00:00')

   In [7]: ts + tic + tic + tic == ts + (tic + tic + tic)
   Out[7]: False

*New Behavior*:

.. ipython:: python

    ts = pd.Timestamp('2018-06-11 18:01:14')
    tic = pd.offsets.Hour(n=2)
    ts + tic + tic + tic == ts + (tic + tic + tic)


.. _whatsnew_0240.api.datetimelike:


.. _whatsnew_0240.api.period_subtraction:

Period Subtraction
^^^^^^^^^^^^^^^^^^

Subtraction of a ``Period`` from another ``Period`` will give a ``DateOffset``.
instead of an integer (:issue:`21314`)

.. ipython:: python

    june = pd.Period('June 2018')
    april = pd.Period('April 2018')
    june - april

*Previous Behavior*:

.. code-block:: ipython

    In [2]: june = pd.Period('June 2018')

    In [3]: april = pd.Period('April 2018')

    In [4]: june - april
    Out [4]: 2

Similarly, subtraction of a ``Period`` from a ``PeriodIndex`` will now return
an ``Index`` of ``DateOffset`` objects instead of an ``Int64Index``

.. ipython:: python

    pi = pd.period_range('June 2018', freq='M', periods=3)
    pi - pi[0]

*Previous Behavior*:

.. code-block:: ipython

    In [2]: pi = pd.period_range('June 2018', freq='M', periods=3)

    In [3]: pi - pi[0]
    Out[3]: Int64Index([0, 1, 2], dtype='int64')


.. _whatsnew_0240.api.timedelta64_subtract_nan:

Addition/Subtraction of ``NaN`` from :class:`DataFrame`
^^^^^^^^^^^^^^^^^^^^^^^^^^^^^^^^^^^^^^^^^^^^^^^^^^^^^^^

Adding or subtracting ``NaN`` from a :class:`DataFrame` column with
``timedelta64[ns]`` dtype will now raise a ``TypeError`` instead of returning
all-``NaT``.  This is for compatibility with ``TimedeltaIndex`` and
``Series`` behavior (:issue:`22163`)

.. ipython:: python

   df = pd.DataFrame([pd.Timedelta(days=1)])
   df

.. code-block:: ipython

    In [2]: df - np.nan
    ...
    TypeError: unsupported operand type(s) for -: 'TimedeltaIndex' and 'float'

*Previous Behavior*:

.. code-block:: ipython

    In [4]: df = pd.DataFrame([pd.Timedelta(days=1)])

    In [5]: df - np.nan
    Out[5]:
        0
    0 NaT

.. _whatsnew_0240.api.dataframe_cmp_broadcasting:

DataFrame Comparison Operations Broadcasting Changes
^^^^^^^^^^^^^^^^^^^^^^^^^^^^^^^^^^^^^^^^^^^^^^^^^^^^
Previously, the broadcasting behavior of :class:`DataFrame` comparison
operations (``==``, ``!=``, ...) was inconsistent with the behavior of
arithmetic operations (``+``, ``-``, ...).  The behavior of the comparison
operations has been changed to match the arithmetic operations in these cases.
(:issue:`22880`)

The affected cases are:

- operating against a 2-dimensional ``np.ndarray`` with either 1 row or 1 column will now broadcast the same way a ``np.ndarray`` would (:issue:`23000`).
- a list or tuple with length matching the number of rows in the :class:`DataFrame` will now raise ``ValueError`` instead of operating column-by-column (:issue:`22880`.
- a list or tuple with length matching the number of columns in the :class:`DataFrame` will now operate row-by-row instead of raising ``ValueError`` (:issue:`22880`).

*Previous Behavior*:

.. code-block:: ipython

   In [3]: arr = np.arange(6).reshape(3, 2)
   In [4]: df = pd.DataFrame(arr)

   In [5]: df == arr[[0], :]
       ...: # comparison previously broadcast where arithmetic would raise
   Out[5]:
          0      1
   0   True   True
   1  False  False
   2  False  False
   In [6]: df + arr[[0], :]
   ...
   ValueError: Unable to coerce to DataFrame, shape must be (3, 2): given (1, 2)

   In [7]: df == (1, 2)
       ...: # length matches number of columns;
       ...: # comparison previously raised where arithmetic would broadcast
   ...
   ValueError: Invalid broadcasting comparison [(1, 2)] with block values
   In [8]: df + (1, 2)
   Out[8]:
      0  1
   0  1  3
   1  3  5
   2  5  7

   In [9]: df == (1, 2, 3)
       ...:  # length matches number of rows
       ...:  # comparison previously broadcast where arithmetic would raise
   Out[9]:
          0      1
   0  False   True
   1   True  False
   2  False  False
   In [10]: df + (1, 2, 3)
   ...
   ValueError: Unable to coerce to Series, length must be 2: given 3

*New Behavior*:

.. ipython:: python
   :okexcept:

   arr = np.arange(6).reshape(3, 2)
   df = pd.DataFrame(arr)
   df

.. ipython:: python

   # Comparison operations and arithmetic operations both broadcast.
   df == arr[[0], :]
   df + arr[[0], :]

.. ipython:: python

   # Comparison operations and arithmetic operations both broadcast.
   df == (1, 2)
   df + (1, 2)

.. code-block:: ipython

   # Comparison operations and arithmetic opeartions both raise ValueError.
   In [6]: df == (1, 2, 3)
   ...
   ValueError: Unable to coerce to Series, length must be 2: given 3

   In [7]: df + (1, 2, 3)
   ...
   ValueError: Unable to coerce to Series, length must be 2: given 3

.. _whatsnew_0240.api.dataframe_arithmetic_broadcasting:

DataFrame Arithmetic Operations Broadcasting Changes
^^^^^^^^^^^^^^^^^^^^^^^^^^^^^^^^^^^^^^^^^^^^^^^^^^^^

:class:`DataFrame` arithmetic operations when operating with 2-dimensional
``np.ndarray`` objects now broadcast in the same way as ``np.ndarray``
broadcast.  (:issue:`23000`)

*Previous Behavior*:

.. code-block:: ipython

   In [3]: arr = np.arange(6).reshape(3, 2)
   In [4]: df = pd.DataFrame(arr)
   In [5]: df + arr[[0], :]   # 1 row, 2 columns
   ...
   ValueError: Unable to coerce to DataFrame, shape must be (3, 2): given (1, 2)
   In [6]: df + arr[:, [1]]   # 1 column, 3 rows
   ...
   ValueError: Unable to coerce to DataFrame, shape must be (3, 2): given (3, 1)

*New Behavior*:

.. ipython:: python

   arr = np.arange(6).reshape(3, 2)
   df = pd.DataFrame(arr)
   df

.. ipython:: python

   df + arr[[0], :]   # 1 row, 2 columns
   df + arr[:, [1]]   # 1 column, 3 rows


.. _whatsnew_0240.api.extension:

ExtensionType Changes
^^^^^^^^^^^^^^^^^^^^^

:class:`pandas.api.extensions.ExtensionDtype` **Equality and Hashability**

Pandas now requires that extension dtypes be hashable. The base class implements
a default ``__eq__`` and ``__hash__``. If you have a parametrized dtype, you should
update the ``ExtensionDtype._metadata`` tuple to match the signature of your
``__init__`` method. See :class:`pandas.api.extensions.ExtensionDtype` for more (:issue:`22476`).

**Other changes**

- :meth:`~pandas.api.types.ExtensionArray.dropna` has been added (:issue:`21185`)
- :meth:`~pandas.api.types.ExtensionArray.repeat` has been added (:issue:`24349`)
- ``ExtensionDtype`` has gained the ability to instantiate from string dtypes, e.g. ``decimal`` would instantiate a registered ``DecimalDtype``; furthermore
  the ``ExtensionDtype`` has gained the method ``construct_array_type`` (:issue:`21185`)
- :meth:`~pandas.api.types.ExtensionArray.searchsorted` has been added (:issue:`24350`)
- An ``ExtensionArray`` with a boolean dtype now works correctly as a boolean indexer. :meth:`pandas.api.types.is_bool_dtype` now properly considers them boolean (:issue:`22326`)
- Added ``ExtensionDtype._is_numeric`` for controlling whether an extension dtype is considered numeric (:issue:`22290`).
- The ``ExtensionArray`` constructor, ``_from_sequence`` now take the keyword arg ``copy=False`` (:issue:`21185`)
- Bug in :meth:`Series.get` for ``Series`` using ``ExtensionArray`` and integer index (:issue:`21257`)
- :meth:`pandas.api.extensions.ExtensionArray.shift` added as part of the basic ``ExtensionArray`` interface (:issue:`22387`).
- :meth:`~Series.shift` now dispatches to :meth:`ExtensionArray.shift` (:issue:`22386`)
- :meth:`Series.combine()` works correctly with :class:`~pandas.api.extensions.ExtensionArray` inside of :class:`Series` (:issue:`20825`)
- :meth:`Series.combine()` with scalar argument now works for any function type (:issue:`21248`)
- :meth:`Series.astype` and :meth:`DataFrame.astype` now dispatch to :meth:`ExtensionArray.astype` (:issue:`21185:`).
- Slicing a single row of a ``DataFrame`` with multiple ExtensionArrays of the same type now preserves the dtype, rather than coercing to object (:issue:`22784`)
- Added :meth:`pandas.api.types.register_extension_dtype` to register an extension type with pandas (:issue:`22664`)
- Bug when concatenating multiple ``Series`` with different extension dtypes not casting to object dtype (:issue:`22994`)
- Series backed by an ``ExtensionArray`` now work with :func:`util.hash_pandas_object` (:issue:`23066`)
- Updated the ``.type`` attribute for ``PeriodDtype``, ``DatetimeTZDtype``, and ``IntervalDtype`` to be instances of the dtype (``Period``, ``Timestamp``, and ``Interval`` respectively) (:issue:`22938`)
- :func:`ExtensionArray.isna` is allowed to return an ``ExtensionArray`` (:issue:`22325`).
- Support for reduction operations such as ``sum``, ``mean`` via opt-in base class method override (:issue:`22762`)
- :meth:`DataFrame.stack` no longer converts to object dtype for DataFrames where each column has the same extension dtype. The output Series will have the same dtype as the columns (:issue:`23077`).
- :meth:`Series.unstack` and :meth:`DataFrame.unstack` no longer convert extension arrays to object-dtype ndarrays. Each column in the output ``DataFrame`` will now have the same dtype as the input (:issue:`23077`).
- Bug when grouping :meth:`Dataframe.groupby()` and aggregating on ``ExtensionArray`` it was not returning the actual ``ExtensionArray`` dtype (:issue:`23227`).
- Bug in :func:`pandas.merge` when merging on an extension array-backed column (:issue:`23020`).
- A default repr for :class:`pandas.api.extensions.ExtensionArray` is now provided (:issue:`23601`).

.. _whatsnew_0240.api.incompatibilities:

Series and Index Data-Dtype Incompatibilities
^^^^^^^^^^^^^^^^^^^^^^^^^^^^^^^^^^^^^^^^^^^^^

``Series`` and ``Index`` constructors now raise when the
data is incompatible with a passed ``dtype=`` (:issue:`15832`)

*Previous Behavior*:

.. code-block:: ipython

    In [4]: pd.Series([-1], dtype="uint64")
    Out [4]:
    0    18446744073709551615
    dtype: uint64

*New Behavior*:

.. code-block:: ipython

    In [4]: pd.Series([-1], dtype="uint64")
    Out [4]:
    ...
    OverflowError: Trying to coerce negative values to unsigned integers

.. _whatsnew_0240.api.crosstab_dtypes:

Crosstab Preserves Dtypes
^^^^^^^^^^^^^^^^^^^^^^^^^

:func:`crosstab` will preserve now dtypes in some cases that previously would
cast from integer dtype to floating dtype (:issue:`22019`)

*Previous Behavior*:

.. code-block:: ipython

    In [3]: df = pd.DataFrame({'a': [1, 2, 2, 2, 2], 'b': [3, 3, 4, 4, 4],
       ...:                    'c': [1, 1, np.nan, 1, 1]})
    In [4]: pd.crosstab(df.a, df.b, normalize='columns')
    Out[4]:
    b    3    4
    a
    1  0.5  0.0
    2  0.5  1.0

*New Behavior*:

.. code-block:: ipython

    In [3]: df = pd.DataFrame({'a': [1, 2, 2, 2, 2],
       ...:                    'b': [3, 3, 4, 4, 4],
       ...:                    'c': [1, 1, np.nan, 1, 1]})
    In [4]: pd.crosstab(df.a, df.b, normalize='columns')

Datetimelike API Changes
^^^^^^^^^^^^^^^^^^^^^^^^

- For :class:`DatetimeIndex` and :class:`TimedeltaIndex` with non-``None`` ``freq`` attribute, addition or subtraction of integer-dtyped array or ``Index`` will return an object of the same class (:issue:`19959`)
- :class:`DateOffset` objects are now immutable. Attempting to alter one of these will now raise ``AttributeError`` (:issue:`21341`)
- :class:`PeriodIndex` subtraction of another ``PeriodIndex`` will now return an object-dtype :class:`Index` of :class:`DateOffset` objects instead of raising a ``TypeError`` (:issue:`20049`)
- :func:`cut` and :func:`qcut` now returns a :class:`DatetimeIndex` or :class:`TimedeltaIndex` bins when the input is datetime or timedelta dtype respectively and ``retbins=True`` (:issue:`19891`)
- :meth:`DatetimeIndex.to_period` and :meth:`Timestamp.to_period` will issue a warning when timezone information will be lost (:issue:`21333`)

.. _whatsnew_0240.api.other:

Other API Changes
^^^^^^^^^^^^^^^^^

- :class:`DatetimeIndex` now accepts :class:`Int64Index` arguments as epoch timestamps (:issue:`20997`)
- Accessing a level of a ``MultiIndex`` with a duplicate name (e.g. in
  :meth:`~MultiIndex.get_level_values`) now raises a ``ValueError`` instead of
  a ``KeyError`` (:issue:`21678`).
- Invalid construction of ``IntervalDtype`` will now always raise a ``TypeError`` rather than a ``ValueError`` if the subdtype is invalid (:issue:`21185`)
- Trying to reindex a ``DataFrame`` with a non unique ``MultiIndex`` now raises a ``ValueError`` instead of an ``Exception`` (:issue:`21770`)
- :meth:`PeriodIndex.tz_convert` and :meth:`PeriodIndex.tz_localize` have been removed (:issue:`21781`)
- :class:`Index` subtraction will attempt to operate element-wise instead of raising ``TypeError`` (:issue:`19369`)
- :class:`pandas.io.formats.style.Styler` supports a ``number-format`` property when using :meth:`~pandas.io.formats.style.Styler.to_excel` (:issue:`22015`)
- :meth:`DataFrame.corr` and :meth:`Series.corr` now raise a ``ValueError`` along with a helpful error message instead of a ``KeyError`` when supplied with an invalid method (:issue:`22298`)
- :meth:`shift` will now always return a copy, instead of the previous behaviour of returning self when shifting by 0 (:issue:`22397`)
- :meth:`DataFrame.set_index` now allows all one-dimensional list-likes, raises a ``TypeError`` for incorrect types,
  has an improved ``KeyError`` message, and will not fail on duplicate column names with ``drop=True``. (:issue:`22484`)
- Slicing a single row of a DataFrame with multiple ExtensionArrays of the same type now preserves the dtype, rather than coercing to object (:issue:`22784`)
- :class:`DateOffset` attribute `_cacheable` and method `_should_cache` have been removed (:issue:`23118`)
- :meth:`Series.searchsorted`, when supplied a scalar value to search for, now returns a scalar instead of an array (:issue:`23801`).
- :meth:`Categorical.searchsorted`, when supplied a scalar value to search for, now returns a scalar instead of an array (:issue:`23466`).
- :meth:`Categorical.searchsorted` now raises a ``KeyError`` rather that a ``ValueError``, if a searched for key is not found in its categories (:issue:`23466`).
- :meth:`Index.hasnans` and :meth:`Series.hasnans` now always return a python boolean. Previously, a python or a numpy boolean could be returned, depending on circumstances (:issue:`23294`).
- The order of the arguments of :func:`DataFrame.to_html` and :func:`DataFrame.to_string` is rearranged to be consistent with each other. (:issue:`23614`)
- :meth:`CategoricalIndex.reindex` now raises a ``ValueError`` if the target index is non-unique and not equal to the current index. It previously only raised if the target index was not of a categorical dtype (:issue:`23963`).
- :func:`Series.to_list` and :func:`Index.to_list` are now aliases of ``Series.tolist`` respectively ``Index.tolist`` (:issue:`8826`)
- The result of ``SparseSeries.unstack`` is now a :class:`DataFrame` with sparse values, rather than a :class:`SparseDataFrame` (issue:`24372`).

.. _whatsnew_0240.deprecations:

Deprecations
~~~~~~~~~~~~

- :attr:`MultiIndex.labels` has been deprecated and replaced by :attr:`MultiIndex.codes`.
  The functionality is unchanged. The new name better reflects the natures of
  these codes and makes the ``MultiIndex`` API more similar to the API for :class:`CategoricalIndex` (:issue:`13443`).
  As a consequence, other uses of the name ``labels`` in ``MultiIndex`` have also been deprecated and replaced with ``codes``:

  - You should initialize a ``MultiIndex`` instance using a parameter named ``codes`` rather than ``labels``.
  - ``MultiIndex.set_labels`` has been deprecated in favor of :meth:`MultiIndex.set_codes`.
  - For method :meth:`MultiIndex.copy`, the ``labels`` parameter has been deprecated and replaced by a ``codes`` parameter.
- :meth:`DataFrame.to_stata`, :meth:`read_stata`, :class:`StataReader` and :class:`StataWriter` have deprecated the ``encoding`` argument. The encoding of a Stata dta file is determined by the file type and cannot be changed (:issue:`21244`)
- :meth:`MultiIndex.to_hierarchical` is deprecated and will be removed in a future version (:issue:`21613`)
- :meth:`Series.ptp` is deprecated. Use ``numpy.ptp`` instead (:issue:`21614`)
- :meth:`Series.compress` is deprecated. Use ``Series[condition]`` instead (:issue:`18262`)
- The signature of :meth:`Series.to_csv` has been uniformed to that of :meth:`DataFrame.to_csv`: the name of the first argument is now ``path_or_buf``, the order of subsequent arguments has changed, the ``header`` argument now defaults to ``True``. (:issue:`19715`)
- :meth:`Categorical.from_codes` has deprecated providing float values for the ``codes`` argument. (:issue:`21767`)
- :func:`pandas.read_table` is deprecated. Instead, use :func:`read_csv` passing ``sep='\t'`` if necessary (:issue:`21948`)
- :meth:`Series.str.cat` has deprecated using arbitrary list-likes *within* list-likes. A list-like container may still contain
  many ``Series``, ``Index`` or 1-dimensional ``np.ndarray``, or alternatively, only scalar values. (:issue:`21950`)
- :meth:`FrozenNDArray.searchsorted` has deprecated the ``v`` parameter in favor of ``value`` (:issue:`14645`)
- :func:`DatetimeIndex.shift` and :func:`PeriodIndex.shift` now accept ``periods`` argument instead of ``n`` for consistency with :func:`Index.shift` and :func:`Series.shift`. Using ``n`` throws a deprecation warning (:issue:`22458`, :issue:`22912`)
- The ``fastpath`` keyword of the different Index constructors is deprecated (:issue:`23110`).
- :meth:`Timestamp.tz_localize`, :meth:`DatetimeIndex.tz_localize`, and :meth:`Series.tz_localize` have deprecated the ``errors`` argument in favor of the ``nonexistent`` argument (:issue:`8917`)
- The class ``FrozenNDArray`` has been deprecated. When unpickling, ``FrozenNDArray`` will be unpickled to ``np.ndarray`` once this class is removed (:issue:`9031`)
- The methods :meth:`DataFrame.update` and :meth:`Panel.update` have deprecated the ``raise_conflict=False|True`` keyword in favor of ``errors='ignore'|'raise'`` (:issue:`23585`)
- The methods :meth:`Series.str.partition` and :meth:`Series.str.rpartition` have deprecated the ``pat`` keyword in favor of ``sep`` (:issue:`22676`)
- Deprecated the ``nthreads`` keyword of :func:`pandas.read_feather` in favor of ``use_threads`` to reflect the changes in ``pyarrow>=0.11.0``. (:issue:`23053`)
- :meth:`ExtensionArray._formatting_values` is deprecated. Use :attr:`ExtensionArray._formatter` instead. (:issue:`23601`)
- :func:`pandas.read_excel` has deprecated accepting ``usecols`` as an integer. Please pass in a list of ints from 0 to ``usecols`` inclusive instead (:issue:`23527`)
- Constructing a :class:`TimedeltaIndex` from data with ``datetime64``-dtyped data is deprecated, will raise ``TypeError`` in a future version (:issue:`23539`)
- Constructing a :class:`DatetimeIndex` from data with ``timedelta64``-dtyped data is deprecated, will raise ``TypeError`` in a future version (:issue:`23675`)
- The ``keep_tz=False`` option (the default) of the ``keep_tz`` keyword of
  :meth:`DatetimeIndex.to_series` is deprecated (:issue:`17832`).
- Timezone converting a tz-aware ``datetime.datetime`` or :class:`Timestamp` with :class:`Timestamp` and the ``tz`` argument is now deprecated. Instead, use :meth:`Timestamp.tz_convert` (:issue:`23579`)
- :func:`pandas.api.types.is_period` is deprecated in favor of `pandas.api.types.is_period_dtype` (:issue:`23917`)
- :func:`pandas.api.types.is_datetimetz` is deprecated in favor of `pandas.api.types.is_datetime64tz` (:issue:`23917`)
- Creating a :class:`TimedeltaIndex`, :class:`DatetimeIndex`, or :class:`PeriodIndex` by passing range arguments `start`, `end`, and `periods` is deprecated in favor of :func:`timedelta_range`, :func:`date_range`, or :func:`period_range` (:issue:`23919`)
- Passing a string alias like ``'datetime64[ns, UTC]'`` as the ``unit`` parameter to :class:`DatetimeTZDtype` is deprecated. Use :class:`DatetimeTZDtype.construct_from_string` instead (:issue:`23990`).
- In :meth:`Series.where` with Categorical data, providing an ``other`` that is not present in the categories is deprecated. Convert the categorical to a different dtype or add the ``other`` to the categories first (:issue:`24077`).
- :meth:`Series.clip_lower`, :meth:`Series.clip_upper`, :meth:`DataFrame.clip_lower` and :meth:`DataFrame.clip_upper` are deprecated and will be removed in a future version. Use ``Series.clip(lower=threshold)``, ``Series.clip(upper=threshold)`` and the equivalent ``DataFrame`` methods (:issue:`24203`)

.. _whatsnew_0240.deprecations.datetimelike_int_ops:

Integer Addition/Subtraction with Datetimes and Timedeltas is Deprecated
~~~~~~~~~~~~~~~~~~~~~~~~~~~~~~~~~~~~~~~~~~~~~~~~~~~~~~~~~~~~~~~~~~~~~~~~

In the past, users could—in some cases—add or subtract integers or integer-dtype
arrays from :class:`Timestamp`, :class:`DatetimeIndex` and :class:`TimedeltaIndex`.

This usage is now deprecated.  Instead add or subtract integer multiples of
the object's ``freq`` attribute (:issue:`21939`, :issue:`23878`).

*Previous Behavior*:

.. code-block:: ipython

    In [5]: ts = pd.Timestamp('1994-05-06 12:15:16', freq=pd.offsets.Hour())
    In [6]: ts + 2
    Out[6]: Timestamp('1994-05-06 14:15:16', freq='H')

    In [7]: tdi = pd.timedelta_range('1D', periods=2)
    In [8]: tdi - np.array([2, 1])
    Out[8]: TimedeltaIndex(['-1 days', '1 days'], dtype='timedelta64[ns]', freq=None)

    In [9]: dti = pd.date_range('2001-01-01', periods=2, freq='7D')
    In [10]: dti + pd.Index([1, 2])
    Out[10]: DatetimeIndex(['2001-01-08', '2001-01-22'], dtype='datetime64[ns]', freq=None)

*New Behavior*:

.. ipython:: python
    :okwarning:

    ts = pd.Timestamp('1994-05-06 12:15:16', freq=pd.offsets.Hour())
    ts + 2 * ts.freq

    tdi = pd.timedelta_range('1D', periods=2)
    tdi - np.array([2 * tdi.freq, 1 * tdi.freq])

    dti = pd.date_range('2001-01-01', periods=2, freq='7D')
    dti + pd.Index([1 * dti.freq, 2 * dti.freq])

.. _whatsnew_0240.prior_deprecations:

Removal of prior version deprecations/changes
~~~~~~~~~~~~~~~~~~~~~~~~~~~~~~~~~~~~~~~~~~~~~

- The ``LongPanel`` and ``WidePanel`` classes have been removed (:issue:`10892`)
- :meth:`Series.repeat` has renamed the ``reps`` argument to ``repeats`` (:issue:`14645`)
- Several private functions were removed from the (non-public) module ``pandas.core.common`` (:issue:`22001`)
- Removal of the previously deprecated module ``pandas.core.datetools`` (:issue:`14105`, :issue:`14094`)
- Strings passed into :meth:`DataFrame.groupby` that refer to both column and index levels will raise a ``ValueError`` (:issue:`14432`)
- :meth:`Index.repeat` and :meth:`MultiIndex.repeat` have renamed the ``n`` argument to ``repeats`` (:issue:`14645`)
- The ``Series`` constructor and ``.astype`` method will now raise a ``ValueError`` if timestamp dtypes are passed in without a unit (e.g. ``np.datetime64``) for the ``dtype`` parameter (:issue:`15987`)
- Removal of the previously deprecated ``as_indexer`` keyword completely from ``str.match()`` (:issue:`22356`, :issue:`6581`)
- The modules ``pandas.types``, ``pandas.computation``, and ``pandas.util.decorators`` have been removed (:issue:`16157`, :issue:`16250`)
- Removed the ``pandas.formats.style`` shim for :class:`pandas.io.formats.style.Styler` (:issue:`16059`)
- ``pandas.pnow``, ``pandas.match``, ``pandas.groupby``, ``pd.get_store``, ``pd.Expr``, and ``pd.Term`` have been removed (:issue:`15538`, :issue:`15940`)
- :meth:`Categorical.searchsorted` and :meth:`Series.searchsorted` have renamed the ``v`` argument to ``value`` (:issue:`14645`)
- ``pandas.parser``, ``pandas.lib``, and ``pandas.tslib`` have been removed (:issue:`15537`)
- :meth:`Index.searchsorted` have renamed the ``key`` argument to ``value`` (:issue:`14645`)
- ``DataFrame.consolidate`` and ``Series.consolidate`` have been removed (:issue:`15501`)
- Removal of the previously deprecated module ``pandas.json`` (:issue:`19944`)
- The module ``pandas.tools`` has been removed (:issue:`15358`, :issue:`16005`)
- :meth:`SparseArray.get_values` and :meth:`SparseArray.to_dense` have dropped the ``fill`` parameter (:issue:`14686`)
- ``DataFrame.sortlevel`` and ``Series.sortlevel`` have been removed (:issue:`15099`)
- :meth:`SparseSeries.to_dense` has dropped the ``sparse_only`` parameter (:issue:`14686`)
- :meth:`DataFrame.astype` and :meth:`Series.astype` have renamed the ``raise_on_error`` argument to ``errors`` (:issue:`14967`)
- ``is_sequence``, ``is_any_int_dtype``, and ``is_floating_dtype`` have been removed from ``pandas.api.types`` (:issue:`16163`, :issue:`16189`)

.. _whatsnew_0240.performance:

Performance Improvements
~~~~~~~~~~~~~~~~~~~~~~~~

- Slicing Series and DataFrames with an monotonically increasing :class:`CategoricalIndex`
  is now very fast and has speed comparable to slicing with an ``Int64Index``.
  The speed increase is both when indexing by label (using .loc) and position(.iloc) (:issue:`20395`)
  Slicing a monotonically increasing :class:`CategoricalIndex` itself (i.e. ``ci[1000:2000]``)
  shows similar speed improvements as above (:issue:`21659`)
- Improved performance of :meth:`CategoricalIndex.equals` when comparing to another :class:`CategoricalIndex` (:issue:`24023`)
- Improved performance of :func:`Series.describe` in case of numeric dtpyes (:issue:`21274`)
- Improved performance of :func:`pandas.core.groupby.GroupBy.rank` when dealing with tied rankings (:issue:`21237`)
- Improved performance of :func:`DataFrame.set_index` with columns consisting of :class:`Period` objects (:issue:`21582`, :issue:`21606`)
- Improved performance of :meth:`Series.at` and :meth:`Index.get_value` for Extension Arrays values (e.g. :class:`Categorical`) (:issue:`24204`)
- Improved performance of membership checks in :class:`Categorical` and :class:`CategoricalIndex`
  (i.e. ``x in cat``-style checks are much faster). :meth:`CategoricalIndex.contains`
  is likewise much faster (:issue:`21369`, :issue:`21508`)
- Improved performance of :meth:`HDFStore.groups` (and dependent functions like
  :meth:`HDFStore.keys`.  (i.e. ``x in store`` checks are much faster)
  (:issue:`21372`)
- Improved the performance of :func:`pandas.get_dummies` with ``sparse=True`` (:issue:`21997`)
- Improved performance of :func:`IndexEngine.get_indexer_non_unique` for sorted, non-unique indexes (:issue:`9466`)
- Improved performance of :func:`PeriodIndex.unique` (:issue:`23083`)
- Improved performance of :func:`concat` for `Series` objects (:issue:`23404`)
- Improved performance of :meth:`DatetimeIndex.normalize` and :meth:`Timestamp.normalize` for timezone naive or UTC datetimes (:issue:`23634`)
- Improved performance of :meth:`DatetimeIndex.tz_localize` and various ``DatetimeIndex`` attributes with dateutil UTC timezone (:issue:`23772`)
- Fixed a performance regression on Windows with Python 3.7 of :func:`read_csv` (:issue:`23516`)
- Improved performance of :class:`Categorical` constructor for ``Series`` objects (:issue:`23814`)
- Improved performance of :meth:`~DataFrame.where` for Categorical data (:issue:`24077`)
- Improved performance of iterating over a :class:`Series`. Using :meth:`DataFrame.itertuples` now creates iterators
  without internally allocating lists of all elements (:issue:`20783`)
- Improved performance of :class:`Period` constructor, additionally benefitting ``PeriodArray`` and ``PeriodIndex`` creation (:issue:`24084` and :issue:`24118`)

.. _whatsnew_0240.docs:

Documentation Changes
~~~~~~~~~~~~~~~~~~~~~

-

.. _whatsnew_0240.bug_fixes:

Bug Fixes
~~~~~~~~~

Categorical
^^^^^^^^^^^

- Bug in :meth:`Categorical.from_codes` where ``NaN`` values in ``codes`` were silently converted to ``0`` (:issue:`21767`). In the future this will raise a ``ValueError``. Also changes the behavior of ``.from_codes([1.1, 2.0])``.
- Bug in :meth:`Categorical.sort_values` where ``NaN`` values were always positioned in front regardless of ``na_position`` value. (:issue:`22556`).
- Bug when indexing with a boolean-valued ``Categorical``. Now a boolean-valued ``Categorical`` is treated as a boolean mask (:issue:`22665`)
- Constructing a :class:`CategoricalIndex` with empty values and boolean categories was raising a ``ValueError`` after a change to dtype coercion (:issue:`22702`).
- Bug in :meth:`Categorical.take` with a user-provided ``fill_value`` not encoding the ``fill_value``, which could result in a ``ValueError``, incorrect results, or a segmentation fault (:issue:`23296`).
- In :meth:`Series.unstack`, specifying a ``fill_value`` not present in the categories now raises a ``TypeError`` rather than ignoring the ``fill_value`` (:issue:`23284`)
- Bug when resampling :meth:`DataFrame.resample()` and aggregating on categorical data, the categorical dtype was getting lost. (:issue:`23227`)
- Bug in many methods of the ``.str``-accessor, which always failed on calling the ``CategoricalIndex.str`` constructor (:issue:`23555`, :issue:`23556`)
- Bug in :meth:`Series.where` losing the categorical dtype for categorical data (:issue:`24077`)
- Bug in :meth:`Categorical.apply` where ``NaN`` values could be handled unpredictably. They now remain unchanged (:issue:`24241`)

Datetimelike
^^^^^^^^^^^^

- Fixed bug where two :class:`DateOffset` objects with different ``normalize`` attributes could evaluate as equal (:issue:`21404`)
- Fixed bug where :meth:`Timestamp.resolution` incorrectly returned 1-microsecond ``timedelta`` instead of 1-nanosecond :class:`Timedelta` (:issue:`21336`, :issue:`21365`)
- Bug in :func:`to_datetime` that did not consistently return an :class:`Index` when ``box=True`` was specified (:issue:`21864`)
- Bug in :class:`DatetimeIndex` comparisons where string comparisons incorrectly raises ``TypeError`` (:issue:`22074`)
- Bug in :class:`DatetimeIndex` comparisons when comparing against ``timedelta64[ns]`` dtyped arrays; in some cases ``TypeError`` was incorrectly raised, in others it incorrectly failed to raise (:issue:`22074`)
- Bug in :class:`DatetimeIndex` comparisons when comparing against object-dtyped arrays (:issue:`22074`)
- Bug in :class:`DataFrame` with ``datetime64[ns]`` dtype addition and subtraction with ``Timedelta``-like objects (:issue:`22005`, :issue:`22163`)
- Bug in :class:`DataFrame` with ``datetime64[ns]`` dtype addition and subtraction with ``DateOffset`` objects returning an ``object`` dtype instead of ``datetime64[ns]`` dtype (:issue:`21610`, :issue:`22163`)
- Bug in :class:`DataFrame` with ``datetime64[ns]`` dtype comparing against ``NaT`` incorrectly (:issue:`22242`, :issue:`22163`)
- Bug in :class:`DataFrame` with ``datetime64[ns]`` dtype subtracting ``Timestamp``-like object incorrectly returned ``datetime64[ns]`` dtype instead of ``timedelta64[ns]`` dtype (:issue:`8554`, :issue:`22163`)
- Bug in :class:`DataFrame` with ``datetime64[ns]`` dtype subtracting ``np.datetime64`` object with non-nanosecond unit failing to convert to nanoseconds (:issue:`18874`, :issue:`22163`)
- Bug in :class:`DataFrame` comparisons against ``Timestamp``-like objects failing to raise ``TypeError`` for inequality checks with mismatched types (:issue:`8932`, :issue:`22163`)
- Bug in :class:`DataFrame` with mixed dtypes including ``datetime64[ns]`` incorrectly raising ``TypeError`` on equality comparisons (:issue:`13128`, :issue:`22163`)
- Bug in :meth:`DataFrame.eq` comparison against ``NaT`` incorrectly returning ``True`` or ``NaN`` (:issue:`15697`, :issue:`22163`)
- Bug in :class:`DatetimeIndex` subtraction that incorrectly failed to raise ``OverflowError`` (:issue:`22492`, :issue:`22508`)
- Bug in :class:`DatetimeIndex` incorrectly allowing indexing with ``Timedelta`` object (:issue:`20464`)
- Bug in :class:`DatetimeIndex` where frequency was being set if original frequency was ``None`` (:issue:`22150`)
- Bug in rounding methods of :class:`DatetimeIndex` (:meth:`~DatetimeIndex.round`, :meth:`~DatetimeIndex.ceil`, :meth:`~DatetimeIndex.floor`) and :class:`Timestamp` (:meth:`~Timestamp.round`, :meth:`~Timestamp.ceil`, :meth:`~Timestamp.floor`) could give rise to loss of precision (:issue:`22591`)
- Bug in :func:`to_datetime` with an :class:`Index` argument that would drop the ``name`` from the result (:issue:`21697`)
- Bug in :class:`PeriodIndex` where adding or subtracting a :class:`timedelta` or :class:`Tick` object produced incorrect results (:issue:`22988`)
- Bug in the :class:`Series` repr with period-dtype data missing a space before the data (:issue:`23601`)
- Bug in :func:`date_range` when decrementing a start date to a past end date by a negative frequency (:issue:`23270`)
- Bug in :meth:`Series.min` which would return ``NaN`` instead of ``NaT`` when called on a series of ``NaT`` (:issue:`23282`)
- Bug in :meth:`Series.combine_first` not properly aligning categoricals, so that missing values in ``self`` where not filled by valid values from ``other`` (:issue:`24147`)
- Bug in :func:`DataFrame.combine` with datetimelike values raising a TypeError (:issue:`23079`)
- Bug in :func:`date_range` with frequency of ``Day`` or higher where dates sufficiently far in the future could wrap around to the past instead of raising ``OutOfBoundsDatetime`` (:issue:`14187`)
- Bug in :func:`period_range` ignoring the frequency of ``start`` and ``end`` when those are provided as :class:`Period` objects (:issue:`20535`).
- Bug in :class:`PeriodIndex` with attribute ``freq.n`` greater than 1 where adding a :class:`DateOffset` object would return incorrect results (:issue:`23215`)
- Bug in :class:`Series` that interpreted string indices as lists of characters when setting datetimelike values (:issue:`23451`)
- Bug in :class:`Timestamp` constructor which would drop the frequency of an input :class:`Timestamp` (:issue:`22311`)
- Bug in :class:`DatetimeIndex` where calling ``np.array(dtindex, dtype=object)`` would incorrectly return an array of ``long`` objects (:issue:`23524`)
- Bug in :class:`Index` where passing a timezone-aware :class:`DatetimeIndex` and `dtype=object` would incorrectly raise a ``ValueError`` (:issue:`23524`)
- Bug in :class:`Index` where calling ``np.array(dtindex, dtype=object)`` on a timezone-naive :class:`DatetimeIndex` would return an array of ``datetime`` objects instead of :class:`Timestamp` objects, potentially losing nanosecond portions of the timestamps (:issue:`23524`)
- Bug in :class:`Categorical.__setitem__` not allowing setting with another ``Categorical`` when both are undordered and have the same categories, but in a different order (:issue:`24142`)
- Bug in :func:`date_range` where using dates with millisecond resolution or higher could return incorrect values or the wrong number of values in the index (:issue:`24110`)
- Bug in :class:`DatetimeIndex` where constructing a :class:`DatetimeIndex` from a :class:`Categorical` or :class:`CategoricalIndex` would incorrectly drop timezone information (:issue:`18664`)
- Bug in :class:`DatetimeIndex` and :class:`TimedeltaIndex` where indexing with ``Ellipsis`` would incorrectly lose the index's ``freq`` attribute (:issue:`21282`)
- Clarified error message produced when passing an incorrect ``freq`` argument to :class:`DatetimeIndex` with ``NaT`` as the first entry in the passed data (:issue:`11587`)
- Bug in :func:`to_datetime` where ``box`` and ``utc`` arguments were ignored when passing a :class:`DataFrame` or ``dict`` of unit mappings (:issue:`23760`)
- Bug in :attr:`Series.dt` where the cache would not update properly after an in-place operation (:issue:`24408`)
- Bug in :class:`PeriodIndex` where comparisons against an array-like object with length 1 failed to raise ``ValueError`` (:issue:`23078`)
- Bug in :meth:`DatetimeIndex.astype`, :meth:`PeriodIndex.astype` and :meth:`TimedeltaIndex.astype` ignoring the sign of the ``dtype`` for unsigned integer dtypes (:issue:`24405`).
- Fixed bug in :meth:`Series.max` with ``datetime64[ns]``-dtype failing to return ``NaT`` when nulls are present and ``skipna=False`` is passed (:issue:`24265`)

Timedelta
^^^^^^^^^
- Bug in :class:`DataFrame` with ``timedelta64[ns]`` dtype division by ``Timedelta``-like scalar incorrectly returning ``timedelta64[ns]`` dtype instead of ``float64`` dtype (:issue:`20088`, :issue:`22163`)
- Bug in adding a :class:`Index` with object dtype to a :class:`Series` with ``timedelta64[ns]`` dtype incorrectly raising (:issue:`22390`)
- Bug in multiplying a :class:`Series` with numeric dtype against a ``timedelta`` object (:issue:`22390`)
- Bug in :class:`Series` with numeric dtype when adding or subtracting an an array or ``Series`` with ``timedelta64`` dtype (:issue:`22390`)
- Bug in :class:`Index` with numeric dtype when multiplying or dividing an array with dtype ``timedelta64`` (:issue:`22390`)
- Bug in :class:`TimedeltaIndex` incorrectly allowing indexing with ``Timestamp`` object (:issue:`20464`)
- Fixed bug where subtracting :class:`Timedelta` from an object-dtyped array would raise ``TypeError`` (:issue:`21980`)
- Fixed bug in adding a :class:`DataFrame` with all-`timedelta64[ns]` dtypes to a :class:`DataFrame` with all-integer dtypes returning incorrect results instead of raising ``TypeError`` (:issue:`22696`)
- Bug in :class:`TimedeltaIndex` where adding a timezone-aware datetime scalar incorrectly returned a timezone-naive :class:`DatetimeIndex` (:issue:`23215`)
- Bug in :class:`TimedeltaIndex` where adding ``np.timedelta64('NaT')`` incorrectly returned an all-``NaT`` :class:`DatetimeIndex` instead of an all-``NaT`` :class:`TimedeltaIndex` (:issue:`23215`)
- Bug in :class:`Timedelta` and :func:`to_timedelta()` have inconsistencies in supported unit string (:issue:`21762`)
- Bug in :class:`TimedeltaIndex` division where dividing by another :class:`TimedeltaIndex` raised ``TypeError`` instead of returning a :class:`Float64Index` (:issue:`23829`, :issue:`22631`)
- Bug in :class:`TimedeltaIndex` comparison operations where comparing against non-``Timedelta``-like objects would raise ``TypeError`` instead of returning all-``False`` for ``__eq__`` and all-``True`` for ``__ne__`` (:issue:`24056`)

Timezones
^^^^^^^^^

- Bug in :meth:`Index.shift` where an ``AssertionError`` would raise when shifting across DST (:issue:`8616`)
- Bug in :class:`Timestamp` constructor where passing an invalid timezone offset designator (``Z``) would not raise a ``ValueError`` (:issue:`8910`)
- Bug in :meth:`Timestamp.replace` where replacing at a DST boundary would retain an incorrect offset (:issue:`7825`)
- Bug in :meth:`Series.replace` with ``datetime64[ns, tz]`` data when replacing ``NaT`` (:issue:`11792`)
- Bug in :class:`Timestamp` when passing different string date formats with a timezone offset would produce different timezone offsets (:issue:`12064`)
- Bug when comparing a tz-naive :class:`Timestamp` to a tz-aware :class:`DatetimeIndex` which would coerce the :class:`DatetimeIndex` to tz-naive (:issue:`12601`)
- Bug in :meth:`Series.truncate` with a tz-aware :class:`DatetimeIndex` which would cause a core dump (:issue:`9243`)
- Bug in :class:`Series` constructor which would coerce tz-aware and tz-naive :class:`Timestamp` to tz-aware (:issue:`13051`)
- Bug in :class:`Index` with ``datetime64[ns, tz]`` dtype that did not localize integer data correctly (:issue:`20964`)
- Bug in :class:`DatetimeIndex` where constructing with an integer and tz would not localize correctly (:issue:`12619`)
- Fixed bug where :meth:`DataFrame.describe` and :meth:`Series.describe` on tz-aware datetimes did not show `first` and `last` result (:issue:`21328`)
- Bug in :class:`DatetimeIndex` comparisons failing to raise ``TypeError`` when comparing timezone-aware ``DatetimeIndex`` against ``np.datetime64`` (:issue:`22074`)
- Bug in ``DataFrame`` assignment with a timezone-aware scalar (:issue:`19843`)
- Bug in :func:`DataFrame.asof` that raised a ``TypeError`` when attempting to compare tz-naive and tz-aware timestamps (:issue:`21194`)
- Bug when constructing a :class:`DatetimeIndex` with :class:`Timestamp` constructed with the ``replace`` method across DST (:issue:`18785`)
- Bug when setting a new value with :meth:`DataFrame.loc` with a :class:`DatetimeIndex` with a DST transition (:issue:`18308`, :issue:`20724`)
- Bug in :meth:`Index.unique` that did not re-localize tz-aware dates correctly (:issue:`21737`)
- Bug when indexing a :class:`Series` with a DST transition (:issue:`21846`)
- Bug in :meth:`DataFrame.resample` and :meth:`Series.resample` where an ``AmbiguousTimeError`` or ``NonExistentTimeError`` would raise if a timezone aware timeseries ended on a DST transition (:issue:`19375`, :issue:`10117`)
- Bug in :meth:`DataFrame.drop` and :meth:`Series.drop` when specifying a tz-aware Timestamp key to drop from a :class:`DatetimeIndex` with a DST transition (:issue:`21761`)
- Bug in :class:`DatetimeIndex` constructor where ``NaT`` and ``dateutil.tz.tzlocal`` would raise an ``OutOfBoundsDatetime`` error (:issue:`23807`)
- Bug in :meth:`DatetimeIndex.tz_localize` and :meth:`Timestamp.tz_localize` with ``dateutil.tz.tzlocal`` near a DST transition that would return an incorrectly localized datetime (:issue:`23807`)
- Bug in :class:`Timestamp` constructor where a ``dateutil.tz.tzutc`` timezone passed with a ``datetime.datetime`` argument would be converted to a ``pytz.UTC`` timezone (:issue:`23807`)
- Bug in :func:`to_datetime` where ``utc=True`` was not respected when specifying a ``unit`` and ``errors='ignore'`` (:issue:`23758`)
- Bug in :func:`to_datetime` where ``utc=True`` was not respected when passing a :class:`Timestamp` (:issue:`24415`)
- Bug in :meth:`DataFrame.any` returns wrong value when ``axis=1`` and the data is of datetimelike type (:issue:`23070`)

Offsets
^^^^^^^

- Bug in :class:`FY5253` where date offsets could incorrectly raise an ``AssertionError`` in arithmetic operatons (:issue:`14774`)
- Bug in :class:`DateOffset` where keyword arguments ``week`` and ``milliseconds`` were accepted and ignored.  Passing these will now raise ``ValueError`` (:issue:`19398`)
- Bug in adding :class:`DateOffset` with :class:`DataFrame` or :class:`PeriodIndex` incorrectly raising ``TypeError`` (:issue:`23215`)
- Bug in comparing :class:`DateOffset` objects with non-DateOffset objects, particularly strings, raising ``ValueError`` instead of returning ``False`` for equality checks and ``True`` for not-equal checks (:issue:`23524`)

Numeric
^^^^^^^

- Bug in :class:`Series` ``__rmatmul__`` doesn't support matrix vector multiplication (:issue:`21530`)
- Bug in :func:`factorize` fails with read-only array (:issue:`12813`)
- Fixed bug in :func:`unique` handled signed zeros inconsistently: for some inputs 0.0 and -0.0 were treated as equal and for some inputs as different. Now they are treated as equal for all inputs (:issue:`21866`)
- Bug in :meth:`DataFrame.agg`, :meth:`DataFrame.transform` and :meth:`DataFrame.apply` where,
  when supplied with a list of functions and ``axis=1`` (e.g. ``df.apply(['sum', 'mean'], axis=1)``),
  a ``TypeError`` was wrongly raised. For all three methods such calculation are now done correctly. (:issue:`16679`).
- Bug in :class:`Series` comparison against datetime-like scalars and arrays (:issue:`22074`)
- Bug in :class:`DataFrame` multiplication between boolean dtype and integer returning ``object`` dtype instead of integer dtype (:issue:`22047`, :issue:`22163`)
- Bug in :meth:`DataFrame.apply` where, when supplied with a string argument and additional positional or keyword arguments (e.g. ``df.apply('sum', min_count=1)``), a ``TypeError`` was wrongly raised (:issue:`22376`)
- Bug in :meth:`DataFrame.astype` to extension dtype may raise ``AttributeError`` (:issue:`22578`)
- Bug in :class:`DataFrame` with ``timedelta64[ns]`` dtype arithmetic operations with ``ndarray`` with integer dtype incorrectly treating the narray as ``timedelta64[ns]`` dtype (:issue:`23114`)
- Bug in :meth:`Series.rpow` with object dtype ``NaN`` for ``1 ** NA`` instead of ``1`` (:issue:`22922`).
- :meth:`Series.agg` can now handle numpy NaN-aware methods like :func:`numpy.nansum` (:issue:`19629`)
- Bug in :meth:`Series.rank` and :meth:`DataFrame.rank` when ``pct=True`` and more than 2:sup:`24` rows are present resulted in percentages greater than 1.0 (:issue:`18271`)
- Calls such as :meth:`DataFrame.round` with a non-unique :meth:`CategoricalIndex` now return expected data. Previously, data would be improperly duplicated (:issue:`21809`).
- Added ``log10``, `floor` and `ceil` to the list of supported functions in :meth:`DataFrame.eval` (:issue:`24139`, :issue:`24353`)
- Logical operations ``&, |, ^`` between :class:`Series` and :class:`Index` will no longer raise ``ValueError`` (:issue:`22092`)
- Checking PEP 3141 numbers in :func:`~pandas.api.types.is_scalar` function returns ``True`` (:issue:`22903`)
- Reduction methods like :meth:`Series.sum` now accept the default value of ``keepdims=False`` when called from a NumPy ufunc, rather than raising a ``TypeError``. Full support for ``keepdims`` has not been implemented (:issue:`24356`).

Conversion
^^^^^^^^^^

- Bug in :meth:`DataFrame.combine_first` in which column types were unexpectedly converted to float (:issue:`20699`)
- Bug in :meth:`DataFrame.clip` in which column types are not preserved and casted to float (:issue:`24162`)
- Bug in :meth:`DataFrame.clip` when order of columns of dataframes doesn't match, result observed is wrong in numeric values (:issue:`20911`)

Strings
^^^^^^^

- Bug in :meth:`Index.str.partition` was not nan-safe (:issue:`23558`).
- Bug in :meth:`Index.str.split` was not nan-safe (:issue:`23677`).
- Bug :func:`Series.str.contains` not respecting the ``na`` argument for a ``Categorical`` dtype ``Series`` (:issue:`22158`)
- Bug in :meth:`Index.str.cat` when the result contained only ``NaN`` (:issue:`24044`)

Interval
^^^^^^^^

- Bug in the :class:`IntervalIndex` constructor where the ``closed`` parameter did not always override the inferred ``closed`` (:issue:`19370`)
- Bug in the ``IntervalIndex`` repr where a trailing comma was missing after the list of intervals (:issue:`20611`)
- Bug in :class:`Interval` where scalar arithmetic operations did not retain the ``closed`` value (:issue:`22313`)
- Bug in :class:`IntervalIndex` where indexing with datetime-like values raised a ``KeyError`` (:issue:`20636`)
- Bug in ``IntervalTree`` where data containing ``NaN`` triggered a warning and resulted in incorrect indexing queries with :class:`IntervalIndex` (:issue:`23352`)

Indexing
^^^^^^^^

- Bug in :meth:`DataFrame.ne` fails if columns contain column name "dtype" (:issue:`22383`)
- The traceback from a ``KeyError`` when asking ``.loc`` for a single missing label is now shorter and more clear (:issue:`21557`)
- :class:`PeriodIndex` now emits a ``KeyError`` when a malformed string is looked up, which is consistent with the behavior of :class:`DatetimeIndex` (:issue:`22803`)
- When ``.ix`` is asked for a missing integer label in a :class:`MultiIndex` with a first level of integer type, it now raises a ``KeyError``, consistently with the case of a flat :class:`Int64Index`, rather than falling back to positional indexing (:issue:`21593`)
- Bug in :meth:`Index.reindex` when reindexing a tz-naive and tz-aware :class:`DatetimeIndex` (:issue:`8306`)
- Bug in :meth:`Series.reindex` when reindexing an empty series with a ``datetime64[ns, tz]`` dtype (:issue:`20869`)
- Bug in :class:`DataFrame` when setting values with ``.loc`` and a timezone aware :class:`DatetimeIndex` (:issue:`11365`)
- ``DataFrame.__getitem__`` now accepts dictionaries and dictionary keys as list-likes of labels, consistently with ``Series.__getitem__`` (:issue:`21294`)
- Fixed ``DataFrame[np.nan]`` when columns are non-unique (:issue:`21428`)
- Bug when indexing :class:`DatetimeIndex` with nanosecond resolution dates and timezones (:issue:`11679`)
- Bug where indexing with a Numpy array containing negative values would mutate the indexer (:issue:`21867`)
- Bug where mixed indexes wouldn't allow integers for ``.at`` (:issue:`19860`)
- ``Float64Index.get_loc`` now raises ``KeyError`` when boolean key passed. (:issue:`19087`)
- Bug in :meth:`DataFrame.loc` when indexing with an :class:`IntervalIndex` (:issue:`19977`)
- :class:`Index` no longer mangles ``None``, ``NaN`` and ``NaT``, i.e. they are treated as three different keys. However, for numeric Index all three are still coerced to a ``NaN`` (:issue:`22332`)
- Bug in ``scalar in Index`` if scalar is a float while the ``Index`` is of integer dtype (:issue:`22085`)
- Bug in :func:`MultiIndex.set_levels` when levels value is not subscriptable (:issue:`23273`)
- Bug where setting a timedelta column by ``Index`` causes it to be casted to double, and therefore lose precision (:issue:`23511`)
- Bug in :func:`Index.union` and :func:`Index.intersection` where name of the ``Index`` of the result was not computed correctly for certain cases (:issue:`9943`, :issue:`9862`)
- Bug in :class:`Index` slicing with boolean :class:`Index` may raise ``TypeError`` (:issue:`22533`)
- Bug in ``PeriodArray.__setitem__`` when accepting slice and list-like value (:issue:`23978`)
- Bug in :class:`DatetimeIndex`, :class:`TimedeltaIndex` where indexing with ``Ellipsis`` would lose their ``freq`` attribute (:issue:`21282`)
- Bug in ``iat`` where using it to assign an incompatible value would create a new column (:issue:`23236`)

Missing
^^^^^^^

- Bug in :func:`DataFrame.fillna` where a ``ValueError`` would raise when one column contained a ``datetime64[ns, tz]`` dtype (:issue:`15522`)
- Bug in :func:`Series.hasnans` that could be incorrectly cached and return incorrect answers if null elements are introduced after an initial call (:issue:`19700`)
- :func:`Series.isin` now treats all NaN-floats as equal also for ``np.object``-dtype. This behavior is consistent with the behavior for float64 (:issue:`22119`)
- :func:`unique` no longer mangles NaN-floats and the ``NaT``-object for ``np.object``-dtype, i.e. ``NaT`` is no longer coerced to a NaN-value and is treated as a different entity. (:issue:`22295`)


MultiIndex
^^^^^^^^^^

- Removed compatibility for :class:`MultiIndex` pickles prior to version 0.8.0; compatibility with :class:`MultiIndex` pickles from version 0.13 forward is maintained (:issue:`21654`)
- :meth:`MultiIndex.get_loc_level` (and as a consequence, ``.loc`` on a ``Series`` or ``DataFrame`` with a :class:`MultiIndex` index) will now raise a ``KeyError``, rather than returning an empty ``slice``, if asked a label which is present in the ``levels`` but is unused (:issue:`22221`)
- :class:`MultiIndex` has gained the :meth:`MultiIndex.from_frame`, it allows constructing a :class:`MultiIndex` object from a :class:`DataFrame` (:issue:`22420`)
- Fix ``TypeError`` in Python 3 when creating :class:`MultiIndex` in which some levels have mixed types, e.g. when some labels are tuples (:issue:`15457`)

I/O
^^^


.. _whatsnew_0240.bug_fixes.nan_with_str_dtype:

Proper handling of `np.NaN` in a string data-typed column with the Python engine
^^^^^^^^^^^^^^^^^^^^^^^^^^^^^^^^^^^^^^^^^^^^^^^^^^^^^^^^^^^^^^^^^^^^^^^^^^^^^^^^

There was bug in :func:`read_excel` and :func:`read_csv` with the Python
engine, where missing values turned to ``'nan'`` with ``dtype=str`` and
``na_filter=True``. Now, these missing values are converted to the string
missing indicator, ``np.nan``. (:issue:`20377`)

.. ipython:: python
   :suppress:

   from pandas.compat import StringIO

*Previous Behavior*:

.. code-block:: ipython

   In [5]: data = 'a,b,c\n1,,3\n4,5,6'
   In [6]: df = pd.read_csv(StringIO(data), engine='python', dtype=str, na_filter=True)
   In [7]: df.loc[0, 'b']
   Out[7]:
   'nan'

*New Behavior*:

.. ipython:: python

   data = 'a,b,c\n1,,3\n4,5,6'
   df = pd.read_csv(StringIO(data), engine='python', dtype=str, na_filter=True)
   df.loc[0, 'b']

Notice how we now instead output ``np.nan`` itself instead of a stringified form of it.

- Bug in :func:`read_csv` in which a column specified with ``CategoricalDtype`` of boolean categories was not being correctly coerced from string values to booleans (:issue:`20498`)
- Bug in :meth:`DataFrame.to_sql` when writing timezone aware data (``datetime64[ns, tz]`` dtype) would raise a ``TypeError`` (:issue:`9086`)
- Bug in :meth:`DataFrame.to_sql` where a naive :class:`DatetimeIndex` would be written as ``TIMESTAMP WITH TIMEZONE`` type in supported databases, e.g. PostgreSQL (:issue:`23510`)
- Bug in :meth:`read_excel()` when ``parse_cols`` is specified with an empty dataset (:issue:`9208`)
- :func:`read_html()` no longer ignores all-whitespace ``<tr>`` within ``<thead>`` when considering the ``skiprows`` and ``header`` arguments. Previously, users had to decrease their ``header`` and ``skiprows`` values on such tables to work around the issue. (:issue:`21641`)
- :func:`read_excel()` will correctly show the deprecation warning for previously deprecated ``sheetname`` (:issue:`17994`)
- :func:`read_csv()` and func:`read_table()` will throw ``UnicodeError`` and not coredump on badly encoded strings (:issue:`22748`)
- :func:`read_csv()` will correctly parse timezone-aware datetimes (:issue:`22256`)
- Bug in :func:`read_csv()` in which memory management was prematurely optimized for the C engine when the data was being read in chunks (:issue:`23509`)
- Bug in :func:`read_csv()` in unnamed columns were being improperly identified when extracting a multi-index (:issue:`23687`)
- :func:`read_sas()` will parse numbers in sas7bdat-files that have width less than 8 bytes correctly. (:issue:`21616`)
- :func:`read_sas()` will correctly parse sas7bdat files with many columns (:issue:`22628`)
- :func:`read_sas()` will correctly parse sas7bdat files with data page types having also bit 7 set (so page type is 128 + 256 = 384) (:issue:`16615`)
- Bug in :meth:`detect_client_encoding` where potential ``IOError`` goes unhandled when importing in a mod_wsgi process due to restricted access to stdout. (:issue:`21552`)
- Bug in :func:`to_html()` with ``index=False`` misses truncation indicators (...) on truncated DataFrame (:issue:`15019`, :issue:`22783`)
- Bug in :func:`DataFrame.to_string()` that broke column alignment when ``index=False`` and width of first column's values is greater than the width of first column's header (:issue:`16839`, :issue:`13032`)
- Bug in :func:`DataFrame.to_string()` that caused representations of :class:`DataFrame` to not take up the whole window (:issue:`22984`)
- Bug in :func:`DataFrame.to_csv` where a single level MultiIndex incorrectly wrote a tuple. Now just the value of the index is written (:issue:`19589`).
- :class:`HDFStore` will raise ``ValueError`` when the ``format`` kwarg is passed to the constructor (:issue:`13291`)
- Bug in :meth:`HDFStore.append` when appending a :class:`DataFrame` with an empty string column and ``min_itemsize`` < 8 (:issue:`12242`)
- Bug in :func:`read_csv()` in which memory leaks occurred in the C engine when parsing ``NaN`` values due to insufficient cleanup on completion or error (:issue:`21353`)
- Bug in :func:`read_csv()` in which incorrect error messages were being raised when ``skipfooter`` was passed in along with ``nrows``, ``iterator``, or ``chunksize`` (:issue:`23711`)
- Bug in :func:`read_csv()` in which :class:`MultiIndex` index names were being improperly handled in the cases when they were not provided (:issue:`23484`)
- Bug in :func:`read_csv()` in which unnecessary warnings were being raised when the dialect's values conflicted with the default arguments (:issue:`23761`)
- Bug in :func:`read_html()` in which the error message was not displaying the valid flavors when an invalid one was provided (:issue:`23549`)
- Bug in :meth:`read_excel()` in which extraneous header names were extracted, even though none were specified (:issue:`11733`)
- Bug in :meth:`read_excel()` in which column names were not being properly converted to string sometimes in Python 2.x (:issue:`23874`)
- Bug in :meth:`read_excel()` in which ``index_col=None`` was not being respected and parsing index columns anyway (:issue:`18792`, :issue:`20480`)
- Bug in :meth:`read_excel()` in which ``usecols`` was not being validated for proper column names when passed in as a string (:issue:`20480`)
- Bug in :meth:`DataFrame.to_dict` when the resulting dict contains non-Python scalars in the case of numeric data (:issue:`23753`)
- :func:`DataFrame.to_string()`, :func:`DataFrame.to_html()`, :func:`DataFrame.to_latex()` will correctly format output when a string is passed as the ``float_format`` argument (:issue:`21625`, :issue:`22270`)
- Bug in :func:`read_csv` that caused it to raise ``OverflowError`` when trying to use 'inf' as ``na_value`` with integer index column (:issue:`17128`)
- Bug in :func:`read_fwf` in which the compression type of a file was not being properly inferred (:issue:`22199`)
- Bug in :func:`pandas.io.json.json_normalize` that caused it to raise ``TypeError`` when two consecutive elements of ``record_path`` are dicts (:issue:`22706`)
- Bug in :meth:`DataFrame.to_stata`, :class:`pandas.io.stata.StataWriter` and :class:`pandas.io.stata.StataWriter117` where a exception would leave a partially written and invalid dta file (:issue:`23573`)
- Bug in :meth:`DataFrame.to_stata` and :class:`pandas.io.stata.StataWriter117` that produced invalid files when using strLs with non-ASCII characters (:issue:`23573`)

Plotting
^^^^^^^^

- Bug in :func:`DataFrame.plot.scatter` and :func:`DataFrame.plot.hexbin` caused x-axis label and ticklabels to disappear when colorbar was on in IPython inline backend (:issue:`10611`, :issue:`10678`, and :issue:`20455`)
- Bug in plotting a Series with datetimes using :func:`matplotlib.axes.Axes.scatter` (:issue:`22039`)
<<<<<<< HEAD
- Bug in :func:`DataFrame.plot.bar` caused bars to use multiple colors instead of a single one (:issue:`20585`)
=======
- Bug in :func:`_get_standard_colors` caused :class:`DataFrame` plots to use multiple colors instead of a single one when plotting without a colormap (:issue:`20585`)
- Bug in validating color parameter caused extra color to be appended to the given color array. This happened to multiple plotting functions using matplotlib. (:issue:`20726`)
>>>>>>> 1da7089f

Groupby/Resample/Rolling
^^^^^^^^^^^^^^^^^^^^^^^^

- Bug in :func:`pandas.core.groupby.GroupBy.first` and :func:`pandas.core.groupby.GroupBy.last` with ``as_index=False`` leading to the loss of timezone information (:issue:`15884`)
- Bug in :meth:`DateFrame.resample` when downsampling across a DST boundary (:issue:`8531`)
- Bug in date anchoring for :meth:`DateFrame.resample` with offset :class:`Day` when n > 1 (:issue:`24127`)
- Bug where ``ValueError`` is wrongly raised when calling :func:`~pandas.core.groupby.SeriesGroupBy.count` method of a
  ``SeriesGroupBy`` when the grouping variable only contains NaNs and numpy version < 1.13 (:issue:`21956`).
- Multiple bugs in :func:`pandas.core.window.Rolling.min` with ``closed='left'`` and a
  datetime-like index leading to incorrect results and also segfault. (:issue:`21704`)
- Bug in :meth:`pandas.core.resample.Resampler.apply` when passing postiional arguments to applied func (:issue:`14615`).
- Bug in :meth:`Series.resample` when passing ``numpy.timedelta64`` to ``loffset`` kwarg (:issue:`7687`).
- Bug in :meth:`pandas.core.resample.Resampler.asfreq` when frequency of ``TimedeltaIndex`` is a subperiod of a new frequency (:issue:`13022`).
- Bug in :meth:`pandas.core.groupby.SeriesGroupBy.mean` when values were integral but could not fit inside of int64, overflowing instead. (:issue:`22487`)
- :func:`pandas.core.groupby.RollingGroupby.agg` and :func:`pandas.core.groupby.ExpandingGroupby.agg` now support multiple aggregation functions as parameters (:issue:`15072`)
- Bug in :meth:`DataFrame.resample` and :meth:`Series.resample` when resampling by a weekly offset (``'W'``) across a DST transition (:issue:`9119`, :issue:`21459`)
- Bug in :meth:`DataFrame.expanding` in which the ``axis`` argument was not being respected during aggregations (:issue:`23372`)
- Bug in :meth:`pandas.core.groupby.GroupBy.transform` which caused missing values when the input function can accept a :class:`DataFrame` but renames it (:issue:`23455`).
- Bug in :func:`pandas.core.groupby.GroupBy.nth` where column order was not always preserved (:issue:`20760`)
- Bug in :meth:`pandas.core.groupby.GroupBy.rank` with ``method='dense'`` and ``pct=True`` when a group has only one member would raise a ``ZeroDivisionError`` (:issue:`23666`).
- Calling :meth:`pandas.core.groupby.GroupBy.rank` with empty groups and ``pct=True`` was raising a ``ZeroDivisionError`` (:issue:`22519`)
- Bug in :meth:`DataFrame.resample` when resampling ``NaT`` in ``TimeDeltaIndex`` (:issue:`13223`).

Reshaping
^^^^^^^^^

- Bug in :func:`pandas.concat` when joining resampled DataFrames with timezone aware index (:issue:`13783`)
- Bug in :func:`pandas.concat` when joining only `Series` the `names` argument of `concat` is no longer ignored (:issue:`23490`)
- Bug in :meth:`Series.combine_first` with ``datetime64[ns, tz]`` dtype which would return tz-naive result (:issue:`21469`)
- Bug in :meth:`Series.where` and :meth:`DataFrame.where` with ``datetime64[ns, tz]`` dtype (:issue:`21546`)
- Bug in :meth:`DataFrame.where` with an empty DataFrame and empty ``cond`` having non-bool dtype (:issue:`21947`)
- Bug in :meth:`Series.mask` and :meth:`DataFrame.mask` with ``list`` conditionals (:issue:`21891`)
- Bug in :meth:`DataFrame.replace` raises RecursionError when converting OutOfBounds ``datetime64[ns, tz]`` (:issue:`20380`)
- :func:`pandas.core.groupby.GroupBy.rank` now raises a ``ValueError`` when an invalid value is passed for argument ``na_option`` (:issue:`22124`)
- Bug in :func:`get_dummies` with Unicode attributes in Python 2 (:issue:`22084`)
- Bug in :meth:`DataFrame.replace` raises ``RecursionError`` when replacing empty lists (:issue:`22083`)
- Bug in :meth:`Series.replace` and :meth:`DataFrame.replace` when dict is used as the ``to_replace`` value and one key in the dict is is another key's value, the results were inconsistent between using integer key and using string key (:issue:`20656`)
- Bug in :meth:`DataFrame.drop_duplicates` for empty ``DataFrame`` which incorrectly raises an error (:issue:`20516`)
- Bug in :func:`pandas.wide_to_long` when a string is passed to the stubnames argument and a column name is a substring of that stubname (:issue:`22468`)
- Bug in :func:`merge` when merging ``datetime64[ns, tz]`` data that contained a DST transition (:issue:`18885`)
- Bug in :func:`merge_asof` when merging on float values within defined tolerance (:issue:`22981`)
- Bug in :func:`pandas.concat` when concatenating a multicolumn DataFrame with tz-aware data against a DataFrame with a different number of columns (:issue:`22796`)
- Bug in :func:`merge_asof` where confusing error message raised when attempting to merge with missing values (:issue:`23189`)
- Bug in :meth:`DataFrame.nsmallest` and :meth:`DataFrame.nlargest` for dataframes that have a :class:`MultiIndex` for columns (:issue:`23033`).
- Bug in :func:`pandas.melt` when passing column names that are not present in ``DataFrame`` (:issue:`23575`)
- Bug in :meth:`DataFrame.append` with a :class:`Series` with a dateutil timezone would raise a ``TypeError`` (:issue:`23682`)
- Bug in :class:`Series` construction when passing no data and ``dtype=str`` (:issue:`22477`)
- Bug in :func:`cut` with ``bins`` as an overlapping ``IntervalIndex`` where multiple bins were returned per item instead of raising a ``ValueError`` (:issue:`23980`)
- Bug in :func:`pandas.concat` when joining ``Series`` datetimetz with ``Series`` category would lose timezone (:issue:`23816`)
- Bug in :meth:`DataFrame.join` when joining on partial MultiIndex would drop names (:issue:`20452`).
- :meth:`DataFrame.nlargest` and :meth:`DataFrame.nsmallest` now returns the correct n values when keep != 'all' also when tied on the first columns (:issue:`22752`)
- Constructing a DataFrame with an index argument that wasn't already an instance of :class:`~pandas.core.Index` was broken (:issue:`22227`).
- Bug in :class:`DataFrame` prevented list subclasses to be used to construction (:issue:`21226`)
- Bug in :func:`DataFrame.unstack` and :func:`DataFrame.pivot_table` returning a missleading error message when the resulting DataFrame has more elements than int32 can handle. Now, the error message is improved, pointing towards the actual problem (:issue:`20601`)

.. _whatsnew_0240.bug_fixes.sparse:

Sparse
^^^^^^

- Updating a boolean, datetime, or timedelta column to be Sparse now works (:issue:`22367`)
- Bug in :meth:`Series.to_sparse` with Series already holding sparse data not constructing properly (:issue:`22389`)
- Providing a ``sparse_index`` to the SparseArray constructor no longer defaults the na-value to ``np.nan`` for all dtypes. The correct na_value for ``data.dtype`` is now used.
- Bug in ``SparseArray.nbytes`` under-reporting its memory usage by not including the size of its sparse index.
- Improved performance of :meth:`Series.shift` for non-NA ``fill_value``, as values are no longer converted to a dense array.
- Bug in ``DataFrame.groupby`` not including ``fill_value`` in the groups for non-NA ``fill_value`` when grouping by a sparse column (:issue:`5078`)
- Bug in unary inversion operator (``~``) on a ``SparseSeries`` with boolean values. The performance of this has also been improved (:issue:`22835`)
- Bug in :meth:`SparseArary.unique` not returning the unique values (:issue:`19595`)
- Bug in :meth:`SparseArray.nonzero` and :meth:`SparseDataFrame.dropna` returning shifted/incorrect results (:issue:`21172`)
- Bug in :meth:`DataFrame.apply` where dtypes would lose sparseness (:issue:`23744`)
- Bug in :func:`concat` when concatenating a list of :class:`Series` with all-sparse values changing the ``fill_value`` and converting to a dense Series (:issue:`24371`)

Style
^^^^^

- :meth:`~pandas.io.formats.style.Styler.background_gradient` now takes a ``text_color_threshold`` parameter to automatically lighten the text color based on the luminance of the background color. This improves readability with dark background colors without the need to limit the background colormap range. (:issue:`21258`)
- :meth:`~pandas.io.formats.style.Styler.background_gradient` now also supports tablewise application (in addition to rowwise and columnwise) with ``axis=None`` (:issue:`15204`)
- :meth:`~pandas.io.formats.style.Styler.bar` now also supports tablewise application (in addition to rowwise and columnwise) with ``axis=None`` and setting clipping range with ``vmin`` and ``vmax`` (:issue:`21548` and :issue:`21526`). ``NaN`` values are also handled properly.

Build Changes
^^^^^^^^^^^^^

- Building pandas for development now requires ``cython >= 0.28.2`` (:issue:`21688`)
- Testing pandas now requires ``hypothesis>=3.58``.  You can find `the Hypothesis docs here <https://hypothesis.readthedocs.io/en/latest/index.html>`_, and a pandas-specific introduction :ref:`in the contributing guide <using-hypothesis>`. (:issue:`22280`)
- Building pandas on macOS now targets minimum macOS 10.9 if run on macOS 10.9 or above (:issue:`23424`)

Other
^^^^^

- Bug where C variables were declared with external linkage causing import errors if certain other C libraries were imported before Pandas. (:issue:`24113`)
- Require at least 0.28.2 version of ``cython`` to support read-only memoryviews (:issue:`21688`)

.. _whatsnew_0.24.0.contributors:

Contributors
~~~~~~~~~~~~

.. contributors:: v0.23.4..HEAD<|MERGE_RESOLUTION|>--- conflicted
+++ resolved
@@ -1597,12 +1597,8 @@
 
 - Bug in :func:`DataFrame.plot.scatter` and :func:`DataFrame.plot.hexbin` caused x-axis label and ticklabels to disappear when colorbar was on in IPython inline backend (:issue:`10611`, :issue:`10678`, and :issue:`20455`)
 - Bug in plotting a Series with datetimes using :func:`matplotlib.axes.Axes.scatter` (:issue:`22039`)
-<<<<<<< HEAD
 - Bug in :func:`DataFrame.plot.bar` caused bars to use multiple colors instead of a single one (:issue:`20585`)
-=======
-- Bug in :func:`_get_standard_colors` caused :class:`DataFrame` plots to use multiple colors instead of a single one when plotting without a colormap (:issue:`20585`)
 - Bug in validating color parameter caused extra color to be appended to the given color array. This happened to multiple plotting functions using matplotlib. (:issue:`20726`)
->>>>>>> 1da7089f
 
 Groupby/Resample/Rolling
 ^^^^^^^^^^^^^^^^^^^^^^^^
