.. _whatsnew_0240:

What's New in 0.24.0 (January 25, 2019)
---------------------------------------

.. warning::

   The 0.24.x series of releases will be the last to support Python 2. Future feature
   releases will support Python 3 only. See :ref:`install.dropping-27` for more
   details.

{{ header }}

This is a major release from 0.23.4 and includes a number of API changes, new
features, enhancements, and performance improvements along with a large number
of bug fixes.

Highlights include:

* :ref:`Optional Integer NA Support <whatsnew_0240.enhancements.intna>`
* :ref:`New APIs for accessing the array backing a Series or Index <whatsnew_0240.values_api>`
* :ref:`A new top-level method for creating arrays <whatsnew_0240.enhancements.array>`
* :ref:`Store Interval and Period data in a Series or DataFrame <whatsnew_0240.enhancements.interval>`
* :ref:`Support for joining on two MultiIndexes <whatsnew_0240.enhancements.join_with_two_multiindexes>`


Check the :ref:`API Changes <whatsnew_0240.api_breaking>` and :ref:`deprecations <whatsnew_0240.deprecations>` before updating.

These are the changes in pandas 0.24.0. See :ref:`release` for a full changelog
including other versions of pandas.


Enhancements
~~~~~~~~~~~~

.. _whatsnew_0240.enhancements.intna:

Optional Integer NA Support
^^^^^^^^^^^^^^^^^^^^^^^^^^^

Pandas has gained the ability to hold integer dtypes with missing values. This long requested feature is enabled through the use of :ref:`extension types <extending.extension-types>`.

.. note::

   IntegerArray is currently experimental. Its API or implementation may
   change without warning.

We can construct a ``Series`` with the specified dtype. The dtype string ``Int64`` is a pandas ``ExtensionDtype``. Specifying a list or array using the traditional missing value
marker of ``np.nan`` will infer to integer dtype. The display of the ``Series`` will also use the ``NaN`` to indicate missing values in string outputs. (:issue:`20700`, :issue:`20747`, :issue:`22441`, :issue:`21789`, :issue:`22346`)

.. ipython:: python

   s = pd.Series([1, 2, np.nan], dtype='Int64')
   s


Operations on these dtypes will propagate ``NaN`` as other pandas operations.

.. ipython:: python

   # arithmetic
   s + 1

   # comparison
   s == 1

   # indexing
   s.iloc[1:3]

   # operate with other dtypes
   s + s.iloc[1:3].astype('Int8')

   # coerce when needed
   s + 0.01

These dtypes can operate as part of a ``DataFrame``.

.. ipython:: python

   df = pd.DataFrame({'A': s, 'B': [1, 1, 3], 'C': list('aab')})
   df
   df.dtypes


These dtypes can be merged, reshaped, and casted.

.. ipython:: python

   pd.concat([df[['A']], df[['B', 'C']]], axis=1).dtypes
   df['A'].astype(float)

Reduction and groupby operations such as ``sum`` work.

.. ipython:: python

   df.sum()
   df.groupby('B').A.sum()

.. warning::

   The Integer NA support currently uses the capitalized dtype version, e.g. ``Int8`` as compared to the traditional ``int8``. This may be changed at a future date.

See :ref:`integer_na` for more.


.. _whatsnew_0240.values_api:

Accessing the values in a Series or Index
^^^^^^^^^^^^^^^^^^^^^^^^^^^^^^^^^^^^^^^^^

:attr:`Series.array` and :attr:`Index.array` have been added for extracting the array backing a
``Series`` or ``Index``. (:issue:`19954`, :issue:`23623`)

.. ipython:: python

   idx = pd.period_range('2000', periods=4)
   idx.array
   pd.Series(idx).array

Historically, this would have been done with ``series.values``, but with
``.values`` it was unclear whether the returned value would be the actual array,
some transformation of it, or one of pandas custom arrays (like
``Categorical``). For example, with :class:`PeriodIndex`, ``.values`` generates
a new ndarray of period objects each time.

.. ipython:: python

   idx.values
   id(idx.values)
   id(idx.values)

If you need an actual NumPy array, use :meth:`Series.to_numpy` or :meth:`Index.to_numpy`.

.. ipython:: python

   idx.to_numpy()
   pd.Series(idx).to_numpy()

For Series and Indexes backed by normal NumPy arrays, :attr:`Series.array` will return a
new :class:`arrays.PandasArray`, which is a thin (no-copy) wrapper around a
:class:`numpy.ndarray`. :class:`~arrays.PandasArray` isn't especially useful on its own,
but it does provide the same interface as any extension array defined in pandas or by
a third-party library.

.. ipython:: python

   ser = pd.Series([1, 2, 3])
   ser.array
   ser.to_numpy()

We haven't removed or deprecated :attr:`Series.values` or :attr:`DataFrame.values`, but we
highly recommend and using ``.array`` or ``.to_numpy()`` instead.

See :ref:`Dtypes <basics.dtypes>` and :ref:`Attributes and Underlying Data <basics.attrs>` for more.


.. _whatsnew_0240.enhancements.array:

``pandas.array``: a new top-level method for creating arrays
^^^^^^^^^^^^^^^^^^^^^^^^^^^^^^^^^^^^^^^^^^^^^^^^^^^^^^^^^^^^

A new top-level method :func:`array` has been added for creating 1-dimensional arrays (:issue:`22860`).
This can be used to create any :ref:`extension array <extending.extension-types>`, including
extension arrays registered by :ref:`3rd party libraries <ecosystem.extensions>`.
See the :ref:`dtypes docs <basics.dtypes>` for more on extension arrays.

.. ipython:: python

   pd.array([1, 2, np.nan], dtype='Int64')
   pd.array(['a', 'b', 'c'], dtype='category')

Passing data for which there isn't dedicated extension type (e.g. float, integer, etc.)
will return a new :class:`arrays.PandasArray`, which is just a thin (no-copy)
wrapper around a :class:`numpy.ndarray` that satisfies the pandas extension array interface.

.. ipython:: python

   pd.array([1, 2, 3])

On their own, a :class:`~arrays.PandasArray` isn't a very useful object.
But if you need write low-level code that works generically for any
:class:`~pandas.api.extensions.ExtensionArray`, :class:`~arrays.PandasArray`
satisfies that need.

Notice that by default, if no ``dtype`` is specified, the dtype of the returned
array is inferred from the data. In particular, note that the first example of
``[1, 2, np.nan]`` would have returned a floating-point array, since ``NaN``
is a float.

.. ipython:: python

   pd.array([1, 2, np.nan])


.. _whatsnew_0240.enhancements.interval:

Storing Interval and Period Data in Series and DataFrame
^^^^^^^^^^^^^^^^^^^^^^^^^^^^^^^^^^^^^^^^^^^^^^^^^^^^^^^^

:class:`Interval` and :class:`Period` data may now be stored in a :class:`Series` or :class:`DataFrame`, in addition to an
:class:`IntervalIndex` and :class:`PeriodIndex` like previously (:issue:`19453`, :issue:`22862`).

.. ipython:: python

   ser = pd.Series(pd.interval_range(0, 5))
   ser
   ser.dtype

For periods:

.. ipython:: python

   pser = pd.Series(pd.period_range("2000", freq="D", periods=5))
   pser
   pser.dtype

Previously, these would be cast to a NumPy array with object dtype. In general,
this should result in better performance when storing an array of intervals or periods
in a :class:`Series` or column of a :class:`DataFrame`.

Use :attr:`Series.array` to extract the underlying array of intervals or periods
from the ``Series``:

.. ipython:: python

   ser.array
   pser.array

These return an instance of :class:`arrays.IntervalArray` or :class:`arrays.PeriodArray`,
the new extension arrays that back interval and period data.

.. warning::

   For backwards compatibility, :attr:`Series.values` continues to return
   a NumPy array of objects for Interval and Period data. We recommend
   using :attr:`Series.array` when you need the array of data stored in the
   ``Series``, and :meth:`Series.to_numpy` when you know you need a NumPy array.

   See :ref:`Dtypes <basics.dtypes>` and :ref:`Attributes and Underlying Data <basics.attrs>`
   for more.


.. _whatsnew_0240.enhancements.join_with_two_multiindexes:

Joining with two multi-indexes
^^^^^^^^^^^^^^^^^^^^^^^^^^^^^^

:func:`DataFrame.merge` and :func:`DataFrame.join` can now be used to join multi-indexed ``Dataframe`` instances on the overlapping index levels (:issue:`6360`)

See the :ref:`Merge, join, and concatenate
<merging.Join_with_two_multi_indexes>` documentation section.

.. ipython:: python

   index_left = pd.MultiIndex.from_tuples([('K0', 'X0'), ('K0', 'X1'),
                                          ('K1', 'X2')],
                                          names=['key', 'X'])

   left = pd.DataFrame({'A': ['A0', 'A1', 'A2'],
                        'B': ['B0', 'B1', 'B2']}, index=index_left)

   index_right = pd.MultiIndex.from_tuples([('K0', 'Y0'), ('K1', 'Y1'),
                                           ('K2', 'Y2'), ('K2', 'Y3')],
                                           names=['key', 'Y'])

   right = pd.DataFrame({'C': ['C0', 'C1', 'C2', 'C3'],
                         'D': ['D0', 'D1', 'D2', 'D3']}, index=index_right)

   left.join(right)

For earlier versions this can be done using the following.

.. ipython:: python

   pd.merge(left.reset_index(), right.reset_index(),
            on=['key'], how='inner').set_index(['key', 'X', 'Y'])

.. _whatsnew_0240.enhancements.read_html:

``read_html`` Enhancements
^^^^^^^^^^^^^^^^^^^^^^^^^^

:func:`read_html` previously ignored ``colspan`` and ``rowspan`` attributes.
Now it understands them, treating them as sequences of cells with the same
value. (:issue:`17054`)

.. ipython:: python

    result = pd.read_html("""
      <table>
        <thead>
          <tr>
            <th>A</th><th>B</th><th>C</th>
          </tr>
        </thead>
        <tbody>
          <tr>
            <td colspan="2">1</td><td>2</td>
          </tr>
        </tbody>
      </table>""")

*Previous Behavior*:

.. code-block:: ipython

    In [13]: result
    Out [13]:
    [   A  B   C
     0  1  2 NaN]

*New Behavior*:

.. ipython:: python

    result


New ``Styler.pipe()`` method
^^^^^^^^^^^^^^^^^^^^^^^^^^^^
The :class:`~pandas.io.formats.style.Styler` class has gained a
:meth:`~pandas.io.formats.style.Styler.pipe` method.  This provides a
convenient way to apply users' predefined styling functions, and can help reduce
"boilerplate" when using DataFrame styling functionality repeatedly within a notebook. (:issue:`23229`)

.. ipython:: python

    df = pd.DataFrame({'N': [1250, 1500, 1750], 'X': [0.25, 0.35, 0.50]})

    def format_and_align(styler):
        return (styler.format({'N': '{:,}', 'X': '{:.1%}'})
                      .set_properties(**{'text-align': 'right'}))

    df.style.pipe(format_and_align).set_caption('Summary of results.')

Similar methods already exist for other classes in pandas, including :meth:`DataFrame.pipe`,
:meth:`GroupBy.pipe() <pandas.core.groupby.GroupBy.pipe>`, and :meth:`Resampler.pipe() <pandas.core.resample.Resampler.pipe>`.

.. _whatsnew_0240.enhancements.rename_axis:

Renaming names in a MultiIndex
^^^^^^^^^^^^^^^^^^^^^^^^^^^^^^

:func:`DataFrame.rename_axis` now supports ``index`` and ``columns`` arguments
and :func:`Series.rename_axis` supports ``index`` argument (:issue:`19978`).

This change allows a dictionary to be passed so that some of the names
of a ``MultiIndex`` can be changed.

Example:

.. ipython:: python

    mi = pd.MultiIndex.from_product([list('AB'), list('CD'), list('EF')],
                                    names=['AB', 'CD', 'EF'])
    df = pd.DataFrame([i for i in range(len(mi))], index=mi, columns=['N'])
    df
    df.rename_axis(index={'CD': 'New'})

See the :ref:`Advanced documentation on renaming<advanced.index_names>` for more details.

.. _whatsnew_0240.enhancements.other:

Other Enhancements
^^^^^^^^^^^^^^^^^^

- :func:`merge` now directly allows merge between objects of type ``DataFrame`` and named ``Series``, without the need to convert the ``Series`` object into a ``DataFrame`` beforehand (:issue:`21220`)
- ``ExcelWriter`` now accepts ``mode`` as a keyword argument, enabling append to existing workbooks when using the ``openpyxl`` engine (:issue:`3441`)
- ``FrozenList`` has gained the ``.union()`` and ``.difference()`` methods. This functionality greatly simplifies groupby's that rely on explicitly excluding certain columns. See :ref:`Splitting an object into groups <groupby.split>` for more information (:issue:`15475`, :issue:`15506`).
- :func:`DataFrame.to_parquet` now accepts ``index`` as an argument, allowing
  the user to override the engine's default behavior to include or omit the
  dataframe's indexes from the resulting Parquet file. (:issue:`20768`)
- :func:`read_feather` now accepts ``columns`` as an argument, allowing the user to specify which columns should be read. (:issue:`24025`)
- :meth:`DataFrame.corr` and :meth:`Series.corr` now accept a callable for generic calculation methods of correlation, e.g. histogram intersection (:issue:`22684`)
- :func:`DataFrame.to_string` now accepts ``decimal`` as an argument, allowing the user to specify which decimal separator should be used in the output. (:issue:`23614`)
- :func:`DataFrame.to_html` now accepts ``render_links`` as an argument, allowing the user to generate HTML with links to any URLs that appear in the DataFrame.
  See the :ref:`section on writing HTML <io.html>` in the IO docs for example usage. (:issue:`2679`)
- :func:`pandas.read_csv` now supports pandas extension types as an argument to ``dtype``, allowing the user to use pandas extension types when reading CSVs. (:issue:`23228`)
- The :meth:`~DataFrame.shift` method now accepts `fill_value` as an argument, allowing the user to specify a value which will be used instead of NA/NaT in the empty periods. (:issue:`15486`)
- :func:`to_datetime` now supports the ``%Z`` and ``%z`` directive when passed into ``format`` (:issue:`13486`)
- :func:`Series.mode` and :func:`DataFrame.mode` now support the ``dropna`` parameter which can be used to specify whether ``NaN``/``NaT`` values should be considered (:issue:`17534`)
- :func:`DataFrame.to_csv` and :func:`Series.to_csv` now support the ``compression`` keyword when a file handle is passed. (:issue:`21227`)
- :meth:`Index.droplevel` is now implemented also for flat indexes, for compatibility with :class:`MultiIndex` (:issue:`21115`)
- :meth:`Series.droplevel` and :meth:`DataFrame.droplevel` are now implemented (:issue:`20342`)
- Added support for reading from/writing to Google Cloud Storage via the ``gcsfs`` library (:issue:`19454`, :issue:`23094`)
- :func:`DataFrame.to_gbq` and :func:`read_gbq` signature and documentation updated to
  reflect changes from the `Pandas-GBQ library version 0.8.0
  <https://pandas-gbq.readthedocs.io/en/latest/changelog.html#changelog-0-8-0>`__.
  Adds a ``credentials`` argument, which enables the use of any kind of
  `google-auth credentials
  <https://google-auth.readthedocs.io/en/latest/>`__. (:issue:`21627`,
  :issue:`22557`, :issue:`23662`)
- New method :meth:`HDFStore.walk` will recursively walk the group hierarchy of an HDF5 file (:issue:`10932`)
- :func:`read_html` copies cell data across ``colspan`` and ``rowspan``, and it treats all-``th`` table rows as headers if ``header`` kwarg is not given and there is no ``thead`` (:issue:`17054`)
- :meth:`Series.nlargest`, :meth:`Series.nsmallest`, :meth:`DataFrame.nlargest`, and :meth:`DataFrame.nsmallest` now accept the value ``"all"`` for the ``keep`` argument. This keeps all ties for the nth largest/smallest value (:issue:`16818`)
- :class:`IntervalIndex` has gained the :meth:`~IntervalIndex.set_closed` method to change the existing ``closed`` value (:issue:`21670`)
- :func:`~DataFrame.to_csv`, :func:`~Series.to_csv`, :func:`~DataFrame.to_json`, and :func:`~Series.to_json` now support ``compression='infer'`` to infer compression based on filename extension (:issue:`15008`).
  The default compression for ``to_csv``, ``to_json``, and ``to_pickle`` methods has been updated to ``'infer'`` (:issue:`22004`).
- :meth:`DataFrame.to_sql` now supports writing ``TIMESTAMP WITH TIME ZONE`` types for supported databases. For databases that don't support timezones, datetime data will be stored as timezone unaware local timestamps. See the :ref:`io.sql_datetime_data` for implications (:issue:`9086`).
- :func:`to_timedelta` now supports iso-formated timedelta strings (:issue:`21877`)
- :class:`Series` and :class:`DataFrame` now support :class:`Iterable` objects in the constructor (:issue:`2193`)
- :class:`DatetimeIndex` has gained the :attr:`DatetimeIndex.timetz` attribute. This returns the local time with timezone information. (:issue:`21358`)
- :meth:`~Timestamp.round`, :meth:`~Timestamp.ceil`, and :meth:`~Timestamp.floor` for :class:`DatetimeIndex` and :class:`Timestamp`
  now support an ``ambiguous`` argument for handling datetimes that are rounded to ambiguous times (:issue:`18946`)
  and a ``nonexistent`` argument for handling datetimes that are rounded to nonexistent times. See :ref:`timeseries.timezone_nonexistent` (:issue:`22647`)
- The result of :meth:`~DataFrame.resample` is now iterable similar to ``groupby()`` (:issue:`15314`).
- :meth:`Series.resample` and :meth:`DataFrame.resample` have gained the :meth:`pandas.core.resample.Resampler.quantile` (:issue:`15023`).
- :meth:`DataFrame.resample` and :meth:`Series.resample` with a :class:`PeriodIndex` will now respect the ``base`` argument in the same fashion as with a :class:`DatetimeIndex`. (:issue:`23882`)
- :meth:`pandas.api.types.is_list_like` has gained a keyword ``allow_sets`` which is ``True`` by default; if ``False``,
  all instances of ``set`` will not be considered "list-like" anymore (:issue:`23061`)
- :meth:`Index.to_frame` now supports overriding column name(s) (:issue:`22580`).
- :meth:`Categorical.from_codes` now can take a ``dtype`` parameter as an alternative to passing ``categories`` and ``ordered`` (:issue:`24398`).
- New attribute ``__git_version__`` will return git commit sha of current build (:issue:`21295`).
- Compatibility with Matplotlib 3.0 (:issue:`22790`).
- Added :meth:`Interval.overlaps`, :meth:`arrays.IntervalArray.overlaps`, and :meth:`IntervalIndex.overlaps` for determining overlaps between interval-like objects (:issue:`21998`)
- :func:`read_fwf` now accepts keyword ``infer_nrows`` (:issue:`15138`).
- :func:`~DataFrame.to_parquet` now supports writing a ``DataFrame`` as a directory of parquet files partitioned by a subset of the columns when ``engine = 'pyarrow'`` (:issue:`23283`)
- :meth:`Timestamp.tz_localize`, :meth:`DatetimeIndex.tz_localize`, and :meth:`Series.tz_localize` have gained the ``nonexistent`` argument for alternative handling of nonexistent times. See :ref:`timeseries.timezone_nonexistent` (:issue:`8917`, :issue:`24466`)
- :meth:`Index.difference`, :meth:`Index.intersection`, :meth:`Index.union`, and :meth:`Index.symmetric_difference` now have an optional ``sort`` parameter to control whether the results should be sorted if possible (:issue:`17839`, :issue:`24471`)
- :meth:`read_excel()` now accepts ``usecols`` as a list of column names or callable (:issue:`18273`)
- :meth:`MultiIndex.to_flat_index` has been added to flatten multiple levels into a single-level :class:`Index` object.
- :meth:`DataFrame.to_stata` and :class:`pandas.io.stata.StataWriter117` can write mixed sting columns to Stata strl format (:issue:`23633`)
- :meth:`DataFrame.between_time` and :meth:`DataFrame.at_time` have gained the ``axis`` parameter (:issue:`8839`)
- :meth:`DataFrame.to_records` now accepts ``index_dtypes`` and ``column_dtypes`` parameters to allow different data types in stored column and index records (:issue:`18146`)
- :class:`IntervalIndex` has gained the :attr:`~IntervalIndex.is_overlapping` attribute to indicate if the ``IntervalIndex`` contains any overlapping intervals (:issue:`23309`)
- :func:`pandas.DataFrame.to_sql` has gained the ``method`` argument to control SQL insertion clause. See the :ref:`insertion method <io.sql.method>` section in the documentation. (:issue:`8953`)
- :meth:`DataFrame.corrwith` now supports Spearman's rank correlation, Kendall's tau as well as callable correlation methods. (:issue:`21925`)
- :meth:`DataFrame.to_json`, :meth:`DataFrame.to_csv`, :meth:`DataFrame.to_pickle`, and other export methods now support tilde(~) in path argument. (:issue:`23473`)

.. _whatsnew_0240.api_breaking:

Backwards incompatible API changes
~~~~~~~~~~~~~~~~~~~~~~~~~~~~~~~~~~

<<<<<<< HEAD
- A newly constructed empty :class:`DataFrame` with integer as the ``dtype`` will now only be cast to ``float64`` if ``index`` is specified (:issue:`22858`)
- :meth:`Series.str.cat` will now raise if `others` is a `set` (:issue:`23009`)
- The `.str`-accessor will perform more rigorous type checking for inputs. Previously, some types that were never intended to be used,
  "worked" due to limitations of dtype checking -- e.g. ``bytes``, which is now disabled except for `decode` and `len` (:issue:`23011`, :issue:`23163`)
- Passing scalar values to :class:`DatetimeIndex` or :class:`TimedeltaIndex` will now raise ``TypeError`` instead of ``ValueError`` (:issue:`23539`)
- ``max_rows`` and ``max_cols`` parameters removed from :class:`HTMLFormatter` since truncation is handled by :class:`DataFrameFormatter` (:issue:`23818`)
- :func:`read_csv` will now raise a ``ValueError`` if a column with missing values is declared as having dtype ``bool`` (:issue:`20591`)
- The column order of the resultant :class:`DataFrame` from :meth:`MultiIndex.to_frame` is now guaranteed to match the :attr:`MultiIndex.names` order. (:issue:`22420`)
- :func:`pd.offsets.generate_range` argument ``time_rule`` has been removed; use ``offset`` instead (:issue:`24157`)

Percentage change on groupby
^^^^^^^^^^^^^^^^^^^^^^^^^^^^

Fixed a bug where calling :func:`pancas.core.groupby.SeriesGroupBy.pct_change` or :func:`pandas.core.groupby.DataFrameGroupBy.pct_change` would previously work across groups when calculating the percent change, where it now correctly works per group (:issue:`21200`, :issue:`21235`).

.. ipython:: python

   df = pd.DataFrame({'grp': ['a', 'a', 'b'], 'foo': [1.0, 1.1, 2.2]})
   df

Previous behavior:

.. code-block:: ipython

   In [1]: df.groupby('grp').pct_change()
   Out[1]:
      foo
   0  NaN
   1  0.1
   2  1.0

New behavior:

.. ipython:: python
=======
Pandas 0.24.0 includes a number of API breaking changes.
>>>>>>> bd49d2f2


.. _whatsnew_0240.api_breaking.deps:

Increased minimum versions for dependencies
^^^^^^^^^^^^^^^^^^^^^^^^^^^^^^^^^^^^^^^^^^^

We have updated our minimum supported versions of dependencies (:issue:`21242`, :issue:`18742`, :issue:`23774`, :issue:`24767`).
If installed, we now require:

+-----------------+-----------------+----------+
| Package         | Minimum Version | Required |
+=================+=================+==========+
| numpy           | 1.12.0          |    X     |
+-----------------+-----------------+----------+
| bottleneck      | 1.2.0           |          |
+-----------------+-----------------+----------+
| fastparquet     | 0.2.1           |          |
+-----------------+-----------------+----------+
| matplotlib      | 2.0.0           |          |
+-----------------+-----------------+----------+
| numexpr         | 2.6.1           |          |
+-----------------+-----------------+----------+
| pandas-gbq      | 0.8.0           |          |
+-----------------+-----------------+----------+
| pyarrow         | 0.9.0           |          |
+-----------------+-----------------+----------+
| pytables        | 3.4.2           |          |
+-----------------+-----------------+----------+
| scipy           | 0.18.1          |          |
+-----------------+-----------------+----------+
| xlrd            | 1.0.0           |          |
+-----------------+-----------------+----------+
| pytest (dev)    | 3.6             |          |
+-----------------+-----------------+----------+

Additionally we no longer depend on ``feather-format`` for feather based storage
and replaced it with references to ``pyarrow`` (:issue:`21639` and :issue:`23053`).

.. _whatsnew_0240.api_breaking.csv_line_terminator:

`os.linesep` is used for ``line_terminator`` of ``DataFrame.to_csv``
^^^^^^^^^^^^^^^^^^^^^^^^^^^^^^^^^^^^^^^^^^^^^^^^^^^^^^^^^^^^^^^^^^^^

:func:`DataFrame.to_csv` now uses :func:`os.linesep` rather than ``'\n'``
for the default line terminator (:issue:`20353`).
This change only affects when running on Windows, where ``'\r\n'`` was used for line terminator
even when ``'\n'`` was passed in ``line_terminator``.

*Previous Behavior* on Windows:

.. code-block:: ipython

    In [1]: data = pd.DataFrame({"string_with_lf": ["a\nbc"],
       ...:                      "string_with_crlf": ["a\r\nbc"]})

    In [2]: # When passing file PATH to to_csv,
       ...: # line_terminator does not work, and csv is saved with '\r\n'.
       ...: # Also, this converts all '\n's in the data to '\r\n'.
       ...: data.to_csv("test.csv", index=False, line_terminator='\n')

    In [3]: with open("test.csv", mode='rb') as f:
       ...:     print(f.read())
    Out[3]: b'string_with_lf,string_with_crlf\r\n"a\r\nbc","a\r\r\nbc"\r\n'

    In [4]: # When passing file OBJECT with newline option to
       ...: # to_csv, line_terminator works.
       ...: with open("test2.csv", mode='w', newline='\n') as f:
       ...:     data.to_csv(f, index=False, line_terminator='\n')

    In [5]: with open("test2.csv", mode='rb') as f:
       ...:     print(f.read())
    Out[5]: b'string_with_lf,string_with_crlf\n"a\nbc","a\r\nbc"\n'


*New Behavior* on Windows:

Passing ``line_terminator`` explicitly, set thes ``line terminator`` to that character.

.. code-block:: ipython

   In [1]: data = pd.DataFrame({"string_with_lf": ["a\nbc"],
      ...:                      "string_with_crlf": ["a\r\nbc"]})

   In [2]: data.to_csv("test.csv", index=False, line_terminator='\n')

   In [3]: with open("test.csv", mode='rb') as f:
      ...:     print(f.read())
   Out[3]: b'string_with_lf,string_with_crlf\n"a\nbc","a\r\nbc"\n'


On Windows, the value of ``os.linesep`` is ``'\r\n'``, so if ``line_terminator`` is not
set, ``'\r\n'`` is used for line terminator.

.. code-block:: ipython

   In [1]: data = pd.DataFrame({"string_with_lf": ["a\nbc"],
      ...:                      "string_with_crlf": ["a\r\nbc"]})

   In [2]: data.to_csv("test.csv", index=False)

   In [3]: with open("test.csv", mode='rb') as f:
      ...:     print(f.read())
   Out[3]: b'string_with_lf,string_with_crlf\r\n"a\nbc","a\r\nbc"\r\n'


For file objects, specifying ``newline`` is not sufficient to set the line terminator.
You must pass in the ``line_terminator`` explicitly, even in this case.

.. code-block:: ipython

   In [1]: data = pd.DataFrame({"string_with_lf": ["a\nbc"],
      ...:                      "string_with_crlf": ["a\r\nbc"]})

   In [2]: with open("test2.csv", mode='w', newline='\n') as f:
      ...:     data.to_csv(f, index=False)

   In [3]: with open("test2.csv", mode='rb') as f:
      ...:     print(f.read())
   Out[3]: b'string_with_lf,string_with_crlf\r\n"a\nbc","a\r\nbc"\r\n'

.. _whatsnew_0240.bug_fixes.nan_with_str_dtype:

Proper handling of `np.NaN` in a string data-typed column with the Python engine
^^^^^^^^^^^^^^^^^^^^^^^^^^^^^^^^^^^^^^^^^^^^^^^^^^^^^^^^^^^^^^^^^^^^^^^^^^^^^^^^

There was bug in :func:`read_excel` and :func:`read_csv` with the Python
engine, where missing values turned to ``'nan'`` with ``dtype=str`` and
``na_filter=True``. Now, these missing values are converted to the string
missing indicator, ``np.nan``. (:issue:`20377`)

.. ipython:: python
   :suppress:

   from pandas.compat import StringIO

*Previous Behavior*:

.. code-block:: ipython

   In [5]: data = 'a,b,c\n1,,3\n4,5,6'
   In [6]: df = pd.read_csv(StringIO(data), engine='python', dtype=str, na_filter=True)
   In [7]: df.loc[0, 'b']
   Out[7]:
   'nan'

*New Behavior*:

.. ipython:: python

   data = 'a,b,c\n1,,3\n4,5,6'
   df = pd.read_csv(StringIO(data), engine='python', dtype=str, na_filter=True)
   df.loc[0, 'b']

Notice how we now instead output ``np.nan`` itself instead of a stringified form of it.

.. _whatsnew_0240.api.timezone_offset_parsing:

Parsing Datetime Strings with Timezone Offsets
^^^^^^^^^^^^^^^^^^^^^^^^^^^^^^^^^^^^^^^^^^^^^^

Previously, parsing datetime strings with UTC offsets with :func:`to_datetime`
or :class:`DatetimeIndex` would automatically convert the datetime to UTC
without timezone localization. This is inconsistent from parsing the same
datetime string with :class:`Timestamp` which would preserve the UTC
offset in the ``tz`` attribute. Now, :func:`to_datetime` preserves the UTC
offset in the ``tz`` attribute when all the datetime strings have the same
UTC offset (:issue:`17697`, :issue:`11736`, :issue:`22457`)

*Previous Behavior*:

.. code-block:: ipython

    In [2]: pd.to_datetime("2015-11-18 15:30:00+05:30")
    Out[2]: Timestamp('2015-11-18 10:00:00')

    In [3]: pd.Timestamp("2015-11-18 15:30:00+05:30")
    Out[3]: Timestamp('2015-11-18 15:30:00+0530', tz='pytz.FixedOffset(330)')

    # Different UTC offsets would automatically convert the datetimes to UTC (without a UTC timezone)
    In [4]: pd.to_datetime(["2015-11-18 15:30:00+05:30", "2015-11-18 16:30:00+06:30"])
    Out[4]: DatetimeIndex(['2015-11-18 10:00:00', '2015-11-18 10:00:00'], dtype='datetime64[ns]', freq=None)

*New Behavior*:

.. ipython:: python

    pd.to_datetime("2015-11-18 15:30:00+05:30")
    pd.Timestamp("2015-11-18 15:30:00+05:30")

Parsing datetime strings with the same UTC offset will preserve the UTC offset in the ``tz``

.. ipython:: python

    pd.to_datetime(["2015-11-18 15:30:00+05:30"] * 2)

Parsing datetime strings with different UTC offsets will now create an Index of
``datetime.datetime`` objects with different UTC offsets

.. ipython:: python

    idx = pd.to_datetime(["2015-11-18 15:30:00+05:30",
                          "2015-11-18 16:30:00+06:30"])
    idx
    idx[0]
    idx[1]

Passing ``utc=True`` will mimic the previous behavior but will correctly indicate
that the dates have been converted to UTC

.. ipython:: python

    pd.to_datetime(["2015-11-18 15:30:00+05:30",
                    "2015-11-18 16:30:00+06:30"], utc=True)


.. _whatsnew_0240.api_breaking.read_csv_mixed_tz:

Parsing mixed-timezones with :func:`read_csv`
^^^^^^^^^^^^^^^^^^^^^^^^^^^^^^^^^^^^^^^^^^^^^

:func:`read_csv` no longer silently converts mixed-timezone columns to UTC (:issue:`24987`).

*Previous Behavior*

.. code-block:: python

   >>> import io
   >>> content = """\
   ... a
   ... 2000-01-01T00:00:00+05:00
   ... 2000-01-01T00:00:00+06:00"""
   >>> df = pd.read_csv(io.StringIO(content), parse_dates=['a'])
   >>> df.a
   0   1999-12-31 19:00:00
   1   1999-12-31 18:00:00
   Name: a, dtype: datetime64[ns]

*New Behavior*

.. ipython:: python

   import io
   content = """\
   a
   2000-01-01T00:00:00+05:00
   2000-01-01T00:00:00+06:00"""
   df = pd.read_csv(io.StringIO(content), parse_dates=['a'])
   df.a

As can be seen, the ``dtype`` is object; each value in the column is a string.
To convert the strings to an array of datetimes, the ``date_parser`` argument

.. ipython:: python

   df = pd.read_csv(io.StringIO(content), parse_dates=['a'],
                    date_parser=lambda col: pd.to_datetime(col, utc=True))
   df.a

See :ref:`whatsnew_0240.api.timezone_offset_parsing` for more.

.. _whatsnew_0240.api_breaking.period_end_time:

Time values in ``dt.end_time`` and ``to_timestamp(how='end')``
^^^^^^^^^^^^^^^^^^^^^^^^^^^^^^^^^^^^^^^^^^^^^^^^^^^^^^^^^^^^^^

The time values in :class:`Period` and :class:`PeriodIndex` objects are now set
to '23:59:59.999999999' when calling :attr:`Series.dt.end_time`, :attr:`Period.end_time`,
:attr:`PeriodIndex.end_time`, :func:`Period.to_timestamp()` with ``how='end'``,
or :func:`PeriodIndex.to_timestamp()` with ``how='end'`` (:issue:`17157`)

*Previous Behavior*:

.. code-block:: ipython

   In [2]: p = pd.Period('2017-01-01', 'D')
   In [3]: pi = pd.PeriodIndex([p])

   In [4]: pd.Series(pi).dt.end_time[0]
   Out[4]: Timestamp(2017-01-01 00:00:00)

   In [5]: p.end_time
   Out[5]: Timestamp(2017-01-01 23:59:59.999999999)

*New Behavior*:

Calling :attr:`Series.dt.end_time` will now result in a time of '23:59:59.999999999' as
is the case with :attr:`Period.end_time`, for example

.. ipython:: python

   p = pd.Period('2017-01-01', 'D')
   pi = pd.PeriodIndex([p])

   pd.Series(pi).dt.end_time[0]

   p.end_time

.. _whatsnew_0240.api_breaking.datetime_unique:

Series.unique for Timezone-Aware Data
^^^^^^^^^^^^^^^^^^^^^^^^^^^^^^^^^^^^^

The return type of :meth:`Series.unique` for datetime with timezone values has changed
from an :class:`numpy.ndarray` of :class:`Timestamp` objects to a :class:`arrays.DatetimeArray` (:issue:`24024`).

.. ipython:: python

   ser = pd.Series([pd.Timestamp('2000', tz='UTC'),
                    pd.Timestamp('2000', tz='UTC')])

*Previous Behavior*:

.. code-block:: ipython

   In [3]: ser.unique()
   Out[3]: array([Timestamp('2000-01-01 00:00:00+0000', tz='UTC')], dtype=object)


*New Behavior*:

.. ipython:: python

   ser.unique()


.. _whatsnew_0240.api_breaking.sparse_values:

Sparse Data Structure Refactor
^^^^^^^^^^^^^^^^^^^^^^^^^^^^^^

``SparseArray``, the array backing ``SparseSeries`` and the columns in a ``SparseDataFrame``,
is now an extension array (:issue:`21978`, :issue:`19056`, :issue:`22835`).
To conform to this interface and for consistency with the rest of pandas, some API breaking
changes were made:

- ``SparseArray`` is no longer a subclass of :class:`numpy.ndarray`. To convert a ``SparseArray`` to a NumPy array, use :func:`numpy.asarray`.
- ``SparseArray.dtype`` and ``SparseSeries.dtype`` are now instances of :class:`SparseDtype`, rather than ``np.dtype``. Access the underlying dtype with ``SparseDtype.subtype``.
- ``numpy.asarray(sparse_array)`` now returns a dense array with all the values, not just the non-fill-value values (:issue:`14167`)
- ``SparseArray.take`` now matches the API of :meth:`pandas.api.extensions.ExtensionArray.take` (:issue:`19506`):

  * The default value of ``allow_fill`` has changed from ``False`` to ``True``.
  * The ``out`` and ``mode`` parameters are now longer accepted (previously, this raised if they were specified).
  * Passing a scalar for ``indices`` is no longer allowed.

- The result of :func:`concat` with a mix of sparse and dense Series is a Series with sparse values, rather than a ``SparseSeries``.
- ``SparseDataFrame.combine`` and ``DataFrame.combine_first`` no longer supports combining a sparse column with a dense column while preserving the sparse subtype. The result will be an object-dtype SparseArray.
- Setting :attr:`SparseArray.fill_value` to a fill value with a different dtype is now allowed.
- ``DataFrame[column]`` is now a :class:`Series` with sparse values, rather than a :class:`SparseSeries`, when slicing a single column with sparse values (:issue:`23559`).
- The result of :meth:`Series.where` is now a ``Series`` with sparse values, like with other extension arrays (:issue:`24077`)

Some new warnings are issued for operations that require or are likely to materialize a large dense array:

- A :class:`errors.PerformanceWarning` is issued when using fillna with a ``method``, as a dense array is constructed to create the filled array. Filling with a ``value`` is the efficient way to fill a sparse array.
- A :class:`errors.PerformanceWarning` is now issued when concatenating sparse Series with differing fill values. The fill value from the first sparse array continues to be used.

In addition to these API breaking changes, many :ref:`Performance Improvements and Bug Fixes have been made <whatsnew_0240.bug_fixes.sparse>`.

Finally, a ``Series.sparse`` accessor was added to provide sparse-specific methods like :meth:`Series.sparse.from_coo`.

.. ipython:: python

   s = pd.Series([0, 0, 1, 1, 1], dtype='Sparse[int]')
   s.sparse.density

.. _whatsnew_0240.api_breaking.get_dummies:

:meth:`get_dummies` always returns a DataFrame
^^^^^^^^^^^^^^^^^^^^^^^^^^^^^^^^^^^^^^^^^^^^^^

Previously, when ``sparse=True`` was passed to :func:`get_dummies`, the return value could be either
a :class:`DataFrame` or a :class:`SparseDataFrame`, depending on whether all or a just a subset
of the columns were dummy-encoded. Now, a :class:`DataFrame` is always returned (:issue:`24284`).

*Previous Behavior*

The first :func:`get_dummies` returns a :class:`DataFrame` because the column ``A``
is not dummy encoded. When just ``["B", "C"]`` are passed to ``get_dummies``,
then all the columns are dummy-encoded, and a :class:`SparseDataFrame` was returned.

.. code-block:: ipython

   In [2]: df = pd.DataFrame({"A": [1, 2], "B": ['a', 'b'], "C": ['a', 'a']})

   In [3]: type(pd.get_dummies(df, sparse=True))
   Out[3]: pandas.core.frame.DataFrame

   In [4]: type(pd.get_dummies(df[['B', 'C']], sparse=True))
   Out[4]: pandas.core.sparse.frame.SparseDataFrame

.. ipython:: python
   :suppress:

   df = pd.DataFrame({"A": [1, 2], "B": ['a', 'b'], "C": ['a', 'a']})

*New Behavior*

Now, the return type is consistently a :class:`DataFrame`.

.. ipython:: python

   type(pd.get_dummies(df, sparse=True))
   type(pd.get_dummies(df[['B', 'C']], sparse=True))

.. note::

   There's no difference in memory usage between a :class:`SparseDataFrame`
   and a :class:`DataFrame` with sparse values. The memory usage will
   be the same as in the previous version of pandas.

.. _whatsnew_0240.api_breaking.frame_to_dict_index_orient:

Raise ValueError in ``DataFrame.to_dict(orient='index')``
^^^^^^^^^^^^^^^^^^^^^^^^^^^^^^^^^^^^^^^^^^^^^^^^^^^^^^^^^

Bug in :func:`DataFrame.to_dict` raises ``ValueError`` when used with
``orient='index'`` and a non-unique index instead of losing data (:issue:`22801`)

.. ipython:: python
    :okexcept:

    df = pd.DataFrame({'a': [1, 2], 'b': [0.5, 0.75]}, index=['A', 'A'])
    df

    df.to_dict(orient='index')

.. _whatsnew_0240.api.datetimelike.normalize:

Tick DateOffset Normalize Restrictions
^^^^^^^^^^^^^^^^^^^^^^^^^^^^^^^^^^^^^^

Creating a ``Tick`` object (:class:`Day`, :class:`Hour`, :class:`Minute`,
:class:`Second`, :class:`Milli`, :class:`Micro`, :class:`Nano`) with
``normalize=True`` is no longer supported.  This prevents unexpected behavior
where addition could fail to be monotone or associative.  (:issue:`21427`)

*Previous Behavior*:

.. code-block:: ipython


   In [2]: ts = pd.Timestamp('2018-06-11 18:01:14')

   In [3]: ts
   Out[3]: Timestamp('2018-06-11 18:01:14')

   In [4]: tic = pd.offsets.Hour(n=2, normalize=True)
      ...:

   In [5]: tic
   Out[5]: <2 * Hours>

   In [6]: ts + tic
   Out[6]: Timestamp('2018-06-11 00:00:00')

   In [7]: ts + tic + tic + tic == ts + (tic + tic + tic)
   Out[7]: False

*New Behavior*:

.. ipython:: python

    ts = pd.Timestamp('2018-06-11 18:01:14')
    tic = pd.offsets.Hour(n=2)
    ts + tic + tic + tic == ts + (tic + tic + tic)


.. _whatsnew_0240.api.datetimelike:


.. _whatsnew_0240.api.period_subtraction:

Period Subtraction
^^^^^^^^^^^^^^^^^^

Subtraction of a ``Period`` from another ``Period`` will give a ``DateOffset``.
instead of an integer (:issue:`21314`)

*Previous Behavior*:

.. code-block:: ipython

    In [2]: june = pd.Period('June 2018')

    In [3]: april = pd.Period('April 2018')

    In [4]: june - april
    Out [4]: 2

*New Behavior*:

.. ipython:: python

    june = pd.Period('June 2018')
    april = pd.Period('April 2018')
    june - april

Similarly, subtraction of a ``Period`` from a ``PeriodIndex`` will now return
an ``Index`` of ``DateOffset`` objects instead of an ``Int64Index``

*Previous Behavior*:

.. code-block:: ipython

    In [2]: pi = pd.period_range('June 2018', freq='M', periods=3)

    In [3]: pi - pi[0]
    Out[3]: Int64Index([0, 1, 2], dtype='int64')

*New Behavior*:

.. ipython:: python

    pi = pd.period_range('June 2018', freq='M', periods=3)
    pi - pi[0]


.. _whatsnew_0240.api.timedelta64_subtract_nan:

Addition/Subtraction of ``NaN`` from :class:`DataFrame`
^^^^^^^^^^^^^^^^^^^^^^^^^^^^^^^^^^^^^^^^^^^^^^^^^^^^^^^

Adding or subtracting ``NaN`` from a :class:`DataFrame` column with
``timedelta64[ns]`` dtype will now raise a ``TypeError`` instead of returning
all-``NaT``.  This is for compatibility with ``TimedeltaIndex`` and
``Series`` behavior (:issue:`22163`)

.. ipython:: python

   df = pd.DataFrame([pd.Timedelta(days=1)])
   df

*Previous Behavior*:

.. code-block:: ipython

    In [4]: df = pd.DataFrame([pd.Timedelta(days=1)])

    In [5]: df - np.nan
    Out[5]:
        0
    0 NaT

*New Behavior*:

.. code-block:: ipython

    In [2]: df - np.nan
    ...
    TypeError: unsupported operand type(s) for -: 'TimedeltaIndex' and 'float'

.. _whatsnew_0240.api.dataframe_cmp_broadcasting:

DataFrame Comparison Operations Broadcasting Changes
^^^^^^^^^^^^^^^^^^^^^^^^^^^^^^^^^^^^^^^^^^^^^^^^^^^^
Previously, the broadcasting behavior of :class:`DataFrame` comparison
operations (``==``, ``!=``, ...) was inconsistent with the behavior of
arithmetic operations (``+``, ``-``, ...).  The behavior of the comparison
operations has been changed to match the arithmetic operations in these cases.
(:issue:`22880`)

The affected cases are:

- operating against a 2-dimensional ``np.ndarray`` with either 1 row or 1 column will now broadcast the same way a ``np.ndarray`` would (:issue:`23000`).
- a list or tuple with length matching the number of rows in the :class:`DataFrame` will now raise ``ValueError`` instead of operating column-by-column (:issue:`22880`.
- a list or tuple with length matching the number of columns in the :class:`DataFrame` will now operate row-by-row instead of raising ``ValueError`` (:issue:`22880`).

.. ipython:: python

   arr = np.arange(6).reshape(3, 2)
   df = pd.DataFrame(arr)
   df

*Previous Behavior*:

.. code-block:: ipython

   In [5]: df == arr[[0], :]
       ...: # comparison previously broadcast where arithmetic would raise
   Out[5]:
          0      1
   0   True   True
   1  False  False
   2  False  False
   In [6]: df + arr[[0], :]
   ...
   ValueError: Unable to coerce to DataFrame, shape must be (3, 2): given (1, 2)

   In [7]: df == (1, 2)
       ...: # length matches number of columns;
       ...: # comparison previously raised where arithmetic would broadcast
   ...
   ValueError: Invalid broadcasting comparison [(1, 2)] with block values
   In [8]: df + (1, 2)
   Out[8]:
      0  1
   0  1  3
   1  3  5
   2  5  7

   In [9]: df == (1, 2, 3)
       ...:  # length matches number of rows
       ...:  # comparison previously broadcast where arithmetic would raise
   Out[9]:
          0      1
   0  False   True
   1   True  False
   2  False  False
   In [10]: df + (1, 2, 3)
   ...
   ValueError: Unable to coerce to Series, length must be 2: given 3

*New Behavior*:

.. ipython:: python

   # Comparison operations and arithmetic operations both broadcast.
   df == arr[[0], :]
   df + arr[[0], :]

.. ipython:: python

   # Comparison operations and arithmetic operations both broadcast.
   df == (1, 2)
   df + (1, 2)

.. code-block:: ipython

   # Comparison operations and arithmetic opeartions both raise ValueError.
   In [6]: df == (1, 2, 3)
   ...
   ValueError: Unable to coerce to Series, length must be 2: given 3

   In [7]: df + (1, 2, 3)
   ...
   ValueError: Unable to coerce to Series, length must be 2: given 3

.. _whatsnew_0240.api.dataframe_arithmetic_broadcasting:

DataFrame Arithmetic Operations Broadcasting Changes
^^^^^^^^^^^^^^^^^^^^^^^^^^^^^^^^^^^^^^^^^^^^^^^^^^^^

:class:`DataFrame` arithmetic operations when operating with 2-dimensional
``np.ndarray`` objects now broadcast in the same way as ``np.ndarray``
broadcast.  (:issue:`23000`)

.. ipython:: python

   arr = np.arange(6).reshape(3, 2)
   df = pd.DataFrame(arr)
   df

*Previous Behavior*:

.. code-block:: ipython

   In [5]: df + arr[[0], :]   # 1 row, 2 columns
   ...
   ValueError: Unable to coerce to DataFrame, shape must be (3, 2): given (1, 2)
   In [6]: df + arr[:, [1]]   # 1 column, 3 rows
   ...
   ValueError: Unable to coerce to DataFrame, shape must be (3, 2): given (3, 1)

*New Behavior*:

.. ipython:: python

   df + arr[[0], :]   # 1 row, 2 columns
   df + arr[:, [1]]   # 1 column, 3 rows

.. _whatsnew_0240.api.incompatibilities:

Series and Index Data-Dtype Incompatibilities
^^^^^^^^^^^^^^^^^^^^^^^^^^^^^^^^^^^^^^^^^^^^^

``Series`` and ``Index`` constructors now raise when the
data is incompatible with a passed ``dtype=`` (:issue:`15832`)

*Previous Behavior*:

.. code-block:: ipython

    In [4]: pd.Series([-1], dtype="uint64")
    Out [4]:
    0    18446744073709551615
    dtype: uint64

*New Behavior*:

.. code-block:: ipython

    In [4]: pd.Series([-1], dtype="uint64")
    Out [4]:
    ...
    OverflowError: Trying to coerce negative values to unsigned integers

.. _whatsnew_0240.api.concat_categorical:

Concatenation Changes
^^^^^^^^^^^^^^^^^^^^^

Calling :func:`pandas.concat` on a ``Categorical`` of ints with NA values now
causes them to be processed as objects when concatenating with anything
other than another ``Categorical`` of ints (:issue:`19214`)

.. ipython:: python

    s = pd.Series([0, 1, np.nan])
    c = pd.Series([0, 1, np.nan], dtype="category")

*Previous Behavior*

.. code-block:: ipython

    In [3]: pd.concat([s, c])
    Out[3]:
    0    0.0
    1    1.0
    2    NaN
    0    0.0
    1    1.0
    2    NaN
    dtype: float64

*New Behavior*

.. ipython:: python

    pd.concat([s, c])

Datetimelike API Changes
^^^^^^^^^^^^^^^^^^^^^^^^

- For :class:`DatetimeIndex` and :class:`TimedeltaIndex` with non-``None`` ``freq`` attribute, addition or subtraction of integer-dtyped array or ``Index`` will return an object of the same class (:issue:`19959`)
- :class:`DateOffset` objects are now immutable. Attempting to alter one of these will now raise ``AttributeError`` (:issue:`21341`)
- :class:`PeriodIndex` subtraction of another ``PeriodIndex`` will now return an object-dtype :class:`Index` of :class:`DateOffset` objects instead of raising a ``TypeError`` (:issue:`20049`)
- :func:`cut` and :func:`qcut` now returns a :class:`DatetimeIndex` or :class:`TimedeltaIndex` bins when the input is datetime or timedelta dtype respectively and ``retbins=True`` (:issue:`19891`)
- :meth:`DatetimeIndex.to_period` and :meth:`Timestamp.to_period` will issue a warning when timezone information will be lost (:issue:`21333`)
- :meth:`PeriodIndex.tz_convert` and :meth:`PeriodIndex.tz_localize` have been removed (:issue:`21781`)

.. _whatsnew_0240.api.other:

Other API Changes
^^^^^^^^^^^^^^^^^

- A newly constructed empty :class:`DataFrame` with integer as the ``dtype`` will now only be cast to ``float64`` if ``index`` is specified (:issue:`22858`)
- :meth:`Series.str.cat` will now raise if ``others`` is a ``set`` (:issue:`23009`)
- Passing scalar values to :class:`DatetimeIndex` or :class:`TimedeltaIndex` will now raise ``TypeError`` instead of ``ValueError`` (:issue:`23539`)
- ``max_rows`` and ``max_cols`` parameters removed from :class:`HTMLFormatter` since truncation is handled by :class:`DataFrameFormatter` (:issue:`23818`)
- :func:`read_csv` will now raise a ``ValueError`` if a column with missing values is declared as having dtype ``bool`` (:issue:`20591`)
- The column order of the resultant :class:`DataFrame` from :meth:`MultiIndex.to_frame` is now guaranteed to match the :attr:`MultiIndex.names` order. (:issue:`22420`)
- Incorrectly passing a :class:`DatetimeIndex` to :meth:`MultiIndex.from_tuples`, rather than a sequence of tuples, now raises a ``TypeError`` rather than a ``ValueError`` (:issue:`24024`)
- :func:`pd.offsets.generate_range` argument ``time_rule`` has been removed; use ``offset`` instead (:issue:`24157`)
- In 0.23.x, pandas would raise a ``ValueError`` on a merge of a numeric column (e.g. ``int`` dtyped column) and an ``object`` dtyped column (:issue:`9780`). We have re-enabled the ability to merge ``object`` and other dtypes; pandas will still raise on a merge between a numeric and an ``object`` dtyped column that is composed only of strings (:issue:`21681`)
- Accessing a level of a ``MultiIndex`` with a duplicate name (e.g. in
  :meth:`~MultiIndex.get_level_values`) now raises a ``ValueError`` instead of a ``KeyError`` (:issue:`21678`).
- Invalid construction of ``IntervalDtype`` will now always raise a ``TypeError`` rather than a ``ValueError`` if the subdtype is invalid (:issue:`21185`)
- Trying to reindex a ``DataFrame`` with a non unique ``MultiIndex`` now raises a ``ValueError`` instead of an ``Exception`` (:issue:`21770`)
- :class:`Index` subtraction will attempt to operate element-wise instead of raising ``TypeError`` (:issue:`19369`)
- :class:`pandas.io.formats.style.Styler` supports a ``number-format`` property when using :meth:`~pandas.io.formats.style.Styler.to_excel` (:issue:`22015`)
- :meth:`DataFrame.corr` and :meth:`Series.corr` now raise a ``ValueError`` along with a helpful error message instead of a ``KeyError`` when supplied with an invalid method (:issue:`22298`)
- :meth:`shift` will now always return a copy, instead of the previous behaviour of returning self when shifting by 0 (:issue:`22397`)
- :meth:`DataFrame.set_index` now gives a better (and less frequent) KeyError, raises a ``ValueError`` for incorrect types,
  and will not fail on duplicate column names with ``drop=True``. (:issue:`22484`)
- Slicing a single row of a DataFrame with multiple ExtensionArrays of the same type now preserves the dtype, rather than coercing to object (:issue:`22784`)
- :class:`DateOffset` attribute `_cacheable` and method `_should_cache` have been removed (:issue:`23118`)
- :meth:`Series.searchsorted`, when supplied a scalar value to search for, now returns a scalar instead of an array (:issue:`23801`).
- :meth:`Categorical.searchsorted`, when supplied a scalar value to search for, now returns a scalar instead of an array (:issue:`23466`).
- :meth:`Categorical.searchsorted` now raises a ``KeyError`` rather that a ``ValueError``, if a searched for key is not found in its categories (:issue:`23466`).
- :meth:`Index.hasnans` and :meth:`Series.hasnans` now always return a python boolean. Previously, a python or a numpy boolean could be returned, depending on circumstances (:issue:`23294`).
- The order of the arguments of :func:`DataFrame.to_html` and :func:`DataFrame.to_string` is rearranged to be consistent with each other. (:issue:`23614`)
- :meth:`CategoricalIndex.reindex` now raises a ``ValueError`` if the target index is non-unique and not equal to the current index. It previously only raised if the target index was not of a categorical dtype (:issue:`23963`).
- :func:`Series.to_list` and :func:`Index.to_list` are now aliases of ``Series.tolist`` respectively ``Index.tolist`` (:issue:`8826`)
- The result of ``SparseSeries.unstack`` is now a :class:`DataFrame` with sparse values, rather than a :class:`SparseDataFrame` (:issue:`24372`).
- :class:`DatetimeIndex` and :class:`TimedeltaIndex` no longer ignore the dtype precision. Passing a non-nanosecond resolution dtype will raise a ``ValueError`` (:issue:`24753`)


.. _whatsnew_0240.api.extension:

Extension Type Changes
~~~~~~~~~~~~~~~~~~~~~~

**Equality and Hashability**

Pandas now requires that extension dtypes be hashable (i.e. the respective
``ExtensionDtype`` objects; hashability is not a requirement for the values
of the corresponding ``ExtensionArray``). The base class implements
a default ``__eq__`` and ``__hash__``. If you have a parametrized dtype, you should
update the ``ExtensionDtype._metadata`` tuple to match the signature of your
``__init__`` method. See :class:`pandas.api.extensions.ExtensionDtype` for more (:issue:`22476`).

**New and changed methods**

- :meth:`~pandas.api.types.ExtensionArray.dropna` has been added (:issue:`21185`)
- :meth:`~pandas.api.types.ExtensionArray.repeat` has been added (:issue:`24349`)
- The ``ExtensionArray`` constructor, ``_from_sequence`` now take the keyword arg ``copy=False`` (:issue:`21185`)
- :meth:`pandas.api.extensions.ExtensionArray.shift` added as part of the basic ``ExtensionArray`` interface (:issue:`22387`).
- :meth:`~pandas.api.types.ExtensionArray.searchsorted` has been added (:issue:`24350`)
- Support for reduction operations such as ``sum``, ``mean`` via opt-in base class method override (:issue:`22762`)
- :func:`ExtensionArray.isna` is allowed to return an ``ExtensionArray`` (:issue:`22325`).

**Dtype changes**

- ``ExtensionDtype`` has gained the ability to instantiate from string dtypes, e.g. ``decimal`` would instantiate a registered ``DecimalDtype``; furthermore
  the ``ExtensionDtype`` has gained the method ``construct_array_type`` (:issue:`21185`)
- Added ``ExtensionDtype._is_numeric`` for controlling whether an extension dtype is considered numeric (:issue:`22290`).
- Added :meth:`pandas.api.types.register_extension_dtype` to register an extension type with pandas (:issue:`22664`)
- Updated the ``.type`` attribute for ``PeriodDtype``, ``DatetimeTZDtype``, and ``IntervalDtype`` to be instances of the dtype (``Period``, ``Timestamp``, and ``Interval`` respectively) (:issue:`22938`)

.. _whatsnew_0240.enhancements.extension_array_operators:

**Operator support**

A ``Series`` based on an ``ExtensionArray`` now supports arithmetic and comparison
operators (:issue:`19577`). There are two approaches for providing operator support for an ``ExtensionArray``:

1. Define each of the operators on your ``ExtensionArray`` subclass.
2. Use an operator implementation from pandas that depends on operators that are already defined
   on the underlying elements (scalars) of the ``ExtensionArray``.

See the :ref:`ExtensionArray Operator Support
<extending.extension.operator>` documentation section for details on both
ways of adding operator support.

**Other changes**

- A default repr for :class:`pandas.api.extensions.ExtensionArray` is now provided (:issue:`23601`).
- :meth:`ExtensionArray._formatting_values` is deprecated. Use :attr:`ExtensionArray._formatter` instead. (:issue:`23601`)
- An ``ExtensionArray`` with a boolean dtype now works correctly as a boolean indexer. :meth:`pandas.api.types.is_bool_dtype` now properly considers them boolean (:issue:`22326`)

**Bug Fixes**

- Bug in :meth:`Series.get` for ``Series`` using ``ExtensionArray`` and integer index (:issue:`21257`)
- :meth:`~Series.shift` now dispatches to :meth:`ExtensionArray.shift` (:issue:`22386`)
- :meth:`Series.combine()` works correctly with :class:`~pandas.api.extensions.ExtensionArray` inside of :class:`Series` (:issue:`20825`)
- :meth:`Series.combine()` with scalar argument now works for any function type (:issue:`21248`)
- :meth:`Series.astype` and :meth:`DataFrame.astype` now dispatch to :meth:`ExtensionArray.astype` (:issue:`21185`).
- Slicing a single row of a ``DataFrame`` with multiple ExtensionArrays of the same type now preserves the dtype, rather than coercing to object (:issue:`22784`)
- Bug when concatenating multiple ``Series`` with different extension dtypes not casting to object dtype (:issue:`22994`)
- Series backed by an ``ExtensionArray`` now work with :func:`util.hash_pandas_object` (:issue:`23066`)
- :meth:`DataFrame.stack` no longer converts to object dtype for DataFrames where each column has the same extension dtype. The output Series will have the same dtype as the columns (:issue:`23077`).
- :meth:`Series.unstack` and :meth:`DataFrame.unstack` no longer convert extension arrays to object-dtype ndarrays. Each column in the output ``DataFrame`` will now have the same dtype as the input (:issue:`23077`).
- Bug when grouping :meth:`Dataframe.groupby()` and aggregating on ``ExtensionArray`` it was not returning the actual ``ExtensionArray`` dtype (:issue:`23227`).
- Bug in :func:`pandas.merge` when merging on an extension array-backed column (:issue:`23020`).


.. _whatsnew_0240.deprecations:

Deprecations
~~~~~~~~~~~~

- :attr:`MultiIndex.labels` has been deprecated and replaced by :attr:`MultiIndex.codes`.
  The functionality is unchanged. The new name better reflects the natures of
  these codes and makes the ``MultiIndex`` API more similar to the API for :class:`CategoricalIndex` (:issue:`13443`).
  As a consequence, other uses of the name ``labels`` in ``MultiIndex`` have also been deprecated and replaced with ``codes``:

  - You should initialize a ``MultiIndex`` instance using a parameter named ``codes`` rather than ``labels``.
  - ``MultiIndex.set_labels`` has been deprecated in favor of :meth:`MultiIndex.set_codes`.
  - For method :meth:`MultiIndex.copy`, the ``labels`` parameter has been deprecated and replaced by a ``codes`` parameter.
- :meth:`DataFrame.to_stata`, :meth:`read_stata`, :class:`StataReader` and :class:`StataWriter` have deprecated the ``encoding`` argument. The encoding of a Stata dta file is determined by the file type and cannot be changed (:issue:`21244`)
- :meth:`MultiIndex.to_hierarchical` is deprecated and will be removed in a future version (:issue:`21613`)
- :meth:`Series.ptp` is deprecated. Use ``numpy.ptp`` instead (:issue:`21614`)
- :meth:`Series.compress` is deprecated. Use ``Series[condition]`` instead (:issue:`18262`)
- The signature of :meth:`Series.to_csv` has been uniformed to that of :meth:`DataFrame.to_csv`: the name of the first argument is now ``path_or_buf``, the order of subsequent arguments has changed, the ``header`` argument now defaults to ``True``. (:issue:`19715`)
- :meth:`Categorical.from_codes` has deprecated providing float values for the ``codes`` argument. (:issue:`21767`)
- :func:`pandas.read_table` is deprecated. Instead, use :func:`read_csv` passing ``sep='\t'`` if necessary (:issue:`21948`)
- :meth:`Series.str.cat` has deprecated using arbitrary list-likes *within* list-likes. A list-like container may still contain
  many ``Series``, ``Index`` or 1-dimensional ``np.ndarray``, or alternatively, only scalar values. (:issue:`21950`)
- :meth:`FrozenNDArray.searchsorted` has deprecated the ``v`` parameter in favor of ``value`` (:issue:`14645`)
- :func:`DatetimeIndex.shift` and :func:`PeriodIndex.shift` now accept ``periods`` argument instead of ``n`` for consistency with :func:`Index.shift` and :func:`Series.shift`. Using ``n`` throws a deprecation warning (:issue:`22458`, :issue:`22912`)
- The ``fastpath`` keyword of the different Index constructors is deprecated (:issue:`23110`).
- :meth:`Timestamp.tz_localize`, :meth:`DatetimeIndex.tz_localize`, and :meth:`Series.tz_localize` have deprecated the ``errors`` argument in favor of the ``nonexistent`` argument (:issue:`8917`)
- The class ``FrozenNDArray`` has been deprecated. When unpickling, ``FrozenNDArray`` will be unpickled to ``np.ndarray`` once this class is removed (:issue:`9031`)
- The methods :meth:`DataFrame.update` and :meth:`Panel.update` have deprecated the ``raise_conflict=False|True`` keyword in favor of ``errors='ignore'|'raise'`` (:issue:`23585`)
- The methods :meth:`Series.str.partition` and :meth:`Series.str.rpartition` have deprecated the ``pat`` keyword in favor of ``sep`` (:issue:`22676`)
- Deprecated the ``nthreads`` keyword of :func:`pandas.read_feather` in favor of ``use_threads`` to reflect the changes in ``pyarrow>=0.11.0``. (:issue:`23053`)
- :func:`pandas.read_excel` has deprecated accepting ``usecols`` as an integer. Please pass in a list of ints from 0 to ``usecols`` inclusive instead (:issue:`23527`)
- Constructing a :class:`TimedeltaIndex` from data with ``datetime64``-dtyped data is deprecated, will raise ``TypeError`` in a future version (:issue:`23539`)
- Constructing a :class:`DatetimeIndex` from data with ``timedelta64``-dtyped data is deprecated, will raise ``TypeError`` in a future version (:issue:`23675`)
- The ``keep_tz=False`` option (the default) of the ``keep_tz`` keyword of
  :meth:`DatetimeIndex.to_series` is deprecated (:issue:`17832`).
- Timezone converting a tz-aware ``datetime.datetime`` or :class:`Timestamp` with :class:`Timestamp` and the ``tz`` argument is now deprecated. Instead, use :meth:`Timestamp.tz_convert` (:issue:`23579`)
- :func:`pandas.api.types.is_period` is deprecated in favor of ``pandas.api.types.is_period_dtype`` (:issue:`23917`)
- :func:`pandas.api.types.is_datetimetz` is deprecated in favor of ``pandas.api.types.is_datetime64tz`` (:issue:`23917`)
- Creating a :class:`TimedeltaIndex`, :class:`DatetimeIndex`, or :class:`PeriodIndex` by passing range arguments `start`, `end`, and `periods` is deprecated in favor of :func:`timedelta_range`, :func:`date_range`, or :func:`period_range` (:issue:`23919`)
- Passing a string alias like ``'datetime64[ns, UTC]'`` as the ``unit`` parameter to :class:`DatetimeTZDtype` is deprecated. Use :class:`DatetimeTZDtype.construct_from_string` instead (:issue:`23990`).
- The ``skipna`` parameter of :meth:`~pandas.api.types.infer_dtype` will switch to ``True`` by default in a future version of pandas (:issue:`17066`, :issue:`24050`)
- In :meth:`Series.where` with Categorical data, providing an ``other`` that is not present in the categories is deprecated. Convert the categorical to a different dtype or add the ``other`` to the categories first (:issue:`24077`).
- :meth:`Series.clip_lower`, :meth:`Series.clip_upper`, :meth:`DataFrame.clip_lower` and :meth:`DataFrame.clip_upper` are deprecated and will be removed in a future version. Use ``Series.clip(lower=threshold)``, ``Series.clip(upper=threshold)`` and the equivalent ``DataFrame`` methods (:issue:`24203`)
- :meth:`Series.nonzero` is deprecated and will be removed in a future version (:issue:`18262`)
- Passing an integer to :meth:`Series.fillna` and :meth:`DataFrame.fillna` with ``timedelta64[ns]`` dtypes is deprecated, will raise ``TypeError`` in a future version.  Use ``obj.fillna(pd.Timedelta(...))`` instead (:issue:`24694`)
- ``Series.cat.categorical``, ``Series.cat.name`` and ``Sersies.cat.index`` have been deprecated. Use the attributes on ``Series.cat`` or ``Series`` directly. (:issue:`24751`).
- Passing a dtype without a precision like ``np.dtype('datetime64')`` or ``timedelta64`` to :class:`Index`, :class:`DatetimeIndex` and :class:`TimedeltaIndex` is now deprecated. Use the nanosecond-precision dtype instead (:issue:`24753`).

.. _whatsnew_0240.deprecations.datetimelike_int_ops:

Integer Addition/Subtraction with Datetimes and Timedeltas is Deprecated
^^^^^^^^^^^^^^^^^^^^^^^^^^^^^^^^^^^^^^^^^^^^^^^^^^^^^^^^^^^^^^^^^^^^^^^^

In the past, users could—in some cases—add or subtract integers or integer-dtype
arrays from :class:`Timestamp`, :class:`DatetimeIndex` and :class:`TimedeltaIndex`.

This usage is now deprecated.  Instead add or subtract integer multiples of
the object's ``freq`` attribute (:issue:`21939`, :issue:`23878`).

*Previous Behavior*:

.. code-block:: ipython

    In [5]: ts = pd.Timestamp('1994-05-06 12:15:16', freq=pd.offsets.Hour())
    In [6]: ts + 2
    Out[6]: Timestamp('1994-05-06 14:15:16', freq='H')

    In [7]: tdi = pd.timedelta_range('1D', periods=2)
    In [8]: tdi - np.array([2, 1])
    Out[8]: TimedeltaIndex(['-1 days', '1 days'], dtype='timedelta64[ns]', freq=None)

    In [9]: dti = pd.date_range('2001-01-01', periods=2, freq='7D')
    In [10]: dti + pd.Index([1, 2])
    Out[10]: DatetimeIndex(['2001-01-08', '2001-01-22'], dtype='datetime64[ns]', freq=None)

*New Behavior*:

.. ipython:: python
    :okwarning:

    ts = pd.Timestamp('1994-05-06 12:15:16', freq=pd.offsets.Hour())
    ts + 2 * ts.freq

    tdi = pd.timedelta_range('1D', periods=2)
    tdi - np.array([2 * tdi.freq, 1 * tdi.freq])

    dti = pd.date_range('2001-01-01', periods=2, freq='7D')
    dti + pd.Index([1 * dti.freq, 2 * dti.freq])


.. _whatsnew_0240.deprecations.integer_tz:

Passing Integer data and a timezone to DatetimeIndex
^^^^^^^^^^^^^^^^^^^^^^^^^^^^^^^^^^^^^^^^^^^^^^^^^^^^

The behavior of :class:`DatetimeIndex` when passed integer data and
a timezone is changing in a future version of pandas. Previously, these
were interpreted as wall times in the desired timezone. In the future,
these will be interpreted as wall times in UTC, which are then converted
to the desired timezone (:issue:`24559`).

The default behavior remains the same, but issues a warning:

.. code-block:: ipython

   In [3]: pd.DatetimeIndex([946684800000000000], tz="US/Central")
   /bin/ipython:1: FutureWarning:
       Passing integer-dtype data and a timezone to DatetimeIndex. Integer values
       will be interpreted differently in a future version of pandas. Previously,
       these were viewed as datetime64[ns] values representing the wall time
       *in the specified timezone*. In the future, these will be viewed as
       datetime64[ns] values representing the wall time *in UTC*. This is similar
       to a nanosecond-precision UNIX epoch. To accept the future behavior, use

           pd.to_datetime(integer_data, utc=True).tz_convert(tz)

       To keep the previous behavior, use

           pd.to_datetime(integer_data).tz_localize(tz)

    #!/bin/python3
    Out[3]: DatetimeIndex(['2000-01-01 00:00:00-06:00'], dtype='datetime64[ns, US/Central]', freq=None)

As the warning message explains, opt in to the future behavior by specifying that
the integer values are UTC, and then converting to the final timezone:

.. ipython:: python

   pd.to_datetime([946684800000000000], utc=True).tz_convert('US/Central')

The old behavior can be retained with by localizing directly to the final timezone:

.. ipython:: python

   pd.to_datetime([946684800000000000]).tz_localize('US/Central')

.. _whatsnew_0240.deprecations.tz_aware_array:

Converting Timezone-Aware Series and Index to NumPy Arrays
^^^^^^^^^^^^^^^^^^^^^^^^^^^^^^^^^^^^^^^^^^^^^^^^^^^^^^^^^^

The conversion from a :class:`Series` or :class:`Index` with timezone-aware
datetime data will change to preserve timezones by default (:issue:`23569`).

NumPy doesn't have a dedicated dtype for timezone-aware datetimes.
In the past, converting a :class:`Series` or :class:`DatetimeIndex` with
timezone-aware datatimes would convert to a NumPy array by

1. converting the tz-aware data to UTC
2. dropping the timezone-info
3. returning a :class:`numpy.ndarray` with ``datetime64[ns]`` dtype

Future versions of pandas will preserve the timezone information by returning an
object-dtype NumPy array where each value is a :class:`Timestamp` with the correct
timezone attached

.. ipython:: python

   ser = pd.Series(pd.date_range('2000', periods=2, tz="CET"))
   ser

The default behavior remains the same, but issues a warning

.. code-block:: python

   In [8]: np.asarray(ser)
   /bin/ipython:1: FutureWarning: Converting timezone-aware DatetimeArray to timezone-naive
         ndarray with 'datetime64[ns]' dtype. In the future, this will return an ndarray
         with 'object' dtype where each element is a 'pandas.Timestamp' with the correct 'tz'.

           To accept the future behavior, pass 'dtype=object'.
           To keep the old behavior, pass 'dtype="datetime64[ns]"'.
     #!/bin/python3
   Out[8]:
   array(['1999-12-31T23:00:00.000000000', '2000-01-01T23:00:00.000000000'],
         dtype='datetime64[ns]')

The previous or future behavior can be obtained, without any warnings, by specifying
the ``dtype``

*Previous Behavior*

.. ipython:: python

   np.asarray(ser, dtype='datetime64[ns]')

*Future Behavior*

.. ipython:: python

   # New behavior
   np.asarray(ser, dtype=object)


Or by using :meth:`Series.to_numpy`

.. ipython:: python

   ser.to_numpy()
   ser.to_numpy(dtype="datetime64[ns]")

All the above applies to a :class:`DatetimeIndex` with tz-aware values as well.

.. _whatsnew_0240.prior_deprecations:

Removal of prior version deprecations/changes
~~~~~~~~~~~~~~~~~~~~~~~~~~~~~~~~~~~~~~~~~~~~~

- The ``LongPanel`` and ``WidePanel`` classes have been removed (:issue:`10892`)
- :meth:`Series.repeat` has renamed the ``reps`` argument to ``repeats`` (:issue:`14645`)
- Several private functions were removed from the (non-public) module ``pandas.core.common`` (:issue:`22001`)
- Removal of the previously deprecated module ``pandas.core.datetools`` (:issue:`14105`, :issue:`14094`)
- Strings passed into :meth:`DataFrame.groupby` that refer to both column and index levels will raise a ``ValueError`` (:issue:`14432`)
- :meth:`Index.repeat` and :meth:`MultiIndex.repeat` have renamed the ``n`` argument to ``repeats`` (:issue:`14645`)
- The ``Series`` constructor and ``.astype`` method will now raise a ``ValueError`` if timestamp dtypes are passed in without a unit (e.g. ``np.datetime64``) for the ``dtype`` parameter (:issue:`15987`)
- Removal of the previously deprecated ``as_indexer`` keyword completely from ``str.match()`` (:issue:`22356`, :issue:`6581`)
- The modules ``pandas.types``, ``pandas.computation``, and ``pandas.util.decorators`` have been removed (:issue:`16157`, :issue:`16250`)
- Removed the ``pandas.formats.style`` shim for :class:`pandas.io.formats.style.Styler` (:issue:`16059`)
- ``pandas.pnow``, ``pandas.match``, ``pandas.groupby``, ``pd.get_store``, ``pd.Expr``, and ``pd.Term`` have been removed (:issue:`15538`, :issue:`15940`)
- :meth:`Categorical.searchsorted` and :meth:`Series.searchsorted` have renamed the ``v`` argument to ``value`` (:issue:`14645`)
- ``pandas.parser``, ``pandas.lib``, and ``pandas.tslib`` have been removed (:issue:`15537`)
- :meth:`Index.searchsorted` have renamed the ``key`` argument to ``value`` (:issue:`14645`)
- ``DataFrame.consolidate`` and ``Series.consolidate`` have been removed (:issue:`15501`)
- Removal of the previously deprecated module ``pandas.json`` (:issue:`19944`)
- The module ``pandas.tools`` has been removed (:issue:`15358`, :issue:`16005`)
- :meth:`SparseArray.get_values` and :meth:`SparseArray.to_dense` have dropped the ``fill`` parameter (:issue:`14686`)
- ``DataFrame.sortlevel`` and ``Series.sortlevel`` have been removed (:issue:`15099`)
- :meth:`SparseSeries.to_dense` has dropped the ``sparse_only`` parameter (:issue:`14686`)
- :meth:`DataFrame.astype` and :meth:`Series.astype` have renamed the ``raise_on_error`` argument to ``errors`` (:issue:`14967`)
- ``is_sequence``, ``is_any_int_dtype``, and ``is_floating_dtype`` have been removed from ``pandas.api.types`` (:issue:`16163`, :issue:`16189`)

.. _whatsnew_0240.performance:

Performance Improvements
~~~~~~~~~~~~~~~~~~~~~~~~

- Slicing Series and DataFrames with an monotonically increasing :class:`CategoricalIndex`
  is now very fast and has speed comparable to slicing with an ``Int64Index``.
  The speed increase is both when indexing by label (using .loc) and position(.iloc) (:issue:`20395`)
  Slicing a monotonically increasing :class:`CategoricalIndex` itself (i.e. ``ci[1000:2000]``)
  shows similar speed improvements as above (:issue:`21659`)
- Improved performance of :meth:`CategoricalIndex.equals` when comparing to another :class:`CategoricalIndex` (:issue:`24023`)
- Improved performance of :func:`Series.describe` in case of numeric dtpyes (:issue:`21274`)
- Improved performance of :func:`pandas.core.groupby.GroupBy.rank` when dealing with tied rankings (:issue:`21237`)
- Improved performance of :func:`DataFrame.set_index` with columns consisting of :class:`Period` objects (:issue:`21582`, :issue:`21606`)
- Improved performance of :meth:`Series.at` and :meth:`Index.get_value` for Extension Arrays values (e.g. :class:`Categorical`) (:issue:`24204`)
- Improved performance of membership checks in :class:`Categorical` and :class:`CategoricalIndex`
  (i.e. ``x in cat``-style checks are much faster). :meth:`CategoricalIndex.contains`
  is likewise much faster (:issue:`21369`, :issue:`21508`)
- Improved performance of :meth:`HDFStore.groups` (and dependent functions like
  :meth:`HDFStore.keys`.  (i.e. ``x in store`` checks are much faster)
  (:issue:`21372`)
- Improved the performance of :func:`pandas.get_dummies` with ``sparse=True`` (:issue:`21997`)
- Improved performance of :func:`IndexEngine.get_indexer_non_unique` for sorted, non-unique indexes (:issue:`9466`)
- Improved performance of :func:`PeriodIndex.unique` (:issue:`23083`)
- Improved performance of :func:`concat` for `Series` objects (:issue:`23404`)
- Improved performance of :meth:`DatetimeIndex.normalize` and :meth:`Timestamp.normalize` for timezone naive or UTC datetimes (:issue:`23634`)
- Improved performance of :meth:`DatetimeIndex.tz_localize` and various ``DatetimeIndex`` attributes with dateutil UTC timezone (:issue:`23772`)
- Fixed a performance regression on Windows with Python 3.7 of :func:`read_csv` (:issue:`23516`)
- Improved performance of :class:`Categorical` constructor for ``Series`` objects (:issue:`23814`)
- Improved performance of :meth:`~DataFrame.where` for Categorical data (:issue:`24077`)
- Improved performance of iterating over a :class:`Series`. Using :meth:`DataFrame.itertuples` now creates iterators
  without internally allocating lists of all elements (:issue:`20783`)
- Improved performance of :class:`Period` constructor, additionally benefitting ``PeriodArray`` and ``PeriodIndex`` creation (:issue:`24084`, :issue:`24118`)
- Improved performance of tz-aware :class:`DatetimeArray` binary operations (:issue:`24491`)

.. _whatsnew_0240.bug_fixes:

Bug Fixes
~~~~~~~~~

Categorical
^^^^^^^^^^^

- Bug in :meth:`Categorical.from_codes` where ``NaN`` values in ``codes`` were silently converted to ``0`` (:issue:`21767`). In the future this will raise a ``ValueError``. Also changes the behavior of ``.from_codes([1.1, 2.0])``.
- Bug in :meth:`Categorical.sort_values` where ``NaN`` values were always positioned in front regardless of ``na_position`` value. (:issue:`22556`).
- Bug when indexing with a boolean-valued ``Categorical``. Now a boolean-valued ``Categorical`` is treated as a boolean mask (:issue:`22665`)
- Constructing a :class:`CategoricalIndex` with empty values and boolean categories was raising a ``ValueError`` after a change to dtype coercion (:issue:`22702`).
- Bug in :meth:`Categorical.take` with a user-provided ``fill_value`` not encoding the ``fill_value``, which could result in a ``ValueError``, incorrect results, or a segmentation fault (:issue:`23296`).
- In :meth:`Series.unstack`, specifying a ``fill_value`` not present in the categories now raises a ``TypeError`` rather than ignoring the ``fill_value`` (:issue:`23284`)
- Bug when resampling :meth:`DataFrame.resample()` and aggregating on categorical data, the categorical dtype was getting lost. (:issue:`23227`)
- Bug in many methods of the ``.str``-accessor, which always failed on calling the ``CategoricalIndex.str`` constructor (:issue:`23555`, :issue:`23556`)
- Bug in :meth:`Series.where` losing the categorical dtype for categorical data (:issue:`24077`)
- Bug in :meth:`Categorical.apply` where ``NaN`` values could be handled unpredictably. They now remain unchanged (:issue:`24241`)
- Bug in :class:`Categorical` comparison methods incorrectly raising ``ValueError`` when operating against a :class:`DataFrame` (:issue:`24630`)
- Bug in :meth:`Categorical.set_categories` where setting fewer new categories with ``rename=True`` caused a segmentation fault (:issue:`24675`)

Datetimelike
^^^^^^^^^^^^

- Fixed bug where two :class:`DateOffset` objects with different ``normalize`` attributes could evaluate as equal (:issue:`21404`)
- Fixed bug where :meth:`Timestamp.resolution` incorrectly returned 1-microsecond ``timedelta`` instead of 1-nanosecond :class:`Timedelta` (:issue:`21336`, :issue:`21365`)
- Bug in :func:`to_datetime` that did not consistently return an :class:`Index` when ``box=True`` was specified (:issue:`21864`)
- Bug in :class:`DatetimeIndex` comparisons where string comparisons incorrectly raises ``TypeError`` (:issue:`22074`)
- Bug in :class:`DatetimeIndex` comparisons when comparing against ``timedelta64[ns]`` dtyped arrays; in some cases ``TypeError`` was incorrectly raised, in others it incorrectly failed to raise (:issue:`22074`)
- Bug in :class:`DatetimeIndex` comparisons when comparing against object-dtyped arrays (:issue:`22074`)
- Bug in :class:`DataFrame` with ``datetime64[ns]`` dtype addition and subtraction with ``Timedelta``-like objects (:issue:`22005`, :issue:`22163`)
- Bug in :class:`DataFrame` with ``datetime64[ns]`` dtype addition and subtraction with ``DateOffset`` objects returning an ``object`` dtype instead of ``datetime64[ns]`` dtype (:issue:`21610`, :issue:`22163`)
- Bug in :class:`DataFrame` with ``datetime64[ns]`` dtype comparing against ``NaT`` incorrectly (:issue:`22242`, :issue:`22163`)
- Bug in :class:`DataFrame` with ``datetime64[ns]`` dtype subtracting ``Timestamp``-like object incorrectly returned ``datetime64[ns]`` dtype instead of ``timedelta64[ns]`` dtype (:issue:`8554`, :issue:`22163`)
- Bug in :class:`DataFrame` with ``datetime64[ns]`` dtype subtracting ``np.datetime64`` object with non-nanosecond unit failing to convert to nanoseconds (:issue:`18874`, :issue:`22163`)
- Bug in :class:`DataFrame` comparisons against ``Timestamp``-like objects failing to raise ``TypeError`` for inequality checks with mismatched types (:issue:`8932`, :issue:`22163`)
- Bug in :class:`DataFrame` with mixed dtypes including ``datetime64[ns]`` incorrectly raising ``TypeError`` on equality comparisons (:issue:`13128`, :issue:`22163`)
- Bug in :attr:`DataFrame.values` returning a :class:`DatetimeIndex` for a single-column ``DataFrame`` with tz-aware datetime values. Now a 2-D :class:`numpy.ndarray` of :class:`Timestamp` objects is returned (:issue:`24024`)
- Bug in :meth:`DataFrame.eq` comparison against ``NaT`` incorrectly returning ``True`` or ``NaN`` (:issue:`15697`, :issue:`22163`)
- Bug in :class:`DatetimeIndex` subtraction that incorrectly failed to raise ``OverflowError`` (:issue:`22492`, :issue:`22508`)
- Bug in :class:`DatetimeIndex` incorrectly allowing indexing with ``Timedelta`` object (:issue:`20464`)
- Bug in :class:`DatetimeIndex` where frequency was being set if original frequency was ``None`` (:issue:`22150`)
- Bug in rounding methods of :class:`DatetimeIndex` (:meth:`~DatetimeIndex.round`, :meth:`~DatetimeIndex.ceil`, :meth:`~DatetimeIndex.floor`) and :class:`Timestamp` (:meth:`~Timestamp.round`, :meth:`~Timestamp.ceil`, :meth:`~Timestamp.floor`) could give rise to loss of precision (:issue:`22591`)
- Bug in :func:`to_datetime` with an :class:`Index` argument that would drop the ``name`` from the result (:issue:`21697`)
- Bug in :class:`PeriodIndex` where adding or subtracting a :class:`timedelta` or :class:`Tick` object produced incorrect results (:issue:`22988`)
- Bug in the :class:`Series` repr with period-dtype data missing a space before the data (:issue:`23601`)
- Bug in :func:`date_range` when decrementing a start date to a past end date by a negative frequency (:issue:`23270`)
- Bug in :meth:`Series.min` which would return ``NaN`` instead of ``NaT`` when called on a series of ``NaT`` (:issue:`23282`)
- Bug in :meth:`Series.combine_first` not properly aligning categoricals, so that missing values in ``self`` where not filled by valid values from ``other`` (:issue:`24147`)
- Bug in :func:`DataFrame.combine` with datetimelike values raising a TypeError (:issue:`23079`)
- Bug in :func:`date_range` with frequency of ``Day`` or higher where dates sufficiently far in the future could wrap around to the past instead of raising ``OutOfBoundsDatetime`` (:issue:`14187`)
- Bug in :func:`period_range` ignoring the frequency of ``start`` and ``end`` when those are provided as :class:`Period` objects (:issue:`20535`).
- Bug in :class:`PeriodIndex` with attribute ``freq.n`` greater than 1 where adding a :class:`DateOffset` object would return incorrect results (:issue:`23215`)
- Bug in :class:`Series` that interpreted string indices as lists of characters when setting datetimelike values (:issue:`23451`)
- Bug in :class:`DataFrame` when creating a new column from an ndarray of :class:`Timestamp` objects with timezones creating an object-dtype column, rather than datetime with timezone (:issue:`23932`)
- Bug in :class:`Timestamp` constructor which would drop the frequency of an input :class:`Timestamp` (:issue:`22311`)
- Bug in :class:`DatetimeIndex` where calling ``np.array(dtindex, dtype=object)`` would incorrectly return an array of ``long`` objects (:issue:`23524`)
- Bug in :class:`Index` where passing a timezone-aware :class:`DatetimeIndex` and `dtype=object` would incorrectly raise a ``ValueError`` (:issue:`23524`)
- Bug in :class:`Index` where calling ``np.array(dtindex, dtype=object)`` on a timezone-naive :class:`DatetimeIndex` would return an array of ``datetime`` objects instead of :class:`Timestamp` objects, potentially losing nanosecond portions of the timestamps (:issue:`23524`)
- Bug in :class:`Categorical.__setitem__` not allowing setting with another ``Categorical`` when both are undordered and have the same categories, but in a different order (:issue:`24142`)
- Bug in :func:`date_range` where using dates with millisecond resolution or higher could return incorrect values or the wrong number of values in the index (:issue:`24110`)
- Bug in :class:`DatetimeIndex` where constructing a :class:`DatetimeIndex` from a :class:`Categorical` or :class:`CategoricalIndex` would incorrectly drop timezone information (:issue:`18664`)
- Bug in :class:`DatetimeIndex` and :class:`TimedeltaIndex` where indexing with ``Ellipsis`` would incorrectly lose the index's ``freq`` attribute (:issue:`21282`)
- Clarified error message produced when passing an incorrect ``freq`` argument to :class:`DatetimeIndex` with ``NaT`` as the first entry in the passed data (:issue:`11587`)
- Bug in :func:`to_datetime` where ``box`` and ``utc`` arguments were ignored when passing a :class:`DataFrame` or ``dict`` of unit mappings (:issue:`23760`)
- Bug in :attr:`Series.dt` where the cache would not update properly after an in-place operation (:issue:`24408`)
- Bug in :class:`PeriodIndex` where comparisons against an array-like object with length 1 failed to raise ``ValueError`` (:issue:`23078`)
- Bug in :meth:`DatetimeIndex.astype`, :meth:`PeriodIndex.astype` and :meth:`TimedeltaIndex.astype` ignoring the sign of the ``dtype`` for unsigned integer dtypes (:issue:`24405`).
- Fixed bug in :meth:`Series.max` with ``datetime64[ns]``-dtype failing to return ``NaT`` when nulls are present and ``skipna=False`` is passed (:issue:`24265`)
- Bug in :func:`to_datetime` where arrays of ``datetime`` objects containing both timezone-aware and timezone-naive ``datetimes`` would fail to raise ``ValueError`` (:issue:`24569`)
- Bug in :func:`to_datetime` with invalid datetime format doesn't coerce input to ``NaT`` even if ``errors='coerce'`` (:issue:`24763`)

Timedelta
^^^^^^^^^
- Bug in :class:`DataFrame` with ``timedelta64[ns]`` dtype division by ``Timedelta``-like scalar incorrectly returning ``timedelta64[ns]`` dtype instead of ``float64`` dtype (:issue:`20088`, :issue:`22163`)
- Bug in adding a :class:`Index` with object dtype to a :class:`Series` with ``timedelta64[ns]`` dtype incorrectly raising (:issue:`22390`)
- Bug in multiplying a :class:`Series` with numeric dtype against a ``timedelta`` object (:issue:`22390`)
- Bug in :class:`Series` with numeric dtype when adding or subtracting an an array or ``Series`` with ``timedelta64`` dtype (:issue:`22390`)
- Bug in :class:`Index` with numeric dtype when multiplying or dividing an array with dtype ``timedelta64`` (:issue:`22390`)
- Bug in :class:`TimedeltaIndex` incorrectly allowing indexing with ``Timestamp`` object (:issue:`20464`)
- Fixed bug where subtracting :class:`Timedelta` from an object-dtyped array would raise ``TypeError`` (:issue:`21980`)
- Fixed bug in adding a :class:`DataFrame` with all-`timedelta64[ns]` dtypes to a :class:`DataFrame` with all-integer dtypes returning incorrect results instead of raising ``TypeError`` (:issue:`22696`)
- Bug in :class:`TimedeltaIndex` where adding a timezone-aware datetime scalar incorrectly returned a timezone-naive :class:`DatetimeIndex` (:issue:`23215`)
- Bug in :class:`TimedeltaIndex` where adding ``np.timedelta64('NaT')`` incorrectly returned an all-``NaT`` :class:`DatetimeIndex` instead of an all-``NaT`` :class:`TimedeltaIndex` (:issue:`23215`)
- Bug in :class:`Timedelta` and :func:`to_timedelta()` have inconsistencies in supported unit string (:issue:`21762`)
- Bug in :class:`TimedeltaIndex` division where dividing by another :class:`TimedeltaIndex` raised ``TypeError`` instead of returning a :class:`Float64Index` (:issue:`23829`, :issue:`22631`)
- Bug in :class:`TimedeltaIndex` comparison operations where comparing against non-``Timedelta``-like objects would raise ``TypeError`` instead of returning all-``False`` for ``__eq__`` and all-``True`` for ``__ne__`` (:issue:`24056`)
- Bug in :class:`Timedelta` comparisons when comparing with a ``Tick`` object incorrectly raising ``TypeError`` (:issue:`24710`)

Timezones
^^^^^^^^^

- Bug in :meth:`Index.shift` where an ``AssertionError`` would raise when shifting across DST (:issue:`8616`)
- Bug in :class:`Timestamp` constructor where passing an invalid timezone offset designator (``Z``) would not raise a ``ValueError`` (:issue:`8910`)
- Bug in :meth:`Timestamp.replace` where replacing at a DST boundary would retain an incorrect offset (:issue:`7825`)
- Bug in :meth:`Series.replace` with ``datetime64[ns, tz]`` data when replacing ``NaT`` (:issue:`11792`)
- Bug in :class:`Timestamp` when passing different string date formats with a timezone offset would produce different timezone offsets (:issue:`12064`)
- Bug when comparing a tz-naive :class:`Timestamp` to a tz-aware :class:`DatetimeIndex` which would coerce the :class:`DatetimeIndex` to tz-naive (:issue:`12601`)
- Bug in :meth:`Series.truncate` with a tz-aware :class:`DatetimeIndex` which would cause a core dump (:issue:`9243`)
- Bug in :class:`Series` constructor which would coerce tz-aware and tz-naive :class:`Timestamp` to tz-aware (:issue:`13051`)
- Bug in :class:`Index` with ``datetime64[ns, tz]`` dtype that did not localize integer data correctly (:issue:`20964`)
- Bug in :class:`DatetimeIndex` where constructing with an integer and tz would not localize correctly (:issue:`12619`)
- Fixed bug where :meth:`DataFrame.describe` and :meth:`Series.describe` on tz-aware datetimes did not show `first` and `last` result (:issue:`21328`)
- Bug in :class:`DatetimeIndex` comparisons failing to raise ``TypeError`` when comparing timezone-aware ``DatetimeIndex`` against ``np.datetime64`` (:issue:`22074`)
- Bug in ``DataFrame`` assignment with a timezone-aware scalar (:issue:`19843`)
- Bug in :func:`DataFrame.asof` that raised a ``TypeError`` when attempting to compare tz-naive and tz-aware timestamps (:issue:`21194`)
- Bug when constructing a :class:`DatetimeIndex` with :class:`Timestamp` constructed with the ``replace`` method across DST (:issue:`18785`)
- Bug when setting a new value with :meth:`DataFrame.loc` with a :class:`DatetimeIndex` with a DST transition (:issue:`18308`, :issue:`20724`)
- Bug in :meth:`Index.unique` that did not re-localize tz-aware dates correctly (:issue:`21737`)
- Bug when indexing a :class:`Series` with a DST transition (:issue:`21846`)
- Bug in :meth:`DataFrame.resample` and :meth:`Series.resample` where an ``AmbiguousTimeError`` or ``NonExistentTimeError`` would raise if a timezone aware timeseries ended on a DST transition (:issue:`19375`, :issue:`10117`)
- Bug in :meth:`DataFrame.drop` and :meth:`Series.drop` when specifying a tz-aware Timestamp key to drop from a :class:`DatetimeIndex` with a DST transition (:issue:`21761`)
- Bug in :class:`DatetimeIndex` constructor where ``NaT`` and ``dateutil.tz.tzlocal`` would raise an ``OutOfBoundsDatetime`` error (:issue:`23807`)
- Bug in :meth:`DatetimeIndex.tz_localize` and :meth:`Timestamp.tz_localize` with ``dateutil.tz.tzlocal`` near a DST transition that would return an incorrectly localized datetime (:issue:`23807`)
- Bug in :class:`Timestamp` constructor where a ``dateutil.tz.tzutc`` timezone passed with a ``datetime.datetime`` argument would be converted to a ``pytz.UTC`` timezone (:issue:`23807`)
- Bug in :func:`to_datetime` where ``utc=True`` was not respected when specifying a ``unit`` and ``errors='ignore'`` (:issue:`23758`)
- Bug in :func:`to_datetime` where ``utc=True`` was not respected when passing a :class:`Timestamp` (:issue:`24415`)
- Bug in :meth:`DataFrame.any` returns wrong value when ``axis=1`` and the data is of datetimelike type (:issue:`23070`)
- Bug in :meth:`DatetimeIndex.to_period` where a timezone aware index was converted to UTC first before creating :class:`PeriodIndex` (:issue:`22905`)
- Bug in :meth:`DataFrame.tz_localize`, :meth:`DataFrame.tz_convert`, :meth:`Series.tz_localize`, and :meth:`Series.tz_convert` where ``copy=False`` would mutate the original argument inplace (:issue:`6326`)
- Bug in :meth:`DataFrame.max` and :meth:`DataFrame.min` with ``axis=1`` where a :class:`Series` with ``NaN`` would be returned when all columns contained the same timezone (:issue:`10390`)

Offsets
^^^^^^^

- Bug in :class:`FY5253` where date offsets could incorrectly raise an ``AssertionError`` in arithmetic operatons (:issue:`14774`)
- Bug in :class:`DateOffset` where keyword arguments ``week`` and ``milliseconds`` were accepted and ignored.  Passing these will now raise ``ValueError`` (:issue:`19398`)
- Bug in adding :class:`DateOffset` with :class:`DataFrame` or :class:`PeriodIndex` incorrectly raising ``TypeError`` (:issue:`23215`)
- Bug in comparing :class:`DateOffset` objects with non-DateOffset objects, particularly strings, raising ``ValueError`` instead of returning ``False`` for equality checks and ``True`` for not-equal checks (:issue:`23524`)

Numeric
^^^^^^^

- Bug in :class:`Series` ``__rmatmul__`` doesn't support matrix vector multiplication (:issue:`21530`)
- Bug in :func:`factorize` fails with read-only array (:issue:`12813`)
- Fixed bug in :func:`unique` handled signed zeros inconsistently: for some inputs 0.0 and -0.0 were treated as equal and for some inputs as different. Now they are treated as equal for all inputs (:issue:`21866`)
- Bug in :meth:`DataFrame.agg`, :meth:`DataFrame.transform` and :meth:`DataFrame.apply` where,
  when supplied with a list of functions and ``axis=1`` (e.g. ``df.apply(['sum', 'mean'], axis=1)``),
  a ``TypeError`` was wrongly raised. For all three methods such calculation are now done correctly. (:issue:`16679`).
- Bug in :class:`Series` comparison against datetime-like scalars and arrays (:issue:`22074`)
- Bug in :class:`DataFrame` multiplication between boolean dtype and integer returning ``object`` dtype instead of integer dtype (:issue:`22047`, :issue:`22163`)
- Bug in :meth:`DataFrame.apply` where, when supplied with a string argument and additional positional or keyword arguments (e.g. ``df.apply('sum', min_count=1)``), a ``TypeError`` was wrongly raised (:issue:`22376`)
- Bug in :meth:`DataFrame.astype` to extension dtype may raise ``AttributeError`` (:issue:`22578`)
- Bug in :class:`DataFrame` with ``timedelta64[ns]`` dtype arithmetic operations with ``ndarray`` with integer dtype incorrectly treating the narray as ``timedelta64[ns]`` dtype (:issue:`23114`)
- Bug in :meth:`Series.rpow` with object dtype ``NaN`` for ``1 ** NA`` instead of ``1`` (:issue:`22922`).
- :meth:`Series.agg` can now handle numpy NaN-aware methods like :func:`numpy.nansum` (:issue:`19629`)
- Bug in :meth:`Series.rank` and :meth:`DataFrame.rank` when ``pct=True`` and more than 2\ :sup:`24` rows are present resulted in percentages greater than 1.0 (:issue:`18271`)
- Calls such as :meth:`DataFrame.round` with a non-unique :meth:`CategoricalIndex` now return expected data. Previously, data would be improperly duplicated (:issue:`21809`).
- Added ``log10``, `floor` and `ceil` to the list of supported functions in :meth:`DataFrame.eval` (:issue:`24139`, :issue:`24353`)
- Logical operations ``&, |, ^`` between :class:`Series` and :class:`Index` will no longer raise ``ValueError`` (:issue:`22092`)
- Checking PEP 3141 numbers in :func:`~pandas.api.types.is_scalar` function returns ``True`` (:issue:`22903`)
- Reduction methods like :meth:`Series.sum` now accept the default value of ``keepdims=False`` when called from a NumPy ufunc, rather than raising a ``TypeError``. Full support for ``keepdims`` has not been implemented (:issue:`24356`).

Conversion
^^^^^^^^^^

- Bug in :meth:`DataFrame.combine_first` in which column types were unexpectedly converted to float (:issue:`20699`)
- Bug in :meth:`DataFrame.clip` in which column types are not preserved and casted to float (:issue:`24162`)
- Bug in :meth:`DataFrame.clip` when order of columns of dataframes doesn't match, result observed is wrong in numeric values (:issue:`20911`)
- Bug in :meth:`DataFrame.astype` where converting to an extension dtype when duplicate column names are present causes a ``RecursionError`` (:issue:`24704`)

Strings
^^^^^^^

- Bug in :meth:`Index.str.partition` was not nan-safe (:issue:`23558`).
- Bug in :meth:`Index.str.split` was not nan-safe (:issue:`23677`).
- Bug :func:`Series.str.contains` not respecting the ``na`` argument for a ``Categorical`` dtype ``Series`` (:issue:`22158`)
- Bug in the ``__name__`` attribute of several methods of :class:`Series.str`, which were set incorrectly (:issue:`23551`)
- Bug in :meth:`Index.str.cat` when the result contained only ``NaN`` (:issue:`24044`)

Interval
^^^^^^^^

- Bug in the :class:`IntervalIndex` constructor where the ``closed`` parameter did not always override the inferred ``closed`` (:issue:`19370`)
- Bug in the ``IntervalIndex`` repr where a trailing comma was missing after the list of intervals (:issue:`20611`)
- Bug in :class:`Interval` where scalar arithmetic operations did not retain the ``closed`` value (:issue:`22313`)
- Bug in :class:`IntervalIndex` where indexing with datetime-like values raised a ``KeyError`` (:issue:`20636`)
- Bug in ``IntervalTree`` where data containing ``NaN`` triggered a warning and resulted in incorrect indexing queries with :class:`IntervalIndex` (:issue:`23352`)

Indexing
^^^^^^^^

- Bug in :meth:`DataFrame.ne` fails if columns contain column name "dtype" (:issue:`22383`)
- The traceback from a ``KeyError`` when asking ``.loc`` for a single missing label is now shorter and more clear (:issue:`21557`)
- :class:`PeriodIndex` now emits a ``KeyError`` when a malformed string is looked up, which is consistent with the behavior of :class:`DatetimeIndex` (:issue:`22803`)
- When ``.ix`` is asked for a missing integer label in a :class:`MultiIndex` with a first level of integer type, it now raises a ``KeyError``, consistently with the case of a flat :class:`Int64Index`, rather than falling back to positional indexing (:issue:`21593`)
- Bug in :meth:`Index.reindex` when reindexing a tz-naive and tz-aware :class:`DatetimeIndex` (:issue:`8306`)
- Bug in :meth:`Series.reindex` when reindexing an empty series with a ``datetime64[ns, tz]`` dtype (:issue:`20869`)
- Bug in :class:`DataFrame` when setting values with ``.loc`` and a timezone aware :class:`DatetimeIndex` (:issue:`11365`)
- ``DataFrame.__getitem__`` now accepts dictionaries and dictionary keys as list-likes of labels, consistently with ``Series.__getitem__`` (:issue:`21294`)
- Fixed ``DataFrame[np.nan]`` when columns are non-unique (:issue:`21428`)
- Bug when indexing :class:`DatetimeIndex` with nanosecond resolution dates and timezones (:issue:`11679`)
- Bug where indexing with a Numpy array containing negative values would mutate the indexer (:issue:`21867`)
- Bug where mixed indexes wouldn't allow integers for ``.at`` (:issue:`19860`)
- ``Float64Index.get_loc`` now raises ``KeyError`` when boolean key passed. (:issue:`19087`)
- Bug in :meth:`DataFrame.loc` when indexing with an :class:`IntervalIndex` (:issue:`19977`)
- :class:`Index` no longer mangles ``None``, ``NaN`` and ``NaT``, i.e. they are treated as three different keys. However, for numeric Index all three are still coerced to a ``NaN`` (:issue:`22332`)
- Bug in ``scalar in Index`` if scalar is a float while the ``Index`` is of integer dtype (:issue:`22085`)
- Bug in :func:`MultiIndex.set_levels` when levels value is not subscriptable (:issue:`23273`)
- Bug where setting a timedelta column by ``Index`` causes it to be casted to double, and therefore lose precision (:issue:`23511`)
- Bug in :func:`Index.union` and :func:`Index.intersection` where name of the ``Index`` of the result was not computed correctly for certain cases (:issue:`9943`, :issue:`9862`)
- Bug in :class:`Index` slicing with boolean :class:`Index` may raise ``TypeError`` (:issue:`22533`)
- Bug in ``PeriodArray.__setitem__`` when accepting slice and list-like value (:issue:`23978`)
- Bug in :class:`DatetimeIndex`, :class:`TimedeltaIndex` where indexing with ``Ellipsis`` would lose their ``freq`` attribute (:issue:`21282`)
- Bug in ``iat`` where using it to assign an incompatible value would create a new column (:issue:`23236`)

Missing
^^^^^^^

- Bug in :func:`DataFrame.fillna` where a ``ValueError`` would raise when one column contained a ``datetime64[ns, tz]`` dtype (:issue:`15522`)
- Bug in :func:`Series.hasnans` that could be incorrectly cached and return incorrect answers if null elements are introduced after an initial call (:issue:`19700`)
- :func:`Series.isin` now treats all NaN-floats as equal also for ``np.object``-dtype. This behavior is consistent with the behavior for float64 (:issue:`22119`)
- :func:`unique` no longer mangles NaN-floats and the ``NaT``-object for ``np.object``-dtype, i.e. ``NaT`` is no longer coerced to a NaN-value and is treated as a different entity. (:issue:`22295`)
- :class:`DataFrame` and :class:`Series` now properly handle numpy masked arrays with hardened masks. Previously, constructing a DataFrame or Series from a masked array with a hard mask would create a pandas object containing the underlying value, rather than the expected NaN. (:issue:`24574`)
- Bug in :class:`DataFrame` constructor where ``dtype`` argument was not honored when handling numpy masked record arrays. (:issue:`24874`)

MultiIndex
^^^^^^^^^^

- Bug in :func:`io.formats.style.Styler.applymap` where ``subset=`` with :class:`MultiIndex` slice would reduce to :class:`Series` (:issue:`19861`)
- Removed compatibility for :class:`MultiIndex` pickles prior to version 0.8.0; compatibility with :class:`MultiIndex` pickles from version 0.13 forward is maintained (:issue:`21654`)
- :meth:`MultiIndex.get_loc_level` (and as a consequence, ``.loc`` on a ``Series`` or ``DataFrame`` with a :class:`MultiIndex` index) will now raise a ``KeyError``, rather than returning an empty ``slice``, if asked a label which is present in the ``levels`` but is unused (:issue:`22221`)
- :class:`MultiIndex` has gained the :meth:`MultiIndex.from_frame`, it allows constructing a :class:`MultiIndex` object from a :class:`DataFrame` (:issue:`22420`)
- Fix ``TypeError`` in Python 3 when creating :class:`MultiIndex` in which some levels have mixed types, e.g. when some labels are tuples (:issue:`15457`)

I/O
^^^

- Bug in :func:`read_csv` in which a column specified with ``CategoricalDtype`` of boolean categories was not being correctly coerced from string values to booleans (:issue:`20498`)
- Bug in :func:`read_csv` in which unicode column names were not being properly recognized with Python 2.x (:issue:`13253`)
- Bug in :meth:`DataFrame.to_sql` when writing timezone aware data (``datetime64[ns, tz]`` dtype) would raise a ``TypeError`` (:issue:`9086`)
- Bug in :meth:`DataFrame.to_sql` where a naive :class:`DatetimeIndex` would be written as ``TIMESTAMP WITH TIMEZONE`` type in supported databases, e.g. PostgreSQL (:issue:`23510`)
- Bug in :meth:`read_excel()` when ``parse_cols`` is specified with an empty dataset (:issue:`9208`)
- :func:`read_html()` no longer ignores all-whitespace ``<tr>`` within ``<thead>`` when considering the ``skiprows`` and ``header`` arguments. Previously, users had to decrease their ``header`` and ``skiprows`` values on such tables to work around the issue. (:issue:`21641`)
- :func:`read_excel()` will correctly show the deprecation warning for previously deprecated ``sheetname`` (:issue:`17994`)
- :func:`read_csv()` and :func:`read_table()` will throw ``UnicodeError`` and not coredump on badly encoded strings (:issue:`22748`)
- :func:`read_csv()` will correctly parse timezone-aware datetimes (:issue:`22256`)
- Bug in :func:`read_csv()` in which memory management was prematurely optimized for the C engine when the data was being read in chunks (:issue:`23509`)
- Bug in :func:`read_csv()` in unnamed columns were being improperly identified when extracting a multi-index (:issue:`23687`)
- :func:`read_sas()` will parse numbers in sas7bdat-files that have width less than 8 bytes correctly. (:issue:`21616`)
- :func:`read_sas()` will correctly parse sas7bdat files with many columns (:issue:`22628`)
- :func:`read_sas()` will correctly parse sas7bdat files with data page types having also bit 7 set (so page type is 128 + 256 = 384) (:issue:`16615`)
- Bug in :func:`read_sas()` in which an incorrect error was raised on an invalid file format. (:issue:`24548`)
- Bug in :meth:`detect_client_encoding` where potential ``IOError`` goes unhandled when importing in a mod_wsgi process due to restricted access to stdout. (:issue:`21552`)
- Bug in :func:`DataFrame.to_html()` with ``index=False`` misses truncation indicators (...) on truncated DataFrame (:issue:`15019`, :issue:`22783`)
- Bug in :func:`DataFrame.to_html()` with ``index=False`` when both columns and row index are ``MultiIndex`` (:issue:`22579`)
- Bug in :func:`DataFrame.to_html()` with ``index_names=False`` displaying index name (:issue:`22747`)
- Bug in :func:`DataFrame.to_html()` with ``header=False`` not displaying row index names (:issue:`23788`)
- Bug in :func:`DataFrame.to_html()` with ``sparsify=False`` that caused it to raise ``TypeError`` (:issue:`22887`)
- Bug in :func:`DataFrame.to_string()` that broke column alignment when ``index=False`` and width of first column's values is greater than the width of first column's header (:issue:`16839`, :issue:`13032`)
- Bug in :func:`DataFrame.to_string()` that caused representations of :class:`DataFrame` to not take up the whole window (:issue:`22984`)
- Bug in :func:`DataFrame.to_csv` where a single level MultiIndex incorrectly wrote a tuple. Now just the value of the index is written (:issue:`19589`).
- :class:`HDFStore` will raise ``ValueError`` when the ``format`` kwarg is passed to the constructor (:issue:`13291`)
- Bug in :meth:`HDFStore.append` when appending a :class:`DataFrame` with an empty string column and ``min_itemsize`` < 8 (:issue:`12242`)
- Bug in :func:`read_csv()` in which memory leaks occurred in the C engine when parsing ``NaN`` values due to insufficient cleanup on completion or error (:issue:`21353`)
- Bug in :func:`read_csv()` in which incorrect error messages were being raised when ``skipfooter`` was passed in along with ``nrows``, ``iterator``, or ``chunksize`` (:issue:`23711`)
- Bug in :func:`read_csv()` in which :class:`MultiIndex` index names were being improperly handled in the cases when they were not provided (:issue:`23484`)
- Bug in :func:`read_csv()` in which unnecessary warnings were being raised when the dialect's values conflicted with the default arguments (:issue:`23761`)
- Bug in :func:`read_html()` in which the error message was not displaying the valid flavors when an invalid one was provided (:issue:`23549`)
- Bug in :meth:`read_excel()` in which extraneous header names were extracted, even though none were specified (:issue:`11733`)
- Bug in :meth:`read_excel()` in which column names were not being properly converted to string sometimes in Python 2.x (:issue:`23874`)
- Bug in :meth:`read_excel()` in which ``index_col=None`` was not being respected and parsing index columns anyway (:issue:`18792`, :issue:`20480`)
- Bug in :meth:`read_excel()` in which ``usecols`` was not being validated for proper column names when passed in as a string (:issue:`20480`)
- Bug in :meth:`DataFrame.to_dict` when the resulting dict contains non-Python scalars in the case of numeric data (:issue:`23753`)
- :func:`DataFrame.to_string()`, :func:`DataFrame.to_html()`, :func:`DataFrame.to_latex()` will correctly format output when a string is passed as the ``float_format`` argument (:issue:`21625`, :issue:`22270`)
- Bug in :func:`read_csv` that caused it to raise ``OverflowError`` when trying to use 'inf' as ``na_value`` with integer index column (:issue:`17128`)
- Bug in :func:`read_csv` that caused the C engine on Python 3.6+ on Windows to improperly read CSV filenames with accented or special characters (:issue:`15086`)
- Bug in :func:`read_fwf` in which the compression type of a file was not being properly inferred (:issue:`22199`)
- Bug in :func:`pandas.io.json.json_normalize` that caused it to raise ``TypeError`` when two consecutive elements of ``record_path`` are dicts (:issue:`22706`)
- Bug in :meth:`DataFrame.to_stata`, :class:`pandas.io.stata.StataWriter` and :class:`pandas.io.stata.StataWriter117` where a exception would leave a partially written and invalid dta file (:issue:`23573`)
- Bug in :meth:`DataFrame.to_stata` and :class:`pandas.io.stata.StataWriter117` that produced invalid files when using strLs with non-ASCII characters (:issue:`23573`)
- Bug in :class:`HDFStore` that caused it to raise ``ValueError`` when reading a Dataframe in Python 3 from fixed format written in Python 2 (:issue:`24510`)
- Bug in :func:`DataFrame.to_string()` and more generally in the floating ``repr`` formatter. Zeros were not trimmed if ``inf`` was present in a columns while it was the case with NA values. Zeros are now trimmed as in the presence of NA (:issue:`24861`).
- Bug in the ``repr`` when truncating the number of columns and having a wide last column (:issue:`24849`).

Plotting
^^^^^^^^

- Bug in :func:`DataFrame.plot.scatter` and :func:`DataFrame.plot.hexbin` caused x-axis label and ticklabels to disappear when colorbar was on in IPython inline backend (:issue:`10611`, :issue:`10678`, and :issue:`20455`)
- Bug in plotting a Series with datetimes using :func:`matplotlib.axes.Axes.scatter` (:issue:`22039`)
- Bug in :func:`DataFrame.plot.bar` caused bars to use multiple colors instead of a single one (:issue:`20585`)
- Bug in validating color parameter caused extra color to be appended to the given color array. This happened to multiple plotting functions using matplotlib. (:issue:`20726`)

Groupby/Resample/Rolling
^^^^^^^^^^^^^^^^^^^^^^^^

- Bug in :func:`pandas.core.window.Rolling.min` and :func:`pandas.core.window.Rolling.max` with ``closed='left'``, a datetime-like index and only one entry in the series leading to segfault (:issue:`24718`)
- Bug in :func:`pandas.core.groupby.GroupBy.first` and :func:`pandas.core.groupby.GroupBy.last` with ``as_index=False`` leading to the loss of timezone information (:issue:`15884`)
- Bug in :meth:`DateFrame.resample` when downsampling across a DST boundary (:issue:`8531`)
- Bug in date anchoring for :meth:`DateFrame.resample` with offset :class:`Day` when n > 1 (:issue:`24127`)
- Bug where ``ValueError`` is wrongly raised when calling :func:`~pandas.core.groupby.SeriesGroupBy.count` method of a
  ``SeriesGroupBy`` when the grouping variable only contains NaNs and numpy version < 1.13 (:issue:`21956`).
- Multiple bugs in :func:`pandas.core.window.Rolling.min` with ``closed='left'`` and a
  datetime-like index leading to incorrect results and also segfault. (:issue:`21704`)
- Bug in :meth:`pandas.core.resample.Resampler.apply` when passing postiional arguments to applied func (:issue:`14615`).
- Bug in :meth:`Series.resample` when passing ``numpy.timedelta64`` to ``loffset`` kwarg (:issue:`7687`).
- Bug in :meth:`pandas.core.resample.Resampler.asfreq` when frequency of ``TimedeltaIndex`` is a subperiod of a new frequency (:issue:`13022`).
- Bug in :meth:`pandas.core.groupby.SeriesGroupBy.mean` when values were integral but could not fit inside of int64, overflowing instead. (:issue:`22487`)
- :func:`pandas.core.groupby.RollingGroupby.agg` and :func:`pandas.core.groupby.ExpandingGroupby.agg` now support multiple aggregation functions as parameters (:issue:`15072`)
- Bug in :meth:`DataFrame.resample` and :meth:`Series.resample` when resampling by a weekly offset (``'W'``) across a DST transition (:issue:`9119`, :issue:`21459`)
- Bug in :meth:`DataFrame.expanding` in which the ``axis`` argument was not being respected during aggregations (:issue:`23372`)
- Bug in :meth:`pandas.core.groupby.GroupBy.transform` which caused missing values when the input function can accept a :class:`DataFrame` but renames it (:issue:`23455`).
- Bug in :func:`pandas.core.groupby.GroupBy.nth` where column order was not always preserved (:issue:`20760`)
- Bug in :meth:`pandas.core.groupby.GroupBy.rank` with ``method='dense'`` and ``pct=True`` when a group has only one member would raise a ``ZeroDivisionError`` (:issue:`23666`).
- Calling :meth:`pandas.core.groupby.GroupBy.rank` with empty groups and ``pct=True`` was raising a ``ZeroDivisionError`` (:issue:`22519`)
- Bug in :meth:`DataFrame.resample` when resampling ``NaT`` in ``TimeDeltaIndex`` (:issue:`13223`).
- Bug in :meth:`DataFrame.groupby` did not respect the ``observed`` argument when selecting a column and instead always used ``observed=False`` (:issue:`23970`)
- Bug in :func:`pandas.core.groupby.SeriesGroupBy.pct_change` or :func:`pandas.core.groupby.DataFrameGroupBy.pct_change` would previously work across groups when calculating the percent change, where it now correctly works per group (:issue:`21200`, :issue:`21235`).
- Bug preventing hash table creation with very large number (2^32) of rows (:issue:`22805`)
- Bug in groupby when grouping on categorical causes ``ValueError`` and incorrect grouping if ``observed=True`` and ``nan`` is present in categorical column (:issue:`24740`, :issue:`21151`).

Reshaping
^^^^^^^^^

- Bug in :func:`pandas.concat` when joining resampled DataFrames with timezone aware index (:issue:`13783`)
- Bug in :func:`pandas.concat` when joining only `Series` the `names` argument of `concat` is no longer ignored (:issue:`23490`)
- Bug in :meth:`Series.combine_first` with ``datetime64[ns, tz]`` dtype which would return tz-naive result (:issue:`21469`)
- Bug in :meth:`Series.where` and :meth:`DataFrame.where` with ``datetime64[ns, tz]`` dtype (:issue:`21546`)
- Bug in :meth:`DataFrame.where` with an empty DataFrame and empty ``cond`` having non-bool dtype (:issue:`21947`)
- Bug in :meth:`Series.mask` and :meth:`DataFrame.mask` with ``list`` conditionals (:issue:`21891`)
- Bug in :meth:`DataFrame.replace` raises RecursionError when converting OutOfBounds ``datetime64[ns, tz]`` (:issue:`20380`)
- :func:`pandas.core.groupby.GroupBy.rank` now raises a ``ValueError`` when an invalid value is passed for argument ``na_option`` (:issue:`22124`)
- Bug in :func:`get_dummies` with Unicode attributes in Python 2 (:issue:`22084`)
- Bug in :meth:`DataFrame.replace` raises ``RecursionError`` when replacing empty lists (:issue:`22083`)
- Bug in :meth:`Series.replace` and :meth:`DataFrame.replace` when dict is used as the ``to_replace`` value and one key in the dict is is another key's value, the results were inconsistent between using integer key and using string key (:issue:`20656`)
- Bug in :meth:`DataFrame.drop_duplicates` for empty ``DataFrame`` which incorrectly raises an error (:issue:`20516`)
- Bug in :func:`pandas.wide_to_long` when a string is passed to the stubnames argument and a column name is a substring of that stubname (:issue:`22468`)
- Bug in :func:`merge` when merging ``datetime64[ns, tz]`` data that contained a DST transition (:issue:`18885`)
- Bug in :func:`merge_asof` when merging on float values within defined tolerance (:issue:`22981`)
- Bug in :func:`pandas.concat` when concatenating a multicolumn DataFrame with tz-aware data against a DataFrame with a different number of columns (:issue:`22796`)
- Bug in :func:`merge_asof` where confusing error message raised when attempting to merge with missing values (:issue:`23189`)
- Bug in :meth:`DataFrame.nsmallest` and :meth:`DataFrame.nlargest` for dataframes that have a :class:`MultiIndex` for columns (:issue:`23033`).
- Bug in :func:`pandas.melt` when passing column names that are not present in ``DataFrame`` (:issue:`23575`)
- Bug in :meth:`DataFrame.append` with a :class:`Series` with a dateutil timezone would raise a ``TypeError`` (:issue:`23682`)
- Bug in :class:`Series` construction when passing no data and ``dtype=str`` (:issue:`22477`)
- Bug in :func:`cut` with ``bins`` as an overlapping ``IntervalIndex`` where multiple bins were returned per item instead of raising a ``ValueError`` (:issue:`23980`)
- Bug in :func:`pandas.concat` when joining ``Series`` datetimetz with ``Series`` category would lose timezone (:issue:`23816`)
- Bug in :meth:`DataFrame.join` when joining on partial MultiIndex would drop names (:issue:`20452`).
- :meth:`DataFrame.nlargest` and :meth:`DataFrame.nsmallest` now returns the correct n values when keep != 'all' also when tied on the first columns (:issue:`22752`)
- Constructing a DataFrame with an index argument that wasn't already an instance of :class:`~pandas.core.Index` was broken (:issue:`22227`).
- Bug in :class:`DataFrame` prevented list subclasses to be used to construction (:issue:`21226`)
- Bug in :func:`DataFrame.unstack` and :func:`DataFrame.pivot_table` returning a missleading error message when the resulting DataFrame has more elements than int32 can handle. Now, the error message is improved, pointing towards the actual problem (:issue:`20601`)
- Bug in :func:`DataFrame.unstack` where a ``ValueError`` was raised when unstacking timezone aware values (:issue:`18338`)
- Bug in :func:`DataFrame.stack` where timezone aware values were converted to timezone naive values (:issue:`19420`)
- Bug in :func:`merge_asof` where a ``TypeError`` was raised when ``by_col`` were timezone aware values (:issue:`21184`)
- Bug showing an incorrect shape when throwing error during ``DataFrame`` construction. (:issue:`20742`)

.. _whatsnew_0240.bug_fixes.sparse:

Sparse
^^^^^^

- Updating a boolean, datetime, or timedelta column to be Sparse now works (:issue:`22367`)
- Bug in :meth:`Series.to_sparse` with Series already holding sparse data not constructing properly (:issue:`22389`)
- Providing a ``sparse_index`` to the SparseArray constructor no longer defaults the na-value to ``np.nan`` for all dtypes. The correct na_value for ``data.dtype`` is now used.
- Bug in ``SparseArray.nbytes`` under-reporting its memory usage by not including the size of its sparse index.
- Improved performance of :meth:`Series.shift` for non-NA ``fill_value``, as values are no longer converted to a dense array.
- Bug in ``DataFrame.groupby`` not including ``fill_value`` in the groups for non-NA ``fill_value`` when grouping by a sparse column (:issue:`5078`)
- Bug in unary inversion operator (``~``) on a ``SparseSeries`` with boolean values. The performance of this has also been improved (:issue:`22835`)
- Bug in :meth:`SparseArary.unique` not returning the unique values (:issue:`19595`)
- Bug in :meth:`SparseArray.nonzero` and :meth:`SparseDataFrame.dropna` returning shifted/incorrect results (:issue:`21172`)
- Bug in :meth:`DataFrame.apply` where dtypes would lose sparseness (:issue:`23744`)
- Bug in :func:`concat` when concatenating a list of :class:`Series` with all-sparse values changing the ``fill_value`` and converting to a dense Series (:issue:`24371`)

Style
^^^^^

- :meth:`~pandas.io.formats.style.Styler.background_gradient` now takes a ``text_color_threshold`` parameter to automatically lighten the text color based on the luminance of the background color. This improves readability with dark background colors without the need to limit the background colormap range. (:issue:`21258`)
- :meth:`~pandas.io.formats.style.Styler.background_gradient` now also supports tablewise application (in addition to rowwise and columnwise) with ``axis=None`` (:issue:`15204`)
- :meth:`~pandas.io.formats.style.Styler.bar` now also supports tablewise application (in addition to rowwise and columnwise) with ``axis=None`` and setting clipping range with ``vmin`` and ``vmax`` (:issue:`21548` and :issue:`21526`). ``NaN`` values are also handled properly.

Build Changes
^^^^^^^^^^^^^

- Building pandas for development now requires ``cython >= 0.28.2`` (:issue:`21688`)
- Testing pandas now requires ``hypothesis>=3.58``.  You can find `the Hypothesis docs here <https://hypothesis.readthedocs.io/en/latest/index.html>`_, and a pandas-specific introduction :ref:`in the contributing guide <using-hypothesis>`. (:issue:`22280`)
- Building pandas on macOS now targets minimum macOS 10.9 if run on macOS 10.9 or above (:issue:`23424`)

Other
^^^^^

- Bug where C variables were declared with external linkage causing import errors if certain other C libraries were imported before Pandas. (:issue:`24113`)


.. _whatsnew_0.24.0.contributors:

Contributors
~~~~~~~~~~~~

.. contributors:: v0.23.4..HEAD<|MERGE_RESOLUTION|>--- conflicted
+++ resolved
@@ -432,44 +432,7 @@
 Backwards incompatible API changes
 ~~~~~~~~~~~~~~~~~~~~~~~~~~~~~~~~~~
 
-<<<<<<< HEAD
-- A newly constructed empty :class:`DataFrame` with integer as the ``dtype`` will now only be cast to ``float64`` if ``index`` is specified (:issue:`22858`)
-- :meth:`Series.str.cat` will now raise if `others` is a `set` (:issue:`23009`)
-- The `.str`-accessor will perform more rigorous type checking for inputs. Previously, some types that were never intended to be used,
-  "worked" due to limitations of dtype checking -- e.g. ``bytes``, which is now disabled except for `decode` and `len` (:issue:`23011`, :issue:`23163`)
-- Passing scalar values to :class:`DatetimeIndex` or :class:`TimedeltaIndex` will now raise ``TypeError`` instead of ``ValueError`` (:issue:`23539`)
-- ``max_rows`` and ``max_cols`` parameters removed from :class:`HTMLFormatter` since truncation is handled by :class:`DataFrameFormatter` (:issue:`23818`)
-- :func:`read_csv` will now raise a ``ValueError`` if a column with missing values is declared as having dtype ``bool`` (:issue:`20591`)
-- The column order of the resultant :class:`DataFrame` from :meth:`MultiIndex.to_frame` is now guaranteed to match the :attr:`MultiIndex.names` order. (:issue:`22420`)
-- :func:`pd.offsets.generate_range` argument ``time_rule`` has been removed; use ``offset`` instead (:issue:`24157`)
-
-Percentage change on groupby
-^^^^^^^^^^^^^^^^^^^^^^^^^^^^
-
-Fixed a bug where calling :func:`pancas.core.groupby.SeriesGroupBy.pct_change` or :func:`pandas.core.groupby.DataFrameGroupBy.pct_change` would previously work across groups when calculating the percent change, where it now correctly works per group (:issue:`21200`, :issue:`21235`).
-
-.. ipython:: python
-
-   df = pd.DataFrame({'grp': ['a', 'a', 'b'], 'foo': [1.0, 1.1, 2.2]})
-   df
-
-Previous behavior:
-
-.. code-block:: ipython
-
-   In [1]: df.groupby('grp').pct_change()
-   Out[1]:
-      foo
-   0  NaN
-   1  0.1
-   2  1.0
-
-New behavior:
-
-.. ipython:: python
-=======
 Pandas 0.24.0 includes a number of API breaking changes.
->>>>>>> bd49d2f2
 
 
 .. _whatsnew_0240.api_breaking.deps:
@@ -1749,7 +1712,6 @@
 - Bug in :meth:`Index.str.partition` was not nan-safe (:issue:`23558`).
 - Bug in :meth:`Index.str.split` was not nan-safe (:issue:`23677`).
 - Bug :func:`Series.str.contains` not respecting the ``na`` argument for a ``Categorical`` dtype ``Series`` (:issue:`22158`)
-- Bug in the ``__name__`` attribute of several methods of :class:`Series.str`, which were set incorrectly (:issue:`23551`)
 - Bug in :meth:`Index.str.cat` when the result contained only ``NaN`` (:issue:`24044`)
 
 Interval
