--- conflicted
+++ resolved
@@ -1231,12 +1231,8 @@
 - Improved performance of :func:`pd.concat` for `Series` objects (:issue:`23404`)
 - Improved performance of :meth:`DatetimeIndex.normalize` and :meth:`Timestamp.normalize` for timezone naive or UTC datetimes (:issue:`23634`)
 - Improved performance of :meth:`DatetimeIndex.tz_localize` and various ``DatetimeIndex`` attributes with dateutil UTC timezone (:issue:`23772`)
-<<<<<<< HEAD
 - Fixed a performance regression on Windows with Python 3.7 of :func:`pd.read_csv` (:issue:`23516`)
-
-=======
 - Improved performance of :class:`Categorical` constructor for `Series` objects (:issue:`23814`)
->>>>>>> 08395af4
 
 .. _whatsnew_0240.docs:
 
