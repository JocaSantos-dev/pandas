.. _whatsnew_0240:

What's New in 0.24.0 (Month XX, 2018)
-------------------------------------

.. warning::

   Starting January 1, 2019, pandas feature releases will support Python 3 only.
   See :ref:`install.dropping-27` for more.

{{ common_imports }}

These are the changes in pandas 0.24.0. See :ref:`release` for a full changelog
including other versions of pandas.

.. _whatsnew_0240.enhancements:

New features
~~~~~~~~~~~~
- :func:`merge` now directly allows merge between objects of type ``DataFrame`` and named ``Series``, without the need to convert the ``Series`` object into a ``DataFrame`` beforehand (:issue:`21220`)
- ``ExcelWriter`` now accepts ``mode`` as a keyword argument, enabling append to existing workbooks when using the ``openpyxl`` engine (:issue:`3441`)
- ``FrozenList`` has gained the ``.union()`` and ``.difference()`` methods. This functionality greatly simplifies groupby's that rely on explicitly excluding certain columns. See :ref:`Splitting an object into groups <groupby.split>` for more information (:issue:`15475`, :issue:`15506`).
- :func:`DataFrame.to_parquet` now accepts ``index`` as an argument, allowing
  the user to override the engine's default behavior to include or omit the
  dataframe's indexes from the resulting Parquet file. (:issue:`20768`)
- :meth:`DataFrame.corr` and :meth:`Series.corr` now accept a callable for generic calculation methods of correlation, e.g. histogram intersection (:issue:`22684`)
- :func:`DataFrame.to_string` now accepts ``decimal`` as an argument, allowing the user to specify which decimal separator should be used in the output. (:issue:`23614`)
- :func:`DataFrame.read_feather` now accepts ``columns`` as an argument, allowing the user to specify which columns should be read. (:issue:`24025`)

.. _whatsnew_0240.values_api:

Accessing the values in a Series or Index
^^^^^^^^^^^^^^^^^^^^^^^^^^^^^^^^^^^^^^^^^

:attr:`Series.array` and :attr:`Index.array` have been added for extracting the array backing a
``Series`` or ``Index``.

.. ipython:: python

   idx = pd.period_range('2000', periods=4)
   idx.array
   pd.Series(idx).array

Historically, this would have been done with ``series.values``, but with
``.values`` it was unclear whether the returned value would be the actual array,
some transformation of it, or one of pandas custom arrays (like
``Categorical``). For example, with :class:`PeriodIndex`, ``.values`` generates
a new ndarray of period objects each time.

.. ipython:: python

   id(idx.values)
   id(idx.values)

If you need an actual NumPy array, use :meth:`Series.to_numpy` or :meth:`Index.to_numpy`.

.. ipython:: python

   idx.to_numpy()
   pd.Series(idx).to_numpy()

For Series and Indexes backed by normal NumPy arrays, this will be the same thing (and the same
as ``.values``).

.. ipython:: python

   ser = pd.Series([1, 2, 3])
   ser.array
   ser.to_numpy()

We haven't removed or deprecated :attr:`Series.values` or :attr:`DataFrame.values`, but we
recommend and using ``.array`` or ``.to_numpy()`` instead.

See :ref:`basics.dtypes` and :ref:`dsintro.attrs` for more.

.. _whatsnew_0240.enhancements.extension_array_operators:

``ExtensionArray`` operator support
^^^^^^^^^^^^^^^^^^^^^^^^^^^^^^^^^^^

A ``Series`` based on an ``ExtensionArray`` now supports arithmetic and comparison
operators (:issue:`19577`). There are two approaches for providing operator support for an ``ExtensionArray``:

1. Define each of the operators on your ``ExtensionArray`` subclass.
2. Use an operator implementation from pandas that depends on operators that are already defined
   on the underlying elements (scalars) of the ``ExtensionArray``.

See the :ref:`ExtensionArray Operator Support
<extending.extension.operator>` documentation section for details on both
ways of adding operator support.

.. _whatsnew_0240.enhancements.intna:

Optional Integer NA Support
^^^^^^^^^^^^^^^^^^^^^^^^^^^

Pandas has gained the ability to hold integer dtypes with missing values. This long requested feature is enabled through the use of :ref:`extension types <extending.extension-types>`.
Here is an example of the usage.

We can construct a ``Series`` with the specified dtype. The dtype string ``Int64`` is a pandas ``ExtensionDtype``. Specifying a list or array using the traditional missing value
marker of ``np.nan`` will infer to integer dtype. The display of the ``Series`` will also use the ``NaN`` to indicate missing values in string outputs. (:issue:`20700`, :issue:`20747`, :issue:`22441`, :issue:`21789`, :issue:`22346`)

.. ipython:: python

   s = pd.Series([1, 2, np.nan], dtype='Int64')
   s


Operations on these dtypes will propagate ``NaN`` as other pandas operations.

.. ipython:: python

   # arithmetic
   s + 1

   # comparison
   s == 1

   # indexing
   s.iloc[1:3]

   # operate with other dtypes
   s + s.iloc[1:3].astype('Int8')

   # coerce when needed
   s + 0.01

These dtypes can operate as part of of ``DataFrame``.

.. ipython:: python

   df = pd.DataFrame({'A': s, 'B': [1, 1, 3], 'C': list('aab')})
   df
   df.dtypes


These dtypes can be merged & reshaped & casted.

.. ipython:: python

   pd.concat([df[['A']], df[['B', 'C']]], axis=1).dtypes
   df['A'].astype(float)

Reduction and groupby operations such as 'sum' work.

.. ipython:: python

   df.sum()
   df.groupby('B').A.sum()

.. warning::

   The Integer NA support currently uses the captilized dtype version, e.g. ``Int8`` as compared to the traditional ``int8``. This may be changed at a future date.

.. _whatsnew_0240.enhancements.read_html:

``read_html`` Enhancements
^^^^^^^^^^^^^^^^^^^^^^^^^^

:func:`read_html` previously ignored ``colspan`` and ``rowspan`` attributes.
Now it understands them, treating them as sequences of cells with the same
value. (:issue:`17054`)

.. ipython:: python

    result = pd.read_html("""
      <table>
        <thead>
          <tr>
            <th>A</th><th>B</th><th>C</th>
          </tr>
        </thead>
        <tbody>
          <tr>
            <td colspan="2">1</td><td>2</td>
          </tr>
        </tbody>
      </table>""")

Previous Behavior:

.. code-block:: ipython

    In [13]: result
    Out [13]:
    [   A  B   C
     0  1  2 NaN]

Current Behavior:

.. ipython:: python

    result


.. _whatsnew_0240.enhancements.interval:

Storing Interval and Period Data in Series and DataFrame
^^^^^^^^^^^^^^^^^^^^^^^^^^^^^^^^^^^^^^^^^^^^^^^^^^^^^^^^

Interval and Period data may now be stored in a ``Series`` or ``DataFrame``, in addition to an
:class:`IntervalIndex` and :class:`PeriodIndex` like previously (:issue:`19453`, :issue:`22862`).

.. ipython:: python

   ser = pd.Series(pd.interval_range(0, 5))
   ser
   ser.dtype

And for periods:

.. ipython:: python

   pser = pd.Series(pd.date_range("2000", freq="D", periods=5))
   pser
   pser.dtype

Previously, these would be cast to a NumPy array with object dtype. In general,
this should result in better performance when storing an array of intervals or periods
in a :class:`Series` or column of a :class:`DataFrame`.

Note that the ``.values`` of a ``Series`` containing one of these types is no longer a NumPy
array, but rather an ``ExtensionArray``:

.. ipython:: python

   ser.values
   pser.values

This is the same behavior as ``Series.values`` for categorical data. See
:ref:`whatsnew_0240.api_breaking.interval_values` for more.


.. _whatsnew_0240.enhancements.styler_pipe:

New ``Styler.pipe()`` method
^^^^^^^^^^^^^^^^^^^^^^^^^^^^
The :class:`~pandas.io.formats.style.Styler` class has gained a
:meth:`~pandas.io.formats.style.Styler.pipe` method (:issue:`23229`).  This provides a
convenient way to apply users' predefined styling functions, and can help reduce
"boilerplate" when using DataFrame styling functionality repeatedly within a notebook.

.. ipython:: python

    df = pandas.DataFrame({'N': [1250, 1500, 1750], 'X': [0.25, 0.35, 0.50]})

    def format_and_align(styler):
        return (styler.format({'N': '{:,}', 'X': '{:.1%}'})
                      .set_properties(**{'text-align': 'right'}))

    df.style.pipe(format_and_align).set_caption('Summary of results.')

Similar methods already exist for other classes in pandas, including :meth:`DataFrame.pipe`,
:meth:`Groupby.pipe`, and :meth:`Resampler.pipe`.


.. _whatsnew_0240.enhancements.join_with_two_multiindexes:

Joining with two multi-indexes
^^^^^^^^^^^^^^^^^^^^^^^^^^^^^^

:func:`Datafame.merge` and :func:`Dataframe.join` can now be used to join multi-indexed ``Dataframe`` instances on the overlaping index levels (:issue:`6360`)

See the :ref:`Merge, join, and concatenate
<merging.Join_with_two_multi_indexes>` documentation section.

.. ipython:: python

   index_left = pd.MultiIndex.from_tuples([('K0', 'X0'), ('K0', 'X1'),
                                          ('K1', 'X2')],
                                          names=['key', 'X'])


   left = pd.DataFrame({'A': ['A0', 'A1', 'A2'],
                        'B': ['B0', 'B1', 'B2']},
                         index=index_left)


   index_right = pd.MultiIndex.from_tuples([('K0', 'Y0'), ('K1', 'Y1'),
                                           ('K2', 'Y2'), ('K2', 'Y3')],
                                           names=['key', 'Y'])


   right = pd.DataFrame({'C': ['C0', 'C1', 'C2', 'C3'],
                         'D': ['D0', 'D1', 'D2', 'D3']},
                        index=index_right)


    left.join(right)

For earlier versions this can be done using the following.

.. ipython:: python

   pd.merge(left.reset_index(), right.reset_index(),
            on=['key'], how='inner').set_index(['key', 'X', 'Y'])


.. _whatsnew_0240.enhancements.rename_axis:

Renaming names in a MultiIndex
^^^^^^^^^^^^^^^^^^^^^^^^^^^^^^

:func:`DataFrame.rename_axis` now supports ``index`` and ``columns`` arguments
and :func:`Series.rename_axis` supports ``index`` argument (:issue:`19978`)

This change allows a dictionary to be passed so that some of the names
of a ``MultiIndex`` can be changed.

Example:

.. ipython:: python

    mi = pd.MultiIndex.from_product([list('AB'), list('CD'), list('EF')],
                                    names=['AB', 'CD', 'EF'])
    df = pd.DataFrame([i for i in range(len(mi))], index=mi, columns=['N'])
    df
    df.rename_axis(index={'CD': 'New'})

See the :ref:`advanced docs on renaming<advanced.index_names>` for more details.


.. _whatsnew_0240.enhancements.other:

Other Enhancements
^^^^^^^^^^^^^^^^^^

- :func:`to_datetime` now supports the ``%Z`` and ``%z`` directive when passed into ``format`` (:issue:`13486`)
- :func:`Series.mode` and :func:`DataFrame.mode` now support the ``dropna`` parameter which can be used to specify whether ``NaN``/``NaT`` values should be considered (:issue:`17534`)
- :func:`to_csv` now supports ``compression`` keyword when a file handle is passed. (:issue:`21227`)
- :meth:`Index.droplevel` is now implemented also for flat indexes, for compatibility with :class:`MultiIndex` (:issue:`21115`)
- :meth:`Series.droplevel` and :meth:`DataFrame.droplevel` are now implemented (:issue:`20342`)
- Added support for reading from/writing to Google Cloud Storage via the ``gcsfs`` library (:issue:`19454`, :issue:`23094`)
- :func:`to_gbq` and :func:`read_gbq` signature and documentation updated to
  reflect changes from the `Pandas-GBQ library version 0.8.0
  <https://pandas-gbq.readthedocs.io/en/latest/changelog.html#changelog-0-8-0>`__.
  Adds a ``credentials`` argument, which enables the use of any kind of
  `google-auth credentials
  <https://google-auth.readthedocs.io/en/latest/>`__. (:issue:`21627`,
  :issue:`22557`, :issue:`23662`)
- New method :meth:`HDFStore.walk` will recursively walk the group hierarchy of an HDF5 file (:issue:`10932`)
- :func:`read_html` copies cell data across ``colspan`` and ``rowspan``, and it treats all-``th`` table rows as headers if ``header`` kwarg is not given and there is no ``thead`` (:issue:`17054`)
- :meth:`Series.nlargest`, :meth:`Series.nsmallest`, :meth:`DataFrame.nlargest`, and :meth:`DataFrame.nsmallest` now accept the value ``"all"`` for the ``keep`` argument. This keeps all ties for the nth largest/smallest value (:issue:`16818`)
- :class:`IntervalIndex` has gained the :meth:`~IntervalIndex.set_closed` method to change the existing ``closed`` value (:issue:`21670`)
- :func:`~DataFrame.to_csv`, :func:`~Series.to_csv`, :func:`~DataFrame.to_json`, and :func:`~Series.to_json` now support ``compression='infer'`` to infer compression based on filename extension (:issue:`15008`).
  The default compression for ``to_csv``, ``to_json``, and ``to_pickle`` methods has been updated to ``'infer'`` (:issue:`22004`).
- :meth:`DataFrame.to_sql` now supports writing ``TIMESTAMP WITH TIME ZONE`` types for supported databases. For databases that don't support timezones, datetime data will be stored as timezone unaware local timestamps. See the :ref:`io.sql_datetime_data` for implications (:issue:`9086`).
- :func:`to_timedelta` now supports iso-formated timedelta strings (:issue:`21877`)
- :class:`Series` and :class:`DataFrame` now support :class:`Iterable` in constructor (:issue:`2193`)
- :class:`DatetimeIndex` gained :attr:`DatetimeIndex.timetz` attribute. Returns local time with timezone information. (:issue:`21358`)
- :meth:`round`, :meth:`ceil`, and meth:`floor` for :class:`DatetimeIndex` and :class:`Timestamp` now support an ``ambiguous`` argument for handling datetimes that are rounded to ambiguous times (:issue:`18946`)
- :meth:`round`, :meth:`ceil`, and meth:`floor` for :class:`DatetimeIndex` and :class:`Timestamp` now support a ``nonexistent`` argument for handling datetimes that are rounded to nonexistent times. See :ref:`timeseries.timezone_nonexistent` (:issue:`22647`)
- :class:`Resampler` now is iterable like :class:`GroupBy` (:issue:`15314`).
- :meth:`Series.resample` and :meth:`DataFrame.resample` have gained the :meth:`Resampler.quantile` (:issue:`15023`).
- :meth:`pandas.core.dtypes.is_list_like` has gained a keyword ``allow_sets`` which is ``True`` by default; if ``False``,
  all instances of ``set`` will not be considered "list-like" anymore (:issue:`23061`)
- :meth:`Index.to_frame` now supports overriding column name(s) (:issue:`22580`).
- New attribute :attr:`__git_version__` will return git commit sha of current build (:issue:`21295`).
- Compatibility with Matplotlib 3.0 (:issue:`22790`).
- Added :meth:`Interval.overlaps`, :meth:`IntervalArray.overlaps`, and :meth:`IntervalIndex.overlaps` for determining overlaps between interval-like objects (:issue:`21998`)
- :func:`read_fwf` now accepts keyword `infer_nrows` (:issue:`15138`).
- :func:`~DataFrame.to_parquet` now supports writing a ``DataFrame`` as a directory of parquet files partitioned by a subset of the columns when ``engine = 'pyarrow'`` (:issue:`23283`)
- :meth:`Timestamp.tz_localize`, :meth:`DatetimeIndex.tz_localize`, and :meth:`Series.tz_localize` have gained the ``nonexistent`` argument for alternative handling of nonexistent times. See :ref:`timeseries.timezone_nonexistent` (:issue:`8917`)
- :meth:`Index.difference` now has an optional ``sort`` parameter to specify whether the results should be sorted if possible (:issue:`17839`)
- :meth:`read_excel()` now accepts ``usecols`` as a list of column names or callable (:issue:`18273`)
- :meth:`MultiIndex.to_flat_index` has been added to flatten multiple levels into a single-level :class:`Index` object.
- :meth:`DataFrame.to_stata` and :class:` pandas.io.stata.StataWriter117` can write mixed sting columns to Stata strl format (:issue:`23633`)
- :meth:`DataFrame.between_time` and :meth:`DataFrame.at_time` have gained the an ``axis`` parameter (:issue: `8839`)
- :class:`IntervalIndex` has gained the :attr:`~IntervalIndex.is_overlapping` attribute to indicate if the ``IntervalIndex`` contains any overlapping intervals (:issue:`23309`)

.. _whatsnew_0240.api_breaking:

Backwards incompatible API changes
~~~~~~~~~~~~~~~~~~~~~~~~~~~~~~~~~~

- A newly constructed empty :class:`DataFrame` with integer as the ``dtype`` will now only be cast to ``float64`` if ``index`` is specified (:issue:`22858`)
- :meth:`Series.str.cat` will now raise if `others` is a `set` (:issue:`23009`)
- Passing scalar values to :class:`DatetimeIndex` or :class:`TimedeltaIndex` will now raise ``TypeError`` instead of ``ValueError`` (:issue:`23539`)
- ``max_rows`` and ``max_cols`` parameters removed from :class:`HTMLFormatter` since truncation is handled by :class:`DataFrameFormatter` (:issue:`23818`)
- :meth:`read_csv` will now raise a ``ValueError`` if a column with missing values is declared as having dtype ``bool`` (:issue:`20591`)

.. _whatsnew_0240.api_breaking.deps:

Dependencies have increased minimum versions
^^^^^^^^^^^^^^^^^^^^^^^^^^^^^^^^^^^^^^^^^^^^

We have updated our minimum supported versions of dependencies (:issue:`21242`, :issue:`18742`, :issue:`23774`).
If installed, we now require:

+-----------------+-----------------+----------+
| Package         | Minimum Version | Required |
+=================+=================+==========+
| numpy           | 1.12.0          |    X     |
+-----------------+-----------------+----------+
| bottleneck      | 1.2.0           |          |
+-----------------+-----------------+----------+
| fastparquet     | 0.1.2           |          |
+-----------------+-----------------+----------+
| matplotlib      | 2.0.0           |          |
+-----------------+-----------------+----------+
| numexpr         | 2.6.1           |          |
+-----------------+-----------------+----------+
| pandas-gbq      | 0.8.0           |          |
+-----------------+-----------------+----------+
| pyarrow         | 0.7.0           |          |
+-----------------+-----------------+----------+
| pytables        | 3.4.2           |          |
+-----------------+-----------------+----------+
| scipy           | 0.18.1          |          |
+-----------------+-----------------+----------+
| xlrd            | 1.0.0           |          |
+-----------------+-----------------+----------+

Additionally we no longer depend on `feather-format` for feather based storage
and replaced it with references to `pyarrow` (:issue:`21639` and :issue:`23053`).

.. _whatsnew_0240.api_breaking.csv_line_terminator:

`os.linesep` is used for ``line_terminator`` of ``DataFrame.to_csv``
^^^^^^^^^^^^^^^^^^^^^^^^^^^^^^^^^^^^^^^^^^^^^^^^^^^^^^^^^^^^^^^^^^^^

:func:`DataFrame.to_csv` now uses :func:`os.linesep` rather than ``'\n'``
for the default line terminator (:issue:`20353`).
This change only affects when running on Windows, where ``'\r\n'`` was used for line terminator
even when ``'\n'`` was passed in ``line_terminator``.

Previous Behavior on Windows:

.. code-block:: ipython

    In [1]: data = pd.DataFrame({
    ...:     "string_with_lf": ["a\nbc"],
    ...:     "string_with_crlf": ["a\r\nbc"]
    ...: })

    In [2]: # When passing file PATH to to_csv, line_terminator does not work, and csv is saved with '\r\n'.
    ...: # Also, this converts all '\n's in the data to '\r\n'.
    ...: data.to_csv("test.csv", index=False, line_terminator='\n')

    In [3]: with open("test.csv", mode='rb') as f:
    ...:     print(f.read())
    b'string_with_lf,string_with_crlf\r\n"a\r\nbc","a\r\r\nbc"\r\n'

    In [4]: # When passing file OBJECT with newline option to to_csv, line_terminator works.
    ...: with open("test2.csv", mode='w', newline='\n') as f:
    ...:     data.to_csv(f, index=False, line_terminator='\n')

    In [5]: with open("test2.csv", mode='rb') as f:
    ...:     print(f.read())
    b'string_with_lf,string_with_crlf\n"a\nbc","a\r\nbc"\n'


New Behavior on Windows:

- By passing ``line_terminator`` explicitly, line terminator is set to that character.
- The value of ``line_terminator`` only affects the line terminator of CSV,
  so it does not change the value inside the data.

  .. code-block:: ipython

    In [1]: data = pd.DataFrame({
    ...:     "string_with_lf": ["a\nbc"],
    ...:     "string_with_crlf": ["a\r\nbc"]
    ...: })

    In [2]: data.to_csv("test.csv", index=False, line_terminator='\n')

    In [3]: with open("test.csv", mode='rb') as f:
    ...:     print(f.read())
    b'string_with_lf,string_with_crlf\n"a\nbc","a\r\nbc"\n'


- On Windows, the value of ``os.linesep`` is ``'\r\n'``,
  so if ``line_terminator`` is not set, ``'\r\n'`` is used for line terminator.
- Again, it does not affect the value inside the data.

  .. code-block:: ipython

    In [1]: data = pd.DataFrame({
    ...: "string_with_lf": ["a\nbc"],
    ...: "string_with_crlf": ["a\r\nbc"]
    ...: })

    In [2]: data.to_csv("test.csv", index=False)

    In [3]: with open("test.csv", mode='rb') as f:
    ...:     print(f.read())
    b'string_with_lf,string_with_crlf\r\n"a\nbc","a\r\nbc"\r\n'


- For files objects, specifying ``newline`` is not sufficient to set the line terminator.
  You must pass in the ``line_terminator`` explicitly, even in this case.

  .. code-block:: ipython

    In [1]: data = pd.DataFrame({
    ...: "string_with_lf": ["a\nbc"],
    ...: "string_with_crlf": ["a\r\nbc"]
    ...: })

    In [2]: with open("test2.csv", mode='w', newline='\n') as f:
    ...:     data.to_csv(f, index=False)

    In [3]: with open("test2.csv", mode='rb') as f:
    ...:     print(f.read())
    b'string_with_lf,string_with_crlf\r\n"a\nbc","a\r\nbc"\r\n'

.. _whatsnew_0240.api_breaking.interval_values:

``IntervalIndex.values`` is now an ``IntervalArray``
^^^^^^^^^^^^^^^^^^^^^^^^^^^^^^^^^^^^^^^^^^^^^^^^^^^^

The :attr:`~Interval.values` attribute of an :class:`IntervalIndex` now returns an
``IntervalArray``, rather than a NumPy array of :class:`Interval` objects (:issue:`19453`).

Previous Behavior:

.. code-block:: ipython

   In [1]: idx = pd.interval_range(0, 4)

   In [2]: idx.values
   Out[2]:
   array([Interval(0, 1, closed='right'), Interval(1, 2, closed='right'),
          Interval(2, 3, closed='right'), Interval(3, 4, closed='right')],
         dtype=object)

New Behavior:

.. ipython:: python

   idx = pd.interval_range(0, 4)
   idx.values

This mirrors ``CategoricalIndex.values``, which returns a ``Categorical``.

For situations where you need an ``ndarray`` of ``Interval`` objects, use
:meth:`numpy.asarray`.

.. ipython:: python

   np.asarray(idx)
   idx.values.astype(object)


.. _whatsnew_0240.api.timezone_offset_parsing:

Parsing Datetime Strings with Timezone Offsets
^^^^^^^^^^^^^^^^^^^^^^^^^^^^^^^^^^^^^^^^^^^^^^

Previously, parsing datetime strings with UTC offsets with :func:`to_datetime`
or :class:`DatetimeIndex` would automatically convert the datetime to UTC
without timezone localization. This is inconsistent from parsing the same
datetime string with :class:`Timestamp` which would preserve the UTC
offset in the ``tz`` attribute. Now, :func:`to_datetime` preserves the UTC
offset in the ``tz`` attribute when all the datetime strings have the same
UTC offset (:issue:`17697`, :issue:`11736`, :issue:`22457`)

*Previous Behavior*:

.. code-block:: ipython

    In [2]: pd.to_datetime("2015-11-18 15:30:00+05:30")
    Out[2]: Timestamp('2015-11-18 10:00:00')

    In [3]: pd.Timestamp("2015-11-18 15:30:00+05:30")
    Out[3]: Timestamp('2015-11-18 15:30:00+0530', tz='pytz.FixedOffset(330)')

    # Different UTC offsets would automatically convert the datetimes to UTC (without a UTC timezone)
    In [4]: pd.to_datetime(["2015-11-18 15:30:00+05:30", "2015-11-18 16:30:00+06:30"])
    Out[4]: DatetimeIndex(['2015-11-18 10:00:00', '2015-11-18 10:00:00'], dtype='datetime64[ns]', freq=None)

*Current Behavior*:

.. ipython:: python

    pd.to_datetime("2015-11-18 15:30:00+05:30")
    pd.Timestamp("2015-11-18 15:30:00+05:30")

Parsing datetime strings with the same UTC offset will preserve the UTC offset in the ``tz``

.. ipython:: python

    pd.to_datetime(["2015-11-18 15:30:00+05:30"] * 2)

Parsing datetime strings with different UTC offsets will now create an Index of
``datetime.datetime`` objects with different UTC offsets

.. ipython:: python

    idx = pd.to_datetime(["2015-11-18 15:30:00+05:30", "2015-11-18 16:30:00+06:30"])
    idx
    idx[0]
    idx[1]

Passing ``utc=True`` will mimic the previous behavior but will correctly indicate
that the dates have been converted to UTC

.. ipython:: python

    pd.to_datetime(["2015-11-18 15:30:00+05:30", "2015-11-18 16:30:00+06:30"], utc=True)

.. _whatsnew_0240.api_breaking.calendarday:

CalendarDay Offset
^^^^^^^^^^^^^^^^^^

:class:`Day` and associated frequency alias ``'D'`` were documented to represent
a calendar day; however, arithmetic and operations with :class:`Day` sometimes
respected absolute time instead (i.e. ``Day(n)`` and acted identically to ``Timedelta(days=n)``).

*Previous Behavior*:

.. code-block:: ipython


    In [2]: ts = pd.Timestamp('2016-10-30 00:00:00', tz='Europe/Helsinki')

    # Respects calendar arithmetic
    In [3]: pd.date_range(start=ts, freq='D', periods=3)
    Out[3]:
    DatetimeIndex(['2016-10-30 00:00:00+03:00', '2016-10-31 00:00:00+02:00',
                   '2016-11-01 00:00:00+02:00'],
                  dtype='datetime64[ns, Europe/Helsinki]', freq='D')

    # Respects absolute arithmetic
    In [4]: ts + pd.tseries.frequencies.to_offset('D')
    Out[4]: Timestamp('2016-10-30 23:00:00+0200', tz='Europe/Helsinki')

:class:`CalendarDay` and associated frequency alias ``'CD'`` are now available
and respect calendar day arithmetic while :class:`Day` and frequency alias ``'D'``
will now respect absolute time (:issue:`22274`, :issue:`20596`, :issue:`16980`, :issue:`8774`)
See the :ref:`documentation here <timeseries.dayvscalendarday>` for more information.

Addition with :class:`CalendarDay` across a daylight savings time transition:

.. ipython:: python

   ts = pd.Timestamp('2016-10-30 00:00:00', tz='Europe/Helsinki')
   ts + pd.offsets.Day(1)
   ts + pd.offsets.CalendarDay(1)

.. _whatsnew_0240.api_breaking.period_end_time:

Time values in ``dt.end_time`` and ``to_timestamp(how='end')``
^^^^^^^^^^^^^^^^^^^^^^^^^^^^^^^^^^^^^^^^^^^^^^^^^^^^^^^^^^^^^^

The time values in :class:`Period` and :class:`PeriodIndex` objects are now set
to '23:59:59.999999999' when calling :attr:`Series.dt.end_time`, :attr:`Period.end_time`,
:attr:`PeriodIndex.end_time`, :func:`Period.to_timestamp()` with ``how='end'``,
or :func:`PeriodIndex.to_timestamp()` with ``how='end'`` (:issue:`17157`)

Previous Behavior:

.. code-block:: ipython

   In [2]: p = pd.Period('2017-01-01', 'D')
   In [3]: pi = pd.PeriodIndex([p])

   In [4]: pd.Series(pi).dt.end_time[0]
   Out[4]: Timestamp(2017-01-01 00:00:00)

   In [5]: p.end_time
   Out[5]: Timestamp(2017-01-01 23:59:59.999999999)

Current Behavior:

Calling :attr:`Series.dt.end_time` will now result in a time of '23:59:59.999999999' as
is the case with :attr:`Period.end_time`, for example

.. ipython:: python

   p = pd.Period('2017-01-01', 'D')
   pi = pd.PeriodIndex([p])

   pd.Series(pi).dt.end_time[0]

   p.end_time

.. _whatsnew_0240.api_breaking.sparse_values:

Sparse Data Structure Refactor
^^^^^^^^^^^^^^^^^^^^^^^^^^^^^^

``SparseArray``, the array backing ``SparseSeries`` and the columns in a ``SparseDataFrame``,
is now an extension array (:issue:`21978`, :issue:`19056`, :issue:`22835`).
To conform to this interface and for consistency with the rest of pandas, some API breaking
changes were made:

- ``SparseArray`` is no longer a subclass of :class:`numpy.ndarray`. To convert a SparseArray to a NumPy array, use :meth:`numpy.asarray`.
- ``SparseArray.dtype`` and ``SparseSeries.dtype`` are now instances of :class:`SparseDtype`, rather than ``np.dtype``. Access the underlying dtype with ``SparseDtype.subtype``.
- :meth:`numpy.asarray(sparse_array)` now returns a dense array with all the values, not just the non-fill-value values (:issue:`14167`)
- ``SparseArray.take`` now matches the API of :meth:`pandas.api.extensions.ExtensionArray.take` (:issue:`19506`):

  * The default value of ``allow_fill`` has changed from ``False`` to ``True``.
  * The ``out`` and ``mode`` parameters are now longer accepted (previously, this raised if they were specified).
  * Passing a scalar for ``indices`` is no longer allowed.

- The result of concatenating a mix of sparse and dense Series is a Series with sparse values, rather than a ``SparseSeries``.
- ``SparseDataFrame.combine`` and ``DataFrame.combine_first`` no longer supports combining a sparse column with a dense column while preserving the sparse subtype. The result will be an object-dtype SparseArray.
- Setting :attr:`SparseArray.fill_value` to a fill value with a different dtype is now allowed.
- ``DataFrame[column]`` is now a :class:`Series` with sparse values, rather than a :class:`SparseSeries`, when slicing a single column with sparse values (:issue:`23559`).

Some new warnings are issued for operations that require or are likely to materialize a large dense array:

- A :class:`errors.PerformanceWarning` is issued when using fillna with a ``method``, as a dense array is constructed to create the filled array. Filling with a ``value`` is the efficient way to fill a sparse array.
- A :class:`errors.PerformanceWarning` is now issued when concatenating sparse Series with differing fill values. The fill value from the first sparse array continues to be used.

In addition to these API breaking changes, many :ref:`performance improvements and bug fixes have been made <whatsnew_0240.bug_fixes.sparse>`.

Finally, a ``Series.sparse`` accessor was added to provide sparse-specific methods like :meth:`Series.sparse.from_coo`.

.. ipython:: python

   s = pd.Series([0, 0, 1, 1, 1], dtype='Sparse[int]')
   s.sparse.density

.. _whatsnew_0240.api_breaking.frame_to_dict_index_orient:

Raise ValueError in ``DataFrame.to_dict(orient='index')``
^^^^^^^^^^^^^^^^^^^^^^^^^^^^^^^^^^^^^^^^^^^^^^^^^^^^^^^^^

Bug in :func:`DataFrame.to_dict` raises ``ValueError`` when used with
``orient='index'`` and a non-unique index instead of losing data (:issue:`22801`)

.. ipython:: python
    :okexcept:

    df = pd.DataFrame({'a': [1, 2], 'b': [0.5, 0.75]}, index=['A', 'A'])
    df

    df.to_dict(orient='index')

.. _whatsnew_0240.api.datetimelike.normalize:

Tick DateOffset Normalize Restrictions
^^^^^^^^^^^^^^^^^^^^^^^^^^^^^^^^^^^^^^

Creating a ``Tick`` object (:class:`Day`, :class:`Hour`, :class:`Minute`,
:class:`Second`, :class:`Milli`, :class:`Micro`, :class:`Nano`) with
``normalize=True`` is no longer supported.  This prevents unexpected behavior
where addition could fail to be monotone or associative.  (:issue:`21427`)

*Previous Behavior*:

.. code-block:: ipython


   In [2]: ts = pd.Timestamp('2018-06-11 18:01:14')

   In [3]: ts
   Out[3]: Timestamp('2018-06-11 18:01:14')

   In [4]: tic = pd.offsets.Hour(n=2, normalize=True)
      ...:

   In [5]: tic
   Out[5]: <2 * Hours>

   In [6]: ts + tic
   Out[6]: Timestamp('2018-06-11 00:00:00')

   In [7]: ts + tic + tic + tic == ts + (tic + tic + tic)
   Out[7]: False

*Current Behavior*:

.. ipython:: python

    ts = pd.Timestamp('2018-06-11 18:01:14')
    tic = pd.offsets.Hour(n=2)
    ts + tic + tic + tic == ts + (tic + tic + tic)


.. _whatsnew_0240.api.datetimelike:


.. _whatsnew_0240.api.period_subtraction:

Period Subtraction
^^^^^^^^^^^^^^^^^^

Subtraction of a ``Period`` from another ``Period`` will give a ``DateOffset``.
instead of an integer (:issue:`21314`)

.. ipython:: python

    june = pd.Period('June 2018')
    april = pd.Period('April 2018')
    june - april

Previous Behavior:

.. code-block:: ipython

    In [2]: june = pd.Period('June 2018')

    In [3]: april = pd.Period('April 2018')

    In [4]: june - april
    Out [4]: 2

Similarly, subtraction of a ``Period`` from a ``PeriodIndex`` will now return
an ``Index`` of ``DateOffset`` objects instead of an ``Int64Index``

.. ipython:: python

    pi = pd.period_range('June 2018', freq='M', periods=3)
    pi - pi[0]

Previous Behavior:

.. code-block:: ipython

    In [2]: pi = pd.period_range('June 2018', freq='M', periods=3)

    In [3]: pi - pi[0]
    Out[3]: Int64Index([0, 1, 2], dtype='int64')


.. _whatsnew_0240.api.timedelta64_subtract_nan:

Addition/Subtraction of ``NaN`` from :class:`DataFrame`
^^^^^^^^^^^^^^^^^^^^^^^^^^^^^^^^^^^^^^^^^^^^^^^^^^^^^^^

Adding or subtracting ``NaN`` from a :class:`DataFrame` column with
``timedelta64[ns]`` dtype will now raise a ``TypeError`` instead of returning
all-``NaT``.  This is for compatibility with ``TimedeltaIndex`` and
``Series`` behavior (:issue:`22163`)

.. ipython:: python
   :okexcept:

   df = pd.DataFrame([pd.Timedelta(days=1)])
   df - np.nan

Previous Behavior:

.. code-block:: ipython

    In [4]: df = pd.DataFrame([pd.Timedelta(days=1)])

    In [5]: df - np.nan
    Out[5]:
        0
    0 NaT

.. _whatsnew_0240.api.dataframe_cmp_broadcasting:

DataFrame Comparison Operations Broadcasting Changes
^^^^^^^^^^^^^^^^^^^^^^^^^^^^^^^^^^^^^^^^^^^^^^^^^^^^
Previously, the broadcasting behavior of :class:`DataFrame` comparison
operations (``==``, ``!=``, ...) was inconsistent with the behavior of
arithmetic operations (``+``, ``-``, ...).  The behavior of the comparison
operations has been changed to match the arithmetic operations in these cases.
(:issue:`22880`)

The affected cases are:

- operating against a 2-dimensional ``np.ndarray`` with either 1 row or 1 column will now broadcast the same way a ``np.ndarray`` would (:issue:`23000`).
- a list or tuple with length matching the number of rows in the :class:`DataFrame` will now raise ``ValueError`` instead of operating column-by-column (:issue:`22880`.
- a list or tuple with length matching the number of columns in the :class:`DataFrame` will now operate row-by-row instead of raising ``ValueError`` (:issue:`22880`).

Previous Behavior:

.. code-block:: ipython

   In [3]: arr = np.arange(6).reshape(3, 2)
   In [4]: df = pd.DataFrame(arr)

   In [5]: df == arr[[0], :]
      ...: # comparison previously broadcast where arithmetic would raise
   Out[5]:
          0      1
   0   True   True
   1  False  False
   2  False  False
   In [6]: df + arr[[0], :]
   ...
   ValueError: Unable to coerce to DataFrame, shape must be (3, 2): given (1, 2)

   In [7]: df == (1, 2)
      ...: # length matches number of columns;
      ...: # comparison previously raised where arithmetic would broadcast
   ...
   ValueError: Invalid broadcasting comparison [(1, 2)] with block values
   In [8]: df + (1, 2)
   Out[8]:
      0  1
   0  1  3
   1  3  5
   2  5  7

   In [9]: df == (1, 2, 3)
      ...: # length matches number of rows
      ...: # comparison previously broadcast where arithmetic would raise
   Out[9]:
          0      1
   0  False   True
   1   True  False
   2  False  False
   In [10]: df + (1, 2, 3)
   ...
   ValueError: Unable to coerce to Series, length must be 2: given 3

*Current Behavior*:

.. ipython:: python
   :okexcept:

   arr = np.arange(6).reshape(3, 2)
   df = pd.DataFrame(arr)

.. ipython:: python

   # Comparison operations and arithmetic operations both broadcast.
   df == arr[[0], :]
   df + arr[[0], :]

.. ipython:: python

   # Comparison operations and arithmetic operations both broadcast.
   df == (1, 2)
   df + (1, 2)

.. ipython:: python
   :okexcept:

   # Comparison operations and arithmetic opeartions both raise ValueError.
   df == (1, 2, 3)
   df + (1, 2, 3)


.. _whatsnew_0240.api.dataframe_arithmetic_broadcasting:

DataFrame Arithmetic Operations Broadcasting Changes
^^^^^^^^^^^^^^^^^^^^^^^^^^^^^^^^^^^^^^^^^^^^^^^^^^^^

:class:`DataFrame` arithmetic operations when operating with 2-dimensional
``np.ndarray`` objects now broadcast in the same way as ``np.ndarray``
broadcast.  (:issue:`23000`)

Previous Behavior:

.. code-block:: ipython

   In [3]: arr = np.arange(6).reshape(3, 2)
   In [4]: df = pd.DataFrame(arr)
   In [5]: df + arr[[0], :]   # 1 row, 2 columns
   ...
   ValueError: Unable to coerce to DataFrame, shape must be (3, 2): given (1, 2)
   In [6]: df + arr[:, [1]]   # 1 column, 3 rows
   ...
   ValueError: Unable to coerce to DataFrame, shape must be (3, 2): given (3, 1)

*Current Behavior*:

.. ipython:: python

   arr = np.arange(6).reshape(3, 2)
   df = pd.DataFrame(arr)
   df

.. ipython:: python

   df + arr[[0], :]   # 1 row, 2 columns
   df + arr[:, [1]]   # 1 column, 3 rows


.. _whatsnew_0240.api.extension:

ExtensionType Changes
^^^^^^^^^^^^^^^^^^^^^

**:class:`pandas.api.extensions.ExtensionDtype` Equality and Hashability**

Pandas now requires that extension dtypes be hashable. The base class implements
a default ``__eq__`` and ``__hash__``. If you have a parametrized dtype, you should
update the ``ExtensionDtype._metadata`` tuple to match the signature of your
``__init__`` method. See :class:`pandas.api.extensions.ExtensionDtype` for more (:issue:`22476`).

**Other changes**

- ``ExtensionArray`` has gained the abstract methods ``.dropna()`` (:issue:`21185`)
- ``ExtensionDtype`` has gained the ability to instantiate from string dtypes, e.g. ``decimal`` would instantiate a registered ``DecimalDtype``; furthermore
  the ``ExtensionDtype`` has gained the method ``construct_array_type`` (:issue:`21185`)
- An ``ExtensionArray`` with a boolean dtype now works correctly as a boolean indexer. :meth:`pandas.api.types.is_bool_dtype` now properly considers them boolean (:issue:`22326`)
- Added ``ExtensionDtype._is_numeric`` for controlling whether an extension dtype is considered numeric (:issue:`22290`).
- The ``ExtensionArray`` constructor, ``_from_sequence`` now take the keyword arg ``copy=False`` (:issue:`21185`)
- Bug in :meth:`Series.get` for ``Series`` using ``ExtensionArray`` and integer index (:issue:`21257`)
- :meth:`~Series.shift` now dispatches to :meth:`ExtensionArray.shift` (:issue:`22386`)
- :meth:`Series.combine()` works correctly with :class:`~pandas.api.extensions.ExtensionArray` inside of :class:`Series` (:issue:`20825`)
- :meth:`Series.combine()` with scalar argument now works for any function type (:issue:`21248`)
- :meth:`Series.astype` and :meth:`DataFrame.astype` now dispatch to :meth:`ExtensionArray.astype` (:issue:`21185:`).
- Slicing a single row of a ``DataFrame`` with multiple ExtensionArrays of the same type now preserves the dtype, rather than coercing to object (:issue:`22784`)
- Added :meth:`pandas.api.types.register_extension_dtype` to register an extension type with pandas (:issue:`22664`)
- Bug when concatenating multiple ``Series`` with different extension dtypes not casting to object dtype (:issue:`22994`)
- Series backed by an ``ExtensionArray`` now work with :func:`util.hash_pandas_object` (:issue:`23066`)
- Updated the ``.type`` attribute for ``PeriodDtype``, ``DatetimeTZDtype``, and ``IntervalDtype`` to be instances of the dtype (``Period``, ``Timestamp``, and ``Interval`` respectively) (:issue:`22938`)
- :func:`ExtensionArray.isna` is allowed to return an ``ExtensionArray`` (:issue:`22325`).
- Support for reduction operations such as ``sum``, ``mean`` via opt-in base class method override (:issue:`22762`)
- :meth:`DataFrame.stack` no longer converts to object dtype for DataFrames where each column has the same extension dtype. The output Series will have the same dtype as the columns (:issue:`23077`).
- :meth:`Series.unstack` and :meth:`DataFrame.unstack` no longer convert extension arrays to object-dtype ndarrays. Each column in the output ``DataFrame`` will now have the same dtype as the input (:issue:`23077`).
- Bug when grouping :meth:`Dataframe.groupby()` and aggregating on ``ExtensionArray`` it was not returning the actual ``ExtensionArray`` dtype (:issue:`23227`).
- A default repr for :class:`ExtensionArray` is now provided (:issue:`23601`).

.. _whatsnew_0240.api.incompatibilities:

Series and Index Data-Dtype Incompatibilities
^^^^^^^^^^^^^^^^^^^^^^^^^^^^^^^^^^^^^^^^^^^^^

``Series`` and ``Index`` constructors now raise when the
data is incompatible with a passed ``dtype=`` (:issue:`15832`)

Previous Behavior:

.. code-block:: ipython

    In [4]: pd.Series([-1], dtype="uint64")
    Out [4]:
    0    18446744073709551615
    dtype: uint64

Current Behavior:

.. code-block:: ipython

    In [4]: pd.Series([-1], dtype="uint64")
    Out [4]:
    ...
    OverflowError: Trying to coerce negative values to unsigned integers

.. _whatsnew_0240.api.crosstab_dtypes:

Crosstab Preserves Dtypes
^^^^^^^^^^^^^^^^^^^^^^^^^

:func:`crosstab` will preserve now dtypes in some cases that previously would
cast from integer dtype to floating dtype (:issue:`22019`)

Previous Behavior:

.. code-block:: ipython

    In [3]: df = pd.DataFrame({'a': [1, 2, 2, 2, 2], 'b': [3, 3, 4, 4, 4],
       ...:                    'c': [1, 1, np.nan, 1, 1]})
    In [4]: pd.crosstab(df.a, df.b, normalize='columns')
    Out[4]:
    b    3    4
    a
    1  0.5  0.0
    2  0.5  1.0

Current Behavior:

.. code-block:: ipython

    In [3]: df = pd.DataFrame({'a': [1, 2, 2, 2, 2], 'b': [3, 3, 4, 4, 4],
       ...:                    'c': [1, 1, np.nan, 1, 1]})
    In [4]: pd.crosstab(df.a, df.b, normalize='columns')

Datetimelike API Changes
^^^^^^^^^^^^^^^^^^^^^^^^

- For :class:`DatetimeIndex` and :class:`TimedeltaIndex` with non-``None`` ``freq`` attribute, addition or subtraction of integer-dtyped array or ``Index`` will return an object of the same class (:issue:`19959`)
- :class:`DateOffset` objects are now immutable. Attempting to alter one of these will now raise ``AttributeError`` (:issue:`21341`)
- :class:`PeriodIndex` subtraction of another ``PeriodIndex`` will now return an object-dtype :class:`Index` of :class:`DateOffset` objects instead of raising a ``TypeError`` (:issue:`20049`)
- :func:`cut` and :func:`qcut` now returns a :class:`DatetimeIndex` or :class:`TimedeltaIndex` bins when the input is datetime or timedelta dtype respectively and ``retbins=True`` (:issue:`19891`)
- :meth:`DatetimeIndex.to_period` and :meth:`Timestamp.to_period` will issue a warning when timezone information will be lost (:issue:`21333`)

.. _whatsnew_0240.api.other:

Other API Changes
^^^^^^^^^^^^^^^^^

- :class:`DatetimeIndex` now accepts :class:`Int64Index` arguments as epoch timestamps (:issue:`20997`)
- Accessing a level of a ``MultiIndex`` with a duplicate name (e.g. in
  :meth:`~MultiIndex.get_level_values`) now raises a ``ValueError`` instead of
  a ``KeyError`` (:issue:`21678`).
- Invalid construction of ``IntervalDtype`` will now always raise a ``TypeError`` rather than a ``ValueError`` if the subdtype is invalid (:issue:`21185`)
- Trying to reindex a ``DataFrame`` with a non unique ``MultiIndex`` now raises a ``ValueError`` instead of an ``Exception`` (:issue:`21770`)
- :meth:`PeriodIndex.tz_convert` and :meth:`PeriodIndex.tz_localize` have been removed (:issue:`21781`)
- :class:`Index` subtraction will attempt to operate element-wise instead of raising ``TypeError`` (:issue:`19369`)
- :class:`pandas.io.formats.style.Styler` supports a ``number-format`` property when using :meth:`~pandas.io.formats.style.Styler.to_excel` (:issue:`22015`)
- :meth:`DataFrame.corr` and :meth:`Series.corr` now raise a ``ValueError`` along with a helpful error message instead of a ``KeyError`` when supplied with an invalid method (:issue:`22298`)
- :meth:`shift` will now always return a copy, instead of the previous behaviour of returning self when shifting by 0 (:issue:`22397`)
- :meth:`DataFrame.set_index` now allows all one-dimensional list-likes, raises a ``TypeError`` for incorrect types,
  has an improved ``KeyError`` message, and will not fail on duplicate column names with ``drop=True``. (:issue:`22484`)
- Slicing a single row of a DataFrame with multiple ExtensionArrays of the same type now preserves the dtype, rather than coercing to object (:issue:`22784`)
- :class:`DateOffset` attribute `_cacheable` and method `_should_cache` have been removed (:issue:`23118`)
- Comparing :class:`Timedelta` to be less or greater than unknown types now raises a ``TypeError`` instead of returning ``False`` (:issue:`20829`)
- :meth:`Categorical.searchsorted`, when supplied a scalar value to search for, now returns a scalar instead of an array (:issue:`23466`).
- :meth:`Categorical.searchsorted` now raises a ``KeyError`` rather that a ``ValueError``, if a searched for key is not found in its categories (:issue:`23466`).
- :meth:`Index.hasnans` and :meth:`Series.hasnans` now always return a python boolean. Previously, a python or a numpy boolean could be returned, depending on circumstances (:issue:`23294`).
- The order of the arguments of :func:`DataFrame.to_html` and :func:`DataFrame.to_string` is rearranged to be consistent with each other. (:issue:`23614`)
- :meth:`CategoricalIndex.reindex` now raises a ``ValueError`` if the target index is non-unique and not equal to the current index. It previously only raised if the target index was not of a categorical dtype (:issue:`23963`).

.. _whatsnew_0240.deprecations:

Deprecations
~~~~~~~~~~~~

- :meth:`DataFrame.to_stata`, :meth:`read_stata`, :class:`StataReader` and :class:`StataWriter` have deprecated the ``encoding`` argument. The encoding of a Stata dta file is determined by the file type and cannot be changed (:issue:`21244`)
- :meth:`MultiIndex.to_hierarchical` is deprecated and will be removed in a future version (:issue:`21613`)
- :meth:`Series.ptp` is deprecated. Use ``numpy.ptp`` instead (:issue:`21614`)
- :meth:`Series.compress` is deprecated. Use ``Series[condition]`` instead (:issue:`18262`)
- The signature of :meth:`Series.to_csv` has been uniformed to that of :meth:`DataFrame.to_csv`: the name of the first argument is now ``path_or_buf``, the order of subsequent arguments has changed, the ``header`` argument now defaults to ``True``. (:issue:`19715`)
- :meth:`Categorical.from_codes` has deprecated providing float values for the ``codes`` argument. (:issue:`21767`)
- :func:`pandas.read_table` is deprecated. Instead, use :func:`pandas.read_csv` passing ``sep='\t'`` if necessary (:issue:`21948`)
- :meth:`Series.str.cat` has deprecated using arbitrary list-likes *within* list-likes. A list-like container may still contain
  many ``Series``, ``Index`` or 1-dimensional ``np.ndarray``, or alternatively, only scalar values. (:issue:`21950`)
- :meth:`FrozenNDArray.searchsorted` has deprecated the ``v`` parameter in favor of ``value`` (:issue:`14645`)
- :func:`DatetimeIndex.shift` and :func:`PeriodIndex.shift` now accept ``periods`` argument instead of ``n`` for consistency with :func:`Index.shift` and :func:`Series.shift`. Using ``n`` throws a deprecation warning (:issue:`22458`, :issue:`22912`)
- The ``fastpath`` keyword of the different Index constructors is deprecated (:issue:`23110`).
- :meth:`Timestamp.tz_localize`, :meth:`DatetimeIndex.tz_localize`, and :meth:`Series.tz_localize` have deprecated the ``errors`` argument in favor of the ``nonexistent`` argument (:issue:`8917`)
- The class ``FrozenNDArray`` has been deprecated. When unpickling, ``FrozenNDArray`` will be unpickled to ``np.ndarray`` once this class is removed (:issue:`9031`)
- The methods :meth:`DataFrame.update` and :meth:`Panel.update` have deprecated the ``raise_conflict=False|True`` keyword in favor of ``errors='ignore'|'raise'`` (:issue:`23585`)
- The methods :meth:`Series.str.partition` and :meth:`Series.str.rpartition` have deprecated the ``pat`` keyword in favor of ``sep`` (:issue:`22676`)
- Deprecated the `nthreads` keyword of :func:`pandas.read_feather` in favor of
  `use_threads` to reflect the changes in pyarrow 0.11.0. (:issue:`23053`)
- :meth:`ExtensionArray._formatting_values` is deprecated. Use :attr:`ExtensionArray._formatter` instead. (:issue:`23601`)
- :func:`pandas.read_excel` has deprecated accepting ``usecols`` as an integer. Please pass in a list of ints from 0 to ``usecols`` inclusive instead (:issue:`23527`)
- Constructing a :class:`TimedeltaIndex` from data with ``datetime64``-dtyped data is deprecated, will raise ``TypeError`` in a future version (:issue:`23539`)
- Constructing a :class:`DatetimeIndex` from data with ``timedelta64``-dtyped data is deprecated, will raise ``TypeError`` in a future version (:issue:`23675`)
- The ``keep_tz=False`` option (the default) of the ``keep_tz`` keyword of
  :meth:`DatetimeIndex.to_series` is deprecated (:issue:`17832`).
- Timezone converting a tz-aware ``datetime.datetime`` or :class:`Timestamp` with :class:`Timestamp` and the ``tz`` argument is now deprecated. Instead, use :meth:`Timestamp.tz_convert` (:issue:`23579`)
- :func:`pandas.types.is_period` is deprecated in favor of `pandas.types.is_period_dtype` (:issue:`23917`)
- :func:`pandas.types.is_datetimetz` is deprecated in favor of `pandas.types.is_datetime64tz` (:issue:`23917`)
- Creating a :class:`TimedeltaIndex` or :class:`DatetimeIndex` by passing range arguments `start`, `end`, and `periods` is deprecated in favor of :func:`timedelta_range` and :func:`date_range` (:issue:`23919`)
- Passing a string alias like ``'datetime64[ns, UTC]'`` as the `unit` parameter to :class:`DatetimeTZDtype` is deprecated. Use :class:`DatetimeTZDtype.construct_from_string` instead (:issue:`23990`).

.. _whatsnew_0240.deprecations.datetimelike_int_ops:

Integer Addition/Subtraction with Datetime-like Classes Is Deprecated
~~~~~~~~~~~~~~~~~~~~~~~~~~~~~~~~~~~~~~~~~~~~~~~~~~~~~~~~~~~~~~~~~~~~~
In the past, users could add or subtract integers or integer-dtypes arrays
from :class:`Period`, :class:`PeriodIndex`, and in some cases
:class:`Timestamp`, :class:`DatetimeIndex` and :class:`TimedeltaIndex`.

This usage is now deprecated.  Instead add or subtract integer multiples of
the object's ``freq`` attribute (:issue:`21939`)

Previous Behavior:

.. code-block:: ipython

    In [3]: per = pd.Period('2016Q1')
    In [4]: per + 3
    Out[4]: Period('2016Q4', 'Q-DEC')

    In [5]: ts = pd.Timestamp('1994-05-06 12:15:16', freq=pd.offsets.Hour())
    In [6]: ts + 2
    Out[6]: Timestamp('1994-05-06 14:15:16', freq='H')

    In [7]: tdi = pd.timedelta_range('1D', periods=2)
    In [8]: tdi - np.array([2, 1])
    Out[8]: TimedeltaIndex(['-1 days', '1 days'], dtype='timedelta64[ns]', freq=None)

    In [9]: dti = pd.date_range('2001-01-01', periods=2, freq='7D')
    In [10]: dti + pd.Index([1, 2])
    Out[10]: DatetimeIndex(['2001-01-08', '2001-01-22'], dtype='datetime64[ns]', freq=None)

Current Behavior:

.. ipython:: python
    :okwarning:

    per = pd.Period('2016Q1')
    per + 3

    per = pd.Period('2016Q1')
    per + 3 * per.freq

    ts = pd.Timestamp('1994-05-06 12:15:16', freq=pd.offsets.Hour())
    ts + 2 * ts.freq

    tdi = pd.timedelta_range('1D', periods=2)
    tdi - np.array([2 * tdi.freq, 1 * tdi.freq])

    dti = pd.date_range('2001-01-01', periods=2, freq='7D')
    dti + pd.Index([1 * dti.freq, 2 * dti.freq])

.. _whatsnew_0240.prior_deprecations:

Removal of prior version deprecations/changes
~~~~~~~~~~~~~~~~~~~~~~~~~~~~~~~~~~~~~~~~~~~~~

- The ``LongPanel`` and ``WidePanel`` classes have been removed (:issue:`10892`)
- :meth:`Series.repeat` has renamed the ``reps`` argument to ``repeats`` (:issue:`14645`)
- Several private functions were removed from the (non-public) module ``pandas.core.common`` (:issue:`22001`)
- Removal of the previously deprecated module ``pandas.core.datetools`` (:issue:`14105`, :issue:`14094`)
- Strings passed into :meth:`DataFrame.groupby` that refer to both column and index levels will raise a ``ValueError`` (:issue:`14432`)
- :meth:`Index.repeat` and :meth:`MultiIndex.repeat` have renamed the ``n`` argument to ``repeats`` (:issue:`14645`)
- The ``Series`` constructor and ``.astype`` method will now raise a ``ValueError`` if timestamp dtypes are passed in without a unit (e.g. ``np.datetime64``) for the ``dtype`` parameter (:issue:`15987`)
- Removal of the previously deprecated ``as_indexer`` keyword completely from ``str.match()`` (:issue:`22356`, :issue:`6581`)
- The modules ``pandas.types``, ``pandas.computation``, and ``pandas.util.decorators`` have been removed (:issue:`16157`, :issue:`16250`)
- Removed the ``pandas.formats.style`` shim for :class:`pandas.io.formats.style.Styler` (:issue:`16059`)
- :func:`pandas.pnow`, :func:`pandas.match`, :func:`pandas.groupby`, :func:`pd.get_store`, ``pd.Expr``, and ``pd.Term`` have been removed (:issue:`15538`, :issue:`15940`)
- :meth:`Categorical.searchsorted` and :meth:`Series.searchsorted` have renamed the ``v`` argument to ``value`` (:issue:`14645`)
- ``pandas.parser``, ``pandas.lib``, and ``pandas.tslib`` have been removed (:issue:`15537`)
- :meth:`TimedeltaIndex.searchsorted`, :meth:`DatetimeIndex.searchsorted`, and :meth:`PeriodIndex.searchsorted` have renamed the ``key`` argument to ``value`` (:issue:`14645`)
- :meth:`DataFrame.consolidate` and :meth:`Series.consolidate` have been removed (:issue:`15501`)
- Removal of the previously deprecated module ``pandas.json`` (:issue:`19944`)
- The module ``pandas.tools`` has been removed (:issue:`15358`, :issue:`16005`)
- :meth:`SparseArray.get_values` and :meth:`SparseArray.to_dense` have dropped the ``fill`` parameter (:issue:`14686`)
- :meth:`DataFrame.sortlevel` and :meth:`Series.sortlevel` have been removed (:issue:`15099`)
- :meth:`SparseSeries.to_dense` has dropped the ``sparse_only`` parameter (:issue:`14686`)
- :meth:`DataFrame.astype` and :meth:`Series.astype` have renamed the ``raise_on_error`` argument to ``errors`` (:issue:`14967`)
- ``is_sequence``, ``is_any_int_dtype``, and ``is_floating_dtype`` have been removed from ``pandas.api.types`` (:issue:`16163`, :issue:`16189`)

.. _whatsnew_0240.performance:

Performance Improvements
~~~~~~~~~~~~~~~~~~~~~~~~

- Slicing Series and DataFrames with an monotonically increasing :class:`CategoricalIndex`
  is now very fast and has speed comparable to slicing with an ``Int64Index``.
  The speed increase is both when indexing by label (using .loc) and position(.iloc) (:issue:`20395`)
  Slicing a monotonically increasing :class:`CategoricalIndex` itself (i.e. ``ci[1000:2000]``)
  shows similar speed improvements as above (:issue:`21659`)
- Improved performance of :meth:`CategoricalIndex.equals` when comparing to another :class:`CategoricalIndex` (:issue:`24023`)
- Improved performance of :func:`Series.describe` in case of numeric dtpyes (:issue:`21274`)
- Improved performance of :func:`pandas.core.groupby.GroupBy.rank` when dealing with tied rankings (:issue:`21237`)
- Improved performance of :func:`DataFrame.set_index` with columns consisting of :class:`Period` objects (:issue:`21582`, :issue:`21606`)
- Improved performance of membership checks in :class:`Categorical` and :class:`CategoricalIndex`
  (i.e. ``x in cat``-style checks are much faster). :meth:`CategoricalIndex.contains`
  is likewise much faster (:issue:`21369`, :issue:`21508`)
- Improved performance of :meth:`HDFStore.groups` (and dependent functions like
  :meth:`~HDFStore.keys`.  (i.e. ``x in store`` checks are much faster)
  (:issue:`21372`)
- Improved the performance of :func:`pandas.get_dummies` with ``sparse=True`` (:issue:`21997`)
- Improved performance of :func:`IndexEngine.get_indexer_non_unique` for sorted, non-unique indexes (:issue:`9466`)
- Improved performance of :func:`PeriodIndex.unique` (:issue:`23083`)
- Improved performance of :func:`pd.concat` for `Series` objects (:issue:`23404`)
- Improved performance of :meth:`DatetimeIndex.normalize` and :meth:`Timestamp.normalize` for timezone naive or UTC datetimes (:issue:`23634`)
- Improved performance of :meth:`DatetimeIndex.tz_localize` and various ``DatetimeIndex`` attributes with dateutil UTC timezone (:issue:`23772`)
- Improved performance of :class:`Categorical` constructor for `Series` objects (:issue:`23814`)

.. _whatsnew_0240.docs:

Documentation Changes
~~~~~~~~~~~~~~~~~~~~~

- Added sphinx spelling extension, updated documentation on how to use the spell check (:issue:`21079`)
-
-

.. _whatsnew_0240.bug_fixes:

Bug Fixes
~~~~~~~~~

Categorical
^^^^^^^^^^^

- Bug in :meth:`Categorical.from_codes` where ``NaN`` values in ``codes`` were silently converted to ``0`` (:issue:`21767`). In the future this will raise a ``ValueError``. Also changes the behavior of ``.from_codes([1.1, 2.0])``.
- Bug in :meth:`Categorical.sort_values` where ``NaN`` values were always positioned in front regardless of ``na_position`` value. (:issue:`22556`).
- Bug when indexing with a boolean-valued ``Categorical``. Now a boolean-valued ``Categorical`` is treated as a boolean mask (:issue:`22665`)
- Constructing a :class:`CategoricalIndex` with empty values and boolean categories was raising a ``ValueError`` after a change to dtype coercion (:issue:`22702`).
- Bug in :meth:`Categorical.take` with a user-provided ``fill_value`` not encoding the ``fill_value``, which could result in a ``ValueError``, incorrect results, or a segmentation fault (:issue:`23296`).
- In meth:`Series.unstack`, specifying a ``fill_value`` not present in the categories now raises a ``TypeError`` rather than ignoring the ``fill_value`` (:issue:`23284`)
- Bug when resampling :meth:`Dataframe.resample()` and aggregating on categorical data, the categorical dtype was getting lost. (:issue:`23227`)
- Bug in many methods of the ``.str``-accessor, which always failed on calling the ``CategoricalIndex.str`` constructor (:issue:`23555`, :issue:`23556`)

Datetimelike
^^^^^^^^^^^^

- Fixed bug where two :class:`DateOffset` objects with different ``normalize`` attributes could evaluate as equal (:issue:`21404`)
- Fixed bug where :meth:`Timestamp.resolution` incorrectly returned 1-microsecond ``timedelta`` instead of 1-nanosecond :class:`Timedelta` (:issue:`21336`, :issue:`21365`)
- Bug in :func:`to_datetime` that did not consistently return an :class:`Index` when ``box=True`` was specified (:issue:`21864`)
- Bug in :class:`DatetimeIndex` comparisons where string comparisons incorrectly raises ``TypeError`` (:issue:`22074`)
- Bug in :class:`DatetimeIndex` comparisons when comparing against ``timedelta64[ns]`` dtyped arrays; in some cases ``TypeError`` was incorrectly raised, in others it incorrectly failed to raise (:issue:`22074`)
- Bug in :class:`DatetimeIndex` comparisons when comparing against object-dtyped arrays (:issue:`22074`)
- Bug in :class:`DataFrame` with ``datetime64[ns]`` dtype addition and subtraction with ``Timedelta``-like objects (:issue:`22005`, :issue:`22163`)
- Bug in :class:`DataFrame` with ``datetime64[ns]`` dtype addition and subtraction with ``DateOffset`` objects returning an ``object`` dtype instead of ``datetime64[ns]`` dtype (:issue:`21610`, :issue:`22163`)
- Bug in :class:`DataFrame` with ``datetime64[ns]`` dtype comparing against ``NaT`` incorrectly (:issue:`22242`, :issue:`22163`)
- Bug in :class:`DataFrame` with ``datetime64[ns]`` dtype subtracting ``Timestamp``-like object incorrectly returned ``datetime64[ns]`` dtype instead of ``timedelta64[ns]`` dtype (:issue:`8554`, :issue:`22163`)
- Bug in :class:`DataFrame` with ``datetime64[ns]`` dtype subtracting ``np.datetime64`` object with non-nanosecond unit failing to convert to nanoseconds (:issue:`18874`, :issue:`22163`)
- Bug in :class:`DataFrame` comparisons against ``Timestamp``-like objects failing to raise ``TypeError`` for inequality checks with mismatched types (:issue:`8932`, :issue:`22163`)
- Bug in :class:`DataFrame` with mixed dtypes including ``datetime64[ns]`` incorrectly raising ``TypeError`` on equality comparisons (:issue:`13128`, :issue:`22163`)
- Bug in :meth:`DataFrame.eq` comparison against ``NaT`` incorrectly returning ``True`` or ``NaN`` (:issue:`15697`, :issue:`22163`)
- Bug in :class:`DatetimeIndex` subtraction that incorrectly failed to raise ``OverflowError`` (:issue:`22492`, :issue:`22508`)
- Bug in :class:`DatetimeIndex` incorrectly allowing indexing with ``Timedelta`` object (:issue:`20464`)
- Bug in :class:`DatetimeIndex` where frequency was being set if original frequency was ``None`` (:issue:`22150`)
- Bug in rounding methods of :class:`DatetimeIndex` (:meth:`~DatetimeIndex.round`, :meth:`~DatetimeIndex.ceil`, :meth:`~DatetimeIndex.floor`) and :class:`Timestamp` (:meth:`~Timestamp.round`, :meth:`~Timestamp.ceil`, :meth:`~Timestamp.floor`) could give rise to loss of precision (:issue:`22591`)
- Bug in :func:`to_datetime` with an :class:`Index` argument that would drop the ``name`` from the result (:issue:`21697`)
- Bug in :class:`PeriodIndex` where adding or subtracting a :class:`timedelta` or :class:`Tick` object produced incorrect results (:issue:`22988`)
- Bug in the :class:`Series` repr with period-dtype data missing a space before the data (:issue:`23601`)
- Bug in :func:`date_range` when decrementing a start date to a past end date by a negative frequency (:issue:`23270`)
- Bug in :meth:`Series.min` which would return ``NaN`` instead of ``NaT`` when called on a series of ``NaT`` (:issue:`23282`)
- Bug in :func:`DataFrame.combine` with datetimelike values raising a TypeError (:issue:`23079`)
- Bug in :func:`date_range` with frequency of ``Day`` or higher where dates sufficiently far in the future could wrap around to the past instead of raising ``OutOfBoundsDatetime`` (:issue:`14187`)
- Bug in :class:`PeriodIndex` with attribute ``freq.n`` greater than 1 where adding a :class:`DateOffset` object would return incorrect results (:issue:`23215`)
- Bug in :class:`Series` that interpreted string indices as lists of characters when setting datetimelike values (:issue:`23451`)
- Bug in :class:`Timestamp` constructor which would drop the frequency of an input :class:`Timestamp` (:issue:`22311`)
- Bug in :class:`DatetimeIndex` where calling ``np.array(dtindex, dtype=object)`` would incorrectly return an array of ``long`` objects (:issue:`23524`)
- Bug in :class:`Index` where passing a timezone-aware :class:`DatetimeIndex` and `dtype=object` would incorrectly raise a ``ValueError`` (:issue:`23524`)
- Bug in :class:`Index` where calling ``np.array(dtindex, dtype=object)`` on a timezone-naive :class:`DatetimeIndex` would return an array of ``datetime`` objects instead of :class:`Timestamp` objects, potentially losing nanosecond portions of the timestamps (:issue:`23524`)

Timedelta
^^^^^^^^^
- Bug in :class:`DataFrame` with ``timedelta64[ns]`` dtype division by ``Timedelta``-like scalar incorrectly returning ``timedelta64[ns]`` dtype instead of ``float64`` dtype (:issue:`20088`, :issue:`22163`)
- Bug in adding a :class:`Index` with object dtype to a :class:`Series` with ``timedelta64[ns]`` dtype incorrectly raising (:issue:`22390`)
- Bug in multiplying a :class:`Series` with numeric dtype against a ``timedelta`` object (:issue:`22390`)
- Bug in :class:`Series` with numeric dtype when adding or subtracting an an array or ``Series`` with ``timedelta64`` dtype (:issue:`22390`)
- Bug in :class:`Index` with numeric dtype when multiplying or dividing an array with dtype ``timedelta64`` (:issue:`22390`)
- Bug in :class:`TimedeltaIndex` incorrectly allowing indexing with ``Timestamp`` object (:issue:`20464`)
- Fixed bug where subtracting :class:`Timedelta` from an object-dtyped array would raise ``TypeError`` (:issue:`21980`)
- Fixed bug in adding a :class:`DataFrame` with all-`timedelta64[ns]` dtypes to a :class:`DataFrame` with all-integer dtypes returning incorrect results instead of raising ``TypeError`` (:issue:`22696`)
- Bug in :class:`TimedeltaIndex` where adding a timezone-aware datetime scalar incorrectly returned a timezone-naive :class:`DatetimeIndex` (:issue:`23215`)
- Bug in :class:`TimedeltaIndex` where adding ``np.timedelta64('NaT')`` incorrectly returned an all-`NaT` :class:`DatetimeIndex` instead of an all-`NaT` :class:`TimedeltaIndex` (:issue:`23215`)
- Bug in :class:`Timedelta` and :func:`to_timedelta()` have inconsistencies in supported unit string (:issue:`21762`)
- Bug in :class:`TimedeltaIndex` division where dividing by another :class:`TimedeltaIndex` raised ``TypeError`` instead of returning a :class:`Float64Index` (:issue:`23829`, :issue:`22631`)

Timezones
^^^^^^^^^

- Bug in :meth:`DatetimeIndex.shift` where an ``AssertionError`` would raise when shifting across DST (:issue:`8616`)
- Bug in :class:`Timestamp` constructor where passing an invalid timezone offset designator (``Z``) would not raise a ``ValueError`` (:issue:`8910`)
- Bug in :meth:`Timestamp.replace` where replacing at a DST boundary would retain an incorrect offset (:issue:`7825`)
- Bug in :meth:`Series.replace` with ``datetime64[ns, tz]`` data when replacing ``NaT`` (:issue:`11792`)
- Bug in :class:`Timestamp` when passing different string date formats with a timezone offset would produce different timezone offsets (:issue:`12064`)
- Bug when comparing a tz-naive :class:`Timestamp` to a tz-aware :class:`DatetimeIndex` which would coerce the :class:`DatetimeIndex` to tz-naive (:issue:`12601`)
- Bug in :meth:`Series.truncate` with a tz-aware :class:`DatetimeIndex` which would cause a core dump (:issue:`9243`)
- Bug in :class:`Series` constructor which would coerce tz-aware and tz-naive :class:`Timestamp` to tz-aware (:issue:`13051`)
- Bug in :class:`Index` with ``datetime64[ns, tz]`` dtype that did not localize integer data correctly (:issue:`20964`)
- Bug in :class:`DatetimeIndex` where constructing with an integer and tz would not localize correctly (:issue:`12619`)
- Fixed bug where :meth:`DataFrame.describe` and :meth:`Series.describe` on tz-aware datetimes did not show `first` and `last` result (:issue:`21328`)
- Bug in :class:`DatetimeIndex` comparisons failing to raise ``TypeError`` when comparing timezone-aware ``DatetimeIndex`` against ``np.datetime64`` (:issue:`22074`)
- Bug in ``DataFrame`` assignment with a timezone-aware scalar (:issue:`19843`)
- Bug in :func:`DataFrame.asof` that raised a ``TypeError`` when attempting to compare tz-naive and tz-aware timestamps (:issue:`21194`)
- Bug when constructing a :class:`DatetimeIndex` with :class:`Timestamp` constructed with the ``replace`` method across DST (:issue:`18785`)
- Bug when setting a new value with :meth:`DataFrame.loc` with a :class:`DatetimeIndex` with a DST transition (:issue:`18308`, :issue:`20724`)
- Bug in :meth:`DatetimeIndex.unique` that did not re-localize tz-aware dates correctly (:issue:`21737`)
- Bug when indexing a :class:`Series` with a DST transition (:issue:`21846`)
- Bug in :meth:`DataFrame.resample` and :meth:`Series.resample` where an ``AmbiguousTimeError`` or ``NonExistentTimeError`` would raise if a timezone aware timeseries ended on a DST transition (:issue:`19375`, :issue:`10117`)
- Bug in :meth:`DataFrame.drop` and :meth:`Series.drop` when specifying a tz-aware Timestamp key to drop from a :class:`DatetimeIndex` with a DST transition (:issue:`21761`)
- Bug in :class:`DatetimeIndex` constructor where :class:`NaT` and ``dateutil.tz.tzlocal`` would raise an ``OutOfBoundsDatetime`` error (:issue:`23807`)
- Bug in :meth:`DatetimeIndex.tz_localize` and :meth:`Timestamp.tz_localize` with ``dateutil.tz.tzlocal`` near a DST transition that would return an incorrectly localized datetime (:issue:`23807`)
- Bug in :class:`Timestamp` constructor where a ``dateutil.tz.tzutc`` timezone passed with a ``datetime.datetime`` argument would be converted to a ``pytz.UTC`` timezone (:issue:`23807`)

Offsets
^^^^^^^

- Bug in :class:`FY5253` where date offsets could incorrectly raise an ``AssertionError`` in arithmetic operatons (:issue:`14774`)
- Bug in :class:`DateOffset` where keyword arguments ``week`` and ``milliseconds`` were accepted and ignored.  Passing these will now raise ``ValueError`` (:issue:`19398`)
- Bug in adding :class:`DateOffset` with :class:`DataFrame` or :class:`PeriodIndex` incorrectly raising ``TypeError`` (:issue:`23215`)
- Bug in comparing :class:`DateOffset` objects with non-DateOffset objects, particularly strings, raising ``ValueError`` instead of returning ``False`` for equality checks and ``True`` for not-equal checks (:issue:`23524`)

Numeric
^^^^^^^

- Bug in :class:`Series` ``__rmatmul__`` doesn't support matrix vector multiplication (:issue:`21530`)
- Bug in :func:`factorize` fails with read-only array (:issue:`12813`)
- Fixed bug in :func:`unique` handled signed zeros inconsistently: for some inputs 0.0 and -0.0 were treated as equal and for some inputs as different. Now they are treated as equal for all inputs (:issue:`21866`)
- Bug in :meth:`DataFrame.agg`, :meth:`DataFrame.transform` and :meth:`DataFrame.apply` where,
  when supplied with a list of functions and ``axis=1`` (e.g. ``df.apply(['sum', 'mean'], axis=1)``),
  a ``TypeError`` was wrongly raised. For all three methods such calculation are now done correctly. (:issue:`16679`).
- Bug in :class:`Series` comparison against datetime-like scalars and arrays (:issue:`22074`)
- Bug in :class:`DataFrame` multiplication between boolean dtype and integer returning ``object`` dtype instead of integer dtype (:issue:`22047`, :issue:`22163`)
- Bug in :meth:`DataFrame.apply` where, when supplied with a string argument and additional positional or keyword arguments (e.g. ``df.apply('sum', min_count=1)``), a ``TypeError`` was wrongly raised (:issue:`22376`)
- Bug in :meth:`DataFrame.astype` to extension dtype may raise ``AttributeError`` (:issue:`22578`)
- Bug in :class:`DataFrame` with ``timedelta64[ns]`` dtype arithmetic operations with ``ndarray`` with integer dtype incorrectly treating the narray as ``timedelta64[ns]`` dtype (:issue:`23114`)
- Bug in :meth:`Series.rpow` with object dtype ``NaN`` for ``1 ** NA`` instead of ``1`` (:issue:`22922`).
- :meth:`Series.agg` can now handle numpy NaN-aware methods like :func:`numpy.nansum` (:issue:`19629`)
- Bug in :meth:`Series.rank` and :meth:`DataFrame.rank` when ``pct=True`` and more than 2:sup:`24` rows are present resulted in percentages greater than 1.0 (:issue:`18271`)
- Calls such as :meth:`DataFrame.round` with a non-unique :meth:`CategoricalIndex` now return expected data. Previously, data would be improperly duplicated (:issue:`21809`).

Strings
^^^^^^^

- Bug in :meth:`Index.str.partition` was not nan-safe (:issue:`23558`).
- Bug in :meth:`Index.str.split` was not nan-safe (:issue:`23677`).
- Bug :func:`Series.str.contains` not respecting the ``na`` argument for a ``Categorical`` dtype ``Series`` (:issue:`22158`)
- Bug in :meth:`Index.str.cat` when the result contained only ``NaN`` (:issue:`24044`)

Interval
^^^^^^^^

- Bug in the :class:`IntervalIndex` constructor where the ``closed`` parameter did not always override the inferred ``closed`` (:issue:`19370`)
- Bug in the ``IntervalIndex`` repr where a trailing comma was missing after the list of intervals (:issue:`20611`)
- Bug in :class:`Interval` where scalar arithmetic operations did not retain the ``closed`` value (:issue:`22313`)
- Bug in :class:`IntervalIndex` where indexing with datetime-like values raised a ``KeyError`` (:issue:`20636`)
- Bug in ``IntervalTree`` where data containing ``NaN`` triggered a warning and resulted in incorrect indexing queries with :class:`IntervalIndex` (:issue:`23352`)

Indexing
^^^^^^^^

- The traceback from a ``KeyError`` when asking ``.loc`` for a single missing label is now shorter and more clear (:issue:`21557`)
- :class:`PeriodIndex` now emits a ``KeyError`` when a malformed string is looked up, which is consistent with the behavior of :class:`DateTimeIndex` (:issue:`22803`)
- When ``.ix`` is asked for a missing integer label in a :class:`MultiIndex` with a first level of integer type, it now raises a ``KeyError``, consistently with the case of a flat :class:`Int64Index`, rather than falling back to positional indexing (:issue:`21593`)
- Bug in :meth:`DatetimeIndex.reindex` when reindexing a tz-naive and tz-aware :class:`DatetimeIndex` (:issue:`8306`)
- Bug in :meth:`Series.reindex` when reindexing an empty series with a ``datetime64[ns, tz]`` dtype (:issue:`20869`)
- Bug in :class:`DataFrame` when setting values with ``.loc`` and a timezone aware :class:`DatetimeIndex` (:issue:`11365`)
- ``DataFrame.__getitem__`` now accepts dictionaries and dictionary keys as list-likes of labels, consistently with ``Series.__getitem__`` (:issue:`21294`)
- Fixed ``DataFrame[np.nan]`` when columns are non-unique (:issue:`21428`)
- Bug when indexing :class:`DatetimeIndex` with nanosecond resolution dates and timezones (:issue:`11679`)
- Bug where indexing with a Numpy array containing negative values would mutate the indexer (:issue:`21867`)
- Bug where mixed indexes wouldn't allow integers for ``.at`` (:issue:`19860`)
- ``Float64Index.get_loc`` now raises ``KeyError`` when boolean key passed. (:issue:`19087`)
- Bug in :meth:`DataFrame.loc` when indexing with an :class:`IntervalIndex` (:issue:`19977`)
- :class:`Index` no longer mangles ``None``, ``NaN`` and ``NaT``, i.e. they are treated as three different keys. However, for numeric Index all three are still coerced to a ``NaN`` (:issue:`22332`)
- Bug in `scalar in Index` if scalar is a float while the ``Index`` is of integer dtype (:issue:`22085`)
- Bug in `MultiIndex.set_levels` when levels value is not subscriptable (:issue:`23273`)
- Bug where setting a timedelta column by ``Index`` causes it to be casted to double, and therefore lose precision (:issue:`23511`)
- Bug in :func:`Index.union` and :func:`Index.intersection` where name of the ``Index`` of the result was not computed correctly for certain cases (:issue:`9943`, :issue:`9862`)
- Bug in :class:`Index` slicing with boolean :class:`Index` may raise ``TypeError`` (:issue:`22533`)
- Bug in ``PeriodArray.__setitem__`` when accepting slice and list-like value (:issue:`23978`)

Missing
^^^^^^^

- Bug in :func:`DataFrame.fillna` where a ``ValueError`` would raise when one column contained a ``datetime64[ns, tz]`` dtype (:issue:`15522`)
- Bug in :func:`Series.hasnans` that could be incorrectly cached and return incorrect answers if null elements are introduced after an initial call (:issue:`19700`)
- :func:`Series.isin` now treats all NaN-floats as equal also for `np.object`-dtype. This behavior is consistent with the behavior for float64 (:issue:`22119`)
- :func:`unique` no longer mangles NaN-floats and the ``NaT``-object for `np.object`-dtype, i.e. ``NaT`` is no longer coerced to a NaN-value and is treated as a different entity. (:issue:`22295`)


MultiIndex
^^^^^^^^^^

- Removed compatibility for :class:`MultiIndex` pickles prior to version 0.8.0; compatibility with :class:`MultiIndex` pickles from version 0.13 forward is maintained (:issue:`21654`)
- :meth:`MultiIndex.get_loc_level` (and as a consequence, ``.loc`` on a ``Series`` or ``DataFrame`` with a :class:`MultiIndex` index) will now raise a ``KeyError``, rather than returning an empty ``slice``, if asked a label which is present in the ``levels`` but is unused (:issue:`22221`)
- Fix ``TypeError`` in Python 3 when creating :class:`MultiIndex` in which some levels have mixed types, e.g. when some labels are tuples (:issue:`15457`)

I/O
^^^


.. _whatsnew_0240.bug_fixes.nan_with_str_dtype:

Proper handling of `np.NaN` in a string data-typed column with the Python engine
^^^^^^^^^^^^^^^^^^^^^^^^^^^^^^^^^^^^^^^^^^^^^^^^^^^^^^^^^^^^^^^^^^^^^^^^^^^^^^^^

There was bug in :func:`read_excel` and :func:`read_csv` with the Python
engine, where missing values turned to ``'nan'`` with ``dtype=str`` and
``na_filter=True``. Now, these missing values are converted to the string
missing indicator, ``np.nan``. (:issue `20377`)

.. ipython:: python
   :suppress:

   from pandas.compat import StringIO

Previous Behavior:

.. code-block:: ipython

   In [5]: data = 'a,b,c\n1,,3\n4,5,6'
   In [6]: df = pd.read_csv(StringIO(data), engine='python', dtype=str, na_filter=True)
   In [7]: df.loc[0, 'b']
   Out[7]:
   'nan'

Current Behavior:

.. ipython:: python

   data = 'a,b,c\n1,,3\n4,5,6'
   df = pd.read_csv(StringIO(data), engine='python', dtype=str, na_filter=True)
   df.loc[0, 'b']

Notice how we now instead output ``np.nan`` itself instead of a stringified form of it.

- Bug in :func:`read_csv` in which a column specified with ``CategoricalDtype`` of boolean categories was not being correctly coerced from string values to booleans (:issue:`20498`)
- Bug in :meth:`to_sql` when writing timezone aware data (``datetime64[ns, tz]`` dtype) would raise a ``TypeError`` (:issue:`9086`)
- Bug in :meth:`to_sql` where a naive DatetimeIndex would be written as ``TIMESTAMP WITH TIMEZONE`` type in supported databases, e.g. PostgreSQL (:issue:`23510`)
- Bug in :meth:`read_excel()` when ``parse_cols`` is specified with an empty dataset (:issue:`9208`)
- :func:`read_html()` no longer ignores all-whitespace ``<tr>`` within ``<thead>`` when considering the ``skiprows`` and ``header`` arguments. Previously, users had to decrease their ``header`` and ``skiprows`` values on such tables to work around the issue. (:issue:`21641`)
- :func:`read_excel()` will correctly show the deprecation warning for previously deprecated ``sheetname`` (:issue:`17994`)
- :func:`read_csv()` and func:`read_table()` will throw ``UnicodeError`` and not coredump on badly encoded strings (:issue:`22748`)
- :func:`read_csv()` will correctly parse timezone-aware datetimes (:issue:`22256`)
- Bug in :func:`read_csv()` in which memory management was prematurely optimized for the C engine when the data was being read in chunks (:issue:`23509`)
- Bug in :func:`read_csv()` in unnamed columns were being improperly identified when extracting a multi-index (:issue:`23687`)
- :func:`read_sas()` will parse numbers in sas7bdat-files that have width less than 8 bytes correctly. (:issue:`21616`)
- :func:`read_sas()` will correctly parse sas7bdat files with many columns (:issue:`22628`)
- :func:`read_sas()` will correctly parse sas7bdat files with data page types having also bit 7 set (so page type is 128 + 256 = 384) (:issue:`16615`)
- Bug in :meth:`detect_client_encoding` where potential ``IOError`` goes unhandled when importing in a mod_wsgi process due to restricted access to stdout. (:issue:`21552`)
- Bug in :func:`to_html()` with ``index=False`` misses truncation indicators (...) on truncated DataFrame (:issue:`15019`, :issue:`22783`)
- Bug in :func:`DataFrame.to_string()` that broke column alignment when ``index=False`` and width of first column's values is greater than the width of first column's header (:issue:`16839`, :issue:`13032`)
- Bug in :func:`DataFrame.to_string()` that caused representations of :class:`DataFrame` to not take up the whole window (:issue:`22984`)
- Bug in :func:`DataFrame.to_csv` where a single level MultiIndex incorrectly wrote a tuple. Now just the value of the index is written (:issue:`19589`).
- Bug in :meth:`HDFStore.append` when appending a :class:`DataFrame` with an empty string column and ``min_itemsize`` < 8 (:issue:`12242`)
- Bug in :func:`read_csv()` in which memory leaks occurred in the C engine when parsing ``NaN`` values due to insufficient cleanup on completion or error (:issue:`21353`)
- Bug in :func:`read_csv()` in which incorrect error messages were being raised when ``skipfooter`` was passed in along with ``nrows``, ``iterator``, or ``chunksize`` (:issue:`23711`)
- Bug in :meth:`read_csv()` in which :class:`MultiIndex` index names were being improperly handled in the cases when they were not provided (:issue:`23484`)
- Bug in :meth:`read_csv()` in which unnecessary warnings were being raised when the dialect's values conflicted with the default arguments (:issue:`23761`)
- Bug in :meth:`read_html()` in which the error message was not displaying the valid flavors when an invalid one was provided (:issue:`23549`)
- Bug in :meth:`read_excel()` in which extraneous header names were extracted, even though none were specified (:issue:`11733`)
- Bug in :meth:`read_excel()` in which column names were not being properly converted to string sometimes in Python 2.x (:issue:`23874`)
- Bug in :meth:`read_excel()` in which ``index_col=None`` was not being respected and parsing index columns anyway (:issue:`18792`, :issue:`20480`)
- Bug in :meth:`read_excel()` in which ``usecols`` was not being validated for proper column names when passed in as a string (:issue:`20480`)
- Bug in :meth:`DataFrame.to_dict` when the resulting dict contains non-Python scalars in the case of numeric data (:issue:`23753`)
- :func:`DataFrame.to_string()`, :func:`DataFrame.to_html()`, :func:`DataFrame.to_latex()` will correctly format output when a string is passed as the ``float_format`` argument (:issue:`21625`, :issue:`22270`)

Plotting
^^^^^^^^

- Bug in :func:`DataFrame.plot.scatter` and :func:`DataFrame.plot.hexbin` caused x-axis label and ticklabels to disappear when colorbar was on in IPython inline backend (:issue:`10611`, :issue:`10678`, and :issue:`20455`)
- Bug in plotting a Series with datetimes using :func:`matplotlib.axes.Axes.scatter` (:issue:`22039`)

Groupby/Resample/Rolling
^^^^^^^^^^^^^^^^^^^^^^^^

- Bug in :func:`pandas.core.groupby.GroupBy.first` and :func:`pandas.core.groupby.GroupBy.last` with ``as_index=False`` leading to the loss of timezone information (:issue:`15884`)
- Bug in :meth:`DatetimeIndex.resample` when downsampling across a DST boundary (:issue:`8531`)
- Bug where ``ValueError`` is wrongly raised when calling :func:`~pandas.core.groupby.SeriesGroupBy.count` method of a
  ``SeriesGroupBy`` when the grouping variable only contains NaNs and numpy version < 1.13 (:issue:`21956`).
- Multiple bugs in :func:`pandas.core.Rolling.min` with ``closed='left'`` and a
  datetime-like index leading to incorrect results and also segfault. (:issue:`21704`)
- Bug in :meth:`Resampler.apply` when passing postiional arguments to applied func (:issue:`14615`).
- Bug in :meth:`Series.resample` when passing ``numpy.timedelta64`` to ``loffset`` kwarg (:issue:`7687`).
- Bug in :meth:`Resampler.asfreq` when frequency of ``TimedeltaIndex`` is a subperiod of a new frequency (:issue:`13022`).
- Bug in :meth:`SeriesGroupBy.mean` when values were integral but could not fit inside of int64, overflowing instead. (:issue:`22487`)
- :func:`RollingGroupby.agg` and :func:`ExpandingGroupby.agg` now support multiple aggregation functions as parameters (:issue:`15072`)
- Bug in :meth:`DataFrame.resample` and :meth:`Series.resample` when resampling by a weekly offset (``'W'``) across a DST transition (:issue:`9119`, :issue:`21459`)
- Bug in :meth:`DataFrame.expanding` in which the ``axis`` argument was not being respected during aggregations (:issue:`23372`)
- Bug in :meth:`pandas.core.groupby.DataFrameGroupBy.transform` which caused missing values when the input function can accept a :class:`DataFrame` but renames it (:issue:`23455`).
- Bug in :func:`pandas.core.groupby.GroupBy.nth` where column order was not always preserved (:issue:`20760`)
- Bug in :meth:`pandas.core.groupby.DataFrameGroupBy.rank` with ``method='dense'`` and ``pct=True`` when a group has only one member would raise a ``ZeroDivisionError`` (:issue:`23666`).

Reshaping
^^^^^^^^^

- Bug in :func:`pandas.concat` when joining resampled DataFrames with timezone aware index (:issue:`13783`)
- Bug in :func:`pandas.concat` when joining only `Series` the `names` argument of `concat` is no longer ignored (:issue:`23490`)
- Bug in :meth:`Series.combine_first` with ``datetime64[ns, tz]`` dtype which would return tz-naive result (:issue:`21469`)
- Bug in :meth:`Series.where` and :meth:`DataFrame.where` with ``datetime64[ns, tz]`` dtype (:issue:`21546`)
- Bug in :meth:`DataFrame.where` with an empty DataFrame and empty ``cond`` having non-bool dtype (:issue:`21947`)
- Bug in :meth:`Series.mask` and :meth:`DataFrame.mask` with ``list`` conditionals (:issue:`21891`)
- Bug in :meth:`DataFrame.replace` raises RecursionError when converting OutOfBounds ``datetime64[ns, tz]`` (:issue:`20380`)
- :func:`pandas.core.groupby.GroupBy.rank` now raises a ``ValueError`` when an invalid value is passed for argument ``na_option`` (:issue:`22124`)
- Bug in :func:`get_dummies` with Unicode attributes in Python 2 (:issue:`22084`)
- Bug in :meth:`DataFrame.replace` raises ``RecursionError`` when replacing empty lists (:issue:`22083`)
- Bug in :meth:`Series.replace` and meth:`DataFrame.replace` when dict is used as the ``to_replace`` value and one key in the dict is is another key's value, the results were inconsistent between using integer key and using string key (:issue:`20656`)
- Bug in :meth:`DataFrame.drop_duplicates` for empty ``DataFrame`` which incorrectly raises an error (:issue:`20516`)
- Bug in :func:`pandas.wide_to_long` when a string is passed to the stubnames argument and a column name is a substring of that stubname (:issue:`22468`)
- Bug in :func:`merge` when merging ``datetime64[ns, tz]`` data that contained a DST transition (:issue:`18885`)
- Bug in :func:`merge_asof` when merging on float values within defined tolerance (:issue:`22981`)
- Bug in :func:`pandas.concat` when concatenating a multicolumn DataFrame with tz-aware data against a DataFrame with a different number of columns (:issue:`22796`)
- Bug in :func:`merge_asof` where confusing error message raised when attempting to merge with missing values (:issue:`23189`)
- Bug in :meth:`DataFrame.nsmallest` and :meth:`DataFrame.nlargest` for dataframes that have a :class:`MultiIndex` for columns (:issue:`23033`).
- Bug in :func:`pandas.melt` when passing column names that are not present in ``DataFrame`` (:issue:`23575`)
- Bug in :meth:`DataFrame.append` with a :class:`Series` with a dateutil timezone would raise a ``TypeError`` (:issue:`23682`)
- Bug in ``Series`` construction when passing no data and ``dtype=str`` (:issue:`22477`)
- Bug in :func:`cut` with ``bins`` as an overlapping ``IntervalIndex`` where multiple bins were returned per item instead of raising a ``ValueError`` (:issue:`23980`)
<<<<<<< HEAD
- Bug in :func:`pandas.concat` when joining series datetimetz with series category would lose timezone (:issue:`23816`)
=======
- Bug in :meth:`DataFrame.join` when joining on partial MultiIndex would drop names (:issue:`20452`).
>>>>>>> 1d3ed917

.. _whatsnew_0240.bug_fixes.sparse:

Sparse
^^^^^^

- Updating a boolean, datetime, or timedelta column to be Sparse now works (:issue:`22367`)
- Bug in :meth:`Series.to_sparse` with Series already holding sparse data not constructing properly (:issue:`22389`)
- Providing a ``sparse_index`` to the SparseArray constructor no longer defaults the na-value to ``np.nan`` for all dtypes. The correct na_value for ``data.dtype`` is now used.
- Bug in ``SparseArray.nbytes`` under-reporting its memory usage by not including the size of its sparse index.
- Improved performance of :meth:`Series.shift` for non-NA ``fill_value``, as values are no longer converted to a dense array.
- Bug in ``DataFrame.groupby`` not including ``fill_value`` in the groups for non-NA ``fill_value`` when grouping by a sparse column (:issue:`5078`)
- Bug in unary inversion operator (``~``) on a ``SparseSeries`` with boolean values. The performance of this has also been improved (:issue:`22835`)
- Bug in :meth:`SparseArary.unique` not returning the unique values (:issue:`19595`)
- Bug in :meth:`SparseArray.nonzero` and :meth:`SparseDataFrame.dropna` returning shifted/incorrect results (:issue:`21172`)
- Bug in :meth:`DataFrame.apply` where dtypes would lose sparseness (:issue:`23744`)

Build Changes
^^^^^^^^^^^^^

- Building pandas for development now requires ``cython >= 0.28.2`` (:issue:`21688`)
- Testing pandas now requires ``hypothesis>=3.58``.  You can find `the Hypothesis docs here <https://hypothesis.readthedocs.io/en/latest/index.html>`_, and a pandas-specific introduction :ref:`in the contributing guide <using-hypothesis>`. (:issue:`22280`)
-

Other
^^^^^

- :meth:`~pandas.io.formats.style.Styler.background_gradient` now takes a ``text_color_threshold`` parameter to automatically lighten the text color based on the luminance of the background color. This improves readability with dark background colors without the need to limit the background colormap range. (:issue:`21258`)
- Require at least 0.28.2 version of ``cython`` to support read-only memoryviews (:issue:`21688`)
- :meth:`~pandas.io.formats.style.Styler.background_gradient` now also supports tablewise application (in addition to rowwise and columnwise) with ``axis=None`` (:issue:`15204`)
- :meth:`DataFrame.nlargest` and :meth:`DataFrame.nsmallest` now returns the correct n values when keep != 'all' also when tied on the first columns (:issue:`22752`)
- :meth:`~pandas.io.formats.style.Styler.bar` now also supports tablewise application (in addition to rowwise and columnwise) with ``axis=None`` and setting clipping range with ``vmin`` and ``vmax`` (:issue:`21548` and :issue:`21526`). ``NaN`` values are also handled properly.
- Logical operations ``&, |, ^`` between :class:`Series` and :class:`Index` will no longer raise ``ValueError`` (:issue:`22092`)
- Checking PEP 3141 numbers in :func:`~pandas.api.types.is_scalar` function returns ``True`` (:issue:`22903`)
- Bug in :meth:`DataFrame.combine_first` in which column types were unexpectedly converted to float (:issue:`20699`)

.. _whatsnew_0.24.0.contributors:

Contributors
~~~~~~~~~~~~

.. contributors:: v0.23.4..HEAD<|MERGE_RESOLUTION|>--- conflicted
+++ resolved
@@ -1545,11 +1545,8 @@
 - Bug in :meth:`DataFrame.append` with a :class:`Series` with a dateutil timezone would raise a ``TypeError`` (:issue:`23682`)
 - Bug in ``Series`` construction when passing no data and ``dtype=str`` (:issue:`22477`)
 - Bug in :func:`cut` with ``bins`` as an overlapping ``IntervalIndex`` where multiple bins were returned per item instead of raising a ``ValueError`` (:issue:`23980`)
-<<<<<<< HEAD
 - Bug in :func:`pandas.concat` when joining series datetimetz with series category would lose timezone (:issue:`23816`)
-=======
 - Bug in :meth:`DataFrame.join` when joining on partial MultiIndex would drop names (:issue:`20452`).
->>>>>>> 1d3ed917
 
 .. _whatsnew_0240.bug_fixes.sparse:
 
