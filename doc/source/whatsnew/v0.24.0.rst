.. _whatsnew_0240:

What's New in 0.24.0 (January XX, 2019)
---------------------------------------

.. warning::

   The 0.24.x series of releases will be the last to support Python 2. Future feature
   releases will support Python 3 only. See :ref:`install.dropping-27` for more.

{{ header }}

These are the changes in pandas 0.24.0. See :ref:`release` for a full changelog
including other versions of pandas.

Highlights include

* :ref:`Optional Nullable Integer Support <whatsnew_0240.enhancements.intna>`
* :ref:`New APIs for accessing the array backing a Series or Index <whatsnew_0240.values_api>`
* :ref:`A new top-level :func:`pandas.array` method for creating arrays <whatsnew_0240.enhancements.array>`
* :ref:`Store Interval and Period data in a :class:`Series` or :class:`DataFrame` <whatsnew_0240.enhancements.interval>`
* :ref:`Support for joining on two MultiIndexes <whatsnew_0240.enhancements.join_with_two_multiindexes>`

.. _whatsnew_0240.enhancements.intna:

Optional Integer NA Support
^^^^^^^^^^^^^^^^^^^^^^^^^^^

Pandas has gained the ability to hold integer dtypes with missing values. This long requested feature is enabled through the use of :ref:`extension types <extending.extension-types>`.
Here is an example of the usage.

We can construct a ``Series`` with the specified dtype. The dtype string ``Int64`` is a pandas ``ExtensionDtype``. Specifying a list or array using the traditional missing value
marker of ``np.nan`` will infer to integer dtype. The display of the ``Series`` will also use the ``NaN`` to indicate missing values in string outputs. (:issue:`20700`, :issue:`20747`, :issue:`22441`, :issue:`21789`, :issue:`22346`)

.. ipython:: python

   s = pd.Series([1, 2, np.nan], dtype='Int64')
   s


Operations on these dtypes will propagate ``NaN`` as other pandas operations.

.. ipython:: python

   # arithmetic
   s + 1

   # comparison
   s == 1

   # indexing
   s.iloc[1:3]

   # operate with other dtypes
   s + s.iloc[1:3].astype('Int8')

   # coerce when needed
   s + 0.01

These dtypes can operate as part of of ``DataFrame``.

.. ipython:: python

   df = pd.DataFrame({'A': s, 'B': [1, 1, 3], 'C': list('aab')})
   df
   df.dtypes


These dtypes can be merged & reshaped & casted.

.. ipython:: python

   pd.concat([df[['A']], df[['B', 'C']]], axis=1).dtypes
   df['A'].astype(float)

Reduction and groupby operations such as ``sum`` work.

.. ipython:: python

   df.sum()
   df.groupby('B').A.sum()

.. warning::

   The Integer NA support currently uses the capitalized dtype version, e.g. ``Int8`` as compared to the traditional ``int8``. This may be changed at a future date.

See :ref:`integer_na` for more.


.. _whatsnew_0240.values_api:

Accessing the values in a Series or Index
^^^^^^^^^^^^^^^^^^^^^^^^^^^^^^^^^^^^^^^^^

:attr:`Series.array` and :attr:`Index.array` have been added for extracting the array backing a
``Series`` or ``Index``. (:issue:`19954`, :issue:`23623`)

.. ipython:: python

   idx = pd.period_range('2000', periods=4)
   idx.array
   pd.Series(idx).array

Historically, this would have been done with ``series.values``, but with
``.values`` it was unclear whether the returned value would be the actual array,
some transformation of it, or one of pandas custom arrays (like
``Categorical``). For example, with :class:`PeriodIndex`, ``.values`` generates
a new ndarray of period objects each time.

.. ipython:: python

   id(idx.values)
   id(idx.values)

If you need an actual NumPy array, use :meth:`Series.to_numpy` or :meth:`Index.to_numpy`.

.. ipython:: python

   idx.to_numpy()
   pd.Series(idx).to_numpy()

For Series and Indexes backed by normal NumPy arrays, :attr:`Series.array` will return a
new :class:`arrays.PandasArray`, which is a thin (no-copy) wrapper around a
:class:`numpy.ndarray`. :class:`arrays.PandasArray` isn't especially useful on its own,
but it does provide the same interface as any extension array defined in pandas or by
a third-party library.

.. ipython:: python

   ser = pd.Series([1, 2, 3])
   ser.array
   ser.to_numpy()

We haven't removed or deprecated :attr:`Series.values` or :attr:`DataFrame.values`, but we
highly recommend and using ``.array`` or ``.to_numpy()`` instead.

See :ref:`Dtypes <basics.dtypes>` and :ref:`Attributes and Underlying Data <basics.attrs>` for more.


.. _whatsnew_0240.enhancements.array:

Array
^^^^^

A new top-level method :func:`array` has been added for creating 1-dimensional arrays (:issue:`22860`).
This can be used to create any :ref:`extension array <extending.extension-types>`, including
extension arrays registered by :ref:`3rd party libraries <ecosystem.extensions>`. See

See :ref:`Dtypes <basics.dtypes>` for more on extension arrays.

.. ipython:: python

   pd.array([1, 2, np.nan], dtype='Int64')
   pd.array(['a', 'b', 'c'], dtype='category')

Passing data for which there isn't dedicated extension type (e.g. float, integer, etc.)
will return a new :class:`arrays.PandasArray`, which is just a thin (no-copy)
wrapper around a :class:`numpy.ndarray` that satisfies the extension array interface.

.. ipython:: python

   pd.array([1, 2, 3])

On their own, a :class:`arrays.PandasArray` isn't a very useful object.
But if you need write low-level code that works generically for any
:class:`~pandas.api.extensions.ExtensionArray`, :class:`arrays.PandasArray`
satisfies that need.

Notice that by default, if no ``dtype`` is specified, the dtype of the returned
array is inferred from the data. In particular, note that the first example of
``[1, 2, np.nan]`` would have returned a floating-point array, since ``NaN``
is a float.

.. ipython:: python

   pd.array([1, 2, np.nan])


.. _whatsnew_0240.enhancements.interval:

Storing Interval and Period Data in Series and DataFrame
^^^^^^^^^^^^^^^^^^^^^^^^^^^^^^^^^^^^^^^^^^^^^^^^^^^^^^^^

:class:`Interval` and :class:`Period` data may now be stored in a :class:`Series` or :class:`DataFrame`, in addition to an
:class:`IntervalIndex` and :class:`PeriodIndex` like previously (:issue:`19453`, :issue:`22862`).

.. ipython:: python

   ser = pd.Series(pd.interval_range(0, 5))
   ser
   ser.dtype

For periods:

.. ipython:: python

   pser = pd.Series(pd.date_range("2000", freq="D", periods=5))
   pser
   pser.dtype

Previously, these would be cast to a NumPy array with object dtype. In general,
this should result in better performance when storing an array of intervals or periods
in a :class:`Series` or column of a :class:`DataFrame`.

Use :attr:`Series.array` to extract the underlying array of intervals or periods
from the ``Series``:

.. ipython:: python

   ser.array
   pser.array

.. warning::

   For backwards compatibility, :attr:`Series.values` continues to return
   a NumPy array of objects for Interval and Period data. We recommend
   using :attr:`Series.array` when you need the array of data stored in the
   ``Series``, and :meth:`Series.to_numpy` when you know you need a NumPy array.

   See :ref:`Dtypes <basics.dtypes>` and :ref:`Attributes and Underlying Data <basics.attrs>`
   for more.


.. _whatsnew_0240.enhancements.join_with_two_multiindexes:

Joining with two multi-indexes
^^^^^^^^^^^^^^^^^^^^^^^^^^^^^^

:func:`DataFrame.merge` and :func:`DataFrame.join` can now be used to join multi-indexed ``Dataframe`` instances on the overlaping index levels (:issue:`6360`)

See the :ref:`Merge, join, and concatenate
<merging.Join_with_two_multi_indexes>` documentation section.

.. ipython:: python

   index_left = pd.MultiIndex.from_tuples([('K0', 'X0'), ('K0', 'X1'),
                                          ('K1', 'X2')],
                                          names=['key', 'X'])

   left = pd.DataFrame({'A': ['A0', 'A1', 'A2'],
                        'B': ['B0', 'B1', 'B2']}, index=index_left)

   index_right = pd.MultiIndex.from_tuples([('K0', 'Y0'), ('K1', 'Y1'),
                                           ('K2', 'Y2'), ('K2', 'Y3')],
                                           names=['key', 'Y'])

   right = pd.DataFrame({'C': ['C0', 'C1', 'C2', 'C3'],
                         'D': ['D0', 'D1', 'D2', 'D3']}, index=index_right)

   left.join(right)

For earlier versions this can be done using the following.

.. ipython:: python

   pd.merge(left.reset_index(), right.reset_index(),
            on=['key'], how='inner').set_index(['key', 'X', 'Y'])


.. _whatsnew_0240.enhancements.extension_array_operators:

``ExtensionArray`` operator support
^^^^^^^^^^^^^^^^^^^^^^^^^^^^^^^^^^^

A ``Series`` based on an ``ExtensionArray`` now supports arithmetic and comparison
operators (:issue:`19577`). There are two approaches for providing operator support for an ``ExtensionArray``:

1. Define each of the operators on your ``ExtensionArray`` subclass.
2. Use an operator implementation from pandas that depends on operators that are already defined
   on the underlying elements (scalars) of the ``ExtensionArray``.

See the :ref:`ExtensionArray Operator Support
<extending.extension.operator>` documentation section for details on both
ways of adding operator support.

.. _whatsnew_0240.enhancements.read_html:

``read_html`` Enhancements
^^^^^^^^^^^^^^^^^^^^^^^^^^

:func:`read_html` previously ignored ``colspan`` and ``rowspan`` attributes.
Now it understands them, treating them as sequences of cells with the same
value. (:issue:`17054`)

.. ipython:: python

    result = pd.read_html("""
      <table>
        <thead>
          <tr>
            <th>A</th><th>B</th><th>C</th>
          </tr>
        </thead>
        <tbody>
          <tr>
            <td colspan="2">1</td><td>2</td>
          </tr>
        </tbody>
      </table>""")

*Previous Behavior*:

.. code-block:: ipython

    In [13]: result
    Out [13]:
    [   A  B   C
     0  1  2 NaN]

*New Behavior*:

.. ipython:: python

    result


New ``Styler.pipe()`` method
^^^^^^^^^^^^^^^^^^^^^^^^^^^^
The :class:`~pandas.io.formats.style.Styler` class has gained a
:meth:`~pandas.io.formats.style.Styler.pipe` method.  This provides a
convenient way to apply users' predefined styling functions, and can help reduce
"boilerplate" when using DataFrame styling functionality repeatedly within a notebook. (:issue:`23229`)

.. ipython:: python

    df = pd.DataFrame({'N': [1250, 1500, 1750], 'X': [0.25, 0.35, 0.50]})

    def format_and_align(styler):
        return (styler.format({'N': '{:,}', 'X': '{:.1%}'})
                      .set_properties(**{'text-align': 'right'}))

    df.style.pipe(format_and_align).set_caption('Summary of results.')

Similar methods already exist for other classes in pandas, including :meth:`DataFrame.pipe`,
:meth:`pandas.core.groupby.GroupBy.pipe`, and :meth:`pandas.core.resample.Resampler.pipe`.

.. _whatsnew_0240.enhancements.rename_axis:

Renaming names in a MultiIndex
^^^^^^^^^^^^^^^^^^^^^^^^^^^^^^

:func:`DataFrame.rename_axis` now supports ``index`` and ``columns`` arguments
and :func:`Series.rename_axis` supports ``index`` argument (:issue:`19978`)

This change allows a dictionary to be passed so that some of the names
of a ``MultiIndex`` can be changed.

Example:

.. ipython:: python

    mi = pd.MultiIndex.from_product([list('AB'), list('CD'), list('EF')],
                                    names=['AB', 'CD', 'EF'])
    df = pd.DataFrame([i for i in range(len(mi))], index=mi, columns=['N'])
    df
    df.rename_axis(index={'CD': 'New'})

See the :ref:`Advanced documentation on renaming<advanced.index_names>` for more details.

.. _whatsnew_0240.enhancements.other:

Other Enhancements
^^^^^^^^^^^^^^^^^^

- :func:`merge` now directly allows merge between objects of type ``DataFrame`` and named ``Series``, without the need to convert the ``Series`` object into a ``DataFrame`` beforehand (:issue:`21220`)
- ``ExcelWriter`` now accepts ``mode`` as a keyword argument, enabling append to existing workbooks when using the ``openpyxl`` engine (:issue:`3441`)
- ``FrozenList`` has gained the ``.union()`` and ``.difference()`` methods. This functionality greatly simplifies groupby's that rely on explicitly excluding certain columns. See :ref:`Splitting an object into groups <groupby.split>` for more information (:issue:`15475`, :issue:`15506`).
- :func:`DataFrame.to_parquet` now accepts ``index`` as an argument, allowing
  the user to override the engine's default behavior to include or omit the
  dataframe's indexes from the resulting Parquet file. (:issue:`20768`)
- :meth:`DataFrame.corr` and :meth:`Series.corr` now accept a callable for generic calculation methods of correlation, e.g. histogram intersection (:issue:`22684`)
- :func:`DataFrame.to_string` now accepts ``decimal`` as an argument, allowing the user to specify which decimal separator should be used in the output. (:issue:`23614`)
- :func:`read_feather` now accepts ``columns`` as an argument, allowing the user to specify which columns should be read. (:issue:`24025`)
- :func:`DataFrame.to_html` now accepts ``render_links`` as an argument, allowing the user to generate HTML with links to any URLs that appear in the DataFrame.
  See the :ref:`section on writing HTML <io.html>` in the IO docs for example usage. (:issue:`2679`)
- :func:`pandas.read_csv` now supports pandas extension types as an argument to ``dtype``, allowing the user to use pandas extension types when reading CSVs. (:issue:`23228`)
- :meth:`DataFrame.shift` :meth:`Series.shift`, :meth:`ExtensionArray.shift`, :meth:`SparseArray.shift`, :meth:`Period.shift`, :meth:`GroupBy.shift`, :meth:`Categorical.shift`, :meth:`NDFrame.shift` and :meth:`Block.shift` now accept `fill_value` as an argument, allowing the user to specify a value which will be used instead of NA/NaT in the empty periods. (:issue:`15486`)
- :func:`to_datetime` now supports the ``%Z`` and ``%z`` directive when passed into ``format`` (:issue:`13486`)
- :func:`Series.mode` and :func:`DataFrame.mode` now support the ``dropna`` parameter which can be used to specify whether ``NaN``/``NaT`` values should be considered (:issue:`17534`)
- :func:`DataFrame.to_csv` and :func:`Series.to_csv` now support the ``compression`` keyword when a file handle is passed. (:issue:`21227`)
- :meth:`Index.droplevel` is now implemented also for flat indexes, for compatibility with :class:`MultiIndex` (:issue:`21115`)
- :meth:`Series.droplevel` and :meth:`DataFrame.droplevel` are now implemented (:issue:`20342`)
- Added support for reading from/writing to Google Cloud Storage via the ``gcsfs`` library (:issue:`19454`, :issue:`23094`)
- :func:`DataFrame.to_gbq` and :func:`read_gbq` signature and documentation updated to
  reflect changes from the `Pandas-GBQ library version 0.8.0
  <https://pandas-gbq.readthedocs.io/en/latest/changelog.html#changelog-0-8-0>`__.
  Adds a ``credentials`` argument, which enables the use of any kind of
  `google-auth credentials
  <https://google-auth.readthedocs.io/en/latest/>`__. (:issue:`21627`,
  :issue:`22557`, :issue:`23662`)
- New method :meth:`HDFStore.walk` will recursively walk the group hierarchy of an HDF5 file (:issue:`10932`)
- :func:`read_html` copies cell data across ``colspan`` and ``rowspan``, and it treats all-``th`` table rows as headers if ``header`` kwarg is not given and there is no ``thead`` (:issue:`17054`)
- :meth:`Series.nlargest`, :meth:`Series.nsmallest`, :meth:`DataFrame.nlargest`, and :meth:`DataFrame.nsmallest` now accept the value ``"all"`` for the ``keep`` argument. This keeps all ties for the nth largest/smallest value (:issue:`16818`)
- :class:`IntervalIndex` has gained the :meth:`~IntervalIndex.set_closed` method to change the existing ``closed`` value (:issue:`21670`)
- :func:`~DataFrame.to_csv`, :func:`~Series.to_csv`, :func:`~DataFrame.to_json`, and :func:`~Series.to_json` now support ``compression='infer'`` to infer compression based on filename extension (:issue:`15008`).
  The default compression for ``to_csv``, ``to_json``, and ``to_pickle`` methods has been updated to ``'infer'`` (:issue:`22004`).
- :meth:`DataFrame.to_sql` now supports writing ``TIMESTAMP WITH TIME ZONE`` types for supported databases. For databases that don't support timezones, datetime data will be stored as timezone unaware local timestamps. See the :ref:`io.sql_datetime_data` for implications (:issue:`9086`).
- :func:`to_timedelta` now supports iso-formated timedelta strings (:issue:`21877`)
- :class:`Series` and :class:`DataFrame` now support :class:`Iterable` in constructor (:issue:`2193`)
- :class:`DatetimeIndex` has gained the :attr:`DatetimeIndex.timetz` attribute. This returns the local time with timezone information. (:issue:`21358`)
- :meth:`Timestamp.round`, :meth:`Timestamp.ceil`, and :meth:`Timestamp.floor` for :class:`DatetimeIndex` and :class:`Timestamp` now support an ``ambiguous`` argument for handling datetimes that are rounded to ambiguous times (:issue:`18946`)
- :meth:`Timestamp.round`, :meth:`Timestamp.ceil`, and :meth:`Timestamp.floor` for :class:`DatetimeIndex` and :class:`Timestamp` now support a ``nonexistent`` argument for handling datetimes that are rounded to nonexistent times. See :ref:`timeseries.timezone_nonexistent` (:issue:`22647`)
- :class:`pandas.core.resample.Resampler` now is iterable like :class:`pandas.core.groupby.GroupBy` (:issue:`15314`).
- :meth:`Series.resample` and :meth:`DataFrame.resample` have gained the :meth:`pandas.core.resample.Resampler.quantile` (:issue:`15023`).
- :meth:`DataFrame.resample` and :meth:`Series.resample` with a :class:`PeriodIndex` will now respect the ``base`` argument in the same fashion as with a :class:`DatetimeIndex`. (:issue:`23882`)
- :meth:`pandas.api.types.is_list_like` has gained a keyword ``allow_sets`` which is ``True`` by default; if ``False``,
  all instances of ``set`` will not be considered "list-like" anymore (:issue:`23061`)
- :meth:`Index.to_frame` now supports overriding column name(s) (:issue:`22580`).
- :meth:`Categorical.from_codes` now can take a ``dtype`` parameter as an alternative to passing ``categories`` and ``ordered`` (:issue:`24398`).
- New attribute :attr:`__git_version__` will return git commit sha of current build (:issue:`21295`).
- Compatibility with Matplotlib 3.0 (:issue:`22790`).
- Added :meth:`Interval.overlaps`, :meth:`IntervalArray.overlaps`, and :meth:`IntervalIndex.overlaps` for determining overlaps between interval-like objects (:issue:`21998`)
- :func:`read_fwf` now accepts keyword ``infer_nrows`` (:issue:`15138`).
- :func:`~DataFrame.to_parquet` now supports writing a ``DataFrame`` as a directory of parquet files partitioned by a subset of the columns when ``engine = 'pyarrow'`` (:issue:`23283`)
- :meth:`Timestamp.tz_localize`, :meth:`DatetimeIndex.tz_localize`, and :meth:`Series.tz_localize` have gained the ``nonexistent`` argument for alternative handling of nonexistent times. See :ref:`timeseries.timezone_nonexistent` (:issue:`8917`, :issue:`24466`)
- :meth:`Index.difference` now has an optional ``sort`` parameter to specify whether the results should be sorted if possible (:issue:`17839`)
- :meth:`read_excel()` now accepts ``usecols`` as a list of column names or callable (:issue:`18273`)
- :meth:`MultiIndex.to_flat_index` has been added to flatten multiple levels into a single-level :class:`Index` object.
- :meth:`DataFrame.to_stata` and :class:`pandas.io.stata.StataWriter117` can write mixed sting columns to Stata strl format (:issue:`23633`)
- :meth:`DataFrame.between_time` and :meth:`DataFrame.at_time` have gained the ``axis`` parameter (:issue:`8839`)
- The ``scatter_matrix``, ``andrews_curves``, ``parallel_coordinates``, ``lag_plot``, ``autocorrelation_plot``, ``bootstrap_plot``, and ``radviz`` plots from the ``pandas.plotting`` module are now accessible from calling :meth:`DataFrame.plot` (:issue:`11978`)
- :meth:`DataFrame.to_records` now accepts ``index_dtypes`` and ``column_dtypes`` parameters to allow different data types in stored column and index records (:issue:`18146`)
- :class:`IntervalIndex` has gained the :attr:`~IntervalIndex.is_overlapping` attribute to indicate if the ``IntervalIndex`` contains any overlapping intervals (:issue:`23309`)
- :func:`pandas.DataFrame.to_sql` has gained the ``method`` argument to control SQL insertion clause. See the :ref:`insertion method <io.sql.method>` section in the documentation. (:issue:`8953`)
- :meth:`DataFrame.corrwith` now supports Spearman's rank correlation, Kendall's tau as well as callable correlation methods. (:issue:`21925`)
- :meth:`DataFrame.to_json`, :meth:`DataFrame.to_csv`, :meth:`DataFrame.to_pickle`, and :meth:`DataFrame.to_XXX` etc. now support tilde(~) in path argument. (:issue:`23473`)

.. _whatsnew_0240.api_breaking:

Backwards incompatible API changes
~~~~~~~~~~~~~~~~~~~~~~~~~~~~~~~~~~

Pandas 0.24.0 includes a number of API breaking changes.


.. _whatsnew_0240.api_breaking.deps:

Dependencies have increased minimum versions
^^^^^^^^^^^^^^^^^^^^^^^^^^^^^^^^^^^^^^^^^^^^

We have updated our minimum supported versions of dependencies (:issue:`21242`, :issue:`18742`, :issue:`23774`).
If installed, we now require:

+-----------------+-----------------+----------+
| Package         | Minimum Version | Required |
+=================+=================+==========+
| numpy           | 1.12.0          |    X     |
+-----------------+-----------------+----------+
| bottleneck      | 1.2.0           |          |
+-----------------+-----------------+----------+
| fastparquet     | 0.2.1           |          |
+-----------------+-----------------+----------+
| matplotlib      | 2.0.0           |          |
+-----------------+-----------------+----------+
| numexpr         | 2.6.1           |          |
+-----------------+-----------------+----------+
| pandas-gbq      | 0.8.0           |          |
+-----------------+-----------------+----------+
| pyarrow         | 0.7.0           |          |
+-----------------+-----------------+----------+
| pytables        | 3.4.2           |          |
+-----------------+-----------------+----------+
| scipy           | 0.18.1          |          |
+-----------------+-----------------+----------+
| xlrd            | 1.0.0           |          |
+-----------------+-----------------+----------+
| pytest (dev)    | 3.6             |          |
+-----------------+-----------------+----------+

Additionally we no longer depend on ``feather-format`` for feather based storage
and replaced it with references to ``pyarrow`` (:issue:`21639` and :issue:`23053`).

.. _whatsnew_0240.api_breaking.csv_line_terminator:

`os.linesep` is used for ``line_terminator`` of ``DataFrame.to_csv``
^^^^^^^^^^^^^^^^^^^^^^^^^^^^^^^^^^^^^^^^^^^^^^^^^^^^^^^^^^^^^^^^^^^^

:func:`DataFrame.to_csv` now uses :func:`os.linesep` rather than ``'\n'``
for the default line terminator (:issue:`20353`).
This change only affects when running on Windows, where ``'\r\n'`` was used for line terminator
even when ``'\n'`` was passed in ``line_terminator``.

*Previous Behavior* on Windows:

.. code-block:: ipython

    In [1]: data = pd.DataFrame({"string_with_lf": ["a\nbc"],
       ...:                      "string_with_crlf": ["a\r\nbc"]})

    In [2]: # When passing file PATH to to_csv,
       ...: # line_terminator does not work, and csv is saved with '\r\n'.
       ...: # Also, this converts all '\n's in the data to '\r\n'.
       ...: data.to_csv("test.csv", index=False, line_terminator='\n')

    In [3]: with open("test.csv", mode='rb') as f:
       ...:     print(f.read())
    Out[3]: b'string_with_lf,string_with_crlf\r\n"a\r\nbc","a\r\r\nbc"\r\n'

    In [4]: # When passing file OBJECT with newline option to
       ...: # to_csv, line_terminator works.
       ...: with open("test2.csv", mode='w', newline='\n') as f:
       ...:     data.to_csv(f, index=False, line_terminator='\n')

    In [5]: with open("test2.csv", mode='rb') as f:
       ...:     print(f.read())
    Out[5]: b'string_with_lf,string_with_crlf\n"a\nbc","a\r\nbc"\n'


*New Behavior* on Windows:

Passing ``line_terminator`` explicitly, set thes ``line terminator`` to that character.

.. code-block:: ipython

   In [1]: data = pd.DataFrame({"string_with_lf": ["a\nbc"],
      ...:                      "string_with_crlf": ["a\r\nbc"]})

   In [2]: data.to_csv("test.csv", index=False, line_terminator='\n')

   In [3]: with open("test.csv", mode='rb') as f:
      ...:     print(f.read())
   Out[3]: b'string_with_lf,string_with_crlf\n"a\nbc","a\r\nbc"\n'


On Windows, the value of ``os.linesep`` is ``'\r\n'``, so if ``line_terminator`` is not
set, ``'\r\n'`` is used for line terminator.

.. code-block:: ipython

   In [1]: data = pd.DataFrame({"string_with_lf": ["a\nbc"],
      ...:                      "string_with_crlf": ["a\r\nbc"]})

   In [2]: data.to_csv("test.csv", index=False)

   In [3]: with open("test.csv", mode='rb') as f:
      ...:     print(f.read())
   Out[3]: b'string_with_lf,string_with_crlf\r\n"a\nbc","a\r\nbc"\r\n'


For file objects, specifying ``newline`` is not sufficient to set the line terminator.
You must pass in the ``line_terminator`` explicitly, even in this case.

.. code-block:: ipython

   In [1]: data = pd.DataFrame({"string_with_lf": ["a\nbc"],
      ...:                      "string_with_crlf": ["a\r\nbc"]})

   In [2]: with open("test2.csv", mode='w', newline='\n') as f:
      ...:     data.to_csv(f, index=False)

   In [3]: with open("test2.csv", mode='rb') as f:
      ...:     print(f.read())
   Out[3]: b'string_with_lf,string_with_crlf\r\n"a\nbc","a\r\nbc"\r\n'

.. _whatsnew_0240.bug_fixes.nan_with_str_dtype:

Proper handling of `np.NaN` in a string data-typed column with the Python engine
^^^^^^^^^^^^^^^^^^^^^^^^^^^^^^^^^^^^^^^^^^^^^^^^^^^^^^^^^^^^^^^^^^^^^^^^^^^^^^^^

There was bug in :func:`read_excel` and :func:`read_csv` with the Python
engine, where missing values turned to ``'nan'`` with ``dtype=str`` and
``na_filter=True``. Now, these missing values are converted to the string
missing indicator, ``np.nan``. (:issue:`20377`)

.. ipython:: python
   :suppress:

   from pandas.compat import StringIO

*Previous Behavior*:

.. code-block:: ipython

   In [5]: data = 'a,b,c\n1,,3\n4,5,6'
   In [6]: df = pd.read_csv(StringIO(data), engine='python', dtype=str, na_filter=True)
   In [7]: df.loc[0, 'b']
   Out[7]:
   'nan'

*New Behavior*:

.. ipython:: python

   data = 'a,b,c\n1,,3\n4,5,6'
   df = pd.read_csv(StringIO(data), engine='python', dtype=str, na_filter=True)
   df.loc[0, 'b']

Notice how we now instead output ``np.nan`` itself instead of a stringified form of it.

.. _whatsnew_0240.api.timezone_offset_parsing:

Parsing Datetime Strings with Timezone Offsets
^^^^^^^^^^^^^^^^^^^^^^^^^^^^^^^^^^^^^^^^^^^^^^

Previously, parsing datetime strings with UTC offsets with :func:`to_datetime`
or :class:`DatetimeIndex` would automatically convert the datetime to UTC
without timezone localization. This is inconsistent from parsing the same
datetime string with :class:`Timestamp` which would preserve the UTC
offset in the ``tz`` attribute. Now, :func:`to_datetime` preserves the UTC
offset in the ``tz`` attribute when all the datetime strings have the same
UTC offset (:issue:`17697`, :issue:`11736`, :issue:`22457`)

*Previous Behavior*:

.. code-block:: ipython

    In [2]: pd.to_datetime("2015-11-18 15:30:00+05:30")
    Out[2]: Timestamp('2015-11-18 10:00:00')

    In [3]: pd.Timestamp("2015-11-18 15:30:00+05:30")
    Out[3]: Timestamp('2015-11-18 15:30:00+0530', tz='pytz.FixedOffset(330)')

    # Different UTC offsets would automatically convert the datetimes to UTC (without a UTC timezone)
    In [4]: pd.to_datetime(["2015-11-18 15:30:00+05:30", "2015-11-18 16:30:00+06:30"])
    Out[4]: DatetimeIndex(['2015-11-18 10:00:00', '2015-11-18 10:00:00'], dtype='datetime64[ns]', freq=None)

*New Behavior*:

.. ipython:: python

    pd.to_datetime("2015-11-18 15:30:00+05:30")
    pd.Timestamp("2015-11-18 15:30:00+05:30")

Parsing datetime strings with the same UTC offset will preserve the UTC offset in the ``tz``

.. ipython:: python

    pd.to_datetime(["2015-11-18 15:30:00+05:30"] * 2)

Parsing datetime strings with different UTC offsets will now create an Index of
``datetime.datetime`` objects with different UTC offsets

.. ipython:: python

    idx = pd.to_datetime(["2015-11-18 15:30:00+05:30",
                          "2015-11-18 16:30:00+06:30"])
    idx
    idx[0]
    idx[1]

Passing ``utc=True`` will mimic the previous behavior but will correctly indicate
that the dates have been converted to UTC

.. ipython:: python

    pd.to_datetime(["2015-11-18 15:30:00+05:30",
                    "2015-11-18 16:30:00+06:30"], utc=True)

.. _whatsnew_0240.api_breaking.period_end_time:

Time values in ``dt.end_time`` and ``to_timestamp(how='end')``
^^^^^^^^^^^^^^^^^^^^^^^^^^^^^^^^^^^^^^^^^^^^^^^^^^^^^^^^^^^^^^

The time values in :class:`Period` and :class:`PeriodIndex` objects are now set
to '23:59:59.999999999' when calling :attr:`Series.dt.end_time`, :attr:`Period.end_time`,
:attr:`PeriodIndex.end_time`, :func:`Period.to_timestamp()` with ``how='end'``,
or :func:`PeriodIndex.to_timestamp()` with ``how='end'`` (:issue:`17157`)

*Previous Behavior*:

.. code-block:: ipython

   In [2]: p = pd.Period('2017-01-01', 'D')
   In [3]: pi = pd.PeriodIndex([p])

   In [4]: pd.Series(pi).dt.end_time[0]
   Out[4]: Timestamp(2017-01-01 00:00:00)

   In [5]: p.end_time
   Out[5]: Timestamp(2017-01-01 23:59:59.999999999)

*New Behavior*:

Calling :attr:`Series.dt.end_time` will now result in a time of '23:59:59.999999999' as
is the case with :attr:`Period.end_time`, for example

.. ipython:: python

   p = pd.Period('2017-01-01', 'D')
   pi = pd.PeriodIndex([p])

   pd.Series(pi).dt.end_time[0]

   p.end_time

.. _whatsnew_0240.api_breaking.datetime_unique:

Datetime w/tz and unique
^^^^^^^^^^^^^^^^^^^^^^^^

The return type of :meth:`Series.unique` for datetime with timezone values has changed
from an :class:`numpy.ndarray` of :class:`Timestamp` objects to a :class:`arrays.DatetimeArray` (:issue:`24024`).

.. ipython:: python

   ser = pd.Series([pd.Timestamp('2000', tz='UTC'),
                    pd.Timestamp('2000', tz='UTC')])

*Previous Behavior*:

.. code-block:: ipython

   In [3]: ser.unique()
   Out[3]: array([Timestamp('2000-01-01 00:00:00+0000', tz='UTC')], dtype=object)


*New Behavior*:

.. ipython:: python

   ser.unique()


.. _whatsnew_0240.api_breaking.sparse_values:

Sparse Data Structure Refactor
^^^^^^^^^^^^^^^^^^^^^^^^^^^^^^

``SparseArray``, the array backing ``SparseSeries`` and the columns in a ``SparseDataFrame``,
is now an extension array (:issue:`21978`, :issue:`19056`, :issue:`22835`).
To conform to this interface and for consistency with the rest of pandas, some API breaking
changes were made:

- ``SparseArray`` is no longer a subclass of :class:`numpy.ndarray`. To convert a ``SparseArray`` to a NumPy array, use :func:`numpy.asarray`.
- ``SparseArray.dtype`` and ``SparseSeries.dtype`` are now instances of :class:`SparseDtype`, rather than ``np.dtype``. Access the underlying dtype with ``SparseDtype.subtype``.
- ``numpy.asarray(sparse_array)`` now returns a dense array with all the values, not just the non-fill-value values (:issue:`14167`)
- ``SparseArray.take`` now matches the API of :meth:`pandas.api.extensions.ExtensionArray.take` (:issue:`19506`):

  * The default value of ``allow_fill`` has changed from ``False`` to ``True``.
  * The ``out`` and ``mode`` parameters are now longer accepted (previously, this raised if they were specified).
  * Passing a scalar for ``indices`` is no longer allowed.

- The result of :func:`concat` with a mix of sparse and dense Series is a Series with sparse values, rather than a ``SparseSeries``.
- ``SparseDataFrame.combine`` and ``DataFrame.combine_first`` no longer supports combining a sparse column with a dense column while preserving the sparse subtype. The result will be an object-dtype SparseArray.
- Setting :attr:`SparseArray.fill_value` to a fill value with a different dtype is now allowed.
- ``DataFrame[column]`` is now a :class:`Series` with sparse values, rather than a :class:`SparseSeries`, when slicing a single column with sparse values (:issue:`23559`).
- The result of :meth:`Series.where` is now a ``Series`` with sparse values, like with other extension arrays (:issue:`24077`)

Some new warnings are issued for operations that require or are likely to materialize a large dense array:

- A :class:`errors.PerformanceWarning` is issued when using fillna with a ``method``, as a dense array is constructed to create the filled array. Filling with a ``value`` is the efficient way to fill a sparse array.
- A :class:`errors.PerformanceWarning` is now issued when concatenating sparse Series with differing fill values. The fill value from the first sparse array continues to be used.

In addition to these API breaking changes, many :ref:`Performance Improvements and Bug Fixes have been made <whatsnew_0240.bug_fixes.sparse>`.

Finally, a ``Series.sparse`` accessor was added to provide sparse-specific methods like :meth:`Series.sparse.from_coo`.

.. ipython:: python

   s = pd.Series([0, 0, 1, 1, 1], dtype='Sparse[int]')
   s.sparse.density

.. _whatsnew_0240.api_breaking.get_dummies:

:meth:`get_dummies` always returns a DataFrame
^^^^^^^^^^^^^^^^^^^^^^^^^^^^^^^^^^^^^^^^^^^^^^

Previously, when ``sparse=True`` was passed to :func:`get_dummies`, the return value could be either
a :class:`DataFrame` or a :class:`SparseDataFrame`, depending on whether all or a just a subset
of the columns were dummy-encoded. Now, a :class:`DataFrame` is always returned (:issue:`24284`).

*Previous Behavior*

The first :func:`get_dummies` returns a :class:`DataFrame` because the column ``A``
is not dummy encoded. When just ``["B", "C"]`` are passed to ``get_dummies``,
then all the columns are dummy-encoded, and a :class:`SparseDataFrame` was returned.

.. code-block:: ipython

   In [2]: df = pd.DataFrame({"A": [1, 2], "B": ['a', 'b'], "C": ['a', 'a']})

   In [3]: type(pd.get_dummies(df, sparse=True))
   Out[3]: pandas.core.frame.DataFrame

   In [4]: type(pd.get_dummies(df[['B', 'C']], sparse=True))
   Out[4]: pandas.core.sparse.frame.SparseDataFrame

.. ipython:: python
   :suppress:

   df = pd.DataFrame({"A": [1, 2], "B": ['a', 'b'], "C": ['a', 'a']})

*New Behavior*

Now, the return type is consistently a :class:`DataFrame`.

.. ipython:: python

   type(pd.get_dummies(df, sparse=True))
   type(pd.get_dummies(df[['B', 'C']], sparse=True))

.. note::

   There's no difference in memory usage between a :class:`SparseDataFrame`
   and a :class:`DataFrame` with sparse values. The memory usage will
   be the same as in the previous version of pandas.

.. _whatsnew_0240.api_breaking.frame_to_dict_index_orient:

Raise ValueError in ``DataFrame.to_dict(orient='index')``
^^^^^^^^^^^^^^^^^^^^^^^^^^^^^^^^^^^^^^^^^^^^^^^^^^^^^^^^^

Bug in :func:`DataFrame.to_dict` raises ``ValueError`` when used with
``orient='index'`` and a non-unique index instead of losing data (:issue:`22801`)

.. ipython:: python
    :okexcept:

    df = pd.DataFrame({'a': [1, 2], 'b': [0.5, 0.75]}, index=['A', 'A'])
    df

    df.to_dict(orient='index')

.. _whatsnew_0240.api.datetimelike.normalize:

Tick DateOffset Normalize Restrictions
^^^^^^^^^^^^^^^^^^^^^^^^^^^^^^^^^^^^^^

Creating a ``Tick`` object (:class:`Day`, :class:`Hour`, :class:`Minute`,
:class:`Second`, :class:`Milli`, :class:`Micro`, :class:`Nano`) with
``normalize=True`` is no longer supported.  This prevents unexpected behavior
where addition could fail to be monotone or associative.  (:issue:`21427`)

*Previous Behavior*:

.. code-block:: ipython


   In [2]: ts = pd.Timestamp('2018-06-11 18:01:14')

   In [3]: ts
   Out[3]: Timestamp('2018-06-11 18:01:14')

   In [4]: tic = pd.offsets.Hour(n=2, normalize=True)
      ...:

   In [5]: tic
   Out[5]: <2 * Hours>

   In [6]: ts + tic
   Out[6]: Timestamp('2018-06-11 00:00:00')

   In [7]: ts + tic + tic + tic == ts + (tic + tic + tic)
   Out[7]: False

*New Behavior*:

.. ipython:: python

    ts = pd.Timestamp('2018-06-11 18:01:14')
    tic = pd.offsets.Hour(n=2)
    ts + tic + tic + tic == ts + (tic + tic + tic)


.. _whatsnew_0240.api.datetimelike:


.. _whatsnew_0240.api.period_subtraction:

Period Subtraction
^^^^^^^^^^^^^^^^^^

Subtraction of a ``Period`` from another ``Period`` will give a ``DateOffset``.
instead of an integer (:issue:`21314`)

*Previous Behavior*:

.. code-block:: ipython

    In [2]: june = pd.Period('June 2018')

    In [3]: april = pd.Period('April 2018')

    In [4]: june - april
    Out [4]: 2

*New Behavior*:

.. ipython:: python

    june = pd.Period('June 2018')
    april = pd.Period('April 2018')
    june - april

Similarly, subtraction of a ``Period`` from a ``PeriodIndex`` will now return
an ``Index`` of ``DateOffset`` objects instead of an ``Int64Index``

*Previous Behavior*:

.. code-block:: ipython

    In [2]: pi = pd.period_range('June 2018', freq='M', periods=3)

    In [3]: pi - pi[0]
    Out[3]: Int64Index([0, 1, 2], dtype='int64')

*New Behavior*:

.. ipython:: python

    pi = pd.period_range('June 2018', freq='M', periods=3)
    pi - pi[0]


.. _whatsnew_0240.api.timedelta64_subtract_nan:

Addition/Subtraction of ``NaN`` from :class:`DataFrame`
^^^^^^^^^^^^^^^^^^^^^^^^^^^^^^^^^^^^^^^^^^^^^^^^^^^^^^^

Adding or subtracting ``NaN`` from a :class:`DataFrame` column with
``timedelta64[ns]`` dtype will now raise a ``TypeError`` instead of returning
all-``NaT``.  This is for compatibility with ``TimedeltaIndex`` and
``Series`` behavior (:issue:`22163`)

.. ipython:: python

   df = pd.DataFrame([pd.Timedelta(days=1)])
   df

*Previous Behavior*:

.. code-block:: ipython

    In [4]: df = pd.DataFrame([pd.Timedelta(days=1)])

    In [5]: df - np.nan
    Out[5]:
        0
    0 NaT

*New Behavior*:

.. code-block:: ipython

    In [2]: df - np.nan
    ...
    TypeError: unsupported operand type(s) for -: 'TimedeltaIndex' and 'float'

.. _whatsnew_0240.api.dataframe_cmp_broadcasting:

DataFrame Comparison Operations Broadcasting Changes
^^^^^^^^^^^^^^^^^^^^^^^^^^^^^^^^^^^^^^^^^^^^^^^^^^^^
Previously, the broadcasting behavior of :class:`DataFrame` comparison
operations (``==``, ``!=``, ...) was inconsistent with the behavior of
arithmetic operations (``+``, ``-``, ...).  The behavior of the comparison
operations has been changed to match the arithmetic operations in these cases.
(:issue:`22880`)

The affected cases are:

- operating against a 2-dimensional ``np.ndarray`` with either 1 row or 1 column will now broadcast the same way a ``np.ndarray`` would (:issue:`23000`).
- a list or tuple with length matching the number of rows in the :class:`DataFrame` will now raise ``ValueError`` instead of operating column-by-column (:issue:`22880`.
- a list or tuple with length matching the number of columns in the :class:`DataFrame` will now operate row-by-row instead of raising ``ValueError`` (:issue:`22880`).

.. ipython:: python

   arr = np.arange(6).reshape(3, 2)
   df = pd.DataFrame(arr)
   df

*Previous Behavior*:

.. code-block:: ipython

   In [5]: df == arr[[0], :]
       ...: # comparison previously broadcast where arithmetic would raise
   Out[5]:
          0      1
   0   True   True
   1  False  False
   2  False  False
   In [6]: df + arr[[0], :]
   ...
   ValueError: Unable to coerce to DataFrame, shape must be (3, 2): given (1, 2)

   In [7]: df == (1, 2)
       ...: # length matches number of columns;
       ...: # comparison previously raised where arithmetic would broadcast
   ...
   ValueError: Invalid broadcasting comparison [(1, 2)] with block values
   In [8]: df + (1, 2)
   Out[8]:
      0  1
   0  1  3
   1  3  5
   2  5  7

   In [9]: df == (1, 2, 3)
       ...:  # length matches number of rows
       ...:  # comparison previously broadcast where arithmetic would raise
   Out[9]:
          0      1
   0  False   True
   1   True  False
   2  False  False
   In [10]: df + (1, 2, 3)
   ...
   ValueError: Unable to coerce to Series, length must be 2: given 3

*New Behavior*:

.. ipython:: python

   # Comparison operations and arithmetic operations both broadcast.
   df == arr[[0], :]
   df + arr[[0], :]

.. ipython:: python

   # Comparison operations and arithmetic operations both broadcast.
   df == (1, 2)
   df + (1, 2)

.. code-block:: ipython

   # Comparison operations and arithmetic opeartions both raise ValueError.
   In [6]: df == (1, 2, 3)
   ...
   ValueError: Unable to coerce to Series, length must be 2: given 3

   In [7]: df + (1, 2, 3)
   ...
   ValueError: Unable to coerce to Series, length must be 2: given 3

.. _whatsnew_0240.api.dataframe_arithmetic_broadcasting:

DataFrame Arithmetic Operations Broadcasting Changes
^^^^^^^^^^^^^^^^^^^^^^^^^^^^^^^^^^^^^^^^^^^^^^^^^^^^

:class:`DataFrame` arithmetic operations when operating with 2-dimensional
``np.ndarray`` objects now broadcast in the same way as ``np.ndarray``
broadcast.  (:issue:`23000`)

.. ipython:: python

   arr = np.arange(6).reshape(3, 2)
   df = pd.DataFrame(arr)
   df

*Previous Behavior*:

.. code-block:: ipython

   In [5]: df + arr[[0], :]   # 1 row, 2 columns
   ...
   ValueError: Unable to coerce to DataFrame, shape must be (3, 2): given (1, 2)
   In [6]: df + arr[:, [1]]   # 1 column, 3 rows
   ...
   ValueError: Unable to coerce to DataFrame, shape must be (3, 2): given (3, 1)

*New Behavior*:

.. ipython:: python

   df + arr[[0], :]   # 1 row, 2 columns
   df + arr[:, [1]]   # 1 column, 3 rows

.. _whatsnew_0240.api.incompatibilities:

Series and Index Data-Dtype Incompatibilities
^^^^^^^^^^^^^^^^^^^^^^^^^^^^^^^^^^^^^^^^^^^^^

``Series`` and ``Index`` constructors now raise when the
data is incompatible with a passed ``dtype=`` (:issue:`15832`)

*Previous Behavior*:

.. code-block:: ipython

    In [4]: pd.Series([-1], dtype="uint64")
    Out [4]:
    0    18446744073709551615
    dtype: uint64

*New Behavior*:

.. code-block:: ipython

    In [4]: pd.Series([-1], dtype="uint64")
    Out [4]:
    ...
    OverflowError: Trying to coerce negative values to unsigned integers

.. _whatsnew_0240.api.crosstab_dtypes:

Crosstab Preserves Dtypes
^^^^^^^^^^^^^^^^^^^^^^^^^

:func:`crosstab` will preserve now dtypes in some cases that previously would
cast from integer dtype to floating dtype (:issue:`22019`)

*Previous Behavior*:

.. code-block:: ipython

    In [3]: df = pd.DataFrame({'a': [1, 2, 2, 2, 2], 'b': [3, 3, 4, 4, 4],
       ...:                    'c': [1, 1, np.nan, 1, 1]})
    In [4]: pd.crosstab(df.a, df.b, normalize='columns')
    Out[4]:
    b    3    4
    a
    1  0.5  0.0
    2  0.5  1.0

*New Behavior*:

.. code-block:: ipython

    In [3]: df = pd.DataFrame({'a': [1, 2, 2, 2, 2],
       ...:                    'b': [3, 3, 4, 4, 4],
       ...:                    'c': [1, 1, np.nan, 1, 1]})
    In [4]: pd.crosstab(df.a, df.b, normalize='columns')

.. _whatsnew_0240.api.concat_categorical:

Concatenation Changes
^^^^^^^^^^^^^^^^^^^^^

Calling :func:`pandas.concat` on a ``Categorical`` of ints with NA values now
causes them to be processed as objects when concatenating with anything
other than another ``Categorical`` of ints (:issue:`19214`)

.. ipython:: python

    s = pd.Series([0, 1, np.nan])
    c = pd.Series([0, 1, np.nan], dtype="category")

*Previous Behavior*

.. code-block:: ipython

    In [3]: pd.concat([s, c])
    Out[3]:
    0    0.0
    1    1.0
    2    NaN
    0    0.0
    1    1.0
    2    NaN
    dtype: float64

*New Behavior*

.. ipython:: python

    pd.concat([s, c])

Datetimelike API Changes
^^^^^^^^^^^^^^^^^^^^^^^^

- For :class:`DatetimeIndex` and :class:`TimedeltaIndex` with non-``None`` ``freq`` attribute, addition or subtraction of integer-dtyped array or ``Index`` will return an object of the same class (:issue:`19959`)
- :class:`DateOffset` objects are now immutable. Attempting to alter one of these will now raise ``AttributeError`` (:issue:`21341`)
- :class:`PeriodIndex` subtraction of another ``PeriodIndex`` will now return an object-dtype :class:`Index` of :class:`DateOffset` objects instead of raising a ``TypeError`` (:issue:`20049`)
- :func:`cut` and :func:`qcut` now returns a :class:`DatetimeIndex` or :class:`TimedeltaIndex` bins when the input is datetime or timedelta dtype respectively and ``retbins=True`` (:issue:`19891`)
- :meth:`DatetimeIndex.to_period` and :meth:`Timestamp.to_period` will issue a warning when timezone information will be lost (:issue:`21333`)
- :meth:`PeriodIndex.tz_convert` and :meth:`PeriodIndex.tz_localize` have been removed (:issue:`21781`)

.. _whatsnew_0240.api.other:

Other API Changes
^^^^^^^^^^^^^^^^^

- A newly constructed empty :class:`DataFrame` with integer as the ``dtype`` will now only be cast to ``float64`` if ``index`` is specified (:issue:`22858`)
- :meth:`Series.str.cat` will now raise if ``others`` is a ``set`` (:issue:`23009`)
- Passing scalar values to :class:`DatetimeIndex` or :class:`TimedeltaIndex` will now raise ``TypeError`` instead of ``ValueError`` (:issue:`23539`)
- ``max_rows`` and ``max_cols`` parameters removed from :class:`HTMLFormatter` since truncation is handled by :class:`DataFrameFormatter` (:issue:`23818`)
- :func:`read_csv` will now raise a ``ValueError`` if a column with missing values is declared as having dtype ``bool`` (:issue:`20591`)
- The column order of the resultant :class:`DataFrame` from :meth:`MultiIndex.to_frame` is now guaranteed to match the :attr:`MultiIndex.names` order. (:issue:`22420`)
- Incorrectly passing a :class:`DatetimeIndex` to :meth:`MultiIndex.from_tuples`, rather than a sequence of tuples, now raises a ``TypeError`` rather than a ``ValueError`` (:issue:`24024`)
- :func:`pd.offsets.generate_range` argument ``time_rule`` has been removed; use ``offset`` instead (:issue:`24157`)
- In 0.23.x, pandas would raise a ``ValueError`` on a merge of a numeric column (e.g. ``int`` dtyped column) and an ``object`` dtyped column (:issue:`9780`). We have re-enabled the ability to merge ``object`` and other dtypes; pandas will still raise on a merge between a numeric and an ``object`` dtyped column that is composed only of strings (:issue:`21681`)
- Accessing a level of a ``MultiIndex`` with a duplicate name (e.g. in
  :meth:`~MultiIndex.get_level_values`) now raises a ``ValueError`` instead of a ``KeyError`` (:issue:`21678`).
- Invalid construction of ``IntervalDtype`` will now always raise a ``TypeError`` rather than a ``ValueError`` if the subdtype is invalid (:issue:`21185`)
- Trying to reindex a ``DataFrame`` with a non unique ``MultiIndex`` now raises a ``ValueError`` instead of an ``Exception`` (:issue:`21770`)
- :class:`Index` subtraction will attempt to operate element-wise instead of raising ``TypeError`` (:issue:`19369`)
- :class:`pandas.io.formats.style.Styler` supports a ``number-format`` property when using :meth:`~pandas.io.formats.style.Styler.to_excel` (:issue:`22015`)
- :meth:`DataFrame.corr` and :meth:`Series.corr` now raise a ``ValueError`` along with a helpful error message instead of a ``KeyError`` when supplied with an invalid method (:issue:`22298`)
- :meth:`shift` will now always return a copy, instead of the previous behaviour of returning self when shifting by 0 (:issue:`22397`)
- :meth:`DataFrame.set_index` now allows all one-dimensional list-likes, raises a ``TypeError`` for incorrect types,
  has an improved ``KeyError`` message, and will not fail on duplicate column names with ``drop=True``. (:issue:`22484`)
- Slicing a single row of a DataFrame with multiple ExtensionArrays of the same type now preserves the dtype, rather than coercing to object (:issue:`22784`)
- :class:`DateOffset` attribute `_cacheable` and method `_should_cache` have been removed (:issue:`23118`)
- :meth:`Series.searchsorted`, when supplied a scalar value to search for, now returns a scalar instead of an array (:issue:`23801`).
- :meth:`Categorical.searchsorted`, when supplied a scalar value to search for, now returns a scalar instead of an array (:issue:`23466`).
- :meth:`Categorical.searchsorted` now raises a ``KeyError`` rather that a ``ValueError``, if a searched for key is not found in its categories (:issue:`23466`).
- :meth:`Index.hasnans` and :meth:`Series.hasnans` now always return a python boolean. Previously, a python or a numpy boolean could be returned, depending on circumstances (:issue:`23294`).
- The order of the arguments of :func:`DataFrame.to_html` and :func:`DataFrame.to_string` is rearranged to be consistent with each other. (:issue:`23614`)
- :meth:`CategoricalIndex.reindex` now raises a ``ValueError`` if the target index is non-unique and not equal to the current index. It previously only raised if the target index was not of a categorical dtype (:issue:`23963`).
- :func:`Series.to_list` and :func:`Index.to_list` are now aliases of ``Series.tolist`` respectively ``Index.tolist`` (:issue:`8826`)
- The result of ``SparseSeries.unstack`` is now a :class:`DataFrame` with sparse values, rather than a :class:`SparseDataFrame` (:issue:`24372`).


.. _whatsnew_0240.api.extension:

ExtensionType Changes
^^^^^^^^^^^^^^^^^^^^^

**Equality and Hashability**

Pandas now requires that extension dtypes be hashable. The base class implements
a default ``__eq__`` and ``__hash__``. If you have a parametrized dtype, you should
update the ``ExtensionDtype._metadata`` tuple to match the signature of your
``__init__`` method. See :class:`pandas.api.extensions.ExtensionDtype` for more (:issue:`22476`).

**Reshaping changes**

- :meth:`~pandas.api.types.ExtensionArray.dropna` has been added (:issue:`21185`)
- :meth:`~pandas.api.types.ExtensionArray.repeat` has been added (:issue:`24349`)
- The ``ExtensionArray`` constructor, ``_from_sequence`` now take the keyword arg ``copy=False`` (:issue:`21185`)
- :meth:`pandas.api.extensions.ExtensionArray.shift` added as part of the basic ``ExtensionArray`` interface (:issue:`22387`).
- :meth:`~pandas.api.types.ExtensionArray.searchsorted` has been added (:issue:`24350`)
- Support for reduction operations such as ``sum``, ``mean`` via opt-in base class method override (:issue:`22762`)
- :func:`ExtensionArray.isna` is allowed to return an ``ExtensionArray`` (:issue:`22325`).

**Dtype changes**

- ``ExtensionDtype`` has gained the ability to instantiate from string dtypes, e.g. ``decimal`` would instantiate a registered ``DecimalDtype``; furthermore
  the ``ExtensionDtype`` has gained the method ``construct_array_type`` (:issue:`21185`)
- Added ``ExtensionDtype._is_numeric`` for controlling whether an extension dtype is considered numeric (:issue:`22290`).
- Added :meth:`pandas.api.types.register_extension_dtype` to register an extension type with pandas (:issue:`22664`)
- Updated the ``.type`` attribute for ``PeriodDtype``, ``DatetimeTZDtype``, and ``IntervalDtype`` to be instances of the dtype (``Period``, ``Timestamp``, and ``Interval`` respectively) (:issue:`22938`)

**Other changes**

- A default repr for :class:`pandas.api.extensions.ExtensionArray` is now provided (:issue:`23601`).
- An ``ExtensionArray`` with a boolean dtype now works correctly as a boolean indexer. :meth:`pandas.api.types.is_bool_dtype` now properly considers them boolean (:issue:`22326`)

**Bug Fixes**

- Bug in :meth:`Series.get` for ``Series`` using ``ExtensionArray`` and integer index (:issue:`21257`)
- :meth:`~Series.shift` now dispatches to :meth:`ExtensionArray.shift` (:issue:`22386`)
- :meth:`Series.combine()` works correctly with :class:`~pandas.api.extensions.ExtensionArray` inside of :class:`Series` (:issue:`20825`)
- :meth:`Series.combine()` with scalar argument now works for any function type (:issue:`21248`)
- :meth:`Series.astype` and :meth:`DataFrame.astype` now dispatch to :meth:`ExtensionArray.astype` (:issue:`21185`).
- Slicing a single row of a ``DataFrame`` with multiple ExtensionArrays of the same type now preserves the dtype, rather than coercing to object (:issue:`22784`)
- Bug when concatenating multiple ``Series`` with different extension dtypes not casting to object dtype (:issue:`22994`)
- Series backed by an ``ExtensionArray`` now work with :func:`util.hash_pandas_object` (:issue:`23066`)
- :meth:`DataFrame.stack` no longer converts to object dtype for DataFrames where each column has the same extension dtype. The output Series will have the same dtype as the columns (:issue:`23077`).
- :meth:`Series.unstack` and :meth:`DataFrame.unstack` no longer convert extension arrays to object-dtype ndarrays. Each column in the output ``DataFrame`` will now have the same dtype as the input (:issue:`23077`).
- Bug when grouping :meth:`Dataframe.groupby()` and aggregating on ``ExtensionArray`` it was not returning the actual ``ExtensionArray`` dtype (:issue:`23227`).
- Bug in :func:`pandas.merge` when merging on an extension array-backed column (:issue:`23020`).


.. _whatsnew_0240.deprecations:

Deprecations
~~~~~~~~~~~~

- :attr:`MultiIndex.labels` has been deprecated and replaced by :attr:`MultiIndex.codes`.
  The functionality is unchanged. The new name better reflects the natures of
  these codes and makes the ``MultiIndex`` API more similar to the API for :class:`CategoricalIndex` (:issue:`13443`).
  As a consequence, other uses of the name ``labels`` in ``MultiIndex`` have also been deprecated and replaced with ``codes``:

  - You should initialize a ``MultiIndex`` instance using a parameter named ``codes`` rather than ``labels``.
  - ``MultiIndex.set_labels`` has been deprecated in favor of :meth:`MultiIndex.set_codes`.
  - For method :meth:`MultiIndex.copy`, the ``labels`` parameter has been deprecated and replaced by a ``codes`` parameter.
- :meth:`DataFrame.to_stata`, :meth:`read_stata`, :class:`StataReader` and :class:`StataWriter` have deprecated the ``encoding`` argument. The encoding of a Stata dta file is determined by the file type and cannot be changed (:issue:`21244`)
- :meth:`MultiIndex.to_hierarchical` is deprecated and will be removed in a future version (:issue:`21613`)
- :meth:`Series.ptp` is deprecated. Use ``numpy.ptp`` instead (:issue:`21614`)
- :meth:`Series.compress` is deprecated. Use ``Series[condition]`` instead (:issue:`18262`)
- The signature of :meth:`Series.to_csv` has been uniformed to that of :meth:`DataFrame.to_csv`: the name of the first argument is now ``path_or_buf``, the order of subsequent arguments has changed, the ``header`` argument now defaults to ``True``. (:issue:`19715`)
- :meth:`Categorical.from_codes` has deprecated providing float values for the ``codes`` argument. (:issue:`21767`)
- :func:`pandas.read_table` is deprecated. Instead, use :func:`read_csv` passing ``sep='\t'`` if necessary (:issue:`21948`)
- :meth:`Series.str.cat` has deprecated using arbitrary list-likes *within* list-likes. A list-like container may still contain
  many ``Series``, ``Index`` or 1-dimensional ``np.ndarray``, or alternatively, only scalar values. (:issue:`21950`)
- :meth:`FrozenNDArray.searchsorted` has deprecated the ``v`` parameter in favor of ``value`` (:issue:`14645`)
- :func:`DatetimeIndex.shift` and :func:`PeriodIndex.shift` now accept ``periods`` argument instead of ``n`` for consistency with :func:`Index.shift` and :func:`Series.shift`. Using ``n`` throws a deprecation warning (:issue:`22458`, :issue:`22912`)
- The ``fastpath`` keyword of the different Index constructors is deprecated (:issue:`23110`).
- :meth:`Timestamp.tz_localize`, :meth:`DatetimeIndex.tz_localize`, and :meth:`Series.tz_localize` have deprecated the ``errors`` argument in favor of the ``nonexistent`` argument (:issue:`8917`)
- The class ``FrozenNDArray`` has been deprecated. When unpickling, ``FrozenNDArray`` will be unpickled to ``np.ndarray`` once this class is removed (:issue:`9031`)
- The methods :meth:`DataFrame.update` and :meth:`Panel.update` have deprecated the ``raise_conflict=False|True`` keyword in favor of ``errors='ignore'|'raise'`` (:issue:`23585`)
- The methods :meth:`Series.str.partition` and :meth:`Series.str.rpartition` have deprecated the ``pat`` keyword in favor of ``sep`` (:issue:`22676`)
- Deprecated the ``nthreads`` keyword of :func:`pandas.read_feather` in favor of ``use_threads`` to reflect the changes in ``pyarrow>=0.11.0``. (:issue:`23053`)
- :meth:`ExtensionArray._formatting_values` is deprecated. Use :attr:`ExtensionArray._formatter` instead. (:issue:`23601`)
- :func:`pandas.read_excel` has deprecated accepting ``usecols`` as an integer. Please pass in a list of ints from 0 to ``usecols`` inclusive instead (:issue:`23527`)
- Constructing a :class:`TimedeltaIndex` from data with ``datetime64``-dtyped data is deprecated, will raise ``TypeError`` in a future version (:issue:`23539`)
- Constructing a :class:`DatetimeIndex` from data with ``timedelta64``-dtyped data is deprecated, will raise ``TypeError`` in a future version (:issue:`23675`)
- The ``keep_tz=False`` option (the default) of the ``keep_tz`` keyword of
  :meth:`DatetimeIndex.to_series` is deprecated (:issue:`17832`).
- Timezone converting a tz-aware ``datetime.datetime`` or :class:`Timestamp` with :class:`Timestamp` and the ``tz`` argument is now deprecated. Instead, use :meth:`Timestamp.tz_convert` (:issue:`23579`)
- :func:`pandas.api.types.is_period` is deprecated in favor of ``pandas.api.types.is_period_dtype`` (:issue:`23917`)
- :func:`pandas.api.types.is_datetimetz` is deprecated in favor of ``pandas.api.types.is_datetime64tz`` (:issue:`23917`)
- Creating a :class:`TimedeltaIndex`, :class:`DatetimeIndex`, or :class:`PeriodIndex` by passing range arguments `start`, `end`, and `periods` is deprecated in favor of :func:`timedelta_range`, :func:`date_range`, or :func:`period_range` (:issue:`23919`)
- Passing a string alias like ``'datetime64[ns, UTC]'`` as the ``unit`` parameter to :class:`DatetimeTZDtype` is deprecated. Use :class:`DatetimeTZDtype.construct_from_string` instead (:issue:`23990`).
- The ``skipna`` parameter of :meth:`~pandas.api.types.infer_dtype` will switch to ``True`` by default in a future version of pandas (:issue:`17066`, :issue:`24050`)
- In :meth:`Series.where` with Categorical data, providing an ``other`` that is not present in the categories is deprecated. Convert the categorical to a different dtype or add the ``other`` to the categories first (:issue:`24077`).
- :meth:`Series.clip_lower`, :meth:`Series.clip_upper`, :meth:`DataFrame.clip_lower` and :meth:`DataFrame.clip_upper` are deprecated and will be removed in a future version. Use ``Series.clip(lower=threshold)``, ``Series.clip(upper=threshold)`` and the equivalent ``DataFrame`` methods (:issue:`24203`)
- :meth:`Series.nonzero` is deprecated and will be removed in a future version (:issue:`18262`)
- Passing an integer to :meth:`Series.fillna` and :meth:`DataFrame.fillna` with ``timedelta64[ns]`` dtypes is deprecated, will raise ``TypeError`` in a future version.  Use ``obj.fillna(pd.Timedelta(...))`` instead (:issue:`24694`)

.. _whatsnew_0240.deprecations.datetimelike_int_ops:

Integer Addition/Subtraction with Datetimes and Timedeltas is Deprecated
^^^^^^^^^^^^^^^^^^^^^^^^^^^^^^^^^^^^^^^^^^^^^^^^^^^^^^^^^^^^^^^^^^^^^^^^

In the past, users could—in some cases—add or subtract integers or integer-dtype
arrays from :class:`Timestamp`, :class:`DatetimeIndex` and :class:`TimedeltaIndex`.

This usage is now deprecated.  Instead add or subtract integer multiples of
the object's ``freq`` attribute (:issue:`21939`, :issue:`23878`).

*Previous Behavior*:

.. code-block:: ipython

    In [5]: ts = pd.Timestamp('1994-05-06 12:15:16', freq=pd.offsets.Hour())
    In [6]: ts + 2
    Out[6]: Timestamp('1994-05-06 14:15:16', freq='H')

    In [7]: tdi = pd.timedelta_range('1D', periods=2)
    In [8]: tdi - np.array([2, 1])
    Out[8]: TimedeltaIndex(['-1 days', '1 days'], dtype='timedelta64[ns]', freq=None)

    In [9]: dti = pd.date_range('2001-01-01', periods=2, freq='7D')
    In [10]: dti + pd.Index([1, 2])
    Out[10]: DatetimeIndex(['2001-01-08', '2001-01-22'], dtype='datetime64[ns]', freq=None)

*New Behavior*:

.. ipython:: python
    :okwarning:

    ts = pd.Timestamp('1994-05-06 12:15:16', freq=pd.offsets.Hour())
    ts + 2 * ts.freq

    tdi = pd.timedelta_range('1D', periods=2)
    tdi - np.array([2 * tdi.freq, 1 * tdi.freq])

    dti = pd.date_range('2001-01-01', periods=2, freq='7D')
    dti + pd.Index([1 * dti.freq, 2 * dti.freq])


.. _whatsnew_0240.deprecations.integer_tz:

Passing Integer data and a timezone to DatetimeIndex
^^^^^^^^^^^^^^^^^^^^^^^^^^^^^^^^^^^^^^^^^^^^^^^^^^^^

The behavior of :class:`DatetimeIndex` when passed integer data and
a timezone is changing in a future version of pandas. Previously, these
were interpreted as wall times in the desired timezone. In the future,
these will be interpreted as wall times in UTC, which are then converted
to the desired timezone (:issue:`24559`).

The default behavior remains the same, but issues a warning:

.. code-block:: ipython

   In [3]: pd.DatetimeIndex([946684800000000000], tz="US/Central")
   /bin/ipython:1: FutureWarning:
       Passing integer-dtype data and a timezone to DatetimeIndex. Integer values
       will be interpreted differently in a future version of pandas. Previously,
       these were viewed as datetime64[ns] values representing the wall time
       *in the specified timezone*. In the future, these will be viewed as
       datetime64[ns] values representing the wall time *in UTC*. This is similar
       to a nanosecond-precision UNIX epoch. To accept the future behavior, use

           pd.to_datetime(integer_data, utc=True).tz_convert(tz)

       To keep the previous behavior, use

           pd.to_datetime(integer_data).tz_localize(tz)

    #!/bin/python3
    Out[3]: DatetimeIndex(['2000-01-01 00:00:00-06:00'], dtype='datetime64[ns, US/Central]', freq=None)

As the warning message explains, opt in to the future behavior by specifying that
the integer values are UTC, and then converting to the final timezone:

.. ipython:: python

   pd.to_datetime([946684800000000000], utc=True).tz_convert('US/Central')

The old behavior can be retained with by localizing directly to the final timezone:

.. ipython:: python

   pd.to_datetime([946684800000000000]).tz_localize('US/Central')

.. _whatsnew_0240.deprecations.tz_aware_array:

Converting Timezone-Aware Series and Index to NumPy Arrays
^^^^^^^^^^^^^^^^^^^^^^^^^^^^^^^^^^^^^^^^^^^^^^^^^^^^^^^^^^

The conversion from a :class:`Series` or :class:`Index` with timezone-aware
datetime data will change to preserve timezones by default (:issue:`23569`).

NumPy doesn't have a dedicated dtype for timezone-aware datetimes.
In the past, converting a :class:`Series` or :class:`DatetimeIndex` with
timezone-aware datatimes would convert to a NumPy array by

1. converting the tz-aware data to UTC
2. dropping the timezone-info
3. returning a :class:`numpy.ndarray` with ``datetime64[ns]`` dtype

Future versions of pandas will preserve the timezone information by returning an
object-dtype NumPy array where each value is a :class:`Timestamp` with the correct
timezone attached

.. ipython:: python

   ser = pd.Series(pd.date_range('2000', periods=2, tz="CET"))
   ser

The default behavior remains the same, but issues a warning

.. code-block:: python

   In [8]: np.asarray(ser)
   /bin/ipython:1: FutureWarning: Converting timezone-aware DatetimeArray to timezone-naive
         ndarray with 'datetime64[ns]' dtype. In the future, this will return an ndarray
         with 'object' dtype where each element is a 'pandas.Timestamp' with the correct 'tz'.

           To accept the future behavior, pass 'dtype=object'.
           To keep the old behavior, pass 'dtype="datetime64[ns]"'.
     #!/bin/python3
   Out[8]:
   array(['1999-12-31T23:00:00.000000000', '2000-01-01T23:00:00.000000000'],
         dtype='datetime64[ns]')

The previous or future behavior can be obtained, without any warnings, by specifying
the ``dtype``

*Previous Behavior*

.. ipython:: python

   np.asarray(ser, dtype='datetime64[ns]')

*Future Behavior*

.. ipython:: python

   # New behavior
   np.asarray(ser, dtype=object)


Or by using :meth:`Series.to_numpy`

.. ipython:: python

   ser.to_numpy()
   ser.to_numpy(dtype="datetime64[ns]")

All the above applies to a :class:`DatetimeIndex` with tz-aware values as well.

.. _whatsnew_0240.prior_deprecations:

Removal of prior version deprecations/changes
~~~~~~~~~~~~~~~~~~~~~~~~~~~~~~~~~~~~~~~~~~~~~

- The ``LongPanel`` and ``WidePanel`` classes have been removed (:issue:`10892`)
- :meth:`Series.repeat` has renamed the ``reps`` argument to ``repeats`` (:issue:`14645`)
- Several private functions were removed from the (non-public) module ``pandas.core.common`` (:issue:`22001`)
- Removal of the previously deprecated module ``pandas.core.datetools`` (:issue:`14105`, :issue:`14094`)
- Strings passed into :meth:`DataFrame.groupby` that refer to both column and index levels will raise a ``ValueError`` (:issue:`14432`)
- :meth:`Index.repeat` and :meth:`MultiIndex.repeat` have renamed the ``n`` argument to ``repeats`` (:issue:`14645`)
- The ``Series`` constructor and ``.astype`` method will now raise a ``ValueError`` if timestamp dtypes are passed in without a unit (e.g. ``np.datetime64``) for the ``dtype`` parameter (:issue:`15987`)
- Removal of the previously deprecated ``as_indexer`` keyword completely from ``str.match()`` (:issue:`22356`, :issue:`6581`)
- The modules ``pandas.types``, ``pandas.computation``, and ``pandas.util.decorators`` have been removed (:issue:`16157`, :issue:`16250`)
- Removed the ``pandas.formats.style`` shim for :class:`pandas.io.formats.style.Styler` (:issue:`16059`)
- ``pandas.pnow``, ``pandas.match``, ``pandas.groupby``, ``pd.get_store``, ``pd.Expr``, and ``pd.Term`` have been removed (:issue:`15538`, :issue:`15940`)
- :meth:`Categorical.searchsorted` and :meth:`Series.searchsorted` have renamed the ``v`` argument to ``value`` (:issue:`14645`)
- ``pandas.parser``, ``pandas.lib``, and ``pandas.tslib`` have been removed (:issue:`15537`)
- :meth:`Index.searchsorted` have renamed the ``key`` argument to ``value`` (:issue:`14645`)
- ``DataFrame.consolidate`` and ``Series.consolidate`` have been removed (:issue:`15501`)
- Removal of the previously deprecated module ``pandas.json`` (:issue:`19944`)
- The module ``pandas.tools`` has been removed (:issue:`15358`, :issue:`16005`)
- :meth:`SparseArray.get_values` and :meth:`SparseArray.to_dense` have dropped the ``fill`` parameter (:issue:`14686`)
- ``DataFrame.sortlevel`` and ``Series.sortlevel`` have been removed (:issue:`15099`)
- :meth:`SparseSeries.to_dense` has dropped the ``sparse_only`` parameter (:issue:`14686`)
- :meth:`DataFrame.astype` and :meth:`Series.astype` have renamed the ``raise_on_error`` argument to ``errors`` (:issue:`14967`)
- ``is_sequence``, ``is_any_int_dtype``, and ``is_floating_dtype`` have been removed from ``pandas.api.types`` (:issue:`16163`, :issue:`16189`)

.. _whatsnew_0240.performance:

Performance Improvements
~~~~~~~~~~~~~~~~~~~~~~~~

- Slicing Series and DataFrames with an monotonically increasing :class:`CategoricalIndex`
  is now very fast and has speed comparable to slicing with an ``Int64Index``.
  The speed increase is both when indexing by label (using .loc) and position(.iloc) (:issue:`20395`)
  Slicing a monotonically increasing :class:`CategoricalIndex` itself (i.e. ``ci[1000:2000]``)
  shows similar speed improvements as above (:issue:`21659`)
- Improved performance of :meth:`CategoricalIndex.equals` when comparing to another :class:`CategoricalIndex` (:issue:`24023`)
- Improved performance of :func:`Series.describe` in case of numeric dtpyes (:issue:`21274`)
- Improved performance of :func:`pandas.core.groupby.GroupBy.rank` when dealing with tied rankings (:issue:`21237`)
- Improved performance of :func:`DataFrame.set_index` with columns consisting of :class:`Period` objects (:issue:`21582`, :issue:`21606`)
- Improved performance of :meth:`Series.at` and :meth:`Index.get_value` for Extension Arrays values (e.g. :class:`Categorical`) (:issue:`24204`)
- Improved performance of membership checks in :class:`Categorical` and :class:`CategoricalIndex`
  (i.e. ``x in cat``-style checks are much faster). :meth:`CategoricalIndex.contains`
  is likewise much faster (:issue:`21369`, :issue:`21508`)
- Improved performance of :meth:`HDFStore.groups` (and dependent functions like
  :meth:`HDFStore.keys`.  (i.e. ``x in store`` checks are much faster)
  (:issue:`21372`)
- Improved the performance of :func:`pandas.get_dummies` with ``sparse=True`` (:issue:`21997`)
- Improved performance of :func:`IndexEngine.get_indexer_non_unique` for sorted, non-unique indexes (:issue:`9466`)
- Improved performance of :func:`PeriodIndex.unique` (:issue:`23083`)
- Improved performance of :func:`concat` for `Series` objects (:issue:`23404`)
- Improved performance of :meth:`DatetimeIndex.normalize` and :meth:`Timestamp.normalize` for timezone naive or UTC datetimes (:issue:`23634`)
- Improved performance of :meth:`DatetimeIndex.tz_localize` and various ``DatetimeIndex`` attributes with dateutil UTC timezone (:issue:`23772`)
- Fixed a performance regression on Windows with Python 3.7 of :func:`read_csv` (:issue:`23516`)
- Improved performance of :class:`Categorical` constructor for ``Series`` objects (:issue:`23814`)
- Improved performance of :meth:`~DataFrame.where` for Categorical data (:issue:`24077`)
- Improved performance of iterating over a :class:`Series`. Using :meth:`DataFrame.itertuples` now creates iterators
  without internally allocating lists of all elements (:issue:`20783`)
- Improved performance of :class:`Period` constructor, additionally benefitting ``PeriodArray`` and ``PeriodIndex`` creation (:issue:`24084`, :issue:`24118`)
- Improved performance of tz-aware :class:`DatetimeArray` binary operations (:issue:`24491`)

.. _whatsnew_0240.bug_fixes:

Bug Fixes
~~~~~~~~~

Categorical
^^^^^^^^^^^

- Bug in :meth:`Categorical.from_codes` where ``NaN`` values in ``codes`` were silently converted to ``0`` (:issue:`21767`). In the future this will raise a ``ValueError``. Also changes the behavior of ``.from_codes([1.1, 2.0])``.
- Bug in :meth:`Categorical.sort_values` where ``NaN`` values were always positioned in front regardless of ``na_position`` value. (:issue:`22556`).
- Bug when indexing with a boolean-valued ``Categorical``. Now a boolean-valued ``Categorical`` is treated as a boolean mask (:issue:`22665`)
- Constructing a :class:`CategoricalIndex` with empty values and boolean categories was raising a ``ValueError`` after a change to dtype coercion (:issue:`22702`).
- Bug in :meth:`Categorical.take` with a user-provided ``fill_value`` not encoding the ``fill_value``, which could result in a ``ValueError``, incorrect results, or a segmentation fault (:issue:`23296`).
- In :meth:`Series.unstack`, specifying a ``fill_value`` not present in the categories now raises a ``TypeError`` rather than ignoring the ``fill_value`` (:issue:`23284`)
- Bug when resampling :meth:`DataFrame.resample()` and aggregating on categorical data, the categorical dtype was getting lost. (:issue:`23227`)
- Bug in many methods of the ``.str``-accessor, which always failed on calling the ``CategoricalIndex.str`` constructor (:issue:`23555`, :issue:`23556`)
- Bug in :meth:`Series.where` losing the categorical dtype for categorical data (:issue:`24077`)
- Bug in :meth:`Categorical.apply` where ``NaN`` values could be handled unpredictably. They now remain unchanged (:issue:`24241`)
- Bug in :class:`Categorical` comparison methods incorrectly raising ``ValueError`` when operating against a :class:`DataFrame` (:issue:`24630`)
- Bug in :meth:`Categorical.set_categories` where setting fewer new categories with ``rename=True`` caused a segmentation fault (:issue:`24675`)

Datetimelike
^^^^^^^^^^^^

- Fixed bug where two :class:`DateOffset` objects with different ``normalize`` attributes could evaluate as equal (:issue:`21404`)
- Fixed bug where :meth:`Timestamp.resolution` incorrectly returned 1-microsecond ``timedelta`` instead of 1-nanosecond :class:`Timedelta` (:issue:`21336`, :issue:`21365`)
- Bug in :func:`to_datetime` that did not consistently return an :class:`Index` when ``box=True`` was specified (:issue:`21864`)
- Bug in :class:`DatetimeIndex` comparisons where string comparisons incorrectly raises ``TypeError`` (:issue:`22074`)
- Bug in :class:`DatetimeIndex` comparisons when comparing against ``timedelta64[ns]`` dtyped arrays; in some cases ``TypeError`` was incorrectly raised, in others it incorrectly failed to raise (:issue:`22074`)
- Bug in :class:`DatetimeIndex` comparisons when comparing against object-dtyped arrays (:issue:`22074`)
- Bug in :class:`DataFrame` with ``datetime64[ns]`` dtype addition and subtraction with ``Timedelta``-like objects (:issue:`22005`, :issue:`22163`)
- Bug in :class:`DataFrame` with ``datetime64[ns]`` dtype addition and subtraction with ``DateOffset`` objects returning an ``object`` dtype instead of ``datetime64[ns]`` dtype (:issue:`21610`, :issue:`22163`)
- Bug in :class:`DataFrame` with ``datetime64[ns]`` dtype comparing against ``NaT`` incorrectly (:issue:`22242`, :issue:`22163`)
- Bug in :class:`DataFrame` with ``datetime64[ns]`` dtype subtracting ``Timestamp``-like object incorrectly returned ``datetime64[ns]`` dtype instead of ``timedelta64[ns]`` dtype (:issue:`8554`, :issue:`22163`)
- Bug in :class:`DataFrame` with ``datetime64[ns]`` dtype subtracting ``np.datetime64`` object with non-nanosecond unit failing to convert to nanoseconds (:issue:`18874`, :issue:`22163`)
- Bug in :class:`DataFrame` comparisons against ``Timestamp``-like objects failing to raise ``TypeError`` for inequality checks with mismatched types (:issue:`8932`, :issue:`22163`)
- Bug in :class:`DataFrame` with mixed dtypes including ``datetime64[ns]`` incorrectly raising ``TypeError`` on equality comparisons (:issue:`13128`, :issue:`22163`)
- Bug in :attr:`DataFrame.values` returning a :class:`DatetimeIndex` for a single-column ``DataFrame`` with tz-aware datetime values. Now a 2-D :class:`numpy.ndarray` of :class:`Timestamp` objects is returned (:issue:`24024`)
- Bug in :meth:`DataFrame.eq` comparison against ``NaT`` incorrectly returning ``True`` or ``NaN`` (:issue:`15697`, :issue:`22163`)
- Bug in :class:`DatetimeIndex` subtraction that incorrectly failed to raise ``OverflowError`` (:issue:`22492`, :issue:`22508`)
- Bug in :class:`DatetimeIndex` incorrectly allowing indexing with ``Timedelta`` object (:issue:`20464`)
- Bug in :class:`DatetimeIndex` where frequency was being set if original frequency was ``None`` (:issue:`22150`)
- Bug in rounding methods of :class:`DatetimeIndex` (:meth:`~DatetimeIndex.round`, :meth:`~DatetimeIndex.ceil`, :meth:`~DatetimeIndex.floor`) and :class:`Timestamp` (:meth:`~Timestamp.round`, :meth:`~Timestamp.ceil`, :meth:`~Timestamp.floor`) could give rise to loss of precision (:issue:`22591`)
- Bug in :func:`to_datetime` with an :class:`Index` argument that would drop the ``name`` from the result (:issue:`21697`)
- Bug in :class:`PeriodIndex` where adding or subtracting a :class:`timedelta` or :class:`Tick` object produced incorrect results (:issue:`22988`)
- Bug in the :class:`Series` repr with period-dtype data missing a space before the data (:issue:`23601`)
- Bug in :func:`date_range` when decrementing a start date to a past end date by a negative frequency (:issue:`23270`)
- Bug in :meth:`Series.min` which would return ``NaN`` instead of ``NaT`` when called on a series of ``NaT`` (:issue:`23282`)
- Bug in :meth:`Series.combine_first` not properly aligning categoricals, so that missing values in ``self`` where not filled by valid values from ``other`` (:issue:`24147`)
- Bug in :func:`DataFrame.combine` with datetimelike values raising a TypeError (:issue:`23079`)
- Bug in :func:`date_range` with frequency of ``Day`` or higher where dates sufficiently far in the future could wrap around to the past instead of raising ``OutOfBoundsDatetime`` (:issue:`14187`)
- Bug in :func:`period_range` ignoring the frequency of ``start`` and ``end`` when those are provided as :class:`Period` objects (:issue:`20535`).
- Bug in :class:`PeriodIndex` with attribute ``freq.n`` greater than 1 where adding a :class:`DateOffset` object would return incorrect results (:issue:`23215`)
- Bug in :class:`Series` that interpreted string indices as lists of characters when setting datetimelike values (:issue:`23451`)
- Bug in :class:`DataFrame` when creating a new column from an ndarray of :class:`Timestamp` objects with timezones creating an object-dtype column, rather than datetime with timezone (:issue:`23932`)
- Bug in :class:`Timestamp` constructor which would drop the frequency of an input :class:`Timestamp` (:issue:`22311`)
- Bug in :class:`DatetimeIndex` where calling ``np.array(dtindex, dtype=object)`` would incorrectly return an array of ``long`` objects (:issue:`23524`)
- Bug in :class:`Index` where passing a timezone-aware :class:`DatetimeIndex` and `dtype=object` would incorrectly raise a ``ValueError`` (:issue:`23524`)
- Bug in :class:`Index` where calling ``np.array(dtindex, dtype=object)`` on a timezone-naive :class:`DatetimeIndex` would return an array of ``datetime`` objects instead of :class:`Timestamp` objects, potentially losing nanosecond portions of the timestamps (:issue:`23524`)
- Bug in :class:`Categorical.__setitem__` not allowing setting with another ``Categorical`` when both are undordered and have the same categories, but in a different order (:issue:`24142`)
- Bug in :func:`date_range` where using dates with millisecond resolution or higher could return incorrect values or the wrong number of values in the index (:issue:`24110`)
- Bug in :class:`DatetimeIndex` where constructing a :class:`DatetimeIndex` from a :class:`Categorical` or :class:`CategoricalIndex` would incorrectly drop timezone information (:issue:`18664`)
- Bug in :class:`DatetimeIndex` and :class:`TimedeltaIndex` where indexing with ``Ellipsis`` would incorrectly lose the index's ``freq`` attribute (:issue:`21282`)
- Clarified error message produced when passing an incorrect ``freq`` argument to :class:`DatetimeIndex` with ``NaT`` as the first entry in the passed data (:issue:`11587`)
- Bug in :func:`to_datetime` where ``box`` and ``utc`` arguments were ignored when passing a :class:`DataFrame` or ``dict`` of unit mappings (:issue:`23760`)
- Bug in :attr:`Series.dt` where the cache would not update properly after an in-place operation (:issue:`24408`)
- Bug in :class:`PeriodIndex` where comparisons against an array-like object with length 1 failed to raise ``ValueError`` (:issue:`23078`)
- Bug in :meth:`DatetimeIndex.astype`, :meth:`PeriodIndex.astype` and :meth:`TimedeltaIndex.astype` ignoring the sign of the ``dtype`` for unsigned integer dtypes (:issue:`24405`).
- Fixed bug in :meth:`Series.max` with ``datetime64[ns]``-dtype failing to return ``NaT`` when nulls are present and ``skipna=False`` is passed (:issue:`24265`)
- Bug in :func:`to_datetime` where arrays of ``datetime`` objects containing both timezone-aware and timezone-naive ``datetimes`` would fail to raise ``ValueError`` (:issue:`24569`)

Timedelta
^^^^^^^^^
- Bug in :class:`DataFrame` with ``timedelta64[ns]`` dtype division by ``Timedelta``-like scalar incorrectly returning ``timedelta64[ns]`` dtype instead of ``float64`` dtype (:issue:`20088`, :issue:`22163`)
- Bug in adding a :class:`Index` with object dtype to a :class:`Series` with ``timedelta64[ns]`` dtype incorrectly raising (:issue:`22390`)
- Bug in multiplying a :class:`Series` with numeric dtype against a ``timedelta`` object (:issue:`22390`)
- Bug in :class:`Series` with numeric dtype when adding or subtracting an an array or ``Series`` with ``timedelta64`` dtype (:issue:`22390`)
- Bug in :class:`Index` with numeric dtype when multiplying or dividing an array with dtype ``timedelta64`` (:issue:`22390`)
- Bug in :class:`TimedeltaIndex` incorrectly allowing indexing with ``Timestamp`` object (:issue:`20464`)
- Fixed bug where subtracting :class:`Timedelta` from an object-dtyped array would raise ``TypeError`` (:issue:`21980`)
- Fixed bug in adding a :class:`DataFrame` with all-`timedelta64[ns]` dtypes to a :class:`DataFrame` with all-integer dtypes returning incorrect results instead of raising ``TypeError`` (:issue:`22696`)
- Bug in :class:`TimedeltaIndex` where adding a timezone-aware datetime scalar incorrectly returned a timezone-naive :class:`DatetimeIndex` (:issue:`23215`)
- Bug in :class:`TimedeltaIndex` where adding ``np.timedelta64('NaT')`` incorrectly returned an all-``NaT`` :class:`DatetimeIndex` instead of an all-``NaT`` :class:`TimedeltaIndex` (:issue:`23215`)
- Bug in :class:`Timedelta` and :func:`to_timedelta()` have inconsistencies in supported unit string (:issue:`21762`)
- Bug in :class:`TimedeltaIndex` division where dividing by another :class:`TimedeltaIndex` raised ``TypeError`` instead of returning a :class:`Float64Index` (:issue:`23829`, :issue:`22631`)
- Bug in :class:`TimedeltaIndex` comparison operations where comparing against non-``Timedelta``-like objects would raise ``TypeError`` instead of returning all-``False`` for ``__eq__`` and all-``True`` for ``__ne__`` (:issue:`24056`)
- Bug in :class:`Timedelta` comparisons when comparing with a ``Tick`` object incorrectly raising ``TypeError`` (:issue:`24710`)

Timezones
^^^^^^^^^

- Bug in :meth:`Index.shift` where an ``AssertionError`` would raise when shifting across DST (:issue:`8616`)
- Bug in :class:`Timestamp` constructor where passing an invalid timezone offset designator (``Z``) would not raise a ``ValueError`` (:issue:`8910`)
- Bug in :meth:`Timestamp.replace` where replacing at a DST boundary would retain an incorrect offset (:issue:`7825`)
- Bug in :meth:`Series.replace` with ``datetime64[ns, tz]`` data when replacing ``NaT`` (:issue:`11792`)
- Bug in :class:`Timestamp` when passing different string date formats with a timezone offset would produce different timezone offsets (:issue:`12064`)
- Bug when comparing a tz-naive :class:`Timestamp` to a tz-aware :class:`DatetimeIndex` which would coerce the :class:`DatetimeIndex` to tz-naive (:issue:`12601`)
- Bug in :meth:`Series.truncate` with a tz-aware :class:`DatetimeIndex` which would cause a core dump (:issue:`9243`)
- Bug in :class:`Series` constructor which would coerce tz-aware and tz-naive :class:`Timestamp` to tz-aware (:issue:`13051`)
- Bug in :class:`Index` with ``datetime64[ns, tz]`` dtype that did not localize integer data correctly (:issue:`20964`)
- Bug in :class:`DatetimeIndex` where constructing with an integer and tz would not localize correctly (:issue:`12619`)
- Fixed bug where :meth:`DataFrame.describe` and :meth:`Series.describe` on tz-aware datetimes did not show `first` and `last` result (:issue:`21328`)
- Bug in :class:`DatetimeIndex` comparisons failing to raise ``TypeError`` when comparing timezone-aware ``DatetimeIndex`` against ``np.datetime64`` (:issue:`22074`)
- Bug in ``DataFrame`` assignment with a timezone-aware scalar (:issue:`19843`)
- Bug in :func:`DataFrame.asof` that raised a ``TypeError`` when attempting to compare tz-naive and tz-aware timestamps (:issue:`21194`)
- Bug when constructing a :class:`DatetimeIndex` with :class:`Timestamp` constructed with the ``replace`` method across DST (:issue:`18785`)
- Bug when setting a new value with :meth:`DataFrame.loc` with a :class:`DatetimeIndex` with a DST transition (:issue:`18308`, :issue:`20724`)
- Bug in :meth:`Index.unique` that did not re-localize tz-aware dates correctly (:issue:`21737`)
- Bug when indexing a :class:`Series` with a DST transition (:issue:`21846`)
- Bug in :meth:`DataFrame.resample` and :meth:`Series.resample` where an ``AmbiguousTimeError`` or ``NonExistentTimeError`` would raise if a timezone aware timeseries ended on a DST transition (:issue:`19375`, :issue:`10117`)
- Bug in :meth:`DataFrame.drop` and :meth:`Series.drop` when specifying a tz-aware Timestamp key to drop from a :class:`DatetimeIndex` with a DST transition (:issue:`21761`)
- Bug in :class:`DatetimeIndex` constructor where ``NaT`` and ``dateutil.tz.tzlocal`` would raise an ``OutOfBoundsDatetime`` error (:issue:`23807`)
- Bug in :meth:`DatetimeIndex.tz_localize` and :meth:`Timestamp.tz_localize` with ``dateutil.tz.tzlocal`` near a DST transition that would return an incorrectly localized datetime (:issue:`23807`)
- Bug in :class:`Timestamp` constructor where a ``dateutil.tz.tzutc`` timezone passed with a ``datetime.datetime`` argument would be converted to a ``pytz.UTC`` timezone (:issue:`23807`)
- Bug in :func:`to_datetime` where ``utc=True`` was not respected when specifying a ``unit`` and ``errors='ignore'`` (:issue:`23758`)
- Bug in :func:`to_datetime` where ``utc=True`` was not respected when passing a :class:`Timestamp` (:issue:`24415`)
- Bug in :meth:`DataFrame.any` returns wrong value when ``axis=1`` and the data is of datetimelike type (:issue:`23070`)
- Bug in :meth:`DatetimeIndex.to_period` where a timezone aware index was converted to UTC first before creating :class:`PeriodIndex` (:issue:`22905`)
- Bug in :meth:`DataFrame.tz_localize`, :meth:`DataFrame.tz_convert`, :meth:`Series.tz_localize`, and :meth:`Series.tz_convert` where ``copy=False`` would mutate the original argument inplace (:issue:`6326`)

Offsets
^^^^^^^

- Bug in :class:`FY5253` where date offsets could incorrectly raise an ``AssertionError`` in arithmetic operatons (:issue:`14774`)
- Bug in :class:`DateOffset` where keyword arguments ``week`` and ``milliseconds`` were accepted and ignored.  Passing these will now raise ``ValueError`` (:issue:`19398`)
- Bug in adding :class:`DateOffset` with :class:`DataFrame` or :class:`PeriodIndex` incorrectly raising ``TypeError`` (:issue:`23215`)
- Bug in comparing :class:`DateOffset` objects with non-DateOffset objects, particularly strings, raising ``ValueError`` instead of returning ``False`` for equality checks and ``True`` for not-equal checks (:issue:`23524`)

Numeric
^^^^^^^

- Bug in :class:`Series` ``__rmatmul__`` doesn't support matrix vector multiplication (:issue:`21530`)
- Bug in :func:`factorize` fails with read-only array (:issue:`12813`)
- Fixed bug in :func:`unique` handled signed zeros inconsistently: for some inputs 0.0 and -0.0 were treated as equal and for some inputs as different. Now they are treated as equal for all inputs (:issue:`21866`)
- Bug in :meth:`DataFrame.agg`, :meth:`DataFrame.transform` and :meth:`DataFrame.apply` where,
  when supplied with a list of functions and ``axis=1`` (e.g. ``df.apply(['sum', 'mean'], axis=1)``),
  a ``TypeError`` was wrongly raised. For all three methods such calculation are now done correctly. (:issue:`16679`).
- Bug in :class:`Series` comparison against datetime-like scalars and arrays (:issue:`22074`)
- Bug in :class:`DataFrame` multiplication between boolean dtype and integer returning ``object`` dtype instead of integer dtype (:issue:`22047`, :issue:`22163`)
- Bug in :meth:`DataFrame.apply` where, when supplied with a string argument and additional positional or keyword arguments (e.g. ``df.apply('sum', min_count=1)``), a ``TypeError`` was wrongly raised (:issue:`22376`)
- Bug in :meth:`DataFrame.astype` to extension dtype may raise ``AttributeError`` (:issue:`22578`)
- Bug in :class:`DataFrame` with ``timedelta64[ns]`` dtype arithmetic operations with ``ndarray`` with integer dtype incorrectly treating the narray as ``timedelta64[ns]`` dtype (:issue:`23114`)
- Bug in :meth:`Series.rpow` with object dtype ``NaN`` for ``1 ** NA`` instead of ``1`` (:issue:`22922`).
- :meth:`Series.agg` can now handle numpy NaN-aware methods like :func:`numpy.nansum` (:issue:`19629`)
- Bug in :meth:`Series.rank` and :meth:`DataFrame.rank` when ``pct=True`` and more than 2\ :sup:`24` rows are present resulted in percentages greater than 1.0 (:issue:`18271`)
- Calls such as :meth:`DataFrame.round` with a non-unique :meth:`CategoricalIndex` now return expected data. Previously, data would be improperly duplicated (:issue:`21809`).
- Added ``log10``, `floor` and `ceil` to the list of supported functions in :meth:`DataFrame.eval` (:issue:`24139`, :issue:`24353`)
- Logical operations ``&, |, ^`` between :class:`Series` and :class:`Index` will no longer raise ``ValueError`` (:issue:`22092`)
- Checking PEP 3141 numbers in :func:`~pandas.api.types.is_scalar` function returns ``True`` (:issue:`22903`)
- Reduction methods like :meth:`Series.sum` now accept the default value of ``keepdims=False`` when called from a NumPy ufunc, rather than raising a ``TypeError``. Full support for ``keepdims`` has not been implemented (:issue:`24356`).

Conversion
^^^^^^^^^^

- Bug in :meth:`DataFrame.combine_first` in which column types were unexpectedly converted to float (:issue:`20699`)
- Bug in :meth:`DataFrame.clip` in which column types are not preserved and casted to float (:issue:`24162`)
- Bug in :meth:`DataFrame.clip` when order of columns of dataframes doesn't match, result observed is wrong in numeric values (:issue:`20911`)
- Bug in :meth:`DataFrame.astype` where converting to an extension dtype when duplicate column names are present causes a ``RecursionError`` (:issue:`24704`)

Strings
^^^^^^^

- Bug in :meth:`Index.str.partition` was not nan-safe (:issue:`23558`).
- Bug in :meth:`Index.str.split` was not nan-safe (:issue:`23677`).
- Bug :func:`Series.str.contains` not respecting the ``na`` argument for a ``Categorical`` dtype ``Series`` (:issue:`22158`)
- Bug in :meth:`Index.str.cat` when the result contained only ``NaN`` (:issue:`24044`)

Interval
^^^^^^^^

- Bug in the :class:`IntervalIndex` constructor where the ``closed`` parameter did not always override the inferred ``closed`` (:issue:`19370`)
- Bug in the ``IntervalIndex`` repr where a trailing comma was missing after the list of intervals (:issue:`20611`)
- Bug in :class:`Interval` where scalar arithmetic operations did not retain the ``closed`` value (:issue:`22313`)
- Bug in :class:`IntervalIndex` where indexing with datetime-like values raised a ``KeyError`` (:issue:`20636`)
- Bug in ``IntervalTree`` where data containing ``NaN`` triggered a warning and resulted in incorrect indexing queries with :class:`IntervalIndex` (:issue:`23352`)

Indexing
^^^^^^^^

- Bug in :meth:`DataFrame.ne` fails if columns contain column name "dtype" (:issue:`22383`)
- The traceback from a ``KeyError`` when asking ``.loc`` for a single missing label is now shorter and more clear (:issue:`21557`)
- :class:`PeriodIndex` now emits a ``KeyError`` when a malformed string is looked up, which is consistent with the behavior of :class:`DatetimeIndex` (:issue:`22803`)
- When ``.ix`` is asked for a missing integer label in a :class:`MultiIndex` with a first level of integer type, it now raises a ``KeyError``, consistently with the case of a flat :class:`Int64Index`, rather than falling back to positional indexing (:issue:`21593`)
- Bug in :meth:`Index.reindex` when reindexing a tz-naive and tz-aware :class:`DatetimeIndex` (:issue:`8306`)
- Bug in :meth:`Series.reindex` when reindexing an empty series with a ``datetime64[ns, tz]`` dtype (:issue:`20869`)
- Bug in :class:`DataFrame` when setting values with ``.loc`` and a timezone aware :class:`DatetimeIndex` (:issue:`11365`)
- ``DataFrame.__getitem__`` now accepts dictionaries and dictionary keys as list-likes of labels, consistently with ``Series.__getitem__`` (:issue:`21294`)
- Fixed ``DataFrame[np.nan]`` when columns are non-unique (:issue:`21428`)
- Bug when indexing :class:`DatetimeIndex` with nanosecond resolution dates and timezones (:issue:`11679`)
- Bug where indexing with a Numpy array containing negative values would mutate the indexer (:issue:`21867`)
- Bug where mixed indexes wouldn't allow integers for ``.at`` (:issue:`19860`)
- ``Float64Index.get_loc`` now raises ``KeyError`` when boolean key passed. (:issue:`19087`)
- Bug in :meth:`DataFrame.loc` when indexing with an :class:`IntervalIndex` (:issue:`19977`)
- :class:`Index` no longer mangles ``None``, ``NaN`` and ``NaT``, i.e. they are treated as three different keys. However, for numeric Index all three are still coerced to a ``NaN`` (:issue:`22332`)
- Bug in ``scalar in Index`` if scalar is a float while the ``Index`` is of integer dtype (:issue:`22085`)
- Bug in :func:`MultiIndex.set_levels` when levels value is not subscriptable (:issue:`23273`)
- Bug where setting a timedelta column by ``Index`` causes it to be casted to double, and therefore lose precision (:issue:`23511`)
- Bug in :func:`Index.union` and :func:`Index.intersection` where name of the ``Index`` of the result was not computed correctly for certain cases (:issue:`9943`, :issue:`9862`)
- Bug in :class:`Index` slicing with boolean :class:`Index` may raise ``TypeError`` (:issue:`22533`)
- Bug in ``PeriodArray.__setitem__`` when accepting slice and list-like value (:issue:`23978`)
- Bug in :class:`DatetimeIndex`, :class:`TimedeltaIndex` where indexing with ``Ellipsis`` would lose their ``freq`` attribute (:issue:`21282`)
- Bug in ``iat`` where using it to assign an incompatible value would create a new column (:issue:`23236`)

Missing
^^^^^^^

- Bug in :func:`DataFrame.fillna` where a ``ValueError`` would raise when one column contained a ``datetime64[ns, tz]`` dtype (:issue:`15522`)
- Bug in :func:`Series.hasnans` that could be incorrectly cached and return incorrect answers if null elements are introduced after an initial call (:issue:`19700`)
- :func:`Series.isin` now treats all NaN-floats as equal also for ``np.object``-dtype. This behavior is consistent with the behavior for float64 (:issue:`22119`)
- :func:`unique` no longer mangles NaN-floats and the ``NaT``-object for ``np.object``-dtype, i.e. ``NaT`` is no longer coerced to a NaN-value and is treated as a different entity. (:issue:`22295`)
- :func:`DataFrame` and :func:`Series` now properly handle numpy masked arrays with hardened masks. Previously, constructing a DataFrame or Series from a masked array with a hard mask would create a pandas object containing the underlying value, rather than the expected NaN. (:issue:`24574`)


MultiIndex
^^^^^^^^^^

- Bug in :func:`io.formats.style.Styler.applymap` where ``subset=`` with :class:`MultiIndex` slice would reduce to :class:`Series` (:issue:`19861`)
- Removed compatibility for :class:`MultiIndex` pickles prior to version 0.8.0; compatibility with :class:`MultiIndex` pickles from version 0.13 forward is maintained (:issue:`21654`)
- :meth:`MultiIndex.get_loc_level` (and as a consequence, ``.loc`` on a ``Series`` or ``DataFrame`` with a :class:`MultiIndex` index) will now raise a ``KeyError``, rather than returning an empty ``slice``, if asked a label which is present in the ``levels`` but is unused (:issue:`22221`)
- :class:`MultiIndex` has gained the :meth:`MultiIndex.from_frame`, it allows constructing a :class:`MultiIndex` object from a :class:`DataFrame` (:issue:`22420`)
- Fix ``TypeError`` in Python 3 when creating :class:`MultiIndex` in which some levels have mixed types, e.g. when some labels are tuples (:issue:`15457`)

I/O
^^^

- Bug in :func:`read_csv` in which a column specified with ``CategoricalDtype`` of boolean categories was not being correctly coerced from string values to booleans (:issue:`20498`)
- Bug in :meth:`DataFrame.to_sql` when writing timezone aware data (``datetime64[ns, tz]`` dtype) would raise a ``TypeError`` (:issue:`9086`)
- Bug in :meth:`DataFrame.to_sql` where a naive :class:`DatetimeIndex` would be written as ``TIMESTAMP WITH TIMEZONE`` type in supported databases, e.g. PostgreSQL (:issue:`23510`)
- Bug in :meth:`read_excel()` when ``parse_cols`` is specified with an empty dataset (:issue:`9208`)
- :func:`read_html()` no longer ignores all-whitespace ``<tr>`` within ``<thead>`` when considering the ``skiprows`` and ``header`` arguments. Previously, users had to decrease their ``header`` and ``skiprows`` values on such tables to work around the issue. (:issue:`21641`)
- :func:`read_excel()` will correctly show the deprecation warning for previously deprecated ``sheetname`` (:issue:`17994`)
- :func:`read_csv()` and :func:`read_table()` will throw ``UnicodeError`` and not coredump on badly encoded strings (:issue:`22748`)
- :func:`read_csv()` will correctly parse timezone-aware datetimes (:issue:`22256`)
- Bug in :func:`read_csv()` in which memory management was prematurely optimized for the C engine when the data was being read in chunks (:issue:`23509`)
- Bug in :func:`read_csv()` in unnamed columns were being improperly identified when extracting a multi-index (:issue:`23687`)
- :func:`read_sas()` will parse numbers in sas7bdat-files that have width less than 8 bytes correctly. (:issue:`21616`)
- :func:`read_sas()` will correctly parse sas7bdat files with many columns (:issue:`22628`)
- :func:`read_sas()` will correctly parse sas7bdat files with data page types having also bit 7 set (so page type is 128 + 256 = 384) (:issue:`16615`)
- Bug in :func:`read_sas()` in which an incorrect error was raised on an invalid file format. (:issue:`24548`)
- Bug in :meth:`detect_client_encoding` where potential ``IOError`` goes unhandled when importing in a mod_wsgi process due to restricted access to stdout. (:issue:`21552`)
- Bug in :func:`DataFrame.to_html()` with ``index=False`` misses truncation indicators (...) on truncated DataFrame (:issue:`15019`, :issue:`22783`)
- Bug in :func:`DataFrame.to_html()` with ``index=False`` when both columns and row index are ``MultiIndex`` (:issue:`22579`)
- Bug in :func:`DataFrame.to_html()` with ``index_names=False`` displaying index name (:issue:`22747`)
- Bug in :func:`DataFrame.to_html()` with ``header=False`` not displaying row index names (:issue:`23788`)
- Bug in :func:`DataFrame.to_html()` with ``sparsify=False`` that caused it to raise ``TypeError`` (:issue:`22887`)
- Bug in :func:`DataFrame.to_string()` that broke column alignment when ``index=False`` and width of first column's values is greater than the width of first column's header (:issue:`16839`, :issue:`13032`)
- Bug in :func:`DataFrame.to_string()` that caused representations of :class:`DataFrame` to not take up the whole window (:issue:`22984`)
- Bug in :func:`DataFrame.to_csv` where a single level MultiIndex incorrectly wrote a tuple. Now just the value of the index is written (:issue:`19589`).
- :class:`HDFStore` will raise ``ValueError`` when the ``format`` kwarg is passed to the constructor (:issue:`13291`)
- Bug in :meth:`HDFStore.append` when appending a :class:`DataFrame` with an empty string column and ``min_itemsize`` < 8 (:issue:`12242`)
- Bug in :func:`read_csv()` in which memory leaks occurred in the C engine when parsing ``NaN`` values due to insufficient cleanup on completion or error (:issue:`21353`)
- Bug in :func:`read_csv()` in which incorrect error messages were being raised when ``skipfooter`` was passed in along with ``nrows``, ``iterator``, or ``chunksize`` (:issue:`23711`)
- Bug in :func:`read_csv()` in which :class:`MultiIndex` index names were being improperly handled in the cases when they were not provided (:issue:`23484`)
- Bug in :func:`read_csv()` in which unnecessary warnings were being raised when the dialect's values conflicted with the default arguments (:issue:`23761`)
- Bug in :func:`read_html()` in which the error message was not displaying the valid flavors when an invalid one was provided (:issue:`23549`)
- Bug in :meth:`read_excel()` in which extraneous header names were extracted, even though none were specified (:issue:`11733`)
- Bug in :meth:`read_excel()` in which column names were not being properly converted to string sometimes in Python 2.x (:issue:`23874`)
- Bug in :meth:`read_excel()` in which ``index_col=None`` was not being respected and parsing index columns anyway (:issue:`18792`, :issue:`20480`)
- Bug in :meth:`read_excel()` in which ``usecols`` was not being validated for proper column names when passed in as a string (:issue:`20480`)
- Bug in :meth:`DataFrame.to_dict` when the resulting dict contains non-Python scalars in the case of numeric data (:issue:`23753`)
- :func:`DataFrame.to_string()`, :func:`DataFrame.to_html()`, :func:`DataFrame.to_latex()` will correctly format output when a string is passed as the ``float_format`` argument (:issue:`21625`, :issue:`22270`)
- Bug in :func:`read_csv` that caused it to raise ``OverflowError`` when trying to use 'inf' as ``na_value`` with integer index column (:issue:`17128`)
- Bug in :func:`read_csv` that caused the C engine on Python 3.6+ on Windows to improperly read CSV filenames with accented or special characters (:issue:`15086`)
- Bug in :func:`read_fwf` in which the compression type of a file was not being properly inferred (:issue:`22199`)
- Bug in :func:`pandas.io.json.json_normalize` that caused it to raise ``TypeError`` when two consecutive elements of ``record_path`` are dicts (:issue:`22706`)
- Bug in :meth:`DataFrame.to_stata`, :class:`pandas.io.stata.StataWriter` and :class:`pandas.io.stata.StataWriter117` where a exception would leave a partially written and invalid dta file (:issue:`23573`)
- Bug in :meth:`DataFrame.to_stata` and :class:`pandas.io.stata.StataWriter117` that produced invalid files when using strLs with non-ASCII characters (:issue:`23573`)
- Bug in :class:`HDFStore` that caused it to raise ``ValueError`` when reading a Dataframe in Python 3 from fixed format written in Python 2 (:issue:`24510`)

Plotting
^^^^^^^^

- Bug in :func:`DataFrame.plot.scatter` and :func:`DataFrame.plot.hexbin` caused x-axis label and ticklabels to disappear when colorbar was on in IPython inline backend (:issue:`10611`, :issue:`10678`, and :issue:`20455`)
- Bug in plotting a Series with datetimes using :func:`matplotlib.axes.Axes.scatter` (:issue:`22039`)
- Bug in :func:`DataFrame.plot.bar` caused bars to use multiple colors instead of a single one (:issue:`20585`)
- Bug in validating color parameter caused extra color to be appended to the given color array. This happened to multiple plotting functions using matplotlib. (:issue:`20726`)

Groupby/Resample/Rolling
^^^^^^^^^^^^^^^^^^^^^^^^

- Bug in :func:`pandas.core.groupby.GroupBy.first` and :func:`pandas.core.groupby.GroupBy.last` with ``as_index=False`` leading to the loss of timezone information (:issue:`15884`)
- Bug in :meth:`DateFrame.resample` when downsampling across a DST boundary (:issue:`8531`)
- Bug in date anchoring for :meth:`DateFrame.resample` with offset :class:`Day` when n > 1 (:issue:`24127`)
- Bug where ``ValueError`` is wrongly raised when calling :func:`~pandas.core.groupby.SeriesGroupBy.count` method of a
  ``SeriesGroupBy`` when the grouping variable only contains NaNs and numpy version < 1.13 (:issue:`21956`).
- Multiple bugs in :func:`pandas.core.window.Rolling.min` with ``closed='left'`` and a
  datetime-like index leading to incorrect results and also segfault. (:issue:`21704`)
- Bug in :meth:`pandas.core.resample.Resampler.apply` when passing postiional arguments to applied func (:issue:`14615`).
- Bug in :meth:`Series.resample` when passing ``numpy.timedelta64`` to ``loffset`` kwarg (:issue:`7687`).
- Bug in :meth:`pandas.core.resample.Resampler.asfreq` when frequency of ``TimedeltaIndex`` is a subperiod of a new frequency (:issue:`13022`).
- Bug in :meth:`pandas.core.groupby.SeriesGroupBy.mean` when values were integral but could not fit inside of int64, overflowing instead. (:issue:`22487`)
- :func:`pandas.core.groupby.RollingGroupby.agg` and :func:`pandas.core.groupby.ExpandingGroupby.agg` now support multiple aggregation functions as parameters (:issue:`15072`)
- Bug in :meth:`DataFrame.resample` and :meth:`Series.resample` when resampling by a weekly offset (``'W'``) across a DST transition (:issue:`9119`, :issue:`21459`)
- Bug in :meth:`DataFrame.expanding` in which the ``axis`` argument was not being respected during aggregations (:issue:`23372`)
- Bug in :meth:`pandas.core.groupby.GroupBy.transform` which caused missing values when the input function can accept a :class:`DataFrame` but renames it (:issue:`23455`).
- Bug in :func:`pandas.core.groupby.GroupBy.nth` where column order was not always preserved (:issue:`20760`)
- Bug in :meth:`pandas.core.groupby.GroupBy.rank` with ``method='dense'`` and ``pct=True`` when a group has only one member would raise a ``ZeroDivisionError`` (:issue:`23666`).
- Calling :meth:`pandas.core.groupby.GroupBy.rank` with empty groups and ``pct=True`` was raising a ``ZeroDivisionError`` (:issue:`22519`)
- Bug in :meth:`DataFrame.resample` when resampling ``NaT`` in ``TimeDeltaIndex`` (:issue:`13223`).
- Bug in :meth:`DataFrame.groupby` did not respect the ``observed`` argument when selecting a column and instead always used ``observed=False`` (:issue:`23970`)
<<<<<<< HEAD
- Bug in :func:`pancas.core.groupby.SeriesGroupBy.pct_change` or :func:`pandas.core.groupby.DataFrameGroupBy.pct_change` would previously work across groups when calculating the percent change, where it now correctly works per group (:issue:`21200`, :issue:`21235`).
=======
- Bug preventing hash table creation with very large number (2^32) of rows (:issue:`22805`)
>>>>>>> 0bd454cd

Reshaping
^^^^^^^^^

- Bug in :func:`pandas.concat` when joining resampled DataFrames with timezone aware index (:issue:`13783`)
- Bug in :func:`pandas.concat` when joining only `Series` the `names` argument of `concat` is no longer ignored (:issue:`23490`)
- Bug in :meth:`Series.combine_first` with ``datetime64[ns, tz]`` dtype which would return tz-naive result (:issue:`21469`)
- Bug in :meth:`Series.where` and :meth:`DataFrame.where` with ``datetime64[ns, tz]`` dtype (:issue:`21546`)
- Bug in :meth:`DataFrame.where` with an empty DataFrame and empty ``cond`` having non-bool dtype (:issue:`21947`)
- Bug in :meth:`Series.mask` and :meth:`DataFrame.mask` with ``list`` conditionals (:issue:`21891`)
- Bug in :meth:`DataFrame.replace` raises RecursionError when converting OutOfBounds ``datetime64[ns, tz]`` (:issue:`20380`)
- :func:`pandas.core.groupby.GroupBy.rank` now raises a ``ValueError`` when an invalid value is passed for argument ``na_option`` (:issue:`22124`)
- Bug in :func:`get_dummies` with Unicode attributes in Python 2 (:issue:`22084`)
- Bug in :meth:`DataFrame.replace` raises ``RecursionError`` when replacing empty lists (:issue:`22083`)
- Bug in :meth:`Series.replace` and :meth:`DataFrame.replace` when dict is used as the ``to_replace`` value and one key in the dict is is another key's value, the results were inconsistent between using integer key and using string key (:issue:`20656`)
- Bug in :meth:`DataFrame.drop_duplicates` for empty ``DataFrame`` which incorrectly raises an error (:issue:`20516`)
- Bug in :func:`pandas.wide_to_long` when a string is passed to the stubnames argument and a column name is a substring of that stubname (:issue:`22468`)
- Bug in :func:`merge` when merging ``datetime64[ns, tz]`` data that contained a DST transition (:issue:`18885`)
- Bug in :func:`merge_asof` when merging on float values within defined tolerance (:issue:`22981`)
- Bug in :func:`pandas.concat` when concatenating a multicolumn DataFrame with tz-aware data against a DataFrame with a different number of columns (:issue:`22796`)
- Bug in :func:`merge_asof` where confusing error message raised when attempting to merge with missing values (:issue:`23189`)
- Bug in :meth:`DataFrame.nsmallest` and :meth:`DataFrame.nlargest` for dataframes that have a :class:`MultiIndex` for columns (:issue:`23033`).
- Bug in :func:`pandas.melt` when passing column names that are not present in ``DataFrame`` (:issue:`23575`)
- Bug in :meth:`DataFrame.append` with a :class:`Series` with a dateutil timezone would raise a ``TypeError`` (:issue:`23682`)
- Bug in :class:`Series` construction when passing no data and ``dtype=str`` (:issue:`22477`)
- Bug in :func:`cut` with ``bins`` as an overlapping ``IntervalIndex`` where multiple bins were returned per item instead of raising a ``ValueError`` (:issue:`23980`)
- Bug in :func:`pandas.concat` when joining ``Series`` datetimetz with ``Series`` category would lose timezone (:issue:`23816`)
- Bug in :meth:`DataFrame.join` when joining on partial MultiIndex would drop names (:issue:`20452`).
- :meth:`DataFrame.nlargest` and :meth:`DataFrame.nsmallest` now returns the correct n values when keep != 'all' also when tied on the first columns (:issue:`22752`)
- Constructing a DataFrame with an index argument that wasn't already an instance of :class:`~pandas.core.Index` was broken (:issue:`22227`).
- Bug in :class:`DataFrame` prevented list subclasses to be used to construction (:issue:`21226`)
- Bug in :func:`DataFrame.unstack` and :func:`DataFrame.pivot_table` returning a missleading error message when the resulting DataFrame has more elements than int32 can handle. Now, the error message is improved, pointing towards the actual problem (:issue:`20601`)
- Bug in :func:`DataFrame.unstack` where a ``ValueError`` was raised when unstacking timezone aware values (:issue:`18338`)
- Bug in :func:`DataFrame.stack` where timezone aware values were converted to timezone naive values (:issue:`19420`)
- Bug in :func:`merge_asof` where a ``TypeError`` was raised when ``by_col`` were timezone aware values (:issue:`21184`)

.. _whatsnew_0240.bug_fixes.sparse:

Sparse
^^^^^^

- Updating a boolean, datetime, or timedelta column to be Sparse now works (:issue:`22367`)
- Bug in :meth:`Series.to_sparse` with Series already holding sparse data not constructing properly (:issue:`22389`)
- Providing a ``sparse_index`` to the SparseArray constructor no longer defaults the na-value to ``np.nan`` for all dtypes. The correct na_value for ``data.dtype`` is now used.
- Bug in ``SparseArray.nbytes`` under-reporting its memory usage by not including the size of its sparse index.
- Improved performance of :meth:`Series.shift` for non-NA ``fill_value``, as values are no longer converted to a dense array.
- Bug in ``DataFrame.groupby`` not including ``fill_value`` in the groups for non-NA ``fill_value`` when grouping by a sparse column (:issue:`5078`)
- Bug in unary inversion operator (``~``) on a ``SparseSeries`` with boolean values. The performance of this has also been improved (:issue:`22835`)
- Bug in :meth:`SparseArary.unique` not returning the unique values (:issue:`19595`)
- Bug in :meth:`SparseArray.nonzero` and :meth:`SparseDataFrame.dropna` returning shifted/incorrect results (:issue:`21172`)
- Bug in :meth:`DataFrame.apply` where dtypes would lose sparseness (:issue:`23744`)
- Bug in :func:`concat` when concatenating a list of :class:`Series` with all-sparse values changing the ``fill_value`` and converting to a dense Series (:issue:`24371`)

Style
^^^^^

- :meth:`~pandas.io.formats.style.Styler.background_gradient` now takes a ``text_color_threshold`` parameter to automatically lighten the text color based on the luminance of the background color. This improves readability with dark background colors without the need to limit the background colormap range. (:issue:`21258`)
- :meth:`~pandas.io.formats.style.Styler.background_gradient` now also supports tablewise application (in addition to rowwise and columnwise) with ``axis=None`` (:issue:`15204`)
- :meth:`~pandas.io.formats.style.Styler.bar` now also supports tablewise application (in addition to rowwise and columnwise) with ``axis=None`` and setting clipping range with ``vmin`` and ``vmax`` (:issue:`21548` and :issue:`21526`). ``NaN`` values are also handled properly.

Build Changes
^^^^^^^^^^^^^

- Building pandas for development now requires ``cython >= 0.28.2`` (:issue:`21688`)
- Testing pandas now requires ``hypothesis>=3.58``.  You can find `the Hypothesis docs here <https://hypothesis.readthedocs.io/en/latest/index.html>`_, and a pandas-specific introduction :ref:`in the contributing guide <using-hypothesis>`. (:issue:`22280`)
- Building pandas on macOS now targets minimum macOS 10.9 if run on macOS 10.9 or above (:issue:`23424`)

Other
^^^^^

- Bug where C variables were declared with external linkage causing import errors if certain other C libraries were imported before Pandas. (:issue:`24113`)

.. _whatsnew_0.24.0.contributors:

Contributors
~~~~~~~~~~~~

.. contributors:: v0.23.4..HEAD<|MERGE_RESOLUTION|>--- conflicted
+++ resolved
@@ -1807,11 +1807,8 @@
 - Calling :meth:`pandas.core.groupby.GroupBy.rank` with empty groups and ``pct=True`` was raising a ``ZeroDivisionError`` (:issue:`22519`)
 - Bug in :meth:`DataFrame.resample` when resampling ``NaT`` in ``TimeDeltaIndex`` (:issue:`13223`).
 - Bug in :meth:`DataFrame.groupby` did not respect the ``observed`` argument when selecting a column and instead always used ``observed=False`` (:issue:`23970`)
-<<<<<<< HEAD
 - Bug in :func:`pancas.core.groupby.SeriesGroupBy.pct_change` or :func:`pandas.core.groupby.DataFrameGroupBy.pct_change` would previously work across groups when calculating the percent change, where it now correctly works per group (:issue:`21200`, :issue:`21235`).
-=======
 - Bug preventing hash table creation with very large number (2^32) of rows (:issue:`22805`)
->>>>>>> 0bd454cd
 
 Reshaping
 ^^^^^^^^^
