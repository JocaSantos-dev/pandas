--- conflicted
+++ resolved
@@ -1051,12 +1051,8 @@
 - :meth:`DataFrame.stack` no longer converts to object dtype for DataFrames where each column has the same extension dtype. The output Series will have the same dtype as the columns (:issue:`23077`).
 - :meth:`Series.unstack` and :meth:`DataFrame.unstack` no longer convert extension arrays to object-dtype ndarrays. Each column in the output ``DataFrame`` will now have the same dtype as the input (:issue:`23077`).
 - Bug when grouping :meth:`Dataframe.groupby()` and aggregating on ``ExtensionArray`` it was not returning the actual ``ExtensionArray`` dtype (:issue:`23227`).
-<<<<<<< HEAD
-- A default repr for :class:`ExtensionArray` is now provided (:issue:`23601`).
 - Bug in :func:`pandas.merge` when merging on an Integer extension array (:issue:`23020`)
-=======
 - A default repr for :class:`pandas.api.extensions.ExtensionArray` is now provided (:issue:`23601`).
->>>>>>> 216986d4
 
 .. _whatsnew_0240.api.incompatibilities:
 
