--- conflicted
+++ resolved
@@ -1628,10 +1628,7 @@
 
 - Building pandas for development now requires ``cython >= 0.28.2`` (:issue:`21688`)
 - Testing pandas now requires ``hypothesis>=3.58``.  You can find `the Hypothesis docs here <https://hypothesis.readthedocs.io/en/latest/index.html>`_, and a pandas-specific introduction :ref:`in the contributing guide <using-hypothesis>`. (:issue:`22280`)
-<<<<<<< HEAD
 - Building pandas on macOS now targets minimum macOS 10.9 if run on macOS 10.9 or above (:issue:`23424`)
-=======
->>>>>>> 5d134ec1
 
 Other
 ^^^^^
