.. _whatsnew_0200:

v0.20.0 (????, 2016)
--------------------

This is a major release from 0.19 and includes a small number of API changes, several new features,
enhancements, and performance improvements along with a large number of bug fixes. We recommend that all
users upgrade to this version.

Highlights include:

- Building pandas for development now requires ``cython >= 0.23`` (:issue:`14831`)

Check the :ref:`API Changes <whatsnew_0200.api_breaking>` and :ref:`deprecations <whatsnew_0200.deprecations>` before updating.

.. contents:: What's new in v0.20.0
    :local:
    :backlinks: none

.. _whatsnew_0200.enhancements:

New features
~~~~~~~~~~~~

- Integration with the ``feather-format``, including a new top-level ``pd.read_feather()`` and ``DataFrame.to_feather()`` method, see :ref:`here <io.feather>`.



.. _whatsnew_0200.enhancements.dataio_dtype:

``dtype`` keyword for data IO
^^^^^^^^^^^^^^^^^^^^^^^^^^^^^

The ``dtype`` keyword argument in the :func:`read_csv` function for specifying the types of parsed columns is now supported with the ``'python'`` engine (:issue:`14295`). See the :ref:`io docs <io.dtypes>` for more information.

.. ipython:: python

   data = "a,b\n1,2\n3,4"
   pd.read_csv(StringIO(data), engine='python').dtypes
   pd.read_csv(StringIO(data), engine='python', dtype={'a':'float64', 'b':'object'}).dtypes

The ``dtype`` keyword argument is also now supported in the :func:`read_fwf` function for parsing
fixed-width text files, and :func:`read_excel` for parsing Excel files.

.. ipython:: python

   data = "a  b\n1  2\n3  4"
   pd.read_fwf(StringIO(data)).dtypes
   pd.read_fwf(StringIO(data), dtype={'a':'float64', 'b':'object'}).dtypes

.. _whatsnew_0200.enhancements.groupby_access:

Groupby Enhancements
^^^^^^^^^^^^^^^^^^^^

Strings passed to ``DataFrame.groupby()`` as the ``by`` parameter may now reference either column names or index level names (:issue:`5677`)

.. ipython:: python

   arrays = [['bar', 'bar', 'baz', 'baz', 'foo', 'foo', 'qux', 'qux'],
             ['one', 'two', 'one', 'two', 'one', 'two', 'one', 'two']]

   index = pd.MultiIndex.from_arrays(arrays, names=['first', 'second'])

   df = pd.DataFrame({'A': [1, 1, 1, 1, 2, 2, 3, 3],
                      'B': np.arange(8)},
                     index=index)
   df

   df.groupby(['second', 'A']).sum()

.. _whatsnew_0200.enhancements.compressed_urls:

Better support for compressed URLs in ``read_csv``
^^^^^^^^^^^^^^^^^^^^^^^^^^^^^^^^^^^^^^^^^^^^^^^^^^

The compression code was refactored (:issue:`12688`). As a result, reading
dataframes from URLs in :func:`read_csv` or :func:`read_table` now supports
additional compression methods: ``xz``, ``bz2``, and ``zip`` (:issue:`14570`).
Previously, only ``gzip`` compression was supported. By default, compression of
URLs and paths are now both inferred using their file extensions. Additionally,
support for bz2 compression in the python 2 c-engine improved (:issue:`14874`).

.. ipython:: python
   url = 'https://github.com/{repo}/raw/{branch}/{path}'.format(
       repo = 'pandas-dev/pandas',
       branch = 'master',
       path = 'pandas/io/tests/parser/data/salaries.csv.bz2',
   )
   df = pd.read_table(url, compression='infer')  # default, infer compression
   df = pd.read_table(url, compression='bz2')  # explicitly specify compression
   df.head(2)

.. _whatsnew_0200.enhancements.other:

Other enhancements
^^^^^^^^^^^^^^^^^^
- ``Series.sort_index`` accepts parameters ``kind`` and ``na_position`` (:issue:`13589`, :issue:`14444`)

- ``pd.read_excel`` now preserves sheet order when using ``sheetname=None`` (:issue:`9930`)
- Multiple offset aliases with decimal points are now supported (e.g. '0.5min' is parsed as '30s') (:issue:`8419`)

- ``pd.read_gbq`` method now allows query configuration preferences (:issue:`14742`)

- New ``UnsortedIndexError`` (subclass of ``KeyError``) raised when indexing/slicing into an
  unsorted MultiIndex (:issue:`11897`). This allows differentiation between errors due to lack
  of sorting or an incorrect key. See :ref:`here <advanced.unsorted>`

- ``pd.cut`` and ``pd.qcut`` now support datetime64 and timedelta64 dtypes (:issue:`14714`, :issue:`14798`)
- ``pd.qcut`` has gained the ``duplicates='raise'|'drop'`` option to control whether to raise on duplicated edges (:issue:`7751`)
- ``Series`` provides a ``to_excel`` method to output Excel files (:issue:`8825`)
- The ``usecols`` argument in ``pd.read_csv`` now accepts a callable function as a value  (:issue:`14154`)
- ``pd.DataFrame.plot`` now prints a title above each subplot if ``suplots=True`` and ``title`` is a list of strings (:issue:`14753`)
- ``pd.Series.interpolate`` now supports timedelta as an index type with ``method='time'`` (:issue:`6424`)
- ``pandas.io.json.json_normalize()`` gained the option ``errors='ignore'|'raise'``; the default is ``errors='raise'`` which is backward compatible. (:issue:`14583`)

- ``.select_dtypes()`` now allows the string 'datetimetz' to generically select datetimes with tz (:issue:`14910`)


.. _whatsnew_0200.api_breaking:

Backwards incompatible API changes
~~~~~~~~~~~~~~~~~~~~~~~~~~~~~~~~~~

.. _whatsnew.api_breaking.index_map

Map on Index types now return other Index types
^^^^^^^^^^^^^^^^^^^^^^^^^^^^^^^^^^^^^^^^^^^^^^^

-  ``map`` on an ``Index`` now returns an ``Index``, not a numpy array (:issue:`12766`)

  .. ipython:: python

     idx = Index([1, 2])
     idx
     mi = MultiIndex.from_tuples([(1, 2), (2, 4)])
     mi

  Previous Behavior:

  .. code-block:: ipython

     In [5]: idx.map(lambda x: x * 2)
     Out[5]: array([2, 4])

     In [6]: idx.map(lambda x: (x, x * 2))
     Out[6]: array([(1, 2), (2, 4)], dtype=object)

     In [7]: mi.map(lambda x: x)
     Out[7]: array([(1, 2), (2, 4)], dtype=object)

     In [8]: mi.map(lambda x: x[0])
     Out[8]: array([1, 2])

  New Behavior:

  .. ipython:: python

      idx.map(lambda x: x * 2)

      idx.map(lambda x: (x, x * 2))

      mi.map(lambda x: x)

      mi.map(lambda x: x[0])


-  ``map`` on a ``Series`` with ``datetime64`` values may return ``int64`` dtypes rather than ``int32``

  .. ipython:: python

    s = Series(date_range('2011-01-02T00:00', '2011-01-02T02:00', freq='H').tz_localize('Asia/Tokyo'))
    s

  Previous Behavior:

  .. code-block:: ipython

    In [9]: s.map(lambda x: x.hour)
    Out[9]:
    0    0
    1    1
    2    2
    dtype: int32


  New Behavior:

  .. ipython:: python

    s.map(lambda x: x.hour)

.. _whatsnew_0200.api_breaking.s3:

S3 File Handling
^^^^^^^^^^^^^^^^

pandas now uses `s3fs <http://s3fs.readthedocs.io/>`_ for handling S3 connections. This shouldn't break
any code. However, since s3fs is not a required dependency, you will need to install it separately, like ``boto``
in prior versions of pandas. (:issue:`11915`).

.. _whatsnew_0200.api_breaking.partial_string_indexing:

Partial String Indexing Changes
^^^^^^^^^^^^^^^^^^^^^^^^^^^^^^^

:ref:`DatetimeIndex Partial String Indexing <timeseries.partialindexing>` now works as exact match, provided that string resolution coincides with index resolution, including a case when both are seconds (:issue:`14826`). See :ref:`Slice vs. Exact Match <timeseries.slice_vs_exact_match>` for details.

.. ipython:: python

  df = DataFrame({'a': [1, 2, 3]}, DatetimeIndex(['2011-12-31 23:59:59',
                                                  '2012-01-01 00:00:00',
                                                  '2012-01-01 00:00:01']))
Previous Behavior:

.. code-block:: ipython

  In [4]: df['2011-12-31 23:59:59']
  Out[4]:
                         a
  2011-12-31 23:59:59  1

  In [5]: df['a']['2011-12-31 23:59:59']
  Out[5]:
  2011-12-31 23:59:59    1
  Name: a, dtype: int64


New Behavior:

.. code-block:: ipython

  In [4]: df['2011-12-31 23:59:59']
  KeyError: '2011-12-31 23:59:59'

  In [5]: df['a']['2011-12-31 23:59:59']
  Out[5]: 1

.. _whatsnew_0200.api:

Other API Changes
^^^^^^^^^^^^^^^^^

- ``CParserError`` has been renamed to ``ParserError`` in ``pd.read_csv`` and will be removed in the future (:issue:`12665`)
- ``SparseArray.cumsum()`` and ``SparseSeries.cumsum()`` will now always return ``SparseArray`` and ``SparseSeries`` respectively (:issue:`12855`)
- ``DataFrame.applymap()`` with an empty ``DataFrame`` will return a copy of the empty ``DataFrame`` instead of a ``Series`` (:issue:`8222`)

- ``pd.read_csv()`` will now issue a ``ParserWarning`` whenever there are conflicting values provided by the ``dialect`` parameter and the user (:issue:`14898`)
- ``pd.read_csv()`` will now raise a ``ValueError`` for the C engine if the quote character is larger than than one byte (:issue:`11592`)
- ``inplace`` arguments now require a boolean value, else a ``ValueError`` is thrown (:issue:`14189`)

.. _whatsnew_0200.deprecations:

Deprecations
^^^^^^^^^^^^

- ``SparseArray.to_dense()`` has deprecated the ``fill`` parameter, as that parameter was not being respected (:issue:`14647`)
- ``SparseSeries.to_dense()`` has deprecated the ``sparse_only`` parameter (:issue:`14647`)
- ``Series.repeat()`` has deprecated the ``reps`` parameter in favor of ``repeats`` (:issue:`12662`)
- ``Index.repeat()`` and ``MultiIndex.repeat()`` have deprecated the ``n`` parameter in favor of ``repeats`` (:issue:`12662`)
- ``Categorical.searchsorted()`` and ``Series.searchsorted()`` have deprecated the ``v`` parameter in favor of ``value`` (:issue:`12662`)
- ``TimedeltaIndex.searchsorted()``, ``DatetimeIndex.searchsorted()``, and ``PeriodIndex.searchsorted()`` have deprecated the ``key`` parameter in favor of ``value`` (:issue:`12662`)
- ``DataFrame.astype()`` has deprecated the ``raise_on_error`` parameter in favor of ``errors`` (:issue:`14878`)



.. _whatsnew_0200.prior_deprecations:

Removal of prior version deprecations/changes
^^^^^^^^^^^^^^^^^^^^^^^^^^^^^^^^^^^^^^^^^^^^^

- ``pd.to_datetime`` and ``pd.to_timedelta`` have dropped the ``coerce`` parameter in favor of ``errors`` (:issue:`13602`)




.. _whatsnew_0200.performance:

Performance Improvements
~~~~~~~~~~~~~~~~~~~~~~~~

- Improved performance of ``pd.wide_to_long()`` (:issue:`14779`)
- Increased performance of ``pd.factorize()`` by releasing the GIL with ``object`` dtype when inferred as strings (:issue:`14859`)
<<<<<<< HEAD
- Improved performance of timeseries plotting with an irregular DatetimeIndex
  (or with ``compat_x=True``) (:issue:`15073`).
=======

- When reading buffer object in ``read_sas()`` method without specified format, filepath string is inferred rather than buffer object.
>>>>>>> 42cdb348


.. _whatsnew_0200.bug_fixes:

Bug Fixes
~~~~~~~~~

- Bug in ``Index`` power operations with reversed operands (:issue:`14973`)
- Bug in ``TimedeltaIndex`` addition where overflow was being allowed without error (:issue:`14816`)
- Bug in ``DataFrame`` construction in which unsigned 64-bit integer elements were being converted to objects (:issue:`14881`)
- Bug in ``pd.read_csv()`` in which unsigned 64-bit integer elements were being improperly converted to the wrong data types (:issue:`14983`)
- Bug in ``astype()`` where ``inf`` values were incorrectly converted to integers. Now raises error now with ``astype()`` for Series and DataFrames (:issue:`14265`)
- Bug in ``DataFrame(..).apply(to_numeric)`` when values are of type decimal.Decimal. (:issue:`14827`)
- Bug in ``describe()`` when passing a numpy array which does not contain the median to the ``percentiles`` keyword argument (:issue:`14908`)
- Bug in ``DataFrame.sort_values()`` when sorting by multiple columns where one column is of type ``int64`` and contains ``NaT`` (:issue:`14922`)
- Bug in ``DataFrame.reindex()`` in which ``method`` was ignored when passing ``columns`` (:issue:`14992`)
- Bug in ``pd.to_numeric()`` in which float and unsigned integer elements were being improperly casted (:issue:`14941`, :issue:`15005`)
- Bug in ``pd.read_csv()`` in which the ``dialect`` parameter was not being verified before processing (:issue:`14898`)

- Bug in ``DataFrame.loc`` with indexing a ``MultiIndex`` with a ``Series`` indexer (:issue:`14730`)

- Bug in ``pd.read_msgpack()`` in which ``Series`` categoricals were being improperly processed (:issue:`14901`)
- Bug in ``Series.ffill()`` with mixed dtypes containing tz-aware datetimes. (:issue:`14956`)



- Bug in ``Series`` construction with a datetimetz (:issue:`14928`)

- Bug in compat for passing long integers to ``Timestamp.replace`` (:issue:`15030`)




- Bug in ``Series.unique()`` in which unsigned 64-bit integers were causing overflow (:issue:`14721`)
- Bug in ``pd.unique()`` in which unsigned 64-bit integers were causing overflow (:issue:`14915`)




- Bug in ``Series.iloc`` where a ``Categorical`` object for list-like indexes input was returned, where a ``Series`` was expected. (:issue:`14580`)





- Bug in ``DataFrame.to_html`` with ``index=False`` and ``max_rows`` raising in ``IndexError`` (:issue:`14998`)

- Bug in ``Categorical.searchsorted()`` where alphabetical instead of the provided categorical order was used (:issue:`14522`)



- Bug in ``resample``, where a non-string ```loffset`` argument would not be applied when resampling a timeseries (:issue:`13218`)






- Require at least 0.23 version of cython to avoid problems with character encodings (:issue:`14699`)
- Bug in converting object elements of array-like objects to unsigned 64-bit integers (:issue:`4471`, :issue:`14982`)
- Bug in ``pd.pivot_table()`` where no error was raised when values argument was not in the columns (:issue:`14938`)











- Bug in ``pd.read_csv()`` for the C engine where ``usecols`` were being indexed incorrectly with ``parse_dates`` (:issue:`14792`)<|MERGE_RESOLUTION|>--- conflicted
+++ resolved
@@ -281,13 +281,12 @@
 
 - Improved performance of ``pd.wide_to_long()`` (:issue:`14779`)
 - Increased performance of ``pd.factorize()`` by releasing the GIL with ``object`` dtype when inferred as strings (:issue:`14859`)
-<<<<<<< HEAD
 - Improved performance of timeseries plotting with an irregular DatetimeIndex
   (or with ``compat_x=True``) (:issue:`15073`).
-=======
+
 
 - When reading buffer object in ``read_sas()`` method without specified format, filepath string is inferred rather than buffer object.
->>>>>>> 42cdb348
+
 
 
 .. _whatsnew_0200.bug_fixes:
