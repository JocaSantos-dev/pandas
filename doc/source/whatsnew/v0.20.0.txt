--- conflicted
+++ resolved
@@ -193,16 +193,11 @@
 
 .. _whatsnew_0200.api:
 
+Other API Changes
+^^^^^^^^^^^^^^^^^
+
 - ``CParserError`` has been renamed to ``ParserError`` in ``pd.read_csv`` and will be removed in the future (:issue:`12665`)
 - ``SparseArray.cumsum()`` and ``SparseSeries.cumsum()`` will now always return ``SparseArray`` and ``SparseSeries`` respectively (:issue:`12855`)
-
-
-
-
-Other API Changes
-^^^^^^^^^^^^^^^^^
-
-<<<<<<< HEAD
 - :ref:`DatetimeIndex Partial String Indexing <timeseries.partialindexing>` now works as exact match provided that string resolution coincides with index resolution, including a case when both are seconds (:issue:`14826`). See :ref:`Slice vs. Exact Match <timeseries.slice_vs_exact_match>` for details.
 
   .. ipython:: python
@@ -235,8 +230,6 @@
     In [5]: df['a']['2011-12-31 23:59:59']
     Out[5]: 1
 
-=======
->>>>>>> 8e630b63
 .. _whatsnew_0200.deprecations:
 
 Deprecations
