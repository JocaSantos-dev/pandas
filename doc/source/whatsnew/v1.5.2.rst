.. _whatsnew_152:

What's new in 1.5.2 (November ??, 2022)
---------------------------------------

These are the changes in pandas 1.5.2. See :ref:`release` for a full changelog
including other versions of pandas.

{{ header }}

.. ---------------------------------------------------------------------------
.. _whatsnew_152.regressions:

Fixed regressions
~~~~~~~~~~~~~~~~~
<<<<<<< HEAD
- Fixed regression in :meth:`DataFrame.plot` preventing :class:`~matplotlib.colors.Colormap` instance
  from being passed using the ``colormap`` argument if Matplotlib 3.6+ is used (:issue:`49374`)
=======
- Fixed regression in :meth:`Series.replace` raising ``RecursionError`` with numeric dtype and when specifying ``value=None`` (:issue:`45725`)
>>>>>>> 321157d2
-

.. ---------------------------------------------------------------------------
.. _whatsnew_152.bug_fixes:

Bug fixes
~~~~~~~~~
-
-

.. ---------------------------------------------------------------------------
.. _whatsnew_152.other:

Other
~~~~~
-
-

.. ---------------------------------------------------------------------------
.. _whatsnew_152.contributors:

Contributors
~~~~~~~~~~~~

.. contributors:: v1.5.1..v1.5.2|HEAD<|MERGE_RESOLUTION|>--- conflicted
+++ resolved
@@ -13,12 +13,9 @@
 
 Fixed regressions
 ~~~~~~~~~~~~~~~~~
-<<<<<<< HEAD
+- Fixed regression in :meth:`Series.replace` raising ``RecursionError`` with numeric dtype and when specifying ``value=None`` (:issue:`45725`)
 - Fixed regression in :meth:`DataFrame.plot` preventing :class:`~matplotlib.colors.Colormap` instance
   from being passed using the ``colormap`` argument if Matplotlib 3.6+ is used (:issue:`49374`)
-=======
-- Fixed regression in :meth:`Series.replace` raising ``RecursionError`` with numeric dtype and when specifying ``value=None`` (:issue:`45725`)
->>>>>>> 321157d2
 -
 
 .. ---------------------------------------------------------------------------
