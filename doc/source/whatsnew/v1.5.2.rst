.. _whatsnew_152:

What's new in 1.5.2 (November 21, 2022)
---------------------------------------

These are the changes in pandas 1.5.2. See :ref:`release` for a full changelog
including other versions of pandas.

{{ header }}

.. ---------------------------------------------------------------------------
.. _whatsnew_152.regressions:

Fixed regressions
~~~~~~~~~~~~~~~~~
- Fixed regression in :meth:`MultiIndex.join` for extension array dtypes (:issue:`49277`)
- Fixed regression in :meth:`Series.replace` raising ``RecursionError`` with numeric dtype and when specifying ``value=None`` (:issue:`45725`)
- Fixed regression in arithmetic operations for :class:`DataFrame` with :class:`MultiIndex` columns with different dtypes (:issue:`49769`)
- Fixed regression in :meth:`DataFrame.plot` preventing :class:`~matplotlib.colors.Colormap` instance
  from being passed using the ``colormap`` argument if Matplotlib 3.6+ is used (:issue:`49374`)
- Fixed regression in :func:`date_range` returning an invalid set of periods for ``CustomBusinessDay`` frequency and ``start`` date with timezone (:issue:`49441`)
- Fixed performance regression in groupby operations (:issue:`49676`)
- Fixed regression in :class:`Timedelta` constructor returning object of wrong type when subclassing ``Timedelta`` (:issue:`49579`)

.. ---------------------------------------------------------------------------
.. _whatsnew_152.bug_fixes:

Bug fixes
~~~~~~~~~
- Bug in the Copy-on-Write implementation losing track of views in certain chained indexing cases (:issue:`48996`)
<<<<<<< HEAD
- Bug in :meth:`.Styler.to_excel` leading to error when unrecognized ``border-style`` (e.g. ``"hair"``) provided to Excel writers (:issue:`48649`)

=======
- Fixed memory leak in :meth:`.Styler.to_excel` (:issue:`49751`)
>>>>>>> d1ecf63e

.. ---------------------------------------------------------------------------
.. _whatsnew_152.other:

Other
~~~~~
- Reverted ``color`` as an alias for ``c`` and ``size`` as an alias for ``s`` in function :meth:`DataFrame.plot.scatter` (:issue:`49732`)

.. ---------------------------------------------------------------------------
.. _whatsnew_152.contributors:

Contributors
~~~~~~~~~~~~

.. contributors:: v1.5.1..v1.5.2|HEAD<|MERGE_RESOLUTION|>--- conflicted
+++ resolved
@@ -28,12 +28,7 @@
 Bug fixes
 ~~~~~~~~~
 - Bug in the Copy-on-Write implementation losing track of views in certain chained indexing cases (:issue:`48996`)
-<<<<<<< HEAD
-- Bug in :meth:`.Styler.to_excel` leading to error when unrecognized ``border-style`` (e.g. ``"hair"``) provided to Excel writers (:issue:`48649`)
-
-=======
 - Fixed memory leak in :meth:`.Styler.to_excel` (:issue:`49751`)
->>>>>>> d1ecf63e
 
 .. ---------------------------------------------------------------------------
 .. _whatsnew_152.other:
