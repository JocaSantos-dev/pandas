.. _whatsnew_0210:

v0.21.0 (October 27, 2017)
--------------------------

This is a major release from 0.20.3 and includes a number of API changes, deprecations, new features,
enhancements, and performance improvements along with a large number of bug fixes. We recommend that all
users upgrade to this version.

Highlights include:

- Integration with `Apache Parquet <https://parquet.apache.org/>`__, including a new top-level :func:`read_parquet` function and :meth:`DataFrame.to_parquet` method, see :ref:`here <whatsnew_0210.enhancements.parquet>`.
- New user-facing :class:`pandas.api.types.CategoricalDtype` for specifying
  categoricals independent of the data, see :ref:`here <whatsnew_0210.enhancements.categorical_dtype>`.
- The behavior of ``sum`` and ``prod`` on all-NaN Series/DataFrames is now consistent and no longer depends on whether `bottleneck <http://berkeleyanalytics.com/bottleneck>`__ is installed, and ``sum`` and ``prod`` on empty Series now return NaN instead of 0, see :ref:`here <whatsnew_0210.api_breaking.bottleneck>`.
- Compatibility fixes for pypy, see :ref:`here <whatsnew_0210.pypy>`.
- Additions to the ``drop``, ``reindex`` and ``rename`` API to make them more consistent, see :ref:`here <whatsnew_0210.enhancements.drop_api>`.
- Addition of the new methods ``DataFrame.infer_objects`` (see :ref:`here <whatsnew_0210.enhancements.infer_objects>`) and ``GroupBy.pipe`` (see :ref:`here <whatsnew_0210.enhancements.GroupBy_pipe>`).
- Indexing with a list of labels, where one or more of the labels is missing, is deprecated and will raise a KeyError in a future version, see :ref:`here <whatsnew_0210.api_breaking.loc>`.

Check the :ref:`API Changes <whatsnew_0210.api_breaking>` and :ref:`deprecations <whatsnew_0210.deprecations>` before updating.

.. contents:: What's new in v0.21.0
    :local:
    :backlinks: none
    :depth: 2

.. _whatsnew_0210.enhancements:

New features
~~~~~~~~~~~~

.. _whatsnew_0210.enhancements.parquet:

Integration with Apache Parquet file format
^^^^^^^^^^^^^^^^^^^^^^^^^^^^^^^^^^^^^^^^^^^

Integration with `Apache Parquet <https://parquet.apache.org/>`__, including a new top-level :func:`read_parquet` and :func:`DataFrame.to_parquet` method, see :ref:`here <io.parquet>` (:issue:`15838`, :issue:`17438`).

`Apache Parquet <https://parquet.apache.org/>`__ provides a cross-language, binary file format for reading and writing data frames efficiently.
Parquet is designed to faithfully serialize and de-serialize ``DataFrame`` s, supporting all of the pandas
dtypes, including extension dtypes such as datetime with timezones.

This functionality depends on either the `pyarrow <http://arrow.apache.org/docs/python/>`__ or `fastparquet <https://fastparquet.readthedocs.io/en/latest/>`__ library.
For more details, see see :ref:`the IO docs on Parquet <io.parquet>`.


.. _whatsnew_0210.enhancements.infer_objects:

``infer_objects`` type conversion
^^^^^^^^^^^^^^^^^^^^^^^^^^^^^^^^^

The :meth:`DataFrame.infer_objects` and :meth:`Series.infer_objects`
methods have been added to perform dtype inference on object columns, replacing
some of the functionality of the deprecated ``convert_objects``
method. See the documentation :ref:`here <basics.object_conversion>`
for more details. (:issue:`11221`)

This method only performs soft conversions on object columns, converting Python objects
to native types, but not any coercive conversions. For example:

.. ipython:: python

   df = pd.DataFrame({'A': [1, 2, 3],
                      'B': np.array([1, 2, 3], dtype='object'),
                      'C': ['1', '2', '3']})
   df.dtypes
   df.infer_objects().dtypes

Note that column ``'C'`` was not converted - only scalar numeric types
will be converted to a new type.  Other types of conversion should be accomplished
using the :func:`to_numeric` function (or :func:`to_datetime`, :func:`to_timedelta`).

.. ipython:: python

   df = df.infer_objects()
   df['C'] = pd.to_numeric(df['C'], errors='coerce')
   df.dtypes

.. _whatsnew_0210.enhancements.attribute_access:

Improved warnings when attempting to create columns
^^^^^^^^^^^^^^^^^^^^^^^^^^^^^^^^^^^^^^^^^^^^^^^^^^^

New users are often puzzled by the relationship between column operations and
attribute access on ``DataFrame`` instances (:issue:`7175`). One specific
instance of this confusion is attempting to create a new column by setting an
attribute on the ``DataFrame``:

.. code-block:: ipython

   In[1]: df = pd.DataFrame({'one': [1., 2., 3.]})
   In[2]: df.two = [4, 5, 6]

This does not raise any obvious exceptions, but also does not create a new column:

.. code-block:: ipython

   In[3]: df
   Out[3]:
       one
   0  1.0
   1  2.0
   2  3.0

Setting a list-like data structure into a new attribute now raises a ``UserWarning`` about the potential for unexpected behavior. See :ref:`Attribute Access <indexing.attribute_access>`.

.. _whatsnew_0210.enhancements.drop_api:

``drop`` now also accepts index/columns keywords
^^^^^^^^^^^^^^^^^^^^^^^^^^^^^^^^^^^^^^^^^^^^^^^^

The :meth:`~DataFrame.drop` method has gained ``index``/``columns`` keywords as an
alternative to specifying the ``axis``. This is similar to the behavior of ``reindex``
(:issue:`12392`).

For example:

.. ipython:: python

    df = pd.DataFrame(np.arange(8).reshape(2,4),
                      columns=['A', 'B', 'C', 'D'])
    df
    df.drop(['B', 'C'], axis=1)
    # the following is now equivalent
    df.drop(columns=['B', 'C'])

.. _whatsnew_0210.enhancements.rename_reindex_axis:

``rename``, ``reindex`` now also accept axis keyword
^^^^^^^^^^^^^^^^^^^^^^^^^^^^^^^^^^^^^^^^^^^^^^^^^^^^

The :meth:`DataFrame.rename` and :meth:`DataFrame.reindex` methods have gained
the ``axis`` keyword to specify the axis to target with the operation
(:issue:`12392`).

Here's ``rename``:

.. ipython:: python

   df = pd.DataFrame({"A": [1, 2, 3], "B": [4, 5, 6]})
   df.rename(str.lower, axis='columns')
   df.rename(id, axis='index')

And ``reindex``:

.. ipython:: python

   df.reindex(['A', 'B', 'C'], axis='columns')
   df.reindex([0, 1, 3], axis='index')

The "index, columns" style continues to work as before.

.. ipython:: python

   df.rename(index=id, columns=str.lower)
   df.reindex(index=[0, 1, 3], columns=['A', 'B', 'C'])

We *highly* encourage using named arguments to avoid confusion when using either
style.

.. _whatsnew_0210.enhancements.categorical_dtype:

``CategoricalDtype`` for specifying categoricals
^^^^^^^^^^^^^^^^^^^^^^^^^^^^^^^^^^^^^^^^^^^^^^^^

:class:`pandas.api.types.CategoricalDtype` has been added to the public API and
expanded to include the ``categories`` and ``ordered`` attributes. A
``CategoricalDtype`` can be used to specify the set of categories and
orderedness of an array, independent of the data. This can be useful for example,
when converting string data to a ``Categorical`` (:issue:`14711`,
:issue:`15078`, :issue:`16015`, :issue:`17643`):

.. ipython:: python

   from pandas.api.types import CategoricalDtype

   s = pd.Series(['a', 'b', 'c', 'a'])  # strings
   dtype = CategoricalDtype(categories=['a', 'b', 'c', 'd'], ordered=True)
   s.astype(dtype)

One place that deserves special mention is in :meth:`read_csv`. Previously, with
``dtype={'col': 'category'}``, the returned values and categories would always
be strings.

.. ipython:: python
   :suppress:

   from pandas.compat import StringIO

.. ipython:: python

   data = 'A,B\na,1\nb,2\nc,3'
   pd.read_csv(StringIO(data), dtype={'B': 'category'}).B.cat.categories

Notice the "object" dtype.

With a ``CategoricalDtype`` of all numerics, datetimes, or
timedeltas, we can automatically convert to the correct type

.. ipython:: python

   dtype = {'B': CategoricalDtype([1, 2, 3])}
   pd.read_csv(StringIO(data), dtype=dtype).B.cat.categories

The values have been correctly interpreted as integers.

The ``.dtype`` property of a ``Categorical``, ``CategoricalIndex`` or a
``Series`` with categorical type will now return an instance of
``CategoricalDtype``. While the repr has changed, ``str(CategoricalDtype())`` is
still the string ``'category'``. We'll take this moment to remind users that the
*preferred* way to detect categorical data is to use
:func:`pandas.api.types.is_categorical_dtype`, and not ``str(dtype) == 'category'``.

See the :ref:`CategoricalDtype docs <categorical.categoricaldtype>` for more.

.. _whatsnew_0210.enhancements.GroupBy_pipe:

``GroupBy`` objects now have a ``pipe`` method
^^^^^^^^^^^^^^^^^^^^^^^^^^^^^^^^^^^^^^^^^^^^^^^

``GroupBy`` objects now have a ``pipe`` method, similar to the one on
``DataFrame`` and ``Series``, that allow for functions that take a
``GroupBy`` to be composed in a clean, readable syntax. (:issue:`17871`)

For a concrete example on combining ``.groupby`` and ``.pipe`` , imagine having a
DataFrame with columns for stores, products, revenue and sold quantity. We'd like to
do a groupwise calculation of *prices* (i.e. revenue/quantity) per store and per product.
We could do this in a multi-step operation, but expressing it in terms of piping can make the
code more readable.

First we set the data:

.. ipython:: python

   import numpy as np
   n = 1000
   df = pd.DataFrame({'Store': np.random.choice(['Store_1', 'Store_2'], n),
                      'Product': np.random.choice(['Product_1', 'Product_2', 'Product_3'], n),
                      'Revenue': (np.random.random(n)*50+10).round(2),
                      'Quantity': np.random.randint(1, 10, size=n)})
   df.head(2)

Now, to find prices per store/product, we can simply do:

.. ipython:: python

   (df.groupby(['Store', 'Product'])
      .pipe(lambda grp: grp.Revenue.sum()/grp.Quantity.sum())
      .unstack().round(2))

See the :ref:`documentation <groupby.pipe>` for more.


.. _whatsnew_0210.enhancements.reanme_categories:

``Categorical.rename_categories`` accepts a dict-like
^^^^^^^^^^^^^^^^^^^^^^^^^^^^^^^^^^^^^^^^^^^^^^^^^^^^^

:meth:`~Series.cat.rename_categories` now accepts a dict-like argument for
``new_categories``. The previous categories are looked up in the dictionary's
keys and replaced if found. The behavior of missing and extra keys is the same
as in :meth:`DataFrame.rename`.

.. ipython:: python

   c = pd.Categorical(['a', 'a', 'b'])
   c.rename_categories({"a": "eh", "b": "bee"})

.. warning::

    To assist with upgrading pandas, ``rename_categories`` treats ``Series`` as
    list-like. Typically, Series are considered to be dict-like (e.g. in
    ``.rename``, ``.map``). In a future version of pandas ``rename_categories``
    will change to treat them as dict-like. Follow the warning message's
    recommendations for writing future-proof code.

    .. code-block:: ipython

        In [33]: c.rename_categories(pd.Series([0, 1], index=['a', 'c']))
        FutureWarning: Treating Series 'new_categories' as a list-like and using the values.
        In a future version, 'rename_categories' will treat Series like a dictionary.
        For dict-like, use 'new_categories.to_dict()'
        For list-like, use 'new_categories.values'.
        Out[33]:
        [0, 0, 1]
        Categories (2, int64): [0, 1]


.. _whatsnew_0210.enhancements.other:

Other Enhancements
^^^^^^^^^^^^^^^^^^

New functions or methods
""""""""""""""""""""""""

- :meth:`~pandas.core.resample.Resampler.nearest` is added to support nearest-neighbor upsampling (:issue:`17496`).
- :class:`~pandas.Index` has added support for a ``to_frame`` method (:issue:`15230`).

New keywords
""""""""""""

- Added a ``skipna`` parameter to :func:`~pandas.api.types.infer_dtype` to
  support type inference in the presence of missing values (:issue:`17059`).
- :func:`Series.to_dict` and :func:`DataFrame.to_dict` now support an ``into`` keyword which allows you to specify the ``collections.Mapping`` subclass that you would like returned.  The default is ``dict``, which is backwards compatible. (:issue:`16122`)
- :func:`Series.set_axis` and :func:`DataFrame.set_axis` now support the ``inplace`` parameter. (:issue:`14636`)
- :func:`Series.to_pickle` and :func:`DataFrame.to_pickle` have gained a ``protocol`` parameter (:issue:`16252`). By default, this parameter is set to `HIGHEST_PROTOCOL <https://docs.python.org/3/library/pickle.html#data-stream-format>`__
- :func:`read_feather` has gained the ``nthreads`` parameter for multi-threaded operations (:issue:`16359`)
- :func:`DataFrame.clip()` and :func:`Series.clip()` have gained an ``inplace`` argument. (:issue:`15388`)
- :func:`crosstab` has gained a ``margins_name`` parameter to define the name of the row / column that will contain the totals when ``margins=True``. (:issue:`15972`)
<<<<<<< HEAD
- :func:`DataFrame.select_dtypes` now accepts scalar values for include/exclude as well as list-like. (:issue:`16855`)
- :func:`date_range` now accepts 'YS' in addition to 'AS' as an alias for start of year (:issue:`9313`)
- :func:`date_range` now accepts 'Y' in addition to 'A' as an alias for end of year (:issue:`9313`)
- Integration with `Apache Parquet <https://parquet.apache.org/>`__, including a new top-level :func:`read_parquet` and :func:`DataFrame.to_parquet` method, see :ref:`here <io.parquet>`.
- :func:`DataFrame.add_prefix` and :func:`DataFrame.add_suffix` now accept strings containing the '%' character. (:issue:`17151`)
- `read_*` methods can now infer compression from non-string paths, such as ``pathlib.Path`` objects (:issue:`17206`).
- :func:`pd.read_sas()` now recognizes much more of the most frequently used date (datetime) formats in SAS7BDAT files (:issue:`15871`).
- :func:`DataFrame.sort_values` now accepts index level names as well as column names as the `by` parameter (:issue`14353`)
- :func:`DataFrame.items` and :func:`Series.items` is now present in both Python 2 and 3 and is lazy in all cases (:issue:`13918`, :issue:`17213`)
=======
- :func:`read_json` now accepts a ``chunksize`` parameter that can be used when ``lines=True``. If ``chunksize`` is passed, read_json now returns an iterator which reads in ``chunksize`` lines with each iteration. (:issue:`17048`)
- :func:`read_json` and :func:`~DataFrame.to_json` now accept a ``compression`` argument which allows them to transparently handle compressed files. (:issue:`17798`)
>>>>>>> d163de70

Various enhancements
""""""""""""""""""""

- Improved the import time of pandas by about 2.25x.  (:issue:`16764`)
- Support for `PEP 519 -- Adding a file system path protocol
  <https://www.python.org/dev/peps/pep-0519/>`_ on most readers (e.g.
  :func:`read_csv`) and writers (e.g. :meth:`DataFrame.to_csv`) (:issue:`13823`).
- Added a ``__fspath__`` method to ``pd.HDFStore``, ``pd.ExcelFile``,
  and ``pd.ExcelWriter`` to work properly with the file system path protocol (:issue:`13823`).
- The ``validate`` argument for :func:`merge` now checks whether a merge is one-to-one, one-to-many, many-to-one, or many-to-many. If a merge is found to not be an example of specified merge type, an exception of type ``MergeError`` will be raised. For more, see :ref:`here <merging.validation>` (:issue:`16270`)
- Added support for `PEP 518 <https://www.python.org/dev/peps/pep-0518/>`_ (``pyproject.toml``) to the build system (:issue:`16745`)
- :func:`RangeIndex.append` now returns a ``RangeIndex`` object when possible (:issue:`16212`)
- :func:`Series.rename_axis` and :func:`DataFrame.rename_axis` with ``inplace=True`` now return ``None`` while renaming the axis inplace. (:issue:`15704`)
- :func:`api.types.infer_dtype` now infers decimals. (:issue:`15690`)
- :func:`DataFrame.select_dtypes` now accepts scalar values for include/exclude as well as list-like. (:issue:`16855`)
- :func:`date_range` now accepts 'YS' in addition to 'AS' as an alias for start of year. (:issue:`9313`)
- :func:`date_range` now accepts 'Y' in addition to 'A' as an alias for end of year. (:issue:`9313`)
- :func:`DataFrame.add_prefix` and :func:`DataFrame.add_suffix` now accept strings containing the '%' character. (:issue:`17151`)
- Read/write methods that infer compression (:func:`read_csv`, :func:`read_table`, :func:`read_pickle`, and :meth:`~DataFrame.to_pickle`) can now infer from path-like objects, such as ``pathlib.Path``. (:issue:`17206`)
- :func:`read_sas` now recognizes much more of the most frequently used date (datetime) formats in SAS7BDAT files. (:issue:`15871`)
- :func:`DataFrame.items` and :func:`Series.items` are now present in both Python 2 and 3 and is lazy in all cases. (:issue:`13918`, :issue:`17213`)
- :meth:`pandas.io.formats.style.Styler.where` has been implemented as a convenience for :meth:`pandas.io.formats.style.Styler.applymap`. (:issue:`17474`)
- :func:`MultiIndex.is_monotonic_decreasing` has been implemented.  Previously returned ``False`` in all cases. (:issue:`16554`)
- :func:`read_excel` raises ``ImportError`` with a better message if ``xlrd`` is not installed. (:issue:`17613`)
- :meth:`DataFrame.assign` will preserve the original order of ``**kwargs`` for Python 3.6+ users instead of sorting the column names. (:issue:`14207`)
- :func:`Series.reindex`, :func:`DataFrame.reindex`, :func:`Index.get_indexer` now support list-like argument for ``tolerance``. (:issue:`17367`)

.. _whatsnew_0210.api_breaking:

Backwards incompatible API changes
~~~~~~~~~~~~~~~~~~~~~~~~~~~~~~~~~~

.. _whatsnew_0210.api_breaking.deps:

Dependencies have increased minimum versions
^^^^^^^^^^^^^^^^^^^^^^^^^^^^^^^^^^^^^^^^^^^^

We have updated our minimum supported versions of dependencies (:issue:`15206`, :issue:`15543`, :issue:`15214`).
If installed, we now require:

   +--------------+-----------------+----------+
   | Package      | Minimum Version | Required |
   +==============+=================+==========+
   | Numpy        | 1.9.0           |    X     |
   +--------------+-----------------+----------+
   | Matplotlib   | 1.4.3           |          |
   +--------------+-----------------+----------+
   | Scipy        | 0.14.0          |          |
   +--------------+-----------------+----------+
   | Bottleneck   | 1.0.0           |          |
   +--------------+-----------------+----------+

Additionally, support has been dropped for Python 3.4 (:issue:`15251`).


.. _whatsnew_0210.api_breaking.bottleneck:

Sum/Prod of all-NaN or empty Series/DataFrames is now consistently NaN
^^^^^^^^^^^^^^^^^^^^^^^^^^^^^^^^^^^^^^^^^^^^^^^^^^^^^^^^^^^^^^^^^^^^^^

The behavior of ``sum`` and ``prod`` on all-NaN Series/DataFrames no longer depends on
whether `bottleneck <http://berkeleyanalytics.com/bottleneck>`__ is installed, and return value of ``sum`` and ``prod`` on an empty Series has changed (:issue:`9422`, :issue:`15507`).

Calling ``sum`` or ``prod`` on an empty or all-``NaN`` ``Series``, or columns of a ``DataFrame``, will result in ``NaN``. See the :ref:`docs <missing_data.numeric_sum>`.

.. ipython:: python

   s = Series([np.nan])

Previously WITHOUT ``bottleneck`` installed:

.. code-block:: ipython

   In [2]: s.sum()
   Out[2]: np.nan

Previously WITH ``bottleneck``:

.. code-block:: ipython

   In [2]: s.sum()
   Out[2]: 0.0

New Behavior, without regard to the bottleneck installation:

.. ipython:: python

   s.sum()

Note that this also changes the sum of an empty ``Series``. Previously this always returned 0 regardless of a ``bottlenck`` installation:

.. code-block:: ipython

   In [1]: pd.Series([]).sum()
   Out[1]: 0

but for consistency with the all-NaN case, this was changed to return NaN as well:

.. ipython:: python

   pd.Series([]).sum()


.. _whatsnew_0210.api_breaking.loc:

Indexing with a list with missing labels is Deprecated
^^^^^^^^^^^^^^^^^^^^^^^^^^^^^^^^^^^^^^^^^^^^^^^^^^^^^^

Previously, selecting with a list of labels, where one or more labels were missing would always succeed, returning ``NaN`` for missing labels.
This will now show a ``FutureWarning``. In the future this will raise a ``KeyError`` (:issue:`15747`).
This warning will trigger on a ``DataFrame`` or a ``Series`` for using ``.loc[]``  or ``[[]]`` when passing a list-of-labels with at least 1 missing label.
See the :ref:`deprecation docs <indexing.deprecate_loc_reindex_listlike>`.


.. ipython:: python

   s = pd.Series([1, 2, 3])
   s

Previous Behavior

.. code-block:: ipython

   In [4]: s.loc[[1, 2, 3]]
   Out[4]:
   1    2.0
   2    3.0
   3    NaN
   dtype: float64


Current Behavior

.. code-block:: ipython

   In [4]: s.loc[[1, 2, 3]]
   Passing list-likes to .loc or [] with any missing label will raise
   KeyError in the future, you can use .reindex() as an alternative.

   See the documentation here:
   http://pandas.pydata.org/pandas-docs/stable/indexing.html#deprecate-loc-reindex-listlike

   Out[4]:
   1    2.0
   2    3.0
   3    NaN
   dtype: float64

The idiomatic way to achieve selecting potentially not-found elements is via ``.reindex()``

.. ipython:: python

  s.reindex([1, 2, 3])

Selection with all keys found is unchanged.

.. ipython:: python

   s.loc[[1, 2]]


.. _whatsnew_0210.api.na_changes:

NA naming Changes
^^^^^^^^^^^^^^^^^

In order to promote more consistency among the pandas API, we have added additional top-level
functions :func:`isna` and :func:`notna` that are aliases for :func:`isnull` and :func:`notnull`.
The naming scheme is now more consistent with methods like ``.dropna()`` and ``.fillna()``. Furthermore
in all cases where ``.isnull()`` and ``.notnull()`` methods are defined, these have additional methods
named ``.isna()`` and ``.notna()``, these are included for classes ``Categorical``,
``Index``, ``Series``, and ``DataFrame``. (:issue:`15001`).

The configuration option ``pd.options.mode.use_inf_as_null`` is deprecated, and ``pd.options.mode.use_inf_as_na`` is added as a replacement.


.. _whatsnew_0210.api_breaking.iteration_scalars:

Iteration of Series/Index will now return Python scalars
^^^^^^^^^^^^^^^^^^^^^^^^^^^^^^^^^^^^^^^^^^^^^^^^^^^^^^^^

Previously, when using certain iteration methods for a ``Series`` with dtype ``int`` or ``float``, you would receive a ``numpy`` scalar, e.g. a ``np.int64``, rather than a Python ``int``. Issue (:issue:`10904`) corrected this for ``Series.tolist()`` and ``list(Series)``. This change makes all iteration methods consistent, in particular, for ``__iter__()`` and ``.map()``; note that this only affects int/float dtypes. (:issue:`13236`, :issue:`13258`, :issue:`14216`).

.. ipython:: python

   s = pd.Series([1, 2, 3])
   s

Previously:

.. code-block:: ipython

   In [2]: type(list(s)[0])
   Out[2]: numpy.int64

New Behaviour:

.. ipython:: python

   type(list(s)[0])

Furthermore this will now correctly box the results of iteration for :func:`DataFrame.to_dict` as well.

.. ipython:: python

   d = {'a':[1], 'b':['b']}
   df = pd.DataFrame(d)

Previously:

.. code-block:: ipython

   In [8]: type(df.to_dict()['a'][0])
   Out[8]: numpy.int64

New Behaviour:

.. ipython:: python

   type(df.to_dict()['a'][0])


.. _whatsnew_0210.api_breaking.loc_with_index:

Indexing with a Boolean Index
^^^^^^^^^^^^^^^^^^^^^^^^^^^^^

Previously when passing a boolean ``Index`` to ``.loc``, if the index of the ``Series/DataFrame`` had ``boolean`` labels,
you would get a label based selection, potentially duplicating result labels, rather than a boolean indexing selection
(where ``True`` selects elements), this was inconsistent how a boolean numpy array indexed. The new behavior is to
act like a boolean numpy array indexer. (:issue:`17738`)

Previous Behavior:

.. ipython:: python

   s = pd.Series([1, 2, 3], index=[False, True, False])
   s

.. code-block:: ipython

   In [59]: s.loc[pd.Index([True, False, True])]
   Out[59]:
   True     2
   False    1
   False    3
   True     2
   dtype: int64

Current Behavior

.. ipython:: python

   s.loc[pd.Index([True, False, True])]


Furthermore, previously if you had an index that was non-numeric (e.g. strings), then a boolean Index would raise a ``KeyError``.
This will now be treated as a boolean indexer.

Previously Behavior:

.. ipython:: python

    s = pd.Series([1,2,3], index=['a', 'b', 'c'])
    s

.. code-block:: ipython

    In [39]: s.loc[pd.Index([True, False, True])]
    KeyError: "None of [Index([True, False, True], dtype='object')] are in the [index]"

Current Behavior

.. ipython:: python

   s.loc[pd.Index([True, False, True])]


.. _whatsnew_0210.api_breaking.period_index_resampling:

``PeriodIndex`` resampling
^^^^^^^^^^^^^^^^^^^^^^^^^^

In previous versions of pandas, resampling a ``Series``/``DataFrame`` indexed by a ``PeriodIndex`` returned a ``DatetimeIndex`` in some cases (:issue:`12884`). Resampling to a multiplied frequency now returns a ``PeriodIndex`` (:issue:`15944`). As a minor enhancement, resampling a ``PeriodIndex`` can now handle ``NaT`` values (:issue:`13224`)

Previous Behavior:

.. code-block:: ipython

   In [1]: pi = pd.period_range('2017-01', periods=12, freq='M')

   In [2]: s = pd.Series(np.arange(12), index=pi)

   In [3]: resampled = s.resample('2Q').mean()

   In [4]: resampled
   Out[4]:
   2017-03-31     1.0
   2017-09-30     5.5
   2018-03-31    10.0
   Freq: 2Q-DEC, dtype: float64

   In [5]: resampled.index
   Out[5]: DatetimeIndex(['2017-03-31', '2017-09-30', '2018-03-31'], dtype='datetime64[ns]', freq='2Q-DEC')

New Behavior:

.. ipython:: python

   pi = pd.period_range('2017-01', periods=12, freq='M')

   s = pd.Series(np.arange(12), index=pi)

   resampled = s.resample('2Q').mean()

   resampled

   resampled.index

Upsampling and calling ``.ohlc()`` previously returned a ``Series``, basically identical to calling ``.asfreq()``. OHLC upsampling now returns a DataFrame with columns ``open``, ``high``, ``low`` and ``close`` (:issue:`13083`). This is consistent with downsampling and ``DatetimeIndex`` behavior.

Previous Behavior:

.. code-block:: ipython

   In [1]: pi = pd.PeriodIndex(start='2000-01-01', freq='D', periods=10)

   In [2]: s = pd.Series(np.arange(10), index=pi)

   In [3]: s.resample('H').ohlc()
   Out[3]:
   2000-01-01 00:00    0.0
                   ...
   2000-01-10 23:00    NaN
   Freq: H, Length: 240, dtype: float64

   In [4]: s.resample('M').ohlc()
   Out[4]:
            open  high  low  close
   2000-01     0     9    0      9

New Behavior:

.. ipython:: python

   pi = pd.PeriodIndex(start='2000-01-01', freq='D', periods=10)

   s = pd.Series(np.arange(10), index=pi)

   s.resample('H').ohlc()

   s.resample('M').ohlc()


.. _whatsnew_0210.api_breaking.pandas_eval:

Improved error handling during item assignment in pd.eval
^^^^^^^^^^^^^^^^^^^^^^^^^^^^^^^^^^^^^^^^^^^^^^^^^^^^^^^^^

:func:`eval` will now raise a ``ValueError`` when item assignment malfunctions, or
inplace operations are specified, but there is no item assignment in the expression (:issue:`16732`)

.. ipython:: python

   arr = np.array([1, 2, 3])

Previously, if you attempted the following expression, you would get a not very helpful error message:

.. code-block:: ipython

  In [3]: pd.eval("a = 1 + 2", target=arr, inplace=True)
  ...
  IndexError: only integers, slices (`:`), ellipsis (`...`), numpy.newaxis (`None`)
  and integer or boolean arrays are valid indices

This is a very long way of saying numpy arrays don't support string-item indexing. With this
change, the error message is now this:

.. code-block:: python

   In [3]: pd.eval("a = 1 + 2", target=arr, inplace=True)
   ...
   ValueError: Cannot assign expression output to target

It also used to be possible to evaluate expressions inplace, even if there was no item assignment:

.. code-block:: ipython

  In [4]: pd.eval("1 + 2", target=arr, inplace=True)
  Out[4]: 3

However, this input does not make much sense because the output is not being assigned to
the target. Now, a ``ValueError`` will be raised when such an input is passed in:

.. code-block:: ipython

   In [4]: pd.eval("1 + 2", target=arr, inplace=True)
   ...
   ValueError: Cannot operate inplace if there is no assignment


.. _whatsnew_0210.api_breaking.dtype_conversions:

Dtype Conversions
^^^^^^^^^^^^^^^^^

Previously assignments, ``.where()`` and ``.fillna()`` with a ``bool`` assignment, would coerce to same the type (e.g. int / float), or raise for datetimelikes. These will now preserve the bools with ``object`` dtypes. (:issue:`16821`).

.. ipython:: python

   s = Series([1, 2, 3])

.. code-block:: python

   In [5]: s[1] = True

   In [6]: s
   Out[6]:
   0    1
   1    1
   2    3
   dtype: int64

New Behavior

.. ipython:: python

   s[1] = True
   s

Previously, as assignment to a datetimelike with a non-datetimelike would coerce the
non-datetime-like item being assigned (:issue:`14145`).

.. ipython:: python

   s = pd.Series([pd.Timestamp('2011-01-01'), pd.Timestamp('2012-01-01')])

.. code-block:: python

   In [1]: s[1] = 1

   In [2]: s
   Out[2]:
   0   2011-01-01 00:00:00.000000000
   1   1970-01-01 00:00:00.000000001
   dtype: datetime64[ns]

These now coerce to ``object`` dtype.

.. ipython:: python

   s[1] = 1
   s

- Inconsistent behavior in ``.where()`` with datetimelikes which would raise rather than coerce to ``object`` (:issue:`16402`)
- Bug in assignment against ``int64`` data with ``np.ndarray`` with ``float64`` dtype may keep ``int64`` dtype (:issue:`14001`)


.. _whatsnew_210.api.multiindex_single:

MultiIndex Constructor with a Single Level
^^^^^^^^^^^^^^^^^^^^^^^^^^^^^^^^^^^^^^^^^^

The ``MultiIndex`` constructors no longer squeezes a MultiIndex with all
length-one levels down to a regular ``Index``. This affects all the
``MultiIndex`` constructors. (:issue:`17178`)

Previous behavior:

.. code-block:: ipython

   In [2]: pd.MultiIndex.from_tuples([('a',), ('b',)])
   Out[2]: Index(['a', 'b'], dtype='object')

Length 1 levels are no longer special-cased. They behave exactly as if you had
length 2+ levels, so a :class:`MultiIndex` is always returned from all of the
``MultiIndex`` constructors:

.. ipython:: python

   pd.MultiIndex.from_tuples([('a',), ('b',)])

.. _whatsnew_0210.api.utc_localization_with_series:

UTC Localization with Series
^^^^^^^^^^^^^^^^^^^^^^^^^^^^

Previously, :func:`to_datetime` did not localize datetime ``Series`` data when ``utc=True`` was passed. Now, :func:`to_datetime` will correctly localize ``Series`` with a ``datetime64[ns, UTC]`` dtype to be consistent with how list-like and ``Index`` data are handled. (:issue:`6415`).

Previous Behavior

.. ipython:: python

   s = Series(['20130101 00:00:00'] * 3)

.. code-block:: ipython

   In [12]: pd.to_datetime(s, utc=True)
   Out[12]:
   0   2013-01-01
   1   2013-01-01
   2   2013-01-01
   dtype: datetime64[ns]

New Behavior

.. ipython:: python

   pd.to_datetime(s, utc=True)

Additionally, DataFrames with datetime columns that were parsed by :func:`read_sql_table` and :func:`read_sql_query` will also be localized to UTC only if the original SQL columns were timezone aware datetime columns.

.. _whatsnew_0210.api.consistency_of_range_functions:

Consistency of Range Functions
^^^^^^^^^^^^^^^^^^^^^^^^^^^^^^

In previous versions, there were some inconsistencies between the various range functions: :func:`date_range`, :func:`bdate_range`, :func:`period_range`, :func:`timedelta_range`, and :func:`interval_range`. (:issue:`17471`).

One of the inconsistent behaviors occurred when the ``start``, ``end`` and ``period`` parameters were all specified, potentially leading to ambiguous ranges.  When all three parameters were passed, ``interval_range`` ignored the ``period`` parameter, ``period_range`` ignored the ``end`` parameter, and the other range functions raised.  To promote consistency among the range functions, and avoid potentially ambiguous ranges, ``interval_range`` and ``period_range`` will now raise when all three parameters are passed.

Previous Behavior:

.. code-block:: ipython

  In [2]: pd.interval_range(start=0, end=4, periods=6)
  Out[2]:
  IntervalIndex([(0, 1], (1, 2], (2, 3]]
                closed='right',
                dtype='interval[int64]')

  In [3]: pd.period_range(start='2017Q1', end='2017Q4', periods=6, freq='Q')
  Out[3]: PeriodIndex(['2017Q1', '2017Q2', '2017Q3', '2017Q4', '2018Q1', '2018Q2'], dtype='period[Q-DEC]', freq='Q-DEC')

New Behavior:

.. code-block:: ipython

  In [2]: pd.interval_range(start=0, end=4, periods=6)
  ---------------------------------------------------------------------------
  ValueError: Of the three parameters: start, end, and periods, exactly two must be specified

  In [3]: pd.period_range(start='2017Q1', end='2017Q4', periods=6, freq='Q')
  ---------------------------------------------------------------------------
  ValueError: Of the three parameters: start, end, and periods, exactly two must be specified

Additionally, the endpoint parameter ``end`` was not included in the intervals produced by ``interval_range``.  However, all other range functions include ``end`` in their output.  To promote consistency among the range functions, ``interval_range`` will now include ``end`` as the right endpoint of the final interval, except if ``freq`` is specified in a way which skips ``end``.

Previous Behavior:

.. code-block:: ipython

  In [4]: pd.interval_range(start=0, end=4)
  Out[4]:
  IntervalIndex([(0, 1], (1, 2], (2, 3]]
                closed='right',
                dtype='interval[int64]')


New Behavior:

.. ipython:: python

   pd.interval_range(start=0, end=4)

.. _whatsnew_0210.api.mpl_converters:

No Automatic Matplotlib Converters
^^^^^^^^^^^^^^^^^^^^^^^^^^^^^^^^^^

Pandas no longer registers our ``date``, ``time``, ``datetime``,
``datetime64``, and ``Period`` converters with matplotlib when pandas is
imported. Matplotlib plot methods (``plt.plot``, ``ax.plot``, ...), will not
nicely format the x-axis for ``DatetimeIndex`` or ``PeriodIndex`` values. You
must explicitly register these methods:

.. ipython:: python

   from pandas.tseries import converter
   converter.register()

   fig, ax = plt.subplots()
   plt.plot(pd.date_range('2017', periods=6), range(6))

Pandas built-in ``Series.plot`` and ``DataFrame.plot`` *will* register these
converters on first-use (:issue:17710).

.. _whatsnew_0210.api:

Other API Changes
^^^^^^^^^^^^^^^^^

- The Categorical constructor no longer accepts a scalar for the ``categories`` keyword. (:issue:`16022`)
- Accessing a non-existent attribute on a closed :class:`~pandas.HDFStore` will now
  raise an ``AttributeError`` rather than a ``ClosedFileError`` (:issue:`16301`)
- :func:`read_csv` now issues a ``UserWarning`` if the ``names`` parameter contains duplicates (:issue:`17095`)
- :func:`read_csv` now treats ``'null'`` and ``'n/a'`` strings as missing values by default (:issue:`16471`, :issue:`16078`)
- :class:`pandas.HDFStore`'s string representation is now faster and less detailed. For the previous behavior, use ``pandas.HDFStore.info()``. (:issue:`16503`).
- Compression defaults in HDF stores now follow pytables standards. Default is no compression and if ``complib`` is missing and ``complevel`` > 0 ``zlib`` is used (:issue:`15943`)
- ``Index.get_indexer_non_unique()`` now returns a ndarray indexer rather than an ``Index``; this is consistent with ``Index.get_indexer()`` (:issue:`16819`)
- Removed the ``@slow`` decorator from ``pandas.util.testing``, which caused issues for some downstream packages' test suites. Use ``@pytest.mark.slow`` instead, which achieves the same thing (:issue:`16850`)
- Moved definition of ``MergeError`` to the ``pandas.errors`` module.
- The signature of :func:`Series.set_axis` and :func:`DataFrame.set_axis` has been changed from ``set_axis(axis, labels)`` to ``set_axis(labels, axis=0)``, for consistency with the rest of the API. The old signature is deprecated and will show a ``FutureWarning`` (:issue:`14636`)
- :func:`Series.argmin` and :func:`Series.argmax` will now raise a ``TypeError`` when used with ``object`` dtypes, instead of a ``ValueError`` (:issue:`13595`)
- :class:`Period` is now immutable, and will now raise an ``AttributeError`` when a user tries to assign a new value to the ``ordinal`` or ``freq`` attributes (:issue:`17116`).
- :func:`to_datetime` when passed a tz-aware ``origin=`` kwarg will now raise a more informative ``ValueError`` rather than a ``TypeError`` (:issue:`16842`)
- :func:`to_datetime` now raises a ``ValueError`` when format includes ``%W`` or ``%U`` without also including day of the week and calendar year (:issue:`16774`)
- Renamed non-functional ``index`` to ``index_col`` in :func:`read_stata` to improve API consistency (:issue:`16342`)
- Bug in :func:`DataFrame.drop` caused boolean labels ``False`` and ``True`` to be treated as labels 0 and 1 respectively when dropping indices from a numeric index. This will now raise a ValueError (:issue:`16877`)
- Restricted DateOffset keyword arguments.  Previously, ``DateOffset`` subclasses allowed arbitrary keyword arguments which could lead to unexpected behavior.  Now, only valid arguments will be accepted. (:issue:`17176`).

.. _whatsnew_0210.deprecations:

Deprecations
~~~~~~~~~~~~

- :meth:`DataFrame.from_csv` and :meth:`Series.from_csv` have been deprecated in favor of :func:`read_csv()` (:issue:`4191`)
- :func:`read_excel()` has deprecated ``sheetname`` in favor of ``sheet_name`` for consistency with ``.to_excel()`` (:issue:`10559`).
- :func:`read_excel()` has deprecated ``parse_cols`` in favor of ``usecols`` for consistency with :func:`read_csv` (:issue:`4988`)
- :func:`read_csv()` has deprecated the ``tupleize_cols`` argument. Column tuples will always be converted to a ``MultiIndex`` (:issue:`17060`)
- :meth:`DataFrame.to_csv` has deprecated the ``tupleize_cols`` argument. Multi-index columns will be always written as rows in the CSV file (:issue:`17060`)
- The ``convert`` parameter has been deprecated in the ``.take()`` method, as it was not being respected (:issue:`16948`)
- ``pd.options.html.border`` has been deprecated in favor of ``pd.options.display.html.border`` (:issue:`15793`).
- :func:`SeriesGroupBy.nth` has deprecated ``True`` in favor of ``'all'`` for its kwarg ``dropna`` (:issue:`11038`).
- :func:`DataFrame.as_blocks` is deprecated, as this is exposing the internal implementation (:issue:`17302`)
- ``pd.TimeGrouper`` is deprecated in favor of :class:`pandas.Grouper` (:issue:`16747`)
- ``cdate_range`` has been deprecated in favor of :func:`bdate_range`, which has gained ``weekmask`` and ``holidays`` parameters for building custom frequency date ranges. See the :ref:`documentation <timeseries.custom-freq-ranges>` for more details (:issue:`17596`)
- passing ``categories`` or ``ordered`` kwargs to :func:`Series.astype` is deprecated, in favor of passing a :ref:`CategoricalDtype <whatsnew_0210.enhancements.categorical_dtype>` (:issue:`17636`)
- ``.get_value`` and ``.set_value`` on ``Series``, ``DataFrame``, ``Panel``, ``SparseSeries``, and ``SparseDataFrame`` are deprecated in favor of using ``.iat[]`` or ``.at[]`` accessors (:issue:`15269`)
- Passing a non-existent column in ``.to_excel(..., columns=)`` is deprecated and will raise a ``KeyError`` in the future (:issue:`17295`)
- ``raise_on_error`` parameter to :func:`Series.where`, :func:`Series.mask`, :func:`DataFrame.where`, :func:`DataFrame.mask` is deprecated, in favor of ``errors=`` (:issue:`14968`)
- Using :meth:`DataFrame.rename_axis` and :meth:`Series.rename_axis` to alter index or column *labels* is now deprecated in favor of using ``.rename``. ``rename_axis`` may still be used to alter the name of the index or columns (:issue:`17833`).
- :meth:`~DataFrame.reindex_axis` has been deprecated in favor of :meth:`~DataFrame.reindex`. See :ref:`here <whatsnew_0210.enhancements.rename_reindex_axis>` for more (:issue:`17833`).

.. _whatsnew_0210.deprecations.select:

Series.select and DataFrame.select
^^^^^^^^^^^^^^^^^^^^^^^^^^^^^^^^^^

The :meth:`Series.select` and :meth:`DataFrame.select` methods are deprecated in favor of using ``df.loc[labels.map(crit)]`` (:issue:`12401`)

.. ipython:: python

   df = DataFrame({'A': [1, 2, 3]}, index=['foo', 'bar', 'baz'])

.. code-block:: ipython

   In [3]: df.select(lambda x: x in ['bar', 'baz'])
   FutureWarning: select is deprecated and will be removed in a future release. You can use .loc[crit] as a replacement
   Out[3]:
        A
   bar  2
   baz  3

.. ipython:: python

   df.loc[df.index.map(lambda x: x in ['bar', 'baz'])]


.. _whatsnew_0210.deprecations.argmin_min:

Series.argmax and Series.argmin
^^^^^^^^^^^^^^^^^^^^^^^^^^^^^^^

The behavior of :func:`Series.argmax` and :func:`Series.argmin` have been deprecated in favor of :func:`Series.idxmax` and :func:`Series.idxmin`, respectively (:issue:`16830`).

For compatibility with NumPy arrays, ``pd.Series`` implements ``argmax`` and
``argmin``. Since pandas 0.13.0, ``argmax`` has been an alias for
:meth:`pandas.Series.idxmax`, and ``argmin`` has been an alias for
:meth:`pandas.Series.idxmin`. They return the *label* of the maximum or minimum,
rather than the *position*.

We've deprecated the current behavior of ``Series.argmax`` and
``Series.argmin``. Using either of these will emit a ``FutureWarning``. Use
:meth:`Series.idxmax` if you want the label of the maximum. Use
``Series.values.argmax()`` if you want the position of the maximum. Likewise for
the minimum. In a future release ``Series.argmax`` and ``Series.argmin`` will
return the position of the maximum or minimum.

.. _whatsnew_0210.prior_deprecations:

Removal of prior version deprecations/changes
~~~~~~~~~~~~~~~~~~~~~~~~~~~~~~~~~~~~~~~~~~~~~

- :func:`read_excel()` has dropped the ``has_index_names`` parameter (:issue:`10967`)
- The ``pd.options.display.height`` configuration has been dropped (:issue:`3663`)
- The ``pd.options.display.line_width`` configuration has been dropped (:issue:`2881`)
- The ``pd.options.display.mpl_style`` configuration has been dropped (:issue:`12190`)
- ``Index`` has dropped the ``.sym_diff()`` method in favor of ``.symmetric_difference()`` (:issue:`12591`)
- ``Categorical`` has dropped the ``.order()`` and ``.sort()`` methods in favor of ``.sort_values()`` (:issue:`12882`)
- :func:`eval` and :func:`DataFrame.eval` have changed the default of ``inplace`` from ``None`` to ``False`` (:issue:`11149`)
- The function ``get_offset_name`` has been dropped in favor of the ``.freqstr`` attribute for an offset (:issue:`11834`)
- pandas no longer tests for compatibility with hdf5-files created with pandas < 0.11 (:issue:`17404`).



.. _whatsnew_0210.performance:

Performance Improvements
~~~~~~~~~~~~~~~~~~~~~~~~

- Improved performance of instantiating :class:`SparseDataFrame` (:issue:`16773`)
- :attr:`Series.dt` no longer performs frequency inference, yielding a large speedup when accessing the attribute (:issue:`17210`)
- Improved performance of :meth:`~Series.cat.set_categories` by not materializing the values (:issue:`17508`)
- :attr:`Timestamp.microsecond` no longer re-computes on attribute access (:issue:`17331`)
- Improved performance of the :class:`CategoricalIndex` for data that is already categorical dtype (:issue:`17513`)
- Improved performance of :meth:`RangeIndex.min` and :meth:`RangeIndex.max` by using ``RangeIndex`` properties to perform the computations (:issue:`17607`)

.. _whatsnew_0210.docs:

Documentation Changes
~~~~~~~~~~~~~~~~~~~~~

- Several ``NaT`` method docstrings (e.g. :func:`NaT.ctime`) were incorrect (:issue:`17327`)
- The documentation has had references to versions < v0.17 removed and cleaned up (:issue:`17442`, :issue:`17442`, :issue:`17404` & :issue:`17504`)

.. _whatsnew_0210.bug_fixes:

Bug Fixes
~~~~~~~~~

Conversion
^^^^^^^^^^

- Bug in assignment against datetime-like data with ``int`` may incorrectly convert to datetime-like (:issue:`14145`)
- Bug in assignment against ``int64`` data with ``np.ndarray`` with ``float64`` dtype may keep ``int64`` dtype (:issue:`14001`)
- Fixed the return type of ``IntervalIndex.is_non_overlapping_monotonic`` to be a Python ``bool`` for consistency with similar attributes/methods.  Previously returned a ``numpy.bool_``. (:issue:`17237`)
- Bug in ``IntervalIndex.is_non_overlapping_monotonic`` when intervals are closed on both sides and overlap at a point (:issue:`16560`)
- Bug in :func:`Series.fillna` returns frame when ``inplace=True`` and ``value`` is dict (:issue:`16156`)
- Bug in :attr:`Timestamp.weekday_name` returning a UTC-based weekday name when localized to a timezone (:issue:`17354`)
- Bug in ``Timestamp.replace`` when replacing ``tzinfo`` around DST changes (:issue:`15683`)
- Bug in ``Timedelta`` construction and arithmetic that would not propagate the ``Overflow`` exception (:issue:`17367`)
- Bug in :meth:`~DataFrame.astype` converting to object dtype when passed extension type classes (`DatetimeTZDtype``, ``CategoricalDtype``) rather than instances. Now a ``TypeError`` is raised when a class is passed (:issue:`17780`).
- Bug in :meth:`to_numeric` in which elements were not always being coerced to numeric when ``errors='coerce'`` (:issue:`17007`, :issue:`17125`)
- Bug in ``DataFrame`` and ``Series`` constructors where ``range`` objects are converted to ``int32`` dtype on Windows instead of ``int64`` (:issue:`16804`)

Indexing
^^^^^^^^

- When called with a null slice (e.g. ``df.iloc[:]``), the ``.iloc`` and ``.loc`` indexers return a shallow copy of the original object. Previously they returned the original object. (:issue:`13873`).
- When called on an unsorted ``MultiIndex``, the ``loc`` indexer now will raise ``UnsortedIndexError`` only if proper slicing is used on non-sorted levels (:issue:`16734`).
- Fixes regression in 0.20.3 when indexing with a string on a ``TimedeltaIndex`` (:issue:`16896`).
- Fixed :func:`TimedeltaIndex.get_loc` handling of ``np.timedelta64`` inputs (:issue:`16909`).
- Fix :func:`MultiIndex.sort_index` ordering when ``ascending`` argument is a list, but not all levels are specified, or are in a different order (:issue:`16934`).
- Fixes bug where indexing with ``np.inf`` caused an ``OverflowError`` to be raised (:issue:`16957`)
- Bug in reindexing on an empty ``CategoricalIndex`` (:issue:`16770`)
- Fixes ``DataFrame.loc`` for setting with alignment and tz-aware ``DatetimeIndex`` (:issue:`16889`)
- Avoids ``IndexError`` when passing an Index or Series to ``.iloc`` with older numpy (:issue:`17193`)
- Allow unicode empty strings as placeholders in multilevel columns in Python 2 (:issue:`17099`)
- Bug in ``.iloc`` when used with inplace addition or assignment and an int indexer on a ``MultiIndex`` causing the wrong indexes to be read from and written to (:issue:`17148`)
- Bug in ``.isin()`` in which checking membership in empty ``Series`` objects raised an error (:issue:`16991`)
- Bug in ``CategoricalIndex`` reindexing in which specified indices containing duplicates were not being respected (:issue:`17323`)
- Bug in intersection of ``RangeIndex`` with negative step (:issue:`17296`)
- Bug in ``IntervalIndex`` where performing a scalar lookup fails for included right endpoints of non-overlapping monotonic decreasing indexes (:issue:`16417`, :issue:`17271`)
- Bug in :meth:`DataFrame.first_valid_index` and :meth:`DataFrame.last_valid_index` when no valid entry (:issue:`17400`)
- Bug in :func:`Series.rename` when called with a callable, incorrectly alters the name of the ``Series``, rather than the name of the ``Index``. (:issue:`17407`)
- Bug in :func:`String.str_get` raises ``IndexError`` instead of inserting NaNs when using a negative index. (:issue:`17704`)

I/O
^^^

- Bug in :func:`read_hdf` when reading a timezone aware index from ``fixed`` format HDFStore (:issue:`17618`)
- Bug in :func:`read_csv` in which columns were not being thoroughly de-duplicated (:issue:`17060`)
- Bug in :func:`read_csv` in which specified column names were not being thoroughly de-duplicated (:issue:`17095`)
- Bug in :func:`read_csv` in which non integer values for the header argument generated an unhelpful / unrelated error message (:issue:`16338`)
- Bug in :func:`read_csv` in which memory management issues in exception handling, under certain conditions, would cause the interpreter to segfault (:issue:`14696`, :issue:`16798`).
- Bug in :func:`read_csv` when called with ``low_memory=False`` in which a CSV with at least one column > 2GB in size would incorrectly raise a ``MemoryError`` (:issue:`16798`).
- Bug in :func:`read_csv` when called with a single-element list ``header`` would return a ``DataFrame`` of all NaN values (:issue:`7757`)
- Bug in :meth:`DataFrame.to_csv` defaulting to 'ascii' encoding in Python 3, instead of 'utf-8' (:issue:`17097`)
- Bug in :func:`read_stata` where value labels could not be read when using an iterator (:issue:`16923`)
- Bug in :func:`read_stata` where the index was not set (:issue:`16342`)
- Bug in :func:`read_html` where import check fails when run in multiple threads (:issue:`16928`)
- Bug in :func:`read_csv` where automatic delimiter detection caused a ``TypeError`` to be thrown when a bad line was encountered rather than the correct error message (:issue:`13374`)
- Bug in :meth:`DataFrame.to_html` with ``notebook=True`` where DataFrames with named indices or non-MultiIndex indices had undesired horizontal or vertical alignment for column or row labels, respectively (:issue:`16792`)
- Bug in :meth:`DataFrame.to_html` in which there was no validation of the ``justify`` parameter (:issue:`17527`)
- Bug in :func:`HDFStore.select` when reading a contiguous mixed-data table featuring VLArray (:issue:`17021`)
- Bug in :func:`to_json` where several conditions (including objects with unprintable symbols, objects with deep recursion, overlong labels) caused segfaults instead of raising the appropriate exception (:issue:`14256`)

Plotting
^^^^^^^^
- Bug in plotting methods using ``secondary_y`` and ``fontsize`` not setting secondary axis font size (:issue:`12565`)
- Bug when plotting ``timedelta`` and ``datetime`` dtypes on y-axis (:issue:`16953`)
- Line plots no longer assume monotonic x data when calculating xlims, they show the entire lines now even for unsorted x data. (:issue:`11310`, :issue:`11471`)
- With matplotlib 2.0.0 and above, calculation of x limits for line plots is left to matplotlib, so that its new default settings are applied. (:issue:`15495`)
- Bug in ``Series.plot.bar`` or ``DataFrame.plot.bar`` with ``y`` not respecting user-passed ``color`` (:issue:`16822`)
- Bug causing ``plotting.parallel_coordinates`` to reset the random seed when using random colors (:issue:`17525`)


Groupby/Resample/Rolling
^^^^^^^^^^^^^^^^^^^^^^^^

- Bug in ``DataFrame.resample(...).size()`` where an empty ``DataFrame`` did not return a ``Series`` (:issue:`14962`)
- Bug in :func:`infer_freq` causing indices with 2-day gaps during the working week to be wrongly inferred as business daily (:issue:`16624`)
- Bug in ``.rolling(...).quantile()`` which incorrectly used different defaults than :func:`Series.quantile()` and :func:`DataFrame.quantile()` (:issue:`9413`, :issue:`16211`)
- Bug in ``groupby.transform()`` that would coerce boolean dtypes back to float (:issue:`16875`)
- Bug in ``Series.resample(...).apply()`` where an empty ``Series`` modified the source index and did not return the name of a ``Series`` (:issue:`14313`)
- Bug in ``.rolling(...).apply(...)`` with a ``DataFrame`` with a ``DatetimeIndex``, a ``window`` of a timedelta-convertible and ``min_periods >= 1`` (:issue:`15305`)
- Bug in ``DataFrame.groupby`` where index and column keys were not recognized correctly when the number of keys equaled the number of elements on the groupby axis (:issue:`16859`)
- Bug in ``groupby.nunique()`` with ``TimeGrouper`` which cannot handle ``NaT`` correctly (:issue:`17575`)
- Bug in ``DataFrame.groupby`` where a single level selection from a ``MultiIndex`` unexpectedly sorts (:issue:`17537`)
- Bug in ``DataFrame.groupby`` where spurious warning is raised when ``Grouper`` object is used to override ambiguous column name (:issue:`17383`)
- Bug in ``TimeGrouper`` differs when passes as a list and as a scalar (:issue:`17530`)

Sparse
^^^^^^

- Bug in ``SparseSeries`` raises ``AttributeError`` when a dictionary is passed in as data (:issue:`16905`)
- Bug in :func:`SparseDataFrame.fillna` not filling all NaNs when frame was instantiated from SciPy sparse matrix (:issue:`16112`)
- Bug in :func:`SparseSeries.unstack` and :func:`SparseDataFrame.stack` (:issue:`16614`, :issue:`15045`)
- Bug in :func:`make_sparse` treating two numeric/boolean data, which have same bits, as same when array ``dtype`` is ``object`` (:issue:`17574`)
- :func:`SparseArray.all` and :func:`SparseArray.any` are now implemented to handle ``SparseArray``, these were used but not implemented (:issue:`17570`)

Reshaping
^^^^^^^^^
- Joining/Merging with a non unique ``PeriodIndex`` raised a ``TypeError`` (:issue:`16871`)
- Bug in :func:`crosstab` where non-aligned series of integers were casted to float (:issue:`17005`)
- Bug in merging with categorical dtypes with datetimelikes incorrectly raised a ``TypeError`` (:issue:`16900`)
- Bug when using :func:`isin` on a large object series and large comparison array (:issue:`16012`)
- Fixes regression from 0.20, :func:`Series.aggregate` and :func:`DataFrame.aggregate` allow dictionaries as return values again (:issue:`16741`)
- Fixes dtype of result with integer dtype input, from :func:`pivot_table` when called with ``margins=True`` (:issue:`17013`)
- Bug in :func:`crosstab` where passing two ``Series`` with the same name raised a ``KeyError`` (:issue:`13279`)
- :func:`Series.argmin`, :func:`Series.argmax`, and their counterparts on ``DataFrame`` and groupby objects work correctly with floating point data that contains infinite values (:issue:`13595`).
- Bug in :func:`unique` where checking a tuple of strings raised a ``TypeError`` (:issue:`17108`)
- Bug in :func:`concat` where order of result index was unpredictable if it contained non-comparable elements (:issue:`17344`)
- Fixes regression when sorting by multiple columns on a ``datetime64`` dtype ``Series`` with ``NaT`` values (:issue:`16836`)
- Bug in :func:`pivot_table` where the result's columns did not preserve the categorical dtype of ``columns`` when ``dropna`` was ``False`` (:issue:`17842`)
- Bug in ``DataFrame.drop_duplicates`` where dropping with non-unique column names raised a ``ValueError`` (:issue:`17836`)
- Bug in :func:`unstack` which, when called on a list of levels, would discard the ``fillna`` argument (:issue:`13971`)
- Bug in the alignment of ``range`` objects and other list-likes with ``DataFrame`` leading to operations being performed row-wise instead of column-wise (:issue:`17901`)

Numeric
^^^^^^^
- Bug in ``.clip()`` with ``axis=1`` and a list-like for ``threshold`` is passed; previously this raised ``ValueError`` (:issue:`15390`)
- :func:`Series.clip()` and :func:`DataFrame.clip()` now treat NA values for upper and lower arguments as ``None`` instead of raising ``ValueError`` (:issue:`17276`).


Categorical
^^^^^^^^^^^
- Bug in :func:`Series.isin` when called with a categorical (:issue:`16639`)
- Bug in the categorical constructor with empty values and categories causing the ``.categories`` to be an empty ``Float64Index`` rather than an empty ``Index`` with object dtype (:issue:`17248`)
- Bug in categorical operations with :ref:`Series.cat <categorical.cat>` not preserving the original Series' name (:issue:`17509`)
- Bug in :func:`DataFrame.merge` failing for categorical columns with boolean/int data types (:issue:`17187`)
- Bug in constructing a ``Categorical``/``CategoricalDtype`` when the specified ``categories`` are of categorical type (:issue:`17884`).

.. _whatsnew_0210.pypy:

PyPy
^^^^

- Compatibility with PyPy in :func:`read_csv` with ``usecols=[<unsorted ints>]`` and
  :func:`read_json` (:issue:`17351`)
- Split tests into cases for CPython and PyPy where needed, which highlights the fragility
  of index matching with ``float('nan')``, ``np.nan`` and ``NAT`` (:issue:`17351`)
- Fix :func:`DataFrame.memory_usage` to support PyPy. Objects on PyPy do not have a fixed size,
  so an approximation is used instead (:issue:`17228`)

Other
^^^^^
- Bug where some inplace operators were not being wrapped and produced a copy when invoked (:issue:`12962`)
- Bug in :func:`eval` where the ``inplace`` parameter was being incorrectly handled (:issue:`16732`)
<|MERGE_RESOLUTION|>--- conflicted
+++ resolved
@@ -309,20 +309,8 @@
 - :func:`read_feather` has gained the ``nthreads`` parameter for multi-threaded operations (:issue:`16359`)
 - :func:`DataFrame.clip()` and :func:`Series.clip()` have gained an ``inplace`` argument. (:issue:`15388`)
 - :func:`crosstab` has gained a ``margins_name`` parameter to define the name of the row / column that will contain the totals when ``margins=True``. (:issue:`15972`)
-<<<<<<< HEAD
-- :func:`DataFrame.select_dtypes` now accepts scalar values for include/exclude as well as list-like. (:issue:`16855`)
-- :func:`date_range` now accepts 'YS' in addition to 'AS' as an alias for start of year (:issue:`9313`)
-- :func:`date_range` now accepts 'Y' in addition to 'A' as an alias for end of year (:issue:`9313`)
-- Integration with `Apache Parquet <https://parquet.apache.org/>`__, including a new top-level :func:`read_parquet` and :func:`DataFrame.to_parquet` method, see :ref:`here <io.parquet>`.
-- :func:`DataFrame.add_prefix` and :func:`DataFrame.add_suffix` now accept strings containing the '%' character. (:issue:`17151`)
-- `read_*` methods can now infer compression from non-string paths, such as ``pathlib.Path`` objects (:issue:`17206`).
-- :func:`pd.read_sas()` now recognizes much more of the most frequently used date (datetime) formats in SAS7BDAT files (:issue:`15871`).
-- :func:`DataFrame.sort_values` now accepts index level names as well as column names as the `by` parameter (:issue`14353`)
-- :func:`DataFrame.items` and :func:`Series.items` is now present in both Python 2 and 3 and is lazy in all cases (:issue:`13918`, :issue:`17213`)
-=======
 - :func:`read_json` now accepts a ``chunksize`` parameter that can be used when ``lines=True``. If ``chunksize`` is passed, read_json now returns an iterator which reads in ``chunksize`` lines with each iteration. (:issue:`17048`)
 - :func:`read_json` and :func:`~DataFrame.to_json` now accept a ``compression`` argument which allows them to transparently handle compressed files. (:issue:`17798`)
->>>>>>> d163de70
 
 Various enhancements
 """"""""""""""""""""
