.. _whatsnew_0220:

v0.22.0
-------

This is a major release from 0.21.1 and includes a number of API changes,
deprecations, new features, enhancements, and performance improvements along
with a large number of bug fixes. We recommend that all users upgrade to this
version.

.. _whatsnew_0220.enhancements:

New features
~~~~~~~~~~~~

-
-
-


.. _whatsnew_0210.enhancements.get_dummies_dtype:

``get_dummies`` now supports ``dtype`` argument
^^^^^^^^^^^^^^^^^^^^^^^^^^^^^^^^^^^^^^^^^^^^^^^

The :func:`get_dummies` now accepts a ``dtype`` argument, which specifies a dtype for the new columns. The default remains uint8. (:issue:`18330`)

.. ipython:: python

   df = pd.DataFrame({'a': [1, 2], 'b': [3, 4], 'c': [5, 6]})
   pd.get_dummies(df, columns=['c']).dtypes
   pd.get_dummies(df, columns=['c'], dtype=bool).dtypes


.. _whatsnew_0220.enhancements.merge_on_columns_and_levels:

Merging on a combination of columns and index levels
^^^^^^^^^^^^^^^^^^^^^^^^^^^^^^^^^^^^^^^^^^^^^^^^^^^^

Strings passed to :meth:`DataFrame.merge` as the ``on``, ``left_on``, and ``right_on``
parameters may now refer to either column names or index level names.
This enables merging ``DataFrame`` instances on a combination of index levels
and columns without resetting indexes. See the :ref:`Merge on columns and
levels <merging.merge_on_columns_and_levels>` documentation section.
(:issue:`14355`)

.. ipython:: python

   left_index = pd.Index(['K0', 'K0', 'K1', 'K2'], name='key1')

   left = pd.DataFrame({'A': ['A0', 'A1', 'A2', 'A3'],
                        'B': ['B0', 'B1', 'B2', 'B3'],
                        'key2': ['K0', 'K1', 'K0', 'K1']},
                       index=left_index)

   right_index = pd.Index(['K0', 'K1', 'K2', 'K2'], name='key1')

   right = pd.DataFrame({'C': ['C0', 'C1', 'C2', 'C3'],
                         'D': ['D0', 'D1', 'D2', 'D3'],
                         'key2': ['K0', 'K0', 'K0', 'K1']},
                        index=right_index)

   left.merge(right, on=['key1', 'key2'])


.. _whatsnew_0220.enhancements.ran_inf:

``.rank()`` handles ``inf`` values when ``NaN`` are present
^^^^^^^^^^^^^^^^^^^^^^^^^^^^^^^^^^^^^^^^^^^^^^^^^^^^^^^^^^^

In previous versions, ``.rank()`` would assign ``inf`` elements ``NaN`` as their ranks. Now ranks are calculated properly. (:issue:`6945`)

.. ipython:: python

    s = pd.Series([-np.inf, 0, 1, np.nan, np.inf])
    s

Previous Behavior:

.. code-block:: ipython

    In [11]: s.rank()
    Out[11]:
    0    1.0
    1    2.0
    2    3.0
    3    NaN
    4    NaN
    dtype: float64

Current Behavior

.. ipython:: python

    s.rank()

Furthermore, previously if you rank ``inf`` or ``-inf`` values together with ``NaN`` values, the calculation won't distinguish ``NaN`` from infinity when using 'top' or 'bottom' argument.

.. ipython:: python

    s = pd.Series([np.nan, np.nan, -np.inf, -np.inf])
    s

Previous Behavior:

.. code-block:: ipython

    In [15]: s.rank(na_option='top')
    Out[15]:
    0    2.5
    1    2.5
    2    2.5
    3    2.5
    dtype: float64

Current Behavior

.. ipython:: python

    s.rank(na_option='top')

.. _whatsnew_0220.enhancements.other:

Other Enhancements
^^^^^^^^^^^^^^^^^^

- Better support for :func:`Dataframe.style.to_excel` output with the ``xlsxwriter`` engine. (:issue:`16149`)
- :func:`pandas.tseries.frequencies.to_offset` now accepts leading '+' signs e.g. '+1h'. (:issue:`18171`)
- :func:`MultiIndex.unique` now supports the ``level=`` argument, to get unique values from a specific index level (:issue:`17896`)
- :class:`pandas.io.formats.style.Styler` now has method ``hide_index()`` to determine whether the index will be rendered in ouptut (:issue:`14194`)
- :class:`pandas.io.formats.style.Styler` now has method ``hide_columns()`` to determine whether columns will be hidden in output (:issue:`14194`)
- Improved wording of ``ValueError`` raised in :func:`to_datetime` when ``unit=`` is passed with a non-convertible value (:issue:`14350`)
- :func:`Series.fillna` now accepts a Series or a dict as a ``value`` for a categorical dtype (:issue:`17033`)
- :func:`pandas.read_clipboard` updated to use qtpy, falling back to PyQt5 and then PyQt4, adding compatibility with Python3 and multiple python-qt bindings (:issue:`17722`)
- Improved wording of ``ValueError`` raised in :func:`read_csv` when the ``usecols`` argument cannot match all columns. (:issue:`17301`)
- :func:`DataFrame.corrwith` now silently drops non-numeric columns when passed a Series. Before, an exception was raised (:issue:`18570`).
- :class:`IntervalIndex` now supports time zone aware ``Interval`` objects (:issue:`18537`, :issue:`18538`)
- :func:`Series` / :func:`DataFrame` tab completion also returns identifiers in the first level of a :func:`MultiIndex`. (:issue:`16326`)
- :func:`read_excel()` has gained the ``nrows`` parameter (:issue:`16645`)
- :func:``DataFrame.to_json`` and ``Series.to_json`` now accept an ``index`` argument which allows the user to exclude the index from the JSON output (:issue:`17394`)
- ``IntervalIndex.to_tuples()`` has gained the ``na_tuple`` parameter to control whether NA is returned as a tuple of NA, or NA itself (:issue:`18756`)

.. _whatsnew_0220.api_breaking:

Backwards incompatible API changes
~~~~~~~~~~~~~~~~~~~~~~~~~~~~~~~~~~

.. _whatsnew_0220.api_breaking.deps:

Dependencies have increased minimum versions
^^^^^^^^^^^^^^^^^^^^^^^^^^^^^^^^^^^^^^^^^^^^

We have updated our minimum supported versions of dependencies (:issue:`15184`).
If installed, we now require:

   +-----------------+-----------------+----------+
   | Package         | Minimum Version | Required |
   +=================+=================+==========+
   | python-dateutil | 2.5.0           |    X     |
   +-----------------+-----------------+----------+
   | openpyxl        | 2.4.0           |          |
   +-----------------+-----------------+----------+


- Building pandas for development now requires ``cython >= 0.24`` (:issue:`18613`)
- Building from source now explicity requires ``setuptools`` in ``setup.py`` (:issue:`18113`)

.. _whatsnew_0220.api:

Other API Changes
^^^^^^^^^^^^^^^^^

- :func:`Series.astype` and :func:`Index.astype` with an incompatible dtype will now raise a ``TypeError`` rather than a ``ValueError`` (:issue:`18231`)
- ``Series`` construction with an ``object`` dtyped tz-aware datetime and ``dtype=object`` specified, will now return an ``object`` dtyped ``Series``, previously this would infer the datetime dtype (:issue:`18231`)
- A :class:`Series` of ``dtype=category`` constructed from an empty ``dict`` will now have categories of ``dtype=object`` rather than ``dtype=float64``, consistently with the case in which an empty list is passed (:issue:`18515`)
- ``NaT`` division with :class:`datetime.timedelta` will now return ``NaN`` instead of raising (:issue:`17876`)
- All-NaN levels in a ``MultiIndex`` are now assigned ``float`` rather than ``object`` dtype, promoting consistency with ``Index`` (:issue:`17929`).
- :class:`Timestamp` will no longer silently ignore unused or invalid ``tz`` or ``tzinfo`` keyword arguments (:issue:`17690`)
- :class:`Timestamp` will no longer silently ignore invalid ``freq`` arguments (:issue:`5168`)
- :class:`CacheableOffset` and :class:`WeekDay` are no longer available in the ``pandas.tseries.offsets`` module (:issue:`17830`)
- ``pandas.tseries.frequencies.get_freq_group()`` and ``pandas.tseries.frequencies.DAYS`` are removed from the public API (:issue:`18034`)
- :func:`Series.truncate` and :func:`DataFrame.truncate` will raise a ``ValueError`` if the index is not sorted instead of an unhelpful ``KeyError`` (:issue:`17935`)
- :func:`Index.map` can now accept ``Series`` and dictionary input objects (:issue:`12756`, :issue:`18482`, :issue:`18509`).
- :func:`Dataframe.unstack` will now default to filling with ``np.nan`` for ``object`` columns. (:issue:`12815`)
- :class:`IntervalIndex` constructor will raise if the ``closed`` parameter conflicts with how the input data is inferred to be closed (:issue:`18421`)
- Inserting missing values into indexes will work for all types of indexes and automatically insert the correct type of missing value (``NaN``, ``NaT``, etc.) regardless of the type passed in (:issue:`18295`)
- Restricted ``DateOffset`` keyword arguments. Previously, ``DateOffset`` subclasses allowed arbitrary keyword arguments which could lead to unexpected behavior. Now, only valid arguments will be accepted. (:issue:`17176`, :issue:`18226`).
- :func:`DataFrame.from_items` provides a more informative error message when passed scalar values (:issue:`17312`)
- When created with duplicate labels, ``MultiIndex`` now raises a ``ValueError``. (:issue:`17464`)
- :func:`Series.fillna` now raises a ``TypeError`` instead of a ``ValueError`` when passed a list, tuple or DataFrame as a ``value`` (:issue:`18293`)
- :func:`pandas.DataFrame.merge` no longer casts a ``float`` column to ``object`` when merging on ``int`` and ``float`` columns (:issue:`16572`)
- The default NA value for :class:`UInt64Index` has changed from 0 to ``NaN``, which impacts methods that mask with NA, such as ``UInt64Index.where()`` (:issue:`18398`)
- Refactored ``setup.py`` to use ``find_packages`` instead of explicitly listing out all subpackages (:issue:`18535`)
- Rearranged the order of keyword arguments in :func:`read_excel()` to align with :func:`read_csv()` (:issue:`16672`)
- :func:`pandas.merge` now raises a ``ValueError`` when trying to merge on incompatible data types (:issue:`9780`)
- :func:`wide_to_long` previously kept numeric-like suffixes as ``object`` dtype. Now they are cast to numeric if possible (:issue:`17627`)

.. _whatsnew_0220.deprecations:

Deprecations
~~~~~~~~~~~~

- ``Series.from_array`` and ``SparseSeries.from_array`` are deprecated. Use the normal constructor ``Series(..)`` and ``SparseSeries(..)`` instead (:issue:`18213`).
- ``DataFrame.as_matrix`` is deprecated. Use ``DataFrame.values`` instead (:issue:`18458`).
- ``Series.asobject``, ``DatetimeIndex.asobject``, ``PeriodIndex.asobject`` and ``TimeDeltaIndex.asobject`` have been deprecated. Use ``.astype(object)`` instead (:issue:`18572`)
<<<<<<< HEAD
- Grouping by a tuple of keys now emits a ``FutureWarning`` and is deprecated.
  In the future, a tuple passed to ``'by'`` will always refer to a single key
  that is the actual tuple, instead of treating the tuple as multiple keys. To
  retain the previous behavior, use a list instead of a tuple (:issue:`18314`)
=======
- ``Series.valid`` is deprecated. Use :meth:`Series.dropna` instead (:issue:`18800`).
>>>>>>> fb178fc5

.. _whatsnew_0220.prior_deprecations:

Removal of prior version deprecations/changes
~~~~~~~~~~~~~~~~~~~~~~~~~~~~~~~~~~~~~~~~~~~~~

- Warnings against the obsolete usage ``Categorical(codes, categories)``, which were emitted for instance when the first two arguments to ``Categorical()`` had different dtypes, and recommended the use of ``Categorical.from_codes``, have now been removed (:issue:`8074`)
- The ``levels`` and ``labels`` attributes of a ``MultiIndex`` can no longer be set directly (:issue:`4039`).
- ``pd.tseries.util.pivot_annual`` has been  removed (deprecated since v0.19). Use ``pivot_table`` instead (:issue:`18370`)
- ``pd.tseries.util.isleapyear`` has been removed (deprecated since v0.19). Use ``.is_leap_year`` property in Datetime-likes instead (:issue:`18370`)
- ``pd.ordered_merge`` has been removed (deprecated since v0.19). Use ``pd.merge_ordered`` instead (:issue:`18459`)
- The ``SparseList`` class has been removed (:issue:`14007`)
- The ``pandas.io.wb`` and ``pandas.io.data`` stub modules have been removed (:issue:`13735`)
- ``Categorical.from_array`` has been removed (:issue:`13854`)
- The ``freq`` and ``how`` parameters have been removed from the ``rolling``/``expanding``/``ewm`` methods of DataFrame
  and Series (deprecated since v0.18). Instead, resample before calling the methods. (:issue:18601 & :issue:18668)
- ``DatetimeIndex.to_datetime``, ``Timestamp.to_datetime``, ``PeriodIndex.to_datetime``, and ``Index.to_datetime`` have been removed (:issue:`8254`, :issue:`14096`, :issue:`14113`)
- :func:`read_csv` has dropped the ``skip_footer`` parameter (:issue:`13386`)
- :func:`read_csv` has dropped the ``as_recarray`` parameter (:issue:`13373`)

.. _whatsnew_0220.performance:

Performance Improvements
~~~~~~~~~~~~~~~~~~~~~~~~

- Indexers on ``Series`` or ``DataFrame`` no longer create a reference cycle (:issue:`17956`)
- Added a keyword argument, ``cache``, to :func:`to_datetime` that improved the performance of converting duplicate datetime arguments (:issue:`11665`)
- :class`DateOffset` arithmetic performance is improved (:issue:`18218`)
- Converting a ``Series`` of ``Timedelta`` objects to days, seconds, etc... sped up through vectorization of underlying methods (:issue:`18092`)
- Improved performance of ``.map()`` with a ``Series/dict`` input (:issue:`15081`)
- The overriden ``Timedelta`` properties of days, seconds and microseconds have been removed, leveraging their built-in Python versions instead (:issue:`18242`)
- ``Series`` construction will reduce the number of copies made of the input data in certain cases (:issue:`17449`)
- Improved performance of :func:`Series.dt.date` and :func:`DatetimeIndex.date` (:issue:`18058`)
- Improved performance of :func:`Series.dt.time` and :func:`DatetimeIndex.time` (:issue:`18461`)
- Improved performance of :func:`IntervalIndex.symmetric_difference()` (:issue:`18475`)
- Improved performance of ``DatetimeIndex`` and ``Series`` arithmetic operations with Business-Month and Business-Quarter frequencies (:issue:`18489`)
- :func:`Series` / :func:`DataFrame` tab completion limits to 100 values, for better performance. (:issue:`18587`)

.. _whatsnew_0220.docs:

Documentation Changes
~~~~~~~~~~~~~~~~~~~~~

-
-
-

.. _whatsnew_0220.bug_fixes:

Bug Fixes
~~~~~~~~~


Conversion
^^^^^^^^^^

- Bug in :class:`Index` constructor with ``dtype='uint64'`` where int-like floats were not coerced to :class:`UInt64Index` (:issue:`18400`)
- Bug in the :class:`DataFrame` constructor in which data containing very large positive or very large negative numbers was causing ``OverflowError`` (:issue:`18584`)
- Fixed a bug where creating a Series from an array that contains both tz-naive and tz-aware values will result in a Series whose dtype is tz-aware instead of object (:issue:`16406`)
- Adding a ``Period`` object to a ``datetime`` or ``Timestamp`` object will now correctly raise a ``TypeError`` (:issue:`17983`)
- Fixed a bug where ``FY5253`` date offsets could incorrectly raise an ``AssertionError`` in arithmetic operatons (:issue:`14774`)
- Bug in :meth:`Index.astype` with a categorical dtype where the resultant index is not converted to a :class:`CategoricalIndex` for all types of index (:issue:`18630`)
- Bug in :meth:`Series.astype` and ``Categorical.astype()`` where an existing categorical data does not get updated (:issue:`10696`, :issue:`18593`)


Indexing
^^^^^^^^

- Bug in :func:`Series.truncate` which raises ``TypeError`` with a monotonic ``PeriodIndex`` (:issue:`17717`)
- Bug in :func:`DataFrame.groupby` where tuples were interpreted as lists of keys rather than as keys (:issue:`17979`, :issue:`18249`)
- Bug in :func:`MultiIndex.get_level_values` which would return an invalid index on level of ints with missing values (:issue:`17924`)
- Bug in :func:`MultiIndex.remove_unused_levels` which would fill nan values (:issue:`18417`)
- Bug in :func:`MultiIndex.from_tuples`` which would fail to take zipped tuples in python3 (:issue:`18434`)
- Bug in :class:`Index` construction from list of mixed type tuples (:issue:`18505`)
- Bug in :class:`IntervalIndex` where empty and purely NA data was constructed inconsistently depending on the construction method (:issue:`18421`)
- Bug in :func:`IntervalIndex.symmetric_difference` where the symmetric difference with a non-``IntervalIndex`` did not raise (:issue:`18475`)
- Bug in indexing a datetimelike ``Index`` that raised ``ValueError`` instead of ``IndexError`` (:issue:`18386`).
- Bug in tz-aware :class:`DatetimeIndex` where addition/subtraction with a :class:`TimedeltaIndex` or array with ``dtype='timedelta64[ns]'`` was incorrect (:issue:`17558`)
- :func:`Index.to_series` now accepts ``index`` and ``name`` kwargs (:issue:`18699`)
- :func:`DatetimeIndex.to_series` now accepts ``index`` and ``name`` kwargs (:issue:`18699`)

I/O
^^^

- :func:`read_html` now rewinds seekable IO objects after parse failure, before attempting to parse with a new parser. If a parser errors and the object is non-seekable, an informative error is raised suggesting the use of a different parser (:issue:`17975`)
- Bug in :func:`read_msgpack` with a non existent file is passed in Python 2 (:issue:`15296`)
- Bug in :func:`read_csv` where a ``MultiIndex`` with duplicate columns was not being mangled appropriately (:issue:`18062`)
- Bug in :func:`read_sas` where a file with 0 variables gave an ``AttributeError`` incorrectly. Now it gives an ``EmptyDataError`` (:issue:`18184`)
-
-

Plotting
^^^^^^^^

- :func: `DataFrame.plot` now raises a ``ValueError`` when the ``x`` or ``y`` argument is improperly formed (:issue:`18671`)
-
-

Groupby/Resample/Rolling
^^^^^^^^^^^^^^^^^^^^^^^^

- Bug when grouping by a single column and aggregating with a class like ``list`` or ``tuple`` (:issue:`18079`)
-
-

Sparse
^^^^^^

-
-
-

Reshaping
^^^^^^^^^

- Bug in :func:`DataFrame.stack` which fails trying to sort mixed type levels under Python 3 (:issue:`18310`)
- Fixed construction of a :class:`Series` from a ``dict`` containing ``NaN`` as key (:issue:`18480`)
- Bug in :func:`Series.rank` where ``Series`` containing ``NaT`` modifies the ``Series`` inplace (:issue:`18521`)
-

Numeric
^^^^^^^

-
-
-

Categorical
^^^^^^^^^^^

-
-
-

Other
^^^^^

- Improved error message when attempting to use a Python keyword as an identifier in a ``numexpr`` backed query (:issue:`18221`)<|MERGE_RESOLUTION|>--- conflicted
+++ resolved
@@ -203,14 +203,11 @@
 - ``Series.from_array`` and ``SparseSeries.from_array`` are deprecated. Use the normal constructor ``Series(..)`` and ``SparseSeries(..)`` instead (:issue:`18213`).
 - ``DataFrame.as_matrix`` is deprecated. Use ``DataFrame.values`` instead (:issue:`18458`).
 - ``Series.asobject``, ``DatetimeIndex.asobject``, ``PeriodIndex.asobject`` and ``TimeDeltaIndex.asobject`` have been deprecated. Use ``.astype(object)`` instead (:issue:`18572`)
-<<<<<<< HEAD
 - Grouping by a tuple of keys now emits a ``FutureWarning`` and is deprecated.
   In the future, a tuple passed to ``'by'`` will always refer to a single key
   that is the actual tuple, instead of treating the tuple as multiple keys. To
   retain the previous behavior, use a list instead of a tuple (:issue:`18314`)
-=======
 - ``Series.valid`` is deprecated. Use :meth:`Series.dropna` instead (:issue:`18800`).
->>>>>>> fb178fc5
 
 .. _whatsnew_0220.prior_deprecations:
 
