--- conflicted
+++ resolved
@@ -82,12 +82,8 @@
 - Fixed regression in :meth:`DataFrame.fillna` replacing wrong values for ``datetime64[ns]`` dtype and ``inplace=True`` (:issue:`48863`)
 - Fixed :meth:`.DataFrameGroupBy.size` not returning a Series when ``axis=1`` (:issue:`48738`)
 - Fixed Regression in :meth:`DataFrameGroupBy.apply` when user defined function is called on an empty dataframe (:issue:`47985`)
-<<<<<<< HEAD
+- Fixed regression in :meth:`DataFrame.apply` when passing non-zero ``axis`` via keyword argument (:issue:`48656`)
 - Fixed regression in :meth:`Series.groupby` and :meth:`DataFrame.groupby` when the grouper is a nullable data type (e.g. :class:`Int64`) or a PyArrow-backed string array, contains null values, and ``dropna=False`` (:issue:`48794`)
-=======
-- Fixed regression in :meth:`DataFrame.apply` when passing non-zero ``axis`` via keyword argument (:issue:`48656`)
--
->>>>>>> fba67238
 
 .. ---------------------------------------------------------------------------
 
