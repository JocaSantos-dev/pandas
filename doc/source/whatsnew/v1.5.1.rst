.. _whatsnew_151:

What's new in 1.5.1 (October ??, 2022)
--------------------------------------

These are the changes in pandas 1.5.1. See :ref:`release` for a full changelog
including other versions of pandas.

{{ header }}

.. ---------------------------------------------------------------------------

.. _whatsnew_151.groupby_categorical_regr:

Behavior of ``groupby`` with categorical groupers (:issue:`48645`)
~~~~~~~~~~~~~~~~~~~~~~~~~~~~~~~~~~~~~~~~~~~~~~~~~~~~~~~~~~~~~~~~~~

In versions of pandas prior to 1.5, ``groupby`` with ``dropna=False`` would still drop
NA values when the grouper was a categorical dtype. A fix for this was attempted in
1.5, however it introduced a regression where passing ``observed=False`` and
``dropna=False`` to ``groupby`` would result in only observed categories. It was found
that the patch fixing the ``dropna=False`` bug is incompatible with ``observed=False``,
and decided that the best resolution is to restore the correct ``observed=False``
behavior at the cost of reintroducing the ``dropna=False`` bug.

.. ipython:: python

   df = pd.DataFrame(
       {
           "x": pd.Categorical([1, None], categories=[1, 2, 3]),
           "y": [3, 4],
       }
   )
   df

*1.5.0 behavior*:

.. code-block:: ipython

   In [3]: # Correct behavior, NA values are not dropped
           df.groupby("x", observed=True, dropna=False).sum()
   Out[3]:
        y
   x
   1    3
   NaN  4


   In [4]: # Incorrect behavior, only observed categories present
           df.groupby("x", observed=False, dropna=False).sum()
   Out[4]:
        y
   x
   1    3
   NaN  4


*1.5.1 behavior*:

.. ipython:: python

   # Incorrect behavior, NA values are dropped
   df.groupby("x", observed=True, dropna=False).sum()

   # Correct behavior, unobserved categories present (NA values still dropped)
   df.groupby("x", observed=False, dropna=False).sum()

.. _whatsnew_151.regressions:

Fixed regressions
~~~~~~~~~~~~~~~~~
- Fixed Regression in :meth:`Series.__setitem__` casting ``None`` to ``NaN`` for object dtype (:issue:`48665`)
- Fixed Regression in :meth:`DataFrame.loc` when setting values as a :class:`DataFrame` with all ``True`` indexer (:issue:`48701`)
- Regression in :func:`.read_csv` causing an ``EmptyDataError`` when using an UTF-8 file handle that was already read from (:issue:`48646`)
<<<<<<< HEAD
- Regression in :func:`to_datetime` when ``utc=True`` and ``arg`` contained timezone naive and aware arguments raised a ``ValueError`` (:issue:`48678`)
=======
- Fixed regression in :meth:`DataFrame.describe` raising ``TypeError`` when result contains ``NA`` (:issue:`48778`)
>>>>>>> b3552c54
- Fixed regression in :meth:`DataFrame.plot` ignoring invalid ``colormap`` for ``kind="scatter"`` (:issue:`48726`)
- Fixed performance regression in :func:`factorize` when ``na_sentinel`` is not ``None`` and ``sort=False`` (:issue:`48620`)
- Fixed regression causing an ``AttributeError`` during warning emitted if the provided table name in :meth:`DataFrame.to_sql` and the table name actually used in the database do not match (:issue:`48733`)
- Fixed :meth:`.DataFrameGroupBy.size` not returning a Series when ``axis=1`` (:issue:`48738`)

.. ---------------------------------------------------------------------------

.. _whatsnew_151.bug_fixes:

Bug fixes
~~~~~~~~~
- Bug in :meth:`Series.__getitem__` not falling back to positional for integer keys and boolean :class:`Index` (:issue:`48653`)
- Bug in :meth:`DataFrame.to_hdf` raising ``AssertionError`` with boolean index (:issue:`48667`)
- Bug in :func:`assert_index_equal` for extension arrays with non matching ``NA`` raising ``ValueError`` (:issue:`48608`)
- Bug in :meth:`DataFrame.pivot_table` raising unexpected ``FutureWarning`` when setting datetime column as index (:issue:`48683`)
-

.. ---------------------------------------------------------------------------

.. _whatsnew_151.other:

Other
~~~~~
- Avoid showing deprecated signatures when introspecting functions with warnings about arguments becoming keyword-only (:issue:`48692`)
-
-

.. ---------------------------------------------------------------------------

.. _whatsnew_151.contributors:

Contributors
~~~~~~~~~~~~<|MERGE_RESOLUTION|>--- conflicted
+++ resolved
@@ -72,11 +72,8 @@
 - Fixed Regression in :meth:`Series.__setitem__` casting ``None`` to ``NaN`` for object dtype (:issue:`48665`)
 - Fixed Regression in :meth:`DataFrame.loc` when setting values as a :class:`DataFrame` with all ``True`` indexer (:issue:`48701`)
 - Regression in :func:`.read_csv` causing an ``EmptyDataError`` when using an UTF-8 file handle that was already read from (:issue:`48646`)
-<<<<<<< HEAD
 - Regression in :func:`to_datetime` when ``utc=True`` and ``arg`` contained timezone naive and aware arguments raised a ``ValueError`` (:issue:`48678`)
-=======
 - Fixed regression in :meth:`DataFrame.describe` raising ``TypeError`` when result contains ``NA`` (:issue:`48778`)
->>>>>>> b3552c54
 - Fixed regression in :meth:`DataFrame.plot` ignoring invalid ``colormap`` for ``kind="scatter"`` (:issue:`48726`)
 - Fixed performance regression in :func:`factorize` when ``na_sentinel`` is not ``None`` and ``sort=False`` (:issue:`48620`)
 - Fixed regression causing an ``AttributeError`` during warning emitted if the provided table name in :meth:`DataFrame.to_sql` and the table name actually used in the database do not match (:issue:`48733`)
