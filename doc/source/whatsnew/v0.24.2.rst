--- conflicted
+++ resolved
@@ -26,12 +26,9 @@
 
 - Fixed regression in :meth:`DataFrame.duplicated()`, where empty dataframe was not returning a boolean dtyped Series. (:issue:`25184`)
 - Fixed regression in :meth:`Series.min` and :meth:`Series.max` where ``numeric_only=True`` was ignored when the ``Series`` contained ```Categorical`` data (:issue:`25299`)
-<<<<<<< HEAD
 - Fixed regression in subtraction between :class:`Series` objects with ``datetime64[ns]`` dtype incorrectly raising ``OverflowError`` when the `Series` on the right contains null values (:issue:`25317`)
 - Fixed regression in :class:`TimedeltaIndex` where `np.sum(index)` incorrectly returned a zero-dimensional object instead of a scalar (:issue:`25282`)
-=======
 - Fixed regression in ``IntervalDtype`` construction where passing an incorrect string with 'Interval' as a prefix could result in a ``RecursionError``. (:issue:`25338`)
->>>>>>> f4568fd7
 
 .. _whatsnew_0242.enhancements:
 
