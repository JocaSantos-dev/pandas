.. _whatsnew_110:

What's new in 1.1.0 (??)
------------------------

These are the changes in pandas 1.1.0. See :ref:`release` for a full changelog
including other versions of pandas.

{{ header }}

.. ---------------------------------------------------------------------------

Enhancements
~~~~~~~~~~~~

.. _whatsnew_110.period_index_partial_string_slicing:

Nonmonotonic PeriodIndex Partial String Slicing
^^^^^^^^^^^^^^^^^^^^^^^^^^^^^^^^^^^^^^^^^^^^^^^

:class:`PeriodIndex` now supports partial string slicing for non-monotonic indexes, mirroring :class:`DatetimeIndex` behavior (:issue:`31096`)

For example:

.. ipython:: python

   dti = pd.date_range("2014-01-01", periods=30, freq="30D")
   pi = dti.to_period("D")
   ser_monotonic = pd.Series(np.arange(30), index=pi)
   shuffler = list(range(0, 30, 2)) + list(range(1, 31, 2))
   ser = ser_monotonic[shuffler]
   ser

.. ipython:: python

   ser["2014"]
   ser.loc["May 2015"]


.. _whatsnew_110.groupby_key:

Allow NA in groupby key
^^^^^^^^^^^^^^^^^^^^^^^^

With :ref:`groupby <groupby.dropna>` , we've added a ``dropna`` keyword to :meth:`DataFrame.groupby` and :meth:`Series.groupby` in order to
allow ``NA`` values in group keys. Users can define ``dropna`` to ``False`` if they want to include
``NA`` values in groupby keys. The default is set to ``True`` for ``dropna`` to keep backwards
compatibility (:issue:`3729`)

.. ipython:: python

    df_list = [[1, 2, 3], [1, None, 4], [2, 1, 3], [1, 2, 2]]
    df_dropna = pd.DataFrame(df_list, columns=["a", "b", "c"])

    df_dropna

.. ipython:: python

    # Default `dropna` is set to True, which will exclude NaNs in keys
    df_dropna.groupby(by=["b"], dropna=True).sum()

    # In order to allow NaN in keys, set `dropna` to False
    df_dropna.groupby(by=["b"], dropna=False).sum()

The default setting of ``dropna`` argument is ``True`` which means ``NA`` are not included in group keys.

.. versionadded:: 1.1.0


.. _whatsnew_110.key_sorting:

Sorting with keys
^^^^^^^^^^^^^^^^^

We've added a ``key`` argument to the DataFrame and Series sorting methods, including
:meth:`DataFrame.sort_values`, :meth:`DataFrame.sort_index`, :meth:`Series.sort_values`,
and :meth:`Series.sort_index`. The ``key`` can be any callable function which is applied
column-by-column to each column used for sorting, before sorting is performed (:issue:`27237`).
See :ref:`sort_values with keys <basics.sort_value_key>` and :ref:`sort_index with keys
<basics.sort_index_key>` for more information.

.. ipython:: python

   s = pd.Series(['C', 'a', 'B'])
   s

.. ipython:: python

   s.sort_values()


Note how this is sorted with capital letters first. If we apply the :meth:`Series.str.lower`
method, we get

.. ipython:: python

   s.sort_values(key=lambda x: x.str.lower())


When applied to a `DataFrame`, they key is applied per-column to all columns or a subset if
`by` is specified, e.g.

.. ipython:: python

   df = pd.DataFrame({'a': ['C', 'C', 'a', 'a', 'B', 'B'],
                      'b': [1, 2, 3, 4, 5, 6]})
   df

.. ipython:: python

   df.sort_values(by=['a'], key=lambda col: col.str.lower())


For more details, see examples and documentation in :meth:`DataFrame.sort_values`,
:meth:`Series.sort_values`, and :meth:`~DataFrame.sort_index`.

.. _whatsnew_110.timestamp_fold_support:

Fold argument support in Timestamp constructor
^^^^^^^^^^^^^^^^^^^^^^^^^^^^^^^^^^^^^^^^^^^^^^

:class:`Timestamp:` now supports the keyword-only fold argument according to `PEP 495 <https://www.python.org/dev/peps/pep-0495/#the-fold-attribute>`_ similar to parent ``datetime.datetime`` class. It supports both accepting fold as an initialization argument and inferring fold from other constructor arguments (:issue:`25057`, :issue:`31338`). Support is limited to ``dateutil`` timezones as ``pytz`` doesn't support fold.

For example:

.. ipython:: python

    ts = pd.Timestamp("2019-10-27 01:30:00+00:00")
    ts.fold

.. ipython:: python

    ts = pd.Timestamp(year=2019, month=10, day=27, hour=1, minute=30,
                      tz="dateutil/Europe/London", fold=1)
    ts

For more on working with fold, see :ref:`Fold subsection <timeseries.fold>` in the user guide.

.. _whatsnew_110.to_datetime_multiple_tzname_tzoffset_support:

Parsing timezone-aware format with different timezones in to_datetime
^^^^^^^^^^^^^^^^^^^^^^^^^^^^^^^^^^^^^^^^^^^^^^^^^^^^^^^^^^^^^^^^^^^^^

:func:`to_datetime` now supports parsing formats containing timezone names (``%Z``) and UTC offsets (``%z``) from different timezones then converting them to UTC by setting ``utc=True``. This would return a :class:`DatetimeIndex` with timezone at UTC as opposed to an :class:`Index` with ``object`` dtype if ``utc=True`` is not set (:issue:`32792`).

For example:

.. ipython:: python

    tz_strs = ["2010-01-01 12:00:00 +0100", "2010-01-01 12:00:00 -0100",
               "2010-01-01 12:00:00 +0300", "2010-01-01 12:00:00 +0400"]
    pd.to_datetime(tz_strs, format='%Y-%m-%d %H:%M:%S %z', utc=True)
    pd.to_datetime(tz_strs, format='%Y-%m-%d %H:%M:%S %z')

.. _whatsnew_110.grouper_resample_origin:

Grouper and resample now supports the arguments origin and offset
^^^^^^^^^^^^^^^^^^^^^^^^^^^^^^^^^^^^^^^^^^^^^^^^^^^^^^^^^^^^^^^^^

:class:`Grouper` and :class:`DataFrame.resample` now supports the arguments ``origin`` and ``offset``. It let the user control the timestamp on which to adjust the grouping. (:issue:`31809`)

The bins of the grouping are adjusted based on the beginning of the day of the time series starting point. This works well with frequencies that are multiples of a day (like `30D`) or that divides a day (like `90s` or `1min`). But it can create inconsistencies with some frequencies that do not meet this criteria. To change this behavior you can now specify a fixed timestamp with the argument ``origin``.

Two arguments are now deprecated (more information in the documentation of :class:`DataFrame.resample`):

- ``base`` should be replaced by ``offset``.
- ``loffset`` should be replaced by directly adding an offset to the index DataFrame after being resampled.

Small example of the use of ``origin``:

.. ipython:: python

    start, end = '2000-10-01 23:30:00', '2000-10-02 00:30:00'
    middle = '2000-10-02 00:00:00'
    rng = pd.date_range(start, end, freq='7min')
    ts = pd.Series(np.arange(len(rng)) * 3, index=rng)
    ts

Resample with the default behavior ``'start_day'`` (origin is ``2000-10-01 00:00:00``):

.. ipython:: python

    ts.resample('17min').sum()
    ts.resample('17min', origin='start_day').sum()

Resample using a fixed origin:

.. ipython:: python

    ts.resample('17min', origin='epoch').sum()
    ts.resample('17min', origin='2000-01-01').sum()

If needed you can adjust the bins with the argument ``offset`` (a Timedelta) that would be added to the default ``origin``.

For a full example, see: :ref:`timeseries.adjust-the-start-of-the-bins`.


.. _whatsnew_110.enhancements.other:

Other enhancements
^^^^^^^^^^^^^^^^^^

- :class:`Styler` may now render CSS more efficiently where multiple cells have the same styling (:issue:`30876`)
- :meth:`Styler.highlight_null` now accepts ``subset`` argument (:issue:`31345`)
- When writing directly to a sqlite connection :func:`to_sql` now supports the ``multi`` method (:issue:`29921`)
- `OptionError` is now exposed in `pandas.errors` (:issue:`27553`)
- :func:`timedelta_range` will now infer a frequency when passed ``start``, ``stop``, and ``periods`` (:issue:`32377`)
- Positional slicing on a :class:`IntervalIndex` now supports slices with ``step > 1`` (:issue:`31658`)
- :class:`Series.str` now has a `fullmatch` method that matches a regular expression against the entire string in each row of the series, similar to `re.fullmatch` (:issue:`32806`).
- :meth:`DataFrame.sample` will now also allow array-like and BitGenerator objects to be passed to ``random_state`` as seeds (:issue:`32503`)
- :meth:`MultiIndex.union` will now raise `RuntimeWarning` if the object inside are unsortable, pass `sort=False` to suppress this warning (:issue:`33015`)
- :class:`Series.dt` and :class:`DatatimeIndex` now have an `isocalendar` method that returns a :class:`DataFrame` with year, week, and day calculated according to the ISO 8601 calendar (:issue:`33206`).
- The :meth:`DataFrame.to_feather` method now supports additional keyword
  arguments (e.g. to set the compression) that are added in pyarrow 0.17
  (:issue:`33422`).
- The :func:`cut` will now accept parameter ``ordered`` with default ``ordered=True``. If ``ordered=False`` and no labels are provided, an error will be raised (:issue:`33141`)
- :meth:`DataFrame.to_csv`, :meth:`DataFrame.to_pickle`,
  and :meth:`DataFrame.to_json` now support passing a dict of
  compression arguments when using the ``gzip`` and ``bz2`` protocols.
  This can be used to set a custom compression level, e.g.,
  ``df.to_csv(path, compression={'method': 'gzip', 'compresslevel': 1}``
  (:issue:`33196`)
- :meth:`Series.update` now accepts objects that can be coerced to a :class:`Series`,
  such as ``dict`` and ``list``, mirroring the behavior of :meth:`DataFrame.update` (:issue:`33215`)
- :meth:`~pandas.core.groupby.GroupBy.transform` and :meth:`~pandas.core.groupby.GroupBy.aggregate` has gained ``engine`` and ``engine_kwargs`` arguments that supports executing functions with ``Numba`` (:issue:`32854`, :issue:`33388`)
- :meth:`~pandas.core.resample.Resampler.interpolate` now supports SciPy interpolation method :class:`scipy.interpolate.CubicSpline` as method ``cubicspline`` (:issue:`33670`)
- The ``ExtensionArray`` class has now an :meth:`~pandas.arrays.ExtensionArray.equals`
  method, similarly to :meth:`Series.equals` (:issue:`27081`).
-

.. ---------------------------------------------------------------------------

Increased minimum versions for dependencies
^^^^^^^^^^^^^^^^^^^^^^^^^^^^^^^^^^^^^^^^^^^

Some minimum supported versions of dependencies were updated (:issue:`33718`, :issue:`29766`, :issue:`29723`, pytables >= 3.4.3).
If installed, we now require:

+-----------------+-----------------+----------+---------+
| Package         | Minimum Version | Required | Changed |
+=================+=================+==========+=========+
| numpy           | 1.15.4          |    X     |    X    |
+-----------------+-----------------+----------+---------+
| pytz            | 2015.4          |    X     |         |
+-----------------+-----------------+----------+---------+
| python-dateutil | 2.7.3           |    X     |    X    |
+-----------------+-----------------+----------+---------+
| bottleneck      | 1.2.1           |          |         |
+-----------------+-----------------+----------+---------+
| numexpr         | 2.6.2           |          |         |
+-----------------+-----------------+----------+---------+
| pytest (dev)    | 4.0.2           |          |         |
+-----------------+-----------------+----------+---------+

For `optional libraries <https://dev.pandas.io/docs/install.html#dependencies>`_ the general recommendation is to use the latest version.
The following table lists the lowest version per library that is currently being tested throughout the development of pandas.
Optional libraries below the lowest tested version may still work, but are not considered supported.

+-----------------+-----------------+---------+
| Package         | Minimum Version | Changed |
+=================+=================+=========+
| beautifulsoup4  | 4.6.0           |         |
+-----------------+-----------------+---------+
| fastparquet     | 0.3.2           |         |
+-----------------+-----------------+---------+
| gcsfs           | 0.2.2           |         |
+-----------------+-----------------+---------+
| lxml            | 3.8.0           |         |
+-----------------+-----------------+---------+
| matplotlib      | 2.2.2           |         |
+-----------------+-----------------+---------+
| numba           | 0.46.0          |         |
+-----------------+-----------------+---------+
| openpyxl        | 2.5.7           |         |
+-----------------+-----------------+---------+
| pyarrow         | 0.13.0          |         |
+-----------------+-----------------+---------+
| pymysql         | 0.7.1           |         |
+-----------------+-----------------+---------+
| pytables        | 3.4.3           |    X    |
+-----------------+-----------------+---------+
| s3fs            | 0.3.0           |         |
+-----------------+-----------------+---------+
| scipy           | 1.2.0           |    X    |
+-----------------+-----------------+---------+
| sqlalchemy      | 1.1.4           |         |
+-----------------+-----------------+---------+
| xarray          | 0.8.2           |         |
+-----------------+-----------------+---------+
| xlrd            | 1.1.0           |         |
+-----------------+-----------------+---------+
| xlsxwriter      | 0.9.8           |         |
+-----------------+-----------------+---------+
| xlwt            | 1.2.0           |         |
+-----------------+-----------------+---------+

See :ref:`install.dependencies` and :ref:`install.optional_dependencies` for more.

Development Changes
^^^^^^^^^^^^^^^^^^^

- The minimum version of Cython is now the most recent bug-fix version (0.29.16) (:issue:`33334`).

.. _whatsnew_110.api.other:

Other API changes
^^^^^^^^^^^^^^^^^

- :meth:`Series.describe` will now show distribution percentiles for ``datetime`` dtypes, statistics ``first`` and ``last``
  will now be ``min`` and ``max`` to match with numeric dtypes in :meth:`DataFrame.describe` (:issue:`30164`)
- Added :meth:`DataFrame.value_counts` (:issue:`5377`)
- :meth:`Groupby.groups` now returns an abbreviated representation when called on large dataframes (:issue:`1135`)
- ``loc`` lookups with an object-dtype :class:`Index` and an integer key will now raise ``KeyError`` instead of ``TypeError`` when key is missing (:issue:`31905`)
- Using a :func:`pandas.api.indexers.BaseIndexer` with ``count``, ``min``, ``max``, ``median``, ``skew``,  ``cov``, ``corr`` will now return correct results for any monotonic :func:`pandas.api.indexers.BaseIndexer` descendant (:issue:`32865`)
- Added a :func:`pandas.api.indexers.FixedForwardWindowIndexer` class to support forward-looking windows during ``rolling`` operations.
-

Backwards incompatible API changes
~~~~~~~~~~~~~~~~~~~~~~~~~~~~~~~~~~
- :meth:`DataFrame.swaplevels` now raises a  ``TypeError`` if the axis is not a :class:`MultiIndex`.
  Previously an ``AttributeError`` was raised (:issue:`31126`)
- :meth:`DataFrame.xs` now raises a  ``TypeError`` if a ``level`` keyword is supplied and the axis is not a :class:`MultiIndex`.
  Previously an ``AttributeError`` was raised (:issue:`33610`)
- :meth:`DataFrameGroupby.mean` and :meth:`SeriesGroupby.mean` (and similarly for :meth:`~DataFrameGroupby.median`, :meth:`~DataFrameGroupby.std` and :meth:`~DataFrameGroupby.var`)
  now raise a  ``TypeError`` if a not-accepted keyword argument is passed into it.
  Previously a ``UnsupportedFunctionCall`` was raised (``AssertionError`` if ``min_count`` passed into :meth:`~DataFrameGroupby.median`) (:issue:`31485`)
- :meth:`DataFrame.at` and :meth:`Series.at` will raise a ``TypeError`` instead of a ``ValueError`` if an incompatible key is passed, and ``KeyError`` if a missing key is passed, matching the behavior of ``.loc[]`` (:issue:`31722`)
- Passing an integer dtype other than ``int64`` to ``np.array(period_index, dtype=...)`` will now raise ``TypeError`` instead of incorrectly using ``int64`` (:issue:`32255`)
- Passing an invalid ``fill_value`` to :meth:`Categorical.take` raises a ``ValueError`` instead of ``TypeError`` (:issue:`33660`)
- Combining a ``Categorical`` with integer categories and which contains missing values
  with a float dtype column in operations such as :func:`concat` or :meth:`~DataFrame.append`
  will now result in a float column instead of an object dtyped column (:issue:`33607`)

``MultiIndex.get_indexer`` interprets `method` argument differently
^^^^^^^^^^^^^^^^^^^^^^^^^^^^^^^^^^^^^^^^^^^^^^^^^^^^^^^^^^^^^^^^^^^

This restores the behavior of :meth:`MultiIndex.get_indexer` with ``method='backfill'`` or ``method='pad'`` to the behavior before pandas 0.23.0. In particular, MultiIndexes are treated as a list of tuples and padding or backfilling is done with respect to the ordering of these lists of tuples (:issue:`29896`).

As an example of this, given:

.. ipython:: python

        df = pd.DataFrame({
            'a': [0, 0, 0, 0],
            'b': [0, 2, 3, 4],
            'c': ['A', 'B', 'C', 'D'],
        }).set_index(['a', 'b'])
        mi_2 = pd.MultiIndex.from_product([[0], [-1, 0, 1, 3, 4, 5]])

The differences in reindexing ``df`` with ``mi_2`` and using ``method='backfill'`` can be seen here:

*pandas >= 0.23, < 1.1.0*:

.. code-block:: ipython

    In [1]: df.reindex(mi_2, method='backfill')
    Out[1]:
          c
    0 -1  A
       0  A
       1  D
       3  A
       4  A
       5  C

*pandas <0.23, >= 1.1.0*

.. ipython:: python

        df.reindex(mi_2, method='backfill')

And the differences in reindexing ``df`` with ``mi_2`` and using ``method='pad'`` can be seen here:

*pandas >= 0.23, < 1.1.0*

.. code-block:: ipython

    In [1]: df.reindex(mi_2, method='pad')
    Out[1]:
            c
    0 -1  NaN
       0  NaN
       1    D
       3  NaN
       4    A
       5    C

*pandas < 0.23, >= 1.1.0*

.. ipython:: python

        df.reindex(mi_2, method='pad')

-

.. _whatsnew_110.api_breaking.indexing_raises_key_errors:

Failed Label-Based Lookups Always Raise KeyError
^^^^^^^^^^^^^^^^^^^^^^^^^^^^^^^^^^^^^^^^^^^^^^^^

Label lookups ``series[key]``, ``series.loc[key]`` and ``frame.loc[key]``
used to raises either ``KeyError`` or ``TypeError`` depending on the type of
key and type of :class:`Index`.  These now consistently raise ``KeyError`` (:issue:`31867`)

.. ipython:: python

    ser1 = pd.Series(range(3), index=[0, 1, 2])
    ser2 = pd.Series(range(3), index=pd.date_range("2020-02-01", periods=3))

*Previous behavior*:

.. code-block:: ipython

    In [3]: ser1[1.5]
    ...
    TypeError: cannot do label indexing on Int64Index with these indexers [1.5] of type float

    In [4] ser1["foo"]
    ...
    KeyError: 'foo'

    In [5]: ser1.loc[1.5]
    ...
    TypeError: cannot do label indexing on Int64Index with these indexers [1.5] of type float

    In [6]: ser1.loc["foo"]
    ...
    KeyError: 'foo'

    In [7]: ser2.loc[1]
    ...
    TypeError: cannot do label indexing on DatetimeIndex with these indexers [1] of type int

    In [8]: ser2.loc[pd.Timestamp(0)]
    ...
    KeyError: Timestamp('1970-01-01 00:00:00')

*New behavior*:

.. code-block:: ipython

    In [3]: ser1[1.5]
    ...
    KeyError: 1.5

    In [4] ser1["foo"]
    ...
    KeyError: 'foo'

    In [5]: ser1.loc[1.5]
    ...
    KeyError: 1.5

    In [6]: ser1.loc["foo"]
    ...
    KeyError: 'foo'

    In [7]: ser2.loc[1]
    ...
    KeyError: 1

    In [8]: ser2.loc[pd.Timestamp(0)]
    ...
    KeyError: Timestamp('1970-01-01 00:00:00')

.. _whatsnew_110.api_breaking.indexing_int_multiindex_raises_key_errors:

Failed Integer Lookups on MultiIndex Raise KeyError
^^^^^^^^^^^^^^^^^^^^^^^^^^^^^^^^^^^^^^^^^^^^^^^^^^^
Indexing with integers with a :class:`MultiIndex` that has a integer-dtype
first level incorrectly failed to raise ``KeyError`` when one or more of
those integer keys is not present in the first level of the index (:issue:`33539`)

.. ipython:: python

    idx = pd.Index(range(4))
    dti = pd.date_range("2000-01-03", periods=3)
    mi = pd.MultiIndex.from_product([idx, dti])
    ser = pd.Series(range(len(mi)), index=mi)

*Previous behavior*:

.. code-block:: ipython

    In [5]: ser[[5]]
    Out[5]: Series([], dtype: int64)

*New behavior*:

.. code-block:: ipython

    In [5]: ser[[5]]
    ...
    KeyError: '[5] not in index'

:meth:`DataFrame.merge` preserves right frame's row order
^^^^^^^^^^^^^^^^^^^^^^^^^^^^^^^^^^^^^^^^^^^^^^^^^^^^^^^^^
:meth:`DataFrame.merge` now preserves right frame's row order when executing a right merge (:issue:`27453`)

.. ipython:: python

    left_df = pd.DataFrame({'animal': ['dog', 'pig'], 'max_speed': [40, 11]})
    right_df = pd.DataFrame({'animal': ['quetzal', 'pig'], 'max_speed': [80, 11]})
    left_df
    right_df

*Previous behavior*:

.. code-block:: python

    >>> left_df.merge(right_df, on=['animal', 'max_speed'], how="right")
        animal  max_speed
    0      pig         11
    1  quetzal         80

*New behavior*:

.. ipython:: python

    left_df.merge(right_df, on=['animal', 'max_speed'], how="right")

.. ---------------------------------------------------------------------------

.. _whatsnew_110.api_breaking.assignment_to_multiple_columns:

Assignment to multiple columns of a DataFrame when some columns do not exist
^^^^^^^^^^^^^^^^^^^^^^^^^^^^^^^^^^^^^^^^^^^^^^^^^^^^^^^^^^^^^^^^^^^^^^^^^^^^

Assignment to multiple columns of a :class:`DataFrame` when some of the columns do not exist would previously assign the values to the last column. Now, new columns would be constructed with the right values. (:issue:`13658`)

.. ipython:: python

   df = pd.DataFrame({'a': [0, 1, 2], 'b': [3, 4, 5]})
   df

*Previous behavior*:

.. code-block:: ipython

   In [3]: df[['a', 'c']] = 1
   In [4]: df
   Out[4]:
      a  b
   0  1  1
   1  1  1
   2  1  1

*New behavior*:

.. ipython:: python

   df[['a', 'c']] = 1
   df

.. _whatsnew_110.deprecations:

Deprecations
~~~~~~~~~~~~

- Lookups on a :class:`Series` with a single-item list containing a slice (e.g. ``ser[[slice(0, 4)]]``) are deprecated, will raise in a future version.  Either convert the list to tuple, or pass the slice directly instead (:issue:`31333`)

- :meth:`DataFrame.mean` and :meth:`DataFrame.median` with ``numeric_only=None`` will include datetime64 and datetime64tz columns in a future version (:issue:`29941`)
- Setting values with ``.loc`` using a positional slice is deprecated and will raise in a future version.  Use ``.loc`` with labels or ``.iloc`` with positions instead (:issue:`31840`)
- :meth:`DataFrame.to_dict` has deprecated accepting short names for ``orient`` in future versions (:issue:`32515`)
- :meth:`Categorical.to_dense` is deprecated and will be removed in a future version, use ``np.asarray(cat)`` instead (:issue:`32639`)
- The ``fastpath`` keyword in the ``SingleBlockManager`` constructor is deprecated and will be removed in a future version (:issue:`33092`)
- :meth:`Index.is_mixed` is deprecated and will be removed in a future version, check ``index.inferred_type`` directly instead (:issue:`32922`)

- Passing any arguments but the first one to  :func:`read_html` as
  positional arguments is deprecated since version 1.1. All other
  arguments should be given as keyword arguments (:issue:`27573`).

- Passing any arguments but `path_or_buf` (the first one) to
  :func:`read_json` as positional arguments is deprecated since
  version 1.1. All other arguments should be given as keyword
  arguments (:issue:`27573`).

- :func:`pandas.api.types.is_categorical` is deprecated and will be removed in a future version; use `:func:pandas.api.types.is_categorical_dtype` instead (:issue:`33385`)
- :meth:`Index.get_value` is deprecated and will be removed in a future version (:issue:`19728`)

.. ---------------------------------------------------------------------------


.. _whatsnew_110.performance:

Performance improvements
~~~~~~~~~~~~~~~~~~~~~~~~

- Performance improvement in :class:`Timedelta` constructor (:issue:`30543`)
- Performance improvement in :class:`Timestamp` constructor (:issue:`30543`)
- Performance improvement in flex arithmetic ops between :class:`DataFrame` and :class:`Series` with ``axis=0`` (:issue:`31296`)
- Performance improvement in  arithmetic ops between :class:`DataFrame` and :class:`Series` with ``axis=1`` (:issue:`33600`)
- The internal index method :meth:`~Index._shallow_copy` now copies cached attributes over to the new index,
  avoiding creating these again on the new index. This can speed up many operations that depend on creating copies of
  existing indexes (:issue:`28584`, :issue:`32640`, :issue:`32669`)
- Significant performance improvement when creating a :class:`DataFrame` with
  sparse values from ``scipy.sparse`` matrices using the
  :meth:`DataFrame.sparse.from_spmatrix` constructor (:issue:`32821`,
  :issue:`32825`,  :issue:`32826`, :issue:`32856`, :issue:`32858`).
- Performance improvement in :func:`factorize` for nullable (integer and boolean) dtypes (:issue:`33064`).
- Performance improvement in reductions (sum, prod, min, max) for nullable (integer and boolean) dtypes (:issue:`30982`, :issue:`33261`, :issue:`33442`).


.. ---------------------------------------------------------------------------

.. _whatsnew_110.bug_fixes:

Bug fixes
~~~~~~~~~


Categorical
^^^^^^^^^^^

- Bug where :func:`merge` was unable to join on non-unique categorical indices (:issue:`28189`)
- Bug when passing categorical data to :class:`Index` constructor along with ``dtype=object`` incorrectly returning a :class:`CategoricalIndex` instead of object-dtype :class:`Index` (:issue:`32167`)
- Bug where :class:`Categorical` comparison operator ``__ne__`` would incorrectly evaluate to ``False`` when either element was missing (:issue:`32276`)
- :meth:`Categorical.fillna` now accepts :class:`Categorical` ``other`` argument (:issue:`32420`)
- Bug where :meth:`Categorical.replace` would replace with ``NaN`` whenever the new value and replacement value were equal (:issue:`33288`)
- Bug where an ordered :class:`Categorical` containing only ``NaN`` values would raise rather than returning ``NaN`` when taking the minimum or maximum  (:issue:`33450`)
- Bug where :meth:`Series.isna` and :meth:`DataFrame.isna` would raise for categorical dtype when ``pandas.options.mode.use_inf_as_na`` was set to ``True`` (:issue:`33594`)

Datetimelike
^^^^^^^^^^^^

- Bug in :class:`Timestamp` where constructing :class:`Timestamp` from ambiguous epoch time and calling constructor again changed :meth:`Timestamp.value` property (:issue:`24329`)
- :meth:`DatetimeArray.searchsorted`, :meth:`TimedeltaArray.searchsorted`, :meth:`PeriodArray.searchsorted` not recognizing non-pandas scalars and incorrectly raising ``ValueError`` instead of ``TypeError`` (:issue:`30950`)
- Bug in :class:`Timestamp` where constructing :class:`Timestamp` with dateutil timezone less than 128 nanoseconds before daylight saving time switch from winter to summer would result in nonexistent time (:issue:`31043`)
- Bug in :meth:`Period.to_timestamp`, :meth:`Period.start_time` with microsecond frequency returning a timestamp one nanosecond earlier than the correct time (:issue:`31475`)
- :class:`Timestamp` raising confusing error message when year, month or day is missing (:issue:`31200`)
- Bug in :class:`DatetimeIndex` constructor incorrectly accepting ``bool``-dtyped inputs (:issue:`32668`)
- Bug in :meth:`DatetimeIndex.searchsorted` not accepting a ``list`` or :class:`Series` as its argument (:issue:`32762`)
- Bug where :meth:`PeriodIndex` raised when passed a :class:`Series` of strings (:issue:`26109`)
- Bug in :class:`Timestamp` arithmetic when adding or subtracting a ``np.ndarray`` with ``timedelta64`` dtype (:issue:`33296`)
- Bug in :meth:`DatetimeIndex.to_period` not infering the frequency when called with no arguments (:issue:`33358`)
- Bug in :meth:`DatetimeIndex.tz_localize` incorrectly retaining ``freq`` in some cases where the original freq is no longer valid (:issue:`30511`)
- Bug in :meth:`DatetimeIndex.intersection` losing ``freq`` and timezone in some cases (:issue:`33604`)
- Bug in :class:`DatetimeIndex` addition and subtraction with some types of :class:`DateOffset` objects incorrectly retaining an invalid ``freq`` attribute (:issue:`33779`)
- Bug in :class:`DatetimeIndex` where setting the ``freq`` attribute on an index could silently change the ``freq`` attribute on another index viewing the same data (:issue:`33552`)
- :meth:`DataFrame.min`/:meth:`DataFrame.max` not returning consistent result with :meth:`Series.min`/:meth:`Series.max` when called on objects initialized with empty :func:`pd.to_datetime`
- Bug in :meth:`DatetimeIndex.intersection` and :meth:`TimedeltaIndex.intersection` with results not having the correct ``name`` attribute (:issue:`33904`)
- Bug in :meth:`DatetimeArray.__setitem__`, :meth:`TimedeltaArray.__setitem__`, :meth:`PeriodArray.__setitem__` incorrectly allowing values with ``int64`` dtype to be silently cast (:issue:`33717`)

Timedelta
^^^^^^^^^

- Bug in constructing a :class:`Timedelta` with a high precision integer that would round the :class:`Timedelta` components (:issue:`31354`)
- Bug in dividing ``np.nan`` or ``None`` by :class:`Timedelta`` incorrectly returning ``NaT`` (:issue:`31869`)
- Timedeltas now understand ``µs`` as identifier for microsecond (:issue:`32899`)
- :class:`Timedelta` string representation now includes nanoseconds, when nanoseconds are non-zero (:issue:`9309`)
- Bug in comparing a :class:`Timedelta`` object against a ``np.ndarray`` with ``timedelta64`` dtype incorrectly viewing all entries as unequal (:issue:`33441`)
- Bug in :func:`timedelta_range` that produced an extra point on a edge case (:issue:`30353`, :issue:`33498`)
- Bug in :meth:`DataFrame.resample` that produced an extra point on a edge case (:issue:`30353`, :issue:`13022`, :issue:`33498`)
- Bug in :meth:`DataFrame.resample` that ignored the ``loffset`` argument when dealing with timedelta (:issue:`7687`, :issue:`33498`)

Timezones
^^^^^^^^^

- Bug in :func:`to_datetime` with ``infer_datetime_format=True`` where timezone names (e.g. ``UTC``) would not be parsed correctly (:issue:`33133`)
-


Numeric
^^^^^^^
- Bug in :meth:`DataFrame.floordiv` with ``axis=0`` not treating division-by-zero like :meth:`Series.floordiv` (:issue:`31271`)
- Bug in :meth:`to_numeric` with string argument ``"uint64"`` and ``errors="coerce"`` silently fails (:issue:`32394`)
- Bug in :meth:`to_numeric` with ``downcast="unsigned"`` fails for empty data (:issue:`32493`)
- Bug in :meth:`DataFrame.mean` with ``numeric_only=False`` and either ``datetime64`` dtype or ``PeriodDtype`` column incorrectly raising ``TypeError`` (:issue:`32426`)
- Bug in :meth:`DataFrame.count` with ``level="foo"`` and index level ``"foo"`` containing NaNs causes segmentation fault (:issue:`21824`)
- Bug in :meth:`DataFrame.diff` with ``axis=1`` returning incorrect results with mixed dtypes (:issue:`32995`)
- Bug in DataFrame reductions using ``numeric_only=True`` and ExtensionArrays (:issue:`33256`).
- Bug in :meth:`DataFrame.corr` and :meth:`DataFrame.cov` raising when handling nullable integer columns with ``pandas.NA`` (:issue:`33803`)
- Bug in :class:`DataFrame` and :class:`Series` addition and subtraction between object-dtype objects and ``datetime64`` dtype objects (:issue:`33824`)

Conversion
^^^^^^^^^^
- Bug in :class:`Series` construction from NumPy array with big-endian ``datetime64`` dtype (:issue:`29684`)
- Bug in :class:`Timedelta` construction with large nanoseconds keyword value (:issue:`32402`)
- Bug in :class:`DataFrame` construction where sets would be duplicated rather than raising (:issue:`32582`)

Strings
^^^^^^^

- Bug in the :meth:`~Series.astype` method when converting "string" dtype data to nullable integer dtype (:issue:`32450`).
- Fixed issue where taking ``min`` or ``max`` of a ``StringArray`` or ``Series`` with ``StringDtype`` type would raise. (:issue:`31746`)
- Bug in :meth:`Series.str.cat` returning ``NaN`` output when other had :class:`Index` type (:issue:`33425`)


Interval
^^^^^^^^
- Bug in :class:`IntervalArray` incorrectly allowing the underlying data to be changed when setting values (:issue:`32782`)
-

Indexing
^^^^^^^^
- Bug in slicing on a :class:`DatetimeIndex` with a partial-timestamp dropping high-resolution indices near the end of a year, quarter, or month (:issue:`31064`)
- Bug in :meth:`PeriodIndex.get_loc` treating higher-resolution strings differently from :meth:`PeriodIndex.get_value` (:issue:`31172`)
- Bug in :meth:`Series.at` and :meth:`DataFrame.at` not matching ``.loc`` behavior when looking up an integer in a :class:`Float64Index` (:issue:`31329`)
- Bug in :meth:`PeriodIndex.is_monotonic` incorrectly returning ``True`` when containing leading ``NaT`` entries (:issue:`31437`)
- Bug in :meth:`DatetimeIndex.get_loc` raising ``KeyError`` with converted-integer key instead of the user-passed key (:issue:`31425`)
- Bug in :meth:`Series.xs` incorrectly returning ``Timestamp`` instead of ``datetime64`` in some object-dtype cases (:issue:`31630`)
- Bug in :meth:`DataFrame.iat` incorrectly returning ``Timestamp`` instead of ``datetime`` in some object-dtype cases (:issue:`32809`)
- Bug in :meth:`DataFrame.at` when either columns or index is non-unique (:issue:`33041`)
- Bug in :meth:`Series.loc` and :meth:`DataFrame.loc` when indexing with an integer key on a object-dtype :class:`Index` that is not all-integers (:issue:`31905`)
- Bug in :meth:`DataFrame.iloc.__setitem__` on a :class:`DataFrame` with duplicate columns incorrectly setting values for all matching columns (:issue:`15686`, :issue:`22036`)
- Bug in :meth:`DataFrame.loc:` and :meth:`Series.loc` with a :class:`DatetimeIndex`, :class:`TimedeltaIndex`, or :class:`PeriodIndex` incorrectly allowing lookups of non-matching datetime-like dtypes (:issue:`32650`)
- Bug in :meth:`Series.__getitem__` indexing with non-standard scalars, e.g. ``np.dtype`` (:issue:`32684`)
- Fix to preserve the ability to index with the "nearest" method with xarray's CFTimeIndex, an :class:`Index` subclass (`pydata/xarray#3751 <https://github.com/pydata/xarray/issues/3751>`_, :issue:`32905`).
- Bug in :class:`Index` constructor where an unhelpful error message was raised for ``numpy`` scalars (:issue:`33017`)
- Bug in :meth:`DataFrame.lookup` incorrectly raising an ``AttributeError`` when ``frame.index`` or ``frame.columns`` is not unique; this will now raise a ``ValueError`` with a helpful error message (:issue:`33041`)
- Bug in :meth:`DataFrame.iloc.__setitem__` creating a new array instead of overwriting ``Categorical`` values in-place (:issue:`32831`)
- Bug in :class:`Interval` where a :class:`Timedelta` could not be added or subtracted from a :class:`Timestamp` interval (:issue:`32023`)
- Bug in :meth:`DataFrame.copy` _item_cache not invalidated after copy causes post-copy value updates to not be reflected (:issue:`31784`)
- Bug in `Series.__getitem__` with an integer key and a :class:`MultiIndex` with leading integer level failing to raise ``KeyError`` if the key is not present in the first level (:issue:`33355`)
- Bug in :meth:`DataFrame.iloc` when slicing a single column-:class:`DataFrame`` with ``ExtensionDtype`` (e.g. ``df.iloc[:, :1]``) returning an invalid result (:issue:`32957`)
- Bug in :meth:`DatetimeIndex.insert` and :meth:`TimedeltaIndex.insert` causing index ``freq`` to be lost when setting an element into an empty :class:`Series` (:issue:33573`)
- Bug in :meth:`Series.__setitem__` with an :class:`IntervalIndex` and a list-like key of integers (:issue:`33473`)
- Bug in :meth:`Series.__getitem__` allowing missing labels with ``np.ndarray``, :class:`Index`, :class:`Series` indexers but not ``list``, these now all raise ``KeyError`` (:issue:`33646`)
- Bug in :meth:`DataFrame.truncate` and :meth:`Series.truncate` where index was assumed to be monotone increasing (:issue:`33756`)
- Indexing with a list of strings representing datetimes failed on :class:`DatetimeIndex` or :class:`PeriodIndex`(:issue:`11278`)

Missing
^^^^^^^
- Calling :meth:`fillna` on an empty Series now correctly returns a shallow copied object. The behaviour is now consistent with :class:`Index`, :class:`DataFrame` and a non-empty :class:`Series` (:issue:`32543`).
- Bug in :meth:`replace` when argument ``to_replace`` is of type dict/list and is used on a :class:`Series` containing ``<NA>`` was raising a ``TypeError``. The method now handles this by ignoring ``<NA>`` values when doing the comparison for the replacement (:issue:`32621`)
- Bug in :meth:`~Series.any` and :meth:`~Series.all` incorrectly returning ``<NA>`` for all ``False`` or all ``True`` values using the nulllable boolean dtype and with ``skipna=False`` (:issue:`33253`)
- Clarified documentation on interpolate with method =akima. The ``der`` parameter must be scalar or None (:issue:`33426`)

MultiIndex
^^^^^^^^^^
- Bug in :meth:`Dataframe.loc` when used with a :class:`MultiIndex`. The returned values were not in the same order as the given inputs (:issue:`22797`)

.. ipython:: python

        df = pd.DataFrame(np.arange(4),
                          index=[["a", "a", "b", "b"], [1, 2, 1, 2]])
        # Rows are now ordered as the requested keys
        df.loc[(['b', 'a'], [2, 1]), :]

- Bug in :meth:`MultiIndex.intersection` was not guaranteed to preserve order when ``sort=False``. (:issue:`31325`)

.. ipython:: python

        left = pd.MultiIndex.from_arrays([["b", "a"], [2, 1]])
        right = pd.MultiIndex.from_arrays([["a", "b", "c"], [1, 2, 3]])
        # Common elements are now guaranteed to be ordered by the left side
        left.intersection(right, sort=False)

-

I/O
^^^
- Bug in :meth:`read_json` where integer overflow was occurring when json contains big number strings. (:issue:`30320`)
- `read_csv` will now raise a ``ValueError`` when the arguments `header` and `prefix` both are not `None`. (:issue:`27394`)
- Bug in :meth:`DataFrame.to_json` was raising ``NotFoundError`` when ``path_or_buf`` was an S3 URI (:issue:`28375`)
- Bug in :meth:`DataFrame.to_parquet` overwriting pyarrow's default for
  ``coerce_timestamps``; following pyarrow's default allows writing nanosecond
  timestamps with ``version="2.0"`` (:issue:`31652`).
- Bug in :meth:`read_csv` was raising `TypeError` when `sep=None` was used in combination with `comment` keyword (:issue:`31396`)
- Bug in :class:`HDFStore` that caused it to set to ``int64`` the dtype of a ``datetime64`` column when reading a DataFrame in Python 3 from fixed format written in Python 2 (:issue:`31750`)
- Bug in :meth:`DataFrame.to_json` where ``Timedelta`` objects would not be serialized correctly with ``date_format="iso"`` (:issue:`28256`)
- :func:`read_csv` will raise a ``ValueError`` when the column names passed in `parse_dates` are missing in the Dataframe (:issue:`31251`)
- Bug in :meth:`read_excel` where a UTF-8 string with a high surrogate would cause a segmentation violation (:issue:`23809`)
- Bug in :meth:`read_csv` was causing a file descriptor leak on an empty file (:issue:`31488`)
- Bug in :meth:`read_csv` was causing a segfault when there were blank lines between the header and data rows (:issue:`28071`)
- Bug in :meth:`read_csv` was raising a misleading exception on a permissions issue (:issue:`23784`)
- Bug in :meth:`read_csv` was raising an ``IndexError`` when header=None and 2 extra data columns
- Bug in :meth:`read_sas` was raising an ``AttributeError`` when reading files from Google Cloud Storage (issue:`33069`)
- Bug in :meth:`DataFrame.to_sql` where an ``AttributeError`` was raised when saving an out of bounds date (:issue:`26761`)
- Bug in :meth:`read_excel` did not correctly handle multiple embedded spaces in OpenDocument text cells. (:issue:`32207`)
- Bug in :meth:`read_json` was raising ``TypeError`` when reading a list of booleans into a Series. (:issue:`31464`)
- Bug in :func:`pandas.io.json.json_normalize` where location specified by `record_path` doesn't point to an array. (:issue:`26284`)
- :func:`pandas.read_hdf` has a more explicit error message when loading an
  unsupported HDF file (:issue:`9539`)
- Bug in :meth:`~DataFrame.to_parquet` was not raising ``PermissionError`` when writing to a private s3 bucket with invalid creds. (:issue:`27679`)
- Bug in :meth:`~DataFrame.to_csv` was silently failing when writing to an invalid s3 bucket. (:issue:`32486`)
- Bug in :meth:`~DataFrame.read_feather` was raising an `ArrowIOError` when reading an s3 or http file path (:issue:`29055`)
- Bug in :meth:`read_parquet` was raising a ``FileNotFoundError`` when passed an s3 directory path. (:issue:`26388`)
- Bug in :meth:`~DataFrame.to_parquet` was throwing an ``AttributeError`` when writing a partitioned parquet file to s3 (:issue:`27596`)

Plotting
^^^^^^^^

- :func:`.plot` for line/bar now accepts color by dictonary (:issue:`8193`).
- Bug in :meth:`DataFrame.plot.hist` where weights are not working for multiple columns (:issue:`33173`)
- Bug in :meth:`DataFrame.boxplot` and :meth:`DataFrame.plot.boxplot` lost color attributes of ``medianprops``, ``whiskerprops``, ``capprops`` and ``medianprops`` (:issue:`30346`)
- Bug in :meth:`DataFrame.hist` where the order of ``column`` argument was ignored (:issue:`29235`)
- Bug in :meth:`DataFrame.plot.scatter` that when adding multiple plots with different ``cmap``, colorbars alway use the first ``cmap`` (:issue:`33389`)


Groupby/resample/rolling
^^^^^^^^^^^^^^^^^^^^^^^^

- Bug in :meth:`GroupBy.apply` raises ``ValueError`` when the ``by`` axis is not sorted and has duplicates and the applied ``func`` does not mutate passed in objects (:issue:`30667`)
- Bug in :meth:`DataFrameGroupby.transform` produces incorrect result with transformation functions (:issue:`30918`)
- Bug in :meth:`GroupBy.count` causes segmentation fault when grouped-by column contains NaNs (:issue:`32841`)
- Bug in :meth:`DataFrame.groupby` and :meth:`Series.groupby` produces inconsistent type when aggregating Boolean series (:issue:`32894`)
- Bug in :meth:`DataFrameGroupBy.sum` and :meth:`SeriesGroupBy.sum` where a large negative number would be returned when the number of non-null values was below ``min_count`` for nullable integer dtypes (:issue:`32861`)
- Bug in :meth:`SeriesGroupBy.quantile` raising on nullable integers (:issue:`33136`)
- Bug in :meth:`SeriesGroupBy.first`, :meth:`SeriesGroupBy.last`, :meth:`SeriesGroupBy.min`, and :meth:`SeriesGroupBy.max` returning floats when applied to nullable Booleans (:issue:`33071`)
- Bug in :meth:`DataFrameGroupBy.agg` with dictionary input losing ``ExtensionArray`` dtypes (:issue:`32194`)
- Bug in :meth:`DataFrame.resample` where an ``AmbiguousTimeError`` would be raised when the resulting timezone aware :class:`DatetimeIndex` had a DST transition at midnight (:issue:`25758`)
- Bug in :meth:`DataFrame.groupby` where a ``ValueError`` would be raised when grouping by a categorical column with read-only categories and ``sort=False`` (:issue:`33410`)
- Bug in :meth:`GroupBy.first` and :meth:`GroupBy.last` where None is not preserved in object dtype (:issue:`32800`)
<<<<<<< HEAD
- Bug in :meth:`GroupBy.quantile` causes the quantiles to be shifted when the ``by`` axis contains ``NaN`` (:issue:`33200`)
=======
- Bug in :meth:`Rolling.min` and :meth:`Rolling.max`: Growing memory usage after multiple calls when using a fixed window (:issue:`30726`)
>>>>>>> afe7f1de

Reshaping
^^^^^^^^^

- Bug effecting all numeric and boolean reduction methods not returning subclassed data type. (:issue:`25596`)
- Bug in :meth:`DataFrame.pivot_table` when only MultiIndexed columns is set (:issue:`17038`)
- Bug in :meth:`DataFrame.unstack` and :meth:`Series.unstack` can take tuple names in MultiIndexed data (:issue:`19966`)
- Bug in :meth:`DataFrame.pivot_table` when ``margin`` is ``True`` and only ``column`` is defined (:issue:`31016`)
- Fix incorrect error message in :meth:`DataFrame.pivot` when ``columns`` is set to ``None``. (:issue:`30924`)
- Bug in :func:`crosstab` when inputs are two Series and have tuple names, the output will keep dummy MultiIndex as columns. (:issue:`18321`)
- :meth:`DataFrame.pivot` can now take lists for ``index`` and ``columns`` arguments (:issue:`21425`)
- Bug in :func:`concat` where the resulting indices are not copied when ``copy=True`` (:issue:`29879`)
- Bug where :meth:`Index.astype` would lose the name attribute when converting from ``Float64Index`` to ``Int64Index``, or when casting to an ``ExtensionArray`` dtype (:issue:`32013`)
- :meth:`Series.append` will now raise a ``TypeError`` when passed a DataFrame or a sequence containing Dataframe (:issue:`31413`)
- :meth:`DataFrame.replace` and :meth:`Series.replace` will raise a ``TypeError`` if ``to_replace`` is not an expected type. Previously the ``replace`` would fail silently (:issue:`18634`)
- Bug on inplace operation of a Series that was adding a column to the DataFrame from where it was originally dropped from (using inplace=True) (:issue:`30484`)
- Bug in :meth:`DataFrame.apply` where callback was called with :class:`Series` parameter even though ``raw=True`` requested. (:issue:`32423`)
- Bug in :meth:`DataFrame.pivot_table` losing timezone information when creating a :class:`MultiIndex` level from a column with timezone-aware dtype (:issue:`32558`)
- Bug in :meth:`concat` where when passing a non-dict mapping as ``objs`` would raise a ``TypeError`` (:issue:`32863`)
- :meth:`DataFrame.agg` now provides more descriptive ``SpecificationError`` message when attempting to aggregating non-existant column (:issue:`32755`)
- Bug in :meth:`DataFrame.unstack` when MultiIndexed columns and MultiIndexed rows were used (:issue:`32624`, :issue:`24729` and :issue:`28306`)
- Bug in :meth:`DataFrame.corrwith()`, :meth:`DataFrame.memory_usage()`, :meth:`DataFrame.dot()`,
  :meth:`DataFrame.idxmin()`, :meth:`DataFrame.idxmax()`, :meth:`DataFrame.duplicated()`, :meth:`DataFrame.isin()`,
  :meth:`DataFrame.count()`, :meth:`Series.explode()`, :meth:`Series.asof()` and :meth:`DataFrame.asof()` not
  returning subclassed types. (:issue:`31331`)
- Bug in :func:`concat` was not allowing for concatenation of ``DataFrame`` and ``Series`` with duplicate keys (:issue:`33654`)
- Bug in :func:`cut` raised an error when non-unique labels (:issue:`33141`)
- Bug in :meth:`DataFrame.replace` casts columns to ``object`` dtype if items in ``to_replace`` not in values (:issue:`32988`)

Sparse
^^^^^^
- Creating a :class:`SparseArray` from timezone-aware dtype will issue a warning before dropping timezone information, instead of doing so silently (:issue:`32501`)
- Bug in :meth:`arrays.SparseArray.from_spmatrix` wrongly read scipy sparse matrix (:issue:`31991`)
-

ExtensionArray
^^^^^^^^^^^^^^

- Fixed bug where :meth:`Series.value_counts` would raise on empty input of ``Int64`` dtype (:issue:`33317`)
- Fixed bug where :meth:`StringArray.isna` would return ``False`` for NA values when ``pandas.options.mode.use_inf_as_na`` was set to ``True`` (:issue:`33655`)
- Fixed bug in :class:`Series` construction with EA dtype and index but no data or scalar data fails (:issue:`26469`)
- Fixed bug that caused :meth:`Series.__repr__()` to crash for extension types whose elements are multidimensional arrays (:issue:`33770`).
- Fixed bug where :meth:`Series.update` would raise a ``ValueError`` for ``ExtensionArray`` dtypes with missing values (:issue:`33980`)
- Fixed bug where :meth:`StringArray.memory_usage` was not implemented (:issue:`33963`)
- Fixed bug that `DataFrame(columns=.., dtype='string')` would fail (:issue:`27953`, :issue:`33623`)

Other
^^^^^
- Appending a dictionary to a :class:`DataFrame` without passing ``ignore_index=True`` will raise ``TypeError: Can only append a dict if ignore_index=True``
  instead of ``TypeError: Can only append a Series if ignore_index=True or if the Series has a name`` (:issue:`30871`)
- Set operations on an object-dtype :class:`Index` now always return object-dtype results (:issue:`31401`)
- Bug in :meth:`AbstractHolidayCalendar.holidays` when no rules were defined (:issue:`31415`)
- Bug in :class:`DataFrame` when initiating a frame with lists and assign ``columns`` with nested list for ``MultiIndex`` (:issue:`32173`)
- Bug in :meth:`DataFrame.to_records` incorrectly losing timezone information in timezone-aware ``datetime64`` columns (:issue:`32535`)
- Fixed :func:`pandas.testing.assert_series_equal` to correctly raise if left object is a different subclass with ``check_series_type=True`` (:issue:`32670`).
- :meth:`IntegerArray.astype` now supports ``datetime64`` dtype (:issue:32538`)
- Getting a missing attribute in a query/eval string raises the correct ``AttributeError`` (:issue:`32408`)
- Fixed bug in :func:`pandas.testing.assert_series_equal` where dtypes were checked for ``Interval`` and ``ExtensionArray`` operands when ``check_dtype`` was ``False`` (:issue:`32747`)
- Bug in :meth:`Series.map` not raising on invalid ``na_action`` (:issue:`32815`)
- Bug in :meth:`DataFrame.__dir__` caused a segfault when using unicode surrogates in a column name (:issue:`25509`)
- Bug in :meth:`DataFrame.plot.scatter` caused an error when plotting variable marker sizes (:issue:`32904`)
- :class:`IntegerArray` now implements the ``sum`` operation (:issue:`33172`)

.. ---------------------------------------------------------------------------

.. _whatsnew_110.contributors:

Contributors
~~~~~~~~~~~~<|MERGE_RESOLUTION|>--- conflicted
+++ resolved
@@ -802,11 +802,8 @@
 - Bug in :meth:`DataFrame.resample` where an ``AmbiguousTimeError`` would be raised when the resulting timezone aware :class:`DatetimeIndex` had a DST transition at midnight (:issue:`25758`)
 - Bug in :meth:`DataFrame.groupby` where a ``ValueError`` would be raised when grouping by a categorical column with read-only categories and ``sort=False`` (:issue:`33410`)
 - Bug in :meth:`GroupBy.first` and :meth:`GroupBy.last` where None is not preserved in object dtype (:issue:`32800`)
-<<<<<<< HEAD
 - Bug in :meth:`GroupBy.quantile` causes the quantiles to be shifted when the ``by`` axis contains ``NaN`` (:issue:`33200`)
-=======
 - Bug in :meth:`Rolling.min` and :meth:`Rolling.max`: Growing memory usage after multiple calls when using a fixed window (:issue:`30726`)
->>>>>>> afe7f1de
 
 Reshaping
 ^^^^^^^^^
