.. _whatsnew_110:

What's new in 1.1.0 (??)
------------------------

These are the changes in pandas 1.1.0. See :ref:`release` for a full changelog
including other versions of pandas.

{{ header }}

.. ---------------------------------------------------------------------------

Enhancements
~~~~~~~~~~~~

.. _whatsnew_110.astype_string:

All dtypes can now be converted to ``StringDtype``
^^^^^^^^^^^^^^^^^^^^^^^^^^^^^^^^^^^^^^^^^^^^^^^^^^

Previously, declaring or converting to :class:`StringDtype` was in general only possible if the data was already only ``str`` or nan-like (:issue:`31204`).
:class:`StringDtype` now works in all situations where ``astype(str)`` or ``dtype=str`` work:

For example, the below now works:

.. ipython:: python

   ser = pd.Series([1, "abc", np.nan], dtype="string")
   ser
   ser[0]
   pd.Series([1, 2, np.nan], dtype="Int64").astype("string")


.. _whatsnew_110.period_index_partial_string_slicing:

Nonmonotonic PeriodIndex Partial String Slicing
^^^^^^^^^^^^^^^^^^^^^^^^^^^^^^^^^^^^^^^^^^^^^^^

:class:`PeriodIndex` now supports partial string slicing for non-monotonic indexes, mirroring :class:`DatetimeIndex` behavior (:issue:`31096`)

For example:

.. ipython:: python

   dti = pd.date_range("2014-01-01", periods=30, freq="30D")
   pi = dti.to_period("D")
   ser_monotonic = pd.Series(np.arange(30), index=pi)
   shuffler = list(range(0, 30, 2)) + list(range(1, 31, 2))
   ser = ser_monotonic[shuffler]
   ser

.. ipython:: python

   ser["2014"]
   ser.loc["May 2015"]


.. _whatsnew_110.dataframe_or_series_comparing:

Comparing two `DataFrame` or two `Series` and summarizing the differences
^^^^^^^^^^^^^^^^^^^^^^^^^^^^^^^^^^^^^^^^^^^^^^^^^^^^^^^^^^^^^^^^^^^^^^^^^

We've added :meth:`DataFrame.compare` and :meth:`Series.compare` for comparing two `DataFrame` or two `Series` (:issue:`30429`)

.. ipython:: python

   df = pd.DataFrame(
       {
           "col1": ["a", "a", "b", "b", "a"],
           "col2": [1.0, 2.0, 3.0, np.nan, 5.0],
           "col3": [1.0, 2.0, 3.0, 4.0, 5.0]
       },
       columns=["col1", "col2", "col3"],
   )
   df

.. ipython:: python

   df2 = df.copy()
   df2.loc[0, 'col1'] = 'c'
   df2.loc[2, 'col3'] = 4.0
   df2

.. ipython:: python

   df.compare(df2)

See :ref:`User Guide <merging.compare>` for more details.


.. _whatsnew_110.groupby_key:

Allow NA in groupby key
^^^^^^^^^^^^^^^^^^^^^^^^

With :ref:`groupby <groupby.dropna>` , we've added a ``dropna`` keyword to :meth:`DataFrame.groupby` and :meth:`Series.groupby` in order to
allow ``NA`` values in group keys. Users can define ``dropna`` to ``False`` if they want to include
``NA`` values in groupby keys. The default is set to ``True`` for ``dropna`` to keep backwards
compatibility (:issue:`3729`)

.. ipython:: python

    df_list = [[1, 2, 3], [1, None, 4], [2, 1, 3], [1, 2, 2]]
    df_dropna = pd.DataFrame(df_list, columns=["a", "b", "c"])

    df_dropna

.. ipython:: python

    # Default `dropna` is set to True, which will exclude NaNs in keys
    df_dropna.groupby(by=["b"], dropna=True).sum()

    # In order to allow NaN in keys, set `dropna` to False
    df_dropna.groupby(by=["b"], dropna=False).sum()

The default setting of ``dropna`` argument is ``True`` which means ``NA`` are not included in group keys.

.. versionadded:: 1.1.0


.. _whatsnew_110.key_sorting:

Sorting with keys
^^^^^^^^^^^^^^^^^

We've added a ``key`` argument to the DataFrame and Series sorting methods, including
:meth:`DataFrame.sort_values`, :meth:`DataFrame.sort_index`, :meth:`Series.sort_values`,
and :meth:`Series.sort_index`. The ``key`` can be any callable function which is applied
column-by-column to each column used for sorting, before sorting is performed (:issue:`27237`).
See :ref:`sort_values with keys <basics.sort_value_key>` and :ref:`sort_index with keys
<basics.sort_index_key>` for more information.

.. ipython:: python

   s = pd.Series(['C', 'a', 'B'])
   s

.. ipython:: python

   s.sort_values()


Note how this is sorted with capital letters first. If we apply the :meth:`Series.str.lower`
method, we get

.. ipython:: python

   s.sort_values(key=lambda x: x.str.lower())


When applied to a `DataFrame`, they key is applied per-column to all columns or a subset if
`by` is specified, e.g.

.. ipython:: python

   df = pd.DataFrame({'a': ['C', 'C', 'a', 'a', 'B', 'B'],
                      'b': [1, 2, 3, 4, 5, 6]})
   df

.. ipython:: python

   df.sort_values(by=['a'], key=lambda col: col.str.lower())


For more details, see examples and documentation in :meth:`DataFrame.sort_values`,
:meth:`Series.sort_values`, and :meth:`~DataFrame.sort_index`.

.. _whatsnew_110.timestamp_fold_support:

Fold argument support in Timestamp constructor
^^^^^^^^^^^^^^^^^^^^^^^^^^^^^^^^^^^^^^^^^^^^^^

:class:`Timestamp:` now supports the keyword-only fold argument according to `PEP 495 <https://www.python.org/dev/peps/pep-0495/#the-fold-attribute>`_ similar to parent ``datetime.datetime`` class. It supports both accepting fold as an initialization argument and inferring fold from other constructor arguments (:issue:`25057`, :issue:`31338`). Support is limited to ``dateutil`` timezones as ``pytz`` doesn't support fold.

For example:

.. ipython:: python

    ts = pd.Timestamp("2019-10-27 01:30:00+00:00")
    ts.fold

.. ipython:: python

    ts = pd.Timestamp(year=2019, month=10, day=27, hour=1, minute=30,
                      tz="dateutil/Europe/London", fold=1)
    ts

For more on working with fold, see :ref:`Fold subsection <timeseries.fold>` in the user guide.

.. _whatsnew_110.to_datetime_multiple_tzname_tzoffset_support:

Parsing timezone-aware format with different timezones in to_datetime
^^^^^^^^^^^^^^^^^^^^^^^^^^^^^^^^^^^^^^^^^^^^^^^^^^^^^^^^^^^^^^^^^^^^^

:func:`to_datetime` now supports parsing formats containing timezone names (``%Z``) and UTC offsets (``%z``) from different timezones then converting them to UTC by setting ``utc=True``. This would return a :class:`DatetimeIndex` with timezone at UTC as opposed to an :class:`Index` with ``object`` dtype if ``utc=True`` is not set (:issue:`32792`).

For example:

.. ipython:: python

    tz_strs = ["2010-01-01 12:00:00 +0100", "2010-01-01 12:00:00 -0100",
               "2010-01-01 12:00:00 +0300", "2010-01-01 12:00:00 +0400"]
    pd.to_datetime(tz_strs, format='%Y-%m-%d %H:%M:%S %z', utc=True)
    pd.to_datetime(tz_strs, format='%Y-%m-%d %H:%M:%S %z')

.. _whatsnew_110.grouper_resample_origin:

Grouper and resample now supports the arguments origin and offset
^^^^^^^^^^^^^^^^^^^^^^^^^^^^^^^^^^^^^^^^^^^^^^^^^^^^^^^^^^^^^^^^^

:class:`Grouper` and :class:`DataFrame.resample` now supports the arguments ``origin`` and ``offset``. It let the user control the timestamp on which to adjust the grouping. (:issue:`31809`)

The bins of the grouping are adjusted based on the beginning of the day of the time series starting point. This works well with frequencies that are multiples of a day (like `30D`) or that divides a day (like `90s` or `1min`). But it can create inconsistencies with some frequencies that do not meet this criteria. To change this behavior you can now specify a fixed timestamp with the argument ``origin``.

Two arguments are now deprecated (more information in the documentation of :class:`DataFrame.resample`):

- ``base`` should be replaced by ``offset``.
- ``loffset`` should be replaced by directly adding an offset to the index DataFrame after being resampled.

Small example of the use of ``origin``:

.. ipython:: python

    start, end = '2000-10-01 23:30:00', '2000-10-02 00:30:00'
    middle = '2000-10-02 00:00:00'
    rng = pd.date_range(start, end, freq='7min')
    ts = pd.Series(np.arange(len(rng)) * 3, index=rng)
    ts

Resample with the default behavior ``'start_day'`` (origin is ``2000-10-01 00:00:00``):

.. ipython:: python

    ts.resample('17min').sum()
    ts.resample('17min', origin='start_day').sum()

Resample using a fixed origin:

.. ipython:: python

    ts.resample('17min', origin='epoch').sum()
    ts.resample('17min', origin='2000-01-01').sum()

If needed you can adjust the bins with the argument ``offset`` (a Timedelta) that would be added to the default ``origin``.

For a full example, see: :ref:`timeseries.adjust-the-start-of-the-bins`.


.. _whatsnew_110.enhancements.other:

Other enhancements
^^^^^^^^^^^^^^^^^^

- :class:`Styler` may now render CSS more efficiently where multiple cells have the same styling (:issue:`30876`)
- :meth:`Styler.highlight_null` now accepts ``subset`` argument (:issue:`31345`)
- When writing directly to a sqlite connection :func:`to_sql` now supports the ``multi`` method (:issue:`29921`)
- `OptionError` is now exposed in `pandas.errors` (:issue:`27553`)
- :func:`timedelta_range` will now infer a frequency when passed ``start``, ``stop``, and ``periods`` (:issue:`32377`)
- Positional slicing on a :class:`IntervalIndex` now supports slices with ``step > 1`` (:issue:`31658`)
- :class:`Series.str` now has a `fullmatch` method that matches a regular expression against the entire string in each row of the series, similar to `re.fullmatch` (:issue:`32806`).
- :meth:`DataFrame.sample` will now also allow array-like and BitGenerator objects to be passed to ``random_state`` as seeds (:issue:`32503`)
- :meth:`MultiIndex.union` will now raise `RuntimeWarning` if the object inside are unsortable, pass `sort=False` to suppress this warning (:issue:`33015`)
- :class:`Series.dt` and :class:`DatatimeIndex` now have an `isocalendar` method that returns a :class:`DataFrame` with year, week, and day calculated according to the ISO 8601 calendar (:issue:`33206`, :issue:`34392`).
- The :meth:`DataFrame.to_feather` method now supports additional keyword
  arguments (e.g. to set the compression) that are added in pyarrow 0.17
  (:issue:`33422`).
- The :func:`cut` will now accept parameter ``ordered`` with default ``ordered=True``. If ``ordered=False`` and no labels are provided, an error will be raised (:issue:`33141`)
- :meth:`DataFrame.to_csv`, :meth:`DataFrame.to_pickle`,
  and :meth:`DataFrame.to_json` now support passing a dict of
  compression arguments when using the ``gzip`` and ``bz2`` protocols.
  This can be used to set a custom compression level, e.g.,
  ``df.to_csv(path, compression={'method': 'gzip', 'compresslevel': 1}``
  (:issue:`33196`)
- :meth:`Series.update` now accepts objects that can be coerced to a :class:`Series`,
  such as ``dict`` and ``list``, mirroring the behavior of :meth:`DataFrame.update` (:issue:`33215`)
- :meth:`~pandas.core.groupby.GroupBy.transform` and :meth:`~pandas.core.groupby.GroupBy.aggregate` has gained ``engine`` and ``engine_kwargs`` arguments that supports executing functions with ``Numba`` (:issue:`32854`, :issue:`33388`)
- :meth:`~pandas.core.resample.Resampler.interpolate` now supports SciPy interpolation method :class:`scipy.interpolate.CubicSpline` as method ``cubicspline`` (:issue:`33670`)
- :class:`~pandas.core.groupby.generic.DataFrameGroupBy` and :class:`~pandas.core.groupby.generic.SeriesGroupBy` now implement the ``sample`` method for doing random sampling within groups (:issue:`31775`)
- :meth:`DataFrame.to_numpy` now supports the ``na_value`` keyword to control the NA sentinel in the output array (:issue:`33820`)
- The ``ExtensionArray`` class has now an :meth:`~pandas.arrays.ExtensionArray.equals`
  method, similarly to :meth:`Series.equals` (:issue:`27081`).
- The minimum suppported dta version has increased to 105 in :meth:`~pandas.io.stata.read_stata` and :class:`~pandas.io.stata.StataReader`  (:issue:`26667`).
- :meth:`~pandas.core.frame.DataFrame.to_stata` supports compression using the ``compression``
  keyword argument. Compression can either be inferred or explicitly set using a string or a
  dictionary containing both the method and any additional arguments that are passed to the
  compression library. Compression was also added to the low-level Stata-file writers
  :class:`~pandas.io.stata.StataWriter`, :class:`~pandas.io.stata.StataWriter117`,
  and :class:`~pandas.io.stata.StataWriterUTF8` (:issue:`26599`).
- :meth:`HDFStore.put` now accepts `track_times` parameter. Parameter is passed to ``create_table`` method of ``PyTables`` (:issue:`32682`).
- Make :class:`pandas.core.window.Rolling` and :class:`pandas.core.window.Expanding` iterable（:issue:`11704`)
- Make ``option_context`` a :class:`contextlib.ContextDecorator`, which allows it to be used as a decorator over an entire function (:issue:`34253`).
- :meth:`DataFrame.to_csv` and :meth:`Series.to_csv` now accept an ``errors`` argument (:issue:`22610`)
- :meth:`groupby.transform` now allows ``func`` to be ``pad``, ``backfill`` and ``cumcount`` (:issue:`31269`).
- :meth:`~pandas.io.json.read_json` now accepts `nrows` parameter. (:issue:`33916`).
- :meth `~pandas.io.gbq.read_gbq` now allows to disable progress bar (:issue:`33360`).
- :meth:`~pandas.io.gbq.read_gbq` now supports the ``max_results`` kwarg from ``pandas-gbq`` (:issue:`34639`).

.. ---------------------------------------------------------------------------

.. _whatsnew_110.api:

Backwards incompatible API changes
~~~~~~~~~~~~~~~~~~~~~~~~~~~~~~~~~~

``MultiIndex.get_indexer`` interprets `method` argument differently
^^^^^^^^^^^^^^^^^^^^^^^^^^^^^^^^^^^^^^^^^^^^^^^^^^^^^^^^^^^^^^^^^^^

This restores the behavior of :meth:`MultiIndex.get_indexer` with ``method='backfill'`` or ``method='pad'`` to the behavior before pandas 0.23.0. In particular, MultiIndexes are treated as a list of tuples and padding or backfilling is done with respect to the ordering of these lists of tuples (:issue:`29896`).

As an example of this, given:

.. ipython:: python

        df = pd.DataFrame({
            'a': [0, 0, 0, 0],
            'b': [0, 2, 3, 4],
            'c': ['A', 'B', 'C', 'D'],
        }).set_index(['a', 'b'])
        mi_2 = pd.MultiIndex.from_product([[0], [-1, 0, 1, 3, 4, 5]])

The differences in reindexing ``df`` with ``mi_2`` and using ``method='backfill'`` can be seen here:

*pandas >= 0.23, < 1.1.0*:

.. code-block:: ipython

    In [1]: df.reindex(mi_2, method='backfill')
    Out[1]:
          c
    0 -1  A
       0  A
       1  D
       3  A
       4  A
       5  C

*pandas <0.23, >= 1.1.0*

.. ipython:: python

        df.reindex(mi_2, method='backfill')

And the differences in reindexing ``df`` with ``mi_2`` and using ``method='pad'`` can be seen here:

*pandas >= 0.23, < 1.1.0*

.. code-block:: ipython

    In [1]: df.reindex(mi_2, method='pad')
    Out[1]:
            c
    0 -1  NaN
       0  NaN
       1    D
       3  NaN
       4    A
       5    C

*pandas < 0.23, >= 1.1.0*

.. ipython:: python

        df.reindex(mi_2, method='pad')

-

.. _whatsnew_110.api_breaking.indexing_raises_key_errors:

Failed Label-Based Lookups Always Raise KeyError
^^^^^^^^^^^^^^^^^^^^^^^^^^^^^^^^^^^^^^^^^^^^^^^^

Label lookups ``series[key]``, ``series.loc[key]`` and ``frame.loc[key]``
used to raises either ``KeyError`` or ``TypeError`` depending on the type of
key and type of :class:`Index`.  These now consistently raise ``KeyError`` (:issue:`31867`)

.. ipython:: python

    ser1 = pd.Series(range(3), index=[0, 1, 2])
    ser2 = pd.Series(range(3), index=pd.date_range("2020-02-01", periods=3))

*Previous behavior*:

.. code-block:: ipython

    In [3]: ser1[1.5]
    ...
    TypeError: cannot do label indexing on Int64Index with these indexers [1.5] of type float

    In [4] ser1["foo"]
    ...
    KeyError: 'foo'

    In [5]: ser1.loc[1.5]
    ...
    TypeError: cannot do label indexing on Int64Index with these indexers [1.5] of type float

    In [6]: ser1.loc["foo"]
    ...
    KeyError: 'foo'

    In [7]: ser2.loc[1]
    ...
    TypeError: cannot do label indexing on DatetimeIndex with these indexers [1] of type int

    In [8]: ser2.loc[pd.Timestamp(0)]
    ...
    KeyError: Timestamp('1970-01-01 00:00:00')

*New behavior*:

.. code-block:: ipython

    In [3]: ser1[1.5]
    ...
    KeyError: 1.5

    In [4] ser1["foo"]
    ...
    KeyError: 'foo'

    In [5]: ser1.loc[1.5]
    ...
    KeyError: 1.5

    In [6]: ser1.loc["foo"]
    ...
    KeyError: 'foo'

    In [7]: ser2.loc[1]
    ...
    KeyError: 1

    In [8]: ser2.loc[pd.Timestamp(0)]
    ...
    KeyError: Timestamp('1970-01-01 00:00:00')

.. _whatsnew_110.api_breaking.indexing_int_multiindex_raises_key_errors:

Failed Integer Lookups on MultiIndex Raise KeyError
^^^^^^^^^^^^^^^^^^^^^^^^^^^^^^^^^^^^^^^^^^^^^^^^^^^
Indexing with integers with a :class:`MultiIndex` that has a integer-dtype
first level incorrectly failed to raise ``KeyError`` when one or more of
those integer keys is not present in the first level of the index (:issue:`33539`)

.. ipython:: python

    idx = pd.Index(range(4))
    dti = pd.date_range("2000-01-03", periods=3)
    mi = pd.MultiIndex.from_product([idx, dti])
    ser = pd.Series(range(len(mi)), index=mi)

*Previous behavior*:

.. code-block:: ipython

    In [5]: ser[[5]]
    Out[5]: Series([], dtype: int64)

*New behavior*:

.. code-block:: ipython

    In [5]: ser[[5]]
    ...
    KeyError: '[5] not in index'

:meth:`DataFrame.merge` preserves right frame's row order
^^^^^^^^^^^^^^^^^^^^^^^^^^^^^^^^^^^^^^^^^^^^^^^^^^^^^^^^^
:meth:`DataFrame.merge` now preserves right frame's row order when executing a right merge (:issue:`27453`)

.. ipython:: python

    left_df = pd.DataFrame({'animal': ['dog', 'pig'], 'max_speed': [40, 11]})
    right_df = pd.DataFrame({'animal': ['quetzal', 'pig'], 'max_speed': [80, 11]})
    left_df
    right_df

*Previous behavior*:

.. code-block:: python

    >>> left_df.merge(right_df, on=['animal', 'max_speed'], how="right")
        animal  max_speed
    0      pig         11
    1  quetzal         80

*New behavior*:

.. ipython:: python

    left_df.merge(right_df, on=['animal', 'max_speed'], how="right")

.. ---------------------------------------------------------------------------

.. _whatsnew_110.api_breaking.assignment_to_multiple_columns:

Assignment to multiple columns of a DataFrame when some columns do not exist
^^^^^^^^^^^^^^^^^^^^^^^^^^^^^^^^^^^^^^^^^^^^^^^^^^^^^^^^^^^^^^^^^^^^^^^^^^^^

Assignment to multiple columns of a :class:`DataFrame` when some of the columns do not exist would previously assign the values to the last column. Now, new columns would be constructed with the right values. (:issue:`13658`)

.. ipython:: python

   df = pd.DataFrame({'a': [0, 1, 2], 'b': [3, 4, 5]})
   df

*Previous behavior*:

.. code-block:: ipython

   In [3]: df[['a', 'c']] = 1
   In [4]: df
   Out[4]:
      a  b
   0  1  1
   1  1  1
   2  1  1

*New behavior*:

.. ipython:: python

   df[['a', 'c']] = 1
   df

.. _whatsnew_110.api_breaking.groupby_consistency:

Consistency across groupby reductions
^^^^^^^^^^^^^^^^^^^^^^^^^^^^^^^^^^^^^

Using :meth:`DataFrame.groupby` with ``as_index=True`` and the aggregation ``nunique`` would include the grouping column(s) in the columns of the result. Now the grouping column(s) only appear in the index, consistent with other reductions. (:issue:`32579`)

.. ipython:: python

   df = pd.DataFrame({"a": ["x", "x", "y", "y"], "b": [1, 1, 2, 3]})
   df

*Previous behavior*:

.. code-block:: ipython

   In [3]: df.groupby("a", as_index=True).nunique()
   Out[4]:
      a  b
   a
   x  1  1
   y  1  2

*New behavior*:

.. ipython:: python

   df.groupby("a", as_index=True).nunique()

Using :meth:`DataFrame.groupby` with ``as_index=False`` and the function ``idxmax``, ``idxmin``, ``mad``, ``nunique``, ``sem``, ``skew``, or ``std`` would modify the grouping column. Now the grouping column remains unchanged, consistent with other reductions. (:issue:`21090`, :issue:`10355`)

*Previous behavior*:

.. code-block:: ipython

   In [3]: df.groupby("a", as_index=False).nunique()
   Out[4]:
      a  b
   0  1  1
   1  1  2

*New behavior*:

.. ipython:: python

   df.groupby("a", as_index=False).nunique()

The method :meth:`core.DataFrameGroupBy.size` would previously ignore ``as_index=False``. Now the grouping columns are returned as columns, making the result a `DataFrame` instead of a `Series`. (:issue:`32599`)

*Previous behavior*:

.. code-block:: ipython

   In [3]: df.groupby("a", as_index=False).size()
   Out[4]:
   a
   x    2
   y    2
   dtype: int64

*New behavior*:

.. ipython:: python

   df.groupby("a", as_index=False).size()

.. _whatsnew_110.api_breaking.apply_applymap_first_once:

apply and applymap on ``DataFrame`` evaluates first row/column only once
^^^^^^^^^^^^^^^^^^^^^^^^^^^^^^^^^^^^^^^^^^^^^^^^^^^^^^^^^^^^^^^^^^^^^^^^

.. ipython:: python

    df = pd.DataFrame({'a': [1, 2], 'b': [3, 6]})

    def func(row):
        print(row)
        return row

*Previous behavior*:

.. code-block:: ipython

    In [4]: df.apply(func, axis=1)
    a    1
    b    3
    Name: 0, dtype: int64
    a    1
    b    3
    Name: 0, dtype: int64
    a    2
    b    6
    Name: 1, dtype: int64
    Out[4]:
       a  b
    0  1  3
    1  2  6

*New behavior*:

.. ipython:: python

    df.apply(func, axis=1)

.. _whatsnew_110.api.other:

Other API changes
^^^^^^^^^^^^^^^^^

- :meth:`Series.describe` will now show distribution percentiles for ``datetime`` dtypes, statistics ``first`` and ``last``
  will now be ``min`` and ``max`` to match with numeric dtypes in :meth:`DataFrame.describe` (:issue:`30164`)
- Added :meth:`DataFrame.value_counts` (:issue:`5377`)
- :meth:`Groupby.groups` now returns an abbreviated representation when called on large dataframes (:issue:`1135`)
- ``loc`` lookups with an object-dtype :class:`Index` and an integer key will now raise ``KeyError`` instead of ``TypeError`` when key is missing (:issue:`31905`)
- Using a :func:`pandas.api.indexers.BaseIndexer` with ``count``, ``min``, ``max``, ``median``, ``skew``,  ``cov``, ``corr`` will now return correct results for any monotonic :func:`pandas.api.indexers.BaseIndexer` descendant (:issue:`32865`)
- Added a :func:`pandas.api.indexers.FixedForwardWindowIndexer` class to support forward-looking windows during ``rolling`` operations.
- Added :class:`pandas.errors.InvalidIndexError` (:issue:`34570`).
- :meth:`DataFrame.swaplevels` now raises a  ``TypeError`` if the axis is not a :class:`MultiIndex`.
  Previously an ``AttributeError`` was raised (:issue:`31126`)
- :meth:`DataFrame.xs` now raises a  ``TypeError`` if a ``level`` keyword is supplied and the axis is not a :class:`MultiIndex`.
  Previously an ``AttributeError`` was raised (:issue:`33610`)
- :meth:`DataFrameGroupby.mean` and :meth:`SeriesGroupby.mean` (and similarly for :meth:`~DataFrameGroupby.median`, :meth:`~DataFrameGroupby.std` and :meth:`~DataFrameGroupby.var`)
  now raise a  ``TypeError`` if a not-accepted keyword argument is passed into it.
  Previously a ``UnsupportedFunctionCall`` was raised (``AssertionError`` if ``min_count`` passed into :meth:`~DataFrameGroupby.median`) (:issue:`31485`)
- :meth:`DataFrame.at` and :meth:`Series.at` will raise a ``TypeError`` instead of a ``ValueError`` if an incompatible key is passed, and ``KeyError`` if a missing key is passed, matching the behavior of ``.loc[]`` (:issue:`31722`)
- Passing an integer dtype other than ``int64`` to ``np.array(period_index, dtype=...)`` will now raise ``TypeError`` instead of incorrectly using ``int64`` (:issue:`32255`)
- Passing an invalid ``fill_value`` to :meth:`Categorical.take` raises a ``ValueError`` instead of ``TypeError`` (:issue:`33660`)
- Combining a ``Categorical`` with integer categories and which contains missing values
  with a float dtype column in operations such as :func:`concat` or :meth:`~DataFrame.append`
  will now result in a float column instead of an object dtyped column (:issue:`33607`)
- :meth:`Series.to_timestamp` now raises a ``TypeError`` if the axis is not a :class:`PeriodIndex`. Previously an ``AttributeError`` was raised (:issue:`33327`)
- :meth:`Series.to_period` now raises a ``TypeError`` if the axis is not a :class:`DatetimeIndex`. Previously an ``AttributeError`` was raised (:issue:`33327`)
- :func: `pandas.api.dtypes.is_string_dtype` no longer incorrectly identifies categorical series as string.
- :func:`read_excel` no longer takes ``**kwds`` arguments. This means that passing in keyword ``chunksize`` now raises a ``TypeError``
  (previously raised a ``NotImplementedError``), while passing in keyword ``encoding`` now raises a ``TypeError`` (:issue:`34464`)
- :func: `merge` now checks ``suffixes`` parameter type to be ``tuple`` and raises ``TypeError``, whereas before a ``list`` or ``set`` were accepted and that the ``set`` could produce unexpected results (:issue:`33740`)
- :class:`Period` no longer accepts tuples for the ``freq`` argument (:issue:`34658`)
- :meth:`Series.interpolate` and :meth:`DataFrame.interpolate` now raises ValueError if ``limit_direction`` is 'forward' or 'both' and ``method`` is 'backfill' or 'bfill' or ``limit_direction`` is 'backward' or 'both' and ``method`` is 'pad' or 'ffill' (:issue:`34746`)


Increased minimum versions for dependencies
^^^^^^^^^^^^^^^^^^^^^^^^^^^^^^^^^^^^^^^^^^^

Some minimum supported versions of dependencies were updated (:issue:`33718`, :issue:`29766`, :issue:`29723`, pytables >= 3.4.3).
If installed, we now require:

+-----------------+-----------------+----------+---------+
| Package         | Minimum Version | Required | Changed |
+=================+=================+==========+=========+
| numpy           | 1.15.4          |    X     |    X    |
+-----------------+-----------------+----------+---------+
| pytz            | 2015.4          |    X     |         |
+-----------------+-----------------+----------+---------+
| python-dateutil | 2.7.3           |    X     |    X    |
+-----------------+-----------------+----------+---------+
| bottleneck      | 1.2.1           |          |         |
+-----------------+-----------------+----------+---------+
| numexpr         | 2.6.2           |          |         |
+-----------------+-----------------+----------+---------+
| pytest (dev)    | 4.0.2           |          |         |
+-----------------+-----------------+----------+---------+

For `optional libraries <https://dev.pandas.io/docs/install.html#dependencies>`_ the general recommendation is to use the latest version.
The following table lists the lowest version per library that is currently being tested throughout the development of pandas.
Optional libraries below the lowest tested version may still work, but are not considered supported.

+-----------------+-----------------+---------+
| Package         | Minimum Version | Changed |
+=================+=================+=========+
| beautifulsoup4  | 4.6.0           |         |
+-----------------+-----------------+---------+
| fastparquet     | 0.3.2           |         |
+-----------------+-----------------+---------+
| gcsfs           | 0.2.2           |         |
+-----------------+-----------------+---------+
| lxml            | 3.8.0           |         |
+-----------------+-----------------+---------+
| matplotlib      | 2.2.2           |         |
+-----------------+-----------------+---------+
| numba           | 0.46.0          |         |
+-----------------+-----------------+---------+
| openpyxl        | 2.5.7           |         |
+-----------------+-----------------+---------+
| pyarrow         | 0.13.0          |         |
+-----------------+-----------------+---------+
| pymysql         | 0.7.1           |         |
+-----------------+-----------------+---------+
| pytables        | 3.4.3           |    X    |
+-----------------+-----------------+---------+
| s3fs            | 0.3.0           |         |
+-----------------+-----------------+---------+
| scipy           | 1.2.0           |    X    |
+-----------------+-----------------+---------+
| sqlalchemy      | 1.1.4           |         |
+-----------------+-----------------+---------+
| xarray          | 0.8.2           |         |
+-----------------+-----------------+---------+
| xlrd            | 1.1.0           |         |
+-----------------+-----------------+---------+
| xlsxwriter      | 0.9.8           |         |
+-----------------+-----------------+---------+
| xlwt            | 1.2.0           |         |
+-----------------+-----------------+---------+
| pandas-gbq      | 1.2.0           |    X    |
+-----------------+-----------------+---------+

See :ref:`install.dependencies` and :ref:`install.optional_dependencies` for more.

Development Changes
^^^^^^^^^^^^^^^^^^^

- The minimum version of Cython is now the most recent bug-fix version (0.29.16) (:issue:`33334`).


.. _whatsnew_110.deprecations:

Deprecations
~~~~~~~~~~~~

- Lookups on a :class:`Series` with a single-item list containing a slice (e.g. ``ser[[slice(0, 4)]]``) are deprecated, will raise in a future version.  Either convert the list to tuple, or pass the slice directly instead (:issue:`31333`)

- :meth:`DataFrame.mean` and :meth:`DataFrame.median` with ``numeric_only=None`` will include datetime64 and datetime64tz columns in a future version (:issue:`29941`)
- Setting values with ``.loc`` using a positional slice is deprecated and will raise in a future version.  Use ``.loc`` with labels or ``.iloc`` with positions instead (:issue:`31840`)
- :meth:`DataFrame.to_dict` has deprecated accepting short names for ``orient`` in future versions (:issue:`32515`)
- :meth:`Categorical.to_dense` is deprecated and will be removed in a future version, use ``np.asarray(cat)`` instead (:issue:`32639`)
- The ``fastpath`` keyword in the ``SingleBlockManager`` constructor is deprecated and will be removed in a future version (:issue:`33092`)
- :meth:`Index.is_mixed` is deprecated and will be removed in a future version, check ``index.inferred_type`` directly instead (:issue:`32922`)

- Passing any arguments but the first one to  :func:`read_html` as
  positional arguments is deprecated since version 1.1. All other
  arguments should be given as keyword arguments (:issue:`27573`).

- Passing any arguments but `path_or_buf` (the first one) to
  :func:`read_json` as positional arguments is deprecated since
  version 1.1. All other arguments should be given as keyword
  arguments (:issue:`27573`).

- Passing any arguments but the first 2 to  :func:`read_excel` as
  positional arguments is deprecated since version 1.1. All other
  arguments should be given as keyword arguments (:issue:`27573`).

- :func:`pandas.api.types.is_categorical` is deprecated and will be removed in a future version; use `:func:pandas.api.types.is_categorical_dtype` instead (:issue:`33385`)
- :meth:`Index.get_value` is deprecated and will be removed in a future version (:issue:`19728`)
- :meth:`Series.dt.week` and `Series.dt.weekofyear` are deprecated and will be removed in a future version, use :meth:`Series.dt.isocalendar().week` instead (:issue:`33595`)
- :meth:`DatetimeIndex.week` and `DatetimeIndex.weekofyear` are deprecated and will be removed in a future version, use :meth:`DatetimeIndex.isocalendar().week` instead (:issue:`33595`)
- :meth:`DatetimeArray.week` and `DatetimeArray.weekofyear` are deprecated and will be removed in a future version, use :meth:`DatetimeArray.isocalendar().week` instead (:issue:`33595`)
- :meth:`DateOffset.__call__` is deprecated and will be removed in a future version, use ``offset + other`` instead (:issue:`34171`)
- :meth:`DataFrame.tshift` and :meth:`Series.tshift` are deprecated and will be removed in a future version, use :meth:`DataFrame.shift` and :meth:`Series.shift` instead (:issue:`11631`)
- Indexing an :class:`Index` object with a float key is deprecated, and will
  raise an ``IndexError`` in the future. You can manually convert to an integer key
  instead (:issue:`34191`).
- The ``squeeze`` keyword in the ``groupby`` function is deprecated and will be removed in a future version (:issue:`32380`)
- The ``tz`` keyword in :meth:`Period.to_timestamp` is deprecated and will be removed in a future version; use `per.to_timestamp(...).tz_localize(tz)`` instead (:issue:`34522`)

.. ---------------------------------------------------------------------------


.. _whatsnew_110.performance:

Performance improvements
~~~~~~~~~~~~~~~~~~~~~~~~

- Performance improvement in :class:`Timedelta` constructor (:issue:`30543`)
- Performance improvement in :class:`Timestamp` constructor (:issue:`30543`)
- Performance improvement in flex arithmetic ops between :class:`DataFrame` and :class:`Series` with ``axis=0`` (:issue:`31296`)
- Performance improvement in  arithmetic ops between :class:`DataFrame` and :class:`Series` with ``axis=1`` (:issue:`33600`)
- The internal index method :meth:`~Index._shallow_copy` now copies cached attributes over to the new index,
  avoiding creating these again on the new index. This can speed up many operations that depend on creating copies of
  existing indexes (:issue:`28584`, :issue:`32640`, :issue:`32669`)
- Significant performance improvement when creating a :class:`DataFrame` with
  sparse values from ``scipy.sparse`` matrices using the
  :meth:`DataFrame.sparse.from_spmatrix` constructor (:issue:`32821`,
  :issue:`32825`,  :issue:`32826`, :issue:`32856`, :issue:`32858`).
- Performance improvement for groupby methods :meth:`~pandas.core.groupby.groupby.Groupby.first`
  and :meth:`~pandas.core.groupby.groupby.Groupby.last` (:issue:`34178`)
- Performance improvement in :func:`factorize` for nullable (integer and boolean) dtypes (:issue:`33064`).
- Performance improvement in reductions (sum, prod, min, max) for nullable (integer and boolean) dtypes (:issue:`30982`, :issue:`33261`, :issue:`33442`).
- Performance improvement in arithmetic operations between two :class:`DataFrame` objects (:issue:`32779`)
- Performance improvement in :class:`pandas.core.groupby.RollingGroupby` (:issue:`34052`)
- Performance improvement in arithmetic operations (sub, add, mul, div) for MultiIndex (:issue:`34297`)
- Performance improvement in `DataFrame[bool_indexer]` when `bool_indexer` is a list (:issue:`33924`)

.. ---------------------------------------------------------------------------

.. _whatsnew_110.bug_fixes:

Bug fixes
~~~~~~~~~


Categorical
^^^^^^^^^^^

- Bug where :func:`merge` was unable to join on non-unique categorical indices (:issue:`28189`)
- Bug when passing categorical data to :class:`Index` constructor along with ``dtype=object`` incorrectly returning a :class:`CategoricalIndex` instead of object-dtype :class:`Index` (:issue:`32167`)
- Bug where :class:`Categorical` comparison operator ``__ne__`` would incorrectly evaluate to ``False`` when either element was missing (:issue:`32276`)
- :meth:`Categorical.fillna` now accepts :class:`Categorical` ``other`` argument (:issue:`32420`)

Datetimelike
^^^^^^^^^^^^

- Bug in :class:`Timestamp` where constructing :class:`Timestamp` from ambiguous epoch time and calling constructor again changed :meth:`Timestamp.value` property (:issue:`24329`)
- :meth:`DatetimeArray.searchsorted`, :meth:`TimedeltaArray.searchsorted`, :meth:`PeriodArray.searchsorted` not recognizing non-pandas scalars and incorrectly raising ``ValueError`` instead of ``TypeError`` (:issue:`30950`)
- Bug in :class:`Timestamp` where constructing :class:`Timestamp` with dateutil timezone less than 128 nanoseconds before daylight saving time switch from winter to summer would result in nonexistent time (:issue:`31043`)
- Bug in :meth:`Period.to_timestamp`, :meth:`Period.start_time` with microsecond frequency returning a timestamp one nanosecond earlier than the correct time (:issue:`31475`)
- :class:`Timestamp` raising confusing error message when year, month or day is missing (:issue:`31200`)
- Bug in :class:`DatetimeIndex` constructor incorrectly accepting ``bool``-dtyped inputs (:issue:`32668`)
- Bug in :meth:`DatetimeIndex.searchsorted` not accepting a ``list`` or :class:`Series` as its argument (:issue:`32762`)
- Bug where :meth:`PeriodIndex` raised when passed a :class:`Series` of strings (:issue:`26109`)
- Bug in :class:`Timestamp` arithmetic when adding or subtracting a ``np.ndarray`` with ``timedelta64`` dtype (:issue:`33296`)
- Bug in :meth:`DatetimeIndex.to_period` not infering the frequency when called with no arguments (:issue:`33358`)
- Bug in :meth:`DatetimeIndex.tz_localize` incorrectly retaining ``freq`` in some cases where the original freq is no longer valid (:issue:`30511`)
- Bug in :meth:`DatetimeIndex.intersection` losing ``freq`` and timezone in some cases (:issue:`33604`)
- Bug in :meth:`DatetimeIndex.get_indexer` where incorrect output would be returned for mixed datetime-like targets (:issue:`33741`)
- Bug in :class:`DatetimeIndex` addition and subtraction with some types of :class:`DateOffset` objects incorrectly retaining an invalid ``freq`` attribute (:issue:`33779`)
- Bug in :class:`DatetimeIndex` where setting the ``freq`` attribute on an index could silently change the ``freq`` attribute on another index viewing the same data (:issue:`33552`)
- :meth:`DataFrame.min`/:meth:`DataFrame.max` not returning consistent result with :meth:`Series.min`/:meth:`Series.max` when called on objects initialized with empty :func:`pd.to_datetime`
- Bug in :meth:`DatetimeIndex.intersection` and :meth:`TimedeltaIndex.intersection` with results not having the correct ``name`` attribute (:issue:`33904`)
- Bug in :meth:`DatetimeArray.__setitem__`, :meth:`TimedeltaArray.__setitem__`, :meth:`PeriodArray.__setitem__` incorrectly allowing values with ``int64`` dtype to be silently cast (:issue:`33717`)
- Bug in subtracting :class:`TimedeltaIndex` from :class:`Period` incorrectly raising ``TypeError`` in some cases where it should succeed and ``IncompatibleFrequency`` in some cases where it should raise ``TypeError`` (:issue:`33883`)
- The ``freq`` keyword in :class:`Period`, :func:`date_range`, :func:`period_range`, :func:`pd.tseries.frequencies.to_offset` no longer allows tuples, pass as string instead (:issue:`34703`)

Timedelta
^^^^^^^^^

- Bug in constructing a :class:`Timedelta` with a high precision integer that would round the :class:`Timedelta` components (:issue:`31354`)
- Bug in dividing ``np.nan`` or ``None`` by :class:`Timedelta`` incorrectly returning ``NaT`` (:issue:`31869`)
- Timedeltas now understand ``µs`` as identifier for microsecond (:issue:`32899`)
- :class:`Timedelta` string representation now includes nanoseconds, when nanoseconds are non-zero (:issue:`9309`)
- Bug in comparing a :class:`Timedelta`` object against a ``np.ndarray`` with ``timedelta64`` dtype incorrectly viewing all entries as unequal (:issue:`33441`)
- Bug in :func:`timedelta_range` that produced an extra point on a edge case (:issue:`30353`, :issue:`33498`)
- Bug in :meth:`DataFrame.resample` that produced an extra point on a edge case (:issue:`30353`, :issue:`13022`, :issue:`33498`)
- Bug in :meth:`DataFrame.resample` that ignored the ``loffset`` argument when dealing with timedelta (:issue:`7687`, :issue:`33498`)
- Bug in :class:`Timedelta` and `pandas.to_timedelta` that ignored `unit`-argument for string input (:issue:`12136`)

Timezones
^^^^^^^^^

- Bug in :func:`to_datetime` with ``infer_datetime_format=True`` where timezone names (e.g. ``UTC``) would not be parsed correctly (:issue:`33133`)
-


Numeric
^^^^^^^
- Bug in :meth:`DataFrame.floordiv` with ``axis=0`` not treating division-by-zero like :meth:`Series.floordiv` (:issue:`31271`)
- Bug in :meth:`to_numeric` with string argument ``"uint64"`` and ``errors="coerce"`` silently fails (:issue:`32394`)
- Bug in :meth:`to_numeric` with ``downcast="unsigned"`` fails for empty data (:issue:`32493`)
- Bug in :meth:`DataFrame.mean` with ``numeric_only=False`` and either ``datetime64`` dtype or ``PeriodDtype`` column incorrectly raising ``TypeError`` (:issue:`32426`)
- Bug in :meth:`DataFrame.count` with ``level="foo"`` and index level ``"foo"`` containing NaNs causes segmentation fault (:issue:`21824`)
- Bug in :meth:`DataFrame.diff` with ``axis=1`` returning incorrect results with mixed dtypes (:issue:`32995`)
- Bug in :meth:`DataFrame.corr` and :meth:`DataFrame.cov` raising when handling nullable integer columns with ``pandas.NA`` (:issue:`33803`)
- Bug in :class:`DataFrame` and :class:`Series` addition and subtraction between object-dtype objects and ``datetime64`` dtype objects (:issue:`33824`)

Conversion
^^^^^^^^^^
- Bug in :class:`Series` construction from NumPy array with big-endian ``datetime64`` dtype (:issue:`29684`)
- Bug in :class:`Timedelta` construction with large nanoseconds keyword value (:issue:`32402`)
- Bug in :class:`DataFrame` construction where sets would be duplicated rather than raising (:issue:`32582`)

Strings
^^^^^^^

- Bug in the :meth:`~Series.astype` method when converting "string" dtype data to nullable integer dtype (:issue:`32450`).
- Fixed issue where taking ``min`` or ``max`` of a ``StringArray`` or ``Series`` with ``StringDtype`` type would raise. (:issue:`31746`)
- Bug in :meth:`Series.str.cat` returning ``NaN`` output when other had :class:`Index` type (:issue:`33425`)


Interval
^^^^^^^^
- Bug in :class:`IntervalArray` incorrectly allowing the underlying data to be changed when setting values (:issue:`32782`)
-

Indexing
^^^^^^^^
- Bug in slicing on a :class:`DatetimeIndex` with a partial-timestamp dropping high-resolution indices near the end of a year, quarter, or month (:issue:`31064`)
- Bug in :meth:`PeriodIndex.get_loc` treating higher-resolution strings differently from :meth:`PeriodIndex.get_value` (:issue:`31172`)
- Bug in :meth:`Series.at` and :meth:`DataFrame.at` not matching ``.loc`` behavior when looking up an integer in a :class:`Float64Index` (:issue:`31329`)
- Bug in :meth:`PeriodIndex.is_monotonic` incorrectly returning ``True`` when containing leading ``NaT`` entries (:issue:`31437`)
- Bug in :meth:`DatetimeIndex.get_loc` raising ``KeyError`` with converted-integer key instead of the user-passed key (:issue:`31425`)
- Bug in :meth:`Series.xs` incorrectly returning ``Timestamp`` instead of ``datetime64`` in some object-dtype cases (:issue:`31630`)
- Bug in :meth:`DataFrame.iat` incorrectly returning ``Timestamp`` instead of ``datetime`` in some object-dtype cases (:issue:`32809`)
- Bug in :meth:`DataFrame.at` when either columns or index is non-unique (:issue:`33041`)
- Bug in :meth:`Series.loc` and :meth:`DataFrame.loc` when indexing with an integer key on a object-dtype :class:`Index` that is not all-integers (:issue:`31905`)
- Bug in :meth:`DataFrame.iloc.__setitem__` on a :class:`DataFrame` with duplicate columns incorrectly setting values for all matching columns (:issue:`15686`, :issue:`22036`)
- Bug in :meth:`DataFrame.loc:` and :meth:`Series.loc` with a :class:`DatetimeIndex`, :class:`TimedeltaIndex`, or :class:`PeriodIndex` incorrectly allowing lookups of non-matching datetime-like dtypes (:issue:`32650`)
- Bug in :meth:`Series.__getitem__` indexing with non-standard scalars, e.g. ``np.dtype`` (:issue:`32684`)
- Bug in :class:`Index` constructor where an unhelpful error message was raised for ``numpy`` scalars (:issue:`33017`)
- Bug in :meth:`DataFrame.lookup` incorrectly raising an ``AttributeError`` when ``frame.index`` or ``frame.columns`` is not unique; this will now raise a ``ValueError`` with a helpful error message (:issue:`33041`)
- Bug in :meth:`DataFrame.iloc.__setitem__` creating a new array instead of overwriting ``Categorical`` values in-place (:issue:`32831`)
- Bug in :class:`Interval` where a :class:`Timedelta` could not be added or subtracted from a :class:`Timestamp` interval (:issue:`32023`)
- Bug in :meth:`DataFrame.copy` _item_cache not invalidated after copy causes post-copy value updates to not be reflected (:issue:`31784`)
- Fixed regression in :meth:`DataFrame.loc` and :meth:`Series.loc` throwing an error when a ``datetime64[ns, tz]`` value is provided (:issue:`32395`)
- Bug in `Series.__getitem__` with an integer key and a :class:`MultiIndex` with leading integer level failing to raise ``KeyError`` if the key is not present in the first level (:issue:`33355`)
- Bug in :meth:`DataFrame.iloc` when slicing a single column-:class:`DataFrame`` with ``ExtensionDtype`` (e.g. ``df.iloc[:, :1]``) returning an invalid result (:issue:`32957`)
- Bug in :meth:`DatetimeIndex.insert` and :meth:`TimedeltaIndex.insert` causing index ``freq`` to be lost when setting an element into an empty :class:`Series` (:issue:33573`)
- Bug in :meth:`Series.__setitem__` with an :class:`IntervalIndex` and a list-like key of integers (:issue:`33473`)
- Bug in :meth:`Series.__getitem__` allowing missing labels with ``np.ndarray``, :class:`Index`, :class:`Series` indexers but not ``list``, these now all raise ``KeyError`` (:issue:`33646`)
- Bug in :meth:`DataFrame.truncate` and :meth:`Series.truncate` where index was assumed to be monotone increasing (:issue:`33756`)
- Indexing with a list of strings representing datetimes failed on :class:`DatetimeIndex` or :class:`PeriodIndex`(:issue:`11278`)
- Bug in :meth:`Series.at` when used with a :class:`MultiIndex` would raise an exception on valid inputs (:issue:`26989`)
- Bug in :meth:`DataFrame.loc` with dictionary of values changes columns with dtype of ``int`` to ``float`` (:issue:`34573`)
- Bug in :meth:`Series.loc` when used with a :class:`MultiIndex` would raise an IndexingError when accessing a None value (:issue:`34318`)

Missing
^^^^^^^
- Calling :meth:`fillna` on an empty Series now correctly returns a shallow copied object. The behaviour is now consistent with :class:`Index`, :class:`DataFrame` and a non-empty :class:`Series` (:issue:`32543`).
- Bug in :meth:`replace` when argument ``to_replace`` is of type dict/list and is used on a :class:`Series` containing ``<NA>`` was raising a ``TypeError``. The method now handles this by ignoring ``<NA>`` values when doing the comparison for the replacement (:issue:`32621`)
- Bug in :meth:`~Series.any` and :meth:`~Series.all` incorrectly returning ``<NA>`` for all ``False`` or all ``True`` values using the nulllable boolean dtype and with ``skipna=False`` (:issue:`33253`)
- Clarified documentation on interpolate with method =akima. The ``der`` parameter must be scalar or None (:issue:`33426`)
- :meth:`DataFrame.interpolate` uses the correct axis convention now. Previously interpolating along columns lead to interpolation along indices and vice versa. Furthermore interpolating with methods ``pad``, ``ffill``, ``bfill`` and ``backfill`` are identical to using these methods with :meth:`fillna` (:issue:`12918`, :issue:`29146`)
- Bug in :meth:`DataFrame.interpolate` when called on a DataFrame with column names of string type was throwing a ValueError. The method is no independing of the type of column names (:issue:`33956`)
- passing :class:`NA` will into a format string using format specs will now work. For example ``"{:.1f}".format(pd.NA)`` would previously raise a ``ValueError``, but will now return the string ``"<NA>"`` (:issue:`34740`)

MultiIndex
^^^^^^^^^^
- Bug in :meth:`Dataframe.loc` when used with a :class:`MultiIndex`. The returned values were not in the same order as the given inputs (:issue:`22797`)

.. ipython:: python

        df = pd.DataFrame(np.arange(4),
                          index=[["a", "a", "b", "b"], [1, 2, 1, 2]])
        # Rows are now ordered as the requested keys
        df.loc[(['b', 'a'], [2, 1]), :]

- Bug in :meth:`MultiIndex.intersection` was not guaranteed to preserve order when ``sort=False``. (:issue:`31325`)

.. ipython:: python

        left = pd.MultiIndex.from_arrays([["b", "a"], [2, 1]])
        right = pd.MultiIndex.from_arrays([["a", "b", "c"], [1, 2, 3]])
        # Common elements are now guaranteed to be ordered by the left side
        left.intersection(right, sort=False)

- Bug when joining 2 Multi-indexes, without specifying level with different columns. Return-indexers parameter is ignored. (:issue:`34074`)

I/O
^^^
- Bug in :meth:`read_json` where integer overflow was occurring when json contains big number strings. (:issue:`30320`)
- `read_csv` will now raise a ``ValueError`` when the arguments `header` and `prefix` both are not `None`. (:issue:`27394`)
- Bug in :meth:`DataFrame.to_json` was raising ``NotFoundError`` when ``path_or_buf`` was an S3 URI (:issue:`28375`)
- Bug in :meth:`DataFrame.to_parquet` overwriting pyarrow's default for
  ``coerce_timestamps``; following pyarrow's default allows writing nanosecond
  timestamps with ``version="2.0"`` (:issue:`31652`).
- Bug in :meth:`read_csv` was raising `TypeError` when `sep=None` was used in combination with `comment` keyword (:issue:`31396`)
- Bug in :class:`HDFStore` that caused it to set to ``int64`` the dtype of a ``datetime64`` column when reading a DataFrame in Python 3 from fixed format written in Python 2 (:issue:`31750`)
- :func:`read_sas()` now handles dates and datetimes larger than :attr:`Timestamp.max` returning them as :class:`datetime.datetime` objects (:issue:`20927`)
- Bug in :meth:`DataFrame.to_json` where ``Timedelta`` objects would not be serialized correctly with ``date_format="iso"`` (:issue:`28256`)
- :func:`read_csv` will raise a ``ValueError`` when the column names passed in `parse_dates` are missing in the Dataframe (:issue:`31251`)
- Bug in :meth:`read_excel` where a UTF-8 string with a high surrogate would cause a segmentation violation (:issue:`23809`)
- Bug in :meth:`read_csv` was causing a file descriptor leak on an empty file (:issue:`31488`)
- Bug in :meth:`read_csv` was causing a segfault when there were blank lines between the header and data rows (:issue:`28071`)
- Bug in :meth:`read_csv` was raising a misleading exception on a permissions issue (:issue:`23784`)
- Bug in :meth:`read_csv` was raising an ``IndexError`` when header=None and 2 extra data columns
- Bug in :meth:`read_sas` was raising an ``AttributeError`` when reading files from Google Cloud Storage (issue:`33069`)
- Bug in :meth:`DataFrame.to_sql` where an ``AttributeError`` was raised when saving an out of bounds date (:issue:`26761`)
- Bug in :meth:`read_excel` did not correctly handle multiple embedded spaces in OpenDocument text cells. (:issue:`32207`)
- Bug in :meth:`read_json` was raising ``TypeError`` when reading a list of booleans into a Series. (:issue:`31464`)
- Bug in :func:`pandas.io.json.json_normalize` where location specified by `record_path` doesn't point to an array. (:issue:`26284`)
- :func:`pandas.read_hdf` has a more explicit error message when loading an
  unsupported HDF file (:issue:`9539`)
- Bug in :meth:`~DataFrame.read_feather` was raising an `ArrowIOError` when reading an s3 or http file path (:issue:`29055`)
- Bug in :meth:`~DataFrame.to_excel` could not handle the column name `render` and was raising an ``KeyError`` (:issue:`34331`)
- Bug in :meth:`~SQLDatabase.execute` was raising a ``ProgrammingError`` for some DB-API drivers when the SQL statement contained the `%` character and no parameters were present (:issue:`34211`)
- Bug in :meth:`~pandas.io.stata.StataReader` which resulted in categorical variables with difference dtypes when reading data using an iterator. (:issue:`31544`)
- :meth:`HDFStore.keys` has now an optional `include` parameter that allows the retrieval of all native HDF5 table names (:issue:`29916`)

Plotting
^^^^^^^^

- :func:`.plot` for line/bar now accepts color by dictonary (:issue:`8193`).
- Bug in :meth:`DataFrame.plot.hist` where weights are not working for multiple columns (:issue:`33173`)
- Bug in :meth:`DataFrame.boxplot` and :meth:`DataFrame.plot.boxplot` lost color attributes of ``medianprops``, ``whiskerprops``, ``capprops`` and ``medianprops`` (:issue:`30346`)
- Bug in :meth:`DataFrame.hist` where the order of ``column`` argument was ignored (:issue:`29235`)
- Bug in :meth:`DataFrame.plot.scatter` that when adding multiple plots with different ``cmap``, colorbars alway use the first ``cmap`` (:issue:`33389`)
- Bug in :meth:`DataFrame.plot.scatter` was adding a colorbar to the plot even if the argument `c` was assigned to a column containing color names (:issue:`34316`)

Groupby/resample/rolling
^^^^^^^^^^^^^^^^^^^^^^^^

- Bug in :meth:`GroupBy.apply` raises ``ValueError`` when the ``by`` axis is not sorted and has duplicates and the applied ``func`` does not mutate passed in objects (:issue:`30667`)
- Bug in :meth:`DataFrameGroupby.transform` produces incorrect result with transformation functions (:issue:`30918`)
- Bug in :meth:`Groupby.transform` was returning the wrong result when grouping by multiple keys of which some were categorical and others not (:issue:`32494`)
- Bug in :meth:`GroupBy.count` causes segmentation fault when grouped-by column contains NaNs (:issue:`32841`)
- Bug in :meth:`DataFrame.groupby` and :meth:`Series.groupby` produces inconsistent type when aggregating Boolean series (:issue:`32894`)
- Bug in :meth:`DataFrameGroupBy.sum` and :meth:`SeriesGroupBy.sum` where a large negative number would be returned when the number of non-null values was below ``min_count`` for nullable integer dtypes (:issue:`32861`)
- Bug in :meth:`SeriesGroupBy.quantile` raising on nullable integers (:issue:`33136`)
- Bug in :meth:`DataFrame.resample` where an ``AmbiguousTimeError`` would be raised when the resulting timezone aware :class:`DatetimeIndex` had a DST transition at midnight (:issue:`25758`)
- Bug in :meth:`DataFrame.groupby` where a ``ValueError`` would be raised when grouping by a categorical column with read-only categories and ``sort=False`` (:issue:`33410`)
- Bug in :meth:`GroupBy.agg`, :meth:`GroupBy.transform`, and :meth:`GroupBy.resample` where subclasses are not preserved (:issue:`28330`)
- Bug in :meth:`core.groupby.DataFrameGroupBy.apply` where the output index shape for functions returning a DataFrame which is equally indexed
  to the input DataFrame is inconsistent. An internal heuristic to detect index mutation would behave differently for equal but not identical
  indices. In particular, the result index shape might change if a copy of the input would be returned.
  The behaviour now is consistent, independent of internal heuristics. (:issue:`31612`, :issue:`14927`, :issue:`13056`)
- Bug in :meth:`SeriesGroupBy.agg` where any column name was accepted in the named aggregation of ``SeriesGroupBy`` previously. The behaviour now allows only ``str`` and callables else would raise ``TypeError``. (:issue:`34422`)
- Bug in :meth:`DataFrame.groupby` lost index, when one of the ``agg`` keys referenced an empty list (:issue:`32580`)
- Bug in :meth:`Rolling.apply` where ``center=True`` was ignored when ``engine='numba'`` was specified (:issue:`34784`)

Reshaping
^^^^^^^^^

- Bug effecting all numeric and boolean reduction methods not returning subclassed data type. (:issue:`25596`)
- Bug in :meth:`DataFrame.pivot_table` when only MultiIndexed columns is set (:issue:`17038`)
- Bug in :meth:`DataFrame.unstack` and :meth:`Series.unstack` can take tuple names in MultiIndexed data (:issue:`19966`)
- Bug in :meth:`DataFrame.pivot_table` when ``margin`` is ``True`` and only ``column`` is defined (:issue:`31016`)
- Fix incorrect error message in :meth:`DataFrame.pivot` when ``columns`` is set to ``None``. (:issue:`30924`)
- Bug in :func:`crosstab` when inputs are two Series and have tuple names, the output will keep dummy MultiIndex as columns. (:issue:`18321`)
- :meth:`DataFrame.pivot` can now take lists for ``index`` and ``columns`` arguments (:issue:`21425`)
- Bug in :func:`concat` where the resulting indices are not copied when ``copy=True`` (:issue:`29879`)
- Bug where :meth:`Index.astype` would lose the name attribute when converting from ``Float64Index`` to ``Int64Index``, or when casting to an ``ExtensionArray`` dtype (:issue:`32013`)
- :meth:`Series.append` will now raise a ``TypeError`` when passed a DataFrame or a sequence containing Dataframe (:issue:`31413`)
- :meth:`DataFrame.replace` and :meth:`Series.replace` will raise a ``TypeError`` if ``to_replace`` is not an expected type. Previously the ``replace`` would fail silently (:issue:`18634`)
- Bug on inplace operation of a Series that was adding a column to the DataFrame from where it was originally dropped from (using inplace=True) (:issue:`30484`)
- Bug in :meth:`DataFrame.apply` where callback was called with :class:`Series` parameter even though ``raw=True`` requested. (:issue:`32423`)
- Bug in :meth:`DataFrame.pivot_table` losing timezone information when creating a :class:`MultiIndex` level from a column with timezone-aware dtype (:issue:`32558`)
- Bug in :meth:`concat` where when passing a non-dict mapping as ``objs`` would raise a ``TypeError`` (:issue:`32863`)
- :meth:`DataFrame.agg` now provides more descriptive ``SpecificationError`` message when attempting to aggregating non-existant column (:issue:`32755`)
- Bug in :meth:`DataFrame.unstack` when MultiIndexed columns and MultiIndexed rows were used (:issue:`32624`, :issue:`24729` and :issue:`28306`)
- Bug in :meth:`DataFrame.corrwith()`, :meth:`DataFrame.memory_usage()`, :meth:`DataFrame.dot()`,
  :meth:`DataFrame.idxmin()`, :meth:`DataFrame.idxmax()`, :meth:`DataFrame.duplicated()`, :meth:`DataFrame.isin()`,
  :meth:`DataFrame.count()`, :meth:`Series.explode()`, :meth:`Series.asof()` and :meth:`DataFrame.asof()` not
  returning subclassed types. (:issue:`31331`)
- Bug in :func:`concat` was not allowing for concatenation of ``DataFrame`` and ``Series`` with duplicate keys (:issue:`33654`)
- Bug in :func:`cut` raised an error when non-unique labels (:issue:`33141`)
- Ensure only named functions can be used in :func:`eval()` (:issue:`32460`)
- Bug in :func:`Dataframe.aggregate` and :func:`Series.aggregate` was causing recursive loop in some cases (:issue:`34224`)
- Fixed bug in :func:`melt` where melting MultiIndex columns with ``col_level`` > 0 would raise a ``KeyError`` on ``id_vars`` (:issue:`34129`)
<<<<<<< HEAD
- Fixed regression where :meth:`DataFrame.apply` would raise ``ValueError`` for elements whth ``S`` dtype (:issue:`34529`)
=======
- Bug in :meth:`Series.where` with an empty Series and empty ``cond`` having non-bool dtype (:issue:`34592`)
>>>>>>> 72aed3e3

Sparse
^^^^^^
- Creating a :class:`SparseArray` from timezone-aware dtype will issue a warning before dropping timezone information, instead of doing so silently (:issue:`32501`)
- Bug in :meth:`arrays.SparseArray.from_spmatrix` wrongly read scipy sparse matrix (:issue:`31991`)
- Bug in :meth:`Series.sum` with ``SparseArray`` raises ``TypeError`` (:issue:`25777`)
- Bug where :class:`DataFrame` containing :class:`SparseArray` filled with ``NaN`` when indexed by a list-like (:issue:`27781`, :issue:`29563`)
- The repr of :class:`SparseDtype` now includes the repr of its ``fill_value`` attribute. Previously it used ``fill_value``'s  string representation (:issue:`34352`)

ExtensionArray
^^^^^^^^^^^^^^

- Fixed bug where :meth:`Series.value_counts` would raise on empty input of ``Int64`` dtype (:issue:`33317`)
- Fixed bug where :meth:`StringArray.isna` would return ``False`` for NA values when ``pandas.options.mode.use_inf_as_na`` was set to ``True`` (:issue:`33655`)
- Fixed bug in :class:`Series` construction with EA dtype and index but no data or scalar data fails (:issue:`26469`)
- Fixed bug that caused :meth:`Series.__repr__()` to crash for extension types whose elements are multidimensional arrays (:issue:`33770`).
- Fixed bug where :meth:`Series.update` would raise a ``ValueError`` for ``ExtensionArray`` dtypes with missing values (:issue:`33980`)
- Fixed bug where :meth:`StringArray.memory_usage` was not implemented (:issue:`33963`)
- Fixed bug where :meth:`DataFrameGroupBy` would ignore the ``min_count`` argument for aggregations on nullable boolean dtypes (:issue:`34051`)
- Fixed bug that `DataFrame(columns=.., dtype='string')` would fail (:issue:`27953`, :issue:`33623`)

Other
^^^^^
- Appending a dictionary to a :class:`DataFrame` without passing ``ignore_index=True`` will raise ``TypeError: Can only append a dict if ignore_index=True``
  instead of ``TypeError: Can only append a Series if ignore_index=True or if the Series has a name`` (:issue:`30871`)
- Set operations on an object-dtype :class:`Index` now always return object-dtype results (:issue:`31401`)
- Bug in :meth:`AbstractHolidayCalendar.holidays` when no rules were defined (:issue:`31415`)
- Bug in :class:`DataFrame` when initiating a frame with lists and assign ``columns`` with nested list for ``MultiIndex`` (:issue:`32173`)
- Bug in :meth:`DataFrame.to_records` incorrectly losing timezone information in timezone-aware ``datetime64`` columns (:issue:`32535`)
- Fixed :func:`pandas.testing.assert_series_equal` to correctly raise if left object is a different subclass with ``check_series_type=True`` (:issue:`32670`).
- :meth:`IntegerArray.astype` now supports ``datetime64`` dtype (:issue:32538`)
- Getting a missing attribute in a query/eval string raises the correct ``AttributeError`` (:issue:`32408`)
- Fixed bug in :func:`pandas.testing.assert_series_equal` where dtypes were checked for ``Interval`` and ``ExtensionArray`` operands when ``check_dtype`` was ``False`` (:issue:`32747`)
- Bug in :meth:`Series.map` not raising on invalid ``na_action`` (:issue:`32815`)
- Bug in :meth:`DataFrame.__dir__` caused a segfault when using unicode surrogates in a column name (:issue:`25509`)
- Bug in :meth:`DataFrame.plot.scatter` caused an error when plotting variable marker sizes (:issue:`32904`)
- :class:`IntegerArray` now implements the ``sum`` operation (:issue:`33172`)
- Bug in :class:`Tick` comparisons raising ``TypeError`` when comparing against timedelta-like objects (:issue:`34088`)
- Bug in :class:`Tick` multiplication raising ``TypeError`` when multiplying by a float (:issue:`34486`)

.. ---------------------------------------------------------------------------

.. _whatsnew_110.contributors:

Contributors
~~~~~~~~~~~~<|MERGE_RESOLUTION|>--- conflicted
+++ resolved
@@ -1049,11 +1049,8 @@
 - Ensure only named functions can be used in :func:`eval()` (:issue:`32460`)
 - Bug in :func:`Dataframe.aggregate` and :func:`Series.aggregate` was causing recursive loop in some cases (:issue:`34224`)
 - Fixed bug in :func:`melt` where melting MultiIndex columns with ``col_level`` > 0 would raise a ``KeyError`` on ``id_vars`` (:issue:`34129`)
-<<<<<<< HEAD
+- Bug in :meth:`Series.where` with an empty Series and empty ``cond`` having non-bool dtype (:issue:`34592`)
 - Fixed regression where :meth:`DataFrame.apply` would raise ``ValueError`` for elements whth ``S`` dtype (:issue:`34529`)
-=======
-- Bug in :meth:`Series.where` with an empty Series and empty ``cond`` having non-bool dtype (:issue:`34592`)
->>>>>>> 72aed3e3
 
 Sparse
 ^^^^^^
