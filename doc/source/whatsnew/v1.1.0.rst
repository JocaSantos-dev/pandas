.. _whatsnew_110:

What's new in 1.1.0 (July 28, 2020)
-----------------------------------

These are the changes in pandas 1.1.0. See :ref:`release` for a full changelog
including other versions of pandas.

{{ header }}

.. ---------------------------------------------------------------------------

Enhancements
~~~~~~~~~~~~

.. _whatsnew_110.specify_missing_labels:

KeyErrors raised by loc specify missing labels
^^^^^^^^^^^^^^^^^^^^^^^^^^^^^^^^^^^^^^^^^^^^^^^^^^
Previously, if labels were missing for a ``.loc`` call, a KeyError was raised stating that this was no longer supported.

Now the error message also includes a list of the missing labels (max 10 items, display width 80 characters). See :issue:`34272`.


.. _whatsnew_110.astype_string:

All dtypes can now be converted to ``StringDtype``
^^^^^^^^^^^^^^^^^^^^^^^^^^^^^^^^^^^^^^^^^^^^^^^^^^

Previously, declaring or converting to :class:`StringDtype` was in general only possible if the data was already only ``str`` or nan-like (:issue:`31204`).
:class:`StringDtype` now works in all situations where ``astype(str)`` or ``dtype=str`` work:

For example, the below now works:

.. ipython:: python

   ser = pd.Series([1, "abc", np.nan], dtype="string")
   ser
   ser[0]
   pd.Series([1, 2, np.nan], dtype="Int64").astype("string")


.. _whatsnew_110.period_index_partial_string_slicing:

Non-monotonic PeriodIndex Partial String Slicing
^^^^^^^^^^^^^^^^^^^^^^^^^^^^^^^^^^^^^^^^^^^^^^^^

:class:`PeriodIndex` now supports partial string slicing for non-monotonic indexes, mirroring :class:`DatetimeIndex` behavior (:issue:`31096`)

For example:

.. ipython:: python

   dti = pd.date_range("2014-01-01", periods=30, freq="30D")
   pi = dti.to_period("D")
   ser_monotonic = pd.Series(np.arange(30), index=pi)
   shuffler = list(range(0, 30, 2)) + list(range(1, 31, 2))
   ser = ser_monotonic[shuffler]
   ser

.. ipython:: python

   ser["2014"]
   ser.loc["May 2015"]


.. _whatsnew_110.dataframe_or_series_comparing:

Comparing two `DataFrame` or two `Series` and summarizing the differences
^^^^^^^^^^^^^^^^^^^^^^^^^^^^^^^^^^^^^^^^^^^^^^^^^^^^^^^^^^^^^^^^^^^^^^^^^

We've added :meth:`DataFrame.compare` and :meth:`Series.compare` for comparing two `DataFrame` or two `Series` (:issue:`30429`)

.. ipython:: python

   df = pd.DataFrame(
       {
           "col1": ["a", "a", "b", "b", "a"],
           "col2": [1.0, 2.0, 3.0, np.nan, 5.0],
           "col3": [1.0, 2.0, 3.0, 4.0, 5.0]
       },
       columns=["col1", "col2", "col3"],
   )
   df

.. ipython:: python

   df2 = df.copy()
   df2.loc[0, 'col1'] = 'c'
   df2.loc[2, 'col3'] = 4.0
   df2

.. ipython:: python

   df.compare(df2)

See :ref:`User Guide <merging.compare>` for more details.


.. _whatsnew_110.groupby_key:

Allow NA in groupby key
^^^^^^^^^^^^^^^^^^^^^^^^

With :ref:`groupby <groupby.dropna>` , we've added a ``dropna`` keyword to :meth:`DataFrame.groupby` and :meth:`Series.groupby` in order to
allow ``NA`` values in group keys. Users can define ``dropna`` to ``False`` if they want to include
``NA`` values in groupby keys. The default is set to ``True`` for ``dropna`` to keep backwards
compatibility (:issue:`3729`)

.. ipython:: python

    df_list = [[1, 2, 3], [1, None, 4], [2, 1, 3], [1, 2, 2]]
    df_dropna = pd.DataFrame(df_list, columns=["a", "b", "c"])

    df_dropna

.. ipython:: python

    # Default `dropna` is set to True, which will exclude NaNs in keys
    df_dropna.groupby(by=["b"], dropna=True).sum()

    # In order to allow NaN in keys, set `dropna` to False
    df_dropna.groupby(by=["b"], dropna=False).sum()

The default setting of ``dropna`` argument is ``True`` which means ``NA`` are not included in group keys.


.. _whatsnew_110.key_sorting:

Sorting with keys
^^^^^^^^^^^^^^^^^

We've added a ``key`` argument to the :class:`DataFrame` and :class:`Series` sorting methods, including
:meth:`DataFrame.sort_values`, :meth:`DataFrame.sort_index`, :meth:`Series.sort_values`,
and :meth:`Series.sort_index`. The ``key`` can be any callable function which is applied
column-by-column to each column used for sorting, before sorting is performed (:issue:`27237`).
See :ref:`sort_values with keys <basics.sort_value_key>` and :ref:`sort_index with keys
<basics.sort_index_key>` for more information.

.. ipython:: python

   s = pd.Series(['C', 'a', 'B'])
   s

.. ipython:: python

   s.sort_values()


Note how this is sorted with capital letters first. If we apply the :meth:`Series.str.lower`
method, we get

.. ipython:: python

   s.sort_values(key=lambda x: x.str.lower())


When applied to a `DataFrame`, they key is applied per-column to all columns or a subset if
`by` is specified, e.g.

.. ipython:: python

   df = pd.DataFrame({'a': ['C', 'C', 'a', 'a', 'B', 'B'],
                      'b': [1, 2, 3, 4, 5, 6]})
   df

.. ipython:: python

   df.sort_values(by=['a'], key=lambda col: col.str.lower())


For more details, see examples and documentation in :meth:`DataFrame.sort_values`,
:meth:`Series.sort_values`, and :meth:`~DataFrame.sort_index`.

.. _whatsnew_110.timestamp_fold_support:

Fold argument support in Timestamp constructor
^^^^^^^^^^^^^^^^^^^^^^^^^^^^^^^^^^^^^^^^^^^^^^

:class:`Timestamp:` now supports the keyword-only fold argument according to `PEP 495 <https://www.python.org/dev/peps/pep-0495/#the-fold-attribute>`_ similar to parent ``datetime.datetime`` class. It supports both accepting fold as an initialization argument and inferring fold from other constructor arguments (:issue:`25057`, :issue:`31338`). Support is limited to ``dateutil`` timezones as ``pytz`` doesn't support fold.

For example:

.. ipython:: python

    ts = pd.Timestamp("2019-10-27 01:30:00+00:00")
    ts.fold

.. ipython:: python

    ts = pd.Timestamp(year=2019, month=10, day=27, hour=1, minute=30,
                      tz="dateutil/Europe/London", fold=1)
    ts

For more on working with fold, see :ref:`Fold subsection <timeseries.fold>` in the user guide.

.. _whatsnew_110.to_datetime_multiple_tzname_tzoffset_support:

Parsing timezone-aware format with different timezones in to_datetime
^^^^^^^^^^^^^^^^^^^^^^^^^^^^^^^^^^^^^^^^^^^^^^^^^^^^^^^^^^^^^^^^^^^^^

:func:`to_datetime` now supports parsing formats containing timezone names (``%Z``) and UTC offsets (``%z``) from different timezones then converting them to UTC by setting ``utc=True``. This would return a :class:`DatetimeIndex` with timezone at UTC as opposed to an :class:`Index` with ``object`` dtype if ``utc=True`` is not set (:issue:`32792`).

For example:

.. ipython:: python

    tz_strs = ["2010-01-01 12:00:00 +0100", "2010-01-01 12:00:00 -0100",
               "2010-01-01 12:00:00 +0300", "2010-01-01 12:00:00 +0400"]
    pd.to_datetime(tz_strs, format='%Y-%m-%d %H:%M:%S %z', utc=True)
    pd.to_datetime(tz_strs, format='%Y-%m-%d %H:%M:%S %z')

.. _whatsnew_110.grouper_resample_origin:

Grouper and resample now supports the arguments origin and offset
^^^^^^^^^^^^^^^^^^^^^^^^^^^^^^^^^^^^^^^^^^^^^^^^^^^^^^^^^^^^^^^^^

:class:`Grouper` and :meth:`DataFrame.resample` now supports the arguments ``origin`` and ``offset``. It let the user control the timestamp on which to adjust the grouping. (:issue:`31809`)

The bins of the grouping are adjusted based on the beginning of the day of the time series starting point. This works well with frequencies that are multiples of a day (like `30D`) or that divides a day (like `90s` or `1min`). But it can create inconsistencies with some frequencies that do not meet this criteria. To change this behavior you can now specify a fixed timestamp with the argument ``origin``.

Two arguments are now deprecated (more information in the documentation of :meth:`DataFrame.resample`):

- ``base`` should be replaced by ``offset``.
- ``loffset`` should be replaced by directly adding an offset to the index :class:`DataFrame` after being resampled.

Small example of the use of ``origin``:

.. ipython:: python

    start, end = '2000-10-01 23:30:00', '2000-10-02 00:30:00'
    middle = '2000-10-02 00:00:00'
    rng = pd.date_range(start, end, freq='7min')
    ts = pd.Series(np.arange(len(rng)) * 3, index=rng)
    ts

Resample with the default behavior ``'start_day'`` (origin is ``2000-10-01 00:00:00``):

.. ipython:: python

    ts.resample('17min').sum()
    ts.resample('17min', origin='start_day').sum()

Resample using a fixed origin:

.. ipython:: python

    ts.resample('17min', origin='epoch').sum()
    ts.resample('17min', origin='2000-01-01').sum()

If needed you can adjust the bins with the argument ``offset`` (a :class:`Timedelta`) that would be added to the default ``origin``.

For a full example, see: :ref:`timeseries.adjust-the-start-of-the-bins`.

fsspec now used for filesystem handling
^^^^^^^^^^^^^^^^^^^^^^^^^^^^^^^^^^^^^^^

For reading and writing to filesystems other than local and reading from HTTP(S),
the optional dependency ``fsspec`` will be used to dispatch operations (:issue:`33452`).
This will give unchanged
functionality for S3 and GCS storage, which were already supported, but also add
support for several other storage implementations such as `Azure Datalake and Blob`_,
SSH, FTP, dropbox and github. For docs and capabilities, see the `fsspec docs`_.

The existing capability to interface with S3 and GCS will be unaffected by this
change, as ``fsspec`` will still bring in the same packages as before.

.. _Azure Datalake and Blob: https://github.com/dask/adlfs

.. _fsspec docs: https://filesystem-spec.readthedocs.io/en/latest/

.. _whatsnew_110.enhancements.other:

Other enhancements
^^^^^^^^^^^^^^^^^^

- Compatibility with matplotlib 3.3.0 (:issue:`34850`)
- :meth:`IntegerArray.astype` now supports ``datetime64`` dtype (:issue:`32538`)
- :class:`IntegerArray` now implements the ``sum`` operation (:issue:`33172`)
- Added :class:`pandas.errors.InvalidIndexError` (:issue:`34570`).
- Added :meth:`DataFrame.value_counts` (:issue:`5377`)
- Added a :func:`pandas.api.indexers.FixedForwardWindowIndexer` class to support forward-looking windows during ``rolling`` operations.
- Added a :func:`pandas.api.indexers.VariableOffsetWindowIndexer` class to support ``rolling`` operations with non-fixed offsets (:issue:`34994`)
- :meth:`~DataFrame.describe` now includes a ``datetime_is_numeric`` keyword to control how datetime columns are summarized (:issue:`30164`, :issue:`34798`)
- :class:`~pandas.io.formats.style.Styler` may now render CSS more efficiently where multiple cells have the same styling (:issue:`30876`)
- :meth:`~pandas.io.formats.style.Styler.highlight_null` now accepts ``subset`` argument (:issue:`31345`)
- When writing directly to a sqlite connection :meth:`DataFrame.to_sql` now supports the ``multi`` method (:issue:`29921`)
- :class:`pandas.errors.OptionError` is now exposed in ``pandas.errors`` (:issue:`27553`)
- Added :meth:`api.extensions.ExtensionArray.argmax` and :meth:`api.extensions.ExtensionArray.argmin` (:issue:`24382`)
- :func:`timedelta_range` will now infer a frequency when passed ``start``, ``stop``, and ``periods`` (:issue:`32377`)
- Positional slicing on a :class:`IntervalIndex` now supports slices with ``step > 1`` (:issue:`31658`)
- :class:`Series.str` now has a `fullmatch` method that matches a regular expression against the entire string in each row of the :class:`Series`, similar to `re.fullmatch` (:issue:`32806`).
- :meth:`DataFrame.sample` will now also allow array-like and BitGenerator objects to be passed to ``random_state`` as seeds (:issue:`32503`)
- :meth:`Index.union` will now raise ``RuntimeWarning`` for :class:`MultiIndex` objects if the object inside are unsortable. Pass ``sort=False`` to suppress this warning (:issue:`33015`)
- Added :meth:`Series.dt.isocalendar` and :meth:`DatetimeIndex.isocalendar` that returns a :class:`DataFrame` with year, week, and day calculated according to the ISO 8601 calendar (:issue:`33206`, :issue:`34392`).
- The :meth:`DataFrame.to_feather` method now supports additional keyword
  arguments (e.g. to set the compression) that are added in pyarrow 0.17
  (:issue:`33422`).
- The :func:`cut` will now accept parameter ``ordered`` with default ``ordered=True``. If ``ordered=False`` and no labels are provided, an error will be raised (:issue:`33141`)
- :meth:`DataFrame.to_csv`, :meth:`DataFrame.to_pickle`,
  and :meth:`DataFrame.to_json` now support passing a dict of
  compression arguments when using the ``gzip`` and ``bz2`` protocols.
  This can be used to set a custom compression level, e.g.,
  ``df.to_csv(path, compression={'method': 'gzip', 'compresslevel': 1}``
  (:issue:`33196`)
- :meth:`melt` has gained an ``ignore_index`` (default ``True``) argument that, if set to ``False``, prevents the method from dropping the index (:issue:`17440`).
- :meth:`Series.update` now accepts objects that can be coerced to a :class:`Series`,
  such as ``dict`` and ``list``, mirroring the behavior of :meth:`DataFrame.update` (:issue:`33215`)
- :meth:`~pandas.core.groupby.DataFrameGroupBy.transform` and :meth:`~pandas.core.groupby.DataFrameGroupBy.aggregate` have gained ``engine`` and ``engine_kwargs`` arguments that support executing functions with ``Numba`` (:issue:`32854`, :issue:`33388`)
- :meth:`~pandas.core.resample.Resampler.interpolate` now supports SciPy interpolation method :class:`scipy.interpolate.CubicSpline` as method ``cubicspline`` (:issue:`33670`)
- :class:`~pandas.core.groupby.DataFrameGroupBy` and :class:`~pandas.core.groupby.SeriesGroupBy` now implement the ``sample`` method for doing random sampling within groups (:issue:`31775`)
- :meth:`DataFrame.to_numpy` now supports the ``na_value`` keyword to control the NA sentinel in the output array (:issue:`33820`)
- Added :class:`api.extension.ExtensionArray.equals` to the extension array interface, similar to :meth:`Series.equals` (:issue:`27081`)
- The minimum supported dta version has increased to 105 in :func:`read_stata` and :class:`~pandas.io.stata.StataReader`  (:issue:`26667`).
- :meth:`~DataFrame.to_stata` supports compression using the ``compression``
  keyword argument. Compression can either be inferred or explicitly set using a string or a
  dictionary containing both the method and any additional arguments that are passed to the
  compression library. Compression was also added to the low-level Stata-file writers
  :class:`~pandas.io.stata.StataWriter`, :class:`~pandas.io.stata.StataWriter117`,
  and :class:`~pandas.io.stata.StataWriterUTF8` (:issue:`26599`).
- :meth:`HDFStore.put` now accepts a ``track_times`` parameter. This parameter is passed to the ``create_table`` method of ``PyTables`` (:issue:`32682`).
- :meth:`Series.plot` and :meth:`DataFrame.plot` now accepts `xlabel` and `ylabel` parameters to present labels on x and y axis (:issue:`9093`).
- Made :class:`pandas.core.window.rolling.Rolling` and :class:`pandas.core.window.expanding.Expanding` iterable（:issue:`11704`)
- Made ``option_context`` a :class:`contextlib.ContextDecorator`, which allows it to be used as a decorator over an entire function (:issue:`34253`).
- :meth:`DataFrame.to_csv` and :meth:`Series.to_csv` now accept an ``errors`` argument (:issue:`22610`)
- :meth:`~pandas.core.groupby.DataFrameGroupBy.groupby.transform` now allows ``func`` to be ``pad``, ``backfill`` and ``cumcount`` (:issue:`31269`).
- :func:`read_json` now accepts an ``nrows`` parameter. (:issue:`33916`).
- :meth:`DataFrame.hist`, :meth:`Series.hist`, :meth:`core.groupby.DataFrameGroupBy.hist`, and :meth:`core.groupby.SeriesGroupBy.hist` have gained the ``legend`` argument. Set to True to show a legend in the histogram. (:issue:`6279`)
- :func:`concat` and :meth:`~DataFrame.append` now preserve extension dtypes, for example
  combining a nullable integer column with a numpy integer column will no longer
  result in object dtype but preserve the integer dtype (:issue:`33607`, :issue:`34339`, :issue:`34095`).
- :func:`read_gbq` now allows to disable progress bar (:issue:`33360`).
- :func:`read_gbq` now supports the ``max_results`` kwarg from ``pandas-gbq`` (:issue:`34639`).
- :meth:`DataFrame.cov` and :meth:`Series.cov` now support a new parameter ``ddof`` to support delta degrees of freedom as in the corresponding numpy methods (:issue:`34611`).
- :meth:`DataFrame.to_html` and :meth:`DataFrame.to_string`'s ``col_space`` parameter now accepts a list or dict to change only some specific columns' width (:issue:`28917`).
- :meth:`DataFrame.to_excel` can now also write OpenOffice spreadsheet (.ods) files (:issue:`27222`)
- :meth:`~Series.explode` now accepts ``ignore_index`` to reset the index, similar to :meth:`pd.concat` or :meth:`DataFrame.sort_values` (:issue:`34932`).
- :meth:`DataFrame.to_markdown` and :meth:`Series.to_markdown` now accept ``index`` argument as an alias for tabulate's ``showindex`` (:issue:`32667`)
- :meth:`read_csv` now accepts string values like "0", "0.0", "1", "1.0" as convertible to the nullable Boolean dtype (:issue:`34859`)
- :class:`pandas.core.window.ExponentialMovingWindow` now supports a ``times`` argument that allows ``mean`` to be calculated with observations spaced by the timestamps in ``times`` (:issue:`34839`)
- :meth:`DataFrame.agg` and :meth:`Series.agg` now accept named aggregation for renaming the output columns/indexes. (:issue:`26513`)
- ``compute.use_numba`` now exists as a configuration option that utilizes the numba engine when available (:issue:`33966`, :issue:`35374`)
- :meth:`Series.plot` now supports asymmetric error bars. Previously, if :meth:`Series.plot` received a "2xN" array with error values for `yerr` and/or `xerr`, the left/lower values (first row) were mirrored, while the right/upper values (second row) were ignored. Now, the first row represents the left/lower error values and the second row the right/upper error values. (:issue:`9536`)

.. ---------------------------------------------------------------------------

.. _whatsnew_110.notable_bug_fixes:

Notable bug fixes
~~~~~~~~~~~~~~~~~

These are bug fixes that might have notable behavior changes.

``MultiIndex.get_indexer`` interprets ``method`` argument correctly
^^^^^^^^^^^^^^^^^^^^^^^^^^^^^^^^^^^^^^^^^^^^^^^^^^^^^^^^^^^^^^^^^^^

This restores the behavior of :meth:`MultiIndex.get_indexer` with ``method='backfill'`` or ``method='pad'`` to the behavior before pandas 0.23.0. In particular, MultiIndexes are treated as a list of tuples and padding or backfilling is done with respect to the ordering of these lists of tuples (:issue:`29896`).

As an example of this, given:

.. ipython:: python

        df = pd.DataFrame({
            'a': [0, 0, 0, 0],
            'b': [0, 2, 3, 4],
            'c': ['A', 'B', 'C', 'D'],
        }).set_index(['a', 'b'])
        mi_2 = pd.MultiIndex.from_product([[0], [-1, 0, 1, 3, 4, 5]])

The differences in reindexing ``df`` with ``mi_2`` and using ``method='backfill'`` can be seen here:

*pandas >= 0.23, < 1.1.0*:

.. code-block:: ipython

    In [1]: df.reindex(mi_2, method='backfill')
    Out[1]:
          c
    0 -1  A
       0  A
       1  D
       3  A
       4  A
       5  C

*pandas <0.23, >= 1.1.0*

.. ipython:: python

        df.reindex(mi_2, method='backfill')

And the differences in reindexing ``df`` with ``mi_2`` and using ``method='pad'`` can be seen here:

*pandas >= 0.23, < 1.1.0*

.. code-block:: ipython

    In [1]: df.reindex(mi_2, method='pad')
    Out[1]:
            c
    0 -1  NaN
       0  NaN
       1    D
       3  NaN
       4    A
       5    C

*pandas < 0.23, >= 1.1.0*

.. ipython:: python

        df.reindex(mi_2, method='pad')

.. _whatsnew_110.notable_bug_fixes.indexing_raises_key_errors:

Failed Label-Based Lookups Always Raise KeyError
^^^^^^^^^^^^^^^^^^^^^^^^^^^^^^^^^^^^^^^^^^^^^^^^

Label lookups ``series[key]``, ``series.loc[key]`` and ``frame.loc[key]``
used to raise either ``KeyError`` or ``TypeError`` depending on the type of
key and type of :class:`Index`.  These now consistently raise ``KeyError`` (:issue:`31867`)

.. ipython:: python

    ser1 = pd.Series(range(3), index=[0, 1, 2])
    ser2 = pd.Series(range(3), index=pd.date_range("2020-02-01", periods=3))

*Previous behavior*:

.. code-block:: ipython

    In [3]: ser1[1.5]
    ...
    TypeError: cannot do label indexing on Int64Index with these indexers [1.5] of type float

    In [4] ser1["foo"]
    ...
    KeyError: 'foo'

    In [5]: ser1.loc[1.5]
    ...
    TypeError: cannot do label indexing on Int64Index with these indexers [1.5] of type float

    In [6]: ser1.loc["foo"]
    ...
    KeyError: 'foo'

    In [7]: ser2.loc[1]
    ...
    TypeError: cannot do label indexing on DatetimeIndex with these indexers [1] of type int

    In [8]: ser2.loc[pd.Timestamp(0)]
    ...
    KeyError: Timestamp('1970-01-01 00:00:00')

*New behavior*:

.. code-block:: ipython

    In [3]: ser1[1.5]
    ...
    KeyError: 1.5

    In [4] ser1["foo"]
    ...
    KeyError: 'foo'

    In [5]: ser1.loc[1.5]
    ...
    KeyError: 1.5

    In [6]: ser1.loc["foo"]
    ...
    KeyError: 'foo'

    In [7]: ser2.loc[1]
    ...
    KeyError: 1

    In [8]: ser2.loc[pd.Timestamp(0)]
    ...
    KeyError: Timestamp('1970-01-01 00:00:00')


Similarly, :meth:`DataFrame.at` and :meth:`Series.at` will raise a ``TypeError`` instead of a ``ValueError`` if an incompatible key is passed, and ``KeyError`` if a missing key is passed, matching the behavior of ``.loc[]`` (:issue:`31722`)

.. _whatsnew_110.notable_bug_fixes.indexing_int_multiindex_raises_key_errors:

Failed Integer Lookups on MultiIndex Raise KeyError
^^^^^^^^^^^^^^^^^^^^^^^^^^^^^^^^^^^^^^^^^^^^^^^^^^^
Indexing with integers with a :class:`MultiIndex` that has an integer-dtype
first level incorrectly failed to raise ``KeyError`` when one or more of
those integer keys is not present in the first level of the index (:issue:`33539`)

.. ipython:: python

    idx = pd.Index(range(4))
    dti = pd.date_range("2000-01-03", periods=3)
    mi = pd.MultiIndex.from_product([idx, dti])
    ser = pd.Series(range(len(mi)), index=mi)

*Previous behavior*:

.. code-block:: ipython

    In [5]: ser[[5]]
    Out[5]: Series([], dtype: int64)

*New behavior*:

.. code-block:: ipython

    In [5]: ser[[5]]
    ...
    KeyError: '[5] not in index'

:meth:`DataFrame.merge` preserves right frame's row order
^^^^^^^^^^^^^^^^^^^^^^^^^^^^^^^^^^^^^^^^^^^^^^^^^^^^^^^^^
:meth:`DataFrame.merge` now preserves the right frame's row order when executing a right merge (:issue:`27453`)

.. ipython:: python

    left_df = pd.DataFrame({'animal': ['dog', 'pig'],
                           'max_speed': [40, 11]})
    right_df = pd.DataFrame({'animal': ['quetzal', 'pig'],
                            'max_speed': [80, 11]})
    left_df
    right_df

*Previous behavior*:

.. code-block:: python

    >>> left_df.merge(right_df, on=['animal', 'max_speed'], how="right")
        animal  max_speed
    0      pig         11
    1  quetzal         80

*New behavior*:

.. ipython:: python

    left_df.merge(right_df, on=['animal', 'max_speed'], how="right")

.. ---------------------------------------------------------------------------

.. _whatsnew_110.notable_bug_fixes.assignment_to_multiple_columns:

Assignment to multiple columns of a DataFrame when some columns do not exist
^^^^^^^^^^^^^^^^^^^^^^^^^^^^^^^^^^^^^^^^^^^^^^^^^^^^^^^^^^^^^^^^^^^^^^^^^^^^

Assignment to multiple columns of a :class:`DataFrame` when some of the columns do not exist would previously assign the values to the last column. Now, new columns will be constructed with the right values. (:issue:`13658`)

.. ipython:: python

   df = pd.DataFrame({'a': [0, 1, 2], 'b': [3, 4, 5]})
   df

*Previous behavior*:

.. code-block:: ipython

   In [3]: df[['a', 'c']] = 1
   In [4]: df
   Out[4]:
      a  b
   0  1  1
   1  1  1
   2  1  1

*New behavior*:

.. ipython:: python

   df[['a', 'c']] = 1
   df

.. _whatsnew_110.notable_bug_fixes.groupby_consistency:

Consistency across groupby reductions
^^^^^^^^^^^^^^^^^^^^^^^^^^^^^^^^^^^^^

Using :meth:`DataFrame.groupby` with ``as_index=True`` and the aggregation ``nunique`` would include the grouping column(s) in the columns of the result. Now the grouping column(s) only appear in the index, consistent with other reductions. (:issue:`32579`)

.. ipython:: python

   df = pd.DataFrame({"a": ["x", "x", "y", "y"], "b": [1, 1, 2, 3]})
   df

*Previous behavior*:

.. code-block:: ipython

   In [3]: df.groupby("a", as_index=True).nunique()
   Out[4]:
      a  b
   a
   x  1  1
   y  1  2

*New behavior*:

.. ipython:: python

   df.groupby("a", as_index=True).nunique()

Using :meth:`DataFrame.groupby` with ``as_index=False`` and the function ``idxmax``, ``idxmin``, ``mad``, ``nunique``, ``sem``, ``skew``, or ``std`` would modify the grouping column. Now the grouping column remains unchanged, consistent with other reductions. (:issue:`21090`, :issue:`10355`)

*Previous behavior*:

.. code-block:: ipython

   In [3]: df.groupby("a", as_index=False).nunique()
   Out[4]:
      a  b
   0  1  1
   1  1  2

*New behavior*:

.. ipython:: python

   df.groupby("a", as_index=False).nunique()

The method :meth:`~pandas.core.groupby.DataFrameGroupBy.size` would previously ignore ``as_index=False``. Now the grouping columns are returned as columns, making the result a :class:`DataFrame` instead of a :class:`Series`. (:issue:`32599`)

*Previous behavior*:

.. code-block:: ipython

   In [3]: df.groupby("a", as_index=False).size()
   Out[4]:
   a
   x    2
   y    2
   dtype: int64

*New behavior*:

.. ipython:: python

   df.groupby("a", as_index=False).size()

.. _whatsnew_110.api_breaking.groupby_results_lost_as_index_false:

:meth:`~pandas.core.groupby.DataFrameGroupby.agg` lost results with ``as_index=False`` when relabeling columns
^^^^^^^^^^^^^^^^^^^^^^^^^^^^^^^^^^^^^^^^^^^^^^^^^^^^^^^^^^^^^^^^^^^^^^^^^^^^^^^^^^^^^^^^^^^^^^^^^^^^^^^^^^^^^^

Previously :meth:`~pandas.core.groupby.DataFrameGroupby.agg` lost the result columns, when the ``as_index`` option was
set to ``False`` and the result columns were relabeled. In this case the result values were replaced with
the previous index (:issue:`32240`).

.. ipython:: python

   df = pd.DataFrame({"key": ["x", "y", "z", "x", "y", "z"],
                      "val": [1.0, 0.8, 2.0, 3.0, 3.6, 0.75]})
   df

*Previous behavior*:

.. code-block:: ipython

   In [2]: grouped = df.groupby("key", as_index=False)
   In [3]: result = grouped.agg(min_val=pd.NamedAgg(column="val", aggfunc="min"))
   In [4]: result
   Out[4]:
        min_val
    0 	x
    1 	y
    2 	z

*New behavior*:

.. ipython:: python

   grouped = df.groupby("key", as_index=False)
   result = grouped.agg(min_val=pd.NamedAgg(column="val", aggfunc="min"))
   result


.. _whatsnew_110.notable_bug_fixes.apply_applymap_first_once:

apply and applymap on ``DataFrame`` evaluates first row/column only once
^^^^^^^^^^^^^^^^^^^^^^^^^^^^^^^^^^^^^^^^^^^^^^^^^^^^^^^^^^^^^^^^^^^^^^^^

.. ipython:: python

    df = pd.DataFrame({'a': [1, 2], 'b': [3, 6]})

    def func(row):
        print(row)
        return row

*Previous behavior*:

.. code-block:: ipython

    In [4]: df.apply(func, axis=1)
    a    1
    b    3
    Name: 0, dtype: int64
    a    1
    b    3
    Name: 0, dtype: int64
    a    2
    b    6
    Name: 1, dtype: int64
    Out[4]:
       a  b
    0  1  3
    1  2  6

*New behavior*:

.. ipython:: python

    df.apply(func, axis=1)

Increased minimum versions for dependencies
^^^^^^^^^^^^^^^^^^^^^^^^^^^^^^^^^^^^^^^^^^^

Some minimum supported versions of dependencies were updated (:issue:`33718`, :issue:`29766`, :issue:`29723`, pytables >= 3.4.3).
If installed, we now require:

+-----------------+-----------------+----------+---------+
| Package         | Minimum Version | Required | Changed |
+=================+=================+==========+=========+
| numpy           | 1.15.4          |    X     |    X    |
+-----------------+-----------------+----------+---------+
| pytz            | 2015.4          |    X     |         |
+-----------------+-----------------+----------+---------+
| python-dateutil | 2.7.3           |    X     |    X    |
+-----------------+-----------------+----------+---------+
| bottleneck      | 1.2.1           |          |         |
+-----------------+-----------------+----------+---------+
| numexpr         | 2.6.2           |          |         |
+-----------------+-----------------+----------+---------+
| pytest (dev)    | 4.0.2           |          |         |
+-----------------+-----------------+----------+---------+

For `optional libraries <https://dev.pandas.io/docs/install.html#dependencies>`_ the general recommendation is to use the latest version.
The following table lists the lowest version per library that is currently being tested throughout the development of pandas.
Optional libraries below the lowest tested version may still work, but are not considered supported.

+-----------------+-----------------+---------+
| Package         | Minimum Version | Changed |
+=================+=================+=========+
| beautifulsoup4  | 4.6.0           |         |
+-----------------+-----------------+---------+
| fastparquet     | 0.3.2           |         |
+-----------------+-----------------+---------+
| fsspec          | 0.7.4           |         |
+-----------------+-----------------+---------+
| gcsfs           | 0.6.0           |    X    |
+-----------------+-----------------+---------+
| lxml            | 3.8.0           |         |
+-----------------+-----------------+---------+
| matplotlib      | 2.2.2           |         |
+-----------------+-----------------+---------+
| numba           | 0.46.0          |         |
+-----------------+-----------------+---------+
| openpyxl        | 2.5.7           |         |
+-----------------+-----------------+---------+
| pyarrow         | 0.13.0          |         |
+-----------------+-----------------+---------+
| pymysql         | 0.7.1           |         |
+-----------------+-----------------+---------+
| pytables        | 3.4.3           |    X    |
+-----------------+-----------------+---------+
| s3fs            | 0.4.0           |    X    |
+-----------------+-----------------+---------+
| scipy           | 1.2.0           |    X    |
+-----------------+-----------------+---------+
| sqlalchemy      | 1.1.4           |         |
+-----------------+-----------------+---------+
| xarray          | 0.8.2           |         |
+-----------------+-----------------+---------+
| xlrd            | 1.1.0           |         |
+-----------------+-----------------+---------+
| xlsxwriter      | 0.9.8           |         |
+-----------------+-----------------+---------+
| xlwt            | 1.2.0           |         |
+-----------------+-----------------+---------+
| pandas-gbq      | 1.2.0           |    X    |
+-----------------+-----------------+---------+

See :ref:`install.dependencies` and :ref:`install.optional_dependencies` for more.

Development Changes
^^^^^^^^^^^^^^^^^^^

- The minimum version of Cython is now the most recent bug-fix version (0.29.16) (:issue:`33334`).


.. _whatsnew_110.deprecations:

Deprecations
~~~~~~~~~~~~

- Lookups on a :class:`Series` with a single-item list containing a slice (e.g. ``ser[[slice(0, 4)]]``) are deprecated and will raise in a future version.  Either convert the list to a tuple, or pass the slice directly instead (:issue:`31333`)

- :meth:`DataFrame.mean` and :meth:`DataFrame.median` with ``numeric_only=None`` will include ``datetime64`` and ``datetime64tz`` columns in a future version (:issue:`29941`)
- Setting values with ``.loc`` using a positional slice is deprecated and will raise in a future version.  Use ``.loc`` with labels or ``.iloc`` with positions instead (:issue:`31840`)
- :meth:`DataFrame.to_dict` has deprecated accepting short names for ``orient`` and will raise in a future version (:issue:`32515`)
- :meth:`Categorical.to_dense` is deprecated and will be removed in a future version, use ``np.asarray(cat)`` instead (:issue:`32639`)
- The ``fastpath`` keyword in the ``SingleBlockManager`` constructor is deprecated and will be removed in a future version (:issue:`33092`)
- Providing ``suffixes`` as a ``set`` in :func:`pandas.merge` is deprecated. Provide a tuple instead (:issue:`33740`, :issue:`34741`).
- Indexing a :class:`Series` with a multi-dimensional indexer like ``[:, None]`` to return an ``ndarray`` now raises a ``FutureWarning``. Convert to a NumPy array before indexing instead (:issue:`27837`)
- :meth:`Index.is_mixed` is deprecated and will be removed in a future version, check ``index.inferred_type`` directly instead (:issue:`32922`)

- Passing any arguments but the first one to :func:`read_html` as
  positional arguments is deprecated. All other
  arguments should be given as keyword arguments (:issue:`27573`).

- Passing any arguments but ``path_or_buf`` (the first one) to
  :func:`read_json` as positional arguments is deprecated. All
  other arguments should be given as keyword arguments (:issue:`27573`).

- Passing any arguments but the first two to :func:`read_excel` as
  positional arguments is deprecated. All other
  arguments should be given as keyword arguments (:issue:`27573`).

- :func:`pandas.api.types.is_categorical` is deprecated and will be removed in a future version; use :func:`pandas.api.types.is_categorical_dtype` instead (:issue:`33385`)
- :meth:`Index.get_value` is deprecated and will be removed in a future version (:issue:`19728`)
- :meth:`Series.dt.week` and :meth:`Series.dt.weekofyear` are deprecated and will be removed in a future version, use :meth:`Series.dt.isocalendar().week` instead (:issue:`33595`)
- :meth:`DatetimeIndex.week` and ``DatetimeIndex.weekofyear`` are deprecated and will be removed in a future version, use ``DatetimeIndex.isocalendar().week`` instead (:issue:`33595`)
- :meth:`DatetimeArray.week` and ``DatetimeArray.weekofyear`` are deprecated and will be removed in a future version, use ``DatetimeArray.isocalendar().week`` instead (:issue:`33595`)
- :meth:`DateOffset.__call__` is deprecated and will be removed in a future version, use ``offset + other`` instead (:issue:`34171`)
- :meth:`~pandas.tseries.offsets.BusinessDay.apply_index` is deprecated and will be removed in a future version. Use ``offset + other`` instead (:issue:`34580`)
- :meth:`DataFrame.tshift` and :meth:`Series.tshift` are deprecated and will be removed in a future version, use :meth:`DataFrame.shift` and :meth:`Series.shift` instead (:issue:`11631`)
- Indexing an :class:`Index` object with a float key is deprecated, and will
  raise an ``IndexError`` in the future. You can manually convert to an integer key
  instead (:issue:`34191`).
- The ``squeeze`` keyword in :meth:`~DataFrame.groupby` is deprecated and will be removed in a future version (:issue:`32380`)
- The ``tz`` keyword in :meth:`Period.to_timestamp` is deprecated and will be removed in a future version; use ``per.to_timestamp(...).tz_localize(tz)`` instead (:issue:`34522`)
- :meth:`DatetimeIndex.to_perioddelta` is deprecated and will be removed in a future version.  Use ``index - index.to_period(freq).to_timestamp()`` instead (:issue:`34853`)
- :meth:`DataFrame.melt` accepting a ``value_name`` that already exists is deprecated, and will be removed in a future version (:issue:`34731`)
- The ``center`` keyword in the :meth:`DataFrame.expanding` function is deprecated and will be removed in a future version (:issue:`20647`)



.. ---------------------------------------------------------------------------


.. _whatsnew_110.performance:

Performance improvements
~~~~~~~~~~~~~~~~~~~~~~~~

- Performance improvement in :class:`Timedelta` constructor (:issue:`30543`)
- Performance improvement in :class:`Timestamp` constructor (:issue:`30543`)
- Performance improvement in flex arithmetic ops between :class:`DataFrame` and :class:`Series` with ``axis=0`` (:issue:`31296`)
- Performance improvement in arithmetic ops between :class:`DataFrame` and :class:`Series` with ``axis=1`` (:issue:`33600`)
- The internal index method :meth:`~Index._shallow_copy` now copies cached attributes over to the new index,
  avoiding creating these again on the new index. This can speed up many operations that depend on creating copies of
  existing indexes (:issue:`28584`, :issue:`32640`, :issue:`32669`)
- Significant performance improvement when creating a :class:`DataFrame` with
  sparse values from ``scipy.sparse`` matrices using the
  :meth:`DataFrame.sparse.from_spmatrix` constructor (:issue:`32821`,
  :issue:`32825`,  :issue:`32826`, :issue:`32856`, :issue:`32858`).
- Performance improvement for groupby methods :meth:`~pandas.core.groupby.groupby.Groupby.first`
  and :meth:`~pandas.core.groupby.groupby.Groupby.last` (:issue:`34178`)
- Performance improvement in :func:`factorize` for nullable (integer and Boolean) dtypes (:issue:`33064`).
- Performance improvement when constructing :class:`Categorical` objects (:issue:`33921`)
- Fixed performance regression in :func:`pandas.qcut` and :func:`pandas.cut` (:issue:`33921`)
- Performance improvement in reductions (``sum``, ``prod``, ``min``, ``max``) for nullable (integer and Boolean) dtypes (:issue:`30982`, :issue:`33261`, :issue:`33442`).
- Performance improvement in arithmetic operations between two :class:`DataFrame` objects (:issue:`32779`)
- Performance improvement in :class:`pandas.core.groupby.RollingGroupby` (:issue:`34052`)
- Performance improvement in arithmetic operations (``sub``, ``add``, ``mul``, ``div``) for :class:`MultiIndex` (:issue:`34297`)
- Performance improvement in ``DataFrame[bool_indexer]`` when ``bool_indexer`` is a ``list`` (:issue:`33924`)
- Significant performance improvement of :meth:`io.formats.style.Styler.render` with styles added with various ways such as :meth:`io.formats.style.Styler.apply`, :meth:`io.formats.style.Styler.applymap` or :meth:`io.formats.style.Styler.bar` (:issue:`19917`)

.. ---------------------------------------------------------------------------

.. _whatsnew_110.bug_fixes:

Bug fixes
~~~~~~~~~


Categorical
^^^^^^^^^^^

- Passing an invalid ``fill_value`` to :meth:`Categorical.take` raises a ``ValueError`` instead of ``TypeError`` (:issue:`33660`)
- Combining a :class:`Categorical` with integer categories and which contains missing values with a float dtype column in operations such as :func:`concat` or :meth:`~DataFrame.append` will now result in a float column instead of an object dtype column (:issue:`33607`)
- Bug where :func:`merge` was unable to join on non-unique categorical indices (:issue:`28189`)
- Bug when passing categorical data to :class:`Index` constructor along with ``dtype=object`` incorrectly returning a :class:`CategoricalIndex` instead of object-dtype :class:`Index` (:issue:`32167`)
- Bug where :class:`Categorical` comparison operator ``__ne__`` would incorrectly evaluate to ``False`` when either element was missing (:issue:`32276`)
- :meth:`Categorical.fillna` now accepts :class:`Categorical` ``other`` argument (:issue:`32420`)
- Repr of :class:`Categorical` was not distinguishing between ``int`` and ``str`` (:issue:`33676`)

Datetimelike
^^^^^^^^^^^^

- Passing an integer dtype other than ``int64`` to ``np.array(period_index, dtype=...)`` will now raise ``TypeError`` instead of incorrectly using ``int64`` (:issue:`32255`)
- :meth:`Series.to_timestamp` now raises a ``TypeError`` if the axis is not a :class:`PeriodIndex`. Previously an ``AttributeError`` was raised (:issue:`33327`)
- :meth:`Series.to_period` now raises a ``TypeError`` if the axis is not a :class:`DatetimeIndex`. Previously an ``AttributeError`` was raised (:issue:`33327`)
- :class:`Period` no longer accepts tuples for the ``freq`` argument (:issue:`34658`)
- Bug in :class:`Timestamp` where constructing a :class:`Timestamp` from ambiguous epoch time and calling constructor again changed the :meth:`Timestamp.value` property (:issue:`24329`)
- :meth:`DatetimeArray.searchsorted`, :meth:`TimedeltaArray.searchsorted`, :meth:`PeriodArray.searchsorted` not recognizing non-pandas scalars and incorrectly raising ``ValueError`` instead of ``TypeError`` (:issue:`30950`)
- Bug in :class:`Timestamp` where constructing :class:`Timestamp` with dateutil timezone less than 128 nanoseconds before daylight saving time switch from winter to summer would result in nonexistent time (:issue:`31043`)
- Bug in :meth:`Period.to_timestamp`, :meth:`Period.start_time` with microsecond frequency returning a timestamp one nanosecond earlier than the correct time (:issue:`31475`)
- :class:`Timestamp` raised a confusing error message when year, month or day is missing (:issue:`31200`)
- Bug in :class:`DatetimeIndex` constructor incorrectly accepting ``bool``-dtype inputs (:issue:`32668`)
- Bug in :meth:`DatetimeIndex.searchsorted` not accepting a ``list`` or :class:`Series` as its argument (:issue:`32762`)
- Bug where :meth:`PeriodIndex` raised when passed a :class:`Series` of strings (:issue:`26109`)
- Bug in :class:`Timestamp` arithmetic when adding or subtracting an ``np.ndarray`` with ``timedelta64`` dtype (:issue:`33296`)
- Bug in :meth:`DatetimeIndex.to_period` not inferring the frequency when called with no arguments (:issue:`33358`)
- Bug in :meth:`DatetimeIndex.tz_localize` incorrectly retaining ``freq`` in some cases where the original ``freq`` is no longer valid (:issue:`30511`)
- Bug in :meth:`DatetimeIndex.intersection` losing ``freq`` and timezone in some cases (:issue:`33604`)
- Bug in :meth:`DatetimeIndex.get_indexer` where incorrect output would be returned for mixed datetime-like targets (:issue:`33741`)
- Bug in :class:`DatetimeIndex` addition and subtraction with some types of :class:`DateOffset` objects incorrectly retaining an invalid ``freq`` attribute (:issue:`33779`)
- Bug in :class:`DatetimeIndex` where setting the ``freq`` attribute on an index could silently change the ``freq`` attribute on another index viewing the same data (:issue:`33552`)
- :meth:`DataFrame.min` and :meth:`DataFrame.max` were not returning consistent results with :meth:`Series.min` and :meth:`Series.max` when called on objects initialized with empty :func:`pd.to_datetime`
- Bug in :meth:`DatetimeIndex.intersection` and :meth:`TimedeltaIndex.intersection` with results not having the correct ``name`` attribute (:issue:`33904`)
- Bug in :meth:`DatetimeArray.__setitem__`, :meth:`TimedeltaArray.__setitem__`, :meth:`PeriodArray.__setitem__` incorrectly allowing values with ``int64`` dtype to be silently cast (:issue:`33717`)
- Bug in subtracting :class:`TimedeltaIndex` from :class:`Period` incorrectly raising ``TypeError`` in some cases where it should succeed and ``IncompatibleFrequency`` in some cases where it should raise ``TypeError`` (:issue:`33883`)
- Bug in constructing a :class:`Series` or :class:`Index` from a read-only NumPy array with non-ns
  resolution which converted to object dtype instead of coercing to ``datetime64[ns]``
  dtype when within the timestamp bounds (:issue:`34843`).
- The ``freq`` keyword in :class:`Period`, :func:`date_range`, :func:`period_range`, :func:`pd.tseries.frequencies.to_offset` no longer allows tuples, pass as string instead (:issue:`34703`)
- Bug in :meth:`DataFrame.append` when appending a :class:`Series` containing a scalar tz-aware :class:`Timestamp` to an empty :class:`DataFrame` resulted in an object column instead of ``datetime64[ns, tz]`` dtype (:issue:`35038`)
- ``OutOfBoundsDatetime`` issues an improved error message when timestamp is out of implementation bounds. (:issue:`32967`)
- Bug in :meth:`AbstractHolidayCalendar.holidays` when no rules were defined (:issue:`31415`)
- Bug in :class:`Tick` comparisons raising ``TypeError`` when comparing against timedelta-like objects (:issue:`34088`)
- Bug in :class:`Tick` multiplication raising ``TypeError`` when multiplying by a float (:issue:`34486`)

Timedelta
^^^^^^^^^

- Bug in constructing a :class:`Timedelta` with a high precision integer that would round the :class:`Timedelta` components (:issue:`31354`)
- Bug in dividing ``np.nan`` or ``None`` by :class:`Timedelta` incorrectly returning ``NaT`` (:issue:`31869`)
- :class:`Timedelta` now understands ``µs`` as an identifier for microsecond (:issue:`32899`)
- :class:`Timedelta` string representation now includes nanoseconds, when nanoseconds are non-zero (:issue:`9309`)
- Bug in comparing a :class:`Timedelta` object against an ``np.ndarray`` with ``timedelta64`` dtype incorrectly viewing all entries as unequal (:issue:`33441`)
- Bug in :func:`timedelta_range` that produced an extra point on a edge case (:issue:`30353`, :issue:`33498`)
- Bug in :meth:`DataFrame.resample` that produced an extra point on a edge case (:issue:`30353`, :issue:`13022`, :issue:`33498`)
- Bug in :meth:`DataFrame.resample` that ignored the ``loffset`` argument when dealing with timedelta (:issue:`7687`, :issue:`33498`)
- Bug in :class:`Timedelta` and :func:`pandas.to_timedelta` that ignored the ``unit`` argument for string input (:issue:`12136`)

Timezones
^^^^^^^^^

- Bug in :func:`to_datetime` with ``infer_datetime_format=True`` where timezone names (e.g. ``UTC``) would not be parsed correctly (:issue:`33133`)


Numeric
^^^^^^^
- Bug in :meth:`DataFrame.floordiv` with ``axis=0`` not treating division-by-zero like :meth:`Series.floordiv` (:issue:`31271`)
- Bug in :func:`to_numeric` with string argument ``"uint64"`` and ``errors="coerce"`` silently fails (:issue:`32394`)
- Bug in :func:`to_numeric` with ``downcast="unsigned"`` fails for empty data (:issue:`32493`)
- Bug in :meth:`DataFrame.mean` with ``numeric_only=False`` and either ``datetime64`` dtype or ``PeriodDtype`` column incorrectly raising ``TypeError`` (:issue:`32426`)
- Bug in :meth:`DataFrame.count` with ``level="foo"`` and index level ``"foo"`` containing NaNs causes segmentation fault (:issue:`21824`)
- Bug in :meth:`DataFrame.diff` with ``axis=1`` returning incorrect results with mixed dtypes (:issue:`32995`)
- Bug in :meth:`DataFrame.corr` and :meth:`DataFrame.cov` raising when handling nullable integer columns with ``pandas.NA`` (:issue:`33803`)
- Bug in arithmetic operations between :class:`DataFrame` objects with non-overlapping columns with duplicate labels causing an infinite loop (:issue:`35194`)
- Bug in :class:`DataFrame` and :class:`Series` addition and subtraction between object-dtype objects and ``datetime64`` dtype objects (:issue:`33824`)
- Bug in :meth:`Index.difference` giving incorrect results when comparing a :class:`Float64Index` and object :class:`Index` (:issue:`35217`)
- Bug in :class:`DataFrame` reductions (e.g. ``df.min()``, ``df.max()``) with ``ExtensionArray`` dtypes (:issue:`34520`, :issue:`32651`)
- :meth:`Series.interpolate` and :meth:`DataFrame.interpolate` now raise a ValueError if ``limit_direction`` is ``'forward'`` or ``'both'`` and ``method`` is ``'backfill'`` or ``'bfill'`` or ``limit_direction`` is ``'backward'`` or ``'both'`` and ``method`` is ``'pad'`` or ``'ffill'`` (:issue:`34746`)

Conversion
^^^^^^^^^^
- Bug in :class:`Series` construction from NumPy array with big-endian ``datetime64`` dtype (:issue:`29684`)
- Bug in :class:`Timedelta` construction with large nanoseconds keyword value (:issue:`32402`)
- Bug in :class:`DataFrame` construction where sets would be duplicated rather than raising (:issue:`32582`)
- The :class:`DataFrame` constructor no longer accepts a list of :class:`DataFrame` objects. Because of changes to NumPy, :class:`DataFrame` objects are now consistently treated as 2D objects, so a list of :class:`DataFrame` objects is considered 3D, and no longer acceptable for the :class:`DataFrame` constructor (:issue:`32289`).
- Bug in :class:`DataFrame` when initiating a frame with lists and assign ``columns`` with nested list for ``MultiIndex`` (:issue:`32173`)
- Improved error message for invalid construction of list when creating a new index (:issue:`35190`)


Strings
^^^^^^^

- Bug in the :meth:`~Series.astype` method when converting "string" dtype data to nullable integer dtype (:issue:`32450`).
- Fixed issue where taking ``min`` or ``max`` of a ``StringArray`` or ``Series`` with ``StringDtype`` type would raise. (:issue:`31746`)
- Bug in :meth:`Series.str.cat` returning ``NaN`` output when other had :class:`Index` type (:issue:`33425`)
- :func:`pandas.api.dtypes.is_string_dtype` no longer incorrectly identifies categorical series as string.

Interval
^^^^^^^^
- Bug in :class:`IntervalArray` incorrectly allowing the underlying data to be changed when setting values (:issue:`32782`)

Indexing
^^^^^^^^

- :meth:`DataFrame.xs` now raises a  ``TypeError`` if a ``level`` keyword is supplied and the axis is not a :class:`MultiIndex`. Previously an ``AttributeError`` was raised (:issue:`33610`)
- Bug in slicing on a :class:`DatetimeIndex` with a partial-timestamp dropping high-resolution indices near the end of a year, quarter, or month (:issue:`31064`)
- Bug in :meth:`PeriodIndex.get_loc` treating higher-resolution strings differently from :meth:`PeriodIndex.get_value` (:issue:`31172`)
- Bug in :meth:`Series.at` and :meth:`DataFrame.at` not matching ``.loc`` behavior when looking up an integer in a :class:`Float64Index` (:issue:`31329`)
- Bug in :meth:`PeriodIndex.is_monotonic` incorrectly returning ``True`` when containing leading ``NaT`` entries (:issue:`31437`)
- Bug in :meth:`DatetimeIndex.get_loc` raising ``KeyError`` with converted-integer key instead of the user-passed key (:issue:`31425`)
- Bug in :meth:`Series.xs` incorrectly returning ``Timestamp`` instead of ``datetime64`` in some object-dtype cases (:issue:`31630`)
- Bug in :meth:`DataFrame.iat` incorrectly returning ``Timestamp`` instead of ``datetime`` in some object-dtype cases (:issue:`32809`)
- Bug in :meth:`DataFrame.at` when either columns or index is non-unique (:issue:`33041`)
- Bug in :meth:`Series.loc` and :meth:`DataFrame.loc` when indexing with an integer key on a object-dtype :class:`Index` that is not all-integers (:issue:`31905`)
- Bug in :meth:`DataFrame.iloc.__setitem__` on a :class:`DataFrame` with duplicate columns incorrectly setting values for all matching columns (:issue:`15686`, :issue:`22036`)
- Bug in :meth:`DataFrame.loc` and :meth:`Series.loc` with a :class:`DatetimeIndex`, :class:`TimedeltaIndex`, or :class:`PeriodIndex` incorrectly allowing lookups of non-matching datetime-like dtypes (:issue:`32650`)
- Bug in :meth:`Series.__getitem__` indexing with non-standard scalars, e.g. ``np.dtype`` (:issue:`32684`)
- Bug in :class:`Index` constructor where an unhelpful error message was raised for NumPy scalars (:issue:`33017`)
- Bug in :meth:`DataFrame.lookup` incorrectly raising an ``AttributeError`` when ``frame.index`` or ``frame.columns`` is not unique; this will now raise a ``ValueError`` with a helpful error message (:issue:`33041`)
- Bug in :class:`Interval` where a :class:`Timedelta` could not be added or subtracted from a :class:`Timestamp` interval (:issue:`32023`)
- Bug in :meth:`DataFrame.copy` not invalidating _item_cache after copy caused post-copy value updates to not be reflected (:issue:`31784`)
- Fixed regression in :meth:`DataFrame.loc` and :meth:`Series.loc` throwing an error when a ``datetime64[ns, tz]`` value is provided (:issue:`32395`)
- Bug in :meth:`Series.__getitem__` with an integer key and a :class:`MultiIndex` with leading integer level failing to raise ``KeyError`` if the key is not present in the first level (:issue:`33355`)
- Bug in :meth:`DataFrame.iloc` when slicing a single column :class:`DataFrame` with ``ExtensionDtype`` (e.g. ``df.iloc[:, :1]``) returning an invalid result (:issue:`32957`)
- Bug in :meth:`DatetimeIndex.insert` and :meth:`TimedeltaIndex.insert` causing index ``freq`` to be lost when setting an element into an empty :class:`Series` (:issue:`33573`)
- Bug in :meth:`Series.__setitem__` with an :class:`IntervalIndex` and a list-like key of integers (:issue:`33473`)
- Bug in :meth:`Series.__getitem__` allowing missing labels with ``np.ndarray``, :class:`Index`, :class:`Series` indexers but not ``list``, these now all raise ``KeyError`` (:issue:`33646`)
- Bug in :meth:`DataFrame.truncate` and :meth:`Series.truncate` where index was assumed to be monotone increasing (:issue:`33756`)
- Indexing with a list of strings representing datetimes failed on :class:`DatetimeIndex` or :class:`PeriodIndex` (:issue:`11278`)
- Bug in :meth:`Series.at` when used with a :class:`MultiIndex` would raise an exception on valid inputs (:issue:`26989`)
- Bug in :meth:`DataFrame.loc` with dictionary of values changes columns with dtype of ``int`` to ``float`` (:issue:`34573`)
- Bug in :meth:`Series.loc` when used with a :class:`MultiIndex` would raise an ``IndexingError`` when accessing a ``None`` value (:issue:`34318`)
- Bug in :meth:`DataFrame.reset_index` and :meth:`Series.reset_index` would not preserve data types on an empty :class:`DataFrame` or :class:`Series` with a :class:`MultiIndex` (:issue:`19602`)
- Bug in :class:`Series` and :class:`DataFrame` indexing with a ``time`` key on a :class:`DatetimeIndex` with ``NaT`` entries (:issue:`35114`)

Missing
^^^^^^^
- Calling :meth:`fillna` on an empty :class:`Series` now correctly returns a shallow copied object. The behaviour is now consistent with :class:`Index`, :class:`DataFrame` and a non-empty :class:`Series` (:issue:`32543`).
- Bug in :meth:`Series.replace` when argument ``to_replace`` is of type dict/list and is used on a :class:`Series` containing ``<NA>`` was raising a ``TypeError``. The method now handles this by ignoring ``<NA>`` values when doing the comparison for the replacement (:issue:`32621`)
- Bug in :meth:`~Series.any` and :meth:`~Series.all` incorrectly returning ``<NA>`` for all ``False`` or all ``True`` values using the nulllable Boolean dtype and with ``skipna=False`` (:issue:`33253`)
- Clarified documentation on interpolate with ``method=akima``. The ``der`` parameter must be scalar or ``None`` (:issue:`33426`)
- :meth:`DataFrame.interpolate` uses the correct axis convention now. Previously interpolating along columns lead to interpolation along indices and vice versa. Furthermore interpolating with methods ``pad``, ``ffill``, ``bfill`` and ``backfill`` are identical to using these methods with :meth:`DataFrame.fillna` (:issue:`12918`, :issue:`29146`)
- Bug in :meth:`DataFrame.interpolate` when called on a :class:`DataFrame` with column names of string type was throwing a ValueError. The method is now independent of the type of the column names (:issue:`33956`)
- Passing :class:`NA` into a format string using format specs will now work. For example ``"{:.1f}".format(pd.NA)`` would previously raise a ``ValueError``, but will now return the string ``"<NA>"`` (:issue:`34740`)
- Bug in :meth:`Series.map` not raising on invalid ``na_action`` (:issue:`32815`)

MultiIndex
^^^^^^^^^^

- :meth:`DataFrame.swaplevels` now raises a ``TypeError`` if the axis is not a :class:`MultiIndex`. Previously an ``AttributeError`` was raised (:issue:`31126`)
- Bug in :meth:`Dataframe.loc` when used with a :class:`MultiIndex`. The returned values were not in the same order as the given inputs (:issue:`22797`)

.. ipython:: python

        df = pd.DataFrame(np.arange(4),
                          index=[["a", "a", "b", "b"], [1, 2, 1, 2]])
        # Rows are now ordered as the requested keys
        df.loc[(['b', 'a'], [2, 1]), :]

- Bug in :meth:`MultiIndex.intersection` was not guaranteed to preserve order when ``sort=False``. (:issue:`31325`)
- Bug in :meth:`DataFrame.truncate` was dropping :class:`MultiIndex` names. (:issue:`34564`)

.. ipython:: python

        left = pd.MultiIndex.from_arrays([["b", "a"], [2, 1]])
        right = pd.MultiIndex.from_arrays([["a", "b", "c"], [1, 2, 3]])
        # Common elements are now guaranteed to be ordered by the left side
        left.intersection(right, sort=False)

- Bug when joining two :class:`MultiIndex` without specifying level with different columns. Return-indexers parameter was ignored. (:issue:`34074`)

I/O
^^^
- Passing a ``set`` as ``names`` argument to :func:`pandas.read_csv`, :func:`pandas.read_table`, or :func:`pandas.read_fwf` will raise ``ValueError: Names should be an ordered collection.`` (:issue:`34946`)
- Bug in print-out when ``display.precision`` is zero. (:issue:`20359`)
- Bug in :func:`read_json` where integer overflow was occurring when json contains big number strings. (:issue:`30320`)
- :func:`read_csv` will now raise a ``ValueError`` when the arguments ``header`` and ``prefix`` both are not ``None``. (:issue:`27394`)
- Bug in :meth:`DataFrame.to_json` was raising ``NotFoundError`` when ``path_or_buf`` was an S3 URI (:issue:`28375`)
- Bug in :meth:`DataFrame.to_parquet` overwriting pyarrow's default for
  ``coerce_timestamps``; following pyarrow's default allows writing nanosecond
  timestamps with ``version="2.0"`` (:issue:`31652`).
- Bug in :func:`read_csv` was raising ``TypeError`` when ``sep=None`` was used in combination with ``comment`` keyword (:issue:`31396`)
- Bug in :class:`HDFStore` that caused it to set to ``int64`` the dtype of a ``datetime64`` column when reading a :class:`DataFrame` in Python 3 from fixed format written in Python 2 (:issue:`31750`)
- :func:`read_sas()` now handles dates and datetimes larger than :attr:`Timestamp.max` returning them as :class:`datetime.datetime` objects (:issue:`20927`)
- Bug in :meth:`DataFrame.to_json` where ``Timedelta`` objects would not be serialized correctly with ``date_format="iso"`` (:issue:`28256`)
- :func:`read_csv` will raise a ``ValueError`` when the column names passed in ``parse_dates`` are missing in the :class:`Dataframe` (:issue:`31251`)
- Bug in :func:`read_excel` where a UTF-8 string with a high surrogate would cause a segmentation violation (:issue:`23809`)
- Bug in :func:`read_csv` was causing a file descriptor leak on an empty file (:issue:`31488`)
- Bug in :func:`read_csv` was causing a segfault when there were blank lines between the header and data rows (:issue:`28071`)
- Bug in :func:`read_csv` was raising a misleading exception on a permissions issue (:issue:`23784`)
- Bug in :func:`read_csv` was raising an ``IndexError`` when ``header=None`` and two extra data columns
- Bug in :func:`read_sas` was raising an ``AttributeError`` when reading files from Google Cloud Storage (:issue:`33069`)
- Bug in :meth:`DataFrame.to_sql` where an ``AttributeError`` was raised when saving an out of bounds date (:issue:`26761`)
- Bug in :func:`read_excel` did not correctly handle multiple embedded spaces in OpenDocument text cells. (:issue:`32207`)
- Bug in :func:`read_json` was raising ``TypeError`` when reading a ``list`` of Booleans into a :class:`Series`. (:issue:`31464`)
- Bug in :func:`pandas.io.json.json_normalize` where location specified by ``record_path`` doesn't point to an array. (:issue:`26284`)
- :func:`pandas.read_hdf` has a more explicit error message when loading an
  unsupported HDF file (:issue:`9539`)
- Bug in :meth:`~DataFrame.read_feather` was raising an ``ArrowIOError`` when reading an s3 or http file path (:issue:`29055`)
- Bug in :meth:`~DataFrame.to_excel` could not handle the column name ``render`` and was raising an ``KeyError`` (:issue:`34331`)
- Bug in :meth:`~SQLDatabase.execute` was raising a ``ProgrammingError`` for some DB-API drivers when the SQL statement contained the ``%`` character and no parameters were present (:issue:`34211`)
- Bug in :meth:`~pandas.io.stata.StataReader` which resulted in categorical variables with different dtypes when reading data using an iterator. (:issue:`31544`)
- :meth:`HDFStore.keys` has now an optional ``include`` parameter that allows the retrieval of all native HDF5 table names (:issue:`29916`)
- ``TypeError`` exceptions raised by :func:`read_csv` and :func:`read_table` were showing as ``parser_f`` when an unexpected keyword argument was passed (:issue:`25648`)
- Bug in :func:`read_excel` for ODS files removes 0.0 values (:issue:`27222`)
- Bug in :func:`ujson.encode` was raising an ``OverflowError`` with numbers larger than ``sys.maxsize`` (:issue:`34395`)
- Bug in :meth:`HDFStore.append_to_multiple` was raising a ``ValueError`` when the ``min_itemsize`` parameter is set (:issue:`11238`)
- Bug in :meth:`~HDFStore.create_table` now raises an error when ``column`` argument was not specified in ``data_columns`` on input (:issue:`28156`)
- :func:`read_json` now could read line-delimited json file from a file url while ``lines`` and ``chunksize`` are set.
- Bug in :meth:`DataFrame.to_sql` when reading DataFrames with ``-np.inf`` entries with MySQL now has a more explicit ``ValueError`` (:issue:`34431`)
- Bug where capitalised files extensions were not decompressed by read_* functions (:issue:`35164`)
- Bug in :meth:`read_excel` that was raising a ``TypeError`` when ``header=None`` and ``index_col`` is given as a ``list`` (:issue:`31783`)
- Bug in :func:`read_excel` where datetime values are used in the header in a :class:`MultiIndex` (:issue:`34748`)
- :func:`read_excel` no longer takes ``**kwds`` arguments. This means that passing in the keyword argument ``chunksize`` now raises a ``TypeError`` (previously raised a ``NotImplementedError``), while passing in the keyword argument ``encoding`` now raises a ``TypeError`` (:issue:`34464`)
- Bug in :meth:`DataFrame.to_records` was incorrectly losing timezone information in timezone-aware ``datetime64`` columns (:issue:`32535`)

Plotting
^^^^^^^^

- :meth:`DataFrame.plot` for line/bar now accepts color by dictionary (:issue:`8193`).
- Bug in :meth:`DataFrame.plot.hist` where weights are not working for multiple columns (:issue:`33173`)
- Bug in :meth:`DataFrame.boxplot` and :meth:`DataFrame.plot.boxplot` lost color attributes of ``medianprops``, ``whiskerprops``, ``capprops`` and ``boxprops`` (:issue:`30346`)
- Bug in :meth:`DataFrame.hist` where the order of ``column`` argument was ignored (:issue:`29235`)
- Bug in :meth:`DataFrame.plot.scatter` that when adding multiple plots with different ``cmap``, colorbars always use the first ``cmap`` (:issue:`33389`)
- Bug in :meth:`DataFrame.plot.scatter` was adding a colorbar to the plot even if the argument ``c`` was assigned to a column containing color names (:issue:`34316`)
- Bug in :meth:`pandas.plotting.bootstrap_plot` was causing cluttered axes and overlapping labels (:issue:`34905`)
- Bug in :meth:`DataFrame.plot.scatter` caused an error when plotting variable marker sizes (:issue:`32904`)

Groupby/resample/rolling
^^^^^^^^^^^^^^^^^^^^^^^^

- Using a :class:`pandas.api.indexers.BaseIndexer` with ``count``, ``min``, ``max``, ``median``, ``skew``,  ``cov``, ``corr`` will now return correct results for any monotonic :class:`pandas.api.indexers.BaseIndexer` descendant (:issue:`32865`)
- :meth:`DataFrameGroupby.mean` and :meth:`SeriesGroupby.mean` (and similarly for :meth:`~DataFrameGroupby.median`, :meth:`~DataFrameGroupby.std` and :meth:`~DataFrameGroupby.var`) now raise a ``TypeError`` if a non-accepted keyword argument is passed into it. Previously an ``UnsupportedFunctionCall`` was raised (``AssertionError`` if ``min_count`` passed into :meth:`~DataFrameGroupby.median`) (:issue:`31485`)
- Bug in :meth:`GroupBy.apply` raises ``ValueError`` when the ``by`` axis is not sorted, has duplicates, and the applied ``func`` does not mutate passed in objects (:issue:`30667`)
- Bug in :meth:`DataFrameGroupBy.transform` produces an incorrect result with transformation functions (:issue:`30918`)
- Bug in :meth:`Groupby.transform` was returning the wrong result when grouping by multiple keys of which some were categorical and others not (:issue:`32494`)
- Bug in :meth:`GroupBy.count` causes segmentation fault when grouped-by columns contain NaNs (:issue:`32841`)
- Bug in :meth:`DataFrame.groupby` and :meth:`Series.groupby` produces inconsistent type when aggregating Boolean :class:`Series` (:issue:`32894`)
- Bug in :meth:`DataFrameGroupBy.sum` and :meth:`SeriesGroupBy.sum` where a large negative number would be returned when the number of non-null values was below ``min_count`` for nullable integer dtypes (:issue:`32861`)
- Bug in :meth:`SeriesGroupBy.quantile` was raising on nullable integers (:issue:`33136`)
- Bug in :meth:`DataFrame.resample` where an ``AmbiguousTimeError`` would be raised when the resulting timezone aware :class:`DatetimeIndex` had a DST transition at midnight (:issue:`25758`)
- Bug in :meth:`DataFrame.groupby` where a ``ValueError`` would be raised when grouping by a categorical column with read-only categories and ``sort=False`` (:issue:`33410`)
- Bug in :meth:`GroupBy.agg`, :meth:`GroupBy.transform`, and :meth:`GroupBy.resample` where subclasses are not preserved (:issue:`28330`)
- Bug in :meth:`SeriesGroupBy.agg` where any column name was accepted in the named aggregation of :class:`SeriesGroupBy` previously. The behaviour now allows only ``str`` and callables else would raise ``TypeError``. (:issue:`34422`)
- Bug in :meth:`DataFrame.groupby` lost the name of the :class:`Index` when one of the ``agg`` keys referenced an empty list (:issue:`32580`)
- Bug in :meth:`Rolling.apply` where ``center=True`` was ignored when ``engine='numba'`` was specified (:issue:`34784`)
- Bug in :meth:`DataFrame.ewm.cov` was throwing ``AssertionError`` for :class:`MultiIndex` inputs (:issue:`34440`)
- Bug in :meth:`core.groupby.DataFrameGroupBy.quantile` raised ``TypeError`` for non-numeric types rather than dropping the columns (:issue:`27892`)
- Bug in :meth:`core.groupby.DataFrameGroupBy.transform` when ``func='nunique'`` and columns are of type ``datetime64``, the result would also be of type ``datetime64`` instead of ``int64`` (:issue:`35109`)
- Bug in :meth:`DataFrame.groupby` raising an ``AttributeError`` when selecting a column and aggregating with ``as_index=False`` (:issue:`35246`).
- Bug in :meth:`DataFrameGroupBy.first` and :meth:`DataFrameGroupBy.last` that would raise an unnecessary ``ValueError`` when grouping on multiple ``Categoricals`` (:issue:`34951`)

Reshaping
^^^^^^^^^

- Bug effecting all numeric and Boolean reduction methods not returning subclassed data type. (:issue:`25596`)
- Bug in :meth:`DataFrame.pivot_table` when only :class:`MultiIndexed` columns is set (:issue:`17038`)
- Bug in :meth:`DataFrame.unstack` and :meth:`Series.unstack` can take tuple names in :class:`MultiIndexed` data (:issue:`19966`)
- Bug in :meth:`DataFrame.pivot_table` when ``margin`` is ``True`` and only ``column`` is defined (:issue:`31016`)
- Fixed incorrect error message in :meth:`DataFrame.pivot` when ``columns`` is set to ``None``. (:issue:`30924`)
- Bug in :func:`crosstab` when inputs are two :class:`Series` and have tuple names, the output will keep a dummy :class:`MultiIndex` as columns. (:issue:`18321`)
- :meth:`DataFrame.pivot` can now take lists for ``index`` and ``columns`` arguments (:issue:`21425`)
- Bug in :func:`concat` where the resulting indices are not copied when ``copy=True`` (:issue:`29879`)
- Bug in :meth:`SeriesGroupBy.aggregate` was resulting in aggregations being overwritten when they shared the same name (:issue:`30880`)
- Bug where :meth:`Index.astype` would lose the :attr:`name` attribute when converting from ``Float64Index`` to ``Int64Index``, or when casting to an ``ExtensionArray`` dtype (:issue:`32013`)
- :meth:`Series.append` will now raise a ``TypeError`` when passed a :class:`DataFrame` or a sequence containing :class:`DataFrame` (:issue:`31413`)
- :meth:`DataFrame.replace` and :meth:`Series.replace` will raise a ``TypeError`` if ``to_replace`` is not an expected type. Previously the ``replace`` would fail silently (:issue:`18634`)
- Bug on inplace operation of a :class:`Series` that was adding a column to the :class:`DataFrame` from where it was originally dropped from (using ``inplace=True``) (:issue:`30484`)
- Bug in :meth:`DataFrame.apply` where callback was called with :class:`Series` parameter even though ``raw=True`` requested. (:issue:`32423`)
- Bug in :meth:`DataFrame.pivot_table` losing timezone information when creating a :class:`MultiIndex` level from a column with timezone-aware dtype (:issue:`32558`)
- Bug in :func:`concat` where when passing a non-dict mapping as ``objs`` would raise a ``TypeError`` (:issue:`32863`)
- :meth:`DataFrame.agg` now provides more descriptive ``SpecificationError`` message when attempting to aggregate a non-existent column (:issue:`32755`)
- Bug in :meth:`DataFrame.unstack` when :class:`MultiIndex` columns and :class:`MultiIndex` rows were used (:issue:`32624`, :issue:`24729` and :issue:`28306`)
- Appending a dictionary to a :class:`DataFrame` without passing ``ignore_index=True`` will raise ``TypeError: Can only append a dict if ignore_index=True`` instead of ``TypeError: Can only append a :class:`Series` if ignore_index=True or if the :class:`Series` has a name`` (:issue:`30871`)
- Bug in :meth:`DataFrame.corrwith()`, :meth:`DataFrame.memory_usage()`, :meth:`DataFrame.dot()`,
  :meth:`DataFrame.idxmin()`, :meth:`DataFrame.idxmax()`, :meth:`DataFrame.duplicated()`, :meth:`DataFrame.isin()`,
  :meth:`DataFrame.count()`, :meth:`Series.explode()`, :meth:`Series.asof()` and :meth:`DataFrame.asof()` not
  returning subclassed types. (:issue:`31331`)
- Bug in :func:`concat` was not allowing for concatenation of :class:`DataFrame` and :class:`Series` with duplicate keys (:issue:`33654`)
- Bug in :func:`cut` raised an error when the argument ``labels`` contains duplicates (:issue:`33141`)
- Ensure only named functions can be used in :func:`eval()` (:issue:`32460`)
<<<<<<< HEAD
- Bug in :func:`Dataframe.aggregate` and :func:`Series.aggregate` was causing recursive loop in some cases (:issue:`34224`)
- Fixed bug in :func:`melt` where melting MultiIndex columns with ``col_level`` > 0 would raise a ``KeyError`` on ``id_vars`` (:issue:`34129`)
- Bug in :meth:`Series.where` with an empty Series and empty ``cond`` having non-bool dtype (:issue:`34592`)
- Fixed regression where :meth:`DataFrame.apply` would raise ``ValueError`` for elements whth ``S`` dtype (:issue:`34529`)
- Bug in :meth:`DataFrame.crosstab` when duplicated row or column names were used (:issue:`22529`)
=======
- Bug in :meth:`Dataframe.aggregate` and :meth:`Series.aggregate` was causing a recursive loop in some cases (:issue:`34224`)
- Fixed bug in :func:`melt` where melting :class:`MultiIndex` columns with ``col_level > 0`` would raise a ``KeyError`` on ``id_vars`` (:issue:`34129`)
- Bug in :meth:`Series.where` with an empty :class:`Series` and empty ``cond`` having non-bool dtype (:issue:`34592`)
- Fixed regression where :meth:`DataFrame.apply` would raise ``ValueError`` for elements with ``S`` dtype (:issue:`34529`)
>>>>>>> a0c8425a

Sparse
^^^^^^
- Creating a :class:`SparseArray` from timezone-aware dtype will issue a warning before dropping timezone information, instead of doing so silently (:issue:`32501`)
- Bug in :meth:`arrays.SparseArray.from_spmatrix` wrongly read scipy sparse matrix (:issue:`31991`)
- Bug in :meth:`Series.sum` with ``SparseArray`` raised a ``TypeError`` (:issue:`25777`)
- Bug where :class:`DataFrame` containing an all-sparse :class:`SparseArray` filled with ``NaN`` when indexed by a list-like (:issue:`27781`, :issue:`29563`)
- The repr of :class:`SparseDtype` now includes the repr of its ``fill_value`` attribute. Previously it used ``fill_value``'s  string representation (:issue:`34352`)
- Bug where empty :class:`DataFrame` could not be cast to :class:`SparseDtype` (:issue:`33113`)
- Bug in :meth:`arrays.SparseArray` was returning the incorrect type when indexing a sparse dataframe with an iterable (:issue:`34526`, :issue:`34540`)

ExtensionArray
^^^^^^^^^^^^^^

- Fixed bug where :meth:`Series.value_counts` would raise on empty input of ``Int64`` dtype (:issue:`33317`)
- Fixed bug in :func:`concat` when concatenating :class:`DataFrame` objects with non-overlapping columns resulting in object-dtype columns rather than preserving the extension dtype (:issue:`27692`, :issue:`33027`)
- Fixed bug where :meth:`StringArray.isna` would return ``False`` for NA values when ``pandas.options.mode.use_inf_as_na`` was set to ``True`` (:issue:`33655`)
- Fixed bug in :class:`Series` construction with EA dtype and index but no data or scalar data fails (:issue:`26469`)
- Fixed bug that caused :meth:`Series.__repr__()` to crash for extension types whose elements are multidimensional arrays (:issue:`33770`).
- Fixed bug where :meth:`Series.update` would raise a ``ValueError`` for ``ExtensionArray`` dtypes with missing values (:issue:`33980`)
- Fixed bug where :meth:`StringArray.memory_usage` was not implemented (:issue:`33963`)
- Fixed bug where :meth:`DataFrameGroupBy` would ignore the ``min_count`` argument for aggregations on nullable Boolean dtypes (:issue:`34051`)
- Fixed bug where the constructor of :class:`DataFrame` with ``dtype='string'`` would fail (:issue:`27953`, :issue:`33623`)
- Bug where :class:`DataFrame` column set to scalar extension type was considered an object type rather than the extension type (:issue:`34832`)
- Fixed bug in :meth:`IntegerArray.astype` to correctly copy the mask as well (:issue:`34931`).

Other
^^^^^

- Set operations on an object-dtype :class:`Index` now always return object-dtype results (:issue:`31401`)
- Fixed :func:`pandas.testing.assert_series_equal` to correctly raise if the ``left`` argument is a different subclass with ``check_series_type=True`` (:issue:`32670`).
- Getting a missing attribute in a :meth:`DataFrame.query` or :meth:`DataFrame.eval` string raises the correct ``AttributeError`` (:issue:`32408`)
- Fixed bug in :func:`pandas.testing.assert_series_equal` where dtypes were checked for ``Interval`` and ``ExtensionArray`` operands when ``check_dtype`` was ``False`` (:issue:`32747`)
- Bug in :meth:`DataFrame.__dir__` caused a segfault when using unicode surrogates in a column name (:issue:`25509`)
- Bug in :meth:`DataFrame.equals` and :meth:`Series.equals` in allowing subclasses to be equal (:issue:`34402`).

.. ---------------------------------------------------------------------------

.. _whatsnew_110.contributors:

Contributors
~~~~~~~~~~~~

.. contributors:: v1.0.5..v1.1.0|HEAD<|MERGE_RESOLUTION|>--- conflicted
+++ resolved
@@ -1161,18 +1161,10 @@
 - Bug in :func:`concat` was not allowing for concatenation of :class:`DataFrame` and :class:`Series` with duplicate keys (:issue:`33654`)
 - Bug in :func:`cut` raised an error when the argument ``labels`` contains duplicates (:issue:`33141`)
 - Ensure only named functions can be used in :func:`eval()` (:issue:`32460`)
-<<<<<<< HEAD
-- Bug in :func:`Dataframe.aggregate` and :func:`Series.aggregate` was causing recursive loop in some cases (:issue:`34224`)
-- Fixed bug in :func:`melt` where melting MultiIndex columns with ``col_level`` > 0 would raise a ``KeyError`` on ``id_vars`` (:issue:`34129`)
-- Bug in :meth:`Series.where` with an empty Series and empty ``cond`` having non-bool dtype (:issue:`34592`)
-- Fixed regression where :meth:`DataFrame.apply` would raise ``ValueError`` for elements whth ``S`` dtype (:issue:`34529`)
-- Bug in :meth:`DataFrame.crosstab` when duplicated row or column names were used (:issue:`22529`)
-=======
 - Bug in :meth:`Dataframe.aggregate` and :meth:`Series.aggregate` was causing a recursive loop in some cases (:issue:`34224`)
 - Fixed bug in :func:`melt` where melting :class:`MultiIndex` columns with ``col_level > 0`` would raise a ``KeyError`` on ``id_vars`` (:issue:`34129`)
 - Bug in :meth:`Series.where` with an empty :class:`Series` and empty ``cond`` having non-bool dtype (:issue:`34592`)
 - Fixed regression where :meth:`DataFrame.apply` would raise ``ValueError`` for elements with ``S`` dtype (:issue:`34529`)
->>>>>>> a0c8425a
 
 Sparse
 ^^^^^^
