--- conflicted
+++ resolved
@@ -83,8 +83,6 @@
 
 For more on working with fold, see :ref:`Fold subsection <timeseries.fold>` in the user guide.
 
-<<<<<<< HEAD
-=======
 .. _whatsnew_110.to_datetime_multiple_tzname_tzoffset_support:
 
 Parsing timezone-aware format with different timezones in to_datetime
@@ -100,7 +98,6 @@
                "2010-01-01 12:00:00 +0300", "2010-01-01 12:00:00 +0400"]
     pd.to_datetime(tz_strs, format='%Y-%m-%d %H:%M:%S %z', utc=True)
     pd.to_datetime(tz_strs, format='%Y-%m-%d %H:%M:%S %z')
->>>>>>> 889c2ff6
 
 .. _whatsnew_110.enhancements.other:
 
