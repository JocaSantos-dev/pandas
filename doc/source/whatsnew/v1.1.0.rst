--- conflicted
+++ resolved
@@ -615,12 +615,9 @@
   and :meth:`~pandas.core.groupby.groupby.Groupby.last` (:issue:`34178`)
 - Performance improvement in :func:`factorize` for nullable (integer and boolean) dtypes (:issue:`33064`).
 - Performance improvement in reductions (sum, prod, min, max) for nullable (integer and boolean) dtypes (:issue:`30982`, :issue:`33261`, :issue:`33442`).
-<<<<<<< HEAD
+- Performance improvement in arithmetic operations between two :class:`DataFrame` objects (:issue:`32779`)
 - Performance improvement in `indexing.check_bool_indexer` when `key` is a list (:issue:`33924`) 
 
-=======
-- Performance improvement in arithmetic operations between two :class:`DataFrame` objects (:issue:`32779`)
->>>>>>> 7c46c68a
 
 .. ---------------------------------------------------------------------------
 
