.. _whatsnew_110:

What's new in 1.1.0 (??)
------------------------

These are the changes in pandas 1.1.0. See :ref:`release` for a full changelog
including other versions of pandas.

{{ header }}

.. ---------------------------------------------------------------------------

Enhancements
~~~~~~~~~~~~

.. _whatsnew_110.specify_missing_labels:

KeyErrors raised by loc specify missing labels
^^^^^^^^^^^^^^^^^^^^^^^^^^^^^^^^^^^^^^^^^^^^^^^^^^
Previously, if labels were missing for a loc call, a KeyError was raised stating that this was no longer supported.

Now the error message also includes a list of the missing labels (max 10 items, display width 80 characters). See :issue:`34272`.


.. _whatsnew_110.astype_string:

All dtypes can now be converted to ``StringDtype``
^^^^^^^^^^^^^^^^^^^^^^^^^^^^^^^^^^^^^^^^^^^^^^^^^^

Previously, declaring or converting to :class:`StringDtype` was in general only possible if the data was already only ``str`` or nan-like (:issue:`31204`).
:class:`StringDtype` now works in all situations where ``astype(str)`` or ``dtype=str`` work:

For example, the below now works:

.. ipython:: python

   ser = pd.Series([1, "abc", np.nan], dtype="string")
   ser
   ser[0]
   pd.Series([1, 2, np.nan], dtype="Int64").astype("string")


.. _whatsnew_110.period_index_partial_string_slicing:

Nonmonotonic PeriodIndex Partial String Slicing
^^^^^^^^^^^^^^^^^^^^^^^^^^^^^^^^^^^^^^^^^^^^^^^

:class:`PeriodIndex` now supports partial string slicing for non-monotonic indexes, mirroring :class:`DatetimeIndex` behavior (:issue:`31096`)

For example:

.. ipython:: python

   dti = pd.date_range("2014-01-01", periods=30, freq="30D")
   pi = dti.to_period("D")
   ser_monotonic = pd.Series(np.arange(30), index=pi)
   shuffler = list(range(0, 30, 2)) + list(range(1, 31, 2))
   ser = ser_monotonic[shuffler]
   ser

.. ipython:: python

   ser["2014"]
   ser.loc["May 2015"]


.. _whatsnew_110.dataframe_or_series_comparing:

Comparing two `DataFrame` or two `Series` and summarizing the differences
^^^^^^^^^^^^^^^^^^^^^^^^^^^^^^^^^^^^^^^^^^^^^^^^^^^^^^^^^^^^^^^^^^^^^^^^^

We've added :meth:`DataFrame.compare` and :meth:`Series.compare` for comparing two `DataFrame` or two `Series` (:issue:`30429`)

.. ipython:: python

   df = pd.DataFrame(
       {
           "col1": ["a", "a", "b", "b", "a"],
           "col2": [1.0, 2.0, 3.0, np.nan, 5.0],
           "col3": [1.0, 2.0, 3.0, 4.0, 5.0]
       },
       columns=["col1", "col2", "col3"],
   )
   df

.. ipython:: python

   df2 = df.copy()
   df2.loc[0, 'col1'] = 'c'
   df2.loc[2, 'col3'] = 4.0
   df2

.. ipython:: python

   df.compare(df2)

See :ref:`User Guide <merging.compare>` for more details.


.. _whatsnew_110.groupby_key:

Allow NA in groupby key
^^^^^^^^^^^^^^^^^^^^^^^^

With :ref:`groupby <groupby.dropna>` , we've added a ``dropna`` keyword to :meth:`DataFrame.groupby` and :meth:`Series.groupby` in order to
allow ``NA`` values in group keys. Users can define ``dropna`` to ``False`` if they want to include
``NA`` values in groupby keys. The default is set to ``True`` for ``dropna`` to keep backwards
compatibility (:issue:`3729`)

.. ipython:: python

    df_list = [[1, 2, 3], [1, None, 4], [2, 1, 3], [1, 2, 2]]
    df_dropna = pd.DataFrame(df_list, columns=["a", "b", "c"])

    df_dropna

.. ipython:: python

    # Default `dropna` is set to True, which will exclude NaNs in keys
    df_dropna.groupby(by=["b"], dropna=True).sum()

    # In order to allow NaN in keys, set `dropna` to False
    df_dropna.groupby(by=["b"], dropna=False).sum()

The default setting of ``dropna`` argument is ``True`` which means ``NA`` are not included in group keys.

.. versionadded:: 1.1.0


.. _whatsnew_110.key_sorting:

Sorting with keys
^^^^^^^^^^^^^^^^^

We've added a ``key`` argument to the DataFrame and Series sorting methods, including
:meth:`DataFrame.sort_values`, :meth:`DataFrame.sort_index`, :meth:`Series.sort_values`,
and :meth:`Series.sort_index`. The ``key`` can be any callable function which is applied
column-by-column to each column used for sorting, before sorting is performed (:issue:`27237`).
See :ref:`sort_values with keys <basics.sort_value_key>` and :ref:`sort_index with keys
<basics.sort_index_key>` for more information.

.. ipython:: python

   s = pd.Series(['C', 'a', 'B'])
   s

.. ipython:: python

   s.sort_values()


Note how this is sorted with capital letters first. If we apply the :meth:`Series.str.lower`
method, we get

.. ipython:: python

   s.sort_values(key=lambda x: x.str.lower())


When applied to a `DataFrame`, they key is applied per-column to all columns or a subset if
`by` is specified, e.g.

.. ipython:: python

   df = pd.DataFrame({'a': ['C', 'C', 'a', 'a', 'B', 'B'],
                      'b': [1, 2, 3, 4, 5, 6]})
   df

.. ipython:: python

   df.sort_values(by=['a'], key=lambda col: col.str.lower())


For more details, see examples and documentation in :meth:`DataFrame.sort_values`,
:meth:`Series.sort_values`, and :meth:`~DataFrame.sort_index`.

.. _whatsnew_110.timestamp_fold_support:

Fold argument support in Timestamp constructor
^^^^^^^^^^^^^^^^^^^^^^^^^^^^^^^^^^^^^^^^^^^^^^

:class:`Timestamp:` now supports the keyword-only fold argument according to `PEP 495 <https://www.python.org/dev/peps/pep-0495/#the-fold-attribute>`_ similar to parent ``datetime.datetime`` class. It supports both accepting fold as an initialization argument and inferring fold from other constructor arguments (:issue:`25057`, :issue:`31338`). Support is limited to ``dateutil`` timezones as ``pytz`` doesn't support fold.

For example:

.. ipython:: python

    ts = pd.Timestamp("2019-10-27 01:30:00+00:00")
    ts.fold

.. ipython:: python

    ts = pd.Timestamp(year=2019, month=10, day=27, hour=1, minute=30,
                      tz="dateutil/Europe/London", fold=1)
    ts

For more on working with fold, see :ref:`Fold subsection <timeseries.fold>` in the user guide.

.. _whatsnew_110.to_datetime_multiple_tzname_tzoffset_support:

Parsing timezone-aware format with different timezones in to_datetime
^^^^^^^^^^^^^^^^^^^^^^^^^^^^^^^^^^^^^^^^^^^^^^^^^^^^^^^^^^^^^^^^^^^^^

:func:`to_datetime` now supports parsing formats containing timezone names (``%Z``) and UTC offsets (``%z``) from different timezones then converting them to UTC by setting ``utc=True``. This would return a :class:`DatetimeIndex` with timezone at UTC as opposed to an :class:`Index` with ``object`` dtype if ``utc=True`` is not set (:issue:`32792`).

For example:

.. ipython:: python

    tz_strs = ["2010-01-01 12:00:00 +0100", "2010-01-01 12:00:00 -0100",
               "2010-01-01 12:00:00 +0300", "2010-01-01 12:00:00 +0400"]
    pd.to_datetime(tz_strs, format='%Y-%m-%d %H:%M:%S %z', utc=True)
    pd.to_datetime(tz_strs, format='%Y-%m-%d %H:%M:%S %z')

.. _whatsnew_110.grouper_resample_origin:

Grouper and resample now supports the arguments origin and offset
^^^^^^^^^^^^^^^^^^^^^^^^^^^^^^^^^^^^^^^^^^^^^^^^^^^^^^^^^^^^^^^^^

:class:`Grouper` and :class:`DataFrame.resample` now supports the arguments ``origin`` and ``offset``. It let the user control the timestamp on which to adjust the grouping. (:issue:`31809`)

The bins of the grouping are adjusted based on the beginning of the day of the time series starting point. This works well with frequencies that are multiples of a day (like `30D`) or that divides a day (like `90s` or `1min`). But it can create inconsistencies with some frequencies that do not meet this criteria. To change this behavior you can now specify a fixed timestamp with the argument ``origin``.

Two arguments are now deprecated (more information in the documentation of :class:`DataFrame.resample`):

- ``base`` should be replaced by ``offset``.
- ``loffset`` should be replaced by directly adding an offset to the index DataFrame after being resampled.

Small example of the use of ``origin``:

.. ipython:: python

    start, end = '2000-10-01 23:30:00', '2000-10-02 00:30:00'
    middle = '2000-10-02 00:00:00'
    rng = pd.date_range(start, end, freq='7min')
    ts = pd.Series(np.arange(len(rng)) * 3, index=rng)
    ts

Resample with the default behavior ``'start_day'`` (origin is ``2000-10-01 00:00:00``):

.. ipython:: python

    ts.resample('17min').sum()
    ts.resample('17min', origin='start_day').sum()

Resample using a fixed origin:

.. ipython:: python

    ts.resample('17min', origin='epoch').sum()
    ts.resample('17min', origin='2000-01-01').sum()

If needed you can adjust the bins with the argument ``offset`` (a Timedelta) that would be added to the default ``origin``.

For a full example, see: :ref:`timeseries.adjust-the-start-of-the-bins`.

fsspec now used for filesystem handling
^^^^^^^^^^^^^^^^^^^^^^^^^^^^^^^^^^^^^^^

For reading and writing to filesystems other than local and reading from HTTP(S),
the optional dependency ``fsspec`` will be used to dispatch operations (:issue:`33452`).
This will give unchanged
functionality for S3 and GCS storage, which were already supported, but also add
support for several other storage implementations such as `Azure Datalake and Blob`_,
SSH, FTP, dropbox and github. For docs and capabilities, see the `fsspec docs`_.

The existing capability to interface with S3 and GCS will be unaffected by this
change, as ``fsspec`` will still bring in the same packages as before.

.. _Azure Datalake and Blob: https://github.com/dask/adlfs

.. _fsspec docs: https://filesystem-spec.readthedocs.io/en/latest/

.. _whatsnew_110.enhancements.other:

Other enhancements
^^^^^^^^^^^^^^^^^^

- :class:`Styler` may now render CSS more efficiently where multiple cells have the same styling (:issue:`30876`)
- :meth:`Styler.highlight_null` now accepts ``subset`` argument (:issue:`31345`)
- When writing directly to a sqlite connection :func:`to_sql` now supports the ``multi`` method (:issue:`29921`)
- `OptionError` is now exposed in `pandas.errors` (:issue:`27553`)
- Add :meth:`ExtensionArray.argmax` and :meth:`ExtensionArray.argmin` (:issue:`24382`)
- :func:`timedelta_range` will now infer a frequency when passed ``start``, ``stop``, and ``periods`` (:issue:`32377`)
- Positional slicing on a :class:`IntervalIndex` now supports slices with ``step > 1`` (:issue:`31658`)
- :class:`Series.str` now has a `fullmatch` method that matches a regular expression against the entire string in each row of the series, similar to `re.fullmatch` (:issue:`32806`).
- :meth:`DataFrame.sample` will now also allow array-like and BitGenerator objects to be passed to ``random_state`` as seeds (:issue:`32503`)
- :meth:`MultiIndex.union` will now raise `RuntimeWarning` if the object inside are unsortable, pass `sort=False` to suppress this warning (:issue:`33015`)
- :class:`Series.dt` and :class:`DatatimeIndex` now have an `isocalendar` method that returns a :class:`DataFrame` with year, week, and day calculated according to the ISO 8601 calendar (:issue:`33206`, :issue:`34392`).
- The :meth:`DataFrame.to_feather` method now supports additional keyword
  arguments (e.g. to set the compression) that are added in pyarrow 0.17
  (:issue:`33422`).
- The :func:`cut` will now accept parameter ``ordered`` with default ``ordered=True``. If ``ordered=False`` and no labels are provided, an error will be raised (:issue:`33141`)
- :meth:`DataFrame.to_csv`, :meth:`DataFrame.to_pickle`,
  and :meth:`DataFrame.to_json` now support passing a dict of
  compression arguments when using the ``gzip`` and ``bz2`` protocols.
  This can be used to set a custom compression level, e.g.,
  ``df.to_csv(path, compression={'method': 'gzip', 'compresslevel': 1}``
  (:issue:`33196`)
- :meth:`Series.update` now accepts objects that can be coerced to a :class:`Series`,
  such as ``dict`` and ``list``, mirroring the behavior of :meth:`DataFrame.update` (:issue:`33215`)
- :meth:`~pandas.core.groupby.GroupBy.transform` and :meth:`~pandas.core.groupby.GroupBy.aggregate` has gained ``engine`` and ``engine_kwargs`` arguments that supports executing functions with ``Numba`` (:issue:`32854`, :issue:`33388`)
- :meth:`~pandas.core.resample.Resampler.interpolate` now supports SciPy interpolation method :class:`scipy.interpolate.CubicSpline` as method ``cubicspline`` (:issue:`33670`)
- :class:`~pandas.core.groupby.generic.DataFrameGroupBy` and :class:`~pandas.core.groupby.generic.SeriesGroupBy` now implement the ``sample`` method for doing random sampling within groups (:issue:`31775`)
- :meth:`DataFrame.to_numpy` now supports the ``na_value`` keyword to control the NA sentinel in the output array (:issue:`33820`)
- The ``ExtensionArray`` class has now an :meth:`~pandas.arrays.ExtensionArray.equals`
  method, similarly to :meth:`Series.equals` (:issue:`27081`).
- The minimum suppported dta version has increased to 105 in :meth:`~pandas.io.stata.read_stata` and :class:`~pandas.io.stata.StataReader`  (:issue:`26667`).
- :meth:`~pandas.core.frame.DataFrame.to_stata` supports compression using the ``compression``
  keyword argument. Compression can either be inferred or explicitly set using a string or a
  dictionary containing both the method and any additional arguments that are passed to the
  compression library. Compression was also added to the low-level Stata-file writers
  :class:`~pandas.io.stata.StataWriter`, :class:`~pandas.io.stata.StataWriter117`,
  and :class:`~pandas.io.stata.StataWriterUTF8` (:issue:`26599`).
- :meth:`HDFStore.put` now accepts `track_times` parameter. Parameter is passed to ``create_table`` method of ``PyTables`` (:issue:`32682`).
- :meth:`Series.plot` and :meth:`DataFrame.plot` now accepts `xlabel` and `ylabel` parameters to present labels on x and y axis (:issue:`9093`).
- Make :class:`pandas.core.window.Rolling` and :class:`pandas.core.window.Expanding` iterable（:issue:`11704`)
- Make ``option_context`` a :class:`contextlib.ContextDecorator`, which allows it to be used as a decorator over an entire function (:issue:`34253`).
- :meth:`DataFrame.to_csv` and :meth:`Series.to_csv` now accept an ``errors`` argument (:issue:`22610`)
- :meth:`groupby.transform` now allows ``func`` to be ``pad``, ``backfill`` and ``cumcount`` (:issue:`31269`).
- :meth:`~pandas.io.json.read_json` now accepts `nrows` parameter. (:issue:`33916`).
- :meth:`DataFrame.hist`, :meth:`Series.hist`, :meth:`core.groupby.DataFrameGroupBy.hist`, and :meth:`core.groupby.SeriesGroupBy.hist` have gained the ``legend`` argument. Set to True to show a legend in the histogram. (:issue:`6279`)
- :func:`concat` and :meth:`~DataFrame.append` now preserve extension dtypes, for example
  combining a nullable integer column with a numpy integer column will no longer
  result in object dtype but preserve the integer dtype (:issue:`33607`, :issue:`34339`).
- :meth:`~pandas.io.gbq.read_gbq` now allows to disable progress bar (:issue:`33360`).
- :meth:`~pandas.io.gbq.read_gbq` now supports the ``max_results`` kwarg from ``pandas-gbq`` (:issue:`34639`).
- :meth:`DataFrame.cov` and :meth:`Series.cov` now support a new parameter ddof to support delta degrees of freedom as in the corresponding numpy methods (:issue:`34611`).
- :meth:`DataFrame.to_html` and :meth:`DataFrame.to_string`'s ``col_space`` parameter now accepts a list or dict to change only some specific columns' width (:issue:`28917`).
- :meth:`DataFrame.to_excel` can now also write OpenOffice spreadsheet (.ods) files (:issue:`27222`)
- :meth:`~Series.explode` now accepts ``ignore_index`` to reset the index, similarly to :meth:`pd.concat` or :meth:`DataFrame.sort_values` (:issue:`34932`).
- :meth:`read_csv` now accepts string values like "0", "0.0", "1", "1.0" as convertible to the nullable boolean dtype (:issue:`34859`)
- :class:`pandas.core.window.ExponentialMovingWindow` now supports a ``times`` argument that allows ``mean`` to be calculated with observations spaced by the timestamps in ``times`` (:issue:`34839`)

.. ---------------------------------------------------------------------------

.. _whatsnew_110.api:

Backwards incompatible API changes
~~~~~~~~~~~~~~~~~~~~~~~~~~~~~~~~~~

``MultiIndex.get_indexer`` interprets `method` argument differently
^^^^^^^^^^^^^^^^^^^^^^^^^^^^^^^^^^^^^^^^^^^^^^^^^^^^^^^^^^^^^^^^^^^

This restores the behavior of :meth:`MultiIndex.get_indexer` with ``method='backfill'`` or ``method='pad'`` to the behavior before pandas 0.23.0. In particular, MultiIndexes are treated as a list of tuples and padding or backfilling is done with respect to the ordering of these lists of tuples (:issue:`29896`).

As an example of this, given:

.. ipython:: python

        df = pd.DataFrame({
            'a': [0, 0, 0, 0],
            'b': [0, 2, 3, 4],
            'c': ['A', 'B', 'C', 'D'],
        }).set_index(['a', 'b'])
        mi_2 = pd.MultiIndex.from_product([[0], [-1, 0, 1, 3, 4, 5]])

The differences in reindexing ``df`` with ``mi_2`` and using ``method='backfill'`` can be seen here:

*pandas >= 0.23, < 1.1.0*:

.. code-block:: ipython

    In [1]: df.reindex(mi_2, method='backfill')
    Out[1]:
          c
    0 -1  A
       0  A
       1  D
       3  A
       4  A
       5  C

*pandas <0.23, >= 1.1.0*

.. ipython:: python

        df.reindex(mi_2, method='backfill')

And the differences in reindexing ``df`` with ``mi_2`` and using ``method='pad'`` can be seen here:

*pandas >= 0.23, < 1.1.0*

.. code-block:: ipython

    In [1]: df.reindex(mi_2, method='pad')
    Out[1]:
            c
    0 -1  NaN
       0  NaN
       1    D
       3  NaN
       4    A
       5    C

*pandas < 0.23, >= 1.1.0*

.. ipython:: python

        df.reindex(mi_2, method='pad')

-

.. _whatsnew_110.api_breaking.indexing_raises_key_errors:

Failed Label-Based Lookups Always Raise KeyError
^^^^^^^^^^^^^^^^^^^^^^^^^^^^^^^^^^^^^^^^^^^^^^^^

Label lookups ``series[key]``, ``series.loc[key]`` and ``frame.loc[key]``
used to raises either ``KeyError`` or ``TypeError`` depending on the type of
key and type of :class:`Index`.  These now consistently raise ``KeyError`` (:issue:`31867`)

.. ipython:: python

    ser1 = pd.Series(range(3), index=[0, 1, 2])
    ser2 = pd.Series(range(3), index=pd.date_range("2020-02-01", periods=3))

*Previous behavior*:

.. code-block:: ipython

    In [3]: ser1[1.5]
    ...
    TypeError: cannot do label indexing on Int64Index with these indexers [1.5] of type float

    In [4] ser1["foo"]
    ...
    KeyError: 'foo'

    In [5]: ser1.loc[1.5]
    ...
    TypeError: cannot do label indexing on Int64Index with these indexers [1.5] of type float

    In [6]: ser1.loc["foo"]
    ...
    KeyError: 'foo'

    In [7]: ser2.loc[1]
    ...
    TypeError: cannot do label indexing on DatetimeIndex with these indexers [1] of type int

    In [8]: ser2.loc[pd.Timestamp(0)]
    ...
    KeyError: Timestamp('1970-01-01 00:00:00')

*New behavior*:

.. code-block:: ipython

    In [3]: ser1[1.5]
    ...
    KeyError: 1.5

    In [4] ser1["foo"]
    ...
    KeyError: 'foo'

    In [5]: ser1.loc[1.5]
    ...
    KeyError: 1.5

    In [6]: ser1.loc["foo"]
    ...
    KeyError: 'foo'

    In [7]: ser2.loc[1]
    ...
    KeyError: 1

    In [8]: ser2.loc[pd.Timestamp(0)]
    ...
    KeyError: Timestamp('1970-01-01 00:00:00')

.. _whatsnew_110.api_breaking.indexing_int_multiindex_raises_key_errors:

Failed Integer Lookups on MultiIndex Raise KeyError
^^^^^^^^^^^^^^^^^^^^^^^^^^^^^^^^^^^^^^^^^^^^^^^^^^^
Indexing with integers with a :class:`MultiIndex` that has a integer-dtype
first level incorrectly failed to raise ``KeyError`` when one or more of
those integer keys is not present in the first level of the index (:issue:`33539`)

.. ipython:: python

    idx = pd.Index(range(4))
    dti = pd.date_range("2000-01-03", periods=3)
    mi = pd.MultiIndex.from_product([idx, dti])
    ser = pd.Series(range(len(mi)), index=mi)

*Previous behavior*:

.. code-block:: ipython

    In [5]: ser[[5]]
    Out[5]: Series([], dtype: int64)

*New behavior*:

.. code-block:: ipython

    In [5]: ser[[5]]
    ...
    KeyError: '[5] not in index'

:meth:`DataFrame.merge` preserves right frame's row order
^^^^^^^^^^^^^^^^^^^^^^^^^^^^^^^^^^^^^^^^^^^^^^^^^^^^^^^^^
:meth:`DataFrame.merge` now preserves right frame's row order when executing a right merge (:issue:`27453`)

.. ipython:: python

    left_df = pd.DataFrame({'animal': ['dog', 'pig'], 'max_speed': [40, 11]})
    right_df = pd.DataFrame({'animal': ['quetzal', 'pig'], 'max_speed': [80, 11]})
    left_df
    right_df

*Previous behavior*:

.. code-block:: python

    >>> left_df.merge(right_df, on=['animal', 'max_speed'], how="right")
        animal  max_speed
    0      pig         11
    1  quetzal         80

*New behavior*:

.. ipython:: python

    left_df.merge(right_df, on=['animal', 'max_speed'], how="right")

.. ---------------------------------------------------------------------------

.. _whatsnew_110.api_breaking.assignment_to_multiple_columns:

Assignment to multiple columns of a DataFrame when some columns do not exist
^^^^^^^^^^^^^^^^^^^^^^^^^^^^^^^^^^^^^^^^^^^^^^^^^^^^^^^^^^^^^^^^^^^^^^^^^^^^

Assignment to multiple columns of a :class:`DataFrame` when some of the columns do not exist would previously assign the values to the last column. Now, new columns would be constructed with the right values. (:issue:`13658`)

.. ipython:: python

   df = pd.DataFrame({'a': [0, 1, 2], 'b': [3, 4, 5]})
   df

*Previous behavior*:

.. code-block:: ipython

   In [3]: df[['a', 'c']] = 1
   In [4]: df
   Out[4]:
      a  b
   0  1  1
   1  1  1
   2  1  1

*New behavior*:

.. ipython:: python

   df[['a', 'c']] = 1
   df

.. _whatsnew_110.api_breaking.groupby_consistency:

Consistency across groupby reductions
^^^^^^^^^^^^^^^^^^^^^^^^^^^^^^^^^^^^^

Using :meth:`DataFrame.groupby` with ``as_index=True`` and the aggregation ``nunique`` would include the grouping column(s) in the columns of the result. Now the grouping column(s) only appear in the index, consistent with other reductions. (:issue:`32579`)

.. ipython:: python

   df = pd.DataFrame({"a": ["x", "x", "y", "y"], "b": [1, 1, 2, 3]})
   df

*Previous behavior*:

.. code-block:: ipython

   In [3]: df.groupby("a", as_index=True).nunique()
   Out[4]:
      a  b
   a
   x  1  1
   y  1  2

*New behavior*:

.. ipython:: python

   df.groupby("a", as_index=True).nunique()

Using :meth:`DataFrame.groupby` with ``as_index=False`` and the function ``idxmax``, ``idxmin``, ``mad``, ``nunique``, ``sem``, ``skew``, or ``std`` would modify the grouping column. Now the grouping column remains unchanged, consistent with other reductions. (:issue:`21090`, :issue:`10355`)

*Previous behavior*:

.. code-block:: ipython

   In [3]: df.groupby("a", as_index=False).nunique()
   Out[4]:
      a  b
   0  1  1
   1  1  2

*New behavior*:

.. ipython:: python

   df.groupby("a", as_index=False).nunique()

The method :meth:`core.DataFrameGroupBy.size` would previously ignore ``as_index=False``. Now the grouping columns are returned as columns, making the result a `DataFrame` instead of a `Series`. (:issue:`32599`)

*Previous behavior*:

.. code-block:: ipython

   In [3]: df.groupby("a", as_index=False).size()
   Out[4]:
   a
   x    2
   y    2
   dtype: int64

*New behavior*:

.. ipython:: python

   df.groupby("a", as_index=False).size()

.. _whatsnew_110.api_breaking.apply_applymap_first_once:

apply and applymap on ``DataFrame`` evaluates first row/column only once
^^^^^^^^^^^^^^^^^^^^^^^^^^^^^^^^^^^^^^^^^^^^^^^^^^^^^^^^^^^^^^^^^^^^^^^^

.. ipython:: python

    df = pd.DataFrame({'a': [1, 2], 'b': [3, 6]})

    def func(row):
        print(row)
        return row

*Previous behavior*:

.. code-block:: ipython

    In [4]: df.apply(func, axis=1)
    a    1
    b    3
    Name: 0, dtype: int64
    a    1
    b    3
    Name: 0, dtype: int64
    a    2
    b    6
    Name: 1, dtype: int64
    Out[4]:
       a  b
    0  1  3
    1  2  6

*New behavior*:

.. ipython:: python

    df.apply(func, axis=1)

.. _whatsnew_110.api.other:

Other API changes
^^^^^^^^^^^^^^^^^

- :meth:`Series.describe` will now show distribution percentiles for ``datetime`` dtypes, statistics ``first`` and ``last``
  will now be ``min`` and ``max`` to match with numeric dtypes in :meth:`DataFrame.describe` (:issue:`30164`)
- Added :meth:`DataFrame.value_counts` (:issue:`5377`)
- :meth:`Groupby.groups` now returns an abbreviated representation when called on large dataframes (:issue:`1135`)
- ``loc`` lookups with an object-dtype :class:`Index` and an integer key will now raise ``KeyError`` instead of ``TypeError`` when key is missing (:issue:`31905`)
- Using a :func:`pandas.api.indexers.BaseIndexer` with ``count``, ``min``, ``max``, ``median``, ``skew``,  ``cov``, ``corr`` will now return correct results for any monotonic :func:`pandas.api.indexers.BaseIndexer` descendant (:issue:`32865`)
- Added a :func:`pandas.api.indexers.FixedForwardWindowIndexer` class to support forward-looking windows during ``rolling`` operations.
- Added a :func:`pandas.api.indexers.VariableOffsetWindowIndexer` class to support ``rolling`` operations with non-fixed offsets (:issue:`34994`)
- Added :class:`pandas.errors.InvalidIndexError` (:issue:`34570`).
- :meth:`DataFrame.swaplevels` now raises a  ``TypeError`` if the axis is not a :class:`MultiIndex`.
  Previously an ``AttributeError`` was raised (:issue:`31126`)
- :meth:`DataFrame.xs` now raises a  ``TypeError`` if a ``level`` keyword is supplied and the axis is not a :class:`MultiIndex`.
  Previously an ``AttributeError`` was raised (:issue:`33610`)
- :meth:`DataFrameGroupby.mean` and :meth:`SeriesGroupby.mean` (and similarly for :meth:`~DataFrameGroupby.median`, :meth:`~DataFrameGroupby.std` and :meth:`~DataFrameGroupby.var`)
  now raise a  ``TypeError`` if a not-accepted keyword argument is passed into it.
  Previously a ``UnsupportedFunctionCall`` was raised (``AssertionError`` if ``min_count`` passed into :meth:`~DataFrameGroupby.median`) (:issue:`31485`)
- :meth:`DataFrame.at` and :meth:`Series.at` will raise a ``TypeError`` instead of a ``ValueError`` if an incompatible key is passed, and ``KeyError`` if a missing key is passed, matching the behavior of ``.loc[]`` (:issue:`31722`)
- Passing an integer dtype other than ``int64`` to ``np.array(period_index, dtype=...)`` will now raise ``TypeError`` instead of incorrectly using ``int64`` (:issue:`32255`)
- Passing an invalid ``fill_value`` to :meth:`Categorical.take` raises a ``ValueError`` instead of ``TypeError`` (:issue:`33660`)
- Combining a ``Categorical`` with integer categories and which contains missing values
  with a float dtype column in operations such as :func:`concat` or :meth:`~DataFrame.append`
  will now result in a float column instead of an object dtyped column (:issue:`33607`)
- :meth:`Series.to_timestamp` now raises a ``TypeError`` if the axis is not a :class:`PeriodIndex`. Previously an ``AttributeError`` was raised (:issue:`33327`)
- :meth:`Series.to_period` now raises a ``TypeError`` if the axis is not a :class:`DatetimeIndex`. Previously an ``AttributeError`` was raised (:issue:`33327`)
- :func: `pandas.api.dtypes.is_string_dtype` no longer incorrectly identifies categorical series as string.
- :func:`read_excel` no longer takes ``**kwds`` arguments. This means that passing in keyword ``chunksize`` now raises a ``TypeError``
  (previously raised a ``NotImplementedError``), while passing in keyword ``encoding`` now raises a ``TypeError`` (:issue:`34464`)
- :class:`Period` no longer accepts tuples for the ``freq`` argument (:issue:`34658`)
- :meth:`Series.interpolate` and :meth:`DataFrame.interpolate` now raises ValueError if ``limit_direction`` is 'forward' or 'both' and ``method`` is 'backfill' or 'bfill' or ``limit_direction`` is 'backward' or 'both' and ``method`` is 'pad' or 'ffill' (:issue:`34746`)
- The :class:`DataFrame` constructor no longer accepts a list of ``DataFrame`` objects. Because of changes to NumPy, ``DataFrame`` objects are now consistently treated as 2D objects, so a list of ``DataFrames`` is considered 3D, and no longer acceptible for the ``DataFrame`` constructor (:issue:`32289`).


Increased minimum versions for dependencies
^^^^^^^^^^^^^^^^^^^^^^^^^^^^^^^^^^^^^^^^^^^

Some minimum supported versions of dependencies were updated (:issue:`33718`, :issue:`29766`, :issue:`29723`, pytables >= 3.4.3).
If installed, we now require:

+-----------------+-----------------+----------+---------+
| Package         | Minimum Version | Required | Changed |
+=================+=================+==========+=========+
| numpy           | 1.15.4          |    X     |    X    |
+-----------------+-----------------+----------+---------+
| pytz            | 2015.4          |    X     |         |
+-----------------+-----------------+----------+---------+
| python-dateutil | 2.7.3           |    X     |    X    |
+-----------------+-----------------+----------+---------+
| bottleneck      | 1.2.1           |          |         |
+-----------------+-----------------+----------+---------+
| numexpr         | 2.6.2           |          |         |
+-----------------+-----------------+----------+---------+
| pytest (dev)    | 4.0.2           |          |         |
+-----------------+-----------------+----------+---------+

For `optional libraries <https://dev.pandas.io/docs/install.html#dependencies>`_ the general recommendation is to use the latest version.
The following table lists the lowest version per library that is currently being tested throughout the development of pandas.
Optional libraries below the lowest tested version may still work, but are not considered supported.

+-----------------+-----------------+---------+
| Package         | Minimum Version | Changed |
+=================+=================+=========+
| beautifulsoup4  | 4.6.0           |         |
+-----------------+-----------------+---------+
| fastparquet     | 0.3.2           |         |
+-----------------+-----------------+---------+
| fsspec          | 0.7.4           |         |
+-----------------+-----------------+---------+
| gcsfs           | 0.6.0           |    X    |
+-----------------+-----------------+---------+
| lxml            | 3.8.0           |         |
+-----------------+-----------------+---------+
| matplotlib      | 2.2.2           |         |
+-----------------+-----------------+---------+
| numba           | 0.46.0          |         |
+-----------------+-----------------+---------+
| openpyxl        | 2.5.7           |         |
+-----------------+-----------------+---------+
| pyarrow         | 0.13.0          |         |
+-----------------+-----------------+---------+
| pymysql         | 0.7.1           |         |
+-----------------+-----------------+---------+
| pytables        | 3.4.3           |    X    |
+-----------------+-----------------+---------+
| s3fs            | 0.4.0           |    X    |
+-----------------+-----------------+---------+
| scipy           | 1.2.0           |    X    |
+-----------------+-----------------+---------+
| sqlalchemy      | 1.1.4           |         |
+-----------------+-----------------+---------+
| xarray          | 0.8.2           |         |
+-----------------+-----------------+---------+
| xlrd            | 1.1.0           |         |
+-----------------+-----------------+---------+
| xlsxwriter      | 0.9.8           |         |
+-----------------+-----------------+---------+
| xlwt            | 1.2.0           |         |
+-----------------+-----------------+---------+
| pandas-gbq      | 1.2.0           |    X    |
+-----------------+-----------------+---------+

See :ref:`install.dependencies` and :ref:`install.optional_dependencies` for more.

Development Changes
^^^^^^^^^^^^^^^^^^^

- The minimum version of Cython is now the most recent bug-fix version (0.29.16) (:issue:`33334`).


.. _whatsnew_110.deprecations:

Deprecations
~~~~~~~~~~~~

- Lookups on a :class:`Series` with a single-item list containing a slice (e.g. ``ser[[slice(0, 4)]]``) are deprecated, will raise in a future version.  Either convert the list to tuple, or pass the slice directly instead (:issue:`31333`)

- :meth:`DataFrame.mean` and :meth:`DataFrame.median` with ``numeric_only=None`` will include datetime64 and datetime64tz columns in a future version (:issue:`29941`)
- Setting values with ``.loc`` using a positional slice is deprecated and will raise in a future version.  Use ``.loc`` with labels or ``.iloc`` with positions instead (:issue:`31840`)
- :meth:`DataFrame.to_dict` has deprecated accepting short names for ``orient`` in future versions (:issue:`32515`)
- :meth:`Categorical.to_dense` is deprecated and will be removed in a future version, use ``np.asarray(cat)`` instead (:issue:`32639`)
- The ``fastpath`` keyword in the ``SingleBlockManager`` constructor is deprecated and will be removed in a future version (:issue:`33092`)
- Providing ``suffixes`` as a ``set`` in :func:`pandas.merge` is deprecated. Provide a tuple instead (:issue:`33740`, :issue:`34741`).
- Indexing a series with a multi-dimensional indexer like ``[:, None]`` to return an ndarray now raises a ``FutureWarning``. Convert to a NumPy array before indexing instead (:issue:`27837`)
- :meth:`Index.is_mixed` is deprecated and will be removed in a future version, check ``index.inferred_type`` directly instead (:issue:`32922`)

- Passing any arguments but the first one to  :func:`read_html` as
  positional arguments is deprecated since version 1.1. All other
  arguments should be given as keyword arguments (:issue:`27573`).

- Passing any arguments but `path_or_buf` (the first one) to
  :func:`read_json` as positional arguments is deprecated since
  version 1.1. All other arguments should be given as keyword
  arguments (:issue:`27573`).

- Passing any arguments but the first 2 to  :func:`read_excel` as
  positional arguments is deprecated since version 1.1. All other
  arguments should be given as keyword arguments (:issue:`27573`).

- :func:`pandas.api.types.is_categorical` is deprecated and will be removed in a future version; use `:func:pandas.api.types.is_categorical_dtype` instead (:issue:`33385`)
- :meth:`Index.get_value` is deprecated and will be removed in a future version (:issue:`19728`)
- :meth:`Series.dt.week` and `Series.dt.weekofyear` are deprecated and will be removed in a future version, use :meth:`Series.dt.isocalendar().week` instead (:issue:`33595`)
- :meth:`DatetimeIndex.week` and `DatetimeIndex.weekofyear` are deprecated and will be removed in a future version, use :meth:`DatetimeIndex.isocalendar().week` instead (:issue:`33595`)
- :meth:`DatetimeArray.week` and `DatetimeArray.weekofyear` are deprecated and will be removed in a future version, use :meth:`DatetimeArray.isocalendar().week` instead (:issue:`33595`)
- :meth:`DateOffset.__call__` is deprecated and will be removed in a future version, use ``offset + other`` instead (:issue:`34171`)
- :meth:`DataFrame.tshift` and :meth:`Series.tshift` are deprecated and will be removed in a future version, use :meth:`DataFrame.shift` and :meth:`Series.shift` instead (:issue:`11631`)
- Indexing an :class:`Index` object with a float key is deprecated, and will
  raise an ``IndexError`` in the future. You can manually convert to an integer key
  instead (:issue:`34191`).
- The ``squeeze`` keyword in the ``groupby`` function is deprecated and will be removed in a future version (:issue:`32380`)
- The ``tz`` keyword in :meth:`Period.to_timestamp` is deprecated and will be removed in a future version; use `per.to_timestamp(...).tz_localize(tz)`` instead (:issue:`34522`)
- :meth:`DatetimeIndex.to_perioddelta` is deprecated and will be removed in a future version.  Use ``index - index.to_period(freq).to_timestamp()`` instead (:issue:`34853`)
- :meth:`util.testing.assert_almost_equal` now accepts both relative and absolute
  precision through the ``rtol``, and ``atol`` parameters, thus deprecating the
  ``check_less_precise`` parameter. (:issue:`13357`).
- :func:`DataFrame.melt` accepting a value_name that already exists is deprecated, and will be removed in a future version (:issue:`34731`)

.. ---------------------------------------------------------------------------


.. _whatsnew_110.performance:

Performance improvements
~~~~~~~~~~~~~~~~~~~~~~~~

- Performance improvement in :class:`Timedelta` constructor (:issue:`30543`)
- Performance improvement in :class:`Timestamp` constructor (:issue:`30543`)
- Performance improvement in flex arithmetic ops between :class:`DataFrame` and :class:`Series` with ``axis=0`` (:issue:`31296`)
- Performance improvement in  arithmetic ops between :class:`DataFrame` and :class:`Series` with ``axis=1`` (:issue:`33600`)
- The internal index method :meth:`~Index._shallow_copy` now copies cached attributes over to the new index,
  avoiding creating these again on the new index. This can speed up many operations that depend on creating copies of
  existing indexes (:issue:`28584`, :issue:`32640`, :issue:`32669`)
- Significant performance improvement when creating a :class:`DataFrame` with
  sparse values from ``scipy.sparse`` matrices using the
  :meth:`DataFrame.sparse.from_spmatrix` constructor (:issue:`32821`,
  :issue:`32825`,  :issue:`32826`, :issue:`32856`, :issue:`32858`).
- Performance improvement for groupby methods :meth:`~pandas.core.groupby.groupby.Groupby.first`
  and :meth:`~pandas.core.groupby.groupby.Groupby.last` (:issue:`34178`)
- Performance improvement in :func:`factorize` for nullable (integer and boolean) dtypes (:issue:`33064`).
- Performance improvement when constructing :class:`Categorical` objects (:issue:`33921`)
- Fixed performance regression in :func:`pandas.qcut` and :func:`pandas.cut` (:issue:`33921`)
- Performance improvement in reductions (sum, prod, min, max) for nullable (integer and boolean) dtypes (:issue:`30982`, :issue:`33261`, :issue:`33442`).
- Performance improvement in arithmetic operations between two :class:`DataFrame` objects (:issue:`32779`)
- Performance improvement in :class:`pandas.core.groupby.RollingGroupby` (:issue:`34052`)
- Performance improvement in arithmetic operations (sub, add, mul, div) for MultiIndex (:issue:`34297`)
- Performance improvement in `DataFrame[bool_indexer]` when `bool_indexer` is a list (:issue:`33924`)

.. ---------------------------------------------------------------------------

.. _whatsnew_110.bug_fixes:

Bug fixes
~~~~~~~~~


Categorical
^^^^^^^^^^^

- Bug where :func:`merge` was unable to join on non-unique categorical indices (:issue:`28189`)
- Bug when passing categorical data to :class:`Index` constructor along with ``dtype=object`` incorrectly returning a :class:`CategoricalIndex` instead of object-dtype :class:`Index` (:issue:`32167`)
- Bug where :class:`Categorical` comparison operator ``__ne__`` would incorrectly evaluate to ``False`` when either element was missing (:issue:`32276`)
- :meth:`Categorical.fillna` now accepts :class:`Categorical` ``other`` argument (:issue:`32420`)
- Repr of :class:`Categorical` was not distinguishing between int and str (:issue:`33676`)

Datetimelike
^^^^^^^^^^^^

- Bug in :class:`Timestamp` where constructing :class:`Timestamp` from ambiguous epoch time and calling constructor again changed :meth:`Timestamp.value` property (:issue:`24329`)
- :meth:`DatetimeArray.searchsorted`, :meth:`TimedeltaArray.searchsorted`, :meth:`PeriodArray.searchsorted` not recognizing non-pandas scalars and incorrectly raising ``ValueError`` instead of ``TypeError`` (:issue:`30950`)
- Bug in :class:`Timestamp` where constructing :class:`Timestamp` with dateutil timezone less than 128 nanoseconds before daylight saving time switch from winter to summer would result in nonexistent time (:issue:`31043`)
- Bug in :meth:`Period.to_timestamp`, :meth:`Period.start_time` with microsecond frequency returning a timestamp one nanosecond earlier than the correct time (:issue:`31475`)
- :class:`Timestamp` raising confusing error message when year, month or day is missing (:issue:`31200`)
- Bug in :class:`DatetimeIndex` constructor incorrectly accepting ``bool``-dtyped inputs (:issue:`32668`)
- Bug in :meth:`DatetimeIndex.searchsorted` not accepting a ``list`` or :class:`Series` as its argument (:issue:`32762`)
- Bug where :meth:`PeriodIndex` raised when passed a :class:`Series` of strings (:issue:`26109`)
- Bug in :class:`Timestamp` arithmetic when adding or subtracting a ``np.ndarray`` with ``timedelta64`` dtype (:issue:`33296`)
- Bug in :meth:`DatetimeIndex.to_period` not infering the frequency when called with no arguments (:issue:`33358`)
- Bug in :meth:`DatetimeIndex.tz_localize` incorrectly retaining ``freq`` in some cases where the original freq is no longer valid (:issue:`30511`)
- Bug in :meth:`DatetimeIndex.intersection` losing ``freq`` and timezone in some cases (:issue:`33604`)
- Bug in :meth:`DatetimeIndex.get_indexer` where incorrect output would be returned for mixed datetime-like targets (:issue:`33741`)
- Bug in :class:`DatetimeIndex` addition and subtraction with some types of :class:`DateOffset` objects incorrectly retaining an invalid ``freq`` attribute (:issue:`33779`)
- Bug in :class:`DatetimeIndex` where setting the ``freq`` attribute on an index could silently change the ``freq`` attribute on another index viewing the same data (:issue:`33552`)
- :meth:`DataFrame.min`/:meth:`DataFrame.max` not returning consistent result with :meth:`Series.min`/:meth:`Series.max` when called on objects initialized with empty :func:`pd.to_datetime`
- Bug in :meth:`DatetimeIndex.intersection` and :meth:`TimedeltaIndex.intersection` with results not having the correct ``name`` attribute (:issue:`33904`)
- Bug in :meth:`DatetimeArray.__setitem__`, :meth:`TimedeltaArray.__setitem__`, :meth:`PeriodArray.__setitem__` incorrectly allowing values with ``int64`` dtype to be silently cast (:issue:`33717`)
- Bug in subtracting :class:`TimedeltaIndex` from :class:`Period` incorrectly raising ``TypeError`` in some cases where it should succeed and ``IncompatibleFrequency`` in some cases where it should raise ``TypeError`` (:issue:`33883`)
- Bug in constructing a Series or Index from a read-only NumPy array with non-ns
  resolution which converted to object dtype instead of coercing to ``datetime64[ns]``
  dtype when within the timestamp bounds (:issue:`34843`).
- The ``freq`` keyword in :class:`Period`, :func:`date_range`, :func:`period_range`, :func:`pd.tseries.frequencies.to_offset` no longer allows tuples, pass as string instead (:issue:`34703`)

Timedelta
^^^^^^^^^

- Bug in constructing a :class:`Timedelta` with a high precision integer that would round the :class:`Timedelta` components (:issue:`31354`)
- Bug in dividing ``np.nan`` or ``None`` by :class:`Timedelta`` incorrectly returning ``NaT`` (:issue:`31869`)
- Timedeltas now understand ``µs`` as identifier for microsecond (:issue:`32899`)
- :class:`Timedelta` string representation now includes nanoseconds, when nanoseconds are non-zero (:issue:`9309`)
- Bug in comparing a :class:`Timedelta`` object against a ``np.ndarray`` with ``timedelta64`` dtype incorrectly viewing all entries as unequal (:issue:`33441`)
- Bug in :func:`timedelta_range` that produced an extra point on a edge case (:issue:`30353`, :issue:`33498`)
- Bug in :meth:`DataFrame.resample` that produced an extra point on a edge case (:issue:`30353`, :issue:`13022`, :issue:`33498`)
- Bug in :meth:`DataFrame.resample` that ignored the ``loffset`` argument when dealing with timedelta (:issue:`7687`, :issue:`33498`)
- Bug in :class:`Timedelta` and `pandas.to_timedelta` that ignored `unit`-argument for string input (:issue:`12136`)

Timezones
^^^^^^^^^

- Bug in :func:`to_datetime` with ``infer_datetime_format=True`` where timezone names (e.g. ``UTC``) would not be parsed correctly (:issue:`33133`)
-


Numeric
^^^^^^^
- Bug in :meth:`DataFrame.floordiv` with ``axis=0`` not treating division-by-zero like :meth:`Series.floordiv` (:issue:`31271`)
- Bug in :meth:`to_numeric` with string argument ``"uint64"`` and ``errors="coerce"`` silently fails (:issue:`32394`)
- Bug in :meth:`to_numeric` with ``downcast="unsigned"`` fails for empty data (:issue:`32493`)
- Bug in :meth:`DataFrame.mean` with ``numeric_only=False`` and either ``datetime64`` dtype or ``PeriodDtype`` column incorrectly raising ``TypeError`` (:issue:`32426`)
- Bug in :meth:`DataFrame.count` with ``level="foo"`` and index level ``"foo"`` containing NaNs causes segmentation fault (:issue:`21824`)
- Bug in :meth:`DataFrame.diff` with ``axis=1`` returning incorrect results with mixed dtypes (:issue:`32995`)
- Bug in :meth:`DataFrame.corr` and :meth:`DataFrame.cov` raising when handling nullable integer columns with ``pandas.NA`` (:issue:`33803`)
- Bug in :class:`DataFrame` and :class:`Series` addition and subtraction between object-dtype objects and ``datetime64`` dtype objects (:issue:`33824`)

Conversion
^^^^^^^^^^
- Bug in :class:`Series` construction from NumPy array with big-endian ``datetime64`` dtype (:issue:`29684`)
- Bug in :class:`Timedelta` construction with large nanoseconds keyword value (:issue:`32402`)
- Bug in :class:`DataFrame` construction where sets would be duplicated rather than raising (:issue:`32582`)

Strings
^^^^^^^

- Bug in the :meth:`~Series.astype` method when converting "string" dtype data to nullable integer dtype (:issue:`32450`).
- Fixed issue where taking ``min`` or ``max`` of a ``StringArray`` or ``Series`` with ``StringDtype`` type would raise. (:issue:`31746`)
- Bug in :meth:`Series.str.cat` returning ``NaN`` output when other had :class:`Index` type (:issue:`33425`)


Interval
^^^^^^^^
- Bug in :class:`IntervalArray` incorrectly allowing the underlying data to be changed when setting values (:issue:`32782`)
-

Indexing
^^^^^^^^
- Bug in slicing on a :class:`DatetimeIndex` with a partial-timestamp dropping high-resolution indices near the end of a year, quarter, or month (:issue:`31064`)
- Bug in :meth:`PeriodIndex.get_loc` treating higher-resolution strings differently from :meth:`PeriodIndex.get_value` (:issue:`31172`)
- Bug in :meth:`Series.at` and :meth:`DataFrame.at` not matching ``.loc`` behavior when looking up an integer in a :class:`Float64Index` (:issue:`31329`)
- Bug in :meth:`PeriodIndex.is_monotonic` incorrectly returning ``True`` when containing leading ``NaT`` entries (:issue:`31437`)
- Bug in :meth:`DatetimeIndex.get_loc` raising ``KeyError`` with converted-integer key instead of the user-passed key (:issue:`31425`)
- Bug in :meth:`Series.xs` incorrectly returning ``Timestamp`` instead of ``datetime64`` in some object-dtype cases (:issue:`31630`)
- Bug in :meth:`DataFrame.iat` incorrectly returning ``Timestamp`` instead of ``datetime`` in some object-dtype cases (:issue:`32809`)
- Bug in :meth:`DataFrame.at` when either columns or index is non-unique (:issue:`33041`)
- Bug in :meth:`Series.loc` and :meth:`DataFrame.loc` when indexing with an integer key on a object-dtype :class:`Index` that is not all-integers (:issue:`31905`)
- Bug in :meth:`DataFrame.iloc.__setitem__` on a :class:`DataFrame` with duplicate columns incorrectly setting values for all matching columns (:issue:`15686`, :issue:`22036`)
- Bug in :meth:`DataFrame.loc:` and :meth:`Series.loc` with a :class:`DatetimeIndex`, :class:`TimedeltaIndex`, or :class:`PeriodIndex` incorrectly allowing lookups of non-matching datetime-like dtypes (:issue:`32650`)
- Bug in :meth:`Series.__getitem__` indexing with non-standard scalars, e.g. ``np.dtype`` (:issue:`32684`)
- Bug in :class:`Index` constructor where an unhelpful error message was raised for ``numpy`` scalars (:issue:`33017`)
- Bug in :meth:`DataFrame.lookup` incorrectly raising an ``AttributeError`` when ``frame.index`` or ``frame.columns`` is not unique; this will now raise a ``ValueError`` with a helpful error message (:issue:`33041`)
- Bug in :meth:`DataFrame.iloc.__setitem__` creating a new array instead of overwriting ``Categorical`` values in-place (:issue:`32831`)
- Bug in :class:`Interval` where a :class:`Timedelta` could not be added or subtracted from a :class:`Timestamp` interval (:issue:`32023`)
- Bug in :meth:`DataFrame.copy` _item_cache not invalidated after copy causes post-copy value updates to not be reflected (:issue:`31784`)
- Fixed regression in :meth:`DataFrame.loc` and :meth:`Series.loc` throwing an error when a ``datetime64[ns, tz]`` value is provided (:issue:`32395`)
- Bug in `Series.__getitem__` with an integer key and a :class:`MultiIndex` with leading integer level failing to raise ``KeyError`` if the key is not present in the first level (:issue:`33355`)
- Bug in :meth:`DataFrame.iloc` when slicing a single column-:class:`DataFrame`` with ``ExtensionDtype`` (e.g. ``df.iloc[:, :1]``) returning an invalid result (:issue:`32957`)
- Bug in :meth:`DatetimeIndex.insert` and :meth:`TimedeltaIndex.insert` causing index ``freq`` to be lost when setting an element into an empty :class:`Series` (:issue:33573`)
- Bug in :meth:`Series.__setitem__` with an :class:`IntervalIndex` and a list-like key of integers (:issue:`33473`)
- Bug in :meth:`Series.__getitem__` allowing missing labels with ``np.ndarray``, :class:`Index`, :class:`Series` indexers but not ``list``, these now all raise ``KeyError`` (:issue:`33646`)
- Bug in :meth:`DataFrame.truncate` and :meth:`Series.truncate` where index was assumed to be monotone increasing (:issue:`33756`)
- Indexing with a list of strings representing datetimes failed on :class:`DatetimeIndex` or :class:`PeriodIndex`(:issue:`11278`)
- Bug in :meth:`Series.at` when used with a :class:`MultiIndex` would raise an exception on valid inputs (:issue:`26989`)
- Bug in :meth:`DataFrame.loc` with dictionary of values changes columns with dtype of ``int`` to ``float`` (:issue:`34573`)
- Bug in :meth:`Series.loc` when used with a :class:`MultiIndex` would raise an IndexingError when accessing a None value (:issue:`34318`)
- Bug in :meth:`DataFrame.reset_index` and :meth:`Series.reset_index` would not preserve data types on an empty :class:`DataFrame` or :class:`Series` with a :class:`MultiIndex` (:issue:`19602`)
- Bug in :class:`Series` and :class:`DataFrame` indexing with a ``time`` key on a :class:`DatetimeIndex` with ``NaT`` entries (:issue:`35114`)

Missing
^^^^^^^
- Calling :meth:`fillna` on an empty Series now correctly returns a shallow copied object. The behaviour is now consistent with :class:`Index`, :class:`DataFrame` and a non-empty :class:`Series` (:issue:`32543`).
- Bug in :meth:`replace` when argument ``to_replace`` is of type dict/list and is used on a :class:`Series` containing ``<NA>`` was raising a ``TypeError``. The method now handles this by ignoring ``<NA>`` values when doing the comparison for the replacement (:issue:`32621`)
- Bug in :meth:`~Series.any` and :meth:`~Series.all` incorrectly returning ``<NA>`` for all ``False`` or all ``True`` values using the nulllable boolean dtype and with ``skipna=False`` (:issue:`33253`)
- Clarified documentation on interpolate with method =akima. The ``der`` parameter must be scalar or None (:issue:`33426`)
- :meth:`DataFrame.interpolate` uses the correct axis convention now. Previously interpolating along columns lead to interpolation along indices and vice versa. Furthermore interpolating with methods ``pad``, ``ffill``, ``bfill`` and ``backfill`` are identical to using these methods with :meth:`fillna` (:issue:`12918`, :issue:`29146`)
- Bug in :meth:`DataFrame.interpolate` when called on a DataFrame with column names of string type was throwing a ValueError. The method is no independing of the type of column names (:issue:`33956`)
- passing :class:`NA` will into a format string using format specs will now work. For example ``"{:.1f}".format(pd.NA)`` would previously raise a ``ValueError``, but will now return the string ``"<NA>"`` (:issue:`34740`)

MultiIndex
^^^^^^^^^^
- Bug in :meth:`Dataframe.loc` when used with a :class:`MultiIndex`. The returned values were not in the same order as the given inputs (:issue:`22797`)

.. ipython:: python

        df = pd.DataFrame(np.arange(4),
                          index=[["a", "a", "b", "b"], [1, 2, 1, 2]])
        # Rows are now ordered as the requested keys
        df.loc[(['b', 'a'], [2, 1]), :]

- Bug in :meth:`MultiIndex.intersection` was not guaranteed to preserve order when ``sort=False``. (:issue:`31325`)
- Bug in :meth:`DataFrame.truncate` was dropping :class:`MultiIndex` names. (:issue:`34564`)

.. ipython:: python

        left = pd.MultiIndex.from_arrays([["b", "a"], [2, 1]])
        right = pd.MultiIndex.from_arrays([["a", "b", "c"], [1, 2, 3]])
        # Common elements are now guaranteed to be ordered by the left side
        left.intersection(right, sort=False)

- Bug when joining 2 Multi-indexes, without specifying level with different columns. Return-indexers parameter is ignored. (:issue:`34074`)

I/O
^^^
- Bug in :meth:`read_json` where integer overflow was occurring when json contains big number strings. (:issue:`30320`)
- `read_csv` will now raise a ``ValueError`` when the arguments `header` and `prefix` both are not `None`. (:issue:`27394`)
- Bug in :meth:`DataFrame.to_json` was raising ``NotFoundError`` when ``path_or_buf`` was an S3 URI (:issue:`28375`)
- Bug in :meth:`DataFrame.to_parquet` overwriting pyarrow's default for
  ``coerce_timestamps``; following pyarrow's default allows writing nanosecond
  timestamps with ``version="2.0"`` (:issue:`31652`).
- Bug in :meth:`read_csv` was raising `TypeError` when `sep=None` was used in combination with `comment` keyword (:issue:`31396`)
- Bug in :class:`HDFStore` that caused it to set to ``int64`` the dtype of a ``datetime64`` column when reading a DataFrame in Python 3 from fixed format written in Python 2 (:issue:`31750`)
- :func:`read_sas()` now handles dates and datetimes larger than :attr:`Timestamp.max` returning them as :class:`datetime.datetime` objects (:issue:`20927`)
- Bug in :meth:`DataFrame.to_json` where ``Timedelta`` objects would not be serialized correctly with ``date_format="iso"`` (:issue:`28256`)
- :func:`read_csv` will raise a ``ValueError`` when the column names passed in `parse_dates` are missing in the Dataframe (:issue:`31251`)
- Bug in :meth:`read_excel` where a UTF-8 string with a high surrogate would cause a segmentation violation (:issue:`23809`)
- Bug in :meth:`read_csv` was causing a file descriptor leak on an empty file (:issue:`31488`)
- Bug in :meth:`read_csv` was causing a segfault when there were blank lines between the header and data rows (:issue:`28071`)
- Bug in :meth:`read_csv` was raising a misleading exception on a permissions issue (:issue:`23784`)
- Bug in :meth:`read_csv` was raising an ``IndexError`` when header=None and 2 extra data columns
- Bug in :meth:`read_sas` was raising an ``AttributeError`` when reading files from Google Cloud Storage (issue:`33069`)
- Bug in :meth:`DataFrame.to_sql` where an ``AttributeError`` was raised when saving an out of bounds date (:issue:`26761`)
- Bug in :meth:`read_excel` did not correctly handle multiple embedded spaces in OpenDocument text cells. (:issue:`32207`)
- Bug in :meth:`read_json` was raising ``TypeError`` when reading a list of booleans into a Series. (:issue:`31464`)
- Bug in :func:`pandas.io.json.json_normalize` where location specified by `record_path` doesn't point to an array. (:issue:`26284`)
- :func:`pandas.read_hdf` has a more explicit error message when loading an
  unsupported HDF file (:issue:`9539`)
- Bug in :meth:`~DataFrame.read_feather` was raising an `ArrowIOError` when reading an s3 or http file path (:issue:`29055`)
- Bug in :meth:`~DataFrame.to_excel` could not handle the column name `render` and was raising an ``KeyError`` (:issue:`34331`)
- Bug in :meth:`~SQLDatabase.execute` was raising a ``ProgrammingError`` for some DB-API drivers when the SQL statement contained the `%` character and no parameters were present (:issue:`34211`)
- Bug in :meth:`~pandas.io.stata.StataReader` which resulted in categorical variables with difference dtypes when reading data using an iterator. (:issue:`31544`)
- :meth:`HDFStore.keys` has now an optional `include` parameter that allows the retrieval of all native HDF5 table names (:issue:`29916`)
- `TypeError` exceptions raised by :meth:`read_csv` and :meth:`read_table` were showing as ``parser_f`` when an unexpected keyword argument was passed (:issue:`25648`)
- Bug in :meth:`read_excel` for ODS files removes 0.0 values (:issue:`27222`)
- Bug in :meth:`ujson.encode` was raising an `OverflowError` with numbers larger than sys.maxsize (:issue: `34395`)
<<<<<<< HEAD
- Bug in "meth"`read_excel` where datetime values are used in the header in a `MultiIndex` (:issue:`34748`)
=======
- Bug in :meth:`HDFStore.append_to_multiple` was raising a ``ValueError`` when the min_itemsize parameter is set (:issue:`11238`)
- Bug in :meth:`~HDFStore.create_table` now raises an error when `column` argument was not specified in `data_columns` on input (:issue:`28156`)
- :meth:`read_json` now could read line-delimited json file from a file url while `lines` and `chunksize` are set.
- Bug in :meth:`DataFrame.to_sql` when reading DataFrames with ``-np.inf`` entries with MySQL now has a more explicit ``ValueError`` (:issue:`34431`)
>>>>>>> 74f77a1f

Plotting
^^^^^^^^

- :func:`.plot` for line/bar now accepts color by dictonary (:issue:`8193`).
- Bug in :meth:`DataFrame.plot.hist` where weights are not working for multiple columns (:issue:`33173`)
- Bug in :meth:`DataFrame.boxplot` and :meth:`DataFrame.plot.boxplot` lost color attributes of ``medianprops``, ``whiskerprops``, ``capprops`` and ``medianprops`` (:issue:`30346`)
- Bug in :meth:`DataFrame.hist` where the order of ``column`` argument was ignored (:issue:`29235`)
- Bug in :meth:`DataFrame.plot.scatter` that when adding multiple plots with different ``cmap``, colorbars alway use the first ``cmap`` (:issue:`33389`)
- Bug in :meth:`DataFrame.plot.scatter` was adding a colorbar to the plot even if the argument `c` was assigned to a column containing color names (:issue:`34316`)
- Bug in :meth:`pandas.plotting.bootstrap_plot` was causing cluttered axes and overlapping labels (:issue:`34905`)

Groupby/resample/rolling
^^^^^^^^^^^^^^^^^^^^^^^^

- Bug in :meth:`GroupBy.apply` raises ``ValueError`` when the ``by`` axis is not sorted and has duplicates and the applied ``func`` does not mutate passed in objects (:issue:`30667`)
- Bug in :meth:`DataFrameGroupby.transform` produces incorrect result with transformation functions (:issue:`30918`)
- Bug in :meth:`Groupby.transform` was returning the wrong result when grouping by multiple keys of which some were categorical and others not (:issue:`32494`)
- Bug in :meth:`GroupBy.count` causes segmentation fault when grouped-by column contains NaNs (:issue:`32841`)
- Bug in :meth:`DataFrame.groupby` and :meth:`Series.groupby` produces inconsistent type when aggregating Boolean series (:issue:`32894`)
- Bug in :meth:`DataFrameGroupBy.sum` and :meth:`SeriesGroupBy.sum` where a large negative number would be returned when the number of non-null values was below ``min_count`` for nullable integer dtypes (:issue:`32861`)
- Bug in :meth:`SeriesGroupBy.quantile` raising on nullable integers (:issue:`33136`)
- Bug in :meth:`DataFrame.resample` where an ``AmbiguousTimeError`` would be raised when the resulting timezone aware :class:`DatetimeIndex` had a DST transition at midnight (:issue:`25758`)
- Bug in :meth:`DataFrame.groupby` where a ``ValueError`` would be raised when grouping by a categorical column with read-only categories and ``sort=False`` (:issue:`33410`)
- Bug in :meth:`GroupBy.agg`, :meth:`GroupBy.transform`, and :meth:`GroupBy.resample` where subclasses are not preserved (:issue:`28330`)
- Bug in :meth:`core.groupby.DataFrameGroupBy.apply` where the output index shape for functions returning a DataFrame which is equally indexed
  to the input DataFrame is inconsistent. An internal heuristic to detect index mutation would behave differently for equal but not identical
  indices. In particular, the result index shape might change if a copy of the input would be returned.
  The behaviour now is consistent, independent of internal heuristics. (:issue:`31612`, :issue:`14927`, :issue:`13056`)
- Bug in :meth:`SeriesGroupBy.agg` where any column name was accepted in the named aggregation of ``SeriesGroupBy`` previously. The behaviour now allows only ``str`` and callables else would raise ``TypeError``. (:issue:`34422`)
- Bug in :meth:`DataFrame.groupby` lost index, when one of the ``agg`` keys referenced an empty list (:issue:`32580`)
- Bug in :meth:`Rolling.apply` where ``center=True`` was ignored when ``engine='numba'`` was specified (:issue:`34784`)
- Bug in :meth:`DataFrame.ewm.cov` was throwing ``AssertionError`` for :class:`MultiIndex` inputs (:issue:`34440`)

Reshaping
^^^^^^^^^

- Bug effecting all numeric and boolean reduction methods not returning subclassed data type. (:issue:`25596`)
- Bug in :meth:`DataFrame.pivot_table` when only MultiIndexed columns is set (:issue:`17038`)
- Bug in :meth:`DataFrame.unstack` and :meth:`Series.unstack` can take tuple names in MultiIndexed data (:issue:`19966`)
- Bug in :meth:`DataFrame.pivot_table` when ``margin`` is ``True`` and only ``column`` is defined (:issue:`31016`)
- Fix incorrect error message in :meth:`DataFrame.pivot` when ``columns`` is set to ``None``. (:issue:`30924`)
- Bug in :func:`crosstab` when inputs are two Series and have tuple names, the output will keep dummy MultiIndex as columns. (:issue:`18321`)
- :meth:`DataFrame.pivot` can now take lists for ``index`` and ``columns`` arguments (:issue:`21425`)
- Bug in :func:`concat` where the resulting indices are not copied when ``copy=True`` (:issue:`29879`)
- Bug where :meth:`Index.astype` would lose the name attribute when converting from ``Float64Index`` to ``Int64Index``, or when casting to an ``ExtensionArray`` dtype (:issue:`32013`)
- :meth:`Series.append` will now raise a ``TypeError`` when passed a DataFrame or a sequence containing Dataframe (:issue:`31413`)
- :meth:`DataFrame.replace` and :meth:`Series.replace` will raise a ``TypeError`` if ``to_replace`` is not an expected type. Previously the ``replace`` would fail silently (:issue:`18634`)
- Bug on inplace operation of a Series that was adding a column to the DataFrame from where it was originally dropped from (using inplace=True) (:issue:`30484`)
- Bug in :meth:`DataFrame.apply` where callback was called with :class:`Series` parameter even though ``raw=True`` requested. (:issue:`32423`)
- Bug in :meth:`DataFrame.pivot_table` losing timezone information when creating a :class:`MultiIndex` level from a column with timezone-aware dtype (:issue:`32558`)
- Bug in :meth:`concat` where when passing a non-dict mapping as ``objs`` would raise a ``TypeError`` (:issue:`32863`)
- :meth:`DataFrame.agg` now provides more descriptive ``SpecificationError`` message when attempting to aggregating non-existant column (:issue:`32755`)
- Bug in :meth:`DataFrame.unstack` when MultiIndexed columns and MultiIndexed rows were used (:issue:`32624`, :issue:`24729` and :issue:`28306`)
- Bug in :meth:`DataFrame.corrwith()`, :meth:`DataFrame.memory_usage()`, :meth:`DataFrame.dot()`,
  :meth:`DataFrame.idxmin()`, :meth:`DataFrame.idxmax()`, :meth:`DataFrame.duplicated()`, :meth:`DataFrame.isin()`,
  :meth:`DataFrame.count()`, :meth:`Series.explode()`, :meth:`Series.asof()` and :meth:`DataFrame.asof()` not
  returning subclassed types. (:issue:`31331`)
- Bug in :func:`concat` was not allowing for concatenation of ``DataFrame`` and ``Series`` with duplicate keys (:issue:`33654`)
- Bug in :func:`cut` raised an error when non-unique labels (:issue:`33141`)
- Ensure only named functions can be used in :func:`eval()` (:issue:`32460`)
- Bug in :func:`Dataframe.aggregate` and :func:`Series.aggregate` was causing recursive loop in some cases (:issue:`34224`)
- Fixed bug in :func:`melt` where melting MultiIndex columns with ``col_level`` > 0 would raise a ``KeyError`` on ``id_vars`` (:issue:`34129`)
- Bug in :meth:`Series.where` with an empty Series and empty ``cond`` having non-bool dtype (:issue:`34592`)
- Fixed regression where :meth:`DataFrame.apply` would raise ``ValueError`` for elements whth ``S`` dtype (:issue:`34529`)

Sparse
^^^^^^
- Creating a :class:`SparseArray` from timezone-aware dtype will issue a warning before dropping timezone information, instead of doing so silently (:issue:`32501`)
- Bug in :meth:`arrays.SparseArray.from_spmatrix` wrongly read scipy sparse matrix (:issue:`31991`)
- Bug in :meth:`Series.sum` with ``SparseArray`` raises ``TypeError`` (:issue:`25777`)
- Bug where :class:`DataFrame` containing :class:`SparseArray` filled with ``NaN`` when indexed by a list-like (:issue:`27781`, :issue:`29563`)
- The repr of :class:`SparseDtype` now includes the repr of its ``fill_value`` attribute. Previously it used ``fill_value``'s  string representation (:issue:`34352`)
- Bug where empty :class:`DataFrame` could not be cast to :class:`SparseDtype` (:issue:`33113`)
- Bug in :meth:`arrays.SparseArray` was returning the incorrect type when indexing a sparse dataframe with an iterable (:issue:`34526`, :issue:`34540`)

ExtensionArray
^^^^^^^^^^^^^^

- Fixed bug where :meth:`Series.value_counts` would raise on empty input of ``Int64`` dtype (:issue:`33317`)
- Fixed bug in :func:`concat` when concatenating DataFrames with non-overlaping columns resulting in object-dtype columns rather than preserving the extension dtype (:issue:`27692`, :issue:`33027`)
- Fixed bug where :meth:`StringArray.isna` would return ``False`` for NA values when ``pandas.options.mode.use_inf_as_na`` was set to ``True`` (:issue:`33655`)
- Fixed bug in :class:`Series` construction with EA dtype and index but no data or scalar data fails (:issue:`26469`)
- Fixed bug that caused :meth:`Series.__repr__()` to crash for extension types whose elements are multidimensional arrays (:issue:`33770`).
- Fixed bug where :meth:`Series.update` would raise a ``ValueError`` for ``ExtensionArray`` dtypes with missing values (:issue:`33980`)
- Fixed bug where :meth:`StringArray.memory_usage` was not implemented (:issue:`33963`)
- Fixed bug where :meth:`DataFrameGroupBy` would ignore the ``min_count`` argument for aggregations on nullable boolean dtypes (:issue:`34051`)
- Fixed bug that `DataFrame(columns=.., dtype='string')` would fail (:issue:`27953`, :issue:`33623`)

Other
^^^^^
- Appending a dictionary to a :class:`DataFrame` without passing ``ignore_index=True`` will raise ``TypeError: Can only append a dict if ignore_index=True``
  instead of ``TypeError: Can only append a Series if ignore_index=True or if the Series has a name`` (:issue:`30871`)
- Set operations on an object-dtype :class:`Index` now always return object-dtype results (:issue:`31401`)
- Bug in :meth:`AbstractHolidayCalendar.holidays` when no rules were defined (:issue:`31415`)
- Bug in :class:`DataFrame` when initiating a frame with lists and assign ``columns`` with nested list for ``MultiIndex`` (:issue:`32173`)
- Bug in :meth:`DataFrame.to_records` incorrectly losing timezone information in timezone-aware ``datetime64`` columns (:issue:`32535`)
- Fixed :func:`pandas.testing.assert_series_equal` to correctly raise if left object is a different subclass with ``check_series_type=True`` (:issue:`32670`).
- :meth:`IntegerArray.astype` now supports ``datetime64`` dtype (:issue:32538`)
- Getting a missing attribute in a query/eval string raises the correct ``AttributeError`` (:issue:`32408`)
- Fixed bug in :func:`pandas.testing.assert_series_equal` where dtypes were checked for ``Interval`` and ``ExtensionArray`` operands when ``check_dtype`` was ``False`` (:issue:`32747`)
- Bug in :meth:`Series.map` not raising on invalid ``na_action`` (:issue:`32815`)
- Bug in :meth:`DataFrame.__dir__` caused a segfault when using unicode surrogates in a column name (:issue:`25509`)
- Bug in :meth:`DataFrame.plot.scatter` caused an error when plotting variable marker sizes (:issue:`32904`)
- :class:`IntegerArray` now implements the ``sum`` operation (:issue:`33172`)
- Bug in :class:`Tick` comparisons raising ``TypeError`` when comparing against timedelta-like objects (:issue:`34088`)
- Bug in :class:`Tick` multiplication raising ``TypeError`` when multiplying by a float (:issue:`34486`)
- Passing a `set` as `names` argument to :func:`pandas.read_csv`, :func:`pandas.read_table`, or :func:`pandas.read_fwf` will raise ``ValueError: Names should be an ordered collection.`` (:issue:`34946`)

.. ---------------------------------------------------------------------------

.. _whatsnew_110.contributors:

Contributors
~~~~~~~~~~~~<|MERGE_RESOLUTION|>--- conflicted
+++ resolved
@@ -1047,14 +1047,11 @@
 - `TypeError` exceptions raised by :meth:`read_csv` and :meth:`read_table` were showing as ``parser_f`` when an unexpected keyword argument was passed (:issue:`25648`)
 - Bug in :meth:`read_excel` for ODS files removes 0.0 values (:issue:`27222`)
 - Bug in :meth:`ujson.encode` was raising an `OverflowError` with numbers larger than sys.maxsize (:issue: `34395`)
-<<<<<<< HEAD
-- Bug in "meth"`read_excel` where datetime values are used in the header in a `MultiIndex` (:issue:`34748`)
-=======
 - Bug in :meth:`HDFStore.append_to_multiple` was raising a ``ValueError`` when the min_itemsize parameter is set (:issue:`11238`)
 - Bug in :meth:`~HDFStore.create_table` now raises an error when `column` argument was not specified in `data_columns` on input (:issue:`28156`)
 - :meth:`read_json` now could read line-delimited json file from a file url while `lines` and `chunksize` are set.
 - Bug in :meth:`DataFrame.to_sql` when reading DataFrames with ``-np.inf`` entries with MySQL now has a more explicit ``ValueError`` (:issue:`34431`)
->>>>>>> 74f77a1f
+- Bug in "meth"`read_excel` where datetime values are used in the header in a `MultiIndex` (:issue:`34748`)
 
 Plotting
 ^^^^^^^^
