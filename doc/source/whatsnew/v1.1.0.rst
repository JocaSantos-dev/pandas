.. _whatsnew_110:

What's new in 1.1.0 (??)
------------------------

These are the changes in pandas 1.1.0. See :ref:`release` for a full changelog
including other versions of pandas.

{{ header }}

.. ---------------------------------------------------------------------------

Enhancements
~~~~~~~~~~~~

.. _whatsnew_110.period_index_partial_string_slicing:

Nonmonotonic PeriodIndex Partial String Slicing
^^^^^^^^^^^^^^^^^^^^^^^^^^^^^^^^^^^^^^^^^^^^^^^

:class:`PeriodIndex` now supports partial string slicing for non-monotonic indexes, mirroring :class:`DatetimeIndex` behavior (:issue:`31096`)

For example:

.. ipython:: python

   dti = pd.date_range("2014-01-01", periods=30, freq="30D")
   pi = dti.to_period("D")
   ser_monotonic = pd.Series(np.arange(30), index=pi)
   shuffler = list(range(0, 30, 2)) + list(range(1, 31, 2))
   ser = ser_monotonic[shuffler]
   ser

.. ipython:: python

   ser["2014"]
   ser.loc["May 2015"]

.. _whatsnew_110.timestamp_fold_support:

Fold argument support in Timestamp constructor
^^^^^^^^^^^^^^^^^^^^^^^^^^^^^^^^^^^^^^^^^^^^^^

:class:`Timestamp:` now supports the keyword-only fold argument according to `PEP 495 <https://www.python.org/dev/peps/pep-0495/#the-fold-attribute>`_ similar to parent ``datetime.datetime`` class. It supports both accepting fold as an initialization argument and inferring fold from other constructor arguments (:issue:`25057`, :issue:`31338`). Support is limited to ``dateutil`` timezones as ``pytz`` doesn't support fold.

For example:

.. ipython:: python

    ts = pd.Timestamp("2019-10-27 01:30:00+00:00")
    ts.fold

.. ipython:: python

    ts = pd.Timestamp(year=2019, month=10, day=27, hour=1, minute=30,
                      tz="dateutil/Europe/London", fold=1)
    ts

For more on working with fold, see :ref:`Fold subsection <timeseries.fold>` in the user guide.

.. _whatsnew_110.to_datetime_multiple_tzname_tzoffset_support:

Parsing timezone-aware format with different timezones in to_datetime
^^^^^^^^^^^^^^^^^^^^^^^^^^^^^^^^^^^^^^^^^^^^^^^^^^^^^^^^^^^^^^^^^^^^^

:func:`to_datetime` now supports parsing formats containing timezone names (``%Z``) and UTC offsets (``%z``) from different timezones then converting them to UTC by setting ``utc=True``. This would return a :class:`DatetimeIndex` with timezone at UTC as opposed to an :class:`Index` with ``object`` dtype if ``utc=True`` is not set (:issue:`32792`).

For example:

.. ipython:: python

    tz_strs = ["2010-01-01 12:00:00 +0100", "2010-01-01 12:00:00 -0100",
               "2010-01-01 12:00:00 +0300", "2010-01-01 12:00:00 +0400"]
    pd.to_datetime(tz_strs, format='%Y-%m-%d %H:%M:%S %z', utc=True)
    pd.to_datetime(tz_strs, format='%Y-%m-%d %H:%M:%S %z')

.. _whatsnew_110.enhancements.other:

Other enhancements
^^^^^^^^^^^^^^^^^^

- :class:`Styler` may now render CSS more efficiently where multiple cells have the same styling (:issue:`30876`)
- :meth:`Styler.highlight_null` now accepts ``subset`` argument (:issue:`31345`)
- When writing directly to a sqlite connection :func:`to_sql` now supports the ``multi`` method (:issue:`29921`)
- `OptionError` is now exposed in `pandas.errors` (:issue:`27553`)
- :func:`timedelta_range` will now infer a frequency when passed ``start``, ``stop``, and ``periods`` (:issue:`32377`)
- Positional slicing on a :class:`IntervalIndex` now supports slices with ``step > 1`` (:issue:`31658`)
- :class:`Series.str` now has a `fullmatch` method that matches a regular expression against the entire string in each row of the series, similar to `re.fullmatch` (:issue:`32806`).
- :meth:`DataFrame.sample` will now also allow array-like and BitGenerator objects to be passed to ``random_state`` as seeds (:issue:`32503`)
- :meth:`MultiIndex.union` will now raise `RuntimeWarning` if the object inside are unsortable, pass `sort=False` to suppress this warning (:issue:`33015`)
-

.. ---------------------------------------------------------------------------

.. _whatsnew_110.api.other:

Other API changes
^^^^^^^^^^^^^^^^^

- :meth:`Series.describe` will now show distribution percentiles for ``datetime`` dtypes, statistics ``first`` and ``last``
  will now be ``min`` and ``max`` to match with numeric dtypes in :meth:`DataFrame.describe` (:issue:`30164`)
- Added :meth:`DataFrame.value_counts` (:issue:`5377`)
- :meth:`Groupby.groups` now returns an abbreviated representation when called on large dataframes (:issue:`1135`)
- ``loc`` lookups with an object-dtype :class:`Index` and an integer key will now raise ``KeyError`` instead of ``TypeError`` when key is missing (:issue:`31905`)
- Using a :func:`pandas.api.indexers.BaseIndexer` with ``std``, ``var``, ``count``, ``skew``, ``cov``, ``corr`` will now raise a ``NotImplementedError`` (:issue:`32865`)
- Using a :func:`pandas.api.indexers.BaseIndexer` with ``min``, ``max`` will now return correct results for any monotonic :func:`pandas.api.indexers.BaseIndexer` descendant (:issue:`32865`)
-

Backwards incompatible API changes
~~~~~~~~~~~~~~~~~~~~~~~~~~~~~~~~~~
- :meth:`DataFrame.swaplevels` now raises a  ``TypeError`` if the axis is not a :class:`MultiIndex`.
  Previously a ``AttributeError`` was raised (:issue:`31126`)
- :meth:`DataFrameGroupby.mean` and :meth:`SeriesGroupby.mean` (and similarly for :meth:`~DataFrameGroupby.median`, :meth:`~DataFrameGroupby.std` and :meth:`~DataFrameGroupby.var`)
  now raise a  ``TypeError`` if a not-accepted keyword argument is passed into it.
  Previously a ``UnsupportedFunctionCall`` was raised (``AssertionError`` if ``min_count`` passed into :meth:`~DataFrameGroupby.median`) (:issue:`31485`)
- :meth:`DataFrame.at` and :meth:`Series.at` will raise a ``TypeError`` instead of a ``ValueError`` if an incompatible key is passed, and ``KeyError`` if a missing key is passed, matching the behavior of ``.loc[]`` (:issue:`31722`)
- Passing an integer dtype other than ``int64`` to ``np.array(period_index, dtype=...)`` will now raise ``TypeError`` instead of incorrectly using ``int64`` (:issue:`32255`)
-

.. _whatsnew_110.api_breaking.indexing_raises_key_errors:

Failed Label-Based Lookups Always Raise KeyError
^^^^^^^^^^^^^^^^^^^^^^^^^^^^^^^^^^^^^^^^^^^^^^^^

Label lookups ``series[key]``, ``series.loc[key]`` and ``frame.loc[key]``
used to raises either ``KeyError`` or ``TypeError`` depending on the type of
key and type of :class:`Index`.  These now consistently raise ``KeyError`` (:issue:`31867`)

.. ipython:: python

    ser1 = pd.Series(range(3), index=[0, 1, 2])
    ser2 = pd.Series(range(3), index=pd.date_range("2020-02-01", periods=3))

*Previous behavior*:

.. code-block:: ipython

    In [3]: ser1[1.5]
    ...
    TypeError: cannot do label indexing on Int64Index with these indexers [1.5] of type float

    In [4] ser1["foo"]
    ...
    KeyError: 'foo'

    In [5]: ser1.loc[1.5]
    ...
    TypeError: cannot do label indexing on Int64Index with these indexers [1.5] of type float

    In [6]: ser1.loc["foo"]
    ...
    KeyError: 'foo'

    In [7]: ser2.loc[1]
    ...
    TypeError: cannot do label indexing on DatetimeIndex with these indexers [1] of type int

    In [8]: ser2.loc[pd.Timestamp(0)]
    ...
    KeyError: Timestamp('1970-01-01 00:00:00')

*New behavior*:

.. code-block:: ipython

    In [3]: ser1[1.5]
    ...
    KeyError: 1.5

    In [4] ser1["foo"]
    ...
    KeyError: 'foo'

    In [5]: ser1.loc[1.5]
    ...
    KeyError: 1.5

    In [6]: ser1.loc["foo"]
    ...
    KeyError: 'foo'

    In [7]: ser2.loc[1]
    ...
    KeyError: 1

    In [8]: ser2.loc[pd.Timestamp(0)]
    ...
    KeyError: Timestamp('1970-01-01 00:00:00')

:meth:`DataFrame.merge` preserves right frame's row order
^^^^^^^^^^^^^^^^^^^^^^^^^^^^^^^^^^^^^^^^^^^^^^^^^^^^^^^^^
:meth:`DataFrame.merge` now preserves right frame's row order when executing a right merge (:issue:`27453`)

.. ipython:: python

    left_df = pd.DataFrame({'animal': ['dog', 'pig'], 'max_speed': [40, 11]})
    right_df = pd.DataFrame({'animal': ['quetzal', 'pig'], 'max_speed': [80, 11]})
    left_df
    right_df

*Previous behavior*:

.. code-block:: python

    >>> left_df.merge(right_df, on=['animal', 'max_speed'], how="right")
        animal  max_speed
    0      pig         11
    1  quetzal         80

*New behavior*:

.. ipython:: python

    left_df.merge(right_df, on=['animal', 'max_speed'], how="right")

.. ---------------------------------------------------------------------------

.. _whatsnew_110.api_breaking.assignment_to_multiple_columns:

Assignment to multiple columns of a DataFrame when some columns do not exist
^^^^^^^^^^^^^^^^^^^^^^^^^^^^^^^^^^^^^^^^^^^^^^^^^^^^^^^^^^^^^^^^^^^^^^^^^^^^

Assignment to multiple columns of a :class:`DataFrame` when some of the columns do not exist would previously assign the values to the last column. Now, new columns would be constructed with the right values. (:issue:`13658`)

.. ipython:: python

   df = pd.DataFrame({'a': [0, 1, 2], 'b': [3, 4, 5]})
   df

*Previous behavior*:

.. code-block:: ipython

   In [3]: df[['a', 'c']] = 1
   In [4]: df
   Out[4]:
      a  b
   0  1  1
   1  1  1
   2  1  1

*New behavior*:

.. ipython:: python

   df[['a', 'c']] = 1
   df

.. _whatsnew_110.deprecations:

Deprecations
~~~~~~~~~~~~
- Lookups on a :class:`Series` with a single-item list containing a slice (e.g. ``ser[[slice(0, 4)]]``) are deprecated, will raise in a future version.  Either convert the list to tuple, or pass the slice directly instead (:issue:`31333`)
- :meth:`DataFrame.mean` and :meth:`DataFrame.median` with ``numeric_only=None`` will include datetime64 and datetime64tz columns in a future version (:issue:`29941`)
- Setting values with ``.loc`` using a positional slice is deprecated and will raise in a future version.  Use ``.loc`` with labels or ``.iloc`` with positions instead (:issue:`31840`)
- :meth:`DataFrame.to_dict` has deprecated accepting short names for ``orient`` in future versions (:issue:`32515`)
- :meth:`Categorical.to_dense` is deprecated and will be removed in a future version, use ``np.asarray(cat)`` instead (:issue:`32639`)
- The ``fastpath`` keyword in the ``SingleBlockManager`` constructor is deprecated and will be removed in a future version (:issue:`33092`)
- :meth:`Index.is_mixed` is deprecated and will be removed in a future version, check ``index.inferred_type`` directly instead (:issue:`32922`)

.. ---------------------------------------------------------------------------


.. _whatsnew_110.performance:

Performance improvements
~~~~~~~~~~~~~~~~~~~~~~~~

- Performance improvement in :class:`Timedelta` constructor (:issue:`30543`)
- Performance improvement in :class:`Timestamp` constructor (:issue:`30543`)
- Performance improvement in flex arithmetic ops between :class:`DataFrame` and :class:`Series` with ``axis=0`` (:issue:`31296`)
- The internal index method :meth:`~Index._shallow_copy` now copies cached attributes over to the new index,
  avoiding creating these again on the new index. This can speed up many operations that depend on creating copies of
  existing indexes (:issue:`28584`, :issue:`32640`, :issue:`32669`)
- Significant performance improvement when creating a :class:`DataFrame` with
  sparse values from ``scipy.sparse`` matrices using the
  :meth:`DataFrame.sparse.from_spmatrix` constructor (:issue:`32821`,
  :issue:`32825`,  :issue:`32826`, :issue:`32856`, :issue:`32858`).
- Performance improvement in :meth:`Series.sum` for nullable (integer and boolean) dtypes (:issue:`30982`).


.. ---------------------------------------------------------------------------

.. _whatsnew_110.bug_fixes:

Bug fixes
~~~~~~~~~


Categorical
^^^^^^^^^^^

- Bug where :func:`merge` was unable to join on non-unique categorical indices (:issue:`28189`)
- Bug when passing categorical data to :class:`Index` constructor along with ``dtype=object`` incorrectly returning a :class:`CategoricalIndex` instead of object-dtype :class:`Index` (:issue:`32167`)
- Bug where :class:`Categorical` comparison operator ``__ne__`` would incorrectly evaluate to ``False`` when either element was missing (:issue:`32276`)
- :meth:`Categorical.fillna` now accepts :class:`Categorical` ``other`` argument (:issue:`32420`)

Datetimelike
^^^^^^^^^^^^

- Bug in :class:`Timestamp` where constructing :class:`Timestamp` from ambiguous epoch time and calling constructor again changed :meth:`Timestamp.value` property (:issue:`24329`)
- :meth:`DatetimeArray.searchsorted`, :meth:`TimedeltaArray.searchsorted`, :meth:`PeriodArray.searchsorted` not recognizing non-pandas scalars and incorrectly raising ``ValueError`` instead of ``TypeError`` (:issue:`30950`)
- Bug in :class:`Timestamp` where constructing :class:`Timestamp` with dateutil timezone less than 128 nanoseconds before daylight saving time switch from winter to summer would result in nonexistent time (:issue:`31043`)
- Bug in :meth:`Period.to_timestamp`, :meth:`Period.start_time` with microsecond frequency returning a timestamp one nanosecond earlier than the correct time (:issue:`31475`)
- :class:`Timestamp` raising confusing error message when year, month or day is missing (:issue:`31200`)
- Bug in :class:`DatetimeIndex` constructor incorrectly accepting ``bool``-dtyped inputs (:issue:`32668`)
- Bug in :meth:`DatetimeIndex.searchsorted` not accepting a ``list`` or :class:`Series` as its argument (:issue:`32762`)

Timedelta
^^^^^^^^^

- Bug in constructing a :class:`Timedelta` with a high precision integer that would round the :class:`Timedelta` components (:issue:`31354`)
- Bug in dividing ``np.nan`` or ``None`` by :class:`Timedelta`` incorrectly returning ``NaT`` (:issue:`31869`)
- Timedeltas now understand ``µs`` as identifier for microsecond (:issue:`32899`)
- :class:`Timedelta` string representation now includes nanoseconds, when nanoseconds are non-zero (:issue:`9309`)

Timezones
^^^^^^^^^

- Bug in :func:`to_datetime` with ``infer_datetime_format=True`` where timezone names (e.g. ``UTC``) would not be parsed correctly (:issue:`33133`)
-


Numeric
^^^^^^^
- Bug in :meth:`DataFrame.floordiv` with ``axis=0`` not treating division-by-zero like :meth:`Series.floordiv` (:issue:`31271`)
- Bug in :meth:`to_numeric` with string argument ``"uint64"`` and ``errors="coerce"`` silently fails (:issue:`32394`)
- Bug in :meth:`to_numeric` with ``downcast="unsigned"`` fails for empty data (:issue:`32493`)
- Bug in :meth:`DataFrame.mean` with ``numeric_only=False`` and either ``datetime64`` dtype or ``PeriodDtype`` column incorrectly raising ``TypeError`` (:issue:`32426`)
- Bug in :meth:`DataFrame.count` with ``level="foo"`` and index level ``"foo"`` containing NaNs causes segmentation fault (:issue:`21824`)

Conversion
^^^^^^^^^^
- Bug in :class:`Series` construction from NumPy array with big-endian ``datetime64`` dtype (:issue:`29684`)
- Bug in :class:`Timedelta` construction with large nanoseconds keyword value (:issue:`32402`)
- Bug in :class:`DataFrame` construction where sets would be duplicated rather than raising (:issue:`32582`)

Strings
^^^^^^^

- Bug in the :meth:`~Series.astype` method when converting "string" dtype data to nullable integer dtype (:issue:`32450`).
-


Interval
^^^^^^^^
-
-

Indexing
^^^^^^^^
- Bug in slicing on a :class:`DatetimeIndex` with a partial-timestamp dropping high-resolution indices near the end of a year, quarter, or month (:issue:`31064`)
- Bug in :meth:`PeriodIndex.get_loc` treating higher-resolution strings differently from :meth:`PeriodIndex.get_value` (:issue:`31172`)
- Bug in :meth:`Series.at` and :meth:`DataFrame.at` not matching ``.loc`` behavior when looking up an integer in a :class:`Float64Index` (:issue:`31329`)
- Bug in :meth:`PeriodIndex.is_monotonic` incorrectly returning ``True`` when containing leading ``NaT`` entries (:issue:`31437`)
- Bug in :meth:`DatetimeIndex.get_loc` raising ``KeyError`` with converted-integer key instead of the user-passed key (:issue:`31425`)
- Bug in :meth:`Series.xs` incorrectly returning ``Timestamp`` instead of ``datetime64`` in some object-dtype cases (:issue:`31630`)
- Bug in :meth:`DataFrame.iat` incorrectly returning ``Timestamp`` instead of ``datetime`` in some object-dtype cases (:issue:`32809`)
- Bug in :meth:`Series.loc` and :meth:`DataFrame.loc` when indexing with an integer key on a object-dtype :class:`Index` that is not all-integers (:issue:`31905`)
- Bug in :meth:`DataFrame.iloc.__setitem__` on a :class:`DataFrame` with duplicate columns incorrectly setting values for all matching columns (:issue:`15686`, :issue:`22036`)
- Bug in :meth:`DataFrame.loc:` and :meth:`Series.loc` with a :class:`DatetimeIndex`, :class:`TimedeltaIndex`, or :class:`PeriodIndex` incorrectly allowing lookups of non-matching datetime-like dtypes (:issue:`32650`)
- Bug in :meth:`Series.__getitem__` indexing with non-standard scalars, e.g. ``np.dtype`` (:issue:`32684`)
- Fix to preserve the ability to index with the "nearest" method with xarray's CFTimeIndex, an :class:`Index` subclass (`pydata/xarray#3751 <https://github.com/pydata/xarray/issues/3751>`_, :issue:`32905`).
- Bug in :class:`Index` constructor where an unhelpful error message was raised for ``numpy`` scalars (:issue:`33017`)
- Bug in :meth:`DataFrame.lookup` incorrectly raising an ``AttributeError`` when ``frame.index`` or ``frame.columns`` is not unique; this will now raise a ``ValueError`` with a helpful error message (:issue:`33041`)
- Bug in :meth:`DataFrame.iloc.__setitem__` creating a new array instead of overwriting ``Categorical`` values in-place (:issue:`32831`)
<<<<<<< HEAD
- Bug in :meth:`DataFrame.iloc` when slicing a single column-:class:`DataFrame`` with ``ExtensionDtype`` (e.g. ``df.iloc[:, :1]``) returning an invalid result (:issue:`32957`)

=======
- Bug in :meth:`DataFrame.copy` _item_cache not invalidated after copy causes post-copy value updates to not be reflected (:issue:`31784`)
>>>>>>> f0ab1c56

Missing
^^^^^^^

- Calling :meth:`fillna` on an empty Series now correctly returns a shallow copied object. The behaviour is now consistent with :class:`Index`, :class:`DataFrame` and a non-empty :class:`Series` (:issue:`32543`).


MultiIndex
^^^^^^^^^^
- Bug in :meth:`Dataframe.loc` when used with a :class:`MultiIndex`. The returned values were not in the same order as the given inputs (:issue:`22797`)

.. ipython:: python

        df = pd.DataFrame(np.arange(4),
                          index=[["a", "a", "b", "b"], [1, 2, 1, 2]])
        # Rows are now ordered as the requested keys
        df.loc[(['b', 'a'], [2, 1]), :]

- Bug in :meth:`MultiIndex.intersection` was not guaranteed to preserve order when ``sort=False``. (:issue:`31325`)

.. ipython:: python

        left = pd.MultiIndex.from_arrays([["b", "a"], [2, 1]])
        right = pd.MultiIndex.from_arrays([["a", "b", "c"], [1, 2, 3]])
        # Common elements are now guaranteed to be ordered by the left side
        left.intersection(right, sort=False)

-

I/O
^^^
- Bug in :meth:`read_json` where integer overflow was occurring when json contains big number strings. (:issue:`30320`)
- `read_csv` will now raise a ``ValueError`` when the arguments `header` and `prefix` both are not `None`. (:issue:`27394`)
- Bug in :meth:`DataFrame.to_json` was raising ``NotFoundError`` when ``path_or_buf`` was an S3 URI (:issue:`28375`)
- Bug in :meth:`DataFrame.to_parquet` overwriting pyarrow's default for
  ``coerce_timestamps``; following pyarrow's default allows writing nanosecond
  timestamps with ``version="2.0"`` (:issue:`31652`).
- Bug in :meth:`read_csv` was raising `TypeError` when `sep=None` was used in combination with `comment` keyword (:issue:`31396`)
- Bug in :class:`HDFStore` that caused it to set to ``int64`` the dtype of a ``datetime64`` column when reading a DataFrame in Python 3 from fixed format written in Python 2 (:issue:`31750`)
- Bug in :meth:`DataFrame.to_json` where ``Timedelta`` objects would not be serialized correctly with ``date_format="iso"`` (:issue:`28256`)
- :func:`read_csv` will raise a ``ValueError`` when the column names passed in `parse_dates` are missing in the Dataframe (:issue:`31251`)
- Bug in :meth:`read_excel` where a UTF-8 string with a high surrogate would cause a segmentation violation (:issue:`23809`)
- Bug in :meth:`read_csv` was causing a file descriptor leak on an empty file (:issue:`31488`)
- Bug in :meth:`read_csv` was causing a segfault when there were blank lines between the header and data rows (:issue:`28071`)
- Bug in :meth:`read_csv` was raising a misleading exception on a permissions issue (:issue:`23784`)
- Bug in :meth:`read_csv` was raising an ``IndexError`` when header=None and 2 extra data columns
- Bug in :meth:`DataFrame.to_sql` where an ``AttributeError`` was raised when saving an out of bounds date (:issue:`26761`)

Plotting
^^^^^^^^

- :func:`.plot` for line/bar now accepts color by dictonary (:issue:`8193`).
-
- Bug in :meth:`DataFrame.boxplot` and :meth:`DataFrame.plot.boxplot` lost color attributes of ``medianprops``, ``whiskerprops``, ``capprops`` and ``medianprops`` (:issue:`30346`)


Groupby/resample/rolling
^^^^^^^^^^^^^^^^^^^^^^^^

- Bug in :meth:`GroupBy.apply` raises ``ValueError`` when the ``by`` axis is not sorted and has duplicates and the applied ``func`` does not mutate passed in objects (:issue:`30667`)
- Bug in :meth:`DataFrameGroupby.transform` produces incorrect result with transformation functions (:issue:`30918`)
- Bug in :meth:`GroupBy.count` causes segmentation fault when grouped-by column contains NaNs (:issue:`32841`)
- Bug in :meth:`DataFrame.groupby` and :meth:`Series.groupby` produces inconsistent type when aggregating Boolean series (:issue:`32894`)
- Bug in :meth:`DataFrame.resample` where an ``AmbiguousTimeError`` would be raised when the resulting timezone aware :class:`DatetimeIndex` had a DST transition at midnight (:issue:`25758`)

Reshaping
^^^^^^^^^

- Bug effecting all numeric and boolean reduction methods not returning subclassed data type. (:issue:`25596`)
- Bug in :meth:`DataFrame.pivot_table` when only MultiIndexed columns is set (:issue:`17038`)
- Bug in :meth:`DataFrame.unstack` and :meth:`Series.unstack` can take tuple names in MultiIndexed data (:issue:`19966`)
- Bug in :meth:`DataFrame.pivot_table` when ``margin`` is ``True`` and only ``column`` is defined (:issue:`31016`)
- Fix incorrect error message in :meth:`DataFrame.pivot` when ``columns`` is set to ``None``. (:issue:`30924`)
- Bug in :func:`crosstab` when inputs are two Series and have tuple names, the output will keep dummy MultiIndex as columns. (:issue:`18321`)
- :meth:`DataFrame.pivot` can now take lists for ``index`` and ``columns`` arguments (:issue:`21425`)
- Bug in :func:`concat` where the resulting indices are not copied when ``copy=True`` (:issue:`29879`)
- Bug where :meth:`Index.astype` would lose the name attribute when converting from ``Float64Index`` to ``Int64Index``, or when casting to an ``ExtensionArray`` dtype (:issue:`32013`)
- :meth:`Series.append` will now raise a ``TypeError`` when passed a DataFrame or a sequence containing Dataframe (:issue:`31413`)
- :meth:`DataFrame.replace` and :meth:`Series.replace` will raise a ``TypeError`` if ``to_replace`` is not an expected type. Previously the ``replace`` would fail silently (:issue:`18634`)
- Bug on inplace operation of a Series that was adding a column to the DataFrame from where it was originally dropped from (using inplace=True) (:issue:`30484`)
- Bug in :meth:`DataFrame.apply` where callback was called with :class:`Series` parameter even though ``raw=True`` requested. (:issue:`32423`)
- Bug in :meth:`DataFrame.pivot_table` losing timezone information when creating a :class:`MultiIndex` level from a column with timezone-aware dtype (:issue:`32558`)
- Bug in :meth:`concat` where when passing a non-dict mapping as ``objs`` would raise a ``TypeError`` (:issue:`32863`)
- :meth:`DataFrame.agg` now provides more descriptive ``SpecificationError`` message when attempting to aggregating non-existant column (:issue:`32755`)
- Bug in :meth:`DataFrame.unstack` when MultiIndexed columns and MultiIndexed rows were used (:issue:`32624`, :issue:`24729` and :issue:`28306`)


Sparse
^^^^^^
- Creating a :class:`SparseArray` from timezone-aware dtype will issue a warning before dropping timezone information, instead of doing so silently (:issue:`32501`)
-
-

ExtensionArray
^^^^^^^^^^^^^^

-
-


Other
^^^^^
- Appending a dictionary to a :class:`DataFrame` without passing ``ignore_index=True`` will raise ``TypeError: Can only append a dict if ignore_index=True``
  instead of ``TypeError: Can only append a Series if ignore_index=True or if the Series has a name`` (:issue:`30871`)
- Set operations on an object-dtype :class:`Index` now always return object-dtype results (:issue:`31401`)
- Bug in :meth:`AbstractHolidayCalendar.holidays` when no rules were defined (:issue:`31415`)
- Bug in :meth:`DataFrame.to_records` incorrectly losing timezone information in timezone-aware ``datetime64`` columns (:issue:`32535`)
- Fixed :func:`pandas.testing.assert_series_equal` to correctly raise if left object is a different subclass with ``check_series_type=True`` (:issue:`32670`).
- :meth:`IntegerArray.astype` now supports ``datetime64`` dtype (:issue:32538`)
- Fixed bug in :func:`pandas.testing.assert_series_equal` where dtypes were checked for ``Interval`` and ``ExtensionArray`` operands when ``check_dtype`` was ``False`` (:issue:`32747`)
- Bug in :meth:`Series.map` not raising on invalid ``na_action`` (:issue:`32815`)
- Bug in :meth:`DataFrame.__dir__` caused a segfault when using unicode surrogates in a column name (:issue:`25509`)
- Bug in :meth:`DataFrame.plot.scatter` caused an error when plotting variable marker sizes (:issue:`32904`)

.. ---------------------------------------------------------------------------

.. _whatsnew_110.contributors:

Contributors
~~~~~~~~~~~~<|MERGE_RESOLUTION|>--- conflicted
+++ resolved
@@ -364,12 +364,8 @@
 - Bug in :class:`Index` constructor where an unhelpful error message was raised for ``numpy`` scalars (:issue:`33017`)
 - Bug in :meth:`DataFrame.lookup` incorrectly raising an ``AttributeError`` when ``frame.index`` or ``frame.columns`` is not unique; this will now raise a ``ValueError`` with a helpful error message (:issue:`33041`)
 - Bug in :meth:`DataFrame.iloc.__setitem__` creating a new array instead of overwriting ``Categorical`` values in-place (:issue:`32831`)
-<<<<<<< HEAD
+- Bug in :meth:`DataFrame.copy` _item_cache not invalidated after copy causes post-copy value updates to not be reflected (:issue:`31784`)
 - Bug in :meth:`DataFrame.iloc` when slicing a single column-:class:`DataFrame`` with ``ExtensionDtype`` (e.g. ``df.iloc[:, :1]``) returning an invalid result (:issue:`32957`)
-
-=======
-- Bug in :meth:`DataFrame.copy` _item_cache not invalidated after copy causes post-copy value updates to not be reflected (:issue:`31784`)
->>>>>>> f0ab1c56
 
 Missing
 ^^^^^^^
