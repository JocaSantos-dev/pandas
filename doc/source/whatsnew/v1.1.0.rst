.. _whatsnew_110:

What's new in 1.1.0 (??)
------------------------

These are the changes in pandas 1.1.0. See :ref:`release` for a full changelog
including other versions of pandas.

{{ header }}

.. ---------------------------------------------------------------------------

Enhancements
~~~~~~~~~~~~

.. _whatsnew_110.period_index_partial_string_slicing:

Nonmonotonic PeriodIndex Partial String Slicing
^^^^^^^^^^^^^^^^^^^^^^^^^^^^^^^^^^^^^^^^^^^^^^^

:class:`PeriodIndex` now supports partial string slicing for non-monotonic indexes, mirroring :class:`DatetimeIndex` behavior (:issue:`31096`)

For example:

.. ipython:: python

   dti = pd.date_range("2014-01-01", periods=30, freq="30D")
   pi = dti.to_period("D")
   ser_monotonic = pd.Series(np.arange(30), index=pi)
   shuffler = list(range(0, 30, 2)) + list(range(1, 31, 2))
   ser = ser_monotonic[shuffler]
   ser

.. ipython:: python

   ser["2014"]
   ser.loc["May 2015"]

.. _whatsnew_110.enhancements.other:

Other enhancements
^^^^^^^^^^^^^^^^^^

- :class:`Styler` may now render CSS more efficiently where multiple cells have the same styling (:issue:`30876`)
- When writing directly to a sqlite connection :func:`to_sql` now supports the ``multi`` method (:issue:`29921`)
-
-

.. ---------------------------------------------------------------------------

.. _whatsnew_110.api.other:

Other API changes
^^^^^^^^^^^^^^^^^

- :meth:`Series.describe` will now show distribution percentiles for ``datetime`` dtypes, statistics ``first`` and ``last``
  will now be ``min`` and ``max`` to match with numeric dtypes in :meth:`DataFrame.describe` (:issue:`30164`)
- :meth:`Groupby.groups` now returns an abbreviated representation when called on large dataframes (:issue:`1135`)
- ``loc`` lookups with an object-dtype :class:`Index` and an integer key will now raise ``KeyError`` instead of ``TypeError`` when key is missing (:issue:`31905`)
-

Backwards incompatible API changes
~~~~~~~~~~~~~~~~~~~~~~~~~~~~~~~~~~
- :meth:`DataFrame.swaplevels` now raises a  ``TypeError`` if the axis is not a :class:`MultiIndex`.
  Previously a ``AttributeError`` was raised (:issue:`31126`)
- :meth:`DataFrameGroupby.mean` and :meth:`SeriesGroupby.mean` (and similarly for :meth:`~DataFrameGroupby.median`, :meth:`~DataFrameGroupby.std`` and :meth:`~DataFrameGroupby.var``)
  now raise a  ``TypeError`` if a not-accepted keyword argument is passed into it.
  Previously a ``UnsupportedFunctionCall`` was raised (``AssertionError`` if ``min_count`` passed into :meth:`~DataFrameGroupby.median``) (:issue:`31485`)
- :meth:`DataFrame.at` and :meth:`Series.at` will raise a ``TypeError`` instead of a ``ValueError`` if an incompatible key is passed, and ``KeyError`` if a missing key is passed, matching the behavior of ``.loc[]`` (:issue:`31722`)
-

.. ---------------------------------------------------------------------------

.. _whatsnew_110.deprecations:

Deprecations
~~~~~~~~~~~~
- Lookups on a :class:`Series` with a single-item list containing a slice (e.g. ``ser[[slice(0, 4)]]``) are deprecated, will raise in a future version.  Either convert the list to tuple, or pass the slice directly instead (:issue:`31333`)
- :meth:`DataFrame.mean` and :meth:`DataFrame.median` with ``numeric_only=None`` will include datetime64 and datetime64tz columns in a future version (:issue:`29941`)
-
-

.. ---------------------------------------------------------------------------


.. _whatsnew_110.performance:

Performance improvements
~~~~~~~~~~~~~~~~~~~~~~~~

- Performance improvement in :class:`Timedelta` constructor (:issue:`30543`)
- Performance improvement in :class:`Timestamp` constructor (:issue:`30543`)
-
-

.. ---------------------------------------------------------------------------

.. _whatsnew_110.bug_fixes:

Bug fixes
~~~~~~~~~


Categorical
^^^^^^^^^^^
<<<<<<< HEAD

- Bug where :func:`merge` was unable to join on non-unique categorical indices (:issue:`28189`)
=======
- Bug when passing categorical data to :class:`Index` constructor along with ``dtype=object`` incorrectly returning a :class:`CategoricalIndex` instead of object-dtype :class:`Index` (:issue:`32167`)
-
>>>>>>> aa6f241f
-

Datetimelike
^^^^^^^^^^^^

- Bug in :class:`Timestamp` where constructing :class:`Timestamp` from ambiguous epoch time and calling constructor again changed :meth:`Timestamp.value` property (:issue:`24329`)
- :meth:`DatetimeArray.searchsorted`, :meth:`TimedeltaArray.searchsorted`, :meth:`PeriodArray.searchsorted` not recognizing non-pandas scalars and incorrectly raising ``ValueError`` instead of ``TypeError`` (:issue:`30950`)
- Bug in :class:`Timestamp` where constructing :class:`Timestamp` with dateutil timezone less than 128 nanoseconds before daylight saving time switch from winter to summer would result in nonexistent time (:issue:`31043`)
- Bug in :meth:`Period.to_timestamp`, :meth:`Period.start_time` with microsecond frequency returning a timestamp one nanosecond earlier than the correct time (:issue:`31475`)

Timedelta
^^^^^^^^^

- Bug in constructing a :class:`Timedelta` with a high precision integer that would round the :class:`Timedelta` components (:issue:`31354`)
-

Timezones
^^^^^^^^^

-
-


Numeric
^^^^^^^
- Bug in :meth:`DataFrame.floordiv` with ``axis=0`` not treating division-by-zero like :meth:`Series.floordiv` (:issue:`31271`)
-
-

Conversion
^^^^^^^^^^
- Bug in :class:`Series` construction from NumPy array with big-endian ``datetime64`` dtype (:issue:`29684`)
-
-

Strings
^^^^^^^

-
-


Interval
^^^^^^^^

-
-

Indexing
^^^^^^^^
- Bug in slicing on a :class:`DatetimeIndex` with a partial-timestamp dropping high-resolution indices near the end of a year, quarter, or month (:issue:`31064`)
- Bug in :meth:`PeriodIndex.get_loc` treating higher-resolution strings differently from :meth:`PeriodIndex.get_value` (:issue:`31172`)
- Bug in :meth:`Series.at` and :meth:`DataFrame.at` not matching ``.loc`` behavior when looking up an integer in a :class:`Float64Index` (:issue:`31329`)
- Bug in :meth:`PeriodIndex.is_monotonic` incorrectly returning ``True`` when containing leading ``NaT`` entries (:issue:`31437`)
- Bug in :meth:`DatetimeIndex.get_loc` raising ``KeyError`` with converted-integer key instead of the user-passed key (:issue:`31425`)
- Bug in :meth:`Series.xs` incorrectly returning ``Timestamp`` instead of ``datetime64`` in some object-dtype cases (:issue:`31630`)
- Bug in :meth:`DataFrame.iat` incorrectly returning ``Timestamp`` instead of ``datetime`` in some object-dtype cases (:issue:`32809`)
- Bug in :meth:`Series.loc` and :meth:`DataFrame.loc` when indexing with an integer key on a object-dtype :class:`Index` that is not all-integers (:issue:`31905`)
-

Missing
^^^^^^^

-
-

MultiIndex
^^^^^^^^^^
- Bug in :meth:`Dataframe.loc` when used with a :class:`MultiIndex`. The returned values were not in the same order as the given inputs (:issue:`22797`)

.. ipython:: python

        df = pd.DataFrame(np.arange(4),
                          index=[["a", "a", "b", "b"], [1, 2, 1, 2]])
        # Rows are now ordered as the requested keys
        df.loc[(['b', 'a'], [2, 1]), :]

- Bug in :meth:`MultiIndex.intersection` was not guaranteed to preserve order when ``sort=False``. (:issue:`31325`)

.. ipython:: python

        left = pd.MultiIndex.from_arrays([["b", "a"], [2, 1]])
        right = pd.MultiIndex.from_arrays([["a", "b", "c"], [1, 2, 3]])
        # Common elements are now guaranteed to be ordered by the left side
        left.intersection(right, sort=False)

-

I/O
^^^
- Bug in :meth:`read_json` where integer overflow was occuring when json contains big number strings. (:issue:`30320`)
- `read_csv` will now raise a ``ValueError`` when the arguments `header` and `prefix` both are not `None`. (:issue:`27394`)
- Bug in :meth:`DataFrame.to_json` was raising ``NotFoundError`` when ``path_or_buf`` was an S3 URI (:issue:`28375`)
- Bug in :meth:`DataFrame.to_parquet` overwriting pyarrow's default for
  ``coerce_timestamps``; following pyarrow's default allows writing nanosecond
  timestamps with ``version="2.0"`` (:issue:`31652`).
- Bug in :class:`HDFStore` that caused it to set to ``int64`` the dtype of a ``datetime64`` column when reading a DataFrame in Python 3 from fixed format written in Python 2 (:issue:`31750`)

Plotting
^^^^^^^^

- :func:`.plot` for line/bar now accepts color by dictonary (:issue:`8193`).
-
- Bug in :meth:`DataFrame.boxplot` and :meth:`DataFrame.plot.boxplot` lost color attributes of ``medianprops``, ``whiskerprops``, ``capprops`` and ``medianprops`` (:issue:`30346`)


Groupby/resample/rolling
^^^^^^^^^^^^^^^^^^^^^^^^

- Bug in :meth:`GroupBy.apply` raises ``ValueError`` when the ``by`` axis is not sorted and has duplicates and the applied ``func`` does not mutate passed in objects (:issue:`30667`)
- Bug in :meth:`DataFrameGroupby.transform` produces incorrect result with transformation functions (:issue:`30918`)

Reshaping
^^^^^^^^^

- Bug effecting all numeric and boolean reduction methods not returning subclassed data type. (:issue:`25596`)
- Bug in :meth:`DataFrame.pivot_table` when only MultiIndexed columns is set (:issue:`17038`)
- Bug in :meth:`DataFrame.unstack` and :meth:`Series.unstack` can take tuple names in MultiIndexed data (:issue:`19966`)
- Bug in :meth:`DataFrame.pivot_table` when ``margin`` is ``True`` and only ``column`` is defined (:issue:`31016`)
- Fix incorrect error message in :meth:`DataFrame.pivot` when ``columns`` is set to ``None``. (:issue:`30924`)
- Bug in :func:`crosstab` when inputs are two Series and have tuple names, the output will keep dummy MultiIndex as columns. (:issue:`18321`)
- :meth:`DataFrame.pivot` can now take lists for ``index`` and ``columns`` arguments (:issue:`21425`)
- Bug in :func:`concat` where the resulting indices are not copied when ``copy=True`` (:issue:`29879`)


Sparse
^^^^^^

-
-

ExtensionArray
^^^^^^^^^^^^^^

-
-


Other
^^^^^
- Appending a dictionary to a :class:`DataFrame` without passing ``ignore_index=True`` will raise ``TypeError: Can only append a dict if ignore_index=True``
  instead of ``TypeError: Can only append a Series if ignore_index=True or if the Series has a name`` (:issue:`30871`)
- Set operations on an object-dtype :class:`Index` now always return object-dtype results (:issue:`31401`)
- Bug in :meth:`AbstractHolidayCalendar.holidays` when no rules were defined (:issue:`31415`)
-

.. ---------------------------------------------------------------------------

.. _whatsnew_110.contributors:

Contributors
~~~~~~~~~~~~<|MERGE_RESOLUTION|>--- conflicted
+++ resolved
@@ -103,13 +103,9 @@
 
 Categorical
 ^^^^^^^^^^^
-<<<<<<< HEAD
 
 - Bug where :func:`merge` was unable to join on non-unique categorical indices (:issue:`28189`)
-=======
 - Bug when passing categorical data to :class:`Index` constructor along with ``dtype=object`` incorrectly returning a :class:`CategoricalIndex` instead of object-dtype :class:`Index` (:issue:`32167`)
--
->>>>>>> aa6f241f
 -
 
 Datetimelike
