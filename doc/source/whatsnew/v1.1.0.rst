--- conflicted
+++ resolved
@@ -991,12 +991,9 @@
 - Bug in :meth:`~DataFrame.read_feather` was raising an `ArrowIOError` when reading an s3 or http file path (:issue:`29055`)
 - Bug in :meth:`~DataFrame.to_excel` could not handle the column name `render` and was raising an ``KeyError`` (:issue:`34331`)
 - Bug in :meth:`~SQLDatabase.execute` was raising a ``ProgrammingError`` for some DB-API drivers when the SQL statement contained the `%` character and no parameters were present (:issue:`34211`)
-<<<<<<< HEAD
-- Bug in :meth:`ujson.encode` was raising an `OverflowError` with numbers larger than sys.maxsize (:issue: `34395`)
-=======
 - Bug in :meth:`~pandas.io.stata.StataReader` which resulted in categorical variables with difference dtypes when reading data using an iterator. (:issue:`31544`)
 - :meth:`HDFStore.keys` has now an optional `include` parameter that allows the retrieval of all native HDF5 table names (:issue:`29916`)
->>>>>>> e6e08890
+- Bug in :meth:`ujson.encode` was raising an `OverflowError` with numbers larger than sys.maxsize (:issue: `34395`)
 
 Plotting
 ^^^^^^^^
