.. _whatsnew_110:

What's new in 1.1.0 (??)
------------------------

These are the changes in pandas 1.1.0. See :ref:`release` for a full changelog
including other versions of pandas.

{{ header }}

.. ---------------------------------------------------------------------------

Enhancements
~~~~~~~~~~~~

.. _whatsnew_110.period_index_partial_string_slicing:

Nonmonotonic PeriodIndex Partial String Slicing
^^^^^^^^^^^^^^^^^^^^^^^^^^^^^^^^^^^^^^^^^^^^^^^

:class:`PeriodIndex` now supports partial string slicing for non-monotonic indexes, mirroring :class:`DatetimeIndex` behavior (:issue:`31096`)

For example:

.. ipython:: python

   dti = pd.date_range("2014-01-01", periods=30, freq="30D")
   pi = dti.to_period("D")
   ser_monotonic = pd.Series(np.arange(30), index=pi)
   shuffler = list(range(0, 30, 2)) + list(range(1, 31, 2))
   ser = ser_monotonic[shuffler]
   ser

.. ipython:: python

   ser["2014"]
   ser.loc["May 2015"]

.. _whatsnew_110.timestamp_fold_support:

Fold argument support in Timestamp constructor
^^^^^^^^^^^^^^^^^^^^^^^^^^^^^^^^^^^^^^^^^^^^^^

:class:`Timestamp:` now supports the keyword-only fold argument according to `PEP 495 <https://www.python.org/dev/peps/pep-0495/#the-fold-attribute>`_ similar to parent ``datetime.datetime`` class. It supports both accepting fold as an initialization argument and inferring fold from other constructor arguments (:issue:`25057`, :issue:`31338`). Support is limited to ``dateutil`` timezones as ``pytz`` doesn't support fold.

For example:

.. ipython:: python

    ts = pd.Timestamp("2019-10-27 01:30:00+00:00")
    ts.fold

.. ipython:: python

    ts = pd.Timestamp(year=2019, month=10, day=27, hour=1, minute=30,
                      tz="dateutil/Europe/London", fold=1)
    ts

For more on working with fold, see :ref:`Fold subsection <timeseries.fold>` in the user guide.

.. _whatsnew_110.to_datetime_multiple_tzname_tzoffset_support:

Parsing timezone-aware format with different timezones in to_datetime
^^^^^^^^^^^^^^^^^^^^^^^^^^^^^^^^^^^^^^^^^^^^^^^^^^^^^^^^^^^^^^^^^^^^^

:func:`to_datetime` now supports parsing formats containing timezone names (``%Z``) and UTC offsets (``%z``) from different timezones then converting them to UTC by setting ``utc=True``. This would return a :class:`DatetimeIndex` with timezone at UTC as opposed to an :class:`Index` with ``object`` dtype if ``utc=True`` is not set (:issue:`32792`).

For example:

.. ipython:: python

    tz_strs = ["2010-01-01 12:00:00 +0100", "2010-01-01 12:00:00 -0100",
               "2010-01-01 12:00:00 +0300", "2010-01-01 12:00:00 +0400"]
    pd.to_datetime(tz_strs, format='%Y-%m-%d %H:%M:%S %z', utc=True)
    pd.to_datetime(tz_strs, format='%Y-%m-%d %H:%M:%S %z')

.. _whatsnew_110.enhancements.other:

Other enhancements
^^^^^^^^^^^^^^^^^^

- :class:`Styler` may now render CSS more efficiently where multiple cells have the same styling (:issue:`30876`)
- :meth:`Styler.highlight_null` now accepts ``subset`` argument (:issue:`31345`)
- When writing directly to a sqlite connection :func:`to_sql` now supports the ``multi`` method (:issue:`29921`)
- `OptionError` is now exposed in `pandas.errors` (:issue:`27553`)
- :func:`timedelta_range` will now infer a frequency when passed ``start``, ``stop``, and ``periods`` (:issue:`32377`)
- Positional slicing on a :class:`IntervalIndex` now supports slices with ``step > 1`` (:issue:`31658`)
- :class:`Series.str` now has a `fullmatch` method that matches a regular expression against the entire string in each row of the series, similar to `re.fullmatch` (:issue:`32806`).
- :meth:`DataFrame.sample` will now also allow array-like and BitGenerator objects to be passed to ``random_state`` as seeds (:issue:`32503`)
<<<<<<< HEAD
- :meth:`DataFrame.to_markdown` will now accept ``index`` argument as an alias for tabulate's ``showindex`` (:issue:`32667`)
=======
- :meth:`MultiIndex.union` will now raise `RuntimeWarning` if the object inside are unsortable, pass `sort=False` to suppress this warning (:issue:`33015`)
>>>>>>> ae75f351
-

.. ---------------------------------------------------------------------------

.. _whatsnew_110.api.other:

Other API changes
^^^^^^^^^^^^^^^^^

- :meth:`Series.describe` will now show distribution percentiles for ``datetime`` dtypes, statistics ``first`` and ``last``
  will now be ``min`` and ``max`` to match with numeric dtypes in :meth:`DataFrame.describe` (:issue:`30164`)
- Added :meth:`DataFrame.value_counts` (:issue:`5377`)
- :meth:`Groupby.groups` now returns an abbreviated representation when called on large dataframes (:issue:`1135`)
- ``loc`` lookups with an object-dtype :class:`Index` and an integer key will now raise ``KeyError`` instead of ``TypeError`` when key is missing (:issue:`31905`)
- Using a :func:`pandas.api.indexers.BaseIndexer` with ``std``, ``var``, ``count``, ``skew``, ``cov``, ``corr`` will now raise a ``NotImplementedError`` (:issue:`32865`)
- Using a :func:`pandas.api.indexers.BaseIndexer` with ``min``, ``max`` will now return correct results for any monotonic :func:`pandas.api.indexers.BaseIndexer` descendant (:issue:`32865`)
-

Backwards incompatible API changes
~~~~~~~~~~~~~~~~~~~~~~~~~~~~~~~~~~
- :meth:`DataFrame.swaplevels` now raises a  ``TypeError`` if the axis is not a :class:`MultiIndex`.
  Previously a ``AttributeError`` was raised (:issue:`31126`)
- :meth:`DataFrameGroupby.mean` and :meth:`SeriesGroupby.mean` (and similarly for :meth:`~DataFrameGroupby.median`, :meth:`~DataFrameGroupby.std` and :meth:`~DataFrameGroupby.var`)
  now raise a  ``TypeError`` if a not-accepted keyword argument is passed into it.
  Previously a ``UnsupportedFunctionCall`` was raised (``AssertionError`` if ``min_count`` passed into :meth:`~DataFrameGroupby.median`) (:issue:`31485`)
- :meth:`DataFrame.at` and :meth:`Series.at` will raise a ``TypeError`` instead of a ``ValueError`` if an incompatible key is passed, and ``KeyError`` if a missing key is passed, matching the behavior of ``.loc[]`` (:issue:`31722`)
- Passing an integer dtype other than ``int64`` to ``np.array(period_index, dtype=...)`` will now raise ``TypeError`` instead of incorrectly using ``int64`` (:issue:`32255`)
-

.. _whatsnew_110.api_breaking.indexing_raises_key_errors:

Failed Label-Based Lookups Always Raise KeyError
^^^^^^^^^^^^^^^^^^^^^^^^^^^^^^^^^^^^^^^^^^^^^^^^

Label lookups ``series[key]``, ``series.loc[key]`` and ``frame.loc[key]``
used to raises either ``KeyError`` or ``TypeError`` depending on the type of
key and type of :class:`Index`.  These now consistently raise ``KeyError`` (:issue:`31867`)

.. ipython:: python

    ser1 = pd.Series(range(3), index=[0, 1, 2])
    ser2 = pd.Series(range(3), index=pd.date_range("2020-02-01", periods=3))

*Previous behavior*:

.. code-block:: ipython

    In [3]: ser1[1.5]
    ...
    TypeError: cannot do label indexing on Int64Index with these indexers [1.5] of type float

    In [4] ser1["foo"]
    ...
    KeyError: 'foo'

    In [5]: ser1.loc[1.5]
    ...
    TypeError: cannot do label indexing on Int64Index with these indexers [1.5] of type float

    In [6]: ser1.loc["foo"]
    ...
    KeyError: 'foo'

    In [7]: ser2.loc[1]
    ...
    TypeError: cannot do label indexing on DatetimeIndex with these indexers [1] of type int

    In [8]: ser2.loc[pd.Timestamp(0)]
    ...
    KeyError: Timestamp('1970-01-01 00:00:00')

*New behavior*:

.. code-block:: ipython

    In [3]: ser1[1.5]
    ...
    KeyError: 1.5

    In [4] ser1["foo"]
    ...
    KeyError: 'foo'

    In [5]: ser1.loc[1.5]
    ...
    KeyError: 1.5

    In [6]: ser1.loc["foo"]
    ...
    KeyError: 'foo'

    In [7]: ser2.loc[1]
    ...
    KeyError: 1

    In [8]: ser2.loc[pd.Timestamp(0)]
    ...
    KeyError: Timestamp('1970-01-01 00:00:00')

:meth:`DataFrame.merge` preserves right frame's row order
^^^^^^^^^^^^^^^^^^^^^^^^^^^^^^^^^^^^^^^^^^^^^^^^^^^^^^^^^
:meth:`DataFrame.merge` now preserves right frame's row order when executing a right merge (:issue:`27453`)

.. ipython:: python

    left_df = pd.DataFrame({'animal': ['dog', 'pig'], 'max_speed': [40, 11]})
    right_df = pd.DataFrame({'animal': ['quetzal', 'pig'], 'max_speed': [80, 11]})
    left_df
    right_df

*Previous behavior*:

.. code-block:: python

    >>> left_df.merge(right_df, on=['animal', 'max_speed'], how="right")
        animal  max_speed
    0      pig         11
    1  quetzal         80

*New behavior*:

.. ipython:: python

    left_df.merge(right_df, on=['animal', 'max_speed'], how="right")

.. ---------------------------------------------------------------------------

.. _whatsnew_110.api_breaking.assignment_to_multiple_columns:

Assignment to multiple columns of a DataFrame when some columns do not exist
^^^^^^^^^^^^^^^^^^^^^^^^^^^^^^^^^^^^^^^^^^^^^^^^^^^^^^^^^^^^^^^^^^^^^^^^^^^^

Assignment to multiple columns of a :class:`DataFrame` when some of the columns do not exist would previously assign the values to the last column. Now, new columns would be constructed with the right values. (:issue:`13658`)

.. ipython:: python

   df = pd.DataFrame({'a': [0, 1, 2], 'b': [3, 4, 5]})
   df

*Previous behavior*:

.. code-block:: ipython

   In [3]: df[['a', 'c']] = 1
   In [4]: df
   Out[4]:
      a  b
   0  1  1
   1  1  1
   2  1  1

*New behavior*:

.. ipython:: python

   df[['a', 'c']] = 1
   df

.. _whatsnew_110.deprecations:

Deprecations
~~~~~~~~~~~~
- Lookups on a :class:`Series` with a single-item list containing a slice (e.g. ``ser[[slice(0, 4)]]``) are deprecated, will raise in a future version.  Either convert the list to tuple, or pass the slice directly instead (:issue:`31333`)
- :meth:`DataFrame.mean` and :meth:`DataFrame.median` with ``numeric_only=None`` will include datetime64 and datetime64tz columns in a future version (:issue:`29941`)
- Setting values with ``.loc`` using a positional slice is deprecated and will raise in a future version.  Use ``.loc`` with labels or ``.iloc`` with positions instead (:issue:`31840`)
- :meth:`DataFrame.to_dict` has deprecated accepting short names for ``orient`` in future versions (:issue:`32515`)
- :meth:`Categorical.to_dense` is deprecated and will be removed in a future version, use ``np.asarray(cat)`` instead (:issue:`32639`)
- The ``fastpath`` keyword in the ``SingleBlockManager`` constructor is deprecated and will be removed in a future version (:issue:`33092`)
- :meth:`Index.is_mixed` is deprecated and will be removed in a future version, check ``index.inferred_type`` directly instead (:issue:`32922`)

.. ---------------------------------------------------------------------------


.. _whatsnew_110.performance:

Performance improvements
~~~~~~~~~~~~~~~~~~~~~~~~

- Performance improvement in :class:`Timedelta` constructor (:issue:`30543`)
- Performance improvement in :class:`Timestamp` constructor (:issue:`30543`)
- Performance improvement in flex arithmetic ops between :class:`DataFrame` and :class:`Series` with ``axis=0`` (:issue:`31296`)
- The internal index method :meth:`~Index._shallow_copy` now copies cached attributes over to the new index,
  avoiding creating these again on the new index. This can speed up many operations that depend on creating copies of
  existing indexes (:issue:`28584`, :issue:`32640`, :issue:`32669`)
- Significant performance improvement when creating a :class:`DataFrame` with
  sparse values from ``scipy.sparse`` matrices using the
  :meth:`DataFrame.sparse.from_spmatrix` constructor (:issue:`32821`,
  :issue:`32825`,  :issue:`32826`, :issue:`32856`, :issue:`32858`).
- Performance improvement in :meth:`Series.sum` for nullable (integer and boolean) dtypes (:issue:`30982`).


.. ---------------------------------------------------------------------------

.. _whatsnew_110.bug_fixes:

Bug fixes
~~~~~~~~~


Categorical
^^^^^^^^^^^

- Bug where :func:`merge` was unable to join on non-unique categorical indices (:issue:`28189`)
- Bug when passing categorical data to :class:`Index` constructor along with ``dtype=object`` incorrectly returning a :class:`CategoricalIndex` instead of object-dtype :class:`Index` (:issue:`32167`)
- Bug where :class:`Categorical` comparison operator ``__ne__`` would incorrectly evaluate to ``False`` when either element was missing (:issue:`32276`)
- :meth:`Categorical.fillna` now accepts :class:`Categorical` ``other`` argument (:issue:`32420`)

Datetimelike
^^^^^^^^^^^^

- Bug in :class:`Timestamp` where constructing :class:`Timestamp` from ambiguous epoch time and calling constructor again changed :meth:`Timestamp.value` property (:issue:`24329`)
- :meth:`DatetimeArray.searchsorted`, :meth:`TimedeltaArray.searchsorted`, :meth:`PeriodArray.searchsorted` not recognizing non-pandas scalars and incorrectly raising ``ValueError`` instead of ``TypeError`` (:issue:`30950`)
- Bug in :class:`Timestamp` where constructing :class:`Timestamp` with dateutil timezone less than 128 nanoseconds before daylight saving time switch from winter to summer would result in nonexistent time (:issue:`31043`)
- Bug in :meth:`Period.to_timestamp`, :meth:`Period.start_time` with microsecond frequency returning a timestamp one nanosecond earlier than the correct time (:issue:`31475`)
- :class:`Timestamp` raising confusing error message when year, month or day is missing (:issue:`31200`)
- Bug in :class:`DatetimeIndex` constructor incorrectly accepting ``bool``-dtyped inputs (:issue:`32668`)
- Bug in :meth:`DatetimeIndex.searchsorted` not accepting a ``list`` or :class:`Series` as its argument (:issue:`32762`)

Timedelta
^^^^^^^^^

- Bug in constructing a :class:`Timedelta` with a high precision integer that would round the :class:`Timedelta` components (:issue:`31354`)
- Bug in dividing ``np.nan`` or ``None`` by :class:`Timedelta`` incorrectly returning ``NaT`` (:issue:`31869`)
- Timedeltas now understand ``µs`` as identifier for microsecond (:issue:`32899`)
- :class:`Timedelta` string representation now includes nanoseconds, when nanoseconds are non-zero (:issue:`9309`)

Timezones
^^^^^^^^^

- Bug in :func:`to_datetime` with ``infer_datetime_format=True`` where timezone names (e.g. ``UTC``) would not be parsed correctly (:issue:`33133`)
-


Numeric
^^^^^^^
- Bug in :meth:`DataFrame.floordiv` with ``axis=0`` not treating division-by-zero like :meth:`Series.floordiv` (:issue:`31271`)
- Bug in :meth:`to_numeric` with string argument ``"uint64"`` and ``errors="coerce"`` silently fails (:issue:`32394`)
- Bug in :meth:`to_numeric` with ``downcast="unsigned"`` fails for empty data (:issue:`32493`)
- Bug in :meth:`DataFrame.mean` with ``numeric_only=False`` and either ``datetime64`` dtype or ``PeriodDtype`` column incorrectly raising ``TypeError`` (:issue:`32426`)
- Bug in :meth:`DataFrame.count` with ``level="foo"`` and index level ``"foo"`` containing NaNs causes segmentation fault (:issue:`21824`)

Conversion
^^^^^^^^^^
- Bug in :class:`Series` construction from NumPy array with big-endian ``datetime64`` dtype (:issue:`29684`)
- Bug in :class:`Timedelta` construction with large nanoseconds keyword value (:issue:`32402`)
- Bug in :class:`DataFrame` construction where sets would be duplicated rather than raising (:issue:`32582`)

Strings
^^^^^^^

- Bug in the :meth:`~Series.astype` method when converting "string" dtype data to nullable integer dtype (:issue:`32450`).
-


Interval
^^^^^^^^
-
-

Indexing
^^^^^^^^
- Bug in slicing on a :class:`DatetimeIndex` with a partial-timestamp dropping high-resolution indices near the end of a year, quarter, or month (:issue:`31064`)
- Bug in :meth:`PeriodIndex.get_loc` treating higher-resolution strings differently from :meth:`PeriodIndex.get_value` (:issue:`31172`)
- Bug in :meth:`Series.at` and :meth:`DataFrame.at` not matching ``.loc`` behavior when looking up an integer in a :class:`Float64Index` (:issue:`31329`)
- Bug in :meth:`PeriodIndex.is_monotonic` incorrectly returning ``True`` when containing leading ``NaT`` entries (:issue:`31437`)
- Bug in :meth:`DatetimeIndex.get_loc` raising ``KeyError`` with converted-integer key instead of the user-passed key (:issue:`31425`)
- Bug in :meth:`Series.xs` incorrectly returning ``Timestamp`` instead of ``datetime64`` in some object-dtype cases (:issue:`31630`)
- Bug in :meth:`DataFrame.iat` incorrectly returning ``Timestamp`` instead of ``datetime`` in some object-dtype cases (:issue:`32809`)
- Bug in :meth:`Series.loc` and :meth:`DataFrame.loc` when indexing with an integer key on a object-dtype :class:`Index` that is not all-integers (:issue:`31905`)
- Bug in :meth:`DataFrame.iloc.__setitem__` on a :class:`DataFrame` with duplicate columns incorrectly setting values for all matching columns (:issue:`15686`, :issue:`22036`)
- Bug in :meth:`DataFrame.loc:` and :meth:`Series.loc` with a :class:`DatetimeIndex`, :class:`TimedeltaIndex`, or :class:`PeriodIndex` incorrectly allowing lookups of non-matching datetime-like dtypes (:issue:`32650`)
- Bug in :meth:`Series.__getitem__` indexing with non-standard scalars, e.g. ``np.dtype`` (:issue:`32684`)
- Fix to preserve the ability to index with the "nearest" method with xarray's CFTimeIndex, an :class:`Index` subclass (`pydata/xarray#3751 <https://github.com/pydata/xarray/issues/3751>`_, :issue:`32905`).
- Bug in :class:`Index` constructor where an unhelpful error message was raised for ``numpy`` scalars (:issue:`33017`)
- Bug in :meth:`DataFrame.lookup` incorrectly raising an ``AttributeError`` when ``frame.index`` or ``frame.columns`` is not unique; this will now raise a ``ValueError`` with a helpful error message (:issue:`33041`)
- Bug in :meth:`DataFrame.iloc.__setitem__` creating a new array instead of overwriting ``Categorical`` values in-place (:issue:`32831`)

Missing
^^^^^^^

- Calling :meth:`fillna` on an empty Series now correctly returns a shallow copied object. The behaviour is now consistent with :class:`Index`, :class:`DataFrame` and a non-empty :class:`Series` (:issue:`32543`).


MultiIndex
^^^^^^^^^^
- Bug in :meth:`Dataframe.loc` when used with a :class:`MultiIndex`. The returned values were not in the same order as the given inputs (:issue:`22797`)

.. ipython:: python

        df = pd.DataFrame(np.arange(4),
                          index=[["a", "a", "b", "b"], [1, 2, 1, 2]])
        # Rows are now ordered as the requested keys
        df.loc[(['b', 'a'], [2, 1]), :]

- Bug in :meth:`MultiIndex.intersection` was not guaranteed to preserve order when ``sort=False``. (:issue:`31325`)

.. ipython:: python

        left = pd.MultiIndex.from_arrays([["b", "a"], [2, 1]])
        right = pd.MultiIndex.from_arrays([["a", "b", "c"], [1, 2, 3]])
        # Common elements are now guaranteed to be ordered by the left side
        left.intersection(right, sort=False)

-

I/O
^^^
- Bug in :meth:`read_json` where integer overflow was occurring when json contains big number strings. (:issue:`30320`)
- `read_csv` will now raise a ``ValueError`` when the arguments `header` and `prefix` both are not `None`. (:issue:`27394`)
- Bug in :meth:`DataFrame.to_json` was raising ``NotFoundError`` when ``path_or_buf`` was an S3 URI (:issue:`28375`)
- Bug in :meth:`DataFrame.to_parquet` overwriting pyarrow's default for
  ``coerce_timestamps``; following pyarrow's default allows writing nanosecond
  timestamps with ``version="2.0"`` (:issue:`31652`).
- Bug in :meth:`read_csv` was raising `TypeError` when `sep=None` was used in combination with `comment` keyword (:issue:`31396`)
- Bug in :class:`HDFStore` that caused it to set to ``int64`` the dtype of a ``datetime64`` column when reading a DataFrame in Python 3 from fixed format written in Python 2 (:issue:`31750`)
- Bug in :meth:`DataFrame.to_json` where ``Timedelta`` objects would not be serialized correctly with ``date_format="iso"`` (:issue:`28256`)
- :func:`read_csv` will raise a ``ValueError`` when the column names passed in `parse_dates` are missing in the Dataframe (:issue:`31251`)
- Bug in :meth:`read_excel` where a UTF-8 string with a high surrogate would cause a segmentation violation (:issue:`23809`)
- Bug in :meth:`read_csv` was causing a file descriptor leak on an empty file (:issue:`31488`)
- Bug in :meth:`read_csv` was causing a segfault when there were blank lines between the header and data rows (:issue:`28071`)
- Bug in :meth:`read_csv` was raising a misleading exception on a permissions issue (:issue:`23784`)
- Bug in :meth:`read_csv` was raising an ``IndexError`` when header=None and 2 extra data columns
- Bug in :meth:`DataFrame.to_sql` where an ``AttributeError`` was raised when saving an out of bounds date (:issue:`26761`)

Plotting
^^^^^^^^

- :func:`.plot` for line/bar now accepts color by dictonary (:issue:`8193`).
-
- Bug in :meth:`DataFrame.boxplot` and :meth:`DataFrame.plot.boxplot` lost color attributes of ``medianprops``, ``whiskerprops``, ``capprops`` and ``medianprops`` (:issue:`30346`)


Groupby/resample/rolling
^^^^^^^^^^^^^^^^^^^^^^^^

- Bug in :meth:`GroupBy.apply` raises ``ValueError`` when the ``by`` axis is not sorted and has duplicates and the applied ``func`` does not mutate passed in objects (:issue:`30667`)
- Bug in :meth:`DataFrameGroupby.transform` produces incorrect result with transformation functions (:issue:`30918`)
- Bug in :meth:`GroupBy.count` causes segmentation fault when grouped-by column contains NaNs (:issue:`32841`)
- Bug in :meth:`DataFrame.groupby` and :meth:`Series.groupby` produces inconsistent type when aggregating Boolean series (:issue:`32894`)
- Bug in :meth:`DataFrame.resample` where an ``AmbiguousTimeError`` would be raised when the resulting timezone aware :class:`DatetimeIndex` had a DST transition at midnight (:issue:`25758`)

Reshaping
^^^^^^^^^

- Bug effecting all numeric and boolean reduction methods not returning subclassed data type. (:issue:`25596`)
- Bug in :meth:`DataFrame.pivot_table` when only MultiIndexed columns is set (:issue:`17038`)
- Bug in :meth:`DataFrame.unstack` and :meth:`Series.unstack` can take tuple names in MultiIndexed data (:issue:`19966`)
- Bug in :meth:`DataFrame.pivot_table` when ``margin`` is ``True`` and only ``column`` is defined (:issue:`31016`)
- Fix incorrect error message in :meth:`DataFrame.pivot` when ``columns`` is set to ``None``. (:issue:`30924`)
- Bug in :func:`crosstab` when inputs are two Series and have tuple names, the output will keep dummy MultiIndex as columns. (:issue:`18321`)
- :meth:`DataFrame.pivot` can now take lists for ``index`` and ``columns`` arguments (:issue:`21425`)
- Bug in :func:`concat` where the resulting indices are not copied when ``copy=True`` (:issue:`29879`)
- Bug where :meth:`Index.astype` would lose the name attribute when converting from ``Float64Index`` to ``Int64Index``, or when casting to an ``ExtensionArray`` dtype (:issue:`32013`)
- :meth:`Series.append` will now raise a ``TypeError`` when passed a DataFrame or a sequence containing Dataframe (:issue:`31413`)
- :meth:`DataFrame.replace` and :meth:`Series.replace` will raise a ``TypeError`` if ``to_replace`` is not an expected type. Previously the ``replace`` would fail silently (:issue:`18634`)
- Bug on inplace operation of a Series that was adding a column to the DataFrame from where it was originally dropped from (using inplace=True) (:issue:`30484`)
- Bug in :meth:`DataFrame.apply` where callback was called with :class:`Series` parameter even though ``raw=True`` requested. (:issue:`32423`)
- Bug in :meth:`DataFrame.pivot_table` losing timezone information when creating a :class:`MultiIndex` level from a column with timezone-aware dtype (:issue:`32558`)
- Bug in :meth:`concat` where when passing a non-dict mapping as ``objs`` would raise a ``TypeError`` (:issue:`32863`)
- :meth:`DataFrame.agg` now provides more descriptive ``SpecificationError`` message when attempting to aggregating non-existant column (:issue:`32755`)
- Bug in :meth:`DataFrame.unstack` when MultiIndexed columns and MultiIndexed rows were used (:issue:`32624`, :issue:`24729` and :issue:`28306`)


Sparse
^^^^^^
- Creating a :class:`SparseArray` from timezone-aware dtype will issue a warning before dropping timezone information, instead of doing so silently (:issue:`32501`)
-
-

ExtensionArray
^^^^^^^^^^^^^^

-
-


Other
^^^^^
- Appending a dictionary to a :class:`DataFrame` without passing ``ignore_index=True`` will raise ``TypeError: Can only append a dict if ignore_index=True``
  instead of ``TypeError: Can only append a Series if ignore_index=True or if the Series has a name`` (:issue:`30871`)
- Set operations on an object-dtype :class:`Index` now always return object-dtype results (:issue:`31401`)
- Bug in :meth:`AbstractHolidayCalendar.holidays` when no rules were defined (:issue:`31415`)
- Bug in :meth:`DataFrame.to_records` incorrectly losing timezone information in timezone-aware ``datetime64`` columns (:issue:`32535`)
- Fixed :func:`pandas.testing.assert_series_equal` to correctly raise if left object is a different subclass with ``check_series_type=True`` (:issue:`32670`).
- :meth:`IntegerArray.astype` now supports ``datetime64`` dtype (:issue:32538`)
- Fixed bug in :func:`pandas.testing.assert_series_equal` where dtypes were checked for ``Interval`` and ``ExtensionArray`` operands when ``check_dtype`` was ``False`` (:issue:`32747`)
- Bug in :meth:`Series.map` not raising on invalid ``na_action`` (:issue:`32815`)
- Bug in :meth:`DataFrame.__dir__` caused a segfault when using unicode surrogates in a column name (:issue:`25509`)
- Bug in :meth:`DataFrame.plot.scatter` caused an error when plotting variable marker sizes (:issue:`32904`)

.. ---------------------------------------------------------------------------

.. _whatsnew_110.contributors:

Contributors
~~~~~~~~~~~~<|MERGE_RESOLUTION|>--- conflicted
+++ resolved
@@ -87,11 +87,8 @@
 - Positional slicing on a :class:`IntervalIndex` now supports slices with ``step > 1`` (:issue:`31658`)
 - :class:`Series.str` now has a `fullmatch` method that matches a regular expression against the entire string in each row of the series, similar to `re.fullmatch` (:issue:`32806`).
 - :meth:`DataFrame.sample` will now also allow array-like and BitGenerator objects to be passed to ``random_state`` as seeds (:issue:`32503`)
-<<<<<<< HEAD
 - :meth:`DataFrame.to_markdown` will now accept ``index`` argument as an alias for tabulate's ``showindex`` (:issue:`32667`)
-=======
 - :meth:`MultiIndex.union` will now raise `RuntimeWarning` if the object inside are unsortable, pass `sort=False` to suppress this warning (:issue:`33015`)
->>>>>>> ae75f351
 -
 
 .. ---------------------------------------------------------------------------
