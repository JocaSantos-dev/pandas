--- conflicted
+++ resolved
@@ -254,7 +254,6 @@
 
 For a full example, see: :ref:`timeseries.adjust-the-start-of-the-bins`.
 
-<<<<<<< HEAD
 .. _whatsnew_110.floating:
 
 Experimental nullable data types for float data
@@ -314,7 +313,7 @@
    Experimental: the new floating data types are currently experimental, and its
    behaviour or API may still change without warning. Expecially the behaviour
    regarding NaN (distinct from NA missing values) is subject to change.
-=======
+
 fsspec now used for filesystem handling
 ^^^^^^^^^^^^^^^^^^^^^^^^^^^^^^^^^^^^^^^
 
@@ -331,7 +330,6 @@
 .. _Azure Datalake and Blob: https://github.com/dask/adlfs
 
 .. _fsspec docs: https://filesystem-spec.readthedocs.io/en/latest/
->>>>>>> 7e25af85
 
 .. _whatsnew_110.enhancements.other:
 
