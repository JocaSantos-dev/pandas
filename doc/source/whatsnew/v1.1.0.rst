--- conflicted
+++ resolved
@@ -69,12 +69,9 @@
 - `OptionError` is now exposed in `pandas.errors` (:issue:`27553`)
 - :func:`timedelta_range` will now infer a frequency when passed ``start``, ``stop``, and ``periods`` (:issue:`32377`)
 - Positional slicing on a :class:`IntervalIndex` now supports slices with ``step > 1`` (:issue:`31658`)
-<<<<<<< HEAD
 - :class:`Series.str` now has a `fullmatch` method that matches a regular expression against the entire string in each row of the series, similar to `re.fullmatch` (:issue:`32806`).
-=======
 - :meth:`DataFrame.sample` will now also allow array-like and BitGenerator objects to be passed to ``random_state`` as seeds (:issue:`32503`)
 -
->>>>>>> 19624de8
 
 .. ---------------------------------------------------------------------------
 
