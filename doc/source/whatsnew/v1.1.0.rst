.. _whatsnew_110:

What's new in 1.1.0 (??)
------------------------

These are the changes in pandas 1.1.0. See :ref:`release` for a full changelog
including other versions of pandas.

{{ header }}

.. ---------------------------------------------------------------------------

Enhancements
~~~~~~~~~~~~

.. _whatsnew_110.period_index_partial_string_slicing:

Nonmonotonic PeriodIndex Partial String Slicing
^^^^^^^^^^^^^^^^^^^^^^^^^^^^^^^^^^^^^^^^^^^^^^^

:class:`PeriodIndex` now supports partial string slicing for non-monotonic indexes, mirroring :class:`DatetimeIndex` behavior (:issue:`31096`)

For example:

.. ipython:: python

   dti = pd.date_range("2014-01-01", periods=30, freq="30D")
   pi = dti.to_period("D")
   ser_monotonic = pd.Series(np.arange(30), index=pi)
   shuffler = list(range(0, 30, 2)) + list(range(1, 31, 2))
   ser = ser_monotonic[shuffler]
   ser

.. ipython:: python

   ser["2014"]
   ser.loc["May 2015"]

.. _whatsnew_110.timestamp_fold_support:

Fold argument support in Timestamp constructor
^^^^^^^^^^^^^^^^^^^^^^^^^^^^^^^^^^^^^^^^^^^^^^

:class:`Timestamp:` now supports the keyword-only fold argument according to `PEP 495 <https://www.python.org/dev/peps/pep-0495/#the-fold-attribute>`_ similar to parent ``datetime.datetime`` class. It supports both accepting fold as an initialization argument and inferring fold from other constructor arguments (:issue:`25057`, :issue:`31338`). Support is limited to ``dateutil`` timezones as ``pytz`` doesn't support fold.

For example:

.. ipython:: python

    ts = pd.Timestamp("2019-10-27 01:30:00+00:00")
    ts.fold

.. ipython:: python

    ts = pd.Timestamp(year=2019, month=10, day=27, hour=1, minute=30,
                      tz="dateutil/Europe/London", fold=1)
    ts

For more on working with fold, see :ref:`Fold subsection <timeseries.fold>` in the user guide.

.. _whatsnew_110.to_datetime_multiple_tzname_tzoffset_support:

Parsing timezone-aware format with different timezones in to_datetime
^^^^^^^^^^^^^^^^^^^^^^^^^^^^^^^^^^^^^^^^^^^^^^^^^^^^^^^^^^^^^^^^^^^^^

:func:`to_datetime` now supports parsing formats containing timezone names (``%Z``) and UTC offsets (``%z``) from different timezones then converting them to UTC by setting ``utc=True``. This would return a :class:`DatetimeIndex` with timezone at UTC as opposed to an :class:`Index` with ``object`` dtype if ``utc=True`` is not set (:issue:`32792`).

For example:

.. ipython:: python

    tz_strs = ["2010-01-01 12:00:00 +0100", "2010-01-01 12:00:00 -0100",
               "2010-01-01 12:00:00 +0300", "2010-01-01 12:00:00 +0400"]
    pd.to_datetime(tz_strs, format='%Y-%m-%d %H:%M:%S %z', utc=True)
    pd.to_datetime(tz_strs, format='%Y-%m-%d %H:%M:%S %z')

.. _whatsnew_110.enhancements.other:

Other enhancements
^^^^^^^^^^^^^^^^^^

- :class:`Styler` may now render CSS more efficiently where multiple cells have the same styling (:issue:`30876`)
- :meth:`Styler.highlight_null` now accepts ``subset`` argument (:issue:`31345`)
- When writing directly to a sqlite connection :func:`to_sql` now supports the ``multi`` method (:issue:`29921`)
- `OptionError` is now exposed in `pandas.errors` (:issue:`27553`)
- :func:`timedelta_range` will now infer a frequency when passed ``start``, ``stop``, and ``periods`` (:issue:`32377`)
- Positional slicing on a :class:`IntervalIndex` now supports slices with ``step > 1`` (:issue:`31658`)
- :class:`Series.str` now has a `fullmatch` method that matches a regular expression against the entire string in each row of the series, similar to `re.fullmatch` (:issue:`32806`).
- :meth:`DataFrame.sample` will now also allow array-like and BitGenerator objects to be passed to ``random_state`` as seeds (:issue:`32503`)
- :meth:`MultiIndex.union` will now raise `RuntimeWarning` if the object inside are unsortable, pass `sort=False` to suppress this warning (:issue:`33015`)
-

.. ---------------------------------------------------------------------------

.. _whatsnew_110.api.other:

Other API changes
^^^^^^^^^^^^^^^^^

- :meth:`Series.describe` will now show distribution percentiles for ``datetime`` dtypes, statistics ``first`` and ``last``
  will now be ``min`` and ``max`` to match with numeric dtypes in :meth:`DataFrame.describe` (:issue:`30164`)
- Added :meth:`DataFrame.value_counts` (:issue:`5377`)
- :meth:`Groupby.groups` now returns an abbreviated representation when called on large dataframes (:issue:`1135`)
- ``loc`` lookups with an object-dtype :class:`Index` and an integer key will now raise ``KeyError`` instead of ``TypeError`` when key is missing (:issue:`31905`)
- Using a :func:`pandas.api.indexers.BaseIndexer` with ``std``, ``var``, ``count``, ``skew``, ``cov``, ``corr`` will now raise a ``NotImplementedError`` (:issue:`32865`)
- Using a :func:`pandas.api.indexers.BaseIndexer` with ``min``, ``max`` will now return correct results for any monotonic :func:`pandas.api.indexers.BaseIndexer` descendant (:issue:`32865`)
-

Backwards incompatible API changes
~~~~~~~~~~~~~~~~~~~~~~~~~~~~~~~~~~
- :meth:`DataFrame.swaplevels` now raises a  ``TypeError`` if the axis is not a :class:`MultiIndex`.
  Previously a ``AttributeError`` was raised (:issue:`31126`)
- :meth:`DataFrameGroupby.mean` and :meth:`SeriesGroupby.mean` (and similarly for :meth:`~DataFrameGroupby.median`, :meth:`~DataFrameGroupby.std` and :meth:`~DataFrameGroupby.var`)
  now raise a  ``TypeError`` if a not-accepted keyword argument is passed into it.
  Previously a ``UnsupportedFunctionCall`` was raised (``AssertionError`` if ``min_count`` passed into :meth:`~DataFrameGroupby.median`) (:issue:`31485`)
- :meth:`DataFrame.at` and :meth:`Series.at` will raise a ``TypeError`` instead of a ``ValueError`` if an incompatible key is passed, and ``KeyError`` if a missing key is passed, matching the behavior of ``.loc[]`` (:issue:`31722`)
- Passing an integer dtype other than ``int64`` to ``np.array(period_index, dtype=...)`` will now raise ``TypeError`` instead of incorrectly using ``int64`` (:issue:`32255`)
-

.. _whatsnew_110.api_breaking.indexing_raises_key_errors:

Failed Label-Based Lookups Always Raise KeyError
^^^^^^^^^^^^^^^^^^^^^^^^^^^^^^^^^^^^^^^^^^^^^^^^

Label lookups ``series[key]``, ``series.loc[key]`` and ``frame.loc[key]``
used to raises either ``KeyError`` or ``TypeError`` depending on the type of
key and type of :class:`Index`.  These now consistently raise ``KeyError`` (:issue:`31867`)

.. ipython:: python

    ser1 = pd.Series(range(3), index=[0, 1, 2])
    ser2 = pd.Series(range(3), index=pd.date_range("2020-02-01", periods=3))

*Previous behavior*:

.. code-block:: ipython

    In [3]: ser1[1.5]
    ...
    TypeError: cannot do label indexing on Int64Index with these indexers [1.5] of type float

    In [4] ser1["foo"]
    ...
    KeyError: 'foo'

    In [5]: ser1.loc[1.5]
    ...
    TypeError: cannot do label indexing on Int64Index with these indexers [1.5] of type float

    In [6]: ser1.loc["foo"]
    ...
    KeyError: 'foo'

    In [7]: ser2.loc[1]
    ...
    TypeError: cannot do label indexing on DatetimeIndex with these indexers [1] of type int

    In [8]: ser2.loc[pd.Timestamp(0)]
    ...
    KeyError: Timestamp('1970-01-01 00:00:00')

*New behavior*:

.. code-block:: ipython

    In [3]: ser1[1.5]
    ...
    KeyError: 1.5

    In [4] ser1["foo"]
    ...
    KeyError: 'foo'

    In [5]: ser1.loc[1.5]
    ...
    KeyError: 1.5

    In [6]: ser1.loc["foo"]
    ...
    KeyError: 'foo'

    In [7]: ser2.loc[1]
    ...
    KeyError: 1

    In [8]: ser2.loc[pd.Timestamp(0)]
    ...
    KeyError: Timestamp('1970-01-01 00:00:00')

:meth:`DataFrame.merge` preserves right frame's row order
^^^^^^^^^^^^^^^^^^^^^^^^^^^^^^^^^^^^^^^^^^^^^^^^^^^^^^^^^
:meth:`DataFrame.merge` now preserves right frame's row order when executing a right merge (:issue:`27453`)

.. ipython:: python

    left_df = pd.DataFrame({'animal': ['dog', 'pig'], 'max_speed': [40, 11]})
    right_df = pd.DataFrame({'animal': ['quetzal', 'pig'], 'max_speed': [80, 11]})
    left_df
    right_df

*Previous behavior*:

.. code-block:: python

    >>> left_df.merge(right_df, on=['animal', 'max_speed'], how="right")
        animal  max_speed
    0      pig         11
    1  quetzal         80

*New behavior*:

.. ipython:: python

    left_df.merge(right_df, on=['animal', 'max_speed'], how="right")

.. ---------------------------------------------------------------------------

.. _whatsnew_110.api_breaking.assignment_to_multiple_columns:

Assignment to multiple columns of a DataFrame when some columns do not exist
^^^^^^^^^^^^^^^^^^^^^^^^^^^^^^^^^^^^^^^^^^^^^^^^^^^^^^^^^^^^^^^^^^^^^^^^^^^^

Assignment to multiple columns of a :class:`DataFrame` when some of the columns do not exist would previously assign the values to the last column. Now, new columns would be constructed with the right values. (:issue:`13658`)

.. ipython:: python

   df = pd.DataFrame({'a': [0, 1, 2], 'b': [3, 4, 5]})
   df

*Previous behavior*:

.. code-block:: ipython

   In [3]: df[['a', 'c']] = 1
   In [4]: df
   Out[4]:
      a  b
   0  1  1
   1  1  1
   2  1  1

*New behavior*:

.. ipython:: python

   df[['a', 'c']] = 1
   df

.. _whatsnew_110.deprecations:

Deprecations
~~~~~~~~~~~~
- Lookups on a :class:`Series` with a single-item list containing a slice (e.g. ``ser[[slice(0, 4)]]``) are deprecated, will raise in a future version.  Either convert the list to tuple, or pass the slice directly instead (:issue:`31333`)
- :meth:`DataFrame.mean` and :meth:`DataFrame.median` with ``numeric_only=None`` will include datetime64 and datetime64tz columns in a future version (:issue:`29941`)
- Setting values with ``.loc`` using a positional slice is deprecated and will raise in a future version.  Use ``.loc`` with labels or ``.iloc`` with positions instead (:issue:`31840`)
- :meth:`DataFrame.to_dict` has deprecated accepting short names for ``orient`` in future versions (:issue:`32515`)
- :meth:`Categorical.to_dense` is deprecated and will be removed in a future version, use ``np.asarray(cat)`` instead (:issue:`32639`)
- The ``fastpath`` keyword in the ``SingleBlockManager`` constructor is deprecated and will be removed in a future version (:issue:`33092`)
- :meth:`Index.is_mixed` is deprecated and will be removed in a future version, check ``index.inferred_type`` directly instead (:issue:`32922`)

.. ---------------------------------------------------------------------------


.. _whatsnew_110.performance:

Performance improvements
~~~~~~~~~~~~~~~~~~~~~~~~

- Performance improvement in :class:`Timedelta` constructor (:issue:`30543`)
- Performance improvement in :class:`Timestamp` constructor (:issue:`30543`)
- Performance improvement in flex arithmetic ops between :class:`DataFrame` and :class:`Series` with ``axis=0`` (:issue:`31296`)
- The internal index method :meth:`~Index._shallow_copy` now copies cached attributes over to the new index,
  avoiding creating these again on the new index. This can speed up many operations that depend on creating copies of
  existing indexes (:issue:`28584`, :issue:`32640`, :issue:`32669`)
- Significant performance improvement when creating a :class:`DataFrame` with
  sparse values from ``scipy.sparse`` matrices using the
  :meth:`DataFrame.sparse.from_spmatrix` constructor (:issue:`32821`,
  :issue:`32825`,  :issue:`32826`, :issue:`32856`, :issue:`32858`).
- Performance improvement in :meth:`Series.sum` for nullable (integer and boolean) dtypes (:issue:`30982`).


.. ---------------------------------------------------------------------------

.. _whatsnew_110.bug_fixes:

Bug fixes
~~~~~~~~~


Categorical
^^^^^^^^^^^

- Bug where :func:`merge` was unable to join on non-unique categorical indices (:issue:`28189`)
- Bug when passing categorical data to :class:`Index` constructor along with ``dtype=object`` incorrectly returning a :class:`CategoricalIndex` instead of object-dtype :class:`Index` (:issue:`32167`)
- Bug where :class:`Categorical` comparison operator ``__ne__`` would incorrectly evaluate to ``False`` when either element was missing (:issue:`32276`)
- :meth:`Categorical.fillna` now accepts :class:`Categorical` ``other`` argument (:issue:`32420`)

Datetimelike
^^^^^^^^^^^^

- Bug in :class:`Timestamp` where constructing :class:`Timestamp` from ambiguous epoch time and calling constructor again changed :meth:`Timestamp.value` property (:issue:`24329`)
- :meth:`DatetimeArray.searchsorted`, :meth:`TimedeltaArray.searchsorted`, :meth:`PeriodArray.searchsorted` not recognizing non-pandas scalars and incorrectly raising ``ValueError`` instead of ``TypeError`` (:issue:`30950`)
- Bug in :class:`Timestamp` where constructing :class:`Timestamp` with dateutil timezone less than 128 nanoseconds before daylight saving time switch from winter to summer would result in nonexistent time (:issue:`31043`)
- Bug in :meth:`Period.to_timestamp`, :meth:`Period.start_time` with microsecond frequency returning a timestamp one nanosecond earlier than the correct time (:issue:`31475`)
- :class:`Timestamp` raising confusing error message when year, month or day is missing (:issue:`31200`)
- Bug in :class:`DatetimeIndex` constructor incorrectly accepting ``bool``-dtyped inputs (:issue:`32668`)
- Bug in :meth:`DatetimeIndex.searchsorted` not accepting a ``list`` or :class:`Series` as its argument (:issue:`32762`)

Timedelta
^^^^^^^^^

- Bug in constructing a :class:`Timedelta` with a high precision integer that would round the :class:`Timedelta` components (:issue:`31354`)
- Bug in dividing ``np.nan`` or ``None`` by :class:`Timedelta`` incorrectly returning ``NaT`` (:issue:`31869`)
- Timedeltas now understand ``µs`` as identifier for microsecond (:issue:`32899`)
- :class:`Timedelta` string representation now includes nanoseconds, when nanoseconds are non-zero (:issue:`9309`)

Timezones
^^^^^^^^^

- Bug in :func:`to_datetime` with ``infer_datetime_format=True`` where timezone names (e.g. ``UTC``) would not be parsed correctly (:issue:`33133`)
-


Numeric
^^^^^^^
- Bug in :meth:`DataFrame.floordiv` with ``axis=0`` not treating division-by-zero like :meth:`Series.floordiv` (:issue:`31271`)
- Bug in :meth:`to_numeric` with string argument ``"uint64"`` and ``errors="coerce"`` silently fails (:issue:`32394`)
- Bug in :meth:`to_numeric` with ``downcast="unsigned"`` fails for empty data (:issue:`32493`)
- Bug in :meth:`DataFrame.mean` with ``numeric_only=False`` and either ``datetime64`` dtype or ``PeriodDtype`` column incorrectly raising ``TypeError`` (:issue:`32426`)
- Bug in :meth:`DataFrame.count` with ``level="foo"`` and index level ``"foo"`` containing NaNs causes segmentation fault (:issue:`21824`)

Conversion
^^^^^^^^^^
- Bug in :class:`Series` construction from NumPy array with big-endian ``datetime64`` dtype (:issue:`29684`)
- Bug in :class:`Timedelta` construction with large nanoseconds keyword value (:issue:`32402`)
- Bug in :class:`DataFrame` construction where sets would be duplicated rather than raising (:issue:`32582`)

Strings
^^^^^^^

- Bug in the :meth:`~Series.astype` method when converting "string" dtype data to nullable integer dtype (:issue:`32450`).
-


Interval
^^^^^^^^
-
-

Indexing
^^^^^^^^
- Bug in slicing on a :class:`DatetimeIndex` with a partial-timestamp dropping high-resolution indices near the end of a year, quarter, or month (:issue:`31064`)
- Bug in :meth:`PeriodIndex.get_loc` treating higher-resolution strings differently from :meth:`PeriodIndex.get_value` (:issue:`31172`)
- Bug in :meth:`Series.at` and :meth:`DataFrame.at` not matching ``.loc`` behavior when looking up an integer in a :class:`Float64Index` (:issue:`31329`)
- Bug in :meth:`PeriodIndex.is_monotonic` incorrectly returning ``True`` when containing leading ``NaT`` entries (:issue:`31437`)
- Bug in :meth:`DatetimeIndex.get_loc` raising ``KeyError`` with converted-integer key instead of the user-passed key (:issue:`31425`)
- Bug in :meth:`Series.xs` incorrectly returning ``Timestamp`` instead of ``datetime64`` in some object-dtype cases (:issue:`31630`)
- Bug in :meth:`DataFrame.iat` incorrectly returning ``Timestamp`` instead of ``datetime`` in some object-dtype cases (:issue:`32809`)
- Bug in :meth:`Series.loc` and :meth:`DataFrame.loc` when indexing with an integer key on a object-dtype :class:`Index` that is not all-integers (:issue:`31905`)
- Bug in :meth:`DataFrame.iloc.__setitem__` on a :class:`DataFrame` with duplicate columns incorrectly setting values for all matching columns (:issue:`15686`, :issue:`22036`)
- Bug in :meth:`DataFrame.loc:` and :meth:`Series.loc` with a :class:`DatetimeIndex`, :class:`TimedeltaIndex`, or :class:`PeriodIndex` incorrectly allowing lookups of non-matching datetime-like dtypes (:issue:`32650`)
- Bug in :meth:`Series.__getitem__` indexing with non-standard scalars, e.g. ``np.dtype`` (:issue:`32684`)
- Fix to preserve the ability to index with the "nearest" method with xarray's CFTimeIndex, an :class:`Index` subclass (`pydata/xarray#3751 <https://github.com/pydata/xarray/issues/3751>`_, :issue:`32905`).
- Bug in :class:`Index` constructor where an unhelpful error message was raised for ``numpy`` scalars (:issue:`33017`)
- Bug in :meth:`DataFrame.lookup` incorrectly raising an ``AttributeError`` when ``frame.index`` or ``frame.columns`` is not unique; this will now raise a ``ValueError`` with a helpful error message (:issue:`33041`)
- Bug in :meth:`DataFrame.iloc.__setitem__` creating a new array instead of overwriting ``Categorical`` values in-place (:issue:`32831`)

Missing
^^^^^^^

- Calling :meth:`fillna` on an empty Series now correctly returns a shallow copied object. The behaviour is now consistent with :class:`Index`, :class:`DataFrame` and a non-empty :class:`Series` (:issue:`32543`).


MultiIndex
^^^^^^^^^^
- Bug in :meth:`Dataframe.loc` when used with a :class:`MultiIndex`. The returned values were not in the same order as the given inputs (:issue:`22797`)

.. ipython:: python

        df = pd.DataFrame(np.arange(4),
                          index=[["a", "a", "b", "b"], [1, 2, 1, 2]])
        # Rows are now ordered as the requested keys
        df.loc[(['b', 'a'], [2, 1]), :]

- Bug in :meth:`MultiIndex.intersection` was not guaranteed to preserve order when ``sort=False``. (:issue:`31325`)

.. ipython:: python

        left = pd.MultiIndex.from_arrays([["b", "a"], [2, 1]])
        right = pd.MultiIndex.from_arrays([["a", "b", "c"], [1, 2, 3]])
        # Common elements are now guaranteed to be ordered by the left side
        left.intersection(right, sort=False)

-

I/O
^^^
- Bug in :meth:`read_json` where integer overflow was occurring when json contains big number strings. (:issue:`30320`)
- `read_csv` will now raise a ``ValueError`` when the arguments `header` and `prefix` both are not `None`. (:issue:`27394`)
- Bug in :meth:`DataFrame.to_json` was raising ``NotFoundError`` when ``path_or_buf`` was an S3 URI (:issue:`28375`)
- Bug in :meth:`DataFrame.to_parquet` overwriting pyarrow's default for
  ``coerce_timestamps``; following pyarrow's default allows writing nanosecond
  timestamps with ``version="2.0"`` (:issue:`31652`).
- Bug in :meth:`read_csv` was raising `TypeError` when `sep=None` was used in combination with `comment` keyword (:issue:`31396`)
- Bug in :class:`HDFStore` that caused it to set to ``int64`` the dtype of a ``datetime64`` column when reading a DataFrame in Python 3 from fixed format written in Python 2 (:issue:`31750`)
- Bug in :meth:`DataFrame.to_json` where ``Timedelta`` objects would not be serialized correctly with ``date_format="iso"`` (:issue:`28256`)
- :func:`read_csv` will raise a ``ValueError`` when the column names passed in `parse_dates` are missing in the Dataframe (:issue:`31251`)
- Bug in :meth:`read_excel` where a UTF-8 string with a high surrogate would cause a segmentation violation (:issue:`23809`)
- Bug in :meth:`read_csv` was causing a file descriptor leak on an empty file (:issue:`31488`)
- Bug in :meth:`read_csv` was causing a segfault when there were blank lines between the header and data rows (:issue:`28071`)
<<<<<<< HEAD
- Bug in :meth:`to_json` was raising `AttributeError` with column or Series of type `Period` (:issue:`31917`).
=======
- Bug in :meth:`read_csv` was raising a misleading exception on a permissions issue (:issue:`23784`)
- Bug in :meth:`read_csv` was raising an ``IndexError`` when header=None and 2 extra data columns
- Bug in :meth:`DataFrame.to_sql` where an ``AttributeError`` was raised when saving an out of bounds date (:issue:`26761`)
>>>>>>> 01f73100

Plotting
^^^^^^^^

- :func:`.plot` for line/bar now accepts color by dictonary (:issue:`8193`).
-
- Bug in :meth:`DataFrame.boxplot` and :meth:`DataFrame.plot.boxplot` lost color attributes of ``medianprops``, ``whiskerprops``, ``capprops`` and ``medianprops`` (:issue:`30346`)


Groupby/resample/rolling
^^^^^^^^^^^^^^^^^^^^^^^^

- Bug in :meth:`GroupBy.apply` raises ``ValueError`` when the ``by`` axis is not sorted and has duplicates and the applied ``func`` does not mutate passed in objects (:issue:`30667`)
- Bug in :meth:`DataFrameGroupby.transform` produces incorrect result with transformation functions (:issue:`30918`)
- Bug in :meth:`GroupBy.count` causes segmentation fault when grouped-by column contains NaNs (:issue:`32841`)
- Bug in :meth:`DataFrame.groupby` and :meth:`Series.groupby` produces inconsistent type when aggregating Boolean series (:issue:`32894`)
- Bug in :meth:`DataFrame.resample` where an ``AmbiguousTimeError`` would be raised when the resulting timezone aware :class:`DatetimeIndex` had a DST transition at midnight (:issue:`25758`)

Reshaping
^^^^^^^^^

- Bug effecting all numeric and boolean reduction methods not returning subclassed data type. (:issue:`25596`)
- Bug in :meth:`DataFrame.pivot_table` when only MultiIndexed columns is set (:issue:`17038`)
- Bug in :meth:`DataFrame.unstack` and :meth:`Series.unstack` can take tuple names in MultiIndexed data (:issue:`19966`)
- Bug in :meth:`DataFrame.pivot_table` when ``margin`` is ``True`` and only ``column`` is defined (:issue:`31016`)
- Fix incorrect error message in :meth:`DataFrame.pivot` when ``columns`` is set to ``None``. (:issue:`30924`)
- Bug in :func:`crosstab` when inputs are two Series and have tuple names, the output will keep dummy MultiIndex as columns. (:issue:`18321`)
- :meth:`DataFrame.pivot` can now take lists for ``index`` and ``columns`` arguments (:issue:`21425`)
- Bug in :func:`concat` where the resulting indices are not copied when ``copy=True`` (:issue:`29879`)
- Bug where :meth:`Index.astype` would lose the name attribute when converting from ``Float64Index`` to ``Int64Index``, or when casting to an ``ExtensionArray`` dtype (:issue:`32013`)
- :meth:`Series.append` will now raise a ``TypeError`` when passed a DataFrame or a sequence containing Dataframe (:issue:`31413`)
- :meth:`DataFrame.replace` and :meth:`Series.replace` will raise a ``TypeError`` if ``to_replace`` is not an expected type. Previously the ``replace`` would fail silently (:issue:`18634`)
- Bug on inplace operation of a Series that was adding a column to the DataFrame from where it was originally dropped from (using inplace=True) (:issue:`30484`)
- Bug in :meth:`DataFrame.apply` where callback was called with :class:`Series` parameter even though ``raw=True`` requested. (:issue:`32423`)
- Bug in :meth:`DataFrame.pivot_table` losing timezone information when creating a :class:`MultiIndex` level from a column with timezone-aware dtype (:issue:`32558`)
- Bug in :meth:`concat` where when passing a non-dict mapping as ``objs`` would raise a ``TypeError`` (:issue:`32863`)
- :meth:`DataFrame.agg` now provides more descriptive ``SpecificationError`` message when attempting to aggregating non-existant column (:issue:`32755`)
- Bug in :meth:`DataFrame.unstack` when MultiIndexed columns and MultiIndexed rows were used (:issue:`32624`, :issue:`24729` and :issue:`28306`)


Sparse
^^^^^^
- Creating a :class:`SparseArray` from timezone-aware dtype will issue a warning before dropping timezone information, instead of doing so silently (:issue:`32501`)
-
-

ExtensionArray
^^^^^^^^^^^^^^

-
-


Other
^^^^^
- Appending a dictionary to a :class:`DataFrame` without passing ``ignore_index=True`` will raise ``TypeError: Can only append a dict if ignore_index=True``
  instead of ``TypeError: Can only append a Series if ignore_index=True or if the Series has a name`` (:issue:`30871`)
- Set operations on an object-dtype :class:`Index` now always return object-dtype results (:issue:`31401`)
- Bug in :meth:`AbstractHolidayCalendar.holidays` when no rules were defined (:issue:`31415`)
- Bug in :meth:`DataFrame.to_records` incorrectly losing timezone information in timezone-aware ``datetime64`` columns (:issue:`32535`)
- Fixed :func:`pandas.testing.assert_series_equal` to correctly raise if left object is a different subclass with ``check_series_type=True`` (:issue:`32670`).
- :meth:`IntegerArray.astype` now supports ``datetime64`` dtype (:issue:32538`)
- Fixed bug in :func:`pandas.testing.assert_series_equal` where dtypes were checked for ``Interval`` and ``ExtensionArray`` operands when ``check_dtype`` was ``False`` (:issue:`32747`)
- Bug in :meth:`Series.map` not raising on invalid ``na_action`` (:issue:`32815`)
- Bug in :meth:`DataFrame.__dir__` caused a segfault when using unicode surrogates in a column name (:issue:`25509`)
- Bug in :meth:`DataFrame.plot.scatter` caused an error when plotting variable marker sizes (:issue:`32904`)

.. ---------------------------------------------------------------------------

.. _whatsnew_110.contributors:

Contributors
~~~~~~~~~~~~<|MERGE_RESOLUTION|>--- conflicted
+++ resolved
@@ -408,13 +408,10 @@
 - Bug in :meth:`read_excel` where a UTF-8 string with a high surrogate would cause a segmentation violation (:issue:`23809`)
 - Bug in :meth:`read_csv` was causing a file descriptor leak on an empty file (:issue:`31488`)
 - Bug in :meth:`read_csv` was causing a segfault when there were blank lines between the header and data rows (:issue:`28071`)
-<<<<<<< HEAD
-- Bug in :meth:`to_json` was raising `AttributeError` with column or Series of type `Period` (:issue:`31917`).
-=======
 - Bug in :meth:`read_csv` was raising a misleading exception on a permissions issue (:issue:`23784`)
 - Bug in :meth:`read_csv` was raising an ``IndexError`` when header=None and 2 extra data columns
 - Bug in :meth:`DataFrame.to_sql` where an ``AttributeError`` was raised when saving an out of bounds date (:issue:`26761`)
->>>>>>> 01f73100
+- Bug in :meth:`to_json` was raising `AttributeError` with column or Series of type `Period` (:issue:`31917`).
 
 Plotting
 ^^^^^^^^
