.. _whatsnew_110:

What's new in 1.1.0 (??)
------------------------

These are the changes in pandas 1.1.0. See :ref:`release` for a full changelog
including other versions of pandas.

{{ header }}

.. ---------------------------------------------------------------------------

Enhancements
~~~~~~~~~~~~

.. _whatsnew_110.astype_string:

All dtypes can now be converted to ``StringDtype``
^^^^^^^^^^^^^^^^^^^^^^^^^^^^^^^^^^^^^^^^^^^^^^^^^^

Previously, declaring or converting to :class:`StringDtype` was in general only possible if the data was already only ``str`` or nan-like (:issue:`31204`).
:class:`StringDtype` now works in all situations where ``astype(str)`` or ``dtype=str`` work:

For example, the below now works:

.. ipython:: python

   ser = pd.Series([1, "abc", np.nan], dtype="string")
   ser
   ser[0]
   pd.Series([1, 2, np.nan], dtype="Int64").astype("string")


.. _whatsnew_110.period_index_partial_string_slicing:

Nonmonotonic PeriodIndex Partial String Slicing
^^^^^^^^^^^^^^^^^^^^^^^^^^^^^^^^^^^^^^^^^^^^^^^

:class:`PeriodIndex` now supports partial string slicing for non-monotonic indexes, mirroring :class:`DatetimeIndex` behavior (:issue:`31096`)

For example:

.. ipython:: python

   dti = pd.date_range("2014-01-01", periods=30, freq="30D")
   pi = dti.to_period("D")
   ser_monotonic = pd.Series(np.arange(30), index=pi)
   shuffler = list(range(0, 30, 2)) + list(range(1, 31, 2))
   ser = ser_monotonic[shuffler]
   ser

.. ipython:: python

   ser["2014"]
   ser.loc["May 2015"]


.. _whatsnew_110.dataframe_or_series_comparing:

Comparing two `DataFrame` or two `Series` and summarizing the differences
^^^^^^^^^^^^^^^^^^^^^^^^^^^^^^^^^^^^^^^^^^^^^^^^^^^^^^^^^^^^^^^^^^^^^^^^^

We've added :meth:`DataFrame.compare` and :meth:`Series.compare` for comparing two `DataFrame` or two `Series` (:issue:`30429`)

.. ipython:: python

   df = pd.DataFrame(
       {
           "col1": ["a", "a", "b", "b", "a"],
           "col2": [1.0, 2.0, 3.0, np.nan, 5.0],
           "col3": [1.0, 2.0, 3.0, 4.0, 5.0]
       },
       columns=["col1", "col2", "col3"],
   )
   df

.. ipython:: python

   df2 = df.copy()
   df2.loc[0, 'col1'] = 'c'
   df2.loc[2, 'col3'] = 4.0
   df2

.. ipython:: python

   df.compare(df2)

See :ref:`User Guide <merging.compare>` for more details.


.. _whatsnew_110.groupby_key:

Allow NA in groupby key
^^^^^^^^^^^^^^^^^^^^^^^^

With :ref:`groupby <groupby.dropna>` , we've added a ``dropna`` keyword to :meth:`DataFrame.groupby` and :meth:`Series.groupby` in order to
allow ``NA`` values in group keys. Users can define ``dropna`` to ``False`` if they want to include
``NA`` values in groupby keys. The default is set to ``True`` for ``dropna`` to keep backwards
compatibility (:issue:`3729`)

.. ipython:: python

    df_list = [[1, 2, 3], [1, None, 4], [2, 1, 3], [1, 2, 2]]
    df_dropna = pd.DataFrame(df_list, columns=["a", "b", "c"])

    df_dropna

.. ipython:: python

    # Default `dropna` is set to True, which will exclude NaNs in keys
    df_dropna.groupby(by=["b"], dropna=True).sum()

    # In order to allow NaN in keys, set `dropna` to False
    df_dropna.groupby(by=["b"], dropna=False).sum()

The default setting of ``dropna`` argument is ``True`` which means ``NA`` are not included in group keys.

.. versionadded:: 1.1.0


.. _whatsnew_110.key_sorting:

Sorting with keys
^^^^^^^^^^^^^^^^^

We've added a ``key`` argument to the DataFrame and Series sorting methods, including
:meth:`DataFrame.sort_values`, :meth:`DataFrame.sort_index`, :meth:`Series.sort_values`,
and :meth:`Series.sort_index`. The ``key`` can be any callable function which is applied
column-by-column to each column used for sorting, before sorting is performed (:issue:`27237`).
See :ref:`sort_values with keys <basics.sort_value_key>` and :ref:`sort_index with keys
<basics.sort_index_key>` for more information.

.. ipython:: python

   s = pd.Series(['C', 'a', 'B'])
   s

.. ipython:: python

   s.sort_values()


Note how this is sorted with capital letters first. If we apply the :meth:`Series.str.lower`
method, we get

.. ipython:: python

   s.sort_values(key=lambda x: x.str.lower())


When applied to a `DataFrame`, they key is applied per-column to all columns or a subset if
`by` is specified, e.g.

.. ipython:: python

   df = pd.DataFrame({'a': ['C', 'C', 'a', 'a', 'B', 'B'],
                      'b': [1, 2, 3, 4, 5, 6]})
   df

.. ipython:: python

   df.sort_values(by=['a'], key=lambda col: col.str.lower())


For more details, see examples and documentation in :meth:`DataFrame.sort_values`,
:meth:`Series.sort_values`, and :meth:`~DataFrame.sort_index`.

.. _whatsnew_110.timestamp_fold_support:

Fold argument support in Timestamp constructor
^^^^^^^^^^^^^^^^^^^^^^^^^^^^^^^^^^^^^^^^^^^^^^

:class:`Timestamp:` now supports the keyword-only fold argument according to `PEP 495 <https://www.python.org/dev/peps/pep-0495/#the-fold-attribute>`_ similar to parent ``datetime.datetime`` class. It supports both accepting fold as an initialization argument and inferring fold from other constructor arguments (:issue:`25057`, :issue:`31338`). Support is limited to ``dateutil`` timezones as ``pytz`` doesn't support fold.

For example:

.. ipython:: python

    ts = pd.Timestamp("2019-10-27 01:30:00+00:00")
    ts.fold

.. ipython:: python

    ts = pd.Timestamp(year=2019, month=10, day=27, hour=1, minute=30,
                      tz="dateutil/Europe/London", fold=1)
    ts

For more on working with fold, see :ref:`Fold subsection <timeseries.fold>` in the user guide.

.. _whatsnew_110.to_datetime_multiple_tzname_tzoffset_support:

Parsing timezone-aware format with different timezones in to_datetime
^^^^^^^^^^^^^^^^^^^^^^^^^^^^^^^^^^^^^^^^^^^^^^^^^^^^^^^^^^^^^^^^^^^^^

:func:`to_datetime` now supports parsing formats containing timezone names (``%Z``) and UTC offsets (``%z``) from different timezones then converting them to UTC by setting ``utc=True``. This would return a :class:`DatetimeIndex` with timezone at UTC as opposed to an :class:`Index` with ``object`` dtype if ``utc=True`` is not set (:issue:`32792`).

For example:

.. ipython:: python

    tz_strs = ["2010-01-01 12:00:00 +0100", "2010-01-01 12:00:00 -0100",
               "2010-01-01 12:00:00 +0300", "2010-01-01 12:00:00 +0400"]
    pd.to_datetime(tz_strs, format='%Y-%m-%d %H:%M:%S %z', utc=True)
    pd.to_datetime(tz_strs, format='%Y-%m-%d %H:%M:%S %z')

.. _whatsnew_110.grouper_resample_origin:

Grouper and resample now supports the arguments origin and offset
^^^^^^^^^^^^^^^^^^^^^^^^^^^^^^^^^^^^^^^^^^^^^^^^^^^^^^^^^^^^^^^^^

:class:`Grouper` and :class:`DataFrame.resample` now supports the arguments ``origin`` and ``offset``. It let the user control the timestamp on which to adjust the grouping. (:issue:`31809`)

The bins of the grouping are adjusted based on the beginning of the day of the time series starting point. This works well with frequencies that are multiples of a day (like `30D`) or that divides a day (like `90s` or `1min`). But it can create inconsistencies with some frequencies that do not meet this criteria. To change this behavior you can now specify a fixed timestamp with the argument ``origin``.

Two arguments are now deprecated (more information in the documentation of :class:`DataFrame.resample`):

- ``base`` should be replaced by ``offset``.
- ``loffset`` should be replaced by directly adding an offset to the index DataFrame after being resampled.

Small example of the use of ``origin``:

.. ipython:: python

    start, end = '2000-10-01 23:30:00', '2000-10-02 00:30:00'
    middle = '2000-10-02 00:00:00'
    rng = pd.date_range(start, end, freq='7min')
    ts = pd.Series(np.arange(len(rng)) * 3, index=rng)
    ts

Resample with the default behavior ``'start_day'`` (origin is ``2000-10-01 00:00:00``):

.. ipython:: python

    ts.resample('17min').sum()
    ts.resample('17min', origin='start_day').sum()

Resample using a fixed origin:

.. ipython:: python

    ts.resample('17min', origin='epoch').sum()
    ts.resample('17min', origin='2000-01-01').sum()

If needed you can adjust the bins with the argument ``offset`` (a Timedelta) that would be added to the default ``origin``.

For a full example, see: :ref:`timeseries.adjust-the-start-of-the-bins`.


.. _whatsnew_110.enhancements.other:

Other enhancements
^^^^^^^^^^^^^^^^^^

- :class:`Styler` may now render CSS more efficiently where multiple cells have the same styling (:issue:`30876`)
- :meth:`Styler.highlight_null` now accepts ``subset`` argument (:issue:`31345`)
- When writing directly to a sqlite connection :func:`to_sql` now supports the ``multi`` method (:issue:`29921`)
- `OptionError` is now exposed in `pandas.errors` (:issue:`27553`)
- :func:`timedelta_range` will now infer a frequency when passed ``start``, ``stop``, and ``periods`` (:issue:`32377`)
- Positional slicing on a :class:`IntervalIndex` now supports slices with ``step > 1`` (:issue:`31658`)
- :class:`Series.str` now has a `fullmatch` method that matches a regular expression against the entire string in each row of the series, similar to `re.fullmatch` (:issue:`32806`).
- :meth:`DataFrame.sample` will now also allow array-like and BitGenerator objects to be passed to ``random_state`` as seeds (:issue:`32503`)
- :meth:`MultiIndex.union` will now raise `RuntimeWarning` if the object inside are unsortable, pass `sort=False` to suppress this warning (:issue:`33015`)
- :class:`Series.dt` and :class:`DatatimeIndex` now have an `isocalendar` method that returns a :class:`DataFrame` with year, week, and day calculated according to the ISO 8601 calendar (:issue:`33206`, :issue:`34392`).
- The :meth:`DataFrame.to_feather` method now supports additional keyword
  arguments (e.g. to set the compression) that are added in pyarrow 0.17
  (:issue:`33422`).
- The :func:`cut` will now accept parameter ``ordered`` with default ``ordered=True``. If ``ordered=False`` and no labels are provided, an error will be raised (:issue:`33141`)
- :meth:`DataFrame.to_csv`, :meth:`DataFrame.to_pickle`,
  and :meth:`DataFrame.to_json` now support passing a dict of
  compression arguments when using the ``gzip`` and ``bz2`` protocols.
  This can be used to set a custom compression level, e.g.,
  ``df.to_csv(path, compression={'method': 'gzip', 'compresslevel': 1}``
  (:issue:`33196`)
- :meth:`Series.update` now accepts objects that can be coerced to a :class:`Series`,
  such as ``dict`` and ``list``, mirroring the behavior of :meth:`DataFrame.update` (:issue:`33215`)
- :meth:`~pandas.core.groupby.GroupBy.transform` and :meth:`~pandas.core.groupby.GroupBy.aggregate` has gained ``engine`` and ``engine_kwargs`` arguments that supports executing functions with ``Numba`` (:issue:`32854`, :issue:`33388`)
- :meth:`~pandas.core.resample.Resampler.interpolate` now supports SciPy interpolation method :class:`scipy.interpolate.CubicSpline` as method ``cubicspline`` (:issue:`33670`)
- :class:`~pandas.core.groupby.generic.DataFrameGroupBy` and :class:`~pandas.core.groupby.generic.SeriesGroupBy` now implement the ``sample`` method for doing random sampling within groups (:issue:`31775`)
- :meth:`DataFrame.to_numpy` now supports the ``na_value`` keyword to control the NA sentinel in the output array (:issue:`33820`)
- The ``ExtensionArray`` class has now an :meth:`~pandas.arrays.ExtensionArray.equals`
  method, similarly to :meth:`Series.equals` (:issue:`27081`).
- The minimum suppported dta version has increased to 105 in :meth:`~pandas.io.stata.read_stata` and :class:`~pandas.io.stata.StataReader`  (:issue:`26667`).
- :meth:`~pandas.core.frame.DataFrame.to_stata` supports compression using the ``compression``
  keyword argument. Compression can either be inferred or explicitly set using a string or a
  dictionary containing both the method and any additional arguments that are passed to the
  compression library. Compression was also added to the low-level Stata-file writers
  :class:`~pandas.io.stata.StataWriter`, :class:`~pandas.io.stata.StataWriter117`,
  and :class:`~pandas.io.stata.StataWriterUTF8` (:issue:`26599`).
- :meth:`HDFStore.put` now accepts `track_times` parameter. Parameter is passed to ``create_table`` method of ``PyTables`` (:issue:`32682`).
- Make :class:`pandas.core.window.Rolling` and :class:`pandas.core.window.Expanding` iterable（:issue:`11704`)
- Make ``option_context`` a :class:`contextlib.ContextDecorator`, which allows it to be used as a decorator over an entire function (:issue:`34253`).
- :meth:`DataFrame.to_csv` and :meth:`Series.to_csv` now accept an ``errors`` argument (:issue:`22610`)
- :meth:`groupby.transform` now allows ``func`` to be ``pad``, ``backfill`` and ``cumcount`` (:issue:`31269`).
- :meth:`~pandas.io.json.read_json` now accepts `nrows` parameter. (:issue:`33916`).
- :func:`concat` and :meth:`~DataFrame.append` now preserve extension dtypes, for example
  combining a nullable integer column with a numpy integer column will no longer
  result in object dtype but preserve the integer dtype (:issue:`33607`, :issue:`34339`).
- :meth:`~pandas.io.gbq.read_gbq` now allows to disable progress bar (:issue:`33360`).
- :meth:`~pandas.io.gbq.read_gbq` now supports the ``max_results`` kwarg from ``pandas-gbq`` (:issue:`34639`).
<<<<<<< HEAD
- :meth:`Series.plot` now supports asymmetric error bars. Previously, if :meth:`Series.plot` received a "2xN" array with error values for `yerr` and/or `xerr`, the left/lower values (first row) were mirrored, while the right/upper values (second row) were ignored. Now, the first row represents the left/lower error values and the second row the right/upper error values. (:issue:`9536`)
=======
- :meth:`DataFrame.to_html` and :meth:`DataFrame.to_string`'s ``col_space`` parameter now accepts a list of dict to change only some specific columns' width (:issue:`28917`).
>>>>>>> 8ba9c627

.. ---------------------------------------------------------------------------

.. _whatsnew_110.api:

Backwards incompatible API changes
~~~~~~~~~~~~~~~~~~~~~~~~~~~~~~~~~~

``MultiIndex.get_indexer`` interprets `method` argument differently
^^^^^^^^^^^^^^^^^^^^^^^^^^^^^^^^^^^^^^^^^^^^^^^^^^^^^^^^^^^^^^^^^^^

This restores the behavior of :meth:`MultiIndex.get_indexer` with ``method='backfill'`` or ``method='pad'`` to the behavior before pandas 0.23.0. In particular, MultiIndexes are treated as a list of tuples and padding or backfilling is done with respect to the ordering of these lists of tuples (:issue:`29896`).

As an example of this, given:

.. ipython:: python

        df = pd.DataFrame({
            'a': [0, 0, 0, 0],
            'b': [0, 2, 3, 4],
            'c': ['A', 'B', 'C', 'D'],
        }).set_index(['a', 'b'])
        mi_2 = pd.MultiIndex.from_product([[0], [-1, 0, 1, 3, 4, 5]])

The differences in reindexing ``df`` with ``mi_2`` and using ``method='backfill'`` can be seen here:

*pandas >= 0.23, < 1.1.0*:

.. code-block:: ipython

    In [1]: df.reindex(mi_2, method='backfill')
    Out[1]:
          c
    0 -1  A
       0  A
       1  D
       3  A
       4  A
       5  C

*pandas <0.23, >= 1.1.0*

.. ipython:: python

        df.reindex(mi_2, method='backfill')

And the differences in reindexing ``df`` with ``mi_2`` and using ``method='pad'`` can be seen here:

*pandas >= 0.23, < 1.1.0*

.. code-block:: ipython

    In [1]: df.reindex(mi_2, method='pad')
    Out[1]:
            c
    0 -1  NaN
       0  NaN
       1    D
       3  NaN
       4    A
       5    C

*pandas < 0.23, >= 1.1.0*

.. ipython:: python

        df.reindex(mi_2, method='pad')

-

.. _whatsnew_110.api_breaking.indexing_raises_key_errors:

Failed Label-Based Lookups Always Raise KeyError
^^^^^^^^^^^^^^^^^^^^^^^^^^^^^^^^^^^^^^^^^^^^^^^^

Label lookups ``series[key]``, ``series.loc[key]`` and ``frame.loc[key]``
used to raises either ``KeyError`` or ``TypeError`` depending on the type of
key and type of :class:`Index`.  These now consistently raise ``KeyError`` (:issue:`31867`)

.. ipython:: python

    ser1 = pd.Series(range(3), index=[0, 1, 2])
    ser2 = pd.Series(range(3), index=pd.date_range("2020-02-01", periods=3))

*Previous behavior*:

.. code-block:: ipython

    In [3]: ser1[1.5]
    ...
    TypeError: cannot do label indexing on Int64Index with these indexers [1.5] of type float

    In [4] ser1["foo"]
    ...
    KeyError: 'foo'

    In [5]: ser1.loc[1.5]
    ...
    TypeError: cannot do label indexing on Int64Index with these indexers [1.5] of type float

    In [6]: ser1.loc["foo"]
    ...
    KeyError: 'foo'

    In [7]: ser2.loc[1]
    ...
    TypeError: cannot do label indexing on DatetimeIndex with these indexers [1] of type int

    In [8]: ser2.loc[pd.Timestamp(0)]
    ...
    KeyError: Timestamp('1970-01-01 00:00:00')

*New behavior*:

.. code-block:: ipython

    In [3]: ser1[1.5]
    ...
    KeyError: 1.5

    In [4] ser1["foo"]
    ...
    KeyError: 'foo'

    In [5]: ser1.loc[1.5]
    ...
    KeyError: 1.5

    In [6]: ser1.loc["foo"]
    ...
    KeyError: 'foo'

    In [7]: ser2.loc[1]
    ...
    KeyError: 1

    In [8]: ser2.loc[pd.Timestamp(0)]
    ...
    KeyError: Timestamp('1970-01-01 00:00:00')

.. _whatsnew_110.api_breaking.indexing_int_multiindex_raises_key_errors:

Failed Integer Lookups on MultiIndex Raise KeyError
^^^^^^^^^^^^^^^^^^^^^^^^^^^^^^^^^^^^^^^^^^^^^^^^^^^
Indexing with integers with a :class:`MultiIndex` that has a integer-dtype
first level incorrectly failed to raise ``KeyError`` when one or more of
those integer keys is not present in the first level of the index (:issue:`33539`)

.. ipython:: python

    idx = pd.Index(range(4))
    dti = pd.date_range("2000-01-03", periods=3)
    mi = pd.MultiIndex.from_product([idx, dti])
    ser = pd.Series(range(len(mi)), index=mi)

*Previous behavior*:

.. code-block:: ipython

    In [5]: ser[[5]]
    Out[5]: Series([], dtype: int64)

*New behavior*:

.. code-block:: ipython

    In [5]: ser[[5]]
    ...
    KeyError: '[5] not in index'

:meth:`DataFrame.merge` preserves right frame's row order
^^^^^^^^^^^^^^^^^^^^^^^^^^^^^^^^^^^^^^^^^^^^^^^^^^^^^^^^^
:meth:`DataFrame.merge` now preserves right frame's row order when executing a right merge (:issue:`27453`)

.. ipython:: python

    left_df = pd.DataFrame({'animal': ['dog', 'pig'], 'max_speed': [40, 11]})
    right_df = pd.DataFrame({'animal': ['quetzal', 'pig'], 'max_speed': [80, 11]})
    left_df
    right_df

*Previous behavior*:

.. code-block:: python

    >>> left_df.merge(right_df, on=['animal', 'max_speed'], how="right")
        animal  max_speed
    0      pig         11
    1  quetzal         80

*New behavior*:

.. ipython:: python

    left_df.merge(right_df, on=['animal', 'max_speed'], how="right")

.. ---------------------------------------------------------------------------

.. _whatsnew_110.api_breaking.assignment_to_multiple_columns:

Assignment to multiple columns of a DataFrame when some columns do not exist
^^^^^^^^^^^^^^^^^^^^^^^^^^^^^^^^^^^^^^^^^^^^^^^^^^^^^^^^^^^^^^^^^^^^^^^^^^^^

Assignment to multiple columns of a :class:`DataFrame` when some of the columns do not exist would previously assign the values to the last column. Now, new columns would be constructed with the right values. (:issue:`13658`)

.. ipython:: python

   df = pd.DataFrame({'a': [0, 1, 2], 'b': [3, 4, 5]})
   df

*Previous behavior*:

.. code-block:: ipython

   In [3]: df[['a', 'c']] = 1
   In [4]: df
   Out[4]:
      a  b
   0  1  1
   1  1  1
   2  1  1

*New behavior*:

.. ipython:: python

   df[['a', 'c']] = 1
   df

.. _whatsnew_110.api_breaking.groupby_consistency:

Consistency across groupby reductions
^^^^^^^^^^^^^^^^^^^^^^^^^^^^^^^^^^^^^

Using :meth:`DataFrame.groupby` with ``as_index=True`` and the aggregation ``nunique`` would include the grouping column(s) in the columns of the result. Now the grouping column(s) only appear in the index, consistent with other reductions. (:issue:`32579`)

.. ipython:: python

   df = pd.DataFrame({"a": ["x", "x", "y", "y"], "b": [1, 1, 2, 3]})
   df

*Previous behavior*:

.. code-block:: ipython

   In [3]: df.groupby("a", as_index=True).nunique()
   Out[4]:
      a  b
   a
   x  1  1
   y  1  2

*New behavior*:

.. ipython:: python

   df.groupby("a", as_index=True).nunique()

Using :meth:`DataFrame.groupby` with ``as_index=False`` and the function ``idxmax``, ``idxmin``, ``mad``, ``nunique``, ``sem``, ``skew``, or ``std`` would modify the grouping column. Now the grouping column remains unchanged, consistent with other reductions. (:issue:`21090`, :issue:`10355`)

*Previous behavior*:

.. code-block:: ipython

   In [3]: df.groupby("a", as_index=False).nunique()
   Out[4]:
      a  b
   0  1  1
   1  1  2

*New behavior*:

.. ipython:: python

   df.groupby("a", as_index=False).nunique()

The method :meth:`core.DataFrameGroupBy.size` would previously ignore ``as_index=False``. Now the grouping columns are returned as columns, making the result a `DataFrame` instead of a `Series`. (:issue:`32599`)

*Previous behavior*:

.. code-block:: ipython

   In [3]: df.groupby("a", as_index=False).size()
   Out[4]:
   a
   x    2
   y    2
   dtype: int64

*New behavior*:

.. ipython:: python

   df.groupby("a", as_index=False).size()

.. _whatsnew_110.api_breaking.apply_applymap_first_once:

apply and applymap on ``DataFrame`` evaluates first row/column only once
^^^^^^^^^^^^^^^^^^^^^^^^^^^^^^^^^^^^^^^^^^^^^^^^^^^^^^^^^^^^^^^^^^^^^^^^

.. ipython:: python

    df = pd.DataFrame({'a': [1, 2], 'b': [3, 6]})

    def func(row):
        print(row)
        return row

*Previous behavior*:

.. code-block:: ipython

    In [4]: df.apply(func, axis=1)
    a    1
    b    3
    Name: 0, dtype: int64
    a    1
    b    3
    Name: 0, dtype: int64
    a    2
    b    6
    Name: 1, dtype: int64
    Out[4]:
       a  b
    0  1  3
    1  2  6

*New behavior*:

.. ipython:: python

    df.apply(func, axis=1)

.. _whatsnew_110.api.other:

Other API changes
^^^^^^^^^^^^^^^^^

- :meth:`Series.describe` will now show distribution percentiles for ``datetime`` dtypes, statistics ``first`` and ``last``
  will now be ``min`` and ``max`` to match with numeric dtypes in :meth:`DataFrame.describe` (:issue:`30164`)
- Added :meth:`DataFrame.value_counts` (:issue:`5377`)
- :meth:`Groupby.groups` now returns an abbreviated representation when called on large dataframes (:issue:`1135`)
- ``loc`` lookups with an object-dtype :class:`Index` and an integer key will now raise ``KeyError`` instead of ``TypeError`` when key is missing (:issue:`31905`)
- Using a :func:`pandas.api.indexers.BaseIndexer` with ``count``, ``min``, ``max``, ``median``, ``skew``,  ``cov``, ``corr`` will now return correct results for any monotonic :func:`pandas.api.indexers.BaseIndexer` descendant (:issue:`32865`)
- Added a :func:`pandas.api.indexers.FixedForwardWindowIndexer` class to support forward-looking windows during ``rolling`` operations.
- Added :class:`pandas.errors.InvalidIndexError` (:issue:`34570`).
- :meth:`DataFrame.swaplevels` now raises a  ``TypeError`` if the axis is not a :class:`MultiIndex`.
  Previously an ``AttributeError`` was raised (:issue:`31126`)
- :meth:`DataFrame.xs` now raises a  ``TypeError`` if a ``level`` keyword is supplied and the axis is not a :class:`MultiIndex`.
  Previously an ``AttributeError`` was raised (:issue:`33610`)
- :meth:`DataFrameGroupby.mean` and :meth:`SeriesGroupby.mean` (and similarly for :meth:`~DataFrameGroupby.median`, :meth:`~DataFrameGroupby.std` and :meth:`~DataFrameGroupby.var`)
  now raise a  ``TypeError`` if a not-accepted keyword argument is passed into it.
  Previously a ``UnsupportedFunctionCall`` was raised (``AssertionError`` if ``min_count`` passed into :meth:`~DataFrameGroupby.median`) (:issue:`31485`)
- :meth:`DataFrame.at` and :meth:`Series.at` will raise a ``TypeError`` instead of a ``ValueError`` if an incompatible key is passed, and ``KeyError`` if a missing key is passed, matching the behavior of ``.loc[]`` (:issue:`31722`)
- Passing an integer dtype other than ``int64`` to ``np.array(period_index, dtype=...)`` will now raise ``TypeError`` instead of incorrectly using ``int64`` (:issue:`32255`)
- Passing an invalid ``fill_value`` to :meth:`Categorical.take` raises a ``ValueError`` instead of ``TypeError`` (:issue:`33660`)
- Combining a ``Categorical`` with integer categories and which contains missing values
  with a float dtype column in operations such as :func:`concat` or :meth:`~DataFrame.append`
  will now result in a float column instead of an object dtyped column (:issue:`33607`)
- :meth:`Series.to_timestamp` now raises a ``TypeError`` if the axis is not a :class:`PeriodIndex`. Previously an ``AttributeError`` was raised (:issue:`33327`)
- :meth:`Series.to_period` now raises a ``TypeError`` if the axis is not a :class:`DatetimeIndex`. Previously an ``AttributeError`` was raised (:issue:`33327`)
- :func: `pandas.api.dtypes.is_string_dtype` no longer incorrectly identifies categorical series as string.
- :func:`read_excel` no longer takes ``**kwds`` arguments. This means that passing in keyword ``chunksize`` now raises a ``TypeError``
  (previously raised a ``NotImplementedError``), while passing in keyword ``encoding`` now raises a ``TypeError`` (:issue:`34464`)
- :func: `merge` now checks ``suffixes`` parameter type to be ``tuple`` and raises ``TypeError``, whereas before a ``list`` or ``set`` were accepted and that the ``set`` could produce unexpected results (:issue:`33740`)
- :class:`Period` no longer accepts tuples for the ``freq`` argument (:issue:`34658`)
- :meth:`Series.interpolate` and :meth:`DataFrame.interpolate` now raises ValueError if ``limit_direction`` is 'forward' or 'both' and ``method`` is 'backfill' or 'bfill' or ``limit_direction`` is 'backward' or 'both' and ``method`` is 'pad' or 'ffill' (:issue:`34746`)


Increased minimum versions for dependencies
^^^^^^^^^^^^^^^^^^^^^^^^^^^^^^^^^^^^^^^^^^^

Some minimum supported versions of dependencies were updated (:issue:`33718`, :issue:`29766`, :issue:`29723`, pytables >= 3.4.3).
If installed, we now require:

+-----------------+-----------------+----------+---------+
| Package         | Minimum Version | Required | Changed |
+=================+=================+==========+=========+
| numpy           | 1.15.4          |    X     |    X    |
+-----------------+-----------------+----------+---------+
| pytz            | 2015.4          |    X     |         |
+-----------------+-----------------+----------+---------+
| python-dateutil | 2.7.3           |    X     |    X    |
+-----------------+-----------------+----------+---------+
| bottleneck      | 1.2.1           |          |         |
+-----------------+-----------------+----------+---------+
| numexpr         | 2.6.2           |          |         |
+-----------------+-----------------+----------+---------+
| pytest (dev)    | 4.0.2           |          |         |
+-----------------+-----------------+----------+---------+

For `optional libraries <https://dev.pandas.io/docs/install.html#dependencies>`_ the general recommendation is to use the latest version.
The following table lists the lowest version per library that is currently being tested throughout the development of pandas.
Optional libraries below the lowest tested version may still work, but are not considered supported.

+-----------------+-----------------+---------+
| Package         | Minimum Version | Changed |
+=================+=================+=========+
| beautifulsoup4  | 4.6.0           |         |
+-----------------+-----------------+---------+
| fastparquet     | 0.3.2           |         |
+-----------------+-----------------+---------+
| gcsfs           | 0.2.2           |         |
+-----------------+-----------------+---------+
| lxml            | 3.8.0           |         |
+-----------------+-----------------+---------+
| matplotlib      | 2.2.2           |         |
+-----------------+-----------------+---------+
| numba           | 0.46.0          |         |
+-----------------+-----------------+---------+
| openpyxl        | 2.5.7           |         |
+-----------------+-----------------+---------+
| pyarrow         | 0.13.0          |         |
+-----------------+-----------------+---------+
| pymysql         | 0.7.1           |         |
+-----------------+-----------------+---------+
| pytables        | 3.4.3           |    X    |
+-----------------+-----------------+---------+
| s3fs            | 0.3.0           |         |
+-----------------+-----------------+---------+
| scipy           | 1.2.0           |    X    |
+-----------------+-----------------+---------+
| sqlalchemy      | 1.1.4           |         |
+-----------------+-----------------+---------+
| xarray          | 0.8.2           |         |
+-----------------+-----------------+---------+
| xlrd            | 1.1.0           |         |
+-----------------+-----------------+---------+
| xlsxwriter      | 0.9.8           |         |
+-----------------+-----------------+---------+
| xlwt            | 1.2.0           |         |
+-----------------+-----------------+---------+
| pandas-gbq      | 1.2.0           |    X    |
+-----------------+-----------------+---------+

See :ref:`install.dependencies` and :ref:`install.optional_dependencies` for more.

Development Changes
^^^^^^^^^^^^^^^^^^^

- The minimum version of Cython is now the most recent bug-fix version (0.29.16) (:issue:`33334`).


.. _whatsnew_110.deprecations:

Deprecations
~~~~~~~~~~~~

- Lookups on a :class:`Series` with a single-item list containing a slice (e.g. ``ser[[slice(0, 4)]]``) are deprecated, will raise in a future version.  Either convert the list to tuple, or pass the slice directly instead (:issue:`31333`)

- :meth:`DataFrame.mean` and :meth:`DataFrame.median` with ``numeric_only=None`` will include datetime64 and datetime64tz columns in a future version (:issue:`29941`)
- Setting values with ``.loc`` using a positional slice is deprecated and will raise in a future version.  Use ``.loc`` with labels or ``.iloc`` with positions instead (:issue:`31840`)
- :meth:`DataFrame.to_dict` has deprecated accepting short names for ``orient`` in future versions (:issue:`32515`)
- :meth:`Categorical.to_dense` is deprecated and will be removed in a future version, use ``np.asarray(cat)`` instead (:issue:`32639`)
- The ``fastpath`` keyword in the ``SingleBlockManager`` constructor is deprecated and will be removed in a future version (:issue:`33092`)
- :meth:`Index.is_mixed` is deprecated and will be removed in a future version, check ``index.inferred_type`` directly instead (:issue:`32922`)

- Passing any arguments but the first one to  :func:`read_html` as
  positional arguments is deprecated since version 1.1. All other
  arguments should be given as keyword arguments (:issue:`27573`).

- Passing any arguments but `path_or_buf` (the first one) to
  :func:`read_json` as positional arguments is deprecated since
  version 1.1. All other arguments should be given as keyword
  arguments (:issue:`27573`).

- Passing any arguments but the first 2 to  :func:`read_excel` as
  positional arguments is deprecated since version 1.1. All other
  arguments should be given as keyword arguments (:issue:`27573`).

- :func:`pandas.api.types.is_categorical` is deprecated and will be removed in a future version; use `:func:pandas.api.types.is_categorical_dtype` instead (:issue:`33385`)
- :meth:`Index.get_value` is deprecated and will be removed in a future version (:issue:`19728`)
- :meth:`Series.dt.week` and `Series.dt.weekofyear` are deprecated and will be removed in a future version, use :meth:`Series.dt.isocalendar().week` instead (:issue:`33595`)
- :meth:`DatetimeIndex.week` and `DatetimeIndex.weekofyear` are deprecated and will be removed in a future version, use :meth:`DatetimeIndex.isocalendar().week` instead (:issue:`33595`)
- :meth:`DatetimeArray.week` and `DatetimeArray.weekofyear` are deprecated and will be removed in a future version, use :meth:`DatetimeArray.isocalendar().week` instead (:issue:`33595`)
- :meth:`DateOffset.__call__` is deprecated and will be removed in a future version, use ``offset + other`` instead (:issue:`34171`)
- :meth:`DataFrame.tshift` and :meth:`Series.tshift` are deprecated and will be removed in a future version, use :meth:`DataFrame.shift` and :meth:`Series.shift` instead (:issue:`11631`)
- Indexing an :class:`Index` object with a float key is deprecated, and will
  raise an ``IndexError`` in the future. You can manually convert to an integer key
  instead (:issue:`34191`).
- The ``squeeze`` keyword in the ``groupby`` function is deprecated and will be removed in a future version (:issue:`32380`)
- The ``tz`` keyword in :meth:`Period.to_timestamp` is deprecated and will be removed in a future version; use `per.to_timestamp(...).tz_localize(tz)`` instead (:issue:`34522`)
- :meth:`DatetimeIndex.to_perioddelta` is deprecated and will be removed in a future version.  Use ``index - index.to_period(freq).to_timestamp()`` instead (:issue:`34853`)

.. ---------------------------------------------------------------------------


.. _whatsnew_110.performance:

Performance improvements
~~~~~~~~~~~~~~~~~~~~~~~~

- Performance improvement in :class:`Timedelta` constructor (:issue:`30543`)
- Performance improvement in :class:`Timestamp` constructor (:issue:`30543`)
- Performance improvement in flex arithmetic ops between :class:`DataFrame` and :class:`Series` with ``axis=0`` (:issue:`31296`)
- Performance improvement in  arithmetic ops between :class:`DataFrame` and :class:`Series` with ``axis=1`` (:issue:`33600`)
- The internal index method :meth:`~Index._shallow_copy` now copies cached attributes over to the new index,
  avoiding creating these again on the new index. This can speed up many operations that depend on creating copies of
  existing indexes (:issue:`28584`, :issue:`32640`, :issue:`32669`)
- Significant performance improvement when creating a :class:`DataFrame` with
  sparse values from ``scipy.sparse`` matrices using the
  :meth:`DataFrame.sparse.from_spmatrix` constructor (:issue:`32821`,
  :issue:`32825`,  :issue:`32826`, :issue:`32856`, :issue:`32858`).
- Performance improvement for groupby methods :meth:`~pandas.core.groupby.groupby.Groupby.first`
  and :meth:`~pandas.core.groupby.groupby.Groupby.last` (:issue:`34178`)
- Performance improvement in :func:`factorize` for nullable (integer and boolean) dtypes (:issue:`33064`).
- Performance improvement in reductions (sum, prod, min, max) for nullable (integer and boolean) dtypes (:issue:`30982`, :issue:`33261`, :issue:`33442`).
- Performance improvement in arithmetic operations between two :class:`DataFrame` objects (:issue:`32779`)
- Performance improvement in :class:`pandas.core.groupby.RollingGroupby` (:issue:`34052`)
- Performance improvement in arithmetic operations (sub, add, mul, div) for MultiIndex (:issue:`34297`)
- Performance improvement in `DataFrame[bool_indexer]` when `bool_indexer` is a list (:issue:`33924`)

.. ---------------------------------------------------------------------------

.. _whatsnew_110.bug_fixes:

Bug fixes
~~~~~~~~~


Categorical
^^^^^^^^^^^

- Bug where :func:`merge` was unable to join on non-unique categorical indices (:issue:`28189`)
- Bug when passing categorical data to :class:`Index` constructor along with ``dtype=object`` incorrectly returning a :class:`CategoricalIndex` instead of object-dtype :class:`Index` (:issue:`32167`)
- Bug where :class:`Categorical` comparison operator ``__ne__`` would incorrectly evaluate to ``False`` when either element was missing (:issue:`32276`)
- :meth:`Categorical.fillna` now accepts :class:`Categorical` ``other`` argument (:issue:`32420`)

Datetimelike
^^^^^^^^^^^^

- Bug in :class:`Timestamp` where constructing :class:`Timestamp` from ambiguous epoch time and calling constructor again changed :meth:`Timestamp.value` property (:issue:`24329`)
- :meth:`DatetimeArray.searchsorted`, :meth:`TimedeltaArray.searchsorted`, :meth:`PeriodArray.searchsorted` not recognizing non-pandas scalars and incorrectly raising ``ValueError`` instead of ``TypeError`` (:issue:`30950`)
- Bug in :class:`Timestamp` where constructing :class:`Timestamp` with dateutil timezone less than 128 nanoseconds before daylight saving time switch from winter to summer would result in nonexistent time (:issue:`31043`)
- Bug in :meth:`Period.to_timestamp`, :meth:`Period.start_time` with microsecond frequency returning a timestamp one nanosecond earlier than the correct time (:issue:`31475`)
- :class:`Timestamp` raising confusing error message when year, month or day is missing (:issue:`31200`)
- Bug in :class:`DatetimeIndex` constructor incorrectly accepting ``bool``-dtyped inputs (:issue:`32668`)
- Bug in :meth:`DatetimeIndex.searchsorted` not accepting a ``list`` or :class:`Series` as its argument (:issue:`32762`)
- Bug where :meth:`PeriodIndex` raised when passed a :class:`Series` of strings (:issue:`26109`)
- Bug in :class:`Timestamp` arithmetic when adding or subtracting a ``np.ndarray`` with ``timedelta64`` dtype (:issue:`33296`)
- Bug in :meth:`DatetimeIndex.to_period` not infering the frequency when called with no arguments (:issue:`33358`)
- Bug in :meth:`DatetimeIndex.tz_localize` incorrectly retaining ``freq`` in some cases where the original freq is no longer valid (:issue:`30511`)
- Bug in :meth:`DatetimeIndex.intersection` losing ``freq`` and timezone in some cases (:issue:`33604`)
- Bug in :meth:`DatetimeIndex.get_indexer` where incorrect output would be returned for mixed datetime-like targets (:issue:`33741`)
- Bug in :class:`DatetimeIndex` addition and subtraction with some types of :class:`DateOffset` objects incorrectly retaining an invalid ``freq`` attribute (:issue:`33779`)
- Bug in :class:`DatetimeIndex` where setting the ``freq`` attribute on an index could silently change the ``freq`` attribute on another index viewing the same data (:issue:`33552`)
- :meth:`DataFrame.min`/:meth:`DataFrame.max` not returning consistent result with :meth:`Series.min`/:meth:`Series.max` when called on objects initialized with empty :func:`pd.to_datetime`
- Bug in :meth:`DatetimeIndex.intersection` and :meth:`TimedeltaIndex.intersection` with results not having the correct ``name`` attribute (:issue:`33904`)
- Bug in :meth:`DatetimeArray.__setitem__`, :meth:`TimedeltaArray.__setitem__`, :meth:`PeriodArray.__setitem__` incorrectly allowing values with ``int64`` dtype to be silently cast (:issue:`33717`)
- Bug in subtracting :class:`TimedeltaIndex` from :class:`Period` incorrectly raising ``TypeError`` in some cases where it should succeed and ``IncompatibleFrequency`` in some cases where it should raise ``TypeError`` (:issue:`33883`)
- Bug in constructing a Series or Index from a read-only NumPy array with non-ns
  resolution which converted to object dtype instead of coercing to ``datetime64[ns]``
  dtype when within the timestamp bounds (:issue:`34843`).
- The ``freq`` keyword in :class:`Period`, :func:`date_range`, :func:`period_range`, :func:`pd.tseries.frequencies.to_offset` no longer allows tuples, pass as string instead (:issue:`34703`)

Timedelta
^^^^^^^^^

- Bug in constructing a :class:`Timedelta` with a high precision integer that would round the :class:`Timedelta` components (:issue:`31354`)
- Bug in dividing ``np.nan`` or ``None`` by :class:`Timedelta`` incorrectly returning ``NaT`` (:issue:`31869`)
- Timedeltas now understand ``µs`` as identifier for microsecond (:issue:`32899`)
- :class:`Timedelta` string representation now includes nanoseconds, when nanoseconds are non-zero (:issue:`9309`)
- Bug in comparing a :class:`Timedelta`` object against a ``np.ndarray`` with ``timedelta64`` dtype incorrectly viewing all entries as unequal (:issue:`33441`)
- Bug in :func:`timedelta_range` that produced an extra point on a edge case (:issue:`30353`, :issue:`33498`)
- Bug in :meth:`DataFrame.resample` that produced an extra point on a edge case (:issue:`30353`, :issue:`13022`, :issue:`33498`)
- Bug in :meth:`DataFrame.resample` that ignored the ``loffset`` argument when dealing with timedelta (:issue:`7687`, :issue:`33498`)
- Bug in :class:`Timedelta` and `pandas.to_timedelta` that ignored `unit`-argument for string input (:issue:`12136`)

Timezones
^^^^^^^^^

- Bug in :func:`to_datetime` with ``infer_datetime_format=True`` where timezone names (e.g. ``UTC``) would not be parsed correctly (:issue:`33133`)
-


Numeric
^^^^^^^
- Bug in :meth:`DataFrame.floordiv` with ``axis=0`` not treating division-by-zero like :meth:`Series.floordiv` (:issue:`31271`)
- Bug in :meth:`to_numeric` with string argument ``"uint64"`` and ``errors="coerce"`` silently fails (:issue:`32394`)
- Bug in :meth:`to_numeric` with ``downcast="unsigned"`` fails for empty data (:issue:`32493`)
- Bug in :meth:`DataFrame.mean` with ``numeric_only=False`` and either ``datetime64`` dtype or ``PeriodDtype`` column incorrectly raising ``TypeError`` (:issue:`32426`)
- Bug in :meth:`DataFrame.count` with ``level="foo"`` and index level ``"foo"`` containing NaNs causes segmentation fault (:issue:`21824`)
- Bug in :meth:`DataFrame.diff` with ``axis=1`` returning incorrect results with mixed dtypes (:issue:`32995`)
- Bug in :meth:`DataFrame.corr` and :meth:`DataFrame.cov` raising when handling nullable integer columns with ``pandas.NA`` (:issue:`33803`)
- Bug in :class:`DataFrame` and :class:`Series` addition and subtraction between object-dtype objects and ``datetime64`` dtype objects (:issue:`33824`)

Conversion
^^^^^^^^^^
- Bug in :class:`Series` construction from NumPy array with big-endian ``datetime64`` dtype (:issue:`29684`)
- Bug in :class:`Timedelta` construction with large nanoseconds keyword value (:issue:`32402`)
- Bug in :class:`DataFrame` construction where sets would be duplicated rather than raising (:issue:`32582`)

Strings
^^^^^^^

- Bug in the :meth:`~Series.astype` method when converting "string" dtype data to nullable integer dtype (:issue:`32450`).
- Fixed issue where taking ``min`` or ``max`` of a ``StringArray`` or ``Series`` with ``StringDtype`` type would raise. (:issue:`31746`)
- Bug in :meth:`Series.str.cat` returning ``NaN`` output when other had :class:`Index` type (:issue:`33425`)


Interval
^^^^^^^^
- Bug in :class:`IntervalArray` incorrectly allowing the underlying data to be changed when setting values (:issue:`32782`)
-

Indexing
^^^^^^^^
- Bug in slicing on a :class:`DatetimeIndex` with a partial-timestamp dropping high-resolution indices near the end of a year, quarter, or month (:issue:`31064`)
- Bug in :meth:`PeriodIndex.get_loc` treating higher-resolution strings differently from :meth:`PeriodIndex.get_value` (:issue:`31172`)
- Bug in :meth:`Series.at` and :meth:`DataFrame.at` not matching ``.loc`` behavior when looking up an integer in a :class:`Float64Index` (:issue:`31329`)
- Bug in :meth:`PeriodIndex.is_monotonic` incorrectly returning ``True`` when containing leading ``NaT`` entries (:issue:`31437`)
- Bug in :meth:`DatetimeIndex.get_loc` raising ``KeyError`` with converted-integer key instead of the user-passed key (:issue:`31425`)
- Bug in :meth:`Series.xs` incorrectly returning ``Timestamp`` instead of ``datetime64`` in some object-dtype cases (:issue:`31630`)
- Bug in :meth:`DataFrame.iat` incorrectly returning ``Timestamp`` instead of ``datetime`` in some object-dtype cases (:issue:`32809`)
- Bug in :meth:`DataFrame.at` when either columns or index is non-unique (:issue:`33041`)
- Bug in :meth:`Series.loc` and :meth:`DataFrame.loc` when indexing with an integer key on a object-dtype :class:`Index` that is not all-integers (:issue:`31905`)
- Bug in :meth:`DataFrame.iloc.__setitem__` on a :class:`DataFrame` with duplicate columns incorrectly setting values for all matching columns (:issue:`15686`, :issue:`22036`)
- Bug in :meth:`DataFrame.loc:` and :meth:`Series.loc` with a :class:`DatetimeIndex`, :class:`TimedeltaIndex`, or :class:`PeriodIndex` incorrectly allowing lookups of non-matching datetime-like dtypes (:issue:`32650`)
- Bug in :meth:`Series.__getitem__` indexing with non-standard scalars, e.g. ``np.dtype`` (:issue:`32684`)
- Bug in :class:`Index` constructor where an unhelpful error message was raised for ``numpy`` scalars (:issue:`33017`)
- Bug in :meth:`DataFrame.lookup` incorrectly raising an ``AttributeError`` when ``frame.index`` or ``frame.columns`` is not unique; this will now raise a ``ValueError`` with a helpful error message (:issue:`33041`)
- Bug in :meth:`DataFrame.iloc.__setitem__` creating a new array instead of overwriting ``Categorical`` values in-place (:issue:`32831`)
- Bug in :class:`Interval` where a :class:`Timedelta` could not be added or subtracted from a :class:`Timestamp` interval (:issue:`32023`)
- Bug in :meth:`DataFrame.copy` _item_cache not invalidated after copy causes post-copy value updates to not be reflected (:issue:`31784`)
- Fixed regression in :meth:`DataFrame.loc` and :meth:`Series.loc` throwing an error when a ``datetime64[ns, tz]`` value is provided (:issue:`32395`)
- Bug in `Series.__getitem__` with an integer key and a :class:`MultiIndex` with leading integer level failing to raise ``KeyError`` if the key is not present in the first level (:issue:`33355`)
- Bug in :meth:`DataFrame.iloc` when slicing a single column-:class:`DataFrame`` with ``ExtensionDtype`` (e.g. ``df.iloc[:, :1]``) returning an invalid result (:issue:`32957`)
- Bug in :meth:`DatetimeIndex.insert` and :meth:`TimedeltaIndex.insert` causing index ``freq`` to be lost when setting an element into an empty :class:`Series` (:issue:33573`)
- Bug in :meth:`Series.__setitem__` with an :class:`IntervalIndex` and a list-like key of integers (:issue:`33473`)
- Bug in :meth:`Series.__getitem__` allowing missing labels with ``np.ndarray``, :class:`Index`, :class:`Series` indexers but not ``list``, these now all raise ``KeyError`` (:issue:`33646`)
- Bug in :meth:`DataFrame.truncate` and :meth:`Series.truncate` where index was assumed to be monotone increasing (:issue:`33756`)
- Indexing with a list of strings representing datetimes failed on :class:`DatetimeIndex` or :class:`PeriodIndex`(:issue:`11278`)
- Bug in :meth:`Series.at` when used with a :class:`MultiIndex` would raise an exception on valid inputs (:issue:`26989`)
- Bug in :meth:`DataFrame.loc` with dictionary of values changes columns with dtype of ``int`` to ``float`` (:issue:`34573`)
- Bug in :meth:`Series.loc` when used with a :class:`MultiIndex` would raise an IndexingError when accessing a None value (:issue:`34318`)

Missing
^^^^^^^
- Calling :meth:`fillna` on an empty Series now correctly returns a shallow copied object. The behaviour is now consistent with :class:`Index`, :class:`DataFrame` and a non-empty :class:`Series` (:issue:`32543`).
- Bug in :meth:`replace` when argument ``to_replace`` is of type dict/list and is used on a :class:`Series` containing ``<NA>`` was raising a ``TypeError``. The method now handles this by ignoring ``<NA>`` values when doing the comparison for the replacement (:issue:`32621`)
- Bug in :meth:`~Series.any` and :meth:`~Series.all` incorrectly returning ``<NA>`` for all ``False`` or all ``True`` values using the nulllable boolean dtype and with ``skipna=False`` (:issue:`33253`)
- Clarified documentation on interpolate with method =akima. The ``der`` parameter must be scalar or None (:issue:`33426`)
- :meth:`DataFrame.interpolate` uses the correct axis convention now. Previously interpolating along columns lead to interpolation along indices and vice versa. Furthermore interpolating with methods ``pad``, ``ffill``, ``bfill`` and ``backfill`` are identical to using these methods with :meth:`fillna` (:issue:`12918`, :issue:`29146`)
- Bug in :meth:`DataFrame.interpolate` when called on a DataFrame with column names of string type was throwing a ValueError. The method is no independing of the type of column names (:issue:`33956`)
- passing :class:`NA` will into a format string using format specs will now work. For example ``"{:.1f}".format(pd.NA)`` would previously raise a ``ValueError``, but will now return the string ``"<NA>"`` (:issue:`34740`)

MultiIndex
^^^^^^^^^^
- Bug in :meth:`Dataframe.loc` when used with a :class:`MultiIndex`. The returned values were not in the same order as the given inputs (:issue:`22797`)

.. ipython:: python

        df = pd.DataFrame(np.arange(4),
                          index=[["a", "a", "b", "b"], [1, 2, 1, 2]])
        # Rows are now ordered as the requested keys
        df.loc[(['b', 'a'], [2, 1]), :]

- Bug in :meth:`MultiIndex.intersection` was not guaranteed to preserve order when ``sort=False``. (:issue:`31325`)
- Bug in :meth:`DataFrame.truncate` was dropping :class:`MultiIndex` names. (:issue:`34564`)

.. ipython:: python

        left = pd.MultiIndex.from_arrays([["b", "a"], [2, 1]])
        right = pd.MultiIndex.from_arrays([["a", "b", "c"], [1, 2, 3]])
        # Common elements are now guaranteed to be ordered by the left side
        left.intersection(right, sort=False)

- Bug when joining 2 Multi-indexes, without specifying level with different columns. Return-indexers parameter is ignored. (:issue:`34074`)

I/O
^^^
- Bug in :meth:`read_json` where integer overflow was occurring when json contains big number strings. (:issue:`30320`)
- `read_csv` will now raise a ``ValueError`` when the arguments `header` and `prefix` both are not `None`. (:issue:`27394`)
- Bug in :meth:`DataFrame.to_json` was raising ``NotFoundError`` when ``path_or_buf`` was an S3 URI (:issue:`28375`)
- Bug in :meth:`DataFrame.to_parquet` overwriting pyarrow's default for
  ``coerce_timestamps``; following pyarrow's default allows writing nanosecond
  timestamps with ``version="2.0"`` (:issue:`31652`).
- Bug in :meth:`read_csv` was raising `TypeError` when `sep=None` was used in combination with `comment` keyword (:issue:`31396`)
- Bug in :class:`HDFStore` that caused it to set to ``int64`` the dtype of a ``datetime64`` column when reading a DataFrame in Python 3 from fixed format written in Python 2 (:issue:`31750`)
- :func:`read_sas()` now handles dates and datetimes larger than :attr:`Timestamp.max` returning them as :class:`datetime.datetime` objects (:issue:`20927`)
- Bug in :meth:`DataFrame.to_json` where ``Timedelta`` objects would not be serialized correctly with ``date_format="iso"`` (:issue:`28256`)
- :func:`read_csv` will raise a ``ValueError`` when the column names passed in `parse_dates` are missing in the Dataframe (:issue:`31251`)
- Bug in :meth:`read_excel` where a UTF-8 string with a high surrogate would cause a segmentation violation (:issue:`23809`)
- Bug in :meth:`read_csv` was causing a file descriptor leak on an empty file (:issue:`31488`)
- Bug in :meth:`read_csv` was causing a segfault when there were blank lines between the header and data rows (:issue:`28071`)
- Bug in :meth:`read_csv` was raising a misleading exception on a permissions issue (:issue:`23784`)
- Bug in :meth:`read_csv` was raising an ``IndexError`` when header=None and 2 extra data columns
- Bug in :meth:`read_sas` was raising an ``AttributeError`` when reading files from Google Cloud Storage (issue:`33069`)
- Bug in :meth:`DataFrame.to_sql` where an ``AttributeError`` was raised when saving an out of bounds date (:issue:`26761`)
- Bug in :meth:`read_excel` did not correctly handle multiple embedded spaces in OpenDocument text cells. (:issue:`32207`)
- Bug in :meth:`read_json` was raising ``TypeError`` when reading a list of booleans into a Series. (:issue:`31464`)
- Bug in :func:`pandas.io.json.json_normalize` where location specified by `record_path` doesn't point to an array. (:issue:`26284`)
- :func:`pandas.read_hdf` has a more explicit error message when loading an
  unsupported HDF file (:issue:`9539`)
- Bug in :meth:`~DataFrame.read_feather` was raising an `ArrowIOError` when reading an s3 or http file path (:issue:`29055`)
- Bug in :meth:`~DataFrame.to_excel` could not handle the column name `render` and was raising an ``KeyError`` (:issue:`34331`)
- Bug in :meth:`~SQLDatabase.execute` was raising a ``ProgrammingError`` for some DB-API drivers when the SQL statement contained the `%` character and no parameters were present (:issue:`34211`)
- Bug in :meth:`~pandas.io.stata.StataReader` which resulted in categorical variables with difference dtypes when reading data using an iterator. (:issue:`31544`)
- :meth:`HDFStore.keys` has now an optional `include` parameter that allows the retrieval of all native HDF5 table names (:issue:`29916`)

Plotting
^^^^^^^^

- :func:`.plot` for line/bar now accepts color by dictonary (:issue:`8193`).
- Bug in :meth:`DataFrame.plot.hist` where weights are not working for multiple columns (:issue:`33173`)
- Bug in :meth:`DataFrame.boxplot` and :meth:`DataFrame.plot.boxplot` lost color attributes of ``medianprops``, ``whiskerprops``, ``capprops`` and ``medianprops`` (:issue:`30346`)
- Bug in :meth:`DataFrame.hist` where the order of ``column`` argument was ignored (:issue:`29235`)
- Bug in :meth:`DataFrame.plot.scatter` that when adding multiple plots with different ``cmap``, colorbars alway use the first ``cmap`` (:issue:`33389`)
- Bug in :meth:`DataFrame.plot.scatter` was adding a colorbar to the plot even if the argument `c` was assigned to a column containing color names (:issue:`34316`)

Groupby/resample/rolling
^^^^^^^^^^^^^^^^^^^^^^^^

- Bug in :meth:`GroupBy.apply` raises ``ValueError`` when the ``by`` axis is not sorted and has duplicates and the applied ``func`` does not mutate passed in objects (:issue:`30667`)
- Bug in :meth:`DataFrameGroupby.transform` produces incorrect result with transformation functions (:issue:`30918`)
- Bug in :meth:`Groupby.transform` was returning the wrong result when grouping by multiple keys of which some were categorical and others not (:issue:`32494`)
- Bug in :meth:`GroupBy.count` causes segmentation fault when grouped-by column contains NaNs (:issue:`32841`)
- Bug in :meth:`DataFrame.groupby` and :meth:`Series.groupby` produces inconsistent type when aggregating Boolean series (:issue:`32894`)
- Bug in :meth:`DataFrameGroupBy.sum` and :meth:`SeriesGroupBy.sum` where a large negative number would be returned when the number of non-null values was below ``min_count`` for nullable integer dtypes (:issue:`32861`)
- Bug in :meth:`SeriesGroupBy.quantile` raising on nullable integers (:issue:`33136`)
- Bug in :meth:`DataFrame.resample` where an ``AmbiguousTimeError`` would be raised when the resulting timezone aware :class:`DatetimeIndex` had a DST transition at midnight (:issue:`25758`)
- Bug in :meth:`DataFrame.groupby` where a ``ValueError`` would be raised when grouping by a categorical column with read-only categories and ``sort=False`` (:issue:`33410`)
- Bug in :meth:`GroupBy.agg`, :meth:`GroupBy.transform`, and :meth:`GroupBy.resample` where subclasses are not preserved (:issue:`28330`)
- Bug in :meth:`core.groupby.DataFrameGroupBy.apply` where the output index shape for functions returning a DataFrame which is equally indexed
  to the input DataFrame is inconsistent. An internal heuristic to detect index mutation would behave differently for equal but not identical
  indices. In particular, the result index shape might change if a copy of the input would be returned.
  The behaviour now is consistent, independent of internal heuristics. (:issue:`31612`, :issue:`14927`, :issue:`13056`)
- Bug in :meth:`SeriesGroupBy.agg` where any column name was accepted in the named aggregation of ``SeriesGroupBy`` previously. The behaviour now allows only ``str`` and callables else would raise ``TypeError``. (:issue:`34422`)
- Bug in :meth:`DataFrame.groupby` lost index, when one of the ``agg`` keys referenced an empty list (:issue:`32580`)
- Bug in :meth:`Rolling.apply` where ``center=True`` was ignored when ``engine='numba'`` was specified (:issue:`34784`)

Reshaping
^^^^^^^^^

- Bug effecting all numeric and boolean reduction methods not returning subclassed data type. (:issue:`25596`)
- Bug in :meth:`DataFrame.pivot_table` when only MultiIndexed columns is set (:issue:`17038`)
- Bug in :meth:`DataFrame.unstack` and :meth:`Series.unstack` can take tuple names in MultiIndexed data (:issue:`19966`)
- Bug in :meth:`DataFrame.pivot_table` when ``margin`` is ``True`` and only ``column`` is defined (:issue:`31016`)
- Fix incorrect error message in :meth:`DataFrame.pivot` when ``columns`` is set to ``None``. (:issue:`30924`)
- Bug in :func:`crosstab` when inputs are two Series and have tuple names, the output will keep dummy MultiIndex as columns. (:issue:`18321`)
- :meth:`DataFrame.pivot` can now take lists for ``index`` and ``columns`` arguments (:issue:`21425`)
- Bug in :func:`concat` where the resulting indices are not copied when ``copy=True`` (:issue:`29879`)
- Bug where :meth:`Index.astype` would lose the name attribute when converting from ``Float64Index`` to ``Int64Index``, or when casting to an ``ExtensionArray`` dtype (:issue:`32013`)
- :meth:`Series.append` will now raise a ``TypeError`` when passed a DataFrame or a sequence containing Dataframe (:issue:`31413`)
- :meth:`DataFrame.replace` and :meth:`Series.replace` will raise a ``TypeError`` if ``to_replace`` is not an expected type. Previously the ``replace`` would fail silently (:issue:`18634`)
- Bug on inplace operation of a Series that was adding a column to the DataFrame from where it was originally dropped from (using inplace=True) (:issue:`30484`)
- Bug in :meth:`DataFrame.apply` where callback was called with :class:`Series` parameter even though ``raw=True`` requested. (:issue:`32423`)
- Bug in :meth:`DataFrame.pivot_table` losing timezone information when creating a :class:`MultiIndex` level from a column with timezone-aware dtype (:issue:`32558`)
- Bug in :meth:`concat` where when passing a non-dict mapping as ``objs`` would raise a ``TypeError`` (:issue:`32863`)
- :meth:`DataFrame.agg` now provides more descriptive ``SpecificationError`` message when attempting to aggregating non-existant column (:issue:`32755`)
- Bug in :meth:`DataFrame.unstack` when MultiIndexed columns and MultiIndexed rows were used (:issue:`32624`, :issue:`24729` and :issue:`28306`)
- Bug in :meth:`DataFrame.corrwith()`, :meth:`DataFrame.memory_usage()`, :meth:`DataFrame.dot()`,
  :meth:`DataFrame.idxmin()`, :meth:`DataFrame.idxmax()`, :meth:`DataFrame.duplicated()`, :meth:`DataFrame.isin()`,
  :meth:`DataFrame.count()`, :meth:`Series.explode()`, :meth:`Series.asof()` and :meth:`DataFrame.asof()` not
  returning subclassed types. (:issue:`31331`)
- Bug in :func:`concat` was not allowing for concatenation of ``DataFrame`` and ``Series`` with duplicate keys (:issue:`33654`)
- Bug in :func:`cut` raised an error when non-unique labels (:issue:`33141`)
- Ensure only named functions can be used in :func:`eval()` (:issue:`32460`)
- Bug in :func:`Dataframe.aggregate` and :func:`Series.aggregate` was causing recursive loop in some cases (:issue:`34224`)
- Fixed bug in :func:`melt` where melting MultiIndex columns with ``col_level`` > 0 would raise a ``KeyError`` on ``id_vars`` (:issue:`34129`)
- Bug in :meth:`Series.where` with an empty Series and empty ``cond`` having non-bool dtype (:issue:`34592`)
- Fixed regression where :meth:`DataFrame.apply` would raise ``ValueError`` for elements whth ``S`` dtype (:issue:`34529`)

Sparse
^^^^^^
- Creating a :class:`SparseArray` from timezone-aware dtype will issue a warning before dropping timezone information, instead of doing so silently (:issue:`32501`)
- Bug in :meth:`arrays.SparseArray.from_spmatrix` wrongly read scipy sparse matrix (:issue:`31991`)
- Bug in :meth:`Series.sum` with ``SparseArray`` raises ``TypeError`` (:issue:`25777`)
- Bug where :class:`DataFrame` containing :class:`SparseArray` filled with ``NaN`` when indexed by a list-like (:issue:`27781`, :issue:`29563`)
- The repr of :class:`SparseDtype` now includes the repr of its ``fill_value`` attribute. Previously it used ``fill_value``'s  string representation (:issue:`34352`)

ExtensionArray
^^^^^^^^^^^^^^

- Fixed bug where :meth:`Series.value_counts` would raise on empty input of ``Int64`` dtype (:issue:`33317`)
- Fixed bug where :meth:`StringArray.isna` would return ``False`` for NA values when ``pandas.options.mode.use_inf_as_na`` was set to ``True`` (:issue:`33655`)
- Fixed bug in :class:`Series` construction with EA dtype and index but no data or scalar data fails (:issue:`26469`)
- Fixed bug that caused :meth:`Series.__repr__()` to crash for extension types whose elements are multidimensional arrays (:issue:`33770`).
- Fixed bug where :meth:`Series.update` would raise a ``ValueError`` for ``ExtensionArray`` dtypes with missing values (:issue:`33980`)
- Fixed bug where :meth:`StringArray.memory_usage` was not implemented (:issue:`33963`)
- Fixed bug where :meth:`DataFrameGroupBy` would ignore the ``min_count`` argument for aggregations on nullable boolean dtypes (:issue:`34051`)
- Fixed bug that `DataFrame(columns=.., dtype='string')` would fail (:issue:`27953`, :issue:`33623`)

Other
^^^^^
- Appending a dictionary to a :class:`DataFrame` without passing ``ignore_index=True`` will raise ``TypeError: Can only append a dict if ignore_index=True``
  instead of ``TypeError: Can only append a Series if ignore_index=True or if the Series has a name`` (:issue:`30871`)
- Set operations on an object-dtype :class:`Index` now always return object-dtype results (:issue:`31401`)
- Bug in :meth:`AbstractHolidayCalendar.holidays` when no rules were defined (:issue:`31415`)
- Bug in :class:`DataFrame` when initiating a frame with lists and assign ``columns`` with nested list for ``MultiIndex`` (:issue:`32173`)
- Bug in :meth:`DataFrame.to_records` incorrectly losing timezone information in timezone-aware ``datetime64`` columns (:issue:`32535`)
- Fixed :func:`pandas.testing.assert_series_equal` to correctly raise if left object is a different subclass with ``check_series_type=True`` (:issue:`32670`).
- :meth:`IntegerArray.astype` now supports ``datetime64`` dtype (:issue:32538`)
- Getting a missing attribute in a query/eval string raises the correct ``AttributeError`` (:issue:`32408`)
- Fixed bug in :func:`pandas.testing.assert_series_equal` where dtypes were checked for ``Interval`` and ``ExtensionArray`` operands when ``check_dtype`` was ``False`` (:issue:`32747`)
- Bug in :meth:`Series.map` not raising on invalid ``na_action`` (:issue:`32815`)
- Bug in :meth:`DataFrame.__dir__` caused a segfault when using unicode surrogates in a column name (:issue:`25509`)
- Bug in :meth:`DataFrame.plot.scatter` caused an error when plotting variable marker sizes (:issue:`32904`)
- :class:`IntegerArray` now implements the ``sum`` operation (:issue:`33172`)
- Bug in :class:`Tick` comparisons raising ``TypeError`` when comparing against timedelta-like objects (:issue:`34088`)
- Bug in :class:`Tick` multiplication raising ``TypeError`` when multiplying by a float (:issue:`34486`)

.. ---------------------------------------------------------------------------

.. _whatsnew_110.contributors:

Contributors
~~~~~~~~~~~~<|MERGE_RESOLUTION|>--- conflicted
+++ resolved
@@ -297,11 +297,8 @@
   result in object dtype but preserve the integer dtype (:issue:`33607`, :issue:`34339`).
 - :meth:`~pandas.io.gbq.read_gbq` now allows to disable progress bar (:issue:`33360`).
 - :meth:`~pandas.io.gbq.read_gbq` now supports the ``max_results`` kwarg from ``pandas-gbq`` (:issue:`34639`).
-<<<<<<< HEAD
+- :meth:`DataFrame.to_html` and :meth:`DataFrame.to_string`'s ``col_space`` parameter now accepts a list of dict to change only some specific columns' width (:issue:`28917`).
 - :meth:`Series.plot` now supports asymmetric error bars. Previously, if :meth:`Series.plot` received a "2xN" array with error values for `yerr` and/or `xerr`, the left/lower values (first row) were mirrored, while the right/upper values (second row) were ignored. Now, the first row represents the left/lower error values and the second row the right/upper error values. (:issue:`9536`)
-=======
-- :meth:`DataFrame.to_html` and :meth:`DataFrame.to_string`'s ``col_space`` parameter now accepts a list of dict to change only some specific columns' width (:issue:`28917`).
->>>>>>> 8ba9c627
 
 .. ---------------------------------------------------------------------------
 
