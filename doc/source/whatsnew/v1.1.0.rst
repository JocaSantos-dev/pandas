--- conflicted
+++ resolved
@@ -815,13 +815,10 @@
 - Bug in :meth:`DataFrame.groupby` where a ``ValueError`` would be raised when grouping by a categorical column with read-only categories and ``sort=False`` (:issue:`33410`)
 - Bug in :meth:`GroupBy.first` and :meth:`GroupBy.last` where None is not preserved in object dtype (:issue:`32800`)
 - Bug in :meth:`Rolling.min` and :meth:`Rolling.max`: Growing memory usage after multiple calls when using a fixed window (:issue:`30726`)
-<<<<<<< HEAD
 - Bug in :meth:`Series.groupby` would raise ValueError when grouping by PeriodIndex level (:issue:`34010`)
-=======
 - Bug in :meth:`GroupBy.agg`, :meth:`GroupBy.transform`, and :meth:`GroupBy.resample` where subclasses are not preserved (:issue:`28330`)
 - Bug in :meth:`GroupBy.rolling.apply` ignores args and kwargs parameters (:issue:`33433`)
 
->>>>>>> 1722c053
 
 Reshaping
 ^^^^^^^^^
