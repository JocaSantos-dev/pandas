.. _whatsnew_133:

What's new in 1.3.3 (September ??, 2021)
----------------------------------------

These are the changes in pandas 1.3.3. See :ref:`release` for a full changelog
including other versions of pandas.

{{ header }}

.. ---------------------------------------------------------------------------

.. _whatsnew_133.regressions:

Fixed regressions
~~~~~~~~~~~~~~~~~
- Fixed regression in :class:`DataFrame` constructor failing to broadcast for defined :class:`Index` and len one list of :class:`Timestamp` (:issue:`42810`)
- Performance regression in :meth:`core.window.ewm.ExponentialMovingWindow.mean` (:issue:`42333`)
- Fixed regression in :meth:`.GroupBy.agg` incorrectly raising in some cases (:issue:`42390`)
- Fixed regression in :meth:`.GroupBy.apply` where ``nan`` values were dropped even with ``dropna=False`` (:issue:`43205`)
- Fixed regression in :meth:`.GroupBy.quantile` which was failing with ``pandas.NA`` (:issue:`42849`)
- Fixed regression in :meth:`merge` where ``on`` columns with ``ExtensionDtype`` or ``bool`` data types were cast to ``object`` in ``right`` and ``outer`` merge (:issue:`40073`)
- Fixed regression in :meth:`RangeIndex.where` and :meth:`RangeIndex.putmask` raising ``AssertionError`` when result did not represent a :class:`RangeIndex` (:issue:`43240`)
- Fixed regression in :meth:`read_parquet` where the ``fastparquet`` engine would not work properly with fastparquet 0.7.0 (:issue:`43075`)
- Fixed regression in :meth:`DataFrame.loc.__setitem__` raising ``ValueError`` when setting array as cell value (:issue:`43422`)
- Fixed regression in :func:`is_list_like` where objects with ``__iter__`` set to ``None`` would be identified as iterable (:issue:`43373`)
- Fixed regression in :meth:`.Resampler.aggregate` when used after column selection would raise if ``func`` is a list of aggregation functions (:issue:`42905`)
- Fixed regression in :meth:`DataFrame.corr` where Kendall correlation would produce incorrect results for columns with repeated values (:issue:`43401`)
<<<<<<< HEAD
- Fixed regression in :meth:`DataFrame.groupby` where aggregation on columns with object types dropped results on those columns (:issue:`42395`, :issue:`43108`)
=======
- Fixed regression in :meth:`Series.fillna` raising ``TypeError`` when filling ``float`` ``Series`` with list-like fill value having a dtype which couldn't cast lostlessly (like ``float32`` filled with ``float64``) (:issue:`43424`)
-
>>>>>>> 0e92697c

.. ---------------------------------------------------------------------------

.. _whatsnew_133.performance:

Performance improvements
~~~~~~~~~~~~~~~~~~~~~~~~
- Performance improvement for :meth:`DataFrame.__setitem__` when the key or value is not a :class:`DataFrame`, or key is not list-like (:issue:`43274`)
-
-

.. ---------------------------------------------------------------------------

.. _whatsnew_133.bug_fixes:

Bug fixes
~~~~~~~~~
- Bug in :meth:`.DataFrameGroupBy.agg` and :meth:`.DataFrameGroupBy.transform` with ``engine="numba"`` where ``index`` data was not being correctly passed into ``func`` (:issue:`43133`)
-

.. ---------------------------------------------------------------------------

.. _whatsnew_133.other:

Other
~~~~~
-
-

.. ---------------------------------------------------------------------------

.. _whatsnew_133.contributors:

Contributors
~~~~~~~~~~~~

.. contributors:: v1.3.2..v1.3.3|HEAD<|MERGE_RESOLUTION|>--- conflicted
+++ resolved
@@ -26,12 +26,9 @@
 - Fixed regression in :func:`is_list_like` where objects with ``__iter__`` set to ``None`` would be identified as iterable (:issue:`43373`)
 - Fixed regression in :meth:`.Resampler.aggregate` when used after column selection would raise if ``func`` is a list of aggregation functions (:issue:`42905`)
 - Fixed regression in :meth:`DataFrame.corr` where Kendall correlation would produce incorrect results for columns with repeated values (:issue:`43401`)
-<<<<<<< HEAD
 - Fixed regression in :meth:`DataFrame.groupby` where aggregation on columns with object types dropped results on those columns (:issue:`42395`, :issue:`43108`)
-=======
 - Fixed regression in :meth:`Series.fillna` raising ``TypeError`` when filling ``float`` ``Series`` with list-like fill value having a dtype which couldn't cast lostlessly (like ``float32`` filled with ``float64``) (:issue:`43424`)
 -
->>>>>>> 0e92697c
 
 .. ---------------------------------------------------------------------------
 
