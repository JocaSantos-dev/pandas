.. _whatsnew_135:

What's new in 1.3.5 (December 12, 2021)
---------------------------------------

These are the changes in pandas 1.3.5. See :ref:`release` for a full changelog
including other versions of pandas.

{{ header }}

.. ---------------------------------------------------------------------------

.. _whatsnew_135.regressions:

Fixed regressions
~~~~~~~~~~~~~~~~~
- Fixed regression in :meth:`Series.equals` when comparing floats with dtype object to None (:issue:`44190`)
- Fixed regression in :func:`merge_asof` raising error when array was supplied as join key (:issue:`42844`)
- Fixed regression when resampling :class:`DataFrame` with :class:`DateTimeIndex` with empty groups and ``uint8``, ``uint16`` or ``uint32`` columns incorrectly raising ``RuntimeError`` (:issue:`43329`)
- Fixed regression in creating a :class:`DataFrame` from a timezone-aware :class:`Timestamp` scalar near a Daylight Savings Time transition (:issue:`42505`)
- Fixed performance regression in :func:`read_csv` (:issue:`44106`)
- Fixed regression in :meth:`Series.duplicated` and :meth:`Series.drop_duplicates` when Series has :class:`Categorical` dtype with boolean categories (:issue:`44351`)
- Fixed regression in :meth:`.GroupBy.sum` with ``timedelta64[ns]`` dtype containing ``NaT`` failing to treat that value as NA (:issue:`42659`)
- Fixed regression in :meth:`.RollingGroupby.cov` and :meth:`.RollingGroupby.corr` when ``other`` had the same shape as each group would incorrectly return superfluous groups in the result (:issue:`42915`)

<<<<<<< HEAD
.. ---------------------------------------------------------------------------

.. _whatsnew_135.bug_fixes:

Bug fixes
~~~~~~~~~
-

.. ---------------------------------------------------------------------------

.. _whatsnew_135.other:

Other
~~~~~
-
-
=======
>>>>>>> 9a03f9c7

.. ---------------------------------------------------------------------------

.. _whatsnew_135.contributors:

Contributors
~~~~~~~~~~~~

.. contributors:: v1.3.4..v1.3.5|HEAD<|MERGE_RESOLUTION|>--- conflicted
+++ resolved
@@ -23,25 +23,6 @@
 - Fixed regression in :meth:`.GroupBy.sum` with ``timedelta64[ns]`` dtype containing ``NaT`` failing to treat that value as NA (:issue:`42659`)
 - Fixed regression in :meth:`.RollingGroupby.cov` and :meth:`.RollingGroupby.corr` when ``other`` had the same shape as each group would incorrectly return superfluous groups in the result (:issue:`42915`)
 
-<<<<<<< HEAD
-.. ---------------------------------------------------------------------------
-
-.. _whatsnew_135.bug_fixes:
-
-Bug fixes
-~~~~~~~~~
--
-
-.. ---------------------------------------------------------------------------
-
-.. _whatsnew_135.other:
-
-Other
-~~~~~
--
--
-=======
->>>>>>> 9a03f9c7
 
 .. ---------------------------------------------------------------------------
 
