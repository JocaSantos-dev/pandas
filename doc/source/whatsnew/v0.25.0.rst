.. _whatsnew_0250:

What's new in 0.25.0 (April XX, 2019)
-------------------------------------

.. warning::

   Starting with the 0.25.x series of releases, pandas only supports Python 3.5 and higher.
   See :ref:`install.dropping-27` for more details.

.. warning::

   `Panel` has been fully removed. For N-D labeled data structures, please
   use `xarray <https://xarray.pydata.org/en/stable/>`_

.. warning::

   :func:`read_pickle` and :func:`read_msgpack` are only guaranteed backwards compatible back to
   pandas version 0.20.3 (:issue:`27082`)

{{ header }}

These are the changes in pandas 0.25.0. See :ref:`release` for a full changelog
including other versions of pandas.


Enhancements
~~~~~~~~~~~~

.. _whatsnew_0250.enhancements.agg_relabel:

Groupby aggregation with relabeling
^^^^^^^^^^^^^^^^^^^^^^^^^^^^^^^^^^^

Pandas has added special groupby behavior, known as "named aggregation", for naming the
output columns when applying multiple aggregation functions to specific columns (:issue:`18366`, :issue:`26512`).

.. ipython:: python

   animals = pd.DataFrame({'kind': ['cat', 'dog', 'cat', 'dog'],
                           'height': [9.1, 6.0, 9.5, 34.0],
                           'weight': [7.9, 7.5, 9.9, 198.0]})
   animals
   animals.groupby("kind").agg(
       min_height=pd.NamedAgg(column='height', aggfunc='min'),
       max_height=pd.NamedAgg(column='height', aggfunc='max'),
       average_weight=pd.NamedAgg(column='weight', aggfunc=np.mean),
   )

Pass the desired columns names as the ``**kwargs`` to ``.agg``. The values of ``**kwargs``
should be tuples where the first element is the column selection, and the second element is the
aggregation function to apply. Pandas provides the ``pandas.NamedAgg`` namedtuple to make it clearer
what the arguments to the function are, but plain tuples are accepted as well.

.. ipython:: python

   animals.groupby("kind").agg(
       min_height=('height', 'min'),
       max_height=('height', 'max'),
       average_weight=('weight', np.mean),
   )

Named aggregation is the recommended replacement for the deprecated "dict-of-dicts"
approach to naming the output of column-specific aggregations (:ref:`whatsnew_0200.api_breaking.deprecate_group_agg_dict`).

A similar approach is now available for Series groupby objects as well. Because there's no need for
column selection, the values can just be the functions to apply

.. ipython:: python

   animals.groupby("kind").height.agg(
       min_height="min",
       max_height="max",
   )


This type of aggregation is the recommended alternative to the deprecated behavior when passing
a dict to a Series groupby aggregation (:ref:`whatsnew_0200.api_breaking.deprecate_group_agg_dict`).

See :ref:`groupby.aggregate.named` for more.

.. _whatsnew_0250.enhancements.multiple_lambdas:

Groupby Aggregation with multiple lambdas
^^^^^^^^^^^^^^^^^^^^^^^^^^^^^^^^^^^^^^^^^

You can now provide multiple lambda functions to a list-like aggregation in
:class:`pandas.core.groupby.GroupBy.agg` (:issue:`26430`).

.. ipython:: python

   animals.groupby('kind').height.agg([
       lambda x: x.iloc[0], lambda x: x.iloc[-1]
   ])

   animals.groupby('kind').agg([
       lambda x: x.iloc[0] - x.iloc[1],
       lambda x: x.iloc[0] + x.iloc[1]
   ])

Previously, these raised a ``SpecificationError``.

.. _whatsnew_0250.enhancements.multi_index_repr:

Better repr for MultiIndex
^^^^^^^^^^^^^^^^^^^^^^^^^^

Printing of :class:`MultiIndex` instances now shows tuples of each row and ensures
that the tuple items are vertically aligned, so it's now easier to understand
the structure of the ``MultiIndex``. (:issue:`13480`):

The repr now looks like this:

.. ipython:: python

   pd.MultiIndex.from_product([['a', 'abc'], range(500)])

Previously, outputting a :class:`MultiIndex` printed all the ``levels`` and
``codes`` of the ``MultiIndex``, which was visually unappealing and made
the output more difficult to navigate. For example (limiting the range to 5):

.. code-block:: ipython

   In [1]: pd.MultiIndex.from_product([['a', 'abc'], range(5)])
   Out[1]: MultiIndex(levels=[['a', 'abc'], [0, 1, 2, 3]],
      ...:            codes=[[0, 0, 0, 0, 1, 1, 1, 1], [0, 1, 2, 3, 0, 1, 2, 3]])

In the new repr, all values will be shown, if the number of rows is smaller
than :attr:`options.display.max_seq_items` (default: 100 items). Horizontally,
the output will truncate, if it's wider than :attr:`options.display.width`
(default: 80 characters).


.. _whatsnew_0250.enhancements.other:

Other enhancements
^^^^^^^^^^^^^^^^^^
- :func:`DataFrame.plot` keywords ``logy``, ``logx`` and ``loglog`` can now accept the value ``'sym'`` for symlog scaling. (:issue:`24867`)
- Added support for ISO week year format ('%G-%V-%u') when parsing datetimes using :meth:`to_datetime` (:issue:`16607`)
- Indexing of ``DataFrame`` and ``Series`` now accepts zerodim ``np.ndarray`` (:issue:`24919`)
- :meth:`Timestamp.replace` now supports the ``fold`` argument to disambiguate DST transition times (:issue:`25017`)
- :meth:`DataFrame.at_time` and :meth:`Series.at_time` now support :meth:`datetime.time` objects with timezones (:issue:`24043`)
- :meth:`DataFrame.pivot_table` now accepts an ``observed`` parameter which is passed to underlying calls to :meth:`DataFrame.groupby` to speed up grouping categorical data. (:issue:`24923`)
- ``Series.str`` has gained :meth:`Series.str.casefold` method to removes all case distinctions present in a string (:issue:`25405`)
- :meth:`DataFrame.set_index` now works for instances of ``abc.Iterator``, provided their output is of the same length as the calling frame (:issue:`22484`, :issue:`24984`)
- :meth:`DatetimeIndex.union` now supports the ``sort`` argument. The behavior of the sort parameter matches that of :meth:`Index.union` (:issue:`24994`)
- :meth:`RangeIndex.union` now supports the ``sort`` argument. If ``sort=False`` an unsorted ``Int64Index`` is always returned. ``sort=None`` is the default and returns a monotonically increasing ``RangeIndex`` if possible or a sorted ``Int64Index`` if not (:issue:`24471`)
- :meth:`TimedeltaIndex.intersection` now also supports the ``sort`` keyword (:issue:`24471`)
- :meth:`DataFrame.rename` now supports the ``errors`` argument to raise errors when attempting to rename nonexistent keys (:issue:`13473`)
- Added :ref:`api.frame.sparse` for working with a ``DataFrame`` whose values are sparse (:issue:`25681`)
- :class:`RangeIndex` has gained :attr:`~RangeIndex.start`, :attr:`~RangeIndex.stop`, and :attr:`~RangeIndex.step` attributes (:issue:`25710`)
- :class:`datetime.timezone` objects are now supported as arguments to timezone methods and constructors (:issue:`25065`)
- :meth:`DataFrame.query` and :meth:`DataFrame.eval` now supports quoting column names with backticks to refer to names with spaces (:issue:`6508`)
- :func:`merge_asof` now gives a more clear error message when merge keys are categoricals that are not equal (:issue:`26136`)
- :meth:`pandas.core.window.Rolling` supports exponential (or Poisson) window type (:issue:`21303`)
- Error message for missing required imports now includes the original import error's text (:issue:`23868`)
- :class:`DatetimeIndex` and :class:`TimedeltaIndex` now have a ``mean`` method (:issue:`24757`)
- :meth:`DataFrame.describe` now formats integer percentiles without decimal point (:issue:`26660`)
- Added support for reading SPSS .sav files using :func:`read_spss` (:issue:`26537`)
- Added new option ``plotting.backend`` to be able to select a plotting backend different than the existing ``matplotlib`` one. Use ``pandas.set_option('plotting.backend', '<backend-module>')`` where ``<backend-module`` is a library implementing the pandas plotting API (:issue:`14130`)
<<<<<<< HEAD
- :func:`read_excel` can now use ``openpyxl`` to read Excel files via the ``engine='openpyxl'`` argument. This will become the default in a future release (:issue:`11499`)
=======
- :class:`pandas.offsets.BusinessHour` supports multiple opening hours intervals (:issue:`15481`)
>>>>>>> 45ea2676

.. _whatsnew_0250.api_breaking:

Backwards incompatible API changes
~~~~~~~~~~~~~~~~~~~~~~~~~~~~~~~~~~

.. _whatsnew_0250.api_breaking.utc_offset_indexing:


Indexing with date strings with UTC offsets
^^^^^^^^^^^^^^^^^^^^^^^^^^^^^^^^^^^^^^^^^^^

Indexing a :class:`DataFrame` or :class:`Series` with a :class:`DatetimeIndex` with a
date string with a UTC offset would previously ignore the UTC offset. Now, the UTC offset
is respected in indexing. (:issue:`24076`, :issue:`16785`)

.. ipython:: python

    df = pd.DataFrame([0], index=pd.DatetimeIndex(['2019-01-01'], tz='US/Pacific'))
    df

*Previous behavior*:

.. code-block:: ipython

    In [3]: df['2019-01-01 00:00:00+04:00':'2019-01-01 01:00:00+04:00']
    Out[3]:
                               0
    2019-01-01 00:00:00-08:00  0

*New behavior*:

.. ipython:: python

    df['2019-01-01 12:00:00+04:00':'2019-01-01 13:00:00+04:00']


.. _whatsnew_0250.api_breaking.multi_indexing:


``MultiIndex`` constructed from levels and codes
^^^^^^^^^^^^^^^^^^^^^^^^^^^^^^^^^^^^^^^^^^^^^^^^

Constructing a :class:`MultiIndex` with ``NaN`` levels or codes value < -1 was allowed previously.
Now, construction with codes value < -1 is not allowed and ``NaN`` levels' corresponding codes
would be reassigned as -1. (:issue:`19387`)

*Previous behavior*:

.. code-block:: ipython

    In [1]: pd.MultiIndex(levels=[[np.nan, None, pd.NaT, 128, 2]],
       ...:               codes=[[0, -1, 1, 2, 3, 4]])
       ...:
    Out[1]: MultiIndex(levels=[[nan, None, NaT, 128, 2]],
                       codes=[[0, -1, 1, 2, 3, 4]])

    In [2]: pd.MultiIndex(levels=[[1, 2]], codes=[[0, -2]])
    Out[2]: MultiIndex(levels=[[1, 2]],
                       codes=[[0, -2]])

*New behavior*:

.. ipython:: python
    :okexcept:

    pd.MultiIndex(levels=[[np.nan, None, pd.NaT, 128, 2]],
                  codes=[[0, -1, 1, 2, 3, 4]])
    pd.MultiIndex(levels=[[1, 2]], codes=[[0, -2]])


.. _whatsnew_0250.api_breaking.groupby_apply_first_group_once:

``Groupby.apply`` on ``DataFrame`` evaluates first group only once
^^^^^^^^^^^^^^^^^^^^^^^^^^^^^^^^^^^^^^^^^^^^^^^^^^^^^^^^^^^^^^^^^^

The implementation of :meth:`DataFrameGroupBy.apply() <pandas.core.groupby.DataFrameGroupBy.apply>`
previously evaluated the supplied function consistently twice on the first group
to infer if it is safe to use a fast code path. Particularly for functions with
side effects, this was an undesired behavior and may have led to surprises. (:issue:`2936`, :issue:`2656`, :issue:`7739`, :issue:`10519`, :issue:`12155`, :issue:`20084`, :issue:`21417`)

Now every group is evaluated only a single time.

.. ipython:: python

    df = pd.DataFrame({"a": ["x", "y"], "b": [1, 2]})
    df

    def func(group):
        print(group.name)
        return group

*Previous behavior*:

.. code-block:: python

   In [3]: df.groupby('a').apply(func)
   x
   x
   y
   Out[3]:
      a  b
   0  x  1
   1  y  2

*New behavior*:

.. ipython:: python

    df.groupby("a").apply(func)


Concatenating sparse values
^^^^^^^^^^^^^^^^^^^^^^^^^^^

When passed DataFrames whose values are sparse, :func:`concat` will now return a
:class:`Series` or :class:`DataFrame` with sparse values, rather than a :class:`SparseDataFrame` (:issue:`25702`).

.. ipython:: python

   df = pd.DataFrame({"A": pd.SparseArray([0, 1])})

*Previous behavior*:

.. code-block:: ipython

   In [2]: type(pd.concat([df, df]))
   pandas.core.sparse.frame.SparseDataFrame

*New behavior*:

.. ipython:: python

   type(pd.concat([df, df]))


This now matches the existing behavior of :class:`concat` on ``Series`` with sparse values.
:func:`concat` will continue to return a ``SparseDataFrame`` when all the values
are instances of ``SparseDataFrame``.

This change also affects routines using :func:`concat` internally, like :func:`get_dummies`,
which now returns a :class:`DataFrame` in all cases (previously a ``SparseDataFrame`` was
returned if all the columns were dummy encoded, and a :class:`DataFrame` otherwise).

Providing any ``SparseSeries`` or ``SparseDataFrame`` to :func:`concat` will
cause a ``SparseSeries`` or ``SparseDataFrame`` to be returned, as before.

The ``.str``-accessor performs stricter type checks
^^^^^^^^^^^^^^^^^^^^^^^^^^^^^^^^^^^^^^^^^^^^^^^^^^^

Due to the lack of more fine-grained dtypes, :attr:`Series.str` so far only checked whether the data was
of ``object`` dtype. :attr:`Series.str` will now infer the dtype data *within* the Series; in particular,
``'bytes'``-only data will raise an exception (except for :meth:`Series.str.decode`, :meth:`Series.str.get`,
:meth:`Series.str.len`, :meth:`Series.str.slice`), see :issue:`23163`, :issue:`23011`, :issue:`23551`.

*Previous behavior*:

.. code-block:: python

    In [1]: s = pd.Series(np.array(['a', 'ba', 'cba'], 'S'), dtype=object)

    In [2]: s
    Out[2]:
    0      b'a'
    1     b'ba'
    2    b'cba'
    dtype: object

    In [3]: s.str.startswith(b'a')
    Out[3]:
    0     True
    1    False
    2    False
    dtype: bool

*New behavior*:

.. ipython:: python
    :okexcept:

    s = pd.Series(np.array(['a', 'ba', 'cba'], 'S'), dtype=object)
    s
    s.str.startswith(b'a')

.. _whatsnew_0250.api_breaking.groupby_categorical:

Categorical dtypes are preserved during groupby
~~~~~~~~~~~~~~~~~~~~~~~~~~~~~~~~~~~~~~~~~~~~~~~

Previously, columns that were categorical, but not the groupby key(s) would be converted to ``object`` dtype during groupby operations. Pandas now will preserve these dtypes. (:issue:`18502`)

.. ipython:: python

   df = pd.DataFrame(
       {'payload': [-1, -2, -1, -2],
        'col': pd.Categorical(["foo", "bar", "bar", "qux"], ordered=True)})
   df
   df.dtypes

*Previous Behavior*:

.. code-block:: python

   In [5]: df.groupby('payload').first().col.dtype
   Out[5]: dtype('O')

*New Behavior*:

.. ipython:: python

   df.groupby('payload').first().col.dtype


.. _whatsnew_0250.api_breaking.incompatible_index_unions:

Incompatible Index type unions
^^^^^^^^^^^^^^^^^^^^^^^^^^^^^^

When performing :func:`Index.union` operations between objects of incompatible dtypes,
the result will be a base :class:`Index` of dtype ``object``. This behavior holds true for
unions between :class:`Index` objects that previously would have been prohibited. The dtype
of empty :class:`Index` objects will now be evaluated before performing union operations
rather than simply returning the other :class:`Index` object. :func:`Index.union` can now be
considered commutative, such that ``A.union(B) == B.union(A)`` (:issue:`23525`).

*Previous behavior*:

.. code-block:: python

    In [1]: pd.period_range('19910905', periods=2).union(pd.Int64Index([1, 2, 3]))
    ...
    ValueError: can only call with other PeriodIndex-ed objects

    In [2]: pd.Index([], dtype=object).union(pd.Index([1, 2, 3]))
    Out[2]: Int64Index([1, 2, 3], dtype='int64')

*New behavior*:

.. ipython:: python

    pd.period_range('19910905', periods=2).union(pd.Int64Index([1, 2, 3]))
    pd.Index([], dtype=object).union(pd.Index([1, 2, 3]))

Note that integer- and floating-dtype indexes are considered "compatible". The integer
values are coerced to floating point, which may result in loss of precision. See
:ref:`indexing.set_ops` for more.


``DataFrame`` groupby ffill/bfill no longer return group labels
^^^^^^^^^^^^^^^^^^^^^^^^^^^^^^^^^^^^^^^^^^^^^^^^^^^^^^^^^^^^^^^

The methods ``ffill``, ``bfill``, ``pad`` and ``backfill`` of
:class:`DataFrameGroupBy <pandas.core.groupby.DataFrameGroupBy>`
previously included the group labels in the return value, which was
inconsistent with other groupby transforms. Now only the filled values
are returned. (:issue:`21521`)

.. ipython:: python

    df = pd.DataFrame({"a": ["x", "y"], "b": [1, 2]})
    df

*Previous behavior*:

.. code-block:: python

   In [3]: df.groupby("a").ffill()
   Out[3]:
      a  b
   0  x  1
   1  y  2

*New behavior*:

.. ipython:: python

    df.groupby("a").ffill()

``DataFrame`` describe on an empty categorical / object column will return top and freq
^^^^^^^^^^^^^^^^^^^^^^^^^^^^^^^^^^^^^^^^^^^^^^^^^^^^^^^^^^^^^^^^^^^^^^^^^^^^^^^^^^^^^^^

When calling :meth:`DataFrame.describe` with an empty categorical / object
column, the 'top' and 'freq' columns were previously omitted, which was inconsistent with
the output for non-empty columns. Now the 'top' and 'freq' columns will always be included,
with :attr:`numpy.nan` in the case of an empty :class:`DataFrame` (:issue:`26397`)

.. ipython:: python

   df = pd.DataFrame({"empty_col": pd.Categorical([])})
   df

*Previous behavior*:

.. code-block:: python

   In [3]: df.describe()
   Out[3]:
           empty_col
   count           0
   unique          0

*New behavior*:

.. ipython:: python

    df.describe()

``__str__`` methods now call ``__repr__`` rather than vice versa
^^^^^^^^^^^^^^^^^^^^^^^^^^^^^^^^^^^^^^^^^^^^^^^^^^^^^^^^^^^^^^^^

Pandas has until now mostly defined string representations in a Pandas objects's
``__str__``/``__unicode__``/``__bytes__`` methods, and called ``__str__`` from the ``__repr__``
method, if a specific ``__repr__`` method is not found. This is not needed for Python3.
In Pandas 0.25, the string representations of Pandas objects are now generally
defined in ``__repr__``, and calls to ``__str__`` in general now pass the call on to
the ``__repr__``, if a specific ``__str__`` method doesn't exist, as is standard for Python.
This change is backward compatible for direct usage of Pandas, but if you subclass
Pandas objects *and* give your subclasses specific ``__str__``/``__repr__`` methods,
you may have to adjust your ``__str__``/``__repr__`` methods (:issue:`26495`).

.. _whatsnew_0250.api_breaking.deps:

Increased minimum versions for dependencies
^^^^^^^^^^^^^^^^^^^^^^^^^^^^^^^^^^^^^^^^^^^

Due to dropping support for Python 2.7, a number of optional dependencies have updated minimum versions (:issue:`25725`, :issue:`24942`, :issue:`25752`).
Independently, some minimum supported versions of dependencies were updated (:issue:`23519`, :issue:`25554`).
If installed, we now require:

+-----------------+-----------------+----------+
| Package         | Minimum Version | Required |
+=================+=================+==========+
| numpy           | 1.13.3          |    X     |
+-----------------+-----------------+----------+
| pytz            | 2015.4          |    X     |
+-----------------+-----------------+----------+
| python-dateutil | 2.6.1           |    X     |
+-----------------+-----------------+----------+
| bottleneck      | 1.2.1           |          |
+-----------------+-----------------+----------+
| numexpr         | 2.6.2           |          |
+-----------------+-----------------+----------+
| pytest (dev)    | 4.0.2           |          |
+-----------------+-----------------+----------+

For `optional libraries <https://dev.pandas.io/install.html#dependencies>`_ the general recommendation is to use the latest version.
The following table lists the lowest version per library that is currently being tested throughout the development of pandas.
Optional libraries below the lowest tested version may still work, but are not considered supported.

+-----------------+-----------------+
| Package         | Minimum Version |
+=================+=================+
| beautifulsoup4  | 4.6.0           |
+-----------------+-----------------+
| fastparquet     | 0.2.1           |
+-----------------+-----------------+
| gcsfs           | 0.2.2           |
+-----------------+-----------------+
| lxml            | 3.8.0           |
+-----------------+-----------------+
| matplotlib      | 2.2.2           |
+-----------------+-----------------+
| openpyxl        | 2.4.8           |
+-----------------+-----------------+
| pyarrow         | 0.9.0           |
+-----------------+-----------------+
| pymysql         | 0.7.1           |
+-----------------+-----------------+
| pytables        | 3.4.2           |
+-----------------+-----------------+
| scipy           | 0.19.0          |
+-----------------+-----------------+
| sqlalchemy      | 1.1.4           |
+-----------------+-----------------+
| xarray          | 0.8.2           |
+-----------------+-----------------+
| xlrd            | 1.1.0           |
+-----------------+-----------------+
| xlsxwriter      | 0.9.8           |
+-----------------+-----------------+
| xlwt            | 1.2.0           |
+-----------------+-----------------+

See :ref:`install.dependencies` and :ref:`install.optional_dependencies` for more.

.. _whatsnew_0250.api.other:

Other API changes
^^^^^^^^^^^^^^^^^

- :class:`DatetimeTZDtype` will now standardize pytz timezones to a common timezone instance (:issue:`24713`)
- :class:`Timestamp` and :class:`Timedelta` scalars now implement the :meth:`to_numpy` method as aliases to :meth:`Timestamp.to_datetime64` and :meth:`Timedelta.to_timedelta64`, respectively. (:issue:`24653`)
- :meth:`Timestamp.strptime` will now rise a ``NotImplementedError`` (:issue:`25016`)
- Comparing :class:`Timestamp` with unsupported objects now returns :py:obj:`NotImplemented` instead of raising ``TypeError``. This implies that unsupported rich comparisons are delegated to the other object, and are now consistent with Python 3 behavior for ``datetime`` objects (:issue:`24011`)
- Bug in :meth:`DatetimeIndex.snap` which didn't preserving the ``name`` of the input :class:`Index` (:issue:`25575`)
- The ``arg`` argument in :meth:`pandas.core.groupby.DataFrameGroupBy.agg` has been renamed to ``func`` (:issue:`26089`)
- The ``arg`` argument in :meth:`pandas.core.window._Window.aggregate` has been renamed to ``func`` (:issue:`26372`)
- Most Pandas classes had a ``__bytes__`` method, which was used for getting a python2-style bytestring representation of the object. This method has been removed as a part of dropping Python2 (:issue:`26447`)
- The ``.str``-accessor has been disabled for 1-level :class:`MultiIndex`, use :meth:`MultiIndex.to_flat_index` if necessary (:issue:`23679`)
- Removed support of gtk package for clipboards (:issue:`26563`)
- Using an unsupported version of Beautiful Soup 4 will now raise an ``ImportError`` instead of a ``ValueError`` (:issue:`27063`)

.. _whatsnew_0250.deprecations:

Deprecations
~~~~~~~~~~~~

Sparse subclasses
^^^^^^^^^^^^^^^^^

The ``SparseSeries`` and ``SparseDataFrame`` subclasses are deprecated. Their functionality is better-provided
by a ``Series`` or ``DataFrame`` with sparse values.

**Previous way**

.. ipython:: python
   :okwarning:

   df = pd.SparseDataFrame({"A": [0, 0, 1, 2]})
   df.dtypes

**New way**

.. ipython:: python

   df = pd.DataFrame({"A": pd.SparseArray([0, 0, 1, 2])})
   df.dtypes

The memory usage of the two approaches is identical. See :ref:`sparse.migration` for more (:issue:`19239`).

Other deprecations
^^^^^^^^^^^^^^^^^^

- The deprecated ``.ix[]`` indexer now raises a more visible ``FutureWarning`` instead of ``DeprecationWarning`` (:issue:`26438`).
- Deprecated the ``units=M`` (months) and ``units=Y`` (year) parameters for ``units`` of :func:`pandas.to_timedelta`, :func:`pandas.Timedelta` and :func:`pandas.TimedeltaIndex` (:issue:`16344`)
- The :attr:`SparseArray.values` attribute is deprecated. You can use ``np.asarray(...)`` or
  the :meth:`SparseArray.to_dense` method instead (:issue:`26421`).
- The functions :func:`pandas.to_datetime` and :func:`pandas.to_timedelta` have deprecated the ``box`` keyword. Instead, use :meth:`to_numpy` or :meth:`Timestamp.to_datetime64` or :meth:`Timedelta.to_timedelta64`. (:issue:`24416`)
- The :meth:`DataFrame.compound` and :meth:`Series.compound` methods are deprecated and will be removed in a future version (:issue:`26405`).
- The internal attributes ``_start``, ``_stop`` and ``_step`` attributes of :class:`RangeIndex` have been deprecated.
  Use the public attributes :attr:`~RangeIndex.start`, :attr:`~RangeIndex.stop` and :attr:`~RangeIndex.step` instead (:issue:`26581`).
- The :meth:`Series.ftype`, :meth:`Series.ftypes` and :meth:`DataFrame.ftypes` methods are deprecated and will be removed in a future version.
  Instead, use :meth:`Series.dtype` and :meth:`DataFrame.dtypes` (:issue:`26705`).
- :meth:`Timedelta.resolution` is deprecated and replaced with :meth:`Timedelta.resolution_string`.  In a future version, :meth:`Timedelta.resolution` will be changed to behave like the standard library :attr:`timedelta.resolution` (:issue:`21344`)

.. _whatsnew_0250.prior_deprecations:

Removal of prior version deprecations/changes
~~~~~~~~~~~~~~~~~~~~~~~~~~~~~~~~~~~~~~~~~~~~~
- Removed ``Panel`` (:issue:`25047`, :issue:`25191`, :issue:`25231`)
- Removed the previously deprecated ``sheetname`` keyword in :func:`read_excel` (:issue:`16442`, :issue:`20938`)
- Removed the previously deprecated ``TimeGrouper`` (:issue:`16942`)
- Removed the previously deprecated ``parse_cols`` keyword in :func:`read_excel` (:issue:`16488`)
- Removed the previously deprecated ``pd.options.html.border`` (:issue:`16970`)
- Removed the previously deprecated ``convert_objects`` (:issue:`11221`)
- Removed the previously deprecated ``select`` method of ``DataFrame`` and ``Series`` (:issue:`17633`)

.. _whatsnew_0250.performance:

Performance improvements
~~~~~~~~~~~~~~~~~~~~~~~~

- Significant speedup in :class:`SparseArray` initialization that benefits most operations, fixing performance regression introduced in v0.20.0 (:issue:`24985`)
- :meth:`DataFrame.to_stata()` is now faster when outputting data with any string or non-native endian columns (:issue:`25045`)
- Improved performance of :meth:`Series.searchsorted`. The speedup is especially large when the dtype is
  int8/int16/int32 and the searched key is within the integer bounds for the dtype (:issue:`22034`)
- Improved performance of :meth:`pandas.core.groupby.GroupBy.quantile` (:issue:`20405`)
- Improved performance of slicing and other selected operation on a :class:`RangeIndex` (:issue:`26565`, :issue:`26617`, :issue:`26722`)
- Improved performance of :meth:`read_csv` by faster tokenizing and faster parsing of small float numbers (:issue:`25784`)
- Improved performance of :meth:`read_csv` by faster parsing of N/A and boolean values (:issue:`25804`)
- Improved performance of :attr:`IntervalIndex.is_monotonic`, :attr:`IntervalIndex.is_monotonic_increasing` and :attr:`IntervalIndex.is_monotonic_decreasing` by removing conversion to :class:`MultiIndex` (:issue:`24813`)
- Improved performance of :meth:`DataFrame.to_csv` when writing datetime dtypes (:issue:`25708`)
- Improved performance of :meth:`read_csv` by much faster parsing of ``MM/YYYY`` and ``DD/MM/YYYY`` datetime formats (:issue:`25922`)
- Improved performance of nanops for dtypes that cannot store NaNs. Speedup is particularly prominent for :meth:`Series.all` and :meth:`Series.any` (:issue:`25070`)
- Improved performance of :meth:`Series.map` for dictionary mappers on categorical series by mapping the categories instead of mapping all values (:issue:`23785`)
- Improved performance of :meth:`IntervalIndex.intersection` (:issue:`24813`)
- Improved performance of :meth:`read_csv` by faster concatenating date columns without extra conversion to string for integer/float zero and float ``NaN``; by faster checking the string for the possibility of being a date (:issue:`25754`)
- Improved performance of :attr:`IntervalIndex.is_unique` by removing conversion to ``MultiIndex`` (:issue:`24813`)
- Restored performance of :meth:`DatetimeIndex.__iter__` by re-enabling specialized code path (:issue:`26702`)
- Improved performance when building :class:`MultiIndex` with at least one :class:`CategoricalIndex` level (:issue:`22044`)
- Improved performance by removing the need for a garbage collect when checking for ``SettingWithCopyWarning`` (:issue:`27031`)

.. _whatsnew_0250.bug_fixes:

Bug fixes
~~~~~~~~~


Categorical
^^^^^^^^^^^

- Bug in :func:`DataFrame.at` and :func:`Series.at` that would raise exception if the index was a :class:`CategoricalIndex` (:issue:`20629`)
- Fixed bug in comparison of ordered :class:`Categorical` that contained missing values with a scalar which sometimes incorrectly resulted in ``True`` (:issue:`26504`)
-

Datetimelike
^^^^^^^^^^^^

- Bug in :func:`to_datetime` which would raise an (incorrect) ``ValueError`` when called with a date far into the future and the ``format`` argument specified instead of raising ``OutOfBoundsDatetime`` (:issue:`23830`)
- Bug in :func:`to_datetime` which would raise ``InvalidIndexError: Reindexing only valid with uniquely valued Index objects`` when called with ``cache=True``, with ``arg`` including at least two different elements from the set ``{None, numpy.nan, pandas.NaT}`` (:issue:`22305`)
- Bug in :class:`DataFrame` and :class:`Series` where timezone aware data with ``dtype='datetime64[ns]`` was not cast to naive (:issue:`25843`)
- Improved :class:`Timestamp` type checking in various datetime functions to prevent exceptions when using a subclassed ``datetime`` (:issue:`25851`)
- Bug in :class:`Series` and :class:`DataFrame` repr where ``np.datetime64('NaT')`` and ``np.timedelta64('NaT')`` with ``dtype=object`` would be represented as ``NaN`` (:issue:`25445`)
- Bug in :func:`to_datetime` which does not replace the invalid argument with ``NaT`` when error is set to coerce (:issue:`26122`)
- Bug in adding :class:`DateOffset` with nonzero month to :class:`DatetimeIndex` would raise ``ValueError`` (:issue:`26258`)
- Bug in :func:`to_datetime` which raises unhandled ``OverflowError`` when called with mix of invalid dates and ``NaN`` values with ``format='%Y%m%d'`` and ``error='coerce'`` (:issue:`25512`)
- Bug in :meth:`isin` for datetimelike indexes; :class:`DatetimeIndex`, :class:`TimedeltaIndex` and :class:`PeriodIndex` where the ``levels`` parameter was ignored. (:issue:`26675`)
- Bug in :func:`to_datetime` which raises ``TypeError`` for ``format='%Y%m%d'`` when called for invalid integer dates with length >= 6 digits with ``errors='ignore'``
- Bug when comparing a :class:`PeriodIndex` against a zero-dimensional numpy array (:issue:`26689`)
- Bug in constructing a ``Series`` or ``DataFrame`` from a numpy ``datetime64`` array with a non-ns unit and out-of-bound timestamps generating rubbish data, which will now correctly raise an ``OutOfBoundsDatetime`` error (:issue:`26206`).
- Bug in :func:`date_range` with unnecessary ``OverflowError`` being raised for very large or very small dates (:issue:`26651`)
- Bug where adding :class:`Timestamp` to a ``np.timedelta64`` object would raise instead of returning a :class:`Timestamp` (:issue:`24775`)
- Bug where comparing a zero-dimensional numpy array containing a ``np.datetime64`` object to a :class:`Timestamp` would incorrect raise ``TypeError`` (:issue:`26916`)

Timedelta
^^^^^^^^^

- Bug in :func:`TimedeltaIndex.intersection` where for non-monotonic indices in some cases an empty ``Index`` was returned when in fact an intersection existed (:issue:`25913`)
- Bug with comparisons between :class:`Timedelta` and ``NaT`` raising ``TypeError`` (:issue:`26039`)
- Bug when adding or subtracting a :class:`BusinessHour` to a :class:`Timestamp` with the resulting time landing in a following or prior day respectively (:issue:`26381`)
- Bug when comparing a :class:`TimedeltaIndex` against a zero-dimensional numpy array (:issue:`26689`)

Timezones
^^^^^^^^^

- Bug in :func:`DatetimeIndex.to_frame` where timezone aware data would be converted to timezone naive data (:issue:`25809`)
- Bug in :func:`to_datetime` with ``utc=True`` and datetime strings that would apply previously parsed UTC offsets to subsequent arguments (:issue:`24992`)
- Bug in :func:`Timestamp.tz_localize` and :func:`Timestamp.tz_convert` does not propagate ``freq`` (:issue:`25241`)
- Bug in :func:`Series.at` where setting :class:`Timestamp` with timezone raises ``TypeError`` (:issue:`25506`)
- Bug in :func:`DataFrame.update` when updating with timezone aware data would return timezone naive data (:issue:`25807`)
- Bug in :func:`to_datetime` where an uninformative ``RuntimeError`` was raised when passing a naive :class:`Timestamp` with datetime strings with mixed UTC offsets (:issue:`25978`)
- Bug in :func:`to_datetime` with ``unit='ns'`` would drop timezone information from the parsed argument (:issue:`26168`)
- Bug in :func:`DataFrame.join` where joining a timezone aware index with a timezone aware column would result in a column of ``NaN`` (:issue:`26335`)
- Bug in :func:`date_range` where ambiguous or nonexistent start or end times were not handled by the ``ambiguous`` or ``nonexistent`` keywords respectively (:issue:`27088`)

Numeric
^^^^^^^

- Bug in :meth:`to_numeric` in which large negative numbers were being improperly handled (:issue:`24910`)
- Bug in :meth:`to_numeric` in which numbers were being coerced to float, even though ``errors`` was not ``coerce`` (:issue:`24910`)
- Bug in :meth:`to_numeric` in which invalid values for ``errors`` were being allowed (:issue:`26466`)
- Bug in :class:`format` in which floating point complex numbers were not being formatted to proper display precision and trimming (:issue:`25514`)
- Bug in error messages in :meth:`DataFrame.corr` and :meth:`Series.corr`. Added the possibility of using a callable. (:issue:`25729`)
- Bug in :meth:`Series.divmod` and :meth:`Series.rdivmod` which would raise an (incorrect) ``ValueError`` rather than return a pair of :class:`Series` objects as result (:issue:`25557`)
- Raises a helpful exception when a non-numeric index is sent to :meth:`interpolate` with methods which require numeric index. (:issue:`21662`)
- Bug in :meth:`~pandas.eval` when comparing floats with scalar operators, for example: ``x < -0.1`` (:issue:`25928`)
- Fixed bug where casting all-boolean array to integer extension array failed (:issue:`25211`)
-
-

Conversion
^^^^^^^^^^

- Bug in :func:`DataFrame.astype()` when passing a dict of columns and types the ``errors`` parameter was ignored. (:issue:`25905`)
-
-

Strings
^^^^^^^

- Bug in the ``__name__`` attribute of several methods of :class:`Series.str`, which were set incorrectly (:issue:`23551`)
- Improved error message when passing :class:`Series` of wrong dtype to :meth:`Series.str.cat` (:issue:`22722`)
-


Interval
^^^^^^^^

- Construction of :class:`Interval` is restricted to numeric, :class:`Timestamp` and :class:`Timedelta` endpoints (:issue:`23013`)
- Fixed bug in :class:`Series`/:class:`DataFrame` not displaying ``NaN`` in :class:`IntervalIndex` with missing values (:issue:`25984`)
-

Indexing
^^^^^^^^

- Improved exception message when calling :meth:`DataFrame.iloc` with a list of non-numeric objects (:issue:`25753`).
- Improved exception message when calling ``.iloc`` or ``.loc`` with a boolean indexer with different length (:issue:`26658`).
- Bug in ``.iloc`` and ``.loc`` with a boolean indexer not raising an ``IndexError`` when too few items are passed (:issue:`26658`).
- Bug in :meth:`DataFrame.loc` and :meth:`Series.loc` where ``KeyError`` was not raised for a ``MultiIndex`` when the key was less than or equal to the number of levels in the :class:`MultiIndex` (:issue:`14885`).
- Bug in which :meth:`DataFrame.append` produced an erroneous warning indicating that a ``KeyError`` will be thrown in the future when the data to be appended contains new columns (:issue:`22252`).
- Bug in which :meth:`DataFrame.to_csv` caused a segfault for a reindexed data frame, when the indices were single-level :class:`MultiIndex` (:issue:`26303`).
- Fixed bug where assigning a :class:`arrays.PandasArray` to a :class:`pandas.core.frame.DataFrame` would raise error (:issue:`26390`)
- Allow keyword arguments for callable local reference used in the :meth:`DataFrame.query` string (:issue:`26426`)


Missing
^^^^^^^

- Fixed misleading exception message in :meth:`Series.interpolate` if argument ``order`` is required, but omitted (:issue:`10633`, :issue:`24014`).
- Fixed class type displayed in exception message in :meth:`DataFrame.dropna` if invalid ``axis`` parameter passed (:issue:`25555`)
- A ``ValueError`` will now be thrown by :meth:`DataFrame.fillna` when ``limit`` is not a positive integer (:issue:`27042`)
-

MultiIndex
^^^^^^^^^^

- Bug in which incorrect exception raised by :class:`Timedelta` when testing the membership of :class:`MultiIndex` (:issue:`24570`)
-

I/O
^^^

- Bug in :func:`DataFrame.to_html()` where values were truncated using display options instead of outputting the full content (:issue:`17004`)
- Fixed bug in missing text when using :meth:`to_clipboard` if copying utf-16 characters in Python 3 on Windows (:issue:`25040`)
- Bug in :func:`read_json` for ``orient='table'`` when it tries to infer dtypes by default, which is not applicable as dtypes are already defined in the JSON schema (:issue:`21345`)
- Bug in :func:`read_json` for ``orient='table'`` and float index, as it infers index dtype by default, which is not applicable because index dtype is already defined in the JSON schema (:issue:`25433`)
- Bug in :func:`read_json` for ``orient='table'`` and string of float column names, as it makes a column name type conversion to :class:`Timestamp`, which is not applicable because column names are already defined in the JSON schema (:issue:`25435`)
- Bug in :func:`json_normalize` for ``errors='ignore'`` where missing values in the input data, were filled in resulting ``DataFrame`` with the string ``"nan"`` instead of ``numpy.nan`` (:issue:`25468`)
- :meth:`DataFrame.to_html` now raises ``TypeError`` when using an invalid type for the ``classes`` parameter instead of ``AssertionError`` (:issue:`25608`)
- Bug in :meth:`DataFrame.to_string` and :meth:`DataFrame.to_latex` that would lead to incorrect output when the ``header`` keyword is used (:issue:`16718`)
- Bug in :func:`read_csv` not properly interpreting the UTF8 encoded filenames on Windows on Python 3.6+ (:issue:`15086`)
- Improved performance in :meth:`pandas.read_stata` and :class:`pandas.io.stata.StataReader` when converting columns that have missing values (:issue:`25772`)
- Bug in :meth:`DataFrame.to_html` where header numbers would ignore display options when rounding (:issue:`17280`)
- Bug in :func:`read_hdf` where reading a table from an HDF5 file written directly with PyTables fails with a ``ValueError`` when using a sub-selection via the ``start`` or ``stop`` arguments (:issue:`11188`)
- Bug in :func:`read_hdf` not properly closing store after a ``KeyError`` is raised (:issue:`25766`)
- Bug in ``read_csv`` which would not raise ``ValueError`` if a column index in ``usecols`` was out of bounds (:issue:`25623`)
- Improved the explanation for the failure when value labels are repeated in Stata dta files and suggested work-arounds (:issue:`25772`)
- Improved :meth:`pandas.read_stata` and :class:`pandas.io.stata.StataReader` to read incorrectly formatted 118 format files saved by Stata (:issue:`25960`)
- Improved the ``col_space`` parameter in :meth:`DataFrame.to_html` to accept a string so CSS length values can be set correctly (:issue:`25941`)
- Fixed bug in loading objects from S3 that contain ``#`` characters in the URL (:issue:`25945`)
- Adds ``use_bqstorage_api`` parameter to :func:`read_gbq` to speed up downloads of large data frames. This feature requires version 0.10.0 of the ``pandas-gbq`` library as well as the ``google-cloud-bigquery-storage`` and ``fastavro`` libraries. (:issue:`26104`)
- Fixed memory leak in :meth:`DataFrame.to_json` when dealing with numeric data (:issue:`24889`)
- Bug in :func:`read_json` where date strings with ``Z`` were not converted to a UTC timezone (:issue:`26168`)
- Added ``cache_dates=True`` parameter to :meth:`read_csv`, which allows to cache unique dates when they are parsed (:issue:`25990`)
- :meth:`DataFrame.to_excel` now raises a ``ValueError`` when the caller's dimensions exceed the limitations of Excel (:issue:`26051`)
- Fixed bug in :func:`pandas.read_csv` where a BOM would result in incorrect parsing using engine='python' (:issue:`26545`)
- :func:`read_excel` now raises a ``ValueError`` when input is of type :class:`pandas.io.excel.ExcelFile` and ``engine`` param is passed since :class:`pandas.io.excel.ExcelFile` has an engine defined (:issue:`26566`)
- Bug while selecting from :class:`HDFStore` with ``where=''`` specified (:issue:`26610`).
- Fixed bug in :func:`DataFrame.to_excel()` where custom objects (i.e. `PeriodIndex`) inside merged cells were not being converted into types safe for the Excel writer (:issue:`27006`)

Plotting
^^^^^^^^

- Fixed bug where :class:`api.extensions.ExtensionArray` could not be used in matplotlib plotting (:issue:`25587`)
- Bug in an error message in :meth:`DataFrame.plot`. Improved the error message if non-numerics are passed to :meth:`DataFrame.plot` (:issue:`25481`)
- Bug in incorrect ticklabel positions when plotting an index that are non-numeric / non-datetime (:issue:`7612`, :issue:`15912`, :issue:`22334`)
- Fixed bug causing plots of :class:`PeriodIndex` timeseries to fail if the frequency is a multiple of the frequency rule code (:issue:`14763`)
-
-
-

Groupby/resample/rolling
^^^^^^^^^^^^^^^^^^^^^^^^

- Bug in :meth:`pandas.core.resample.Resampler.agg` with a timezone aware index where ``OverflowError`` would raise when passing a list of functions (:issue:`22660`)
- Bug in :meth:`pandas.core.groupby.DataFrameGroupBy.nunique` in which the names of column levels were lost (:issue:`23222`)
- Bug in :func:`pandas.core.groupby.GroupBy.agg` when applying an aggregation function to timezone aware data (:issue:`23683`)
- Bug in :func:`pandas.core.groupby.GroupBy.first` and :func:`pandas.core.groupby.GroupBy.last` where timezone information would be dropped (:issue:`21603`)
- Bug in :func:`pandas.core.groupby.GroupBy.size` when grouping only NA values (:issue:`23050`)
- Bug in :func:`Series.groupby` where ``observed`` kwarg was previously ignored (:issue:`24880`)
- Bug in :func:`Series.groupby` where using ``groupby`` with a :class:`MultiIndex` Series with a list of labels equal to the length of the series caused incorrect grouping (:issue:`25704`)
- Ensured that ordering of outputs in ``groupby`` aggregation functions is consistent across all versions of Python (:issue:`25692`)
- Ensured that result group order is correct when grouping on an ordered ``Categorical`` and specifying ``observed=True`` (:issue:`25871`, :issue:`25167`)
- Bug in :meth:`pandas.core.window.Rolling.min` and :meth:`pandas.core.window.Rolling.max` that caused a memory leak (:issue:`25893`)
- Bug in :meth:`pandas.core.window.Rolling.count` and ``pandas.core.window.Expanding.count`` was previously ignoring the ``axis`` keyword (:issue:`13503`)
- Bug in :meth:`pandas.core.groupby.GroupBy.idxmax` and :meth:`pandas.core.groupby.GroupBy.idxmin` with datetime column would return incorrect dtype (:issue:`25444`, :issue:`15306`)
- Bug in :meth:`pandas.core.groupby.GroupBy.cumsum`, :meth:`pandas.core.groupby.GroupBy.cumprod`, :meth:`pandas.core.groupby.GroupBy.cummin` and :meth:`pandas.core.groupby.GroupBy.cummax` with categorical column having absent categories, would return incorrect result or segfault (:issue:`16771`)
- Bug in :meth:`pandas.core.groupby.GroupBy.nth` where NA values in the grouping would return incorrect results (:issue:`26011`)
- Bug in :meth:`pandas.core.groupby.SeriesGroupBy.transform` where transforming an empty group would raise a ``ValueError`` (:issue:`26208`)
- Bug in :meth:`pandas.core.frame.DataFrame.groupby` where passing a :class:`pandas.core.groupby.grouper.Grouper` would return incorrect groups when using the ``.groups`` accessor (:issue:`26326`)
- Bug in :meth:`pandas.core.groupby.GroupBy.agg` where incorrect results are returned for uint64 columns. (:issue:`26310`)
- Bug in :meth:`pandas.core.window.Rolling.median` and :meth:`pandas.core.window.Rolling.quantile` where MemoryError is raised with empty window (:issue:`26005`)
- Bug in :meth:`pandas.core.window.Rolling.median` and :meth:`pandas.core.window.Rolling.quantile` where incorrect results are returned with ``closed='left'`` and ``closed='neither'`` (:issue:`26005`)

Reshaping
^^^^^^^^^

- Bug in :func:`pandas.merge` adds a string of ``None``, if ``None`` is assigned in suffixes instead of remain the column name as-is (:issue:`24782`).
- Bug in :func:`merge` when merging by index name would sometimes result in an incorrectly numbered index (missing index values are now assigned NA) (:issue:`24212`, :issue:`25009`)
- :func:`to_records` now accepts dtypes to its ``column_dtypes`` parameter (:issue:`24895`)
- Bug in :func:`concat` where order of ``OrderedDict`` (and ``dict`` in Python 3.6+) is not respected, when passed in as  ``objs`` argument (:issue:`21510`)
- Bug in :func:`pivot_table` where columns with ``NaN`` values are dropped even if ``dropna`` argument is ``False``, when the ``aggfunc`` argument contains a ``list`` (:issue:`22159`)
- Bug in :func:`concat` where the resulting ``freq`` of two :class:`DatetimeIndex` with the same ``freq`` would be dropped (:issue:`3232`).
- Bug in :func:`merge` where merging with equivalent Categorical dtypes was raising an error (:issue:`22501`)
- bug in :class:`DataFrame` instantiating with a dict of iterators or generators (e.g. ``pd.DataFrame({'A': reversed(range(3))})``) raised an error (:issue:`26349`).
- Bug in :class:`DataFrame` instantiating with a ``range`` (e.g. ``pd.DataFrame(range(3))``) raised an error (:issue:`26342`).
- Bug in :class:`DataFrame` constructor when passing non-empty tuples would cause a segmentation fault (:issue:`25691`)
- Bug in :func:`Series.apply` failed when the series is a timezone aware :class:`DatetimeIndex` (:issue:`25959`)
- Bug in :func:`pandas.cut` where large bins could incorrectly raise an error due to an integer overflow (:issue:`26045`)
- Bug in :func:`DataFrame.sort_index` where an error is thrown when a multi-indexed ``DataFrame`` is sorted on all levels with the initial level sorted last (:issue:`26053`)
- Bug in :meth:`Series.nlargest` treats ``True`` as smaller than ``False`` (:issue:`26154`)
- Bug in :func:`DataFrame.pivot_table` with a :class:`IntervalIndex` as pivot index would raise ``TypeError`` (:issue:`25814`)
- Bug in :meth:`DataFrame.transpose` where transposing a DataFrame with a timezone-aware datetime column would incorrectly raise ``ValueError`` (:issue:`26825`)

Sparse
^^^^^^

- Significant speedup in :class:`SparseArray` initialization that benefits most operations, fixing performance regression introduced in v0.20.0 (:issue:`24985`)
- Bug in :class:`SparseFrame` constructor where passing ``None`` as the data would cause ``default_fill_value`` to be ignored (:issue:`16807`)
- Bug in :class:`SparseDataFrame` when adding a column in which the length of values does not match length of index, ``AssertionError`` is raised instead of raising ``ValueError`` (:issue:`25484`)
- Introduce a better error message in :meth:`Series.sparse.from_coo` so it returns a ``TypeError`` for inputs that are not coo matrices (:issue:`26554`)
- Bug in :func:`numpy.modf` on a :class:`SparseArray`. Now a tuple of :class:`SparseArray` is returned (:issue:`26946`).

Build Changes
^^^^^^^^^^^^^

- Fix install error with PyPy on macOS (:issue:`26536`)

ExtensionArray
^^^^^^^^^^^^^^

- Bug in :func:`factorize` when passing an ``ExtensionArray`` with a custom ``na_sentinel`` (:issue:`25696`).
- :meth:`Series.count` miscounts NA values in ExtensionArrays (:issue:`26835`)
- Keyword argument ``deep`` has been removed from :meth:`ExtensionArray.copy` (:issue:`27083`)

Other
^^^^^

- Removed unused C functions from vendored UltraJSON implementation (:issue:`26198`)
- Allow :class:`Index` and :class:`RangeIndex` to be passed to numpy ``min`` and ``max`` functions (:issue:`26125`)
- Use actual class name in repr of empty objects of a ``Series`` subclass (:issue:`27001`).
- Bug in :class:`DataFrame` where passing an object array of timezone-aware `datetime` objects would incorrectly raise ``ValueError`` (:issue:`13287`)

.. _whatsnew_0.250.contributors:

Contributors
~~~~~~~~~~~~

.. contributors:: v0.24.x..HEAD<|MERGE_RESOLUTION|>--- conflicted
+++ resolved
@@ -158,11 +158,8 @@
 - :meth:`DataFrame.describe` now formats integer percentiles without decimal point (:issue:`26660`)
 - Added support for reading SPSS .sav files using :func:`read_spss` (:issue:`26537`)
 - Added new option ``plotting.backend`` to be able to select a plotting backend different than the existing ``matplotlib`` one. Use ``pandas.set_option('plotting.backend', '<backend-module>')`` where ``<backend-module`` is a library implementing the pandas plotting API (:issue:`14130`)
-<<<<<<< HEAD
+- :class:`pandas.offsets.BusinessHour` supports multiple opening hours intervals (:issue:`15481`)
 - :func:`read_excel` can now use ``openpyxl`` to read Excel files via the ``engine='openpyxl'`` argument. This will become the default in a future release (:issue:`11499`)
-=======
-- :class:`pandas.offsets.BusinessHour` supports multiple opening hours intervals (:issue:`15481`)
->>>>>>> 45ea2676
 
 .. _whatsnew_0250.api_breaking:
 
