--- conflicted
+++ resolved
@@ -96,13 +96,9 @@
 
 - Significant speedup in `SparseArray` initialization that benefits most operations, fixing performance regression introduced in v0.20.0 (:issue:`24985`)
 - `DataFrame.to_stata()` is now faster when outputting data with any string or non-native endian columns (:issue:`25045`)
-<<<<<<< HEAD
-- Improved performance of :meth:`pandas.core.groupby.GroupBy.quantile` (:issue:`20405`)
--
-=======
 - Improved performance of :meth:`Series.searchsorted`. The speedup is especially large when the dtype is
   int8/int16/int32 and the searched key is within the integer bounds for the dtype (:issue:`22034`)
->>>>>>> fe1654fa
+- Improved performance of :meth:`pandas.core.groupby.GroupBy.quantile` (:issue:`20405`)  
 
 
 .. _whatsnew_0250.bug_fixes:
