--- conflicted
+++ resolved
@@ -374,13 +374,9 @@
 - Bug in :func:`pandas.core.groupby.GroupBy.first` and :func:`pandas.core.groupby.GroupBy.last` where timezone information would be dropped (:issue:`21603`)
 - Bug in :func:`Series.groupby` where using ``groupby`` with a :class:`MultiIndex` Series with a list of labels equal to the length of the series caused incorrect grouping (:issue:`25704`)
 - Ensured that ordering of outputs in ``groupby`` aggregation functions is consistent across all versions of Python (:issue:`25692`)
-<<<<<<< HEAD
 - Ensured that result group order is correct when grouping on an ordered ``Categorical`` and specifying ``observed=True`` (:issue:`25871`, :issue:`25167`)
-=======
 - Bug in :meth:`pandas.core.window.Rolling.min` and :meth:`pandas.core.window.Rolling.max` that caused a memory leak (:issue:`25893`)
 - Bug in :func:`idxmax` and :func:`idxmin` on :meth:`DataFrame.groupby` with datetime column would return incorrect dtype (:issue:`25444`, :issue:`15306`)
-
->>>>>>> 4814a287
 
 Reshaping
 ^^^^^^^^^
