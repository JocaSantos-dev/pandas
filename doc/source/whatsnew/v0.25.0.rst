--- conflicted
+++ resolved
@@ -182,13 +182,9 @@
 
 Bug Fixes
 ~~~~~~~~~
-<<<<<<< HEAD
 - Bug in :func:`to_datetime` which would raise an (incorrect) ``ValueError`` when called with a date far into the future and the ``format`` argument specified instead of raising ``OutOfBoundsDatetime`` (:issue:`23830`)
 - Bug in an error message in :meth:`DataFrame.plot`. Improved the error message if non-numerics are passed to :meth:`DataFrame.plot` (:issue:`25481`)
 - Bug in ``read_csv`` which would not raise ``ValueError`` if a column index in ``usecols`` was out of bounds (:issue:`25623`)
-=======
-
->>>>>>> 9e27f129
 
 Categorical
 ^^^^^^^^^^^
