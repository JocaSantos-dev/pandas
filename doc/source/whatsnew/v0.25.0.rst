--- conflicted
+++ resolved
@@ -667,12 +667,9 @@
 - Bug in :func:`read_json` where date strings with ``Z`` were not converted to a UTC timezone (:issue:`26168`)
 - Added ``cache_dates=True`` parameter to :meth:`read_csv`, which allows to cache unique dates when they are parsed (:issue:`25990`)
 - :meth:`DataFrame.to_excel` now raises a ``ValueError`` when the caller's dimensions exceed the limitations of Excel (:issue:`26051`)
-<<<<<<< HEAD
 - Fixed bug in :func:`pandas.read_csv` where a BOM would result in incorrect parsing using engine='python' (:issue:`26545`)
-=======
 - :func:`read_excel` now raises a ``ValueError`` when input is of type :class:`pandas.io.excel.ExcelFile` and ``engine`` param is passed since :class:`pandas.io.excel.ExcelFile` has an engine defined (:issue:`26566`)
 - Bug while selecting from :class:`HDFStore` with ``where=''`` specified (:issue:`26610`).
->>>>>>> 157a4e35
 
 Plotting
 ^^^^^^^^
