--- conflicted
+++ resolved
@@ -26,18 +26,8 @@
 
 - Fix regression in notebook display where ``<th>`` tags were missing for :attr:`DataFrame.index` values (:issue:`28204`).
 - Regression in :meth:`~DataFrame.to_csv` where writing a :class:`Series` or :class:`DataFrame` indexed by an :class:`IntervalIndex` would incorrectly raise a ``TypeError`` (:issue:`28210`)
-<<<<<<< HEAD
--
+- Fix :meth:`~DataFrame.to_csv` with ``ExtensionArray`` with list-like values (:issue:`28840`).
 
-Plotting
-^^^^^^^^
-
--
--
--
-=======
-- Fix :meth:`~DataFrame.to_csv` with ``ExtensionArray`` with list-like values (:issue:`28840`).
->>>>>>> e3698dc7
 
 Groupby/resample/rolling
 ^^^^^^^^^^^^^^^^^^^^^^^^
