.. _whatsnew_140:

What's new in 1.4.0 (??)
------------------------

These are the changes in pandas 1.4.0. See :ref:`release` for a full changelog
including other versions of pandas.

{{ header }}

.. ---------------------------------------------------------------------------

.. _whatsnew_140.enhancements:

Enhancements
~~~~~~~~~~~~

.. _whatsnew_140.enhancements.warning_lineno:

Improved warning messages
^^^^^^^^^^^^^^^^^^^^^^^^^

Previously, warning messages may have pointed to lines within the pandas library. Running the script ``setting_with_copy_warning.py``

.. code-block:: python

    import pandas as pd

    df = pd.DataFrame({'a': [1, 2, 3]})
    df[:2].loc[:, 'a'] = 5

with pandas 1.3 resulted in::

    .../site-packages/pandas/core/indexing.py:1951: SettingWithCopyWarning:
    A value is trying to be set on a copy of a slice from a DataFrame.

This made it difficult to determine where the warning was being generated from. Now pandas will inspect the call stack, reporting the first line outside of the pandas library that gave rise to the warning. The output of the above script is now::

    setting_with_copy_warning.py:4: SettingWithCopyWarning:
    A value is trying to be set on a copy of a slice from a DataFrame.


.. _whatsnew_140.enhancements.numeric_index:

More flexible numeric dtypes for indexes
^^^^^^^^^^^^^^^^^^^^^^^^^^^^^^^^^^^^^^^^

Until now, it has only been possible to create numeric indexes with int64/float64/uint64 dtypes.
It is now possible to create an index of any numpy int/uint/float dtype using the new :class:`NumericIndex` index type (:issue:`41153`):

.. ipython:: python

    pd.NumericIndex([1, 2, 3], dtype="int8")
    pd.NumericIndex([1, 2, 3], dtype="uint32")
    pd.NumericIndex([1, 2, 3], dtype="float32")

In order to maintain backwards compatibility, calls to the base :class:`Index` will currently
return :class:`Int64Index`, :class:`UInt64Index` and :class:`Float64Index`, where relevant.
For example, the code below returns an ``Int64Index`` with dtype ``int64``:

.. code-block:: ipython

    In [1]: pd.Index([1, 2, 3], dtype="int8")
    Int64Index([1, 2, 3], dtype='int64')

but will in a future version return a :class:`NumericIndex` with dtype ``int8``.

More generally, currently, all operations that until now have
returned :class:`Int64Index`, :class:`UInt64Index` and :class:`Float64Index` will
continue to so. This means, that in order to use ``NumericIndex`` in the current version, you
will have to call ``NumericIndex`` explicitly. For example the below series will have an ``Int64Index``:

.. code-block:: ipython

    In [2]: ser = pd.Series([1, 2, 3], index=[1, 2, 3])
    In [3]: ser.index
    Int64Index([1, 2, 3], dtype='int64')

Instead, if you want to use a ``NumericIndex``, you should do:

.. ipython:: python

    idx = pd.NumericIndex([1, 2, 3], dtype="int8")
    ser = pd.Series([1, 2, 3], index=idx)
    ser.index

In a future version of Pandas, :class:`NumericIndex` will become the default numeric index type and
``Int64Index``, ``UInt64Index`` and ``Float64Index`` are therefore deprecated and will
be removed in the future, see :ref:`here <whatsnew_140.deprecations.int64_uint64_float64index>` for more.

See :ref:`here <advanced.numericindex>` for more about :class:`NumericIndex`.

.. _whatsnew_140.enhancements.styler:

Styler
^^^^^^

:class:`.Styler` has been further developed in 1.4.0. The following general enhancements have been made:

  - Styling and formatting of indexes has been added, with :meth:`.Styler.apply_index`, :meth:`.Styler.applymap_index` and :meth:`.Styler.format_index`. These mirror the signature of the methods already used to style and format data values, and work with both HTML, LaTeX and Excel format (:issue:`41893`, :issue:`43101`, :issue:`41993`, :issue:`41995`)
  - The new method :meth:`.Styler.hide` deprecates :meth:`.Styler.hide_index` and :meth:`.Styler.hide_columns` (:issue:`43758`)
  - The keyword arguments ``level`` and ``names`` have been added to :meth:`.Styler.hide` (and implicitly to the deprecated methods :meth:`.Styler.hide_index` and :meth:`.Styler.hide_columns`) for additional control of visibility of MultiIndexes and of index names (:issue:`25475`, :issue:`43404`, :issue:`43346`)
  - The :meth:`.Styler.export` and :meth:`.Styler.use` have been updated to address all of the added functionality from v1.2.0 and v1.3.0 (:issue:`40675`)
  - Global options under the category ``pd.options.styler`` have been extended to configure default ``Styler`` properties which address formatting, encoding, and HTML and LaTeX rendering. Note that formerly ``Styler`` relied on ``display.html.use_mathjax``, which has now been replaced by ``styler.html.mathjax``. (:issue:`41395`)
  - Validation of certain keyword arguments, e.g. ``caption`` (:issue:`43368`)
  - Various bug fixes as recorded below

Additionally there are specific enhancements to the HTML specific rendering:

  - :meth:`.Styler.bar` introduces additional arguments to control alignment and display (:issue:`26070`, :issue:`36419`), and it also validates the input arguments ``width`` and ``height`` (:issue:`42511`).
  - :meth:`.Styler.to_html` introduces keyword arguments ``sparse_index``, ``sparse_columns``, ``bold_headers``, ``caption``, ``max_rows`` and ``max_columns`` (:issue:`41946`, :issue:`43149`, :issue:`42972`).
  - :meth:`.Styler.to_html` omits CSSStyle rules for hidden table elements as a performance enhancement (:issue:`43619`)
  - Custom CSS classes can now be directly specified without string replacement (:issue:`43686`)

There are also some LaTeX specific enhancements:

  - :meth:`.Styler.to_latex` introduces keyword argument ``environment``, which also allows a specific "longtable" entry through a separate jinja2 template (:issue:`41866`).
  - Naive sparsification is now possible for LaTeX without the necessity of including the multirow package (:issue:`43369`)

.. _whatsnew_140.enhancements.pyarrow_csv_engine:

Multithreaded CSV reading with a new CSV Engine based on pyarrow
^^^^^^^^^^^^^^^^^^^^^^^^^^^^^^^^^^^^^^^^^^^^^^^^^^^^^^^^^^^^^^^^

:func:`pandas.read_csv` now accepts ``engine="pyarrow"`` (requires at least ``pyarrow`` 1.0.1) as an argument, allowing for faster csv parsing on multicore machines
with pyarrow installed. See the :doc:`I/O docs </user_guide/io>` for more info. (:issue:`23697`, :issue:`43706`)

.. _whatsnew_140.enhancements.window_rank:

Rank function for rolling and expanding windows
^^^^^^^^^^^^^^^^^^^^^^^^^^^^^^^^^^^^^^^^^^^^^^^

Added ``rank`` function to :class:`Rolling` and :class:`Expanding`. The new function supports the ``method``, ``ascending``, and ``pct`` flags of :meth:`DataFrame.rank`. The ``method`` argument supports ``min``, ``max``, and ``average`` ranking methods.
Example:

.. ipython:: python

    s = pd.Series([1, 4, 2, 3, 5, 3])
    s.rolling(3).rank()

    s.rolling(3).rank(method="max")

.. _whatsnew_140.enhancements.groupby_indexing:

Groupby positional indexing
^^^^^^^^^^^^^^^^^^^^^^^^^^^

It is now possible to specify positional ranges relative to the ends of each group.

Negative arguments for :meth:`.GroupBy.head` and :meth:`.GroupBy.tail` now work correctly and result in ranges relative to the end and start of each group, respectively.
Previously, negative arguments returned empty frames.

.. ipython:: python

    df = pd.DataFrame([["g", "g0"], ["g", "g1"], ["g", "g2"], ["g", "g3"],
                       ["h", "h0"], ["h", "h1"]], columns=["A", "B"])
    df.groupby("A").head(-1)


:meth:`.GroupBy.nth` now accepts a slice or list of integers and slices.

.. ipython:: python

    df.groupby("A").nth(slice(1, -1))
    df.groupby("A").nth([slice(None, 1), slice(-1, None)])

.. _whatsnew_140.dict_tight:

DataFrame.from_dict and DataFrame.to_dict have new ``'tight'`` option
^^^^^^^^^^^^^^^^^^^^^^^^^^^^^^^^^^^^^^^^^^^^^^^^^^^^^^^^^^^^^^^^^^^^^

A new ``'tight'`` dictionary format that preserves :class:`MultiIndex` entries and names
is now available with the :meth:`DataFrame.from_dict` and :meth:`DataFrame.to_dict` methods
and can be used with the standard ``json`` library to produce a tight
representation of :class:`DataFrame` objects (:issue:`4889`).

.. ipython:: python

    df = pd.DataFrame.from_records(
        [[1, 3], [2, 4]],
        index=pd.MultiIndex.from_tuples([("a", "b"), ("a", "c")],
                                        names=["n1", "n2"]),
        columns=pd.MultiIndex.from_tuples([("x", 1), ("y", 2)],
                                          names=["z1", "z2"]),
    )
    df
    df.to_dict(orient='tight')

.. _whatsnew_140.enhancements.other:

Other enhancements
^^^^^^^^^^^^^^^^^^
- :class:`DataFrameGroupBy` operations with ``as_index=False`` now correctly retain ``ExtensionDtype`` dtypes for columns being grouped on (:issue:`41373`)
- Add support for assigning values to ``by`` argument in :meth:`DataFrame.plot.hist` and :meth:`DataFrame.plot.box` (:issue:`15079`)
- :meth:`Series.sample`, :meth:`DataFrame.sample`, and :meth:`.GroupBy.sample` now accept a ``np.random.Generator`` as input to ``random_state``. A generator will be more performant, especially with ``replace=False`` (:issue:`38100`)
- :meth:`Series.ewm`, :meth:`DataFrame.ewm`, now support a ``method`` argument with a ``'table'`` option that performs the windowing operation over an entire :class:`DataFrame`. See :ref:`Window Overview <window.overview>` for performance and functional benefits (:issue:`42273`)
- :meth:`.GroupBy.cummin` and :meth:`.GroupBy.cummax` now support the argument ``skipna`` (:issue:`34047`)
- :meth:`read_table` now supports the argument ``storage_options`` (:issue:`39167`)
- :meth:`DataFrame.to_stata` and :meth:`StataWriter` now accept the keyword only argument ``value_labels`` to save labels for non-categorical columns
- Methods that relied on hashmap based algos such as :meth:`DataFrameGroupBy.value_counts`, :meth:`DataFrameGroupBy.count` and :func:`factorize` ignored imaginary component for complex numbers (:issue:`17927`)
- Add :meth:`Series.str.removeprefix` and :meth:`Series.str.removesuffix` introduced in Python 3.9 to remove pre-/suffixes from string-type :class:`Series` (:issue:`36944`)
- Attempting to write into a file in missing parent directory with :meth:`DataFrame.to_csv`, :meth:`DataFrame.to_html`, :meth:`DataFrame.to_excel`, :meth:`DataFrame.to_feather`, :meth:`DataFrame.to_parquet`, :meth:`DataFrame.to_stata`, :meth:`DataFrame.to_json`, :meth:`DataFrame.to_pickle`, and :meth:`DataFrame.to_xml` now explicitly mentions missing parent directory, the same is true for :class:`Series` counterparts (:issue:`24306`)
- Indexing with ``.loc`` and ``.iloc`` now supports ``Ellipsis`` (:issue:`37750`)
- :meth:`IntegerArray.all` , :meth:`IntegerArray.any`, :meth:`FloatingArray.any`, and :meth:`FloatingArray.all` use Kleene logic (:issue:`41967`)
- Added support for nullable boolean and integer types in :meth:`DataFrame.to_stata`, :class:`~pandas.io.stata.StataWriter`, :class:`~pandas.io.stata.StataWriter117`, and :class:`~pandas.io.stata.StataWriterUTF8` (:issue:`40855`)
- :meth:`DataFrame.__pos__`, :meth:`DataFrame.__neg__` now retain ``ExtensionDtype`` dtypes (:issue:`43883`)
- The error raised when an optional dependency can't be imported now includes the original exception, for easier investigation (:issue:`43882`)
- Added :meth:`.ExponentialMovingWindow.sum` (:issue:`13297`)
- :meth:`Series.str.split` now supports a ``regex`` argument that explicitly specifies whether the pattern is a regular expression. Default is ``None`` (:issue:`43563`, :issue:`32835`, :issue:`25549`)
- :meth:`DataFrame.dropna` now accepts a single label as ``subset`` along with array-like (:issue:`41021`)
- :class:`ExcelWriter` argument ``if_sheet_exists="overlay"`` option added (:issue:`40231`)
- :meth:`read_excel` now accepts a ``decimal`` argument that allow the user to specify the decimal point when parsing string columns to numeric (:issue:`14403`)
- :meth:`.GroupBy.mean` now supports `Numba <http://numba.pydata.org/>`_ execution with the ``engine`` keyword (:issue:`43731`)
- :meth:`Timestamp.isoformat`, now handles the ``timespec`` argument from the base :class:``datetime`` class (:issue:`26131`)
- :meth:`NaT.to_numpy` ``dtype`` argument is now respected, so ``np.timedelta64`` can be returned (:issue:`44460`)
- New option ``display.max_dir_items`` customizes the number of columns added to :meth:`Dataframe.__dir__` and suggested for tab completion (:issue:`37996`)


.. ---------------------------------------------------------------------------

.. _whatsnew_140.notable_bug_fixes:

Notable bug fixes
~~~~~~~~~~~~~~~~~

These are bug fixes that might have notable behavior changes.

.. _whatsnew_140.notable_bug_fixes.inconsistent_date_string_parsing:

Inconsistent date string parsing
^^^^^^^^^^^^^^^^^^^^^^^^^^^^^^^^

The ``dayfirst`` option of :func:`to_datetime` isn't strict, and this can lead to surprising behaviour:

.. ipython:: python
    :okwarning:

    pd.to_datetime(["31-12-2021"], dayfirst=False)

Now, a warning will be raised if a date string cannot be parsed accordance to the given ``dayfirst`` value when
the value is a delimited date string (e.g. ``31-12-2012``).

.. _whatsnew_140.notable_bug_fixes.concat_with_empty_or_all_na:

Ignoring dtypes in concat with empty or all-NA columns
^^^^^^^^^^^^^^^^^^^^^^^^^^^^^^^^^^^^^^^^^^^^^^^^^^^^^^

When using :func:`concat` to concatenate two or more :class:`DataFrame` objects,
if one of the DataFrames was empty or had all-NA values, its dtype was _sometimes_
ignored when finding the concatenated dtype.  These are now consistently _not_ ignored (:issue:`43507`).

.. ipython:: python

    df1 = pd.DataFrame({"bar": [pd.Timestamp("2013-01-01")]}, index=range(1))
    df2 = pd.DataFrame({"bar": np.nan}, index=range(1, 2))
    res = df1.append(df2)

Previously, the float-dtype in ``df2`` would be ignored so the result dtype would be ``datetime64[ns]``. As a result, the ``np.nan`` would be cast to ``NaT``.

*Previous behavior*:

.. code-block:: ipython

    In [4]: res
    Out[4]:
             bar
    0 2013-01-01
    1        NaT

Now the float-dtype is respected. Since the common dtype for these DataFrames is object, the ``np.nan`` is retained.

*New behavior*:

.. ipython:: python

    res

.. _whatsnew_140.notable_bug_fixes.value_counts_and_mode_do_not_coerse_to_nan:

Null-values are no longer coerced to NaN-value in value_counts and mode
^^^^^^^^^^^^^^^^^^^^^^^^^^^^^^^^^^^^^^^^^^^^^^^^^^^^^^^^^^^^^^^^^^^^^^^

:meth:`Series.value_counts` and :meth:`Series.mode` no longer coerce ``None``, ``NaT`` and other null-values to a NaN-value for ``np.object``-dtype. This behavior is now consistent with ``unique``, ``isin`` and others (:issue:`42688`).

.. ipython:: python

    s = pd.Series([True, None, pd.NaT, None, pd.NaT, None])
    res = s.value_counts(dropna=False)

Previously, all null-values were replaced by a NaN-value.

*Previous behavior*:

.. code-block:: ipython

    In [3]: res
    Out[3]:
    NaN     5
    True    1
    dtype: int64

Now null-values are no longer mangled.

*New behavior*:

.. ipython:: python

    res

.. _whatsnew_140.notable_bug_fixes.notable_bug_fix3:

notable_bug_fix3
^^^^^^^^^^^^^^^^

.. ---------------------------------------------------------------------------

.. _whatsnew_140.api_breaking:

Backwards incompatible API changes
~~~~~~~~~~~~~~~~~~~~~~~~~~~~~~~~~~

.. _whatsnew_140.api_breaking.deps:

Increased minimum versions for dependencies
^^^^^^^^^^^^^^^^^^^^^^^^^^^^^^^^^^^^^^^^^^^
Some minimum supported versions of dependencies were updated.
If installed, we now require:

+-----------------+-----------------+----------+---------+
| Package         | Minimum Version | Required | Changed |
+=================+=================+==========+=========+
| numpy           | 1.18.5          |    X     |    X    |
+-----------------+-----------------+----------+---------+
| pytz            | 2020.1          |    X     |    X    |
+-----------------+-----------------+----------+---------+
| python-dateutil | 2.8.1           |    X     |    X    |
+-----------------+-----------------+----------+---------+
| bottleneck      | 1.3.1           |          |    X    |
+-----------------+-----------------+----------+---------+
| numexpr         | 2.7.1           |          |    X    |
+-----------------+-----------------+----------+---------+
| pytest (dev)    | 6.0             |          |         |
+-----------------+-----------------+----------+---------+
| mypy (dev)      | 0.910           |          |    X    |
+-----------------+-----------------+----------+---------+

For `optional libraries <https://pandas.pydata.org/docs/getting_started/install.html>`_ the general recommendation is to use the latest version.
The following table lists the lowest version per library that is currently being tested throughout the development of pandas.
Optional libraries below the lowest tested version may still work, but are not considered supported.

+-----------------+-----------------+---------+
| Package         | Minimum Version | Changed |
+=================+=================+=========+
| beautifulsoup4  | 4.8.2           |    X    |
+-----------------+-----------------+---------+
| fastparquet     | 0.4.0           |         |
+-----------------+-----------------+---------+
| fsspec          | 0.7.4           |         |
+-----------------+-----------------+---------+
| gcsfs           | 0.6.0           |         |
+-----------------+-----------------+---------+
| lxml            | 4.5.0           |    X    |
+-----------------+-----------------+---------+
| matplotlib      | 3.3.2           |    X    |
+-----------------+-----------------+---------+
| numba           | 0.50.1          |    X    |
+-----------------+-----------------+---------+
| openpyxl        | 3.0.2           |    X    |
+-----------------+-----------------+---------+
| pyarrow         | 1.0.1           |    X    |
+-----------------+-----------------+---------+
| pymysql         | 0.10.1          |    X    |
+-----------------+-----------------+---------+
| pytables        | 3.6.1           |    X    |
+-----------------+-----------------+---------+
| s3fs            | 0.4.0           |         |
+-----------------+-----------------+---------+
| scipy           | 1.4.1           |    X    |
+-----------------+-----------------+---------+
| sqlalchemy      | 1.3.11          |    X    |
+-----------------+-----------------+---------+
| tabulate        | 0.8.7           |         |
+-----------------+-----------------+---------+
| xarray          | 0.15.1          |    X    |
+-----------------+-----------------+---------+
| xlrd            | 2.0.1           |    X    |
+-----------------+-----------------+---------+
| xlsxwriter      | 1.2.2           |    X    |
+-----------------+-----------------+---------+
| xlwt            | 1.3.0           |         |
+-----------------+-----------------+---------+
| pandas-gbq      | 0.14.0          |    X    |
+-----------------+-----------------+---------+

See :ref:`install.dependencies` and :ref:`install.optional_dependencies` for more.

.. _whatsnew_140.api_breaking.other:

Other API changes
^^^^^^^^^^^^^^^^^
- :meth:`Index.get_indexer_for` no longer accepts keyword arguments (other than 'target'); in the past these would be silently ignored if the index was not unique (:issue:`42310`)
- Change in the position of the ``min_rows`` argument in :meth:`DataFrame.to_string` due to change in the docstring (:issue:`44304`)
- Reduction operations for :class:`DataFrame` or :class:`Series` now raising a ``ValueError`` when ``None`` is passed for ``skipna`` (:issue:`44178`)
-

.. ---------------------------------------------------------------------------

.. _whatsnew_140.deprecations:

Deprecations
~~~~~~~~~~~~

.. _whatsnew_140.deprecations.int64_uint64_float64index:

Deprecated Int64Index, UInt64Index & Float64Index
^^^^^^^^^^^^^^^^^^^^^^^^^^^^^^^^^^^^^^^^^^^^^^^^^
:class:`Int64Index`, :class:`UInt64Index` and :class:`Float64Index` have been deprecated
in favor of the new :class:`NumericIndex` and will be removed in Pandas 2.0 (:issue:`43028`).

Currently, in order to maintain backward compatibility, calls to
:class:`Index` will continue to return :class:`Int64Index`, :class:`UInt64Index` and :class:`Float64Index`
when given numeric data, but in the future, a :class:`NumericIndex` will be returned.

*Current behavior*:

.. code-block:: ipython

    In [1]: pd.Index([1, 2, 3], dtype="int32")
    Out [1]: Int64Index([1, 2, 3], dtype='int64')
    In [1]: pd.Index([1, 2, 3], dtype="uint64")
    Out [1]: UInt64Index([1, 2, 3], dtype='uint64')

*Future behavior*:

.. code-block:: ipython

    In [3]: pd.Index([1, 2, 3], dtype="int32")
    Out [3]: NumericIndex([1, 2, 3], dtype='int32')
    In [4]: pd.Index([1, 2, 3], dtype="uint64")
    Out [4]: NumericIndex([1, 2, 3], dtype='uint64')


.. _whatsnew_140.deprecations.other:

Other Deprecations
^^^^^^^^^^^^^^^^^^
- Deprecated :meth:`Index.is_type_compatible` (:issue:`42113`)
- Deprecated ``method`` argument in :meth:`Index.get_loc`, use ``index.get_indexer([label], method=...)`` instead (:issue:`42269`)
- Deprecated treating integer keys in :meth:`Series.__setitem__` as positional when the index is a :class:`Float64Index` not containing the key, a :class:`IntervalIndex` with no entries containing the key, or a :class:`MultiIndex` with leading :class:`Float64Index` level not containing the key (:issue:`33469`)
- Deprecated treating ``numpy.datetime64`` objects as UTC times when passed to the :class:`Timestamp` constructor along with a timezone. In a future version, these will be treated as wall-times. To retain the old behavior, use ``Timestamp(dt64).tz_localize("UTC").tz_convert(tz)`` (:issue:`24559`)
- Deprecated ignoring missing labels when indexing with a sequence of labels on a level of a MultiIndex (:issue:`42351`)
- Creating an empty Series without a dtype will now raise a more visible ``FutureWarning`` instead of a ``DeprecationWarning`` (:issue:`30017`)
- Deprecated the 'kind' argument in :meth:`Index.get_slice_bound`, :meth:`Index.slice_indexer`, :meth:`Index.slice_locs`; in a future version passing 'kind' will raise (:issue:`42857`)
- Deprecated dropping of nuisance columns in :class:`Rolling`, :class:`Expanding`, and :class:`EWM` aggregations (:issue:`42738`)
- Deprecated :meth:`Index.reindex` with a non-unique index (:issue:`42568`)
- Deprecated :meth:`.Styler.render` in favour of :meth:`.Styler.to_html` (:issue:`42140`)
- Deprecated :meth:`.Styler.hide_index` and :meth:`.Styler.hide_columns` in favour of :meth:`.Styler.hide` (:issue:`43758`)
- Deprecated passing in a string column label into ``times`` in :meth:`DataFrame.ewm` (:issue:`43265`)
- Deprecated the 'include_start' and 'include_end' arguments in :meth:`DataFrame.between_time`; in a future version passing 'include_start' or 'include_end' will raise (:issue:`40245`)
- Deprecated the ``squeeze`` argument to :meth:`read_csv`, :meth:`read_table`, and :meth:`read_excel`. Users should squeeze the DataFrame afterwards with ``.squeeze("columns")`` instead. (:issue:`43242`)
- Deprecated the ``index`` argument to :class:`SparseArray` construction (:issue:`23089`)
- Deprecated the ``closed`` argument in :meth:`date_range` and :meth:`bdate_range` in favor of ``inclusive`` argument; In a future version passing ``closed`` will raise (:issue:`40245`)
- Deprecated :meth:`.Rolling.validate`, :meth:`.Expanding.validate`, and :meth:`.ExponentialMovingWindow.validate` (:issue:`43665`)
- Deprecated silent dropping of columns that raised a ``TypeError`` in :class:`Series.transform` and :class:`DataFrame.transform` when used with a dictionary (:issue:`43740`)
- Deprecated silent dropping of columns that raised a ``TypeError``, ``DataError``, and some cases of ``ValueError`` in :meth:`Series.aggregate`, :meth:`DataFrame.aggregate`, :meth:`Series.groupby.aggregate`, and :meth:`DataFrame.groupby.aggregate` when used with a list (:issue:`43740`)
- Deprecated casting behavior when setting timezone-aware value(s) into a timezone-aware :class:`Series` or :class:`DataFrame` column when the timezones do not match. Previously this cast to object dtype. In a future version, the values being inserted will be converted to the series or column's existing timezone (:issue:`37605`)
- Deprecated casting behavior when passing an item with mismatched-timezone to :meth:`DatetimeIndex.insert`, :meth:`DatetimeIndex.putmask`, :meth:`DatetimeIndex.where` :meth:`DatetimeIndex.fillna`, :meth:`Series.mask`, :meth:`Series.where`, :meth:`Series.fillna`, :meth:`Series.shift`, :meth:`Series.replace`, :meth:`Series.reindex` (and :class:`DataFrame` column analogues). In the past this has cast to object dtype. In a future version, these will cast the passed item to the index or series's timezone (:issue:`37605`)
- Deprecated the 'errors' keyword argument in :meth:`Series.where`, :meth:`DataFrame.where`, :meth:`Series.mask`, and meth:`DataFrame.mask`; in a future version the argument will be removed (:issue:`44294`)
- Deprecated :meth:`PeriodIndex.astype` to ``datetime64[ns]`` or ``DatetimeTZDtype``, use ``obj.to_timestamp(how).tz_localize(dtype.tz)`` instead (:issue:`44398`)
- Deprecated passing ``skipna=None`` for :meth:`DataFrame.mad` and :meth:`Series.mad`, pass ``skipna=True`` instead (:issue:`44580`)
- Deprecated :meth:`DateOffset.apply`, use ``offset + other`` instead (:issue:`44522`)
- A deprecation warning is now shown for :meth:`DataFrame.to_latex` indicating the arguments signature may change and emulate more the arguments to :meth:`.Styler.to_latex` in future versions (:issue:`44411`)
-

.. ---------------------------------------------------------------------------

.. _whatsnew_140.performance:

Performance improvements
~~~~~~~~~~~~~~~~~~~~~~~~
- Performance improvement in :meth:`.GroupBy.sample`, especially when ``weights`` argument provided (:issue:`34483`)
- Performance improvement when converting non-string arrays to string arrays (:issue:`34483`)
- Performance improvement in :meth:`.GroupBy.transform` for user-defined functions (:issue:`41598`)
- Performance improvement in constructing :class:`DataFrame` objects (:issue:`42631`, :issue:`43142`, :issue:`43147`, :issue:`43307`, :issue:`43144`)
- Performance improvement in :meth:`GroupBy.shift` when ``fill_value`` argument is provided (:issue:`26615`)
- Performance improvement in :meth:`DataFrame.corr` for ``method=pearson`` on data without missing values (:issue:`40956`)
- Performance improvement in some :meth:`GroupBy.apply` operations (:issue:`42992`, :issue:`43578`)
- Performance improvement in :func:`read_stata` (:issue:`43059`, :issue:`43227`)
- Performance improvement in :func:`read_sas` (:issue:`43333`)
- Performance improvement in :meth:`to_datetime` with ``uint`` dtypes (:issue:`42606`)
- Performance improvement in :meth:`to_datetime` with ``infer_datetime_format`` set to ``True`` (:issue:`43901`)
- Performance improvement in :meth:`Series.sparse.to_coo` (:issue:`42880`)
- Performance improvement in indexing with a :class:`UInt64Index` (:issue:`43862`)
- Performance improvement in indexing with a :class:`Float64Index` (:issue:`43705`)
- Performance improvement in indexing with a non-unique Index (:issue:`43792`)
- Performance improvement in indexing with a listlike indexer on a :class:`MultiIndex` (:issue:`43370`)
- Performance improvement in indexing with a :class:`MultiIndex` indexer on another :class:`MultiIndex` (:issue:43370`)
- Performance improvement in :meth:`GroupBy.quantile` (:issue:`43469`, :issue:`43725`)
- Performance improvement in :meth:`GroupBy.count` (:issue:`43730`, :issue:`43694`)
- Performance improvement in :meth:`GroupBy.any` and :meth:`GroupBy.all` (:issue:`43675`, :issue:`42841`)
- Performance improvement in :meth:`GroupBy.std` (:issue:`43115`, :issue:`43576`)
- Performance improvement in :meth:`GroupBy.cumsum` (:issue:`43309`)
- :meth:`SparseArray.min` and :meth:`SparseArray.max` no longer require converting to a dense array (:issue:`43526`)
- Indexing into a :class:`SparseArray` with a ``slice`` with ``step=1`` no longer requires converting to a dense array (:issue:`43777`)
- Performance improvement in :meth:`SparseArray.take` with ``allow_fill=False`` (:issue:`43654`)
- Performance improvement in :meth:`.Rolling.mean`, :meth:`.Expanding.mean`, :meth:`.Rolling.sum`, :meth:`.Expanding.sum` with ``engine="numba"`` (:issue:`43612`, :issue:`44176`)
- Improved performance of :meth:`pandas.read_csv` with ``memory_map=True`` when file encoding is UTF-8 (:issue:`43787`)
- Performance improvement in :meth:`RangeIndex.sort_values` overriding :meth:`Index.sort_values` (:issue:`43666`)
- Performance improvement in :meth:`RangeIndex.insert` (:issue:`43988`)
- Performance improvement in :meth:`Index.insert` (:issue:`43953`)
- Performance improvement in :meth:`DatetimeIndex.tolist` (:issue:`43823`)
- Performance improvement in :meth:`DatetimeIndex.union` (:issue:`42353`)
- Performance improvement in :meth:`Series.nsmallest` (:issue:`43696`)
- Performance improvement in :meth:`DataFrame.insert` (:issue:`42998`)
- Performance improvement in :meth:`DataFrame.dropna` (:issue:`43683`)
- Performance improvement in :meth:`DataFrame.fillna` (:issue:`43316`)
- Performance improvement in :meth:`DataFrame.values` (:issue:`43160`)
- Performance improvement in :meth:`DataFrame.select_dtypes` (:issue:`42611`)
- Performance improvement in :class:`DataFrame` reductions (:issue:`43185`, :issue:`43243`, :issue:`43311`, :issue:`43609`)
- Performance improvement in :meth:`Series.unstack` and :meth:`DataFrame.unstack` (:issue:`43335`, :issue:`43352`, :issue:`42704`, :issue:`43025`)
- Performance improvement in :meth:`Series.to_frame` (:issue:`43558`)
- Performance improvement in :meth:`Series.mad` (:issue:`43010`)
- Performance improvement in :func:`merge` (:issue:`43332`)
- Performance improvement in :func:`read_csv` when ``index_col`` was set with a numeric column (:issue:`44158`)
- Performance improvement in :func:`concat` (:issue:`43354`)
-

.. ---------------------------------------------------------------------------

.. _whatsnew_140.bug_fixes:

Bug fixes
~~~~~~~~~

Categorical
^^^^^^^^^^^
- Bug in setting dtype-incompatible values into a :class:`Categorical` (or ``Series`` or ``DataFrame`` backed by ``Categorical``) raising ``ValueError`` instead of ``TypeError`` (:issue:`41919`)
- Bug in :meth:`Categorical.searchsorted` when passing a dtype-incompatible value raising ``KeyError`` instead of ``TypeError`` (:issue:`41919`)
- Bug in :meth:`Series.where` with ``CategoricalDtype`` when passing a dtype-incompatible value raising ``ValueError`` instead of ``TypeError`` (:issue:`41919`)
- Bug in :meth:`Categorical.fillna` when passing a dtype-incompatible value raising ``ValueError`` instead of ``TypeError`` (:issue:`41919`)
- Bug in :meth:`Categorical.fillna` with a tuple-like category raising ``ValueError`` instead of ``TypeError`` when filling with a non-category tuple (:issue:`41919`)
-

Datetimelike
^^^^^^^^^^^^
- Bug in :class:`DataFrame` constructor unnecessarily copying non-datetimelike 2D object arrays (:issue:`39272`)
- Bug in :func:`to_datetime` with ``format`` and ``pandas.NA`` was raising ``ValueError`` (:issue:`42957`)
- :func:`to_datetime` would silently swap ``MM/DD/YYYY`` and ``DD/MM/YYYY`` formats if the given ``dayfirst`` option could not be respected - now, a warning is raised in the case of delimited date strings (e.g. ``31-12-2012``) (:issue:`12585`)
- Bug in :meth:`date_range` and :meth:`bdate_range` do not return right bound when ``start`` = ``end`` and set is closed on one side (:issue:`43394`)
- Bug in inplace addition and subtraction of :class:`DatetimeIndex` or :class:`TimedeltaIndex` with :class:`DatetimeArray` or :class:`TimedeltaArray` (:issue:`43904`)
- Bug in in calling ``np.isnan``, ``np.isfinite``, or ``np.isinf`` on a timezone-aware :class:`DatetimeIndex` incorrectly raising ``TypeError`` (:issue:`43917`)
- Bug in constructing a :class:`Series` from datetime-like strings with mixed timezones incorrectly partially-inferring datetime values (:issue:`40111`)
- Bug in addition with a :class:`Tick` object and a ``np.timedelta64`` object incorrectly raising instead of returning :class:`Timedelta` (:issue:`44474`)
- Bug in adding a ``np.timedelta64`` object to a :class:`BusinessDay` or :class:`CustomBusinessDay` object incorrectly raising (:issue:`44532`)
- Bug in :meth:`Index.insert` for inserting ``np.datetime64``, ``np.timedelta64`` or ``tuple`` into :class:`Index` with ``dtype='object'`` with negative loc adding ``None`` and replacing existing value (:issue:`44509`)
- Bug in :meth:`Series.mode` with ``DatetimeTZDtype`` incorrectly returning timezone-naive and ``PeriodDtype`` incorrectly raising (:issue:`41927`)
-

Timedelta
^^^^^^^^^
- Bug in division of all-``NaT`` :class:`TimeDeltaIndex`, :class:`Series` or :class:`DataFrame` column with object-dtype arraylike of numbers failing to infer the result as timedelta64-dtype (:issue:`39750`)
- Bug in floor division of ``timedelta64[ns]`` data with a scalar returning garbage values (:issue:`44466`)

Timezones
^^^^^^^^^
- Bug in :func:`to_datetime` with ``infer_datetime_format=True`` failing to parse zero UTC offset (``Z``) correctly (:issue:`41047`)
- Bug in :meth:`Series.dt.tz_convert` resetting index in a :class:`Series` with :class:`CategoricalIndex` (:issue:`43080`)
-

Numeric
^^^^^^^
- Bug in :meth:`DataFrame.rank` raising ``ValueError`` with ``object`` columns and ``method="first"`` (:issue:`41931`)
- Bug in :meth:`DataFrame.rank` treating missing values and extreme values as equal (for example ``np.nan`` and ``np.inf``), causing incorrect results when ``na_option="bottom"`` or ``na_option="top`` used (:issue:`41931`)
- Bug in ``numexpr`` engine still being used when the option ``compute.use_numexpr`` is set to ``False`` (:issue:`32556`)
- Bug in :class:`DataFrame` arithmetic ops with a subclass whose :meth:`_constructor` attribute is a callable other than the subclass itself (:issue:`43201`)
- Bug in arithmetic operations involving :class:`RangeIndex` where the result would have the incorrect ``name`` (:issue:`43962`)
- Bug in arithmetic operations involving :class:`Series` where the result could have the incorrect ``name`` when the operands having matching NA or matching tuple names (:issue:`44459`)
-

Conversion
^^^^^^^^^^
- Bug in :class:`UInt64Index` constructor when passing a list containing both positive integers small enough to cast to int64 and integers too large too hold in int64 (:issue:`42201`)
- Bug in :class:`Series` constructor returning 0 for missing values with dtype ``int64`` and ``False`` for dtype ``bool`` (:issue:`43017`, :issue:`43018`)
- Bug in :class:`IntegerDtype` not allowing coercion from string dtype (:issue:`25472`)
- Bug in :func:`to_datetime` with ``arg:xr.DataArray`` and ``unit="ns"`` specified raises TypeError (:issue:`44053`)
- Bug in :meth:`DataFrame.convert_dtypes` not returning the correct type when a subclass does not overload :meth:`_constructor_sliced` (:issue:`43201`)
-

Strings
^^^^^^^
-
-

Interval
^^^^^^^^
- Bug in :meth:`Series.where` with ``IntervalDtype`` incorrectly raising when the ``where`` call should not replace anything (:issue:`44181`)
-
-

Indexing
^^^^^^^^
- Bug in :meth:`Series.rename` when index in Series is MultiIndex and level in rename is provided. (:issue:`43659`)
- Bug in :meth:`DataFrame.truncate` and :meth:`Series.truncate` when the object's Index has a length greater than one but only one unique value (:issue:`42365`)
- Bug in :meth:`Series.loc` and :meth:`DataFrame.loc` with a :class:`MultiIndex` when indexing with a tuple in which one of the levels is also a tuple (:issue:`27591`)
- Bug in :meth:`Series.loc` when with a :class:`MultiIndex` whose first level contains only ``np.nan`` values (:issue:`42055`)
- Bug in indexing on a :class:`Series` or :class:`DataFrame` with a :class:`DatetimeIndex` when passing a string, the return type depended on whether the index was monotonic (:issue:`24892`)
- Bug in indexing on a :class:`MultiIndex` failing to drop scalar levels when the indexer is a tuple containing a datetime-like string (:issue:`42476`)
- Bug in :meth:`DataFrame.sort_values` and :meth:`Series.sort_values` when passing an ascending value, failed to raise or incorrectly raising ``ValueError`` (:issue:`41634`)
- Bug in updating values of :class:`pandas.Series` using boolean index, created by using :meth:`pandas.DataFrame.pop` (:issue:`42530`)
- Bug in :meth:`Index.get_indexer_non_unique` when index contains multiple ``np.nan`` (:issue:`35392`)
- Bug in :meth:`DataFrame.query` did not handle the degree sign in a backticked column name, such as \`Temp(°C)\`, used in an expression to query a dataframe (:issue:`42826`)
- Bug in :meth:`DataFrame.drop` where the error message did not show missing labels with commas when raising ``KeyError`` (:issue:`42881`)
- Bug in :meth:`DataFrame.query` where method calls in query strings led to errors when the ``numexpr`` package was installed. (:issue:`22435`)
- Bug in :meth:`DataFrame.nlargest` and :meth:`Series.nlargest` where sorted result did not count indexes containing ``np.nan`` (:issue:`28984`)
- Bug in indexing on a non-unique object-dtype :class:`Index` with an NA scalar (e.g. ``np.nan``) (:issue:`43711`)
- Bug in :meth:`DataFrame.__setitem__` incorrectly writing into an existing column's array rather than setting a new array when the new dtype and the old dtype match (:issue:`43406`)
- Bug in setting floating-dtype values into a :class:`Series` with integer dtype failing to set inplace when those values can be losslessly converted to integers (:issue:`44316`)
- Bug in :meth:`Series.__setitem__` with object dtype when setting an array with matching size and dtype='datetime64[ns]' or dtype='timedelta64[ns]' incorrectly converting the datetime/timedeltas to integers (:issue:`43868`)
- Bug in :meth:`DataFrame.sort_index` where ``ignore_index=True`` was not being respected when the index was already sorted (:issue:`43591`)
- Bug in :meth:`Index.get_indexer_non_unique` when index contains multiple ``np.datetime64("NaT")`` and ``np.timedelta64("NaT")`` (:issue:`43869`)
- Bug in setting a scalar :class:`Interval` value into a :class:`Series` with ``IntervalDtype`` when the scalar's sides are floats and the values' sides are integers (:issue:`44201`)
- Bug when setting string-backed :class:`Categorical` values that can be parsed to datetimes into a :class:`DatetimeArray` or :class:`Series` or :class:`DataFrame` column backed by :class:`DatetimeArray` failing to parse these strings (:issue:`44236`)
- Bug in :meth:`Series.__setitem__` with an integer dtype other than ``int64`` setting with a ``range`` object unnecessarily upcasting to ``int64`` (:issue:`44261`)
- Bug in :meth:`Series.__setitem__` with a boolean mask indexer setting a listlike value of length 1 incorrectly broadcasting that value (:issue:`44265`)
- Bug in :meth:`Series.reset_index` not ignoring ``name`` argument when ``drop`` and ``inplace`` are set to ``True`` (:issue:`44575`)
- Bug in :meth:`DataFrame.loc.__setitem__` and :meth:`DataFrame.iloc.__setitem__` with mixed dtypes sometimes failing to operate in-place (:issue:`44345`)
- Bug in :meth:`DataFrame.loc.__getitem__` incorrectly raising ``KeyError`` when selecting a single column with a boolean key (:issue:`44322`).
- Bug in indexing on columns with ``loc`` or ``iloc`` using a slice with a negative step with ``ExtensionDtype`` columns incorrectly raising (:issue:`44551`)
- Bug in :meth:`IntervalIndex.get_indexer_non_unique` returning boolean mask instead of array of integers for a non unique and non monotonic index (:issue:`44084`)
- Bug in :meth:`IntervalIndex.get_indexer_non_unique` not handling targets of ``dtype`` 'object' with NaNs correctly (:issue:`44482`)
-

Missing
^^^^^^^
- Bug in :meth:`DataFrame.fillna` with limit and no method ignores axis='columns' or ``axis = 1`` (:issue:`40989`)
- Bug in :meth:`DataFrame.fillna` not replacing missing values when using a dict-like ``value`` and duplicate column names (:issue:`43476`)
- Bug in constructing a :class:`DataFrame` with a dictionary ``np.datetime64`` as a value and ``dtype='timedelta64[ns]'``, or vice-versa, incorrectly casting instead of raising (:issue:`??`)
-

MultiIndex
^^^^^^^^^^
- Bug in :meth:`MultiIndex.get_loc` where the first level is a :class:`DatetimeIndex` and a string key is passed (:issue:`42465`)
- Bug in :meth:`MultiIndex.reindex` when passing a ``level`` that corresponds to an ``ExtensionDtype`` level (:issue:`42043`)
- Bug in :meth:`MultiIndex.get_loc` raising ``TypeError`` instead of ``KeyError`` on nested tuple (:issue:`42440`)
- Bug in :meth:`MultiIndex.putmask` where the other value was also a :class:`MultiIndex` (:issue:`43212`)
-

I/O
^^^
- Bug in :func:`read_excel` attempting to read chart sheets from .xlsx files (:issue:`41448`)
- Bug in :func:`json_normalize` where ``errors=ignore`` could fail to ignore missing values of ``meta`` when ``record_path`` has a length greater than one (:issue:`41876`)
- Bug in :func:`read_csv` with multi-header input and arguments referencing column names as tuples (:issue:`42446`)
- Bug in :func:`read_fwf`, where difference in lengths of ``colspecs`` and ``names`` was not raising ``ValueError`` (:issue:`40830`)
- Bug in :func:`Series.to_json` and :func:`DataFrame.to_json` where some attributes were skipped when serialising plain Python objects to JSON (:issue:`42768`, :issue:`33043`)
- Column headers are dropped when constructing a :class:`DataFrame` from a sqlalchemy's ``Row`` object (:issue:`40682`)
- Bug in unpickling a :class:`Index` with object dtype incorrectly inferring numeric dtypes (:issue:`43188`)
- Bug in :func:`read_csv` where reading multi-header input with unequal lengths incorrectly raising uncontrolled ``IndexError`` (:issue:`43102`)
- Bug in :func:`read_csv`, changed exception class when expecting a file path name or file-like object from ``OSError`` to ``TypeError`` (:issue:`43366`)
<<<<<<< HEAD
- Bug in :func:`read_csv` and :func:`read_fwf` ignoring all ``skiprows`` except first when ``nrows`` is specified for ``engine='python'`` (:issue:`44021`)
- Bug in :func:`read_csv` keeping the original column in object format when ``keep_date_col=True`` is set (:issue:`13378`)
=======
- Bug in :func:`read_csv` and :func:`read_fwf` ignoring all ``skiprows`` except first when ``nrows`` is specified for ``engine='python'`` (:issue:`44021`, :issue:`10261`)
>>>>>>> 5e2bf77b
- Bug in :func:`read_json` not handling non-numpy dtypes correctly (especially ``category``) (:issue:`21892`, :issue:`33205`)
- Bug in :func:`json_normalize` where multi-character ``sep`` parameter is incorrectly prefixed to every key (:issue:`43831`)
- Bug in :func:`json_normalize` where reading data with missing multi-level metadata would not respect errors="ignore" (:issue:`44312`)
- Bug in :func:`read_csv` with :code:`float_precision="round_trip"` which did not skip initial/trailing whitespace (:issue:`43713`)
- Bug in dumping/loading a :class:`DataFrame` with ``yaml.dump(frame)`` (:issue:`42748`)
- Bug in :class:`ExcelWriter`, where ``engine_kwargs`` were not passed through to all engines (:issue:`43442`)
- Bug in :func:`read_csv` raising ``ValueError`` when ``parse_dates`` was used with ``MultiIndex`` columns (:issue:`8991`)
- Bug in :func:`read_csv` converting columns to numeric after date parsing failed (:issue:`11019`)
- Bug in :func:`read_csv` not replacing ``NaN`` values with ``np.nan`` before attempting date conversion (:issue:`26203`)
- Bug in :func:`read_csv` raising ``AttributeError`` when attempting to read a .csv file and infer index column dtype from an nullable integer type (:issue:`44079`)
- :meth:`DataFrame.to_csv` and :meth:`Series.to_csv` with ``compression`` set to ``'zip'`` no longer create a zip file containing a file ending with ".zip". Instead, they try to infer the inner file name more smartly. (:issue:`39465`)
- Bug in :func:`read_csv` when passing simultaneously a parser in ``date_parser`` and ``parse_dates=False``, the parsing was still called (:issue:`44366`)

Period
^^^^^^
- Bug in adding a :class:`Period` object to a ``np.timedelta64`` object incorrectly raising ``TypeError`` (:issue:`44182`)
- Bug in :meth:`PeriodIndex.to_timestamp` when the index has ``freq="B"`` inferring ``freq="D"`` for its result instead of ``freq="B"`` (:issue:`44105`)
- Bug in :class:`Period` constructor incorrectly allowing ``np.timedelta64("NaT")`` (:issue:`44507`)
-

Plotting
^^^^^^^^
- When given non-numeric data, :meth:`DataFrame.boxplot` now raises a ``ValueError`` rather than a cryptic ``KeyError`` or ``ZeroDivsionError``, in line with other plotting functions like :meth:`DataFrame.hist`. (:issue:`43480`)
-

Groupby/resample/rolling
^^^^^^^^^^^^^^^^^^^^^^^^
- Fixed bug in :meth:`SeriesGroupBy.apply` where passing an unrecognized string argument failed to raise ``TypeError`` when the underlying ``Series`` is empty (:issue:`42021`)
- Bug in :meth:`Series.rolling.apply`, :meth:`DataFrame.rolling.apply`, :meth:`Series.expanding.apply` and :meth:`DataFrame.expanding.apply` with ``engine="numba"`` where ``*args`` were being cached with the user passed function (:issue:`42287`)
- Bug in :meth:`GroupBy.max` and :meth:`GroupBy.min` with nullable integer dtypes losing precision (:issue:`41743`)
- Bug in :meth:`DataFrame.groupby.rolling.var` would calculate the rolling variance only on the first group (:issue:`42442`)
- Bug in :meth:`GroupBy.shift` that would return the grouping columns if ``fill_value`` was not None (:issue:`41556`)
- Bug in :meth:`SeriesGroupBy.nlargest` and :meth:`SeriesGroupBy.nsmallest` would have an inconsistent index when the input Series was sorted and ``n`` was greater than or equal to all group sizes (:issue:`15272`, :issue:`16345`, :issue:`29129`)
- Bug in :meth:`pandas.DataFrame.ewm`, where non-float64 dtypes were silently failing (:issue:`42452`)
- Bug in :meth:`pandas.DataFrame.rolling` operation along rows (``axis=1``) incorrectly omits columns containing ``float16`` and ``float32`` (:issue:`41779`)
- Bug in :meth:`Resampler.aggregate` did not allow the use of Named Aggregation (:issue:`32803`)
- Bug in :meth:`Series.rolling` when the :class:`Series` ``dtype`` was ``Int64`` (:issue:`43016`)
- Bug in :meth:`DataFrame.rolling.corr` when the :class:`DataFrame` columns was a :class:`MultiIndex` (:issue:`21157`)
- Bug in :meth:`DataFrame.groupby.rolling` when specifying ``on`` and calling ``__getitem__`` would subsequently return incorrect results (:issue:`43355`)
- Bug in :meth:`GroupBy.apply` with time-based :class:`Grouper` objects incorrectly raising ``ValueError`` in corner cases where the grouping vector contains a ``NaT`` (:issue:`43500`, :issue:`43515`)
- Bug in :meth:`GroupBy.mean` failing with ``complex`` dtype (:issue:`43701`)
- Fixed bug in :meth:`Series.rolling` and :meth:`DataFrame.rolling` not calculating window bounds correctly for the first row when ``center=True`` and index is decreasing (:issue:`43927`)
- Fixed bug in :meth:`Series.rolling` and :meth:`DataFrame.rolling` for centered datetimelike windows with uneven nanosecond (:issue:`43997`)
- Bug in :meth:`GroupBy.nth` failing on ``axis=1`` (:issue:`43926`)
- Fixed bug in :meth:`Series.rolling` and :meth:`DataFrame.rolling` not respecting right bound on centered datetime-like windows, if the index contain duplicates (:issue:`3944`)
- Bug in :meth:`Series.rolling` and :meth:`DataFrame.rolling` when using a :class:`pandas.api.indexers.BaseIndexer` subclass that returned unequal start and end arrays would segfault instead of raising a ``ValueError`` (:issue:`44470`)

Reshaping
^^^^^^^^^
- Improved error message when creating a :class:`DataFrame` column from a multi-dimensional :class:`numpy.ndarray` (:issue:`42463`)
- :func:`concat` creating :class:`MultiIndex` with duplicate level entries when concatenating a :class:`DataFrame` with duplicates in :class:`Index` and multiple keys (:issue:`42651`)
- Bug in :meth:`pandas.cut` on :class:`Series` with duplicate indices (:issue:`42185`) and non-exact :meth:`pandas.CategoricalIndex` (:issue:`42425`)
- Bug in :meth:`DataFrame.append` failing to retain dtypes when appended columns do not match (:issue:`43392`)
- Bug in :func:`concat` of ``bool`` and ``boolean`` dtypes resulting in ``object`` dtype instead of ``boolean`` dtype (:issue:`42800`)
- Bug in :func:`crosstab` when inputs are are categorical Series, there are categories that are not present in one or both of the Series, and ``margins=True``. Previously the margin value for missing categories was ``NaN``. It is now correctly reported as 0 (:issue:`43505`)
- Bug in :func:`concat` would fail when the ``objs`` argument all had the same index and the ``keys`` argument contained duplicates (:issue:`43595`)
- Bug in :func:`concat` which ignored the ``sort`` parameter (:issue:`43375`)
- Fixed bug in :func:`merge` with :class:`MultiIndex` as column index for the ``on`` argument returning an error when assigning a column internally (:issue:`43734`)
- Bug in :func:`crosstab` would fail when inputs are lists or tuples (:issue:`44076`)
- Bug in :meth:`DataFrame.append` failing to retain ``index.name`` when appending a list of :class:`Series` objects (:issue:`44109`)
- Fixed metadata propagation in :meth:`Dataframe.apply` method, consequently fixing the same issue for :meth:`Dataframe.transform`, :meth:`Dataframe.nunique` and :meth:`Dataframe.mode` (:issue:`28283`)
- Bug in :meth:`DataFrame.stack` with ``ExtensionDtype`` columns incorrectly raising (:issue:`43561`)
- Bug in :meth:`Series.unstack` with object doing unwanted type inference on resulting columns (:issue:`44595`)
- Bug in :class:`MultiIndex` failing join operations with overlapping ``IntervalIndex`` levels (:issue:`44096`)
-

Sparse
^^^^^^
- Bug in :meth:`DataFrame.sparse.to_coo` raising ``AttributeError`` when column names are not unique (:issue:`29564`)
- Bug in :meth:`SparseArray.max` and :meth:`SparseArray.min` raising ``ValueError`` for arrays with 0 non-null elements (:issue:`43527`)
- Bug in :meth:`DataFrame.sparse.to_coo` silently converting non-zero fill values to zero (:issue:`24817`)
- Bug in :class:`SparseArray` comparison methods with an array-like operand of mismatched length raising ``AssertionError`` or unclear ``ValueError`` depending on the input (:issue:`43863`)
-

ExtensionArray
^^^^^^^^^^^^^^
- Bug in :func:`array` failing to preserve :class:`PandasArray` (:issue:`43887`)
- NumPy ufuncs ``np.abs``, ``np.positive``, ``np.negative`` now correctly preserve dtype when called on ExtensionArrays that implement ``__abs__, __pos__, __neg__``, respectively. In particular this is fixed for :class:`TimedeltaArray` (:issue:`43899`)
- Avoid raising ``PerformanceWarning`` about fragmented DataFrame when using many columns with an extension dtype (:issue:`44098`)
- Bug in :meth:`BooleanArray.__eq__` and :meth:`BooleanArray.__ne__` raising ``TypeError`` on comparison with an incompatible type (like a string). This caused :meth:`DataFrame.replace` to sometimes raise a ``TypeError`` if a nullable boolean column was included (:issue:`44499`)
-

Styler
^^^^^^
- Minor bug in :class:`.Styler` where the ``uuid`` at initialization maintained a floating underscore (:issue:`43037`)
- Bug in :meth:`.Styler.to_html` where the ``Styler`` object was updated if the ``to_html`` method was called with some args (:issue:`43034`)
- Bug in :meth:`.Styler.copy` where ``uuid`` was not previously copied (:issue:`40675`)
- Bug in :meth:`Styler.apply` where functions which returned Series objects were not correctly handled in terms of aligning their index labels (:issue:`13657`, :issue:`42014`)
- Bug when rendering an empty DataFrame with a named index (:issue:`43305`).
- Bug when rendering a single level MultiIndex (:issue:`43383`).
- Bug when combining non-sparse rendering and :meth:`.Styler.hide_columns` or :meth:`.Styler.hide_index` (:issue:`43464`)
- Bug setting a table style when using multiple selectors in :class:`.Styler` (:issue:`44011`)
- Bugs where row trimming and column trimming failed to reflect hidden rows (:issue:`43703`, :issue:`44247`)

Other
^^^^^
- Bug in :meth:`DataFrame.astype` with non-unique columns and a :class:`Series` ``dtype`` argument (:issue:`44417`)
- Bug in :meth:`CustomBusinessMonthBegin.__add__` (:meth:`CustomBusinessMonthEnd.__add__`) not applying the extra ``offset`` parameter when beginning (end) of the target month is already a business day (:issue:`41356`)
- Bug in :meth:`RangeIndex.union` with another ``RangeIndex`` with matching (even) ``step`` and starts differing by strictly less than ``step / 2`` (:issue:`44019`)
- Bug in :meth:`RangeIndex.difference` with ``sort=None`` and ``step<0`` failing to sort (:issue:`44085`)
- Bug in :meth:`Series.to_frame` and :meth:`Index.to_frame` ignoring the ``name`` argument when ``name=None`` is explicitly passed (:issue:`44212`)
- Bug in :meth:`Series.replace` and :meth:`DataFrame.replace` with ``value=None`` and ExtensionDtypes (:issue:`44270`)
- Bug in :meth:`FloatingArray.equals` failing to consider two arrays equal if they contain ``np.nan`` values (:issue:`44382`)
- Bug in :meth:`DataFrame.shift` with ``axis=1`` and ``ExtensionDtype`` columns incorrectly raising when an incompatible ``fill_value`` is passed (:issue:`44564`)
- Bug in :meth:`DataFrame.diff` when passing a NumPy integer object instead of an ``int`` object (:issue:`44572`)
-

.. ***DO NOT USE THIS SECTION***

-
-

.. ---------------------------------------------------------------------------

.. _whatsnew_140.contributors:

Contributors
~~~~~~~~~~~~<|MERGE_RESOLUTION|>--- conflicted
+++ resolved
@@ -656,12 +656,8 @@
 - Bug in unpickling a :class:`Index` with object dtype incorrectly inferring numeric dtypes (:issue:`43188`)
 - Bug in :func:`read_csv` where reading multi-header input with unequal lengths incorrectly raising uncontrolled ``IndexError`` (:issue:`43102`)
 - Bug in :func:`read_csv`, changed exception class when expecting a file path name or file-like object from ``OSError`` to ``TypeError`` (:issue:`43366`)
-<<<<<<< HEAD
-- Bug in :func:`read_csv` and :func:`read_fwf` ignoring all ``skiprows`` except first when ``nrows`` is specified for ``engine='python'`` (:issue:`44021`)
+- Bug in :func:`read_csv` and :func:`read_fwf` ignoring all ``skiprows`` except first when ``nrows`` is specified for ``engine='python'`` (:issue:`44021`, :issue:`10261`)
 - Bug in :func:`read_csv` keeping the original column in object format when ``keep_date_col=True`` is set (:issue:`13378`)
-=======
-- Bug in :func:`read_csv` and :func:`read_fwf` ignoring all ``skiprows`` except first when ``nrows`` is specified for ``engine='python'`` (:issue:`44021`, :issue:`10261`)
->>>>>>> 5e2bf77b
 - Bug in :func:`read_json` not handling non-numpy dtypes correctly (especially ``category``) (:issue:`21892`, :issue:`33205`)
 - Bug in :func:`json_normalize` where multi-character ``sep`` parameter is incorrectly prefixed to every key (:issue:`43831`)
 - Bug in :func:`json_normalize` where reading data with missing multi-level metadata would not respect errors="ignore" (:issue:`44312`)
