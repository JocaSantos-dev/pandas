--- conflicted
+++ resolved
@@ -101,12 +101,8 @@
 - :meth:`Series.ewm`, :meth:`DataFrame.ewm`, now support a ``method`` argument with a ``'table'`` option that performs the windowing operation over an entire :class:`DataFrame`. See :ref:`Window Overview <window.overview>` for performance and functional benefits (:issue:`42273`)
 - :meth:`.GroupBy.cummin` and :meth:`.GroupBy.cummax` now support the argument ``skipna`` (:issue:`34047`)
 - :meth:`read_table` now supports the argument ``storage_options`` (:issue:`39167`)
-<<<<<<< HEAD
 - :meth:`DataFrame.to_stata` and :meth:`StataWriter` now accept the keyword only argument ``value_labels`` to save labels for non-categorical columns
--
-=======
 - Methods that relied on hashmap based algos such as :meth:`DataFrameGroupBy.value_counts`, :meth:`DataFrameGroupBy.count` and :func:`factorize` ignored imaginary component for complex numbers (:issue:`17927`)
->>>>>>> 5e67c78a
 
 .. ---------------------------------------------------------------------------
 
