.. _whatsnew_140:

What's new in 1.4.0 (??)
------------------------

These are the changes in pandas 1.4.0. See :ref:`release` for a full changelog
including other versions of pandas.

{{ header }}

.. ---------------------------------------------------------------------------

.. _whatsnew_140.enhancements:

Enhancements
~~~~~~~~~~~~

.. _whatsnew_140.enhancements.numeric_index:

More flexible numeric dtypes for indexes
^^^^^^^^^^^^^^^^^^^^^^^^^^^^^^^^^^^^^^^^

Until now, it has only been possible to create numeric indexes with int64/float64/uint64 dtypes.
It is now possible to create an index of any numpy int/uint/float dtype using the new :class:`NumericIndex` index type (:issue:`41153`):

.. ipython:: python

    pd.NumericIndex([1, 2, 3], dtype="int8")
    pd.NumericIndex([1, 2, 3], dtype="uint32")
    pd.NumericIndex([1, 2, 3], dtype="float32")

In order to maintain backwards compatibility, calls to the base :class:`Index` will currently
return :class:`Int64Index`, :class:`UInt64Index` and :class:`Float64Index`, where relevant.
For example, the code below returns an ``Int64Index`` with dtype ``int64``:

.. code-block:: ipython

    In [1]: pd.Index([1, 2, 3], dtype="int8")
    Int64Index([1, 2, 3], dtype='int64')

but will in a future version return a :class:`NumericIndex` with dtype ``int8``.

More generally, currently, all operations that until now have
returned :class:`Int64Index`, :class:`UInt64Index` and :class:`Float64Index` will
continue to so. This means, that in order to use ``NumericIndex`` in the current version, you
will have to call ``NumericIndex`` explicitly. For example the below series will have an ``Int64Index``:

.. code-block:: ipython

    In [2]: ser = pd.Series([1, 2, 3], index=[1, 2, 3])
    In [3]: ser.index
    Int64Index([1, 2, 3], dtype='int64')

Instead, if you want to use a ``NumericIndex``, you should do:

.. ipython:: python

    idx = pd.NumericIndex([1, 2, 3], dtype="int8")
    ser = pd.Series([1, 2, 3], index=idx)
    ser.index

In a future version of Pandas, :class:`NumericIndex` will become the default numeric index type and
``Int64Index``, ``UInt64Index`` and ``Float64Index`` are therefore deprecated and will
be removed in the future, see :ref:`here <whatsnew_140.deprecations.int64_uint64_float64index>` for more.

See :ref:`here <advanced.numericindex>` for more about :class:`NumericIndex`.

.. _whatsnew_140.enhancements.styler:

Styler
^^^^^^

:class:`.Styler` has been further developed in 1.4.0. The following enhancements have been made:

  - Styling and formatting of indexes has been added, with :meth:`.Styler.apply_index`, :meth:`.Styler.applymap_index` and :meth:`.Styler.format_index`. These mirror the signature of the methods already used to style and format data values, and work with both HTML and LaTeX format (:issue:`41893`, :issue:`43101`).
  - :meth:`.Styler.bar` introduces additional arguments to control alignment, display and colors (:issue:`26070`, :issue:`36419`, :issue:`43662`), and it also validates the input arguments ``width`` and ``height`` (:issue:`42511`).
  - :meth:`.Styler.to_latex` introduces keyword argument ``environment``, which also allows a specific "longtable" entry through a separate jinja2 template (:issue:`41866`).
  - :meth:`.Styler.to_html` introduces keyword arguments ``sparse_index``, ``sparse_columns``, ``bold_headers``, ``caption``, ``max_rows`` and ``max_columns`` (:issue:`41946`, :issue:`43149`, :issue:`42972`).
  - Keyword arguments ``level`` and ``names`` added to :meth:`.Styler.hide_index` and :meth:`.Styler.hide_columns` for additional control of visibility of MultiIndexes and index names (:issue:`25475`, :issue:`43404`, :issue:`43346`)
  - Global options have been extended to configure default ``Styler`` properties including formatting and encoding and mathjax options and LaTeX (:issue:`41395`)
  - Naive sparsification is now possible for LaTeX without the multirow package (:issue:`43369`)
  - :meth:`Styler.to_html` omits CSSStyle rules for hidden table elements (:issue:`43619`)

Formerly Styler relied on ``display.html.use_mathjax``, which has now been replaced by ``styler.html.mathjax``.

There are also bug fixes and deprecations listed below.

Validation now for ``caption`` arg (:issue:`43368`)

.. _whatsnew_140.enhancements.pyarrow_csv_engine:

Multithreaded CSV reading with a new CSV Engine based on pyarrow
^^^^^^^^^^^^^^^^^^^^^^^^^^^^^^^^^^^^^^^^^^^^^^^^^^^^^^^^^^^^^^^^

:func:`pandas.read_csv` now accepts ``engine="pyarrow"`` (requires at least ``pyarrow`` 0.17.0) as an argument, allowing for faster csv parsing on multicore machines
with pyarrow installed. See the :doc:`I/O docs </user_guide/io>` for more info. (:issue:`23697`, :issue:`43706`)

.. _whatsnew_140.enhancements.window_rank:

Rank function for rolling and expanding windows
^^^^^^^^^^^^^^^^^^^^^^^^^^^^^^^^^^^^^^^^^^^^^^^

Added ``rank`` function to :class:`Rolling` and :class:`Expanding`. The new function supports the ``method``, ``ascending``, and ``pct`` flags of :meth:`DataFrame.rank`. The ``method`` argument supports ``min``, ``max``, and ``average`` ranking methods.
Example:

.. ipython:: python

    s = pd.Series([1, 4, 2, 3, 5, 3])
    s.rolling(3).rank()

    s.rolling(3).rank(method="max")

<<<<<<< HEAD
.. _whatsnew_140.dict_tight:

DataFrame.from_dict and DataFrame.to_dict have new ``'tight'`` option
^^^^^^^^^^^^^^^^^^^^^^^^^^^^^^^^^^^^^^^^^^^^^^^^^^^^^^^^^^^^^^^^^^^^^

A new ``'tight'`` dictionary format that preserves :class:`MultiIndex` entries and names
is now available with the :meth:`DataFrame.from_dict` and :meth:`DataFrame.to_dict` methods
and can be used with the standard ``json`` library to produce a tight
representation of :class:`DataFrame` objects (:issue:`4889`).

.. ipython:: python

    df = pd.DataFrame.from_records(
        [[1, 3], [2, 4]],
        index=pd.MultiIndex.from_tuples([("a", "b"), ("a", "c")],
                                        names=["n1", "n2"]),
        columns=pd.MultiIndex.from_tuples([("x", 1), ("y", 2)],
                                          names=["z1", "z2"]),
    )
    df
    df.to_dict(orient='tight')
=======
.. _whatsnew_140.enhancements.groupby_indexing:

Groupby positional indexing
^^^^^^^^^^^^^^^^^^^^^^^^^^^

It is now possible to specify positional ranges relative to the ends of each group.

Negative arguments for :meth:`.GroupBy.head` and :meth:`.GroupBy.tail` now work correctly and result in ranges relative to the end and start of each group, respectively.
Previously, negative arguments returned empty frames.

.. ipython:: python

    df = pd.DataFrame([["g", "g0"], ["g", "g1"], ["g", "g2"], ["g", "g3"],
                       ["h", "h0"], ["h", "h1"]], columns=["A", "B"])
    df.groupby("A").head(-1)


:meth:`.GroupBy.nth` now accepts a slice or list of integers and slices.

.. ipython:: python

    df.groupby("A").nth(slice(1, -1))
    df.groupby("A").nth([slice(None, 1), slice(-1, None)])
>>>>>>> dca6901d

.. _whatsnew_140.enhancements.other:

Other enhancements
^^^^^^^^^^^^^^^^^^
- :class:`DataFrameGroupBy` operations with ``as_index=False`` now correctly retain ``ExtensionDtype`` dtypes for columns being grouped on (:issue:`41373`)
- Add support for assigning values to ``by`` argument in :meth:`DataFrame.plot.hist` and :meth:`DataFrame.plot.box` (:issue:`15079`)
- :meth:`Series.sample`, :meth:`DataFrame.sample`, and :meth:`.GroupBy.sample` now accept a ``np.random.Generator`` as input to ``random_state``. A generator will be more performant, especially with ``replace=False`` (:issue:`38100`)
- :meth:`Series.ewm`, :meth:`DataFrame.ewm`, now support a ``method`` argument with a ``'table'`` option that performs the windowing operation over an entire :class:`DataFrame`. See :ref:`Window Overview <window.overview>` for performance and functional benefits (:issue:`42273`)
- :meth:`.GroupBy.cummin` and :meth:`.GroupBy.cummax` now support the argument ``skipna`` (:issue:`34047`)
- :meth:`read_table` now supports the argument ``storage_options`` (:issue:`39167`)
- :meth:`DataFrame.to_stata` and :meth:`StataWriter` now accept the keyword only argument ``value_labels`` to save labels for non-categorical columns
- Methods that relied on hashmap based algos such as :meth:`DataFrameGroupBy.value_counts`, :meth:`DataFrameGroupBy.count` and :func:`factorize` ignored imaginary component for complex numbers (:issue:`17927`)
- Add :meth:`Series.str.removeprefix` and :meth:`Series.str.removesuffix` introduced in Python 3.9 to remove pre-/suffixes from string-type :class:`Series` (:issue:`36944`)
- Attempting to write into a file in missing parent directory with :meth:`DataFrame.to_csv`, :meth:`DataFrame.to_html`, :meth:`DataFrame.to_excel`, :meth:`DataFrame.to_feather`, :meth:`DataFrame.to_parquet`, :meth:`DataFrame.to_stata`, :meth:`DataFrame.to_json`, :meth:`DataFrame.to_pickle`, and :meth:`DataFrame.to_xml` now explicitly mentions missing parent directory, the same is true for :class:`Series` counterparts (:issue:`24306`)
- :meth:`IntegerArray.all` , :meth:`IntegerArray.any`, :meth:`FloatingArray.any`, and :meth:`FloatingArray.all` use Kleene logic (:issue:`41967`)
- Added support for nullable boolean and integer types in :meth:`DataFrame.to_stata`, :class:`~pandas.io.stata.StataWriter`, :class:`~pandas.io.stata.StataWriter117`, and :class:`~pandas.io.stata.StataWriterUTF8` (:issue:`40855`)
- :meth:`DataFrame.__pos__`, :meth:`DataFrame.__neg__` now retain ``ExtensionDtype`` dtypes (:issue:`43883`)
- The error raised when an optional dependency can't be imported now includes the original exception, for easier investigation (:issue:`43882`)
- Added :meth:`.ExponentialMovingWindow.sum` (:issue:`13297`)

.. ---------------------------------------------------------------------------

.. _whatsnew_140.notable_bug_fixes:

Notable bug fixes
~~~~~~~~~~~~~~~~~

These are bug fixes that might have notable behavior changes.

.. _whatsnew_140.notable_bug_fixes.inconsistent_date_string_parsing:

Inconsistent date string parsing
^^^^^^^^^^^^^^^^^^^^^^^^^^^^^^^^

The ``dayfirst`` option of :func:`to_datetime` isn't strict, and this can lead to surprising behaviour:

.. ipython:: python
    :okwarning:

    pd.to_datetime(["31-12-2021"], dayfirst=False)

Now, a warning will be raised if a date string cannot be parsed accordance to the given ``dayfirst`` value when
the value is a delimited date string (e.g. ``31-12-2012``).

.. _whatsnew_140.notable_bug_fixes.concat_with_empty_or_all_na:

Ignoring dtypes in concat with empty or all-NA columns
^^^^^^^^^^^^^^^^^^^^^^^^^^^^^^^^^^^^^^^^^^^^^^^^^^^^^^

When using :func:`concat` to concatenate two or more :class:`DataFrame` objects,
if one of the DataFrames was empty or had all-NA values, its dtype was _sometimes_
ignored when finding the concatenated dtype.  These are now consistently _not_ ignored (:issue:`43507`).

.. ipython:: python

    df1 = pd.DataFrame({"bar": [pd.Timestamp("2013-01-01")]}, index=range(1))
    df2 = pd.DataFrame({"bar": np.nan}, index=range(1, 2))
    res = df1.append(df2)

Previously, the float-dtype in ``df2`` would be ignored so the result dtype would be ``datetime64[ns]``. As a result, the ``np.nan`` would be cast to ``NaT``.

*Previous behavior*:

.. code-block:: ipython

    In [4]: res
    Out[4]:
             bar
    0 2013-01-01
    1        NaT

Now the float-dtype is respected. Since the common dtype for these DataFrames is object, the ``np.nan`` is retained.

*New behavior*:

.. ipython:: python

    res

.. _whatsnew_140.notable_bug_fixes.notable_bug_fix3:

notable_bug_fix3
^^^^^^^^^^^^^^^^

.. ---------------------------------------------------------------------------

.. _whatsnew_140.api_breaking:

Backwards incompatible API changes
~~~~~~~~~~~~~~~~~~~~~~~~~~~~~~~~~~

.. _whatsnew_140.api_breaking.deps:

Increased minimum versions for dependencies
^^^^^^^^^^^^^^^^^^^^^^^^^^^^^^^^^^^^^^^^^^^
Some minimum supported versions of dependencies were updated.
If installed, we now require:

+-----------------+-----------------+----------+---------+
| Package         | Minimum Version | Required | Changed |
+=================+=================+==========+=========+
| numpy           | 1.18.5          |    X     |    X    |
+-----------------+-----------------+----------+---------+
| pytz            | 2020.1          |    X     |    X    |
+-----------------+-----------------+----------+---------+
| python-dateutil | 2.8.1           |    X     |    X    |
+-----------------+-----------------+----------+---------+
| bottleneck      | 1.3.1           |          |    X    |
+-----------------+-----------------+----------+---------+
| numexpr         | 2.7.1           |          |    X    |
+-----------------+-----------------+----------+---------+
| pytest (dev)    | 6.0             |          |         |
+-----------------+-----------------+----------+---------+
| mypy (dev)      | 0.910           |          |    X    |
+-----------------+-----------------+----------+---------+

For `optional libraries <https://pandas.pydata.org/docs/getting_started/install.html>`_ the general recommendation is to use the latest version.
The following table lists the lowest version per library that is currently being tested throughout the development of pandas.
Optional libraries below the lowest tested version may still work, but are not considered supported.

+-----------------+-----------------+---------+
| Package         | Minimum Version | Changed |
+=================+=================+=========+
| beautifulsoup4  | 4.8.2           |    X    |
+-----------------+-----------------+---------+
| fastparquet     | 0.4.0           |         |
+-----------------+-----------------+---------+
| fsspec          | 0.7.4           |         |
+-----------------+-----------------+---------+
| gcsfs           | 0.6.0           |         |
+-----------------+-----------------+---------+
| lxml            | 4.5.0           |    X    |
+-----------------+-----------------+---------+
| matplotlib      | 3.3.2           |    X    |
+-----------------+-----------------+---------+
| numba           | 0.50.1          |    X    |
+-----------------+-----------------+---------+
| openpyxl        | 3.0.2           |    X    |
+-----------------+-----------------+---------+
| pyarrow         | 0.17.0          |         |
+-----------------+-----------------+---------+
| pymysql         | 0.10.1          |    X    |
+-----------------+-----------------+---------+
| pytables        | 3.6.1           |    X    |
+-----------------+-----------------+---------+
| s3fs            | 0.4.0           |         |
+-----------------+-----------------+---------+
| scipy           | 1.4.1           |    X    |
+-----------------+-----------------+---------+
| sqlalchemy      | 1.3.11          |    X    |
+-----------------+-----------------+---------+
| tabulate        | 0.8.7           |         |
+-----------------+-----------------+---------+
| xarray          | 0.15.1          |    X    |
+-----------------+-----------------+---------+
| xlrd            | 2.0.1           |    X    |
+-----------------+-----------------+---------+
| xlsxwriter      | 1.2.2           |    X    |
+-----------------+-----------------+---------+
| xlwt            | 1.3.0           |         |
+-----------------+-----------------+---------+
| pandas-gbq      | 0.14.0          |    X    |
+-----------------+-----------------+---------+

See :ref:`install.dependencies` and :ref:`install.optional_dependencies` for more.

.. _whatsnew_140.api_breaking.other:

Other API changes
^^^^^^^^^^^^^^^^^
- :meth:`Index.get_indexer_for` no longer accepts keyword arguments (other than 'target'); in the past these would be silently ignored if the index was not unique (:issue:`42310`)
-

.. ---------------------------------------------------------------------------

.. _whatsnew_140.deprecations:

Deprecations
~~~~~~~~~~~~

.. _whatsnew_140.deprecations.int64_uint64_float64index:

Deprecated Int64Index, UInt64Index & Float64Index
^^^^^^^^^^^^^^^^^^^^^^^^^^^^^^^^^^^^^^^^^^^^^^^^^
:class:`Int64Index`, :class:`UInt64Index` and :class:`Float64Index` have been deprecated
in favor of the new :class:`NumericIndex` and will be removed in Pandas 2.0 (:issue:`43028`).

Currently, in order to maintain backward compatibility, calls to
:class:`Index` will continue to return :class:`Int64Index`, :class:`UInt64Index` and :class:`Float64Index`
when given numeric data, but in the future, a :class:`NumericIndex` will be returned.

*Current behavior*:

.. code-block:: ipython

    In [1]: pd.Index([1, 2, 3], dtype="int32")
    Out [1]: Int64Index([1, 2, 3], dtype='int64')
    In [1]: pd.Index([1, 2, 3], dtype="uint64")
    Out [1]: UInt64Index([1, 2, 3], dtype='uint64')

*Future behavior*:

.. code-block:: ipython

    In [3]: pd.Index([1, 2, 3], dtype="int32")
    Out [3]: NumericIndex([1, 2, 3], dtype='int32')
    In [4]: pd.Index([1, 2, 3], dtype="uint64")
    Out [4]: NumericIndex([1, 2, 3], dtype='uint64')


.. _whatsnew_140.deprecations.other:

Other Deprecations
^^^^^^^^^^^^^^^^^^
- Deprecated :meth:`Index.is_type_compatible` (:issue:`42113`)
- Deprecated ``method`` argument in :meth:`Index.get_loc`, use ``index.get_indexer([label], method=...)`` instead (:issue:`42269`)
- Deprecated treating integer keys in :meth:`Series.__setitem__` as positional when the index is a :class:`Float64Index` not containing the key, a :class:`IntervalIndex` with no entries containing the key, or a :class:`MultiIndex` with leading :class:`Float64Index` level not containing the key (:issue:`33469`)
- Deprecated treating ``numpy.datetime64`` objects as UTC times when passed to the :class:`Timestamp` constructor along with a timezone. In a future version, these will be treated as wall-times. To retain the old behavior, use ``Timestamp(dt64).tz_localize("UTC").tz_convert(tz)`` (:issue:`24559`)
- Deprecated ignoring missing labels when indexing with a sequence of labels on a level of a MultiIndex (:issue:`42351`)
- Creating an empty Series without a dtype will now raise a more visible ``FutureWarning`` instead of a ``DeprecationWarning`` (:issue:`30017`)
- Deprecated the 'kind' argument in :meth:`Index.get_slice_bound`, :meth:`Index.slice_indexer`, :meth:`Index.slice_locs`; in a future version passing 'kind' will raise (:issue:`42857`)
- Deprecated dropping of nuisance columns in :class:`Rolling`, :class:`Expanding`, and :class:`EWM` aggregations (:issue:`42738`)
- Deprecated :meth:`Index.reindex` with a non-unique index (:issue:`42568`)
- Deprecated :meth:`.Styler.render` in favour of :meth:`.Styler.to_html` (:issue:`42140`)
- Deprecated passing in a string column label into ``times`` in :meth:`DataFrame.ewm` (:issue:`43265`)
- Deprecated the 'include_start' and 'include_end' arguments in :meth:`DataFrame.between_time`; in a future version passing 'include_start' or 'include_end' will raise (:issue:`40245`)
- Deprecated the ``squeeze`` argument to :meth:`read_csv`, :meth:`read_table`, and :meth:`read_excel`. Users should squeeze the DataFrame afterwards with ``.squeeze("columns")`` instead. (:issue:`43242`)
- Deprecated the ``index`` argument to :class:`SparseArray` construction (:issue:`23089`)
- Deprecated the ``closed`` argument in :meth:`date_range` and :meth:`bdate_range` in favor of ``inclusive`` argument; In a future version passing ``closed`` will raise (:issue:`40245`)
- Deprecated :meth:`.Rolling.validate`, :meth:`.Expanding.validate`, and :meth:`.ExponentialMovingWindow.validate` (:issue:`43665`)
- Deprecated silent dropping of columns that raised a ``TypeError`` in :class:`Series.transform` and :class:`DataFrame.transform` when used with a dictionary (:issue:`43740`)
- Deprecated silent dropping of columns that raised a ``TypeError``, ``DataError``, and some cases of ``ValueError`` in :meth:`Series.aggregate`, :meth:`DataFrame.aggregate`, :meth:`Series.groupby.aggregate`, and :meth:`DataFrame.groupby.aggregate` when used with a list (:issue:`43740`)

.. ---------------------------------------------------------------------------

.. _whatsnew_140.performance:

Performance improvements
~~~~~~~~~~~~~~~~~~~~~~~~
- Performance improvement in :meth:`.GroupBy.sample`, especially when ``weights`` argument provided (:issue:`34483`)
- Performance improvement when converting non-string arrays to string arrays (:issue:`34483`)
- Performance improvement in :meth:`.GroupBy.transform` for user-defined functions (:issue:`41598`)
- Performance improvement in constructing :class:`DataFrame` objects (:issue:`42631`)
- Performance improvement in :meth:`GroupBy.shift` when ``fill_value`` argument is provided (:issue:`26615`)
- Performance improvement in :meth:`DataFrame.corr` for ``method=pearson`` on data without missing values (:issue:`40956`)
- Performance improvement in some :meth:`GroupBy.apply` operations (:issue:`42992`)
- Performance improvement in :func:`read_stata` (:issue:`43059`)
- Performance improvement in :meth:`to_datetime` with ``uint`` dtypes (:issue:`42606`)
- Performance improvement in :meth:`Series.sparse.to_coo` (:issue:`42880`)
- Performance improvement in indexing with a :class:`MultiIndex` indexer on another :class:`MultiIndex` (:issue:43370`)
- Performance improvement in :meth:`GroupBy.quantile` (:issue:`43469`)
- :meth:`SparseArray.min` and :meth:`SparseArray.max` no longer require converting to a dense array (:issue:`43526`)
- Indexing into a :class:`SparseArray` with a ``slice`` with ``step=1`` no longer requires converting to a dense array (:issue:`43777`)
- Performance improvement in :meth:`SparseArray.take` with ``allow_fill=False`` (:issue:`43654`)
- Performance improvement in :meth:`.Rolling.mean` and :meth:`.Expanding.mean` with ``engine="numba"`` (:issue:`43612`)
- Improved performance of :meth:`pandas.read_csv` with ``memory_map=True`` when file encoding is UTF-8 (:issue:`43787`)
-

.. ---------------------------------------------------------------------------

.. _whatsnew_140.bug_fixes:

Bug fixes
~~~~~~~~~

Categorical
^^^^^^^^^^^
- Bug in setting dtype-incompatible values into a :class:`Categorical` (or ``Series`` or ``DataFrame`` backed by ``Categorical``) raising ``ValueError`` instead of ``TypeError`` (:issue:`41919`)
- Bug in :meth:`Categorical.searchsorted` when passing a dtype-incompatible value raising ``KeyError`` instead of ``TypeError`` (:issue:`41919`)
- Bug in :meth:`Series.where` with ``CategoricalDtype`` when passing a dtype-incompatible value raising ``ValueError`` instead of ``TypeError`` (:issue:`41919`)
- Bug in :meth:`Categorical.fillna` when passing a dtype-incompatible value raising ``ValueError`` instead of ``TypeError`` (:issue:`41919`)
- Bug in :meth:`Categorical.fillna` with a tuple-like category raising ``ValueError`` instead of ``TypeError`` when filling with a non-category tuple (:issue:`41919`)
-

Datetimelike
^^^^^^^^^^^^
- Bug in :class:`DataFrame` constructor unnecessarily copying non-datetimelike 2D object arrays (:issue:`39272`)
- Bug in :func:`to_datetime` with ``format`` and ``pandas.NA`` was raising ``ValueError`` (:issue:`42957`)
- :func:`to_datetime` would silently swap ``MM/DD/YYYY`` and ``DD/MM/YYYY`` formats if the given ``dayfirst`` option could not be respected - now, a warning is raised in the case of delimited date strings (e.g. ``31-12-2012``) (:issue:`12585`)
- Bug in :meth:`date_range` and :meth:`bdate_range` do not return right bound when ``start`` = ``end`` and set is closed on one side (:issue:`43394`)
- Bug in inplace addition and subtraction of :class:`DatetimeIndex` or :class:`TimedeltaIndex` with :class:`DatetimeArray` or :class:`TimedeltaArray` (:issue:`43904`)
- Bug in in calling ``np.isnan``, ``np.isfinite``, or ``np.isinf`` on a timezone-aware :class:`DatetimeIndex` incorrectly raising ``TypeError`` (:issue:`43917`)
-

Timedelta
^^^^^^^^^
-
-

Timezones
^^^^^^^^^
- Bug in :func:`to_datetime` with ``infer_datetime_format=True`` failing to parse zero UTC offset (``Z``) correctly (:issue:`41047`)
- Bug in :meth:`Series.dt.tz_convert` resetting index in a :class:`Series` with :class:`CategoricalIndex` (:issue:`43080`)
-

Numeric
^^^^^^^
- Bug in :meth:`DataFrame.rank` raising ``ValueError`` with ``object`` columns and ``method="first"`` (:issue:`41931`)
- Bug in :meth:`DataFrame.rank` treating missing values and extreme values as equal (for example ``np.nan`` and ``np.inf``), causing incorrect results when ``na_option="bottom"`` or ``na_option="top`` used (:issue:`41931`)
- Bug in ``numexpr`` engine still being used when the option ``compute.use_numexpr`` is set to ``False`` (:issue:`32556`)
- Bug in :class:`DataFrame` arithmetic ops with a subclass whose :meth:`_constructor` attribute is a callable other than the subclass itself (:issue:`43201`)
- Bug in arithmetic operations involving :class:`RangeIndex` where the result would have the incorrect ``name`` (:issue:`43962`)
-

Conversion
^^^^^^^^^^
- Bug in :class:`UInt64Index` constructor when passing a list containing both positive integers small enough to cast to int64 and integers too large too hold in int64 (:issue:`42201`)
- Bug in :class:`Series` constructor returning 0 for missing values with dtype ``int64`` and ``False`` for dtype ``bool`` (:issue:`43017`, :issue:`43018`)
-

Strings
^^^^^^^
-
-

Interval
^^^^^^^^
-
-

Indexing
^^^^^^^^
- Bug in :meth:`Series.rename` when index in Series is MultiIndex and level in rename is provided. (:issue:`43659`)
- Bug in :meth:`DataFrame.truncate` and :meth:`Series.truncate` when the object's Index has a length greater than one but only one unique value (:issue:`42365`)
- Bug in :meth:`Series.loc` and :meth:`DataFrame.loc` with a :class:`MultiIndex` when indexing with a tuple in which one of the levels is also a tuple (:issue:`27591`)
- Bug in :meth:`Series.loc` when with a :class:`MultiIndex` whose first level contains only ``np.nan`` values (:issue:`42055`)
- Bug in indexing on a :class:`Series` or :class:`DataFrame` with a :class:`DatetimeIndex` when passing a string, the return type depended on whether the index was monotonic (:issue:`24892`)
- Bug in indexing on a :class:`MultiIndex` failing to drop scalar levels when the indexer is a tuple containing a datetime-like string (:issue:`42476`)
- Bug in :meth:`DataFrame.sort_values` and :meth:`Series.sort_values` when passing an ascending value, failed to raise or incorrectly raising ``ValueError`` (:issue:`41634`)
- Bug in updating values of :class:`pandas.Series` using boolean index, created by using :meth:`pandas.DataFrame.pop` (:issue:`42530`)
- Bug in :meth:`Index.get_indexer_non_unique` when index contains multiple ``np.nan`` (:issue:`35392`)
- Bug in :meth:`DataFrame.query` did not handle the degree sign in a backticked column name, such as \`Temp(°C)\`, used in an expression to query a dataframe (:issue:`42826`)
- Bug in :meth:`DataFrame.drop` where the error message did not show missing labels with commas when raising ``KeyError`` (:issue:`42881`)
- Bug in :meth:`DataFrame.query` where method calls in query strings led to errors when the ``numexpr`` package was installed. (:issue:`22435`)
- Bug in :meth:`DataFrame.nlargest` and :meth:`Series.nlargest` where sorted result did not count indexes containing ``np.nan`` (:issue:`28984`)
- Bug in indexing on a non-unique object-dtype :class:`Index` with an NA scalar (e.g. ``np.nan``) (:issue:`43711`)
- Bug in :meth:`Series.__setitem__` with object dtype when setting an array with matching size and dtype='datetime64[ns]' or dtype='timedelta64[ns]' incorrectly converting the datetime/timedeltas to integers (:issue:`43868`)
-

Missing
^^^^^^^
- Bug in :meth:`DataFrame.fillna` with limit and no method ignores axis='columns' or ``axis = 1`` (:issue:`40989`)
- Bug in :meth:`DataFrame.fillna` not replacing missing values when using a dict-like ``value`` and duplicate column names (:issue:`43476`)
-

MultiIndex
^^^^^^^^^^
- Bug in :meth:`MultiIndex.get_loc` where the first level is a :class:`DatetimeIndex` and a string key is passed (:issue:`42465`)
- Bug in :meth:`MultiIndex.reindex` when passing a ``level`` that corresponds to an ``ExtensionDtype`` level (:issue:`42043`)
- Bug in :meth:`MultiIndex.get_loc` raising ``TypeError`` instead of ``KeyError`` on nested tuple (:issue:`42440`)
- Bug in :meth:`MultiIndex.putmask` where the other value was also a :class:`MultiIndex` (:issue:`43212`)
-

I/O
^^^
- Bug in :func:`read_excel` attempting to read chart sheets from .xlsx files (:issue:`41448`)
- Bug in :func:`json_normalize` where ``errors=ignore`` could fail to ignore missing values of ``meta`` when ``record_path`` has a length greater than one (:issue:`41876`)
- Bug in :func:`read_csv` with multi-header input and arguments referencing column names as tuples (:issue:`42446`)
- Bug in :func:`read_fwf`, where difference in lengths of ``colspecs`` and ``names`` was not raising ``ValueError`` (:issue:`40830`)
- Bug in :func:`Series.to_json` and :func:`DataFrame.to_json` where some attributes were skipped when serialising plain Python objects to JSON (:issue:`42768`, :issue:`33043`)
- Column headers are dropped when constructing a :class:`DataFrame` from a sqlalchemy's ``Row`` object (:issue:`40682`)
- Bug in unpickling a :class:`Index` with object dtype incorrectly inferring numeric dtypes (:issue:`43188`)
- Bug in :func:`read_csv` where reading multi-header input with unequal lengths incorrectly raising uncontrolled ``IndexError`` (:issue:`43102`)
- Bug in :func:`read_csv`, changed exception class when expecting a file path name or file-like object from ``OSError`` to ``TypeError`` (:issue:`43366`)
- Bug in :func:`read_json` not handling non-numpy dtypes correctly (especially ``category``) (:issue:`21892`, :issue:`33205`)
- Bug in :func:`json_normalize` where multi-character ``sep`` parameter is incorrectly prefixed to every key (:issue:`43831`)
- Bug in :func:`read_csv` with :code:`float_precision="round_trip"` which did not skip initial/trailing whitespace (:issue:`43713`)
-

Period
^^^^^^
-
-

Plotting
^^^^^^^^
-
-

Groupby/resample/rolling
^^^^^^^^^^^^^^^^^^^^^^^^
- Fixed bug in :meth:`SeriesGroupBy.apply` where passing an unrecognized string argument failed to raise ``TypeError`` when the underlying ``Series`` is empty (:issue:`42021`)
- Bug in :meth:`Series.rolling.apply`, :meth:`DataFrame.rolling.apply`, :meth:`Series.expanding.apply` and :meth:`DataFrame.expanding.apply` with ``engine="numba"`` where ``*args`` were being cached with the user passed function (:issue:`42287`)
- Bug in :meth:`GroupBy.max` and :meth:`GroupBy.min` with nullable integer dtypes losing precision (:issue:`41743`)
- Bug in :meth:`DataFrame.groupby.rolling.var` would calculate the rolling variance only on the first group (:issue:`42442`)
- Bug in :meth:`GroupBy.shift` that would return the grouping columns if ``fill_value`` was not None (:issue:`41556`)
- Bug in :meth:`SeriesGroupBy.nlargest` and :meth:`SeriesGroupBy.nsmallest` would have an inconsistent index when the input Series was sorted and ``n`` was greater than or equal to all group sizes (:issue:`15272`, :issue:`16345`, :issue:`29129`)
- Bug in :meth:`pandas.DataFrame.ewm`, where non-float64 dtypes were silently failing (:issue:`42452`)
- Bug in :meth:`pandas.DataFrame.rolling` operation along rows (``axis=1``) incorrectly omits columns containing ``float16`` and ``float32`` (:issue:`41779`)
- Bug in :meth:`Resampler.aggregate` did not allow the use of Named Aggregation (:issue:`32803`)
- Bug in :meth:`Series.rolling` when the :class:`Series` ``dtype`` was ``Int64`` (:issue:`43016`)
- Bug in :meth:`DataFrame.rolling.corr` when the :class:`DataFrame` columns was a :class:`MultiIndex` (:issue:`21157`)
- Bug in :meth:`DataFrame.groupby.rolling` when specifying ``on`` and calling ``__getitem__`` would subsequently return incorrect results (:issue:`43355`)
- Bug in :meth:`GroupBy.apply` with time-based :class:`Grouper` objects incorrectly raising ``ValueError`` in corner cases where the grouping vector contains a ``NaT`` (:issue:`43500`, :issue:`43515`)
- Bug in :meth:`GroupBy.mean` failing with ``complex`` dtype (:issue:`43701`)
- Fixed bug in :meth:`Series.rolling` and :meth:`DataFrame.rolling` not calculating window bounds correctly for the first row when ``center=True`` and index is decreasing (:issue:`43927`)
- Fixed bug in :meth:`Series.rolling` and :meth:`DataFrame.rolling` for centered datetimelike windows with uneven nanosecond (:issue:`43997`)
- Bug in :meth:`GroupBy.nth` failing on ``axis=1`` (:issue:`43926`)
- Fixed bug in :meth:`Series.rolling` and :meth:`DataFrame.rolling` not respecting right bound on centered datetime-like windows, if the index contain duplicates (:issue:`#3944`)


Reshaping
^^^^^^^^^
- Improved error message when creating a :class:`DataFrame` column from a multi-dimensional :class:`numpy.ndarray` (:issue:`42463`)
- :func:`concat` creating :class:`MultiIndex` with duplicate level entries when concatenating a :class:`DataFrame` with duplicates in :class:`Index` and multiple keys (:issue:`42651`)
- Bug in :meth:`pandas.cut` on :class:`Series` with duplicate indices (:issue:`42185`) and non-exact :meth:`pandas.CategoricalIndex` (:issue:`42425`)
- Bug in :meth:`DataFrame.append` failing to retain dtypes when appended columns do not match (:issue:`43392`)
- Bug in :func:`concat` of ``bool`` and ``boolean`` dtypes resulting in ``object`` dtype instead of ``boolean`` dtype (:issue:`42800`)
- Bug in :func:`crosstab` when inputs are are categorical Series, there are categories that are not present in one or both of the Series, and ``margins=True``. Previously the margin value for missing categories was ``NaN``. It is now correctly reported as 0 (:issue:`43505`)
- Bug in :func:`concat` would fail when the ``objs`` argument all had the same index and the ``keys`` argument contained duplicates (:issue:`43595`)
- Bug in :func:`concat` which ignored the ``sort`` parameter (:issue:`43375`)

Sparse
^^^^^^
- Bug in :meth:`DataFrame.sparse.to_coo` raising ``AttributeError`` when column names are not unique (:issue:`29564`)
- Bug in :meth:`SparseArray.max` and :meth:`SparseArray.min` raising ``ValueError`` for arrays with 0 non-null elements (:issue:`43527`)
- Bug in :meth:`DataFrame.sparse.to_coo` silently converting non-zero fill values to zero (:issue:`24817`)
- Bug in :class:`SparseArray` comparison methods with an array-like operand of mismatched length raising ``AssertionError`` or unclear ``ValueError`` depending on the input (:issue:`43863`)
-

ExtensionArray
^^^^^^^^^^^^^^
- Bug in :func:`array` failing to preserve :class:`PandasArray` (:issue:`43887`)
- NumPy ufuncs ``np.abs``, ``np.positive``, ``np.negative`` now correctly preserve dtype when called on ExtensionArrays that implement ``__abs__, __pos__, __neg__``, respectively. In particular this is fixed for :class:`TimedeltaArray` (:issue:`43899`)
-

Styler
^^^^^^
- Minor bug in :class:`.Styler` where the ``uuid`` at initialization maintained a floating underscore (:issue:`43037`)
- Bug in :meth:`.Styler.to_html` where the ``Styler`` object was updated if the ``to_html`` method was called with some args (:issue:`43034`)
- Bug in :meth:`.Styler.copy` where ``uuid`` was not previously copied (:issue:`40675`)
- Bug in :meth:`Styler.apply` where functions which returned Series objects were not correctly handled in terms of aligning their index labels (:issue:`13657`, :issue:`42014`)
- Bug when rendering an empty DataFrame with a named index (:issue:`43305`).
- Bug when rendering a single level MultiIndex (:issue:`43383`).
- Bug when combining non-sparse rendering and :meth:`.Styler.hide_columns` or :meth:`.Styler.hide_index` (:issue:`43464`)

Other
^^^^^
- Bug in :meth:`CustomBusinessMonthBegin.__add__` (:meth:`CustomBusinessMonthEnd.__add__`) not applying the extra ``offset`` parameter when beginning (end) of the target month is already a business day (:issue:`41356`)

.. ***DO NOT USE THIS SECTION***

-
-

.. ---------------------------------------------------------------------------

.. _whatsnew_140.contributors:

Contributors
~~~~~~~~~~~~<|MERGE_RESOLUTION|>--- conflicted
+++ resolved
@@ -110,7 +110,30 @@
 
     s.rolling(3).rank(method="max")
 
-<<<<<<< HEAD
+.. _whatsnew_140.enhancements.groupby_indexing:
+
+Groupby positional indexing
+^^^^^^^^^^^^^^^^^^^^^^^^^^^
+
+It is now possible to specify positional ranges relative to the ends of each group.
+
+Negative arguments for :meth:`.GroupBy.head` and :meth:`.GroupBy.tail` now work correctly and result in ranges relative to the end and start of each group, respectively.
+Previously, negative arguments returned empty frames.
+
+.. ipython:: python
+
+    df = pd.DataFrame([["g", "g0"], ["g", "g1"], ["g", "g2"], ["g", "g3"],
+                       ["h", "h0"], ["h", "h1"]], columns=["A", "B"])
+    df.groupby("A").head(-1)
+
+
+:meth:`.GroupBy.nth` now accepts a slice or list of integers and slices.
+
+.. ipython:: python
+
+    df.groupby("A").nth(slice(1, -1))
+    df.groupby("A").nth([slice(None, 1), slice(-1, None)])
+
 .. _whatsnew_140.dict_tight:
 
 DataFrame.from_dict and DataFrame.to_dict have new ``'tight'`` option
@@ -132,31 +155,6 @@
     )
     df
     df.to_dict(orient='tight')
-=======
-.. _whatsnew_140.enhancements.groupby_indexing:
-
-Groupby positional indexing
-^^^^^^^^^^^^^^^^^^^^^^^^^^^
-
-It is now possible to specify positional ranges relative to the ends of each group.
-
-Negative arguments for :meth:`.GroupBy.head` and :meth:`.GroupBy.tail` now work correctly and result in ranges relative to the end and start of each group, respectively.
-Previously, negative arguments returned empty frames.
-
-.. ipython:: python
-
-    df = pd.DataFrame([["g", "g0"], ["g", "g1"], ["g", "g2"], ["g", "g3"],
-                       ["h", "h0"], ["h", "h1"]], columns=["A", "B"])
-    df.groupby("A").head(-1)
-
-
-:meth:`.GroupBy.nth` now accepts a slice or list of integers and slices.
-
-.. ipython:: python
-
-    df.groupby("A").nth(slice(1, -1))
-    df.groupby("A").nth([slice(None, 1), slice(-1, None)])
->>>>>>> dca6901d
 
 .. _whatsnew_140.enhancements.other:
 
