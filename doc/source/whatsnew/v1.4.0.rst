.. _whatsnew_140:

What's new in 1.4.0 (??)
------------------------

These are the changes in pandas 1.4.0. See :ref:`release` for a full changelog
including other versions of pandas.

{{ header }}

.. ---------------------------------------------------------------------------

.. _whatsnew_140.enhancements:

Enhancements
~~~~~~~~~~~~

.. _whatsnew_140.enhancements.warning_lineno:

Improved warning messages
^^^^^^^^^^^^^^^^^^^^^^^^^

Previously, warning messages may have pointed to lines within the pandas library. Running the script ``setting_with_copy_warning.py``

.. code-block:: python

    import pandas as pd

    df = pd.DataFrame({'a': [1, 2, 3]})
    df[:2].loc[:, 'a'] = 5

with pandas 1.3 resulted in::

    .../site-packages/pandas/core/indexing.py:1951: SettingWithCopyWarning:
    A value is trying to be set on a copy of a slice from a DataFrame.

This made it difficult to determine where the warning was being generated from. Now pandas will inspect the call stack, reporting the first line outside of the pandas library that gave rise to the warning. The output of the above script is now::

    setting_with_copy_warning.py:4: SettingWithCopyWarning:
    A value is trying to be set on a copy of a slice from a DataFrame.


.. _whatsnew_140.enhancements.numeric_index:

More flexible numeric dtypes for indexes
^^^^^^^^^^^^^^^^^^^^^^^^^^^^^^^^^^^^^^^^

Until now, it has only been possible to create numeric indexes with int64/float64/uint64 dtypes.
It is now possible to create an index of any numpy int/uint/float dtype using the new :class:`NumericIndex` index type (:issue:`41153`):

.. ipython:: python

    pd.NumericIndex([1, 2, 3], dtype="int8")
    pd.NumericIndex([1, 2, 3], dtype="uint32")
    pd.NumericIndex([1, 2, 3], dtype="float32")

In order to maintain backwards compatibility, calls to the base :class:`Index` will currently
return :class:`Int64Index`, :class:`UInt64Index` and :class:`Float64Index`, where relevant.
For example, the code below returns an ``Int64Index`` with dtype ``int64``:

.. code-block:: ipython

    In [1]: pd.Index([1, 2, 3], dtype="int8")
    Int64Index([1, 2, 3], dtype='int64')

but will in a future version return a :class:`NumericIndex` with dtype ``int8``.

More generally, currently, all operations that until now have
returned :class:`Int64Index`, :class:`UInt64Index` and :class:`Float64Index` will
continue to so. This means, that in order to use ``NumericIndex`` in the current version, you
will have to call ``NumericIndex`` explicitly. For example the below series will have an ``Int64Index``:

.. code-block:: ipython

    In [2]: ser = pd.Series([1, 2, 3], index=[1, 2, 3])
    In [3]: ser.index
    Int64Index([1, 2, 3], dtype='int64')

Instead, if you want to use a ``NumericIndex``, you should do:

.. ipython:: python

    idx = pd.NumericIndex([1, 2, 3], dtype="int8")
    ser = pd.Series([1, 2, 3], index=idx)
    ser.index

In a future version of Pandas, :class:`NumericIndex` will become the default numeric index type and
``Int64Index``, ``UInt64Index`` and ``Float64Index`` are therefore deprecated and will
be removed in the future, see :ref:`here <whatsnew_140.deprecations.int64_uint64_float64index>` for more.

See :ref:`here <advanced.numericindex>` for more about :class:`NumericIndex`.

.. _whatsnew_140.enhancements.styler:

Styler
^^^^^^

:class:`.Styler` has been further developed in 1.4.0. The following general enhancements have been made:

  - Styling and formatting of indexes has been added, with :meth:`.Styler.apply_index`, :meth:`.Styler.applymap_index` and :meth:`.Styler.format_index`. These mirror the signature of the methods already used to style and format data values, and work with both HTML, LaTeX and Excel format (:issue:`41893`, :issue:`43101`, :issue:`41993`, :issue:`41995`)
  - The new method :meth:`.Styler.hide` deprecates :meth:`.Styler.hide_index` and :meth:`.Styler.hide_columns` (:issue:`43758`)
  - The keyword arguments ``level`` and ``names`` have been added to :meth:`.Styler.hide` (and implicitly to the deprecated methods :meth:`.Styler.hide_index` and :meth:`.Styler.hide_columns`) for additional control of visibility of MultiIndexes and of index names (:issue:`25475`, :issue:`43404`, :issue:`43346`)
  - The :meth:`.Styler.export` and :meth:`.Styler.use` have been updated to address all of the added functionality from v1.2.0 and v1.3.0 (:issue:`40675`)
  - Global options under the category ``pd.options.styler`` have been extended to configure default ``Styler`` properties which address formatting, encoding, and HTML and LaTeX rendering. Note that formerly ``Styler`` relied on ``display.html.use_mathjax``, which has now been replaced by ``styler.html.mathjax``. (:issue:`41395`)
  - Validation of certain keyword arguments, e.g. ``caption`` (:issue:`43368`)
  - Various bug fixes as recorded below

Additionally there are specific enhancements to the HTML specific rendering:

  - :meth:`.Styler.bar` introduces additional arguments to control alignment and display (:issue:`26070`, :issue:`36419`), and it also validates the input arguments ``width`` and ``height`` (:issue:`42511`).
  - :meth:`.Styler.to_html` introduces keyword arguments ``sparse_index``, ``sparse_columns``, ``bold_headers``, ``caption``, ``max_rows`` and ``max_columns`` (:issue:`41946`, :issue:`43149`, :issue:`42972`).
  - :meth:`.Styler.to_html` omits CSSStyle rules for hidden table elements as a performance enhancement (:issue:`43619`)
  - Custom CSS classes can now be directly specified without string replacement (:issue:`43686`)

There are also some LaTeX specific enhancements:

  - :meth:`.Styler.to_latex` introduces keyword argument ``environment``, which also allows a specific "longtable" entry through a separate jinja2 template (:issue:`41866`).
  - Naive sparsification is now possible for LaTeX without the necessity of including the multirow package (:issue:`43369`)

.. _whatsnew_140.enhancements.pyarrow_csv_engine:

Multithreaded CSV reading with a new CSV Engine based on pyarrow
^^^^^^^^^^^^^^^^^^^^^^^^^^^^^^^^^^^^^^^^^^^^^^^^^^^^^^^^^^^^^^^^

:func:`pandas.read_csv` now accepts ``engine="pyarrow"`` (requires at least ``pyarrow`` 1.0.1) as an argument, allowing for faster csv parsing on multicore machines
with pyarrow installed. See the :doc:`I/O docs </user_guide/io>` for more info. (:issue:`23697`, :issue:`43706`)

.. _whatsnew_140.enhancements.window_rank:

Rank function for rolling and expanding windows
^^^^^^^^^^^^^^^^^^^^^^^^^^^^^^^^^^^^^^^^^^^^^^^

Added ``rank`` function to :class:`Rolling` and :class:`Expanding`. The new function supports the ``method``, ``ascending``, and ``pct`` flags of :meth:`DataFrame.rank`. The ``method`` argument supports ``min``, ``max``, and ``average`` ranking methods.
Example:

.. ipython:: python

    s = pd.Series([1, 4, 2, 3, 5, 3])
    s.rolling(3).rank()

    s.rolling(3).rank(method="max")

.. _whatsnew_140.enhancements.groupby_indexing:

Groupby positional indexing
^^^^^^^^^^^^^^^^^^^^^^^^^^^

It is now possible to specify positional ranges relative to the ends of each group.

Negative arguments for :meth:`.GroupBy.head` and :meth:`.GroupBy.tail` now work correctly and result in ranges relative to the end and start of each group, respectively.
Previously, negative arguments returned empty frames.

.. ipython:: python

    df = pd.DataFrame([["g", "g0"], ["g", "g1"], ["g", "g2"], ["g", "g3"],
                       ["h", "h0"], ["h", "h1"]], columns=["A", "B"])
    df.groupby("A").head(-1)


:meth:`.GroupBy.nth` now accepts a slice or list of integers and slices.

.. ipython:: python

    df.groupby("A").nth(slice(1, -1))
    df.groupby("A").nth([slice(None, 1), slice(-1, None)])

.. _whatsnew_140.dict_tight:

DataFrame.from_dict and DataFrame.to_dict have new ``'tight'`` option
^^^^^^^^^^^^^^^^^^^^^^^^^^^^^^^^^^^^^^^^^^^^^^^^^^^^^^^^^^^^^^^^^^^^^

A new ``'tight'`` dictionary format that preserves :class:`MultiIndex` entries and names
is now available with the :meth:`DataFrame.from_dict` and :meth:`DataFrame.to_dict` methods
and can be used with the standard ``json`` library to produce a tight
representation of :class:`DataFrame` objects (:issue:`4889`).

.. ipython:: python

    df = pd.DataFrame.from_records(
        [[1, 3], [2, 4]],
        index=pd.MultiIndex.from_tuples([("a", "b"), ("a", "c")],
                                        names=["n1", "n2"]),
        columns=pd.MultiIndex.from_tuples([("x", 1), ("y", 2)],
                                          names=["z1", "z2"]),
    )
    df
    df.to_dict(orient='tight')

.. _whatsnew_140.enhancements.other:

Other enhancements
^^^^^^^^^^^^^^^^^^
- :class:`DataFrameGroupBy` operations with ``as_index=False`` now correctly retain ``ExtensionDtype`` dtypes for columns being grouped on (:issue:`41373`)
- Add support for assigning values to ``by`` argument in :meth:`DataFrame.plot.hist` and :meth:`DataFrame.plot.box` (:issue:`15079`)
- :meth:`Series.sample`, :meth:`DataFrame.sample`, and :meth:`.GroupBy.sample` now accept a ``np.random.Generator`` as input to ``random_state``. A generator will be more performant, especially with ``replace=False`` (:issue:`38100`)
- :meth:`Series.ewm`, :meth:`DataFrame.ewm`, now support a ``method`` argument with a ``'table'`` option that performs the windowing operation over an entire :class:`DataFrame`. See :ref:`Window Overview <window.overview>` for performance and functional benefits (:issue:`42273`)
- :meth:`.GroupBy.cummin` and :meth:`.GroupBy.cummax` now support the argument ``skipna`` (:issue:`34047`)
- :meth:`read_table` now supports the argument ``storage_options`` (:issue:`39167`)
- :meth:`DataFrame.to_stata` and :meth:`StataWriter` now accept the keyword only argument ``value_labels`` to save labels for non-categorical columns
- Methods that relied on hashmap based algos such as :meth:`DataFrameGroupBy.value_counts`, :meth:`DataFrameGroupBy.count` and :func:`factorize` ignored imaginary component for complex numbers (:issue:`17927`)
- Add :meth:`Series.str.removeprefix` and :meth:`Series.str.removesuffix` introduced in Python 3.9 to remove pre-/suffixes from string-type :class:`Series` (:issue:`36944`)
- Attempting to write into a file in missing parent directory with :meth:`DataFrame.to_csv`, :meth:`DataFrame.to_html`, :meth:`DataFrame.to_excel`, :meth:`DataFrame.to_feather`, :meth:`DataFrame.to_parquet`, :meth:`DataFrame.to_stata`, :meth:`DataFrame.to_json`, :meth:`DataFrame.to_pickle`, and :meth:`DataFrame.to_xml` now explicitly mentions missing parent directory, the same is true for :class:`Series` counterparts (:issue:`24306`)
- Indexing with ``.loc`` and ``.iloc`` now supports ``Ellipsis`` (:issue:`37750`)
- :meth:`IntegerArray.all` , :meth:`IntegerArray.any`, :meth:`FloatingArray.any`, and :meth:`FloatingArray.all` use Kleene logic (:issue:`41967`)
- Added support for nullable boolean and integer types in :meth:`DataFrame.to_stata`, :class:`~pandas.io.stata.StataWriter`, :class:`~pandas.io.stata.StataWriter117`, and :class:`~pandas.io.stata.StataWriterUTF8` (:issue:`40855`)
- :meth:`DataFrame.__pos__`, :meth:`DataFrame.__neg__` now retain ``ExtensionDtype`` dtypes (:issue:`43883`)
- The error raised when an optional dependency can't be imported now includes the original exception, for easier investigation (:issue:`43882`)
- Added :meth:`.ExponentialMovingWindow.sum` (:issue:`13297`)
- :meth:`Series.str.split` now supports a ``regex`` argument that explicitly specifies whether the pattern is a regular expression. Default is ``None`` (:issue:`43563`, :issue:`32835`, :issue:`25549`)
- :meth:`DataFrame.dropna` now accepts a single label as ``subset`` along with array-like (:issue:`41021`)
- :class:`ExcelWriter` argument ``if_sheet_exists="overlay"`` option added (:issue:`40231`)
- :meth:`read_excel` now accepts a ``decimal`` argument that allow the user to specify the decimal point when parsing string columns to numeric (:issue:`14403`)
- :meth:`.GroupBy.mean` now supports `Numba <http://numba.pydata.org/>`_ execution with the ``engine`` keyword (:issue:`43731`)
- :meth:`Timestamp.isoformat`, now handles the ``timespec`` argument from the base :class:``datetime`` class (:issue:`26131`)
- :meth:`NaT.to_numpy` ``dtype`` argument is now respected, so ``np.timedelta64`` can be returned (:issue:`44460`)
- New option ``display.max_dir_items`` customizes the number of columns added to :meth:`Dataframe.__dir__` and suggested for tab completion (:issue:`37996`)
- :meth:`.Rolling.var`, :meth:`.Expanding.var`, :meth:`.Rolling.std`, :meth:`.Expanding.std` now support `Numba <http://numba.pydata.org/>`_ execution with the ``engine`` keyword (:issue:`44461`)


.. ---------------------------------------------------------------------------

.. _whatsnew_140.notable_bug_fixes:

Notable bug fixes
~~~~~~~~~~~~~~~~~

These are bug fixes that might have notable behavior changes.

.. _whatsnew_140.notable_bug_fixes.inconsistent_date_string_parsing:

Inconsistent date string parsing
^^^^^^^^^^^^^^^^^^^^^^^^^^^^^^^^

The ``dayfirst`` option of :func:`to_datetime` isn't strict, and this can lead to surprising behaviour:

.. ipython:: python
    :okwarning:

    pd.to_datetime(["31-12-2021"], dayfirst=False)

Now, a warning will be raised if a date string cannot be parsed accordance to the given ``dayfirst`` value when
the value is a delimited date string (e.g. ``31-12-2012``).

.. _whatsnew_140.notable_bug_fixes.concat_with_empty_or_all_na:

Ignoring dtypes in concat with empty or all-NA columns
^^^^^^^^^^^^^^^^^^^^^^^^^^^^^^^^^^^^^^^^^^^^^^^^^^^^^^

When using :func:`concat` to concatenate two or more :class:`DataFrame` objects,
if one of the DataFrames was empty or had all-NA values, its dtype was _sometimes_
ignored when finding the concatenated dtype.  These are now consistently _not_ ignored (:issue:`43507`).

.. ipython:: python

    df1 = pd.DataFrame({"bar": [pd.Timestamp("2013-01-01")]}, index=range(1))
    df2 = pd.DataFrame({"bar": np.nan}, index=range(1, 2))
    res = df1.append(df2)

Previously, the float-dtype in ``df2`` would be ignored so the result dtype would be ``datetime64[ns]``. As a result, the ``np.nan`` would be cast to ``NaT``.

*Previous behavior*:

.. code-block:: ipython

    In [4]: res
    Out[4]:
             bar
    0 2013-01-01
    1        NaT

Now the float-dtype is respected. Since the common dtype for these DataFrames is object, the ``np.nan`` is retained.

*New behavior*:

.. ipython:: python

    res

.. _whatsnew_140.notable_bug_fixes.value_counts_and_mode_do_not_coerse_to_nan:

Null-values are no longer coerced to NaN-value in value_counts and mode
^^^^^^^^^^^^^^^^^^^^^^^^^^^^^^^^^^^^^^^^^^^^^^^^^^^^^^^^^^^^^^^^^^^^^^^

:meth:`Series.value_counts` and :meth:`Series.mode` no longer coerce ``None``, ``NaT`` and other null-values to a NaN-value for ``np.object``-dtype. This behavior is now consistent with ``unique``, ``isin`` and others (:issue:`42688`).

.. ipython:: python

    s = pd.Series([True, None, pd.NaT, None, pd.NaT, None])
    res = s.value_counts(dropna=False)

Previously, all null-values were replaced by a NaN-value.

*Previous behavior*:

.. code-block:: ipython

    In [3]: res
    Out[3]:
    NaN     5
    True    1
    dtype: int64

Now null-values are no longer mangled.

*New behavior*:

.. ipython:: python

    res

.. _whatsnew_140.notable_bug_fixes.notable_bug_fix3:

notable_bug_fix3
^^^^^^^^^^^^^^^^

.. ---------------------------------------------------------------------------

.. _whatsnew_140.api_breaking:

Backwards incompatible API changes
~~~~~~~~~~~~~~~~~~~~~~~~~~~~~~~~~~

.. _whatsnew_140.api_breaking.deps:

Increased minimum versions for dependencies
^^^^^^^^^^^^^^^^^^^^^^^^^^^^^^^^^^^^^^^^^^^
Some minimum supported versions of dependencies were updated.
If installed, we now require:

+-----------------+-----------------+----------+---------+
| Package         | Minimum Version | Required | Changed |
+=================+=================+==========+=========+
| numpy           | 1.18.5          |    X     |    X    |
+-----------------+-----------------+----------+---------+
| pytz            | 2020.1          |    X     |    X    |
+-----------------+-----------------+----------+---------+
| python-dateutil | 2.8.1           |    X     |    X    |
+-----------------+-----------------+----------+---------+
| bottleneck      | 1.3.1           |          |    X    |
+-----------------+-----------------+----------+---------+
| numexpr         | 2.7.1           |          |    X    |
+-----------------+-----------------+----------+---------+
| pytest (dev)    | 6.0             |          |         |
+-----------------+-----------------+----------+---------+
| mypy (dev)      | 0.910           |          |    X    |
+-----------------+-----------------+----------+---------+

For `optional libraries <https://pandas.pydata.org/docs/getting_started/install.html>`_ the general recommendation is to use the latest version.
The following table lists the lowest version per library that is currently being tested throughout the development of pandas.
Optional libraries below the lowest tested version may still work, but are not considered supported.

+-----------------+-----------------+---------+
| Package         | Minimum Version | Changed |
+=================+=================+=========+
| beautifulsoup4  | 4.8.2           |    X    |
+-----------------+-----------------+---------+
| fastparquet     | 0.4.0           |         |
+-----------------+-----------------+---------+
| fsspec          | 0.7.4           |         |
+-----------------+-----------------+---------+
| gcsfs           | 0.6.0           |         |
+-----------------+-----------------+---------+
| lxml            | 4.5.0           |    X    |
+-----------------+-----------------+---------+
| matplotlib      | 3.3.2           |    X    |
+-----------------+-----------------+---------+
| numba           | 0.50.1          |    X    |
+-----------------+-----------------+---------+
| openpyxl        | 3.0.2           |    X    |
+-----------------+-----------------+---------+
| pyarrow         | 1.0.1           |    X    |
+-----------------+-----------------+---------+
| pymysql         | 0.10.1          |    X    |
+-----------------+-----------------+---------+
| pytables        | 3.6.1           |    X    |
+-----------------+-----------------+---------+
| s3fs            | 0.4.0           |         |
+-----------------+-----------------+---------+
| scipy           | 1.4.1           |    X    |
+-----------------+-----------------+---------+
| sqlalchemy      | 1.3.11          |    X    |
+-----------------+-----------------+---------+
| tabulate        | 0.8.7           |         |
+-----------------+-----------------+---------+
| xarray          | 0.15.1          |    X    |
+-----------------+-----------------+---------+
| xlrd            | 2.0.1           |    X    |
+-----------------+-----------------+---------+
| xlsxwriter      | 1.2.2           |    X    |
+-----------------+-----------------+---------+
| xlwt            | 1.3.0           |         |
+-----------------+-----------------+---------+
| pandas-gbq      | 0.14.0          |    X    |
+-----------------+-----------------+---------+

See :ref:`install.dependencies` and :ref:`install.optional_dependencies` for more.

.. _whatsnew_140.api_breaking.other:

Other API changes
^^^^^^^^^^^^^^^^^
- :meth:`Index.get_indexer_for` no longer accepts keyword arguments (other than 'target'); in the past these would be silently ignored if the index was not unique (:issue:`42310`)
<<<<<<< HEAD
- :class:`StringArray` now accepts nan-likes (``None``, ``np.nan``) for the ``values`` parameter in its constructor in addition to strings and :attr:`pandas.NA`. (:issue:`40839`)
=======
- Change in the position of the ``min_rows`` argument in :meth:`DataFrame.to_string` due to change in the docstring (:issue:`44304`)
- Reduction operations for :class:`DataFrame` or :class:`Series` now raising a ``ValueError`` when ``None`` is passed for ``skipna`` (:issue:`44178`)
-
>>>>>>> 8b858cda

.. ---------------------------------------------------------------------------

.. _whatsnew_140.deprecations:

Deprecations
~~~~~~~~~~~~

.. _whatsnew_140.deprecations.int64_uint64_float64index:

Deprecated Int64Index, UInt64Index & Float64Index
^^^^^^^^^^^^^^^^^^^^^^^^^^^^^^^^^^^^^^^^^^^^^^^^^
:class:`Int64Index`, :class:`UInt64Index` and :class:`Float64Index` have been deprecated
in favor of the new :class:`NumericIndex` and will be removed in Pandas 2.0 (:issue:`43028`).

Currently, in order to maintain backward compatibility, calls to
:class:`Index` will continue to return :class:`Int64Index`, :class:`UInt64Index` and :class:`Float64Index`
when given numeric data, but in the future, a :class:`NumericIndex` will be returned.

*Current behavior*:

.. code-block:: ipython

    In [1]: pd.Index([1, 2, 3], dtype="int32")
    Out [1]: Int64Index([1, 2, 3], dtype='int64')
    In [1]: pd.Index([1, 2, 3], dtype="uint64")
    Out [1]: UInt64Index([1, 2, 3], dtype='uint64')

*Future behavior*:

.. code-block:: ipython

    In [3]: pd.Index([1, 2, 3], dtype="int32")
    Out [3]: NumericIndex([1, 2, 3], dtype='int32')
    In [4]: pd.Index([1, 2, 3], dtype="uint64")
    Out [4]: NumericIndex([1, 2, 3], dtype='uint64')


.. _whatsnew_140.deprecations.other:

Other Deprecations
^^^^^^^^^^^^^^^^^^
- Deprecated :meth:`Index.is_type_compatible` (:issue:`42113`)
- Deprecated ``method`` argument in :meth:`Index.get_loc`, use ``index.get_indexer([label], method=...)`` instead (:issue:`42269`)
- Deprecated treating integer keys in :meth:`Series.__setitem__` as positional when the index is a :class:`Float64Index` not containing the key, a :class:`IntervalIndex` with no entries containing the key, or a :class:`MultiIndex` with leading :class:`Float64Index` level not containing the key (:issue:`33469`)
- Deprecated treating ``numpy.datetime64`` objects as UTC times when passed to the :class:`Timestamp` constructor along with a timezone. In a future version, these will be treated as wall-times. To retain the old behavior, use ``Timestamp(dt64).tz_localize("UTC").tz_convert(tz)`` (:issue:`24559`)
- Deprecated ignoring missing labels when indexing with a sequence of labels on a level of a MultiIndex (:issue:`42351`)
- Creating an empty Series without a dtype will now raise a more visible ``FutureWarning`` instead of a ``DeprecationWarning`` (:issue:`30017`)
- Deprecated the 'kind' argument in :meth:`Index.get_slice_bound`, :meth:`Index.slice_indexer`, :meth:`Index.slice_locs`; in a future version passing 'kind' will raise (:issue:`42857`)
- Deprecated dropping of nuisance columns in :class:`Rolling`, :class:`Expanding`, and :class:`EWM` aggregations (:issue:`42738`)
- Deprecated :meth:`Index.reindex` with a non-unique index (:issue:`42568`)
- Deprecated :meth:`.Styler.render` in favour of :meth:`.Styler.to_html` (:issue:`42140`)
- Deprecated :meth:`.Styler.hide_index` and :meth:`.Styler.hide_columns` in favour of :meth:`.Styler.hide` (:issue:`43758`)
- Deprecated passing in a string column label into ``times`` in :meth:`DataFrame.ewm` (:issue:`43265`)
- Deprecated the 'include_start' and 'include_end' arguments in :meth:`DataFrame.between_time`; in a future version passing 'include_start' or 'include_end' will raise (:issue:`40245`)
- Deprecated the ``squeeze`` argument to :meth:`read_csv`, :meth:`read_table`, and :meth:`read_excel`. Users should squeeze the DataFrame afterwards with ``.squeeze("columns")`` instead. (:issue:`43242`)
- Deprecated the ``index`` argument to :class:`SparseArray` construction (:issue:`23089`)
- Deprecated the ``closed`` argument in :meth:`date_range` and :meth:`bdate_range` in favor of ``inclusive`` argument; In a future version passing ``closed`` will raise (:issue:`40245`)
- Deprecated :meth:`.Rolling.validate`, :meth:`.Expanding.validate`, and :meth:`.ExponentialMovingWindow.validate` (:issue:`43665`)
- Deprecated silent dropping of columns that raised a ``TypeError`` in :class:`Series.transform` and :class:`DataFrame.transform` when used with a dictionary (:issue:`43740`)
- Deprecated silent dropping of columns that raised a ``TypeError``, ``DataError``, and some cases of ``ValueError`` in :meth:`Series.aggregate`, :meth:`DataFrame.aggregate`, :meth:`Series.groupby.aggregate`, and :meth:`DataFrame.groupby.aggregate` when used with a list (:issue:`43740`)
- Deprecated casting behavior when setting timezone-aware value(s) into a timezone-aware :class:`Series` or :class:`DataFrame` column when the timezones do not match. Previously this cast to object dtype. In a future version, the values being inserted will be converted to the series or column's existing timezone (:issue:`37605`)
- Deprecated casting behavior when passing an item with mismatched-timezone to :meth:`DatetimeIndex.insert`, :meth:`DatetimeIndex.putmask`, :meth:`DatetimeIndex.where` :meth:`DatetimeIndex.fillna`, :meth:`Series.mask`, :meth:`Series.where`, :meth:`Series.fillna`, :meth:`Series.shift`, :meth:`Series.replace`, :meth:`Series.reindex` (and :class:`DataFrame` column analogues). In the past this has cast to object dtype. In a future version, these will cast the passed item to the index or series's timezone (:issue:`37605`)
- Deprecated the 'errors' keyword argument in :meth:`Series.where`, :meth:`DataFrame.where`, :meth:`Series.mask`, and meth:`DataFrame.mask`; in a future version the argument will be removed (:issue:`44294`)
- Deprecated :meth:`PeriodIndex.astype` to ``datetime64[ns]`` or ``DatetimeTZDtype``, use ``obj.to_timestamp(how).tz_localize(dtype.tz)`` instead (:issue:`44398`)
- Deprecated passing ``skipna=None`` for :meth:`DataFrame.mad` and :meth:`Series.mad`, pass ``skipna=True`` instead (:issue:`44580`)
- Deprecated :meth:`DateOffset.apply`, use ``offset + other`` instead (:issue:`44522`)
- A deprecation warning is now shown for :meth:`DataFrame.to_latex` indicating the arguments signature may change and emulate more the arguments to :meth:`.Styler.to_latex` in future versions (:issue:`44411`)
-

.. ---------------------------------------------------------------------------

.. _whatsnew_140.performance:

Performance improvements
~~~~~~~~~~~~~~~~~~~~~~~~
- Performance improvement in :meth:`.GroupBy.sample`, especially when ``weights`` argument provided (:issue:`34483`)
- Performance improvement when converting non-string arrays to string arrays (:issue:`34483`)
- Performance improvement in :meth:`.GroupBy.transform` for user-defined functions (:issue:`41598`)
- Performance improvement in constructing :class:`DataFrame` objects (:issue:`42631`, :issue:`43142`, :issue:`43147`, :issue:`43307`, :issue:`43144`)
- Performance improvement in :meth:`GroupBy.shift` when ``fill_value`` argument is provided (:issue:`26615`)
- Performance improvement in :meth:`DataFrame.corr` for ``method=pearson`` on data without missing values (:issue:`40956`)
- Performance improvement in some :meth:`GroupBy.apply` operations (:issue:`42992`, :issue:`43578`)
- Performance improvement in :func:`read_stata` (:issue:`43059`, :issue:`43227`)
- Performance improvement in :func:`read_sas` (:issue:`43333`)
- Performance improvement in :meth:`to_datetime` with ``uint`` dtypes (:issue:`42606`)
- Performance improvement in :meth:`to_datetime` with ``infer_datetime_format`` set to ``True`` (:issue:`43901`)
- Performance improvement in :meth:`Series.sparse.to_coo` (:issue:`42880`)
- Performance improvement in indexing with a :class:`UInt64Index` (:issue:`43862`)
- Performance improvement in indexing with a :class:`Float64Index` (:issue:`43705`)
- Performance improvement in indexing with a non-unique Index (:issue:`43792`)
- Performance improvement in indexing with a listlike indexer on a :class:`MultiIndex` (:issue:`43370`)
- Performance improvement in indexing with a :class:`MultiIndex` indexer on another :class:`MultiIndex` (:issue:43370`)
- Performance improvement in :meth:`GroupBy.quantile` (:issue:`43469`, :issue:`43725`)
- Performance improvement in :meth:`GroupBy.count` (:issue:`43730`, :issue:`43694`)
- Performance improvement in :meth:`GroupBy.any` and :meth:`GroupBy.all` (:issue:`43675`, :issue:`42841`)
- Performance improvement in :meth:`GroupBy.std` (:issue:`43115`, :issue:`43576`)
- Performance improvement in :meth:`GroupBy.cumsum` (:issue:`43309`)
- :meth:`SparseArray.min` and :meth:`SparseArray.max` no longer require converting to a dense array (:issue:`43526`)
- Indexing into a :class:`SparseArray` with a ``slice`` with ``step=1`` no longer requires converting to a dense array (:issue:`43777`)
- Performance improvement in :meth:`SparseArray.take` with ``allow_fill=False`` (:issue:`43654`)
- Performance improvement in :meth:`.Rolling.mean`, :meth:`.Expanding.mean`, :meth:`.Rolling.sum`, :meth:`.Expanding.sum` with ``engine="numba"`` (:issue:`43612`, :issue:`44176`)
- Improved performance of :meth:`pandas.read_csv` with ``memory_map=True`` when file encoding is UTF-8 (:issue:`43787`)
- Performance improvement in :meth:`RangeIndex.sort_values` overriding :meth:`Index.sort_values` (:issue:`43666`)
- Performance improvement in :meth:`RangeIndex.insert` (:issue:`43988`)
- Performance improvement in :meth:`Index.insert` (:issue:`43953`)
- Performance improvement in :meth:`DatetimeIndex.tolist` (:issue:`43823`)
- Performance improvement in :meth:`DatetimeIndex.union` (:issue:`42353`)
- Performance improvement in :meth:`Series.nsmallest` (:issue:`43696`)
- Performance improvement in :meth:`DataFrame.insert` (:issue:`42998`)
- Performance improvement in :meth:`DataFrame.dropna` (:issue:`43683`)
- Performance improvement in :meth:`DataFrame.fillna` (:issue:`43316`)
- Performance improvement in :meth:`DataFrame.values` (:issue:`43160`)
- Performance improvement in :meth:`DataFrame.select_dtypes` (:issue:`42611`)
- Performance improvement in :class:`DataFrame` reductions (:issue:`43185`, :issue:`43243`, :issue:`43311`, :issue:`43609`)
- Performance improvement in :meth:`Series.unstack` and :meth:`DataFrame.unstack` (:issue:`43335`, :issue:`43352`, :issue:`42704`, :issue:`43025`)
- Performance improvement in :meth:`Series.to_frame` (:issue:`43558`)
- Performance improvement in :meth:`Series.mad` (:issue:`43010`)
- Performance improvement in :func:`merge` (:issue:`43332`)
- Performance improvement in :func:`read_csv` when ``index_col`` was set with a numeric column (:issue:`44158`)
- Performance improvement in :func:`concat` (:issue:`43354`)
-

.. ---------------------------------------------------------------------------

.. _whatsnew_140.bug_fixes:

Bug fixes
~~~~~~~~~

Categorical
^^^^^^^^^^^
- Bug in setting dtype-incompatible values into a :class:`Categorical` (or ``Series`` or ``DataFrame`` backed by ``Categorical``) raising ``ValueError`` instead of ``TypeError`` (:issue:`41919`)
- Bug in :meth:`Categorical.searchsorted` when passing a dtype-incompatible value raising ``KeyError`` instead of ``TypeError`` (:issue:`41919`)
- Bug in :meth:`Series.where` with ``CategoricalDtype`` when passing a dtype-incompatible value raising ``ValueError`` instead of ``TypeError`` (:issue:`41919`)
- Bug in :meth:`Categorical.fillna` when passing a dtype-incompatible value raising ``ValueError`` instead of ``TypeError`` (:issue:`41919`)
- Bug in :meth:`Categorical.fillna` with a tuple-like category raising ``ValueError`` instead of ``TypeError`` when filling with a non-category tuple (:issue:`41919`)
-

Datetimelike
^^^^^^^^^^^^
- Bug in :class:`DataFrame` constructor unnecessarily copying non-datetimelike 2D object arrays (:issue:`39272`)
- Bug in :func:`to_datetime` with ``format`` and ``pandas.NA`` was raising ``ValueError`` (:issue:`42957`)
- :func:`to_datetime` would silently swap ``MM/DD/YYYY`` and ``DD/MM/YYYY`` formats if the given ``dayfirst`` option could not be respected - now, a warning is raised in the case of delimited date strings (e.g. ``31-12-2012``) (:issue:`12585`)
- Bug in :meth:`date_range` and :meth:`bdate_range` do not return right bound when ``start`` = ``end`` and set is closed on one side (:issue:`43394`)
- Bug in inplace addition and subtraction of :class:`DatetimeIndex` or :class:`TimedeltaIndex` with :class:`DatetimeArray` or :class:`TimedeltaArray` (:issue:`43904`)
- Bug in in calling ``np.isnan``, ``np.isfinite``, or ``np.isinf`` on a timezone-aware :class:`DatetimeIndex` incorrectly raising ``TypeError`` (:issue:`43917`)
- Bug in constructing a :class:`Series` from datetime-like strings with mixed timezones incorrectly partially-inferring datetime values (:issue:`40111`)
- Bug in addition with a :class:`Tick` object and a ``np.timedelta64`` object incorrectly raising instead of returning :class:`Timedelta` (:issue:`44474`)
- Bug in adding a ``np.timedelta64`` object to a :class:`BusinessDay` or :class:`CustomBusinessDay` object incorrectly raising (:issue:`44532`)
- Bug in :meth:`Index.insert` for inserting ``np.datetime64``, ``np.timedelta64`` or ``tuple`` into :class:`Index` with ``dtype='object'`` with negative loc adding ``None`` and replacing existing value (:issue:`44509`)
- Bug in :meth:`Series.mode` with ``DatetimeTZDtype`` incorrectly returning timezone-naive and ``PeriodDtype`` incorrectly raising (:issue:`41927`)
-

Timedelta
^^^^^^^^^
- Bug in division of all-``NaT`` :class:`TimeDeltaIndex`, :class:`Series` or :class:`DataFrame` column with object-dtype arraylike of numbers failing to infer the result as timedelta64-dtype (:issue:`39750`)
- Bug in floor division of ``timedelta64[ns]`` data with a scalar returning garbage values (:issue:`44466`)

Timezones
^^^^^^^^^
- Bug in :func:`to_datetime` with ``infer_datetime_format=True`` failing to parse zero UTC offset (``Z``) correctly (:issue:`41047`)
- Bug in :meth:`Series.dt.tz_convert` resetting index in a :class:`Series` with :class:`CategoricalIndex` (:issue:`43080`)
-

Numeric
^^^^^^^
- Bug in :meth:`DataFrame.rank` raising ``ValueError`` with ``object`` columns and ``method="first"`` (:issue:`41931`)
- Bug in :meth:`DataFrame.rank` treating missing values and extreme values as equal (for example ``np.nan`` and ``np.inf``), causing incorrect results when ``na_option="bottom"`` or ``na_option="top`` used (:issue:`41931`)
- Bug in ``numexpr`` engine still being used when the option ``compute.use_numexpr`` is set to ``False`` (:issue:`32556`)
- Bug in :class:`DataFrame` arithmetic ops with a subclass whose :meth:`_constructor` attribute is a callable other than the subclass itself (:issue:`43201`)
- Bug in arithmetic operations involving :class:`RangeIndex` where the result would have the incorrect ``name`` (:issue:`43962`)
- Bug in arithmetic operations involving :class:`Series` where the result could have the incorrect ``name`` when the operands having matching NA or matching tuple names (:issue:`44459`)
-

Conversion
^^^^^^^^^^
- Bug in :class:`UInt64Index` constructor when passing a list containing both positive integers small enough to cast to int64 and integers too large too hold in int64 (:issue:`42201`)
- Bug in :class:`Series` constructor returning 0 for missing values with dtype ``int64`` and ``False`` for dtype ``bool`` (:issue:`43017`, :issue:`43018`)
- Bug in :class:`IntegerDtype` not allowing coercion from string dtype (:issue:`25472`)
- Bug in :func:`to_datetime` with ``arg:xr.DataArray`` and ``unit="ns"`` specified raises TypeError (:issue:`44053`)
- Bug in :meth:`DataFrame.convert_dtypes` not returning the correct type when a subclass does not overload :meth:`_constructor_sliced` (:issue:`43201`)
-

Strings
^^^^^^^
-
-

Interval
^^^^^^^^
- Bug in :meth:`Series.where` with ``IntervalDtype`` incorrectly raising when the ``where`` call should not replace anything (:issue:`44181`)
-
-

Indexing
^^^^^^^^
- Bug in :meth:`Series.rename` when index in Series is MultiIndex and level in rename is provided. (:issue:`43659`)
- Bug in :meth:`DataFrame.truncate` and :meth:`Series.truncate` when the object's Index has a length greater than one but only one unique value (:issue:`42365`)
- Bug in :meth:`Series.loc` and :meth:`DataFrame.loc` with a :class:`MultiIndex` when indexing with a tuple in which one of the levels is also a tuple (:issue:`27591`)
- Bug in :meth:`Series.loc` when with a :class:`MultiIndex` whose first level contains only ``np.nan`` values (:issue:`42055`)
- Bug in indexing on a :class:`Series` or :class:`DataFrame` with a :class:`DatetimeIndex` when passing a string, the return type depended on whether the index was monotonic (:issue:`24892`)
- Bug in indexing on a :class:`MultiIndex` failing to drop scalar levels when the indexer is a tuple containing a datetime-like string (:issue:`42476`)
- Bug in :meth:`DataFrame.sort_values` and :meth:`Series.sort_values` when passing an ascending value, failed to raise or incorrectly raising ``ValueError`` (:issue:`41634`)
- Bug in updating values of :class:`pandas.Series` using boolean index, created by using :meth:`pandas.DataFrame.pop` (:issue:`42530`)
- Bug in :meth:`Index.get_indexer_non_unique` when index contains multiple ``np.nan`` (:issue:`35392`)
- Bug in :meth:`DataFrame.query` did not handle the degree sign in a backticked column name, such as \`Temp(°C)\`, used in an expression to query a dataframe (:issue:`42826`)
- Bug in :meth:`DataFrame.drop` where the error message did not show missing labels with commas when raising ``KeyError`` (:issue:`42881`)
- Bug in :meth:`DataFrame.query` where method calls in query strings led to errors when the ``numexpr`` package was installed. (:issue:`22435`)
- Bug in :meth:`DataFrame.nlargest` and :meth:`Series.nlargest` where sorted result did not count indexes containing ``np.nan`` (:issue:`28984`)
- Bug in indexing on a non-unique object-dtype :class:`Index` with an NA scalar (e.g. ``np.nan``) (:issue:`43711`)
- Bug in :meth:`DataFrame.__setitem__` incorrectly writing into an existing column's array rather than setting a new array when the new dtype and the old dtype match (:issue:`43406`)
- Bug in setting floating-dtype values into a :class:`Series` with integer dtype failing to set inplace when those values can be losslessly converted to integers (:issue:`44316`)
- Bug in :meth:`Series.__setitem__` with object dtype when setting an array with matching size and dtype='datetime64[ns]' or dtype='timedelta64[ns]' incorrectly converting the datetime/timedeltas to integers (:issue:`43868`)
- Bug in :meth:`DataFrame.sort_index` where ``ignore_index=True`` was not being respected when the index was already sorted (:issue:`43591`)
- Bug in :meth:`Index.get_indexer_non_unique` when index contains multiple ``np.datetime64("NaT")`` and ``np.timedelta64("NaT")`` (:issue:`43869`)
- Bug in setting a scalar :class:`Interval` value into a :class:`Series` with ``IntervalDtype`` when the scalar's sides are floats and the values' sides are integers (:issue:`44201`)
- Bug when setting string-backed :class:`Categorical` values that can be parsed to datetimes into a :class:`DatetimeArray` or :class:`Series` or :class:`DataFrame` column backed by :class:`DatetimeArray` failing to parse these strings (:issue:`44236`)
- Bug in :meth:`Series.__setitem__` with an integer dtype other than ``int64`` setting with a ``range`` object unnecessarily upcasting to ``int64`` (:issue:`44261`)
- Bug in :meth:`Series.__setitem__` with a boolean mask indexer setting a listlike value of length 1 incorrectly broadcasting that value (:issue:`44265`)
- Bug in :meth:`Series.reset_index` not ignoring ``name`` argument when ``drop`` and ``inplace`` are set to ``True`` (:issue:`44575`)
- Bug in :meth:`DataFrame.loc.__setitem__` and :meth:`DataFrame.iloc.__setitem__` with mixed dtypes sometimes failing to operate in-place (:issue:`44345`)
- Bug in :meth:`DataFrame.loc.__getitem__` incorrectly raising ``KeyError`` when selecting a single column with a boolean key (:issue:`44322`).
- Bug in indexing on columns with ``loc`` or ``iloc`` using a slice with a negative step with ``ExtensionDtype`` columns incorrectly raising (:issue:`44551`)
- Bug in :meth:`IntervalIndex.get_indexer_non_unique` returning boolean mask instead of array of integers for a non unique and non monotonic index (:issue:`44084`)
- Bug in :meth:`IntervalIndex.get_indexer_non_unique` not handling targets of ``dtype`` 'object' with NaNs correctly (:issue:`44482`)
-

Missing
^^^^^^^
- Bug in :meth:`DataFrame.fillna` with limit and no method ignores axis='columns' or ``axis = 1`` (:issue:`40989`)
- Bug in :meth:`DataFrame.fillna` not replacing missing values when using a dict-like ``value`` and duplicate column names (:issue:`43476`)
- Bug in constructing a :class:`DataFrame` with a dictionary ``np.datetime64`` as a value and ``dtype='timedelta64[ns]'``, or vice-versa, incorrectly casting instead of raising (:issue:`??`)
-

MultiIndex
^^^^^^^^^^
- Bug in :meth:`MultiIndex.get_loc` where the first level is a :class:`DatetimeIndex` and a string key is passed (:issue:`42465`)
- Bug in :meth:`MultiIndex.reindex` when passing a ``level`` that corresponds to an ``ExtensionDtype`` level (:issue:`42043`)
- Bug in :meth:`MultiIndex.get_loc` raising ``TypeError`` instead of ``KeyError`` on nested tuple (:issue:`42440`)
- Bug in :meth:`MultiIndex.putmask` where the other value was also a :class:`MultiIndex` (:issue:`43212`)
-

I/O
^^^
- Bug in :func:`read_excel` attempting to read chart sheets from .xlsx files (:issue:`41448`)
- Bug in :func:`json_normalize` where ``errors=ignore`` could fail to ignore missing values of ``meta`` when ``record_path`` has a length greater than one (:issue:`41876`)
- Bug in :func:`read_csv` with multi-header input and arguments referencing column names as tuples (:issue:`42446`)
- Bug in :func:`read_fwf`, where difference in lengths of ``colspecs`` and ``names`` was not raising ``ValueError`` (:issue:`40830`)
- Bug in :func:`Series.to_json` and :func:`DataFrame.to_json` where some attributes were skipped when serialising plain Python objects to JSON (:issue:`42768`, :issue:`33043`)
- Column headers are dropped when constructing a :class:`DataFrame` from a sqlalchemy's ``Row`` object (:issue:`40682`)
- Bug in unpickling a :class:`Index` with object dtype incorrectly inferring numeric dtypes (:issue:`43188`)
- Bug in :func:`read_csv` where reading multi-header input with unequal lengths incorrectly raising uncontrolled ``IndexError`` (:issue:`43102`)
- Bug in :func:`read_csv`, changed exception class when expecting a file path name or file-like object from ``OSError`` to ``TypeError`` (:issue:`43366`)
- Bug in :func:`read_csv` and :func:`read_fwf` ignoring all ``skiprows`` except first when ``nrows`` is specified for ``engine='python'`` (:issue:`44021`, :issue:`10261`)
- Bug in :func:`read_json` not handling non-numpy dtypes correctly (especially ``category``) (:issue:`21892`, :issue:`33205`)
- Bug in :func:`json_normalize` where multi-character ``sep`` parameter is incorrectly prefixed to every key (:issue:`43831`)
- Bug in :func:`json_normalize` where reading data with missing multi-level metadata would not respect errors="ignore" (:issue:`44312`)
- Bug in :func:`read_csv` with :code:`float_precision="round_trip"` which did not skip initial/trailing whitespace (:issue:`43713`)
- Bug in dumping/loading a :class:`DataFrame` with ``yaml.dump(frame)`` (:issue:`42748`)
- Bug in :class:`ExcelWriter`, where ``engine_kwargs`` were not passed through to all engines (:issue:`43442`)
- Bug in :func:`read_csv` raising ``ValueError`` when ``parse_dates`` was used with ``MultiIndex`` columns (:issue:`8991`)
- Bug in :func:`read_csv` converting columns to numeric after date parsing failed (:issue:`11019`)
- Bug in :func:`read_csv` not replacing ``NaN`` values with ``np.nan`` before attempting date conversion (:issue:`26203`)
- Bug in :func:`read_csv` raising ``AttributeError`` when attempting to read a .csv file and infer index column dtype from an nullable integer type (:issue:`44079`)
- :meth:`DataFrame.to_csv` and :meth:`Series.to_csv` with ``compression`` set to ``'zip'`` no longer create a zip file containing a file ending with ".zip". Instead, they try to infer the inner file name more smartly. (:issue:`39465`)
- Bug in :func:`read_csv` when passing simultaneously a parser in ``date_parser`` and ``parse_dates=False``, the parsing was still called (:issue:`44366`)

Period
^^^^^^
- Bug in adding a :class:`Period` object to a ``np.timedelta64`` object incorrectly raising ``TypeError`` (:issue:`44182`)
- Bug in :meth:`PeriodIndex.to_timestamp` when the index has ``freq="B"`` inferring ``freq="D"`` for its result instead of ``freq="B"`` (:issue:`44105`)
- Bug in :class:`Period` constructor incorrectly allowing ``np.timedelta64("NaT")`` (:issue:`44507`)
-

Plotting
^^^^^^^^
- When given non-numeric data, :meth:`DataFrame.boxplot` now raises a ``ValueError`` rather than a cryptic ``KeyError`` or ``ZeroDivsionError``, in line with other plotting functions like :meth:`DataFrame.hist`. (:issue:`43480`)
-

Groupby/resample/rolling
^^^^^^^^^^^^^^^^^^^^^^^^
- Fixed bug in :meth:`SeriesGroupBy.apply` where passing an unrecognized string argument failed to raise ``TypeError`` when the underlying ``Series`` is empty (:issue:`42021`)
- Bug in :meth:`Series.rolling.apply`, :meth:`DataFrame.rolling.apply`, :meth:`Series.expanding.apply` and :meth:`DataFrame.expanding.apply` with ``engine="numba"`` where ``*args`` were being cached with the user passed function (:issue:`42287`)
- Bug in :meth:`GroupBy.max` and :meth:`GroupBy.min` with nullable integer dtypes losing precision (:issue:`41743`)
- Bug in :meth:`DataFrame.groupby.rolling.var` would calculate the rolling variance only on the first group (:issue:`42442`)
- Bug in :meth:`GroupBy.shift` that would return the grouping columns if ``fill_value`` was not None (:issue:`41556`)
- Bug in :meth:`SeriesGroupBy.nlargest` and :meth:`SeriesGroupBy.nsmallest` would have an inconsistent index when the input Series was sorted and ``n`` was greater than or equal to all group sizes (:issue:`15272`, :issue:`16345`, :issue:`29129`)
- Bug in :meth:`pandas.DataFrame.ewm`, where non-float64 dtypes were silently failing (:issue:`42452`)
- Bug in :meth:`pandas.DataFrame.rolling` operation along rows (``axis=1``) incorrectly omits columns containing ``float16`` and ``float32`` (:issue:`41779`)
- Bug in :meth:`Resampler.aggregate` did not allow the use of Named Aggregation (:issue:`32803`)
- Bug in :meth:`Series.rolling` when the :class:`Series` ``dtype`` was ``Int64`` (:issue:`43016`)
- Bug in :meth:`DataFrame.rolling.corr` when the :class:`DataFrame` columns was a :class:`MultiIndex` (:issue:`21157`)
- Bug in :meth:`DataFrame.groupby.rolling` when specifying ``on`` and calling ``__getitem__`` would subsequently return incorrect results (:issue:`43355`)
- Bug in :meth:`GroupBy.apply` with time-based :class:`Grouper` objects incorrectly raising ``ValueError`` in corner cases where the grouping vector contains a ``NaT`` (:issue:`43500`, :issue:`43515`)
- Bug in :meth:`GroupBy.mean` failing with ``complex`` dtype (:issue:`43701`)
- Fixed bug in :meth:`Series.rolling` and :meth:`DataFrame.rolling` not calculating window bounds correctly for the first row when ``center=True`` and index is decreasing (:issue:`43927`)
- Fixed bug in :meth:`Series.rolling` and :meth:`DataFrame.rolling` for centered datetimelike windows with uneven nanosecond (:issue:`43997`)
- Bug in :meth:`GroupBy.nth` failing on ``axis=1`` (:issue:`43926`)
- Fixed bug in :meth:`Series.rolling` and :meth:`DataFrame.rolling` not respecting right bound on centered datetime-like windows, if the index contain duplicates (:issue:`3944`)
- Bug in :meth:`Series.rolling` and :meth:`DataFrame.rolling` when using a :class:`pandas.api.indexers.BaseIndexer` subclass that returned unequal start and end arrays would segfault instead of raising a ``ValueError`` (:issue:`44470`)

Reshaping
^^^^^^^^^
- Improved error message when creating a :class:`DataFrame` column from a multi-dimensional :class:`numpy.ndarray` (:issue:`42463`)
- :func:`concat` creating :class:`MultiIndex` with duplicate level entries when concatenating a :class:`DataFrame` with duplicates in :class:`Index` and multiple keys (:issue:`42651`)
- Bug in :meth:`pandas.cut` on :class:`Series` with duplicate indices (:issue:`42185`) and non-exact :meth:`pandas.CategoricalIndex` (:issue:`42425`)
- Bug in :meth:`DataFrame.append` failing to retain dtypes when appended columns do not match (:issue:`43392`)
- Bug in :func:`concat` of ``bool`` and ``boolean`` dtypes resulting in ``object`` dtype instead of ``boolean`` dtype (:issue:`42800`)
- Bug in :func:`crosstab` when inputs are are categorical Series, there are categories that are not present in one or both of the Series, and ``margins=True``. Previously the margin value for missing categories was ``NaN``. It is now correctly reported as 0 (:issue:`43505`)
- Bug in :func:`concat` would fail when the ``objs`` argument all had the same index and the ``keys`` argument contained duplicates (:issue:`43595`)
- Bug in :func:`concat` which ignored the ``sort`` parameter (:issue:`43375`)
- Fixed bug in :func:`merge` with :class:`MultiIndex` as column index for the ``on`` argument returning an error when assigning a column internally (:issue:`43734`)
- Bug in :func:`crosstab` would fail when inputs are lists or tuples (:issue:`44076`)
- Bug in :meth:`DataFrame.append` failing to retain ``index.name`` when appending a list of :class:`Series` objects (:issue:`44109`)
- Fixed metadata propagation in :meth:`Dataframe.apply` method, consequently fixing the same issue for :meth:`Dataframe.transform`, :meth:`Dataframe.nunique` and :meth:`Dataframe.mode` (:issue:`28283`)
- Bug in :meth:`DataFrame.stack` with ``ExtensionDtype`` columns incorrectly raising (:issue:`43561`)
- Bug in :meth:`Series.unstack` with object doing unwanted type inference on resulting columns (:issue:`44595`)
- Bug in :class:`MultiIndex` failing join operations with overlapping ``IntervalIndex`` levels (:issue:`44096`)
-

Sparse
^^^^^^
- Bug in :meth:`DataFrame.sparse.to_coo` raising ``AttributeError`` when column names are not unique (:issue:`29564`)
- Bug in :meth:`SparseArray.max` and :meth:`SparseArray.min` raising ``ValueError`` for arrays with 0 non-null elements (:issue:`43527`)
- Bug in :meth:`DataFrame.sparse.to_coo` silently converting non-zero fill values to zero (:issue:`24817`)
- Bug in :class:`SparseArray` comparison methods with an array-like operand of mismatched length raising ``AssertionError`` or unclear ``ValueError`` depending on the input (:issue:`43863`)
-

ExtensionArray
^^^^^^^^^^^^^^
- Bug in :func:`array` failing to preserve :class:`PandasArray` (:issue:`43887`)
- NumPy ufuncs ``np.abs``, ``np.positive``, ``np.negative`` now correctly preserve dtype when called on ExtensionArrays that implement ``__abs__, __pos__, __neg__``, respectively. In particular this is fixed for :class:`TimedeltaArray` (:issue:`43899`)
- Avoid raising ``PerformanceWarning`` about fragmented DataFrame when using many columns with an extension dtype (:issue:`44098`)
- Bug in :meth:`BooleanArray.__eq__` and :meth:`BooleanArray.__ne__` raising ``TypeError`` on comparison with an incompatible type (like a string). This caused :meth:`DataFrame.replace` to sometimes raise a ``TypeError`` if a nullable boolean column was included (:issue:`44499`)
-

Styler
^^^^^^
- Minor bug in :class:`.Styler` where the ``uuid`` at initialization maintained a floating underscore (:issue:`43037`)
- Bug in :meth:`.Styler.to_html` where the ``Styler`` object was updated if the ``to_html`` method was called with some args (:issue:`43034`)
- Bug in :meth:`.Styler.copy` where ``uuid`` was not previously copied (:issue:`40675`)
- Bug in :meth:`Styler.apply` where functions which returned Series objects were not correctly handled in terms of aligning their index labels (:issue:`13657`, :issue:`42014`)
- Bug when rendering an empty DataFrame with a named index (:issue:`43305`).
- Bug when rendering a single level MultiIndex (:issue:`43383`).
- Bug when combining non-sparse rendering and :meth:`.Styler.hide_columns` or :meth:`.Styler.hide_index` (:issue:`43464`)
- Bug setting a table style when using multiple selectors in :class:`.Styler` (:issue:`44011`)
- Bugs where row trimming and column trimming failed to reflect hidden rows (:issue:`43703`, :issue:`44247`)

Other
^^^^^
- Bug in :meth:`DataFrame.astype` with non-unique columns and a :class:`Series` ``dtype`` argument (:issue:`44417`)
- Bug in :meth:`CustomBusinessMonthBegin.__add__` (:meth:`CustomBusinessMonthEnd.__add__`) not applying the extra ``offset`` parameter when beginning (end) of the target month is already a business day (:issue:`41356`)
- Bug in :meth:`RangeIndex.union` with another ``RangeIndex`` with matching (even) ``step`` and starts differing by strictly less than ``step / 2`` (:issue:`44019`)
- Bug in :meth:`RangeIndex.difference` with ``sort=None`` and ``step<0`` failing to sort (:issue:`44085`)
- Bug in :meth:`Series.to_frame` and :meth:`Index.to_frame` ignoring the ``name`` argument when ``name=None`` is explicitly passed (:issue:`44212`)
- Bug in :meth:`Series.replace` and :meth:`DataFrame.replace` with ``value=None`` and ExtensionDtypes (:issue:`44270`)
- Bug in :meth:`FloatingArray.equals` failing to consider two arrays equal if they contain ``np.nan`` values (:issue:`44382`)
- Bug in :meth:`DataFrame.shift` with ``axis=1`` and ``ExtensionDtype`` columns incorrectly raising when an incompatible ``fill_value`` is passed (:issue:`44564`)
- Bug in :meth:`DataFrame.diff` when passing a NumPy integer object instead of an ``int`` object (:issue:`44572`)
-

.. ***DO NOT USE THIS SECTION***

-
-

.. ---------------------------------------------------------------------------

.. _whatsnew_140.contributors:

Contributors
~~~~~~~~~~~~<|MERGE_RESOLUTION|>--- conflicted
+++ resolved
@@ -400,13 +400,9 @@
 Other API changes
 ^^^^^^^^^^^^^^^^^
 - :meth:`Index.get_indexer_for` no longer accepts keyword arguments (other than 'target'); in the past these would be silently ignored if the index was not unique (:issue:`42310`)
-<<<<<<< HEAD
-- :class:`StringArray` now accepts nan-likes (``None``, ``np.nan``) for the ``values`` parameter in its constructor in addition to strings and :attr:`pandas.NA`. (:issue:`40839`)
-=======
 - Change in the position of the ``min_rows`` argument in :meth:`DataFrame.to_string` due to change in the docstring (:issue:`44304`)
 - Reduction operations for :class:`DataFrame` or :class:`Series` now raising a ``ValueError`` when ``None`` is passed for ``skipna`` (:issue:`44178`)
--
->>>>>>> 8b858cda
+- :class:`StringArray` now accepts nan-likes (``None``, ``np.nan``) for the ``values`` parameter in its constructor in addition to strings and :attr:`pandas.NA`. (:issue:`40839`)
 
 .. ---------------------------------------------------------------------------
 
