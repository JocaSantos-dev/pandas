.. _whatsnew_140:

What's new in 1.4.0 (??)
------------------------

These are the changes in pandas 1.4.0. See :ref:`release` for a full changelog
including other versions of pandas.

{{ header }}

.. ---------------------------------------------------------------------------

.. _whatsnew_140.enhancements:

Enhancements
~~~~~~~~~~~~

.. _whatsnew_140.enhancements.numeric_index:

More flexible numeric dtypes for indexes
^^^^^^^^^^^^^^^^^^^^^^^^^^^^^^^^^^^^^^^^

Until now, it has only been possible to create numeric indexes with int64/float64/uint64 dtypes.
It is now possible to create an index of any numpy int/uint/float dtype using the new :class:`NumericIndex` index type (:issue:`41153`):

.. ipython:: python

    pd.NumericIndex([1, 2, 3], dtype="int8")
    pd.NumericIndex([1, 2, 3], dtype="uint32")
    pd.NumericIndex([1, 2, 3], dtype="float32")

In order to maintain backwards compatibility, calls to the base :class:`Index` will currently
return :class:`Int64Index`, :class:`UInt64Index` and :class:`Float64Index`, where relevant.
For example, the code below returns an ``Int64Index`` with dtype ``int64``:

.. code-block:: ipython

    In [1]: pd.Index([1, 2, 3], dtype="int8")
    Int64Index([1, 2, 3], dtype='int64')

but will in a future version return a :class:`NumericIndex` with dtype ``int8``.

More generally, currently, all operations that until now have
returned :class:`Int64Index`, :class:`UInt64Index` and :class:`Float64Index` will
continue to so. This means, that in order to use ``NumericIndex`` in the current version, you
will have to call ``NumericIndex`` explicitly. For example the below series will have an ``Int64Index``:

.. code-block:: ipython

    In [2]: ser = pd.Series([1, 2, 3], index=[1, 2, 3])
    In [3]: ser.index
    Int64Index([1, 2, 3], dtype='int64')

Instead, if you want to use a ``NumericIndex``, you should do:

.. ipython:: python

    idx = pd.NumericIndex([1, 2, 3], dtype="int8")
    ser = pd.Series([1, 2, 3], index=idx)
    ser.index

In a future version of Pandas, :class:`NumericIndex` will become the default numeric index type and
``Int64Index``, ``UInt64Index`` and ``Float64Index`` are therefore deprecated and will
be removed in the future, see :ref:`here <whatsnew_140.deprecations.int64_uint64_float64index>` for more.

See :ref:`here <advanced.numericindex>` for more about :class:`NumericIndex`.

.. _whatsnew_140.enhancements.styler:

Styler
^^^^^^

:class:`.Styler` has been further developed in 1.4.0. The following enhancements have been made:

  - Styling of indexing has been added, with :meth:`.Styler.apply_index` and :meth:`.Styler.applymap_index`. These mirror the signature of the methods already used to style data values, and work with both HTML and LaTeX format (:issue:`41893`).
  - :meth:`.Styler.bar` introduces additional arguments to control alignment and display (:issue:`26070`, :issue:`36419`), and it also validates the input arguments ``width`` and ``height`` (:issue:`42511`).
  - :meth:`.Styler.to_latex` introduces keyword argument ``environment``, which also allows a specific "longtable" entry through a separate jinja2 template (:issue:`41866`).
  - :meth:`.Styler.to_html` introduces keyword arguments ``sparse_index``, ``sparse_columns``, ``bold_headers``, ``caption`` (:issue:`41946`, :issue:`43149`).
  - Keyword argument ``level`` is added to :meth:`.Styler.hide_index` and :meth:`.Styler.hide_columns` for optionally controlling hidden levels in a MultiIndex (:issue:`25475`)
  - Global options have been extended to configure default ``Styler`` properties including formatting and encoding and mathjax options and LaTeX (:issue:`41395`)

Formerly Styler relied on ``display.html.use_mathjax``, which has now been replaced by ``styler.html.mathjax``.

There are also bug fixes and deprecations listed below.

.. _whatsnew_140.enhancements.pyarrow_csv_engine:

Multithreaded CSV reading with a new CSV Engine based on pyarrow
^^^^^^^^^^^^^^^^^^^^^^^^^^^^^^^^^^^^^^^^^^^^^^^^^^^^^^^^^^^^^^^^

:func:`pandas.read_csv` now accepts ``engine="pyarrow"`` (requires at least ``pyarrow`` 0.17.0) as an argument, allowing for faster csv parsing on multicore machines
with pyarrow installed. See the :doc:`I/O docs </user_guide/io>` for more info. (:issue:`23697`)

.. _whatsnew_140.enhancements.other:

Other enhancements
^^^^^^^^^^^^^^^^^^
- :class:`DataFrameGroupBy` operations with ``as_index=False`` now correctly retain ``ExtensionDtype`` dtypes for columns being grouped on (:issue:`41373`)
- Add support for assigning values to ``by`` argument in :meth:`DataFrame.plot.hist` and :meth:`DataFrame.plot.box` (:issue:`15079`)
- :meth:`Series.sample`, :meth:`DataFrame.sample`, and :meth:`.GroupBy.sample` now accept a ``np.random.Generator`` as input to ``random_state``. A generator will be more performant, especially with ``replace=False`` (:issue:`38100`)
- :meth:`Series.ewm`, :meth:`DataFrame.ewm`, now support a ``method`` argument with a ``'table'`` option that performs the windowing operation over an entire :class:`DataFrame`. See :ref:`Window Overview <window.overview>` for performance and functional benefits (:issue:`42273`)
- :meth:`.GroupBy.cummin` and :meth:`.GroupBy.cummax` now support the argument ``skipna`` (:issue:`34047`)
- :meth:`read_table` now supports the argument ``storage_options`` (:issue:`39167`)

.. ---------------------------------------------------------------------------

.. _whatsnew_140.notable_bug_fixes:

Notable bug fixes
~~~~~~~~~~~~~~~~~

These are bug fixes that might have notable behavior changes.

.. _whatsnew_140.notable_bug_fixes.inconsistent_date_string_parsing:

Inconsistent date string parsing
^^^^^^^^^^^^^^^^^^^^^^^^^^^^^^^^

The ``dayfirst`` option of :func:`to_datetime` isn't strict, and this can lead to surprising behaviour:

.. ipython:: python
    :okwarning:

    pd.to_datetime(["31-12-2021"], dayfirst=False)

Now, a warning will be raised if a date string cannot be parsed accordance to the given ``dayfirst`` value when
the value is a delimited date string (e.g. ``31-12-2012``).

.. _whatsnew_140.notable_bug_fixes.notable_bug_fix2:

notable_bug_fix2
^^^^^^^^^^^^^^^^

.. ---------------------------------------------------------------------------

.. _whatsnew_140.api_breaking:

Backwards incompatible API changes
~~~~~~~~~~~~~~~~~~~~~~~~~~~~~~~~~~

.. _whatsnew_140.api_breaking.deps:

Increased minimum versions for dependencies
^^^^^^^^^^^^^^^^^^^^^^^^^^^^^^^^^^^^^^^^^^^
Some minimum supported versions of dependencies were updated.
If installed, we now require:

+-----------------+-----------------+----------+---------+
| Package         | Minimum Version | Required | Changed |
+=================+=================+==========+=========+
| numpy           | 1.18.5          |    X     |    X    |
+-----------------+-----------------+----------+---------+
| pytz            | 2020.1          |    X     |    X    |
+-----------------+-----------------+----------+---------+
| python-dateutil | 2.8.1           |    X     |    X    |
+-----------------+-----------------+----------+---------+
| bottleneck      | 1.3.1           |          |    X    |
+-----------------+-----------------+----------+---------+
| numexpr         | 2.7.1           |          |    X    |
+-----------------+-----------------+----------+---------+
| pytest (dev)    | 6.0             |          |         |
+-----------------+-----------------+----------+---------+
| mypy (dev)      | 0.910           |          |    X    |
+-----------------+-----------------+----------+---------+

For `optional libraries <https://pandas.pydata.org/docs/getting_started/install.html>`_ the general recommendation is to use the latest version.
The following table lists the lowest version per library that is currently being tested throughout the development of pandas.
Optional libraries below the lowest tested version may still work, but are not considered supported.

+-----------------+-----------------+---------+
| Package         | Minimum Version | Changed |
+=================+=================+=========+
| beautifulsoup4  | 4.8.2           |    X    |
+-----------------+-----------------+---------+
| fastparquet     | 0.4.0           |         |
+-----------------+-----------------+---------+
| fsspec          | 0.7.4           |         |
+-----------------+-----------------+---------+
| gcsfs           | 0.6.0           |         |
+-----------------+-----------------+---------+
| lxml            | 4.5.0           |    X    |
+-----------------+-----------------+---------+
| matplotlib      | 3.3.2           |    X    |
+-----------------+-----------------+---------+
| numba           | 0.50.1          |    X    |
+-----------------+-----------------+---------+
| openpyxl        | 3.0.2           |    X    |
+-----------------+-----------------+---------+
| pyarrow         | 0.17.0          |         |
+-----------------+-----------------+---------+
| pymysql         | 0.10.1          |    X    |
+-----------------+-----------------+---------+
| pytables        | 3.6.1           |    X    |
+-----------------+-----------------+---------+
| s3fs            | 0.4.0           |         |
+-----------------+-----------------+---------+
| scipy           | 1.4.1           |    X    |
+-----------------+-----------------+---------+
| sqlalchemy      | 1.3.11          |    X    |
+-----------------+-----------------+---------+
| tabulate        | 0.8.7           |         |
+-----------------+-----------------+---------+
| xarray          | 0.15.1          |    X    |
+-----------------+-----------------+---------+
| xlrd            | 2.0.1           |    X    |
+-----------------+-----------------+---------+
| xlsxwriter      | 1.2.2           |    X    |
+-----------------+-----------------+---------+
| xlwt            | 1.3.0           |         |
+-----------------+-----------------+---------+
| pandas-gbq      | 0.14.0          |    X    |
+-----------------+-----------------+---------+

See :ref:`install.dependencies` and :ref:`install.optional_dependencies` for more.

.. _whatsnew_140.api_breaking.other:

Other API changes
^^^^^^^^^^^^^^^^^
- :meth:`Index.get_indexer_for` no longer accepts keyword arguments (other than 'target'); in the past these would be silently ignored if the index was not unique (:issue:`42310`)
-

.. ---------------------------------------------------------------------------

.. _whatsnew_140.deprecations:

Deprecations
~~~~~~~~~~~~

.. _whatsnew_140.deprecations.int64_uint64_float64index:

Deprecated Int64Index, UInt64Index & Float64Index
^^^^^^^^^^^^^^^^^^^^^^^^^^^^^^^^^^^^^^^^^^^^^^^^^
:class:`Int64Index`, :class:`UInt64Index` and :class:`Float64Index` have been deprecated
in favor of the new :class:`NumericIndex` and will be removed in Pandas 2.0 (:issue:`43028`).

Currently, in order to maintain backward compatibility, calls to
:class:`Index` will continue to return :class:`Int64Index`, :class:`UInt64Index` and :class:`Float64Index`
when given numeric data, but in the future, a :class:`NumericIndex` will be returned.

*Current behavior*:

.. code-block:: ipython

    In [1]: pd.Index([1, 2, 3], dtype="int32")
    Out [1]: Int64Index([1, 2, 3], dtype='int64')
    In [1]: pd.Index([1, 2, 3], dtype="uint64")
    Out [1]: UInt64Index([1, 2, 3], dtype='uint64')

*Future behavior*:

.. code-block:: ipython

    In [3]: pd.Index([1, 2, 3], dtype="int32")
    Out [3]: NumericIndex([1, 2, 3], dtype='int32')
    In [4]: pd.Index([1, 2, 3], dtype="uint64")
    Out [4]: NumericIndex([1, 2, 3], dtype='uint64')


.. _whatsnew_140.deprecations.other:

Other Deprecations
^^^^^^^^^^^^^^^^^^
- Deprecated :meth:`Index.is_type_compatible` (:issue:`42113`)
- Deprecated ``method`` argument in :meth:`Index.get_loc`, use ``index.get_indexer([label], method=...)`` instead (:issue:`42269`)
- Deprecated treating integer keys in :meth:`Series.__setitem__` as positional when the index is a :class:`Float64Index` not containing the key, a :class:`IntervalIndex` with no entries containing the key, or a :class:`MultiIndex` with leading :class:`Float64Index` level not containing the key (:issue:`33469`)
- Deprecated treating ``numpy.datetime64`` objects as UTC times when passed to the :class:`Timestamp` constructor along with a timezone. In a future version, these will be treated as wall-times. To retain the old behavior, use ``Timestamp(dt64).tz_localize("UTC").tz_convert(tz)`` (:issue:`24559`)
- Deprecated ignoring missing labels when indexing with a sequence of labels on a level of a MultiIndex (:issue:`42351`)
- Creating an empty Series without a dtype will now raise a more visible ``FutureWarning`` instead of a ``DeprecationWarning`` (:issue:`30017`)
- Deprecated the 'kind' argument in :meth:`Index.get_slice_bound`, :meth:`Index.slice_indexer`, :meth:`Index.slice_locs`; in a future version passing 'kind' will raise (:issue:`42857`)
- Deprecated dropping of nuisance columns in :class:`Rolling`, :class:`Expanding`, and :class:`EWM` aggregations (:issue:`42738`)
- Deprecated :meth:`Index.reindex` with a non-unique index (:issue:`42568`)
- Deprecated :meth:`.Styler.render` in favour of :meth:`.Styler.to_html` (:issue:`42140`)

.. ---------------------------------------------------------------------------

.. _whatsnew_140.performance:

Performance improvements
~~~~~~~~~~~~~~~~~~~~~~~~
- Performance improvement in :meth:`.GroupBy.sample`, especially when ``weights`` argument provided (:issue:`34483`)
- Performance improvement in :meth:`.GroupBy.transform` for user-defined functions (:issue:`41598`)
- Performance improvement in constructing :class:`DataFrame` objects (:issue:`42631`)
- Performance improvement in :meth:`GroupBy.shift` when ``fill_value`` argument is provided (:issue:`26615`)
- Performance improvement in :meth:`DataFrame.corr` for ``method=pearson`` on data without missing values (:issue:`40956`)
- Performance improvement in some :meth:`GroupBy.apply` operations (:issue:`42992`)
- Performance improvement in :func:`read_stata` (:issue:`43059`)
- Performance improvement in :meth:`to_datetime` with ``uint`` dtypes (:issue:`42606`)

.. ---------------------------------------------------------------------------

.. _whatsnew_140.bug_fixes:

Bug fixes
~~~~~~~~~

Categorical
^^^^^^^^^^^
- Bug in setting dtype-incompatible values into a :class:`Categorical` (or ``Series`` or ``DataFrame`` backed by ``Categorical``) raising ``ValueError`` instead of ``TypeError`` (:issue:`41919`)
- Bug in :meth:`Categorical.searchsorted` when passing a dtype-incompatible value raising ``KeyError`` instead of ``TypeError`` (:issue:`41919`)
- Bug in :meth:`Series.where` with ``CategoricalDtype`` when passing a dtype-incompatible value raising ``ValueError`` instead of ``TypeError`` (:issue:`41919`)
- Bug in :meth:`Categorical.fillna` when passing a dtype-incompatible value raising ``ValueError`` instead of ``TypeError`` (:issue:`41919`)
- Bug in :meth:`Categorical.fillna` with a tuple-like category raising ``ValueError`` instead of ``TypeError`` when filling with a non-category tuple (:issue:`41919`)
-

Datetimelike
^^^^^^^^^^^^
- Bug in :class:`DataFrame` constructor unnecessarily copying non-datetimelike 2D object arrays (:issue:`39272`)
<<<<<<< HEAD
- Bug in :func:`to_datetime` with ``format`` and ``pandas.NA`` was raising ``ValueError`` (:issue:`42957`)
=======
- :func:`to_datetime` would silently swap ``MM/DD/YYYY`` and ``DD/MM/YYYY`` formats if the given ``dayfirst`` option could not be respected - now, a warning is raised in the case of delimited date strings (e.g. ``31-12-2012``) (:issue:`12585`)
-
>>>>>>> 3aa2f355

Timedelta
^^^^^^^^^
-
-

Timezones
^^^^^^^^^
-
-

Numeric
^^^^^^^
- Bug in :meth:`DataFrame.rank` raising ``ValueError`` with ``object`` columns and ``method="first"`` (:issue:`41931`)
- Bug in :meth:`DataFrame.rank` treating missing values and extreme values as equal (for example ``np.nan`` and ``np.inf``), causing incorrect results when ``na_option="bottom"`` or ``na_option="top`` used (:issue:`41931`)
- Bug in ``numexpr`` engine still being used when the option ``compute.use_numexpr`` is set to ``False`` (:issue:`32556`)

Conversion
^^^^^^^^^^
- Bug in :class:`UInt64Index` constructor when passing a list containing both positive integers small enough to cast to int64 and integers too large too hold in int64 (:issue:`42201`)
- Bug in :class:`Series` constructor returning 0 for missing values with dtype ``int64`` and ``False`` for dtype ``bool`` (:issue:`43017`, :issue:`43018`)
-

Strings
^^^^^^^
-
-

Interval
^^^^^^^^
-
-

Indexing
^^^^^^^^
- Bug in :meth:`DataFrame.truncate` and :meth:`Series.truncate` when the object's Index has a length greater than one but only one unique value (:issue:`42365`)
- Bug in :meth:`Series.loc` and :meth:`DataFrame.loc` with a :class:`MultiIndex` when indexing with a tuple in which one of the levels is also a tuple (:issue:`27591`)
- Bug in :meth:`Series.loc` when with a :class:`MultiIndex` whose first level contains only ``np.nan`` values (:issue:`42055`)
- Bug in indexing on a :class:`Series` or :class:`DataFrame` with a :class:`DatetimeIndex` when passing a string, the return type depended on whether the index was monotonic (:issue:`24892`)
- Bug in indexing on a :class:`MultiIndex` failing to drop scalar levels when the indexer is a tuple containing a datetime-like string (:issue:`42476`)
- Bug in :meth:`DataFrame.sort_values` and :meth:`Series.sort_values` when passing an ascending value, failed to raise or incorrectly raising ``ValueError`` (:issue:`41634`)
- Bug in updating values of :class:`pandas.Series` using boolean index, created by using :meth:`pandas.DataFrame.pop` (:issue:`42530`)
- Bug in :meth:`Index.get_indexer_non_unique` when index contains multiple ``np.nan`` (:issue:`35392`)
- Bug in :meth:`DataFrame.query` did not handle the degree sign in a backticked column name, such as \`Temp(°C)\`, used in an expression to query a dataframe (:issue:`42826`)
- Bug in :meth:`DataFrame.drop` where the error message did not show missing labels with commas when raising ``KeyError`` (:issue:`42881`)
-

Missing
^^^^^^^
- Bug in :meth:`DataFrame.fillna` with limit and no method ignores axis='columns' or ``axis = 1`` (:issue:`40989`)
-

MultiIndex
^^^^^^^^^^
- Bug in :meth:`MultiIndex.get_loc` where the first level is a :class:`DatetimeIndex` and a string key is passed (:issue:`42465`)
- Bug in :meth:`MultiIndex.reindex` when passing a ``level`` that corresponds to an ``ExtensionDtype`` level (:issue:`42043`)
- Bug in :meth:`MultiIndex.get_loc` raising ``TypeError`` instead of ``KeyError`` on nested tuple (:issue:`42440`)
- Bug in :meth:`MultiIndex.putmask` where the other value was also a :class:`MultiIndex` (:issue:`43212`)
-

I/O
^^^
- Bug in :func:`read_excel` attempting to read chart sheets from .xlsx files (:issue:`41448`)
- Bug in :func:`json_normalize` where ``errors=ignore`` could fail to ignore missing values of ``meta`` when ``record_path`` has a length greater than one (:issue:`41876`)
- Bug in :func:`read_csv` with multi-header input and arguments referencing column names as tuples (:issue:`42446`)
- Bug in :func:`read_fwf`, where difference in lengths of ``colspecs`` and ``names`` was not raising ``ValueError`` (:issue:`40830`)
- Bug in :func:`Series.to_json` and :func:`DataFrame.to_json` where some attributes were skipped when serialising plain Python objects to JSON (:issue:`42768`, :issue:`33043`)
-

Period
^^^^^^
-
-

Plotting
^^^^^^^^
-
-

Groupby/resample/rolling
^^^^^^^^^^^^^^^^^^^^^^^^
- Fixed bug in :meth:`SeriesGroupBy.apply` where passing an unrecognized string argument failed to raise ``TypeError`` when the underlying ``Series`` is empty (:issue:`42021`)
- Bug in :meth:`Series.rolling.apply`, :meth:`DataFrame.rolling.apply`, :meth:`Series.expanding.apply` and :meth:`DataFrame.expanding.apply` with ``engine="numba"`` where ``*args`` were being cached with the user passed function (:issue:`42287`)
- Bug in :meth:`DataFrame.groupby.rolling.var` would calculate the rolling variance only on the first group (:issue:`42442`)
- Bug in :meth:`GroupBy.shift` that would return the grouping columns if ``fill_value`` was not None (:issue:`41556`)
- Bug in :meth:`SeriesGroupBy.nlargest` and :meth:`SeriesGroupBy.nsmallest` would have an inconsistent index when the input Series was sorted and ``n`` was greater than or equal to all group sizes (:issue:`15272`, :issue:`16345`, :issue:`29129`)
- Bug in :meth:`pandas.DataFrame.ewm`, where non-float64 dtypes were silently failing (:issue:`42452`)
- Bug in :meth:`pandas.DataFrame.rolling` operation along rows (``axis=1``) incorrectly omits columns containing ``float16`` and ``float32`` (:issue:`41779`)
- Bug in :meth:`Resampler.aggregate` did not allow the use of Named Aggregation (:issue:`32803`)
- Bug in :meth:`Series.rolling` when the :class:`Series` ``dtype`` was ``Int64`` (:issue:`43016`)

Reshaping
^^^^^^^^^
- Improved error message when creating a :class:`DataFrame` column from a multi-dimensional :class:`numpy.ndarray` (:issue:`42463`)
- :func:`concat` creating :class:`MultiIndex` with duplicate level entries when concatenating a :class:`DataFrame` with duplicates in :class:`Index` and multiple keys (:issue:`42651`)
- Bug in :meth:`pandas.cut` on :class:`Series` with duplicate indices (:issue:`42185`) and non-exact :meth:`pandas.CategoricalIndex` (:issue:`42425`)
-

Sparse
^^^^^^
-
-

ExtensionArray
^^^^^^^^^^^^^^
-
-

Styler
^^^^^^
- Minor bug in :class:`.Styler` where the ``uuid`` at initialization maintained a floating underscore (:issue:`43037`)
- Bug in :meth:`.Styler.to_html` where the ``Styler`` object was updated if the ``to_html`` method was called with some args (:issue:`43034`)
- Bug in :meth:`.Styler.copy` where ``uuid`` was not previously copied (:issue:`40675`)
- Bug in :meth:`Styler.apply` where functions which returned Series objects were not correctly handled in terms of aligning their index labels (:issue:`13657`, :issue:`42014`)
- Bug when rendering an empty DataFrame with a named index (:issue:`43305`).

Other
^^^^^
- Bug in :meth:`CustomBusinessMonthBegin.__add__` (:meth:`CustomBusinessMonthEnd.__add__`) not applying the extra ``offset`` parameter when beginning (end) of the target month is already a business day (:issue:`41356`)

.. ***DO NOT USE THIS SECTION***

-
-

.. ---------------------------------------------------------------------------

.. _whatsnew_140.contributors:

Contributors
~~~~~~~~~~~~<|MERGE_RESOLUTION|>--- conflicted
+++ resolved
@@ -306,12 +306,9 @@
 Datetimelike
 ^^^^^^^^^^^^
 - Bug in :class:`DataFrame` constructor unnecessarily copying non-datetimelike 2D object arrays (:issue:`39272`)
-<<<<<<< HEAD
 - Bug in :func:`to_datetime` with ``format`` and ``pandas.NA`` was raising ``ValueError`` (:issue:`42957`)
-=======
 - :func:`to_datetime` would silently swap ``MM/DD/YYYY`` and ``DD/MM/YYYY`` formats if the given ``dayfirst`` option could not be respected - now, a warning is raised in the case of delimited date strings (e.g. ``31-12-2012``) (:issue:`12585`)
 -
->>>>>>> 3aa2f355
 
 Timedelta
 ^^^^^^^^^
