--- conflicted
+++ resolved
@@ -615,12 +615,8 @@
 - Deprecated the behavior of :func:`to_datetime` with the string "now" with ``utc=False``; in a future version this will match ``Timestamp("now")``, which in turn matches :meth:`Timestamp.now` returning the local time (:issue:`18705`)
 - Deprecated :meth:`DateOffset.apply`, use ``offset + other`` instead (:issue:`44522`)
 - Deprecated parameter ``names`` in :meth:`Index.copy` (:issue:`44916`)
-<<<<<<< HEAD
 - A deprecation warning is now shown for both :meth:`DataFrame.to_html` and :meth:`DataFrame.to_latex` indicating the arguments signature may change and emulate more the arguments in :meth:`.Styler.to_html` and :meth:`.Styler.to_latex`, respectively, in future versions (:issue:`44411`, :issue:`44451`)
-=======
-- A deprecation warning is now shown for :meth:`DataFrame.to_latex` indicating the arguments signature may change and emulate more the arguments to :meth:`.Styler.to_latex` in future versions (:issue:`44411`)
 - Deprecated behavior of :func:`concat` between objects with bool-dtype and numeric-dtypes; in a future version these will cast to object dtype instead of coercing bools to numeric values (:issue:`39817`)
->>>>>>> 9a4fcea8
 - Deprecated :meth:`Categorical.replace`, use :meth:`Series.replace` instead (:issue:`44929`)
 - Deprecated passing ``set`` or ``dict`` as indexer for :meth:`DataFrame.loc.__setitem__`, :meth:`DataFrame.loc.__getitem__`, :meth:`Series.loc.__setitem__`, :meth:`Series.loc.__getitem__`, :meth:`DataFrame.__getitem__`, :meth:`Series.__getitem__` and :meth:`Series.__setitem__` (:issue:`42825`)
 - Deprecated :meth:`Index.__getitem__` with a bool key; use ``index.values[key]`` to get the old behavior (:issue:`44051`)
