--- conflicted
+++ resolved
@@ -234,11 +234,8 @@
 - Bug in indexing on a :class:`MultiIndex` failing to drop scalar levels when the indexer is a tuple containing a datetime-like string (:issue:`42476`)
 - Bug in :meth:`DataFrame.sort_values` and :meth:`Series.sort_values` when passing an ascending value, failed to raise or incorrectly raising ``ValueError`` (:issue:`41634`)
 - Bug in updating values of :class:`pandas.Series` using boolean index, created by using :meth:`pandas.DataFrame.pop` (:issue:`42530`)
-<<<<<<< HEAD
 - Bug in :meth:`Index.get_indexer_non_unique` when index contains multiple ``np.nan`` (:issue:`35392`)
-=======
 - Bug in :meth:`DataFrame.query` did not handle the degree sign in a backticked column name, such as \`Temp(°C)\`, used in an expression to query a dataframe (:issue:`42826`)
->>>>>>> 7d96743d
 -
 
 Missing
