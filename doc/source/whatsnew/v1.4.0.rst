.. _whatsnew_140:

What's new in 1.4.0 (??)
------------------------

These are the changes in pandas 1.4.0. See :ref:`release` for a full changelog
including other versions of pandas.

{{ header }}

.. ---------------------------------------------------------------------------

.. _whatsnew_140.enhancements:

Enhancements
~~~~~~~~~~~~

.. _whatsnew_140.enhancements.numeric_index:

More flexible numeric dtypes for indexes
^^^^^^^^^^^^^^^^^^^^^^^^^^^^^^^^^^^^^^^^

Until now, it has only been possible to create numeric indexes with int64/float64/uint64 dtypes.
It is now possible to create an index of any numpy int/uint/float dtype using the new :class:`NumericIndex` index type (:issue:`41153`):

.. ipython:: python

    pd.NumericIndex([1, 2, 3], dtype="int8")
    pd.NumericIndex([1, 2, 3], dtype="uint32")
    pd.NumericIndex([1, 2, 3], dtype="float32")

In order to maintain backwards compatibility, calls to the base :class:`Index` will currently
return :class:`Int64Index`, :class:`UInt64Index` and :class:`Float64Index`, where relevant.
For example, the code below returns an ``Int64Index`` with dtype ``int64``:

.. code-block:: ipython

    In [1]: pd.Index([1, 2, 3], dtype="int8")
    Int64Index([1, 2, 3], dtype='int64')

but will in a future version return a :class:`NumericIndex` with dtype ``int8``.

More generally, currently, all operations that until now have
returned :class:`Int64Index`, :class:`UInt64Index` and :class:`Float64Index` will
continue to so. This means, that in order to use ``NumericIndex`` in the current version, you
will have to call ``NumericIndex`` explicitly. For example the below series will have an ``Int64Index``:

.. code-block:: ipython

    In [2]: ser = pd.Series([1, 2, 3], index=[1, 2, 3])
    In [3]: ser.index
    Int64Index([1, 2, 3], dtype='int64')

Instead, if you want to use a ``NumericIndex``, you should do:

.. ipython:: python

    idx = pd.NumericIndex([1, 2, 3], dtype="int8")
    ser = pd.Series([1, 2, 3], index=idx)
    ser.index

In a future version of Pandas, :class:`NumericIndex` will become the default numeric index type and
``Int64Index``, ``UInt64Index`` and ``Float64Index`` are therefore deprecated and will
be removed in the future, see :ref:`here <whatsnew_140.deprecations.int64_uint64_float64index>` for more.

See :ref:`here <advanced.numericindex>` for more about :class:`NumericIndex`.

.. _whatsnew_140.enhancements.styler:

Styler
^^^^^^

:class:`.Styler` has been further developed in 1.4.0. The following enhancements have been made:

  - Styling of indexing has been added, with :meth:`.Styler.apply_index` and :meth:`.Styler.applymap_index`. These mirror the signature of the methods already used to style data values, and work with both HTML and LaTeX format (:issue:`41893`).
  - :meth:`.Styler.bar` introduces additional arguments to control alignment and display (:issue:`26070`, :issue:`36419`), and it also validates the input arguments ``width`` and ``height`` (:issue:`42511`).
  - :meth:`.Styler.to_latex` introduces keyword argument ``environment``, which also allows a specific "longtable" entry through a separate jinja2 template (:issue:`41866`).
  - :meth:`.Styler.to_html` introduces keyword arguments ``sparse_index``, ``sparse_columns``, ``bold_headers``, ``caption`` (:issue:`41946`, :issue:`43149`).
  - Keyword arguments ``level`` and ``names`` added to :meth:`.Styler.hide_index` and :meth:`.Styler.hide_columns` for additional control of visibility of MultiIndexes and index names (:issue:`25475`, :issue:`43404`, :issue:`43346`)
  - Global options have been extended to configure default ``Styler`` properties including formatting and encoding and mathjax options and LaTeX (:issue:`41395`)

Formerly Styler relied on ``display.html.use_mathjax``, which has now been replaced by ``styler.html.mathjax``.

There are also bug fixes and deprecations listed below.

.. _whatsnew_140.enhancements.pyarrow_csv_engine:

Multithreaded CSV reading with a new CSV Engine based on pyarrow
^^^^^^^^^^^^^^^^^^^^^^^^^^^^^^^^^^^^^^^^^^^^^^^^^^^^^^^^^^^^^^^^

:func:`pandas.read_csv` now accepts ``engine="pyarrow"`` (requires at least ``pyarrow`` 0.17.0) as an argument, allowing for faster csv parsing on multicore machines
with pyarrow installed. See the :doc:`I/O docs </user_guide/io>` for more info. (:issue:`23697`)

.. _whatsnew_140.enhancements.other:

Other enhancements
^^^^^^^^^^^^^^^^^^
- :class:`DataFrameGroupBy` operations with ``as_index=False`` now correctly retain ``ExtensionDtype`` dtypes for columns being grouped on (:issue:`41373`)
- Add support for assigning values to ``by`` argument in :meth:`DataFrame.plot.hist` and :meth:`DataFrame.plot.box` (:issue:`15079`)
- :meth:`Series.sample`, :meth:`DataFrame.sample`, and :meth:`.GroupBy.sample` now accept a ``np.random.Generator`` as input to ``random_state``. A generator will be more performant, especially with ``replace=False`` (:issue:`38100`)
- :meth:`Series.ewm`, :meth:`DataFrame.ewm`, now support a ``method`` argument with a ``'table'`` option that performs the windowing operation over an entire :class:`DataFrame`. See :ref:`Window Overview <window.overview>` for performance and functional benefits (:issue:`42273`)
- :meth:`.GroupBy.cummin` and :meth:`.GroupBy.cummax` now support the argument ``skipna`` (:issue:`34047`)
- :meth:`read_table` now supports the argument ``storage_options`` (:issue:`39167`)
- Methods that relied on hashmap based algos such as :meth:`DataFrameGroupBy.value_counts`, :meth:`DataFrameGroupBy.count` and :func:`factorize` ignored imaginary component for complex numbers (:issue:`17927`)

.. ---------------------------------------------------------------------------

.. _whatsnew_140.notable_bug_fixes:

Notable bug fixes
~~~~~~~~~~~~~~~~~

These are bug fixes that might have notable behavior changes.

.. _whatsnew_140.notable_bug_fixes.inconsistent_date_string_parsing:

Inconsistent date string parsing
^^^^^^^^^^^^^^^^^^^^^^^^^^^^^^^^

The ``dayfirst`` option of :func:`to_datetime` isn't strict, and this can lead to surprising behaviour:

.. ipython:: python
    :okwarning:

    pd.to_datetime(["31-12-2021"], dayfirst=False)

Now, a warning will be raised if a date string cannot be parsed accordance to the given ``dayfirst`` value when
the value is a delimited date string (e.g. ``31-12-2012``).

.. _whatsnew_140.notable_bug_fixes.notable_bug_fix2:

notable_bug_fix2
^^^^^^^^^^^^^^^^

.. ---------------------------------------------------------------------------

.. _whatsnew_140.api_breaking:

Backwards incompatible API changes
~~~~~~~~~~~~~~~~~~~~~~~~~~~~~~~~~~

.. _whatsnew_140.api_breaking.deps:

Increased minimum versions for dependencies
^^^^^^^^^^^^^^^^^^^^^^^^^^^^^^^^^^^^^^^^^^^
Some minimum supported versions of dependencies were updated.
If installed, we now require:

+-----------------+-----------------+----------+---------+
| Package         | Minimum Version | Required | Changed |
+=================+=================+==========+=========+
| numpy           | 1.18.5          |    X     |    X    |
+-----------------+-----------------+----------+---------+
| pytz            | 2020.1          |    X     |    X    |
+-----------------+-----------------+----------+---------+
| python-dateutil | 2.8.1           |    X     |    X    |
+-----------------+-----------------+----------+---------+
| bottleneck      | 1.3.1           |          |    X    |
+-----------------+-----------------+----------+---------+
| numexpr         | 2.7.1           |          |    X    |
+-----------------+-----------------+----------+---------+
| pytest (dev)    | 6.0             |          |         |
+-----------------+-----------------+----------+---------+
| mypy (dev)      | 0.910           |          |    X    |
+-----------------+-----------------+----------+---------+

For `optional libraries <https://pandas.pydata.org/docs/getting_started/install.html>`_ the general recommendation is to use the latest version.
The following table lists the lowest version per library that is currently being tested throughout the development of pandas.
Optional libraries below the lowest tested version may still work, but are not considered supported.

+-----------------+-----------------+---------+
| Package         | Minimum Version | Changed |
+=================+=================+=========+
| beautifulsoup4  | 4.8.2           |    X    |
+-----------------+-----------------+---------+
| fastparquet     | 0.4.0           |         |
+-----------------+-----------------+---------+
| fsspec          | 0.7.4           |         |
+-----------------+-----------------+---------+
| gcsfs           | 0.6.0           |         |
+-----------------+-----------------+---------+
| lxml            | 4.5.0           |    X    |
+-----------------+-----------------+---------+
| matplotlib      | 3.3.2           |    X    |
+-----------------+-----------------+---------+
| numba           | 0.50.1          |    X    |
+-----------------+-----------------+---------+
| openpyxl        | 3.0.2           |    X    |
+-----------------+-----------------+---------+
| pyarrow         | 0.17.0          |         |
+-----------------+-----------------+---------+
| pymysql         | 0.10.1          |    X    |
+-----------------+-----------------+---------+
| pytables        | 3.6.1           |    X    |
+-----------------+-----------------+---------+
| s3fs            | 0.4.0           |         |
+-----------------+-----------------+---------+
| scipy           | 1.4.1           |    X    |
+-----------------+-----------------+---------+
| sqlalchemy      | 1.3.11          |    X    |
+-----------------+-----------------+---------+
| tabulate        | 0.8.7           |         |
+-----------------+-----------------+---------+
| xarray          | 0.15.1          |    X    |
+-----------------+-----------------+---------+
| xlrd            | 2.0.1           |    X    |
+-----------------+-----------------+---------+
| xlsxwriter      | 1.2.2           |    X    |
+-----------------+-----------------+---------+
| xlwt            | 1.3.0           |         |
+-----------------+-----------------+---------+
| pandas-gbq      | 0.14.0          |    X    |
+-----------------+-----------------+---------+

See :ref:`install.dependencies` and :ref:`install.optional_dependencies` for more.

.. _whatsnew_140.api_breaking.other:

Other API changes
^^^^^^^^^^^^^^^^^
- :meth:`Index.get_indexer_for` no longer accepts keyword arguments (other than 'target'); in the past these would be silently ignored if the index was not unique (:issue:`42310`)
-

.. ---------------------------------------------------------------------------

.. _whatsnew_140.deprecations:

Deprecations
~~~~~~~~~~~~

.. _whatsnew_140.deprecations.int64_uint64_float64index:

Deprecated Int64Index, UInt64Index & Float64Index
^^^^^^^^^^^^^^^^^^^^^^^^^^^^^^^^^^^^^^^^^^^^^^^^^
:class:`Int64Index`, :class:`UInt64Index` and :class:`Float64Index` have been deprecated
in favor of the new :class:`NumericIndex` and will be removed in Pandas 2.0 (:issue:`43028`).

Currently, in order to maintain backward compatibility, calls to
:class:`Index` will continue to return :class:`Int64Index`, :class:`UInt64Index` and :class:`Float64Index`
when given numeric data, but in the future, a :class:`NumericIndex` will be returned.

*Current behavior*:

.. code-block:: ipython

    In [1]: pd.Index([1, 2, 3], dtype="int32")
    Out [1]: Int64Index([1, 2, 3], dtype='int64')
    In [1]: pd.Index([1, 2, 3], dtype="uint64")
    Out [1]: UInt64Index([1, 2, 3], dtype='uint64')

*Future behavior*:

.. code-block:: ipython

    In [3]: pd.Index([1, 2, 3], dtype="int32")
    Out [3]: NumericIndex([1, 2, 3], dtype='int32')
    In [4]: pd.Index([1, 2, 3], dtype="uint64")
    Out [4]: NumericIndex([1, 2, 3], dtype='uint64')


.. _whatsnew_140.deprecations.other:

Other Deprecations
^^^^^^^^^^^^^^^^^^
- Deprecated :meth:`Index.is_type_compatible` (:issue:`42113`)
- Deprecated ``method`` argument in :meth:`Index.get_loc`, use ``index.get_indexer([label], method=...)`` instead (:issue:`42269`)
- Deprecated treating integer keys in :meth:`Series.__setitem__` as positional when the index is a :class:`Float64Index` not containing the key, a :class:`IntervalIndex` with no entries containing the key, or a :class:`MultiIndex` with leading :class:`Float64Index` level not containing the key (:issue:`33469`)
- Deprecated treating ``numpy.datetime64`` objects as UTC times when passed to the :class:`Timestamp` constructor along with a timezone. In a future version, these will be treated as wall-times. To retain the old behavior, use ``Timestamp(dt64).tz_localize("UTC").tz_convert(tz)`` (:issue:`24559`)
- Deprecated ignoring missing labels when indexing with a sequence of labels on a level of a MultiIndex (:issue:`42351`)
- Creating an empty Series without a dtype will now raise a more visible ``FutureWarning`` instead of a ``DeprecationWarning`` (:issue:`30017`)
- Deprecated the 'kind' argument in :meth:`Index.get_slice_bound`, :meth:`Index.slice_indexer`, :meth:`Index.slice_locs`; in a future version passing 'kind' will raise (:issue:`42857`)
- Deprecated dropping of nuisance columns in :class:`Rolling`, :class:`Expanding`, and :class:`EWM` aggregations (:issue:`42738`)
- Deprecated :meth:`Index.reindex` with a non-unique index (:issue:`42568`)
- Deprecated :meth:`.Styler.render` in favour of :meth:`.Styler.to_html` (:issue:`42140`)

.. ---------------------------------------------------------------------------

.. _whatsnew_140.performance:

Performance improvements
~~~~~~~~~~~~~~~~~~~~~~~~
- Performance improvement in :meth:`.GroupBy.sample`, especially when ``weights`` argument provided (:issue:`34483`)
- Performance improvement in :meth:`.GroupBy.transform` for user-defined functions (:issue:`41598`)
- Performance improvement in constructing :class:`DataFrame` objects (:issue:`42631`)
- Performance improvement in :meth:`GroupBy.shift` when ``fill_value`` argument is provided (:issue:`26615`)
- Performance improvement in :meth:`DataFrame.corr` for ``method=pearson`` on data without missing values (:issue:`40956`)
- Performance improvement in some :meth:`GroupBy.apply` operations (:issue:`42992`)
- Performance improvement in :func:`read_stata` (:issue:`43059`)
- Performance improvement in :meth:`to_datetime` with ``uint`` dtypes (:issue:`42606`)

.. ---------------------------------------------------------------------------

.. _whatsnew_140.bug_fixes:

Bug fixes
~~~~~~~~~

Categorical
^^^^^^^^^^^
- Bug in setting dtype-incompatible values into a :class:`Categorical` (or ``Series`` or ``DataFrame`` backed by ``Categorical``) raising ``ValueError`` instead of ``TypeError`` (:issue:`41919`)
- Bug in :meth:`Categorical.searchsorted` when passing a dtype-incompatible value raising ``KeyError`` instead of ``TypeError`` (:issue:`41919`)
- Bug in :meth:`Series.where` with ``CategoricalDtype`` when passing a dtype-incompatible value raising ``ValueError`` instead of ``TypeError`` (:issue:`41919`)
- Bug in :meth:`Categorical.fillna` when passing a dtype-incompatible value raising ``ValueError`` instead of ``TypeError`` (:issue:`41919`)
- Bug in :meth:`Categorical.fillna` with a tuple-like category raising ``ValueError`` instead of ``TypeError`` when filling with a non-category tuple (:issue:`41919`)
-

Datetimelike
^^^^^^^^^^^^
- Bug in :class:`DataFrame` constructor unnecessarily copying non-datetimelike 2D object arrays (:issue:`39272`)
- :func:`to_datetime` would silently swap ``MM/DD/YYYY`` and ``DD/MM/YYYY`` formats if the given ``dayfirst`` option could not be respected - now, a warning is raised in the case of delimited date strings (e.g. ``31-12-2012``) (:issue:`12585`)
-

Timedelta
^^^^^^^^^
-
-

Timezones
^^^^^^^^^
-
-

Numeric
^^^^^^^
- Bug in :meth:`DataFrame.rank` raising ``ValueError`` with ``object`` columns and ``method="first"`` (:issue:`41931`)
- Bug in :meth:`DataFrame.rank` treating missing values and extreme values as equal (for example ``np.nan`` and ``np.inf``), causing incorrect results when ``na_option="bottom"`` or ``na_option="top`` used (:issue:`41931`)
- Bug in ``numexpr`` engine still being used when the option ``compute.use_numexpr`` is set to ``False`` (:issue:`32556`)

Conversion
^^^^^^^^^^
- Bug in :class:`UInt64Index` constructor when passing a list containing both positive integers small enough to cast to int64 and integers too large too hold in int64 (:issue:`42201`)
- Bug in :class:`Series` constructor returning 0 for missing values with dtype ``int64`` and ``False`` for dtype ``bool`` (:issue:`43017`, :issue:`43018`)
-

Strings
^^^^^^^
-
-

Interval
^^^^^^^^
-
-

Indexing
^^^^^^^^
- Bug in :meth:`DataFrame.truncate` and :meth:`Series.truncate` when the object's Index has a length greater than one but only one unique value (:issue:`42365`)
- Bug in :meth:`Series.loc` and :meth:`DataFrame.loc` with a :class:`MultiIndex` when indexing with a tuple in which one of the levels is also a tuple (:issue:`27591`)
- Bug in :meth:`Series.loc` when with a :class:`MultiIndex` whose first level contains only ``np.nan`` values (:issue:`42055`)
- Bug in indexing on a :class:`Series` or :class:`DataFrame` with a :class:`DatetimeIndex` when passing a string, the return type depended on whether the index was monotonic (:issue:`24892`)
- Bug in indexing on a :class:`MultiIndex` failing to drop scalar levels when the indexer is a tuple containing a datetime-like string (:issue:`42476`)
- Bug in :meth:`DataFrame.sort_values` and :meth:`Series.sort_values` when passing an ascending value, failed to raise or incorrectly raising ``ValueError`` (:issue:`41634`)
- Bug in updating values of :class:`pandas.Series` using boolean index, created by using :meth:`pandas.DataFrame.pop` (:issue:`42530`)
- Bug in :meth:`Index.get_indexer_non_unique` when index contains multiple ``np.nan`` (:issue:`35392`)
- Bug in :meth:`DataFrame.query` did not handle the degree sign in a backticked column name, such as \`Temp(°C)\`, used in an expression to query a dataframe (:issue:`42826`)
- Bug in :meth:`DataFrame.drop` where the error message did not show missing labels with commas when raising ``KeyError`` (:issue:`42881`)
-

Missing
^^^^^^^
- Bug in :meth:`DataFrame.fillna` with limit and no method ignores axis='columns' or ``axis = 1`` (:issue:`40989`)
-

MultiIndex
^^^^^^^^^^
- Bug in :meth:`MultiIndex.get_loc` where the first level is a :class:`DatetimeIndex` and a string key is passed (:issue:`42465`)
- Bug in :meth:`MultiIndex.reindex` when passing a ``level`` that corresponds to an ``ExtensionDtype`` level (:issue:`42043`)
- Bug in :meth:`MultiIndex.get_loc` raising ``TypeError`` instead of ``KeyError`` on nested tuple (:issue:`42440`)
- Bug in :meth:`MultiIndex.putmask` where the other value was also a :class:`MultiIndex` (:issue:`43212`)
-

I/O
^^^
- Bug in :func:`read_excel` attempting to read chart sheets from .xlsx files (:issue:`41448`)
- Bug in :func:`json_normalize` where ``errors=ignore`` could fail to ignore missing values of ``meta`` when ``record_path`` has a length greater than one (:issue:`41876`)
- Bug in :func:`read_csv` with multi-header input and arguments referencing column names as tuples (:issue:`42446`)
<<<<<<< HEAD
- Bug in :func:`read_json` not handling non-numpy dtypes correctly (especially ``category``) (:issue:`21892`, :issue:`33205`)
=======
- Bug in :func:`read_fwf`, where difference in lengths of ``colspecs`` and ``names`` was not raising ``ValueError`` (:issue:`40830`)
- Bug in :func:`Series.to_json` and :func:`DataFrame.to_json` where some attributes were skipped when serialising plain Python objects to JSON (:issue:`42768`, :issue:`33043`)
- Column headers are dropped when constructing a :class:`DataFrame` from a sqlalchemy's ``Row`` object (:issue:`40682`)
- Bug in unpickling a :class:`Index` with object dtype incorrectly inferring numeric dtypes (:issue:`43188`)
-
>>>>>>> b1f7e58c

Period
^^^^^^
-
-

Plotting
^^^^^^^^
-
-

Groupby/resample/rolling
^^^^^^^^^^^^^^^^^^^^^^^^
- Fixed bug in :meth:`SeriesGroupBy.apply` where passing an unrecognized string argument failed to raise ``TypeError`` when the underlying ``Series`` is empty (:issue:`42021`)
- Bug in :meth:`Series.rolling.apply`, :meth:`DataFrame.rolling.apply`, :meth:`Series.expanding.apply` and :meth:`DataFrame.expanding.apply` with ``engine="numba"`` where ``*args`` were being cached with the user passed function (:issue:`42287`)
- Bug in :meth:`DataFrame.groupby.rolling.var` would calculate the rolling variance only on the first group (:issue:`42442`)
- Bug in :meth:`GroupBy.shift` that would return the grouping columns if ``fill_value`` was not None (:issue:`41556`)
- Bug in :meth:`SeriesGroupBy.nlargest` and :meth:`SeriesGroupBy.nsmallest` would have an inconsistent index when the input Series was sorted and ``n`` was greater than or equal to all group sizes (:issue:`15272`, :issue:`16345`, :issue:`29129`)
- Bug in :meth:`pandas.DataFrame.ewm`, where non-float64 dtypes were silently failing (:issue:`42452`)
- Bug in :meth:`pandas.DataFrame.rolling` operation along rows (``axis=1``) incorrectly omits columns containing ``float16`` and ``float32`` (:issue:`41779`)
- Bug in :meth:`Resampler.aggregate` did not allow the use of Named Aggregation (:issue:`32803`)
- Bug in :meth:`Series.rolling` when the :class:`Series` ``dtype`` was ``Int64`` (:issue:`43016`)

Reshaping
^^^^^^^^^
- Improved error message when creating a :class:`DataFrame` column from a multi-dimensional :class:`numpy.ndarray` (:issue:`42463`)
- :func:`concat` creating :class:`MultiIndex` with duplicate level entries when concatenating a :class:`DataFrame` with duplicates in :class:`Index` and multiple keys (:issue:`42651`)
- Bug in :meth:`pandas.cut` on :class:`Series` with duplicate indices (:issue:`42185`) and non-exact :meth:`pandas.CategoricalIndex` (:issue:`42425`)
- Bug in :meth:`DataFrame.append` failing to retain dtypes when appended columns do not match (:issue:`43392`)
-

Sparse
^^^^^^
-
-

ExtensionArray
^^^^^^^^^^^^^^
-
-

Styler
^^^^^^
- Minor bug in :class:`.Styler` where the ``uuid`` at initialization maintained a floating underscore (:issue:`43037`)
- Bug in :meth:`.Styler.to_html` where the ``Styler`` object was updated if the ``to_html`` method was called with some args (:issue:`43034`)
- Bug in :meth:`.Styler.copy` where ``uuid`` was not previously copied (:issue:`40675`)
- Bug in :meth:`Styler.apply` where functions which returned Series objects were not correctly handled in terms of aligning their index labels (:issue:`13657`, :issue:`42014`)
- Bug when rendering an empty DataFrame with a named index (:issue:`43305`).
- Bug when rendering a single level MultiIndex (:issue:`43383`).

Other
^^^^^
- Bug in :meth:`CustomBusinessMonthBegin.__add__` (:meth:`CustomBusinessMonthEnd.__add__`) not applying the extra ``offset`` parameter when beginning (end) of the target month is already a business day (:issue:`41356`)

.. ***DO NOT USE THIS SECTION***

-
-

.. ---------------------------------------------------------------------------

.. _whatsnew_140.contributors:

Contributors
~~~~~~~~~~~~<|MERGE_RESOLUTION|>--- conflicted
+++ resolved
@@ -374,15 +374,12 @@
 - Bug in :func:`read_excel` attempting to read chart sheets from .xlsx files (:issue:`41448`)
 - Bug in :func:`json_normalize` where ``errors=ignore`` could fail to ignore missing values of ``meta`` when ``record_path`` has a length greater than one (:issue:`41876`)
 - Bug in :func:`read_csv` with multi-header input and arguments referencing column names as tuples (:issue:`42446`)
-<<<<<<< HEAD
-- Bug in :func:`read_json` not handling non-numpy dtypes correctly (especially ``category``) (:issue:`21892`, :issue:`33205`)
-=======
 - Bug in :func:`read_fwf`, where difference in lengths of ``colspecs`` and ``names`` was not raising ``ValueError`` (:issue:`40830`)
 - Bug in :func:`Series.to_json` and :func:`DataFrame.to_json` where some attributes were skipped when serialising plain Python objects to JSON (:issue:`42768`, :issue:`33043`)
 - Column headers are dropped when constructing a :class:`DataFrame` from a sqlalchemy's ``Row`` object (:issue:`40682`)
 - Bug in unpickling a :class:`Index` with object dtype incorrectly inferring numeric dtypes (:issue:`43188`)
--
->>>>>>> b1f7e58c
+- Bug in :func:`read_json` not handling non-numpy dtypes correctly (especially ``category``) (:issue:`21892`, :issue:`33205`)
+-
 
 Period
 ^^^^^^
