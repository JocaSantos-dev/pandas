--- conflicted
+++ resolved
@@ -209,11 +209,8 @@
 - :meth:`DataFrame.dropna` now accepts a single label as ``subset`` along with array-like (:issue:`41021`)
 - :meth:`read_excel` now accepts a ``decimal`` argument that allow the user to specify the decimal point when parsing string columns to numeric (:issue:`14403`)
 - :meth:`.GroupBy.mean` now supports `Numba <http://numba.pydata.org/>`_ execution with the ``engine`` keyword (:issue:`43731`)
-<<<<<<< HEAD
+- :meth:`Timestamp.isoformat`, now handles the ``timespec`` argument from the base :class:``datetime`` class (:issue:`26131`)
 - New option ``display.max_dir_items`` customizes the number of columns added to :meth:`Dataframe.__dir__` and suggested for tab completion (:issue:`37996`)
-=======
-- :meth:`Timestamp.isoformat`, now handles the ``timespec`` argument from the base :class:``datetime`` class (:issue:`26131`)
->>>>>>> 82480796
 
 .. ---------------------------------------------------------------------------
 
