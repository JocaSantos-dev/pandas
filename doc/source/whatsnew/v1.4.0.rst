.. _whatsnew_140:

What's new in 1.4.0 (??)
------------------------

These are the changes in pandas 1.4.0. See :ref:`release` for a full changelog
including other versions of pandas.

{{ header }}

.. ---------------------------------------------------------------------------

.. _whatsnew_140.enhancements:

Enhancements
~~~~~~~~~~~~

.. _whatsnew_140.enhancements.numeric_index:

More flexible numeric dtypes for indexes
^^^^^^^^^^^^^^^^^^^^^^^^^^^^^^^^^^^^^^^^

Until now, it has only been possible to create numeric indexes with int64/float64/uint64 dtypes.
It is now possible to create an index of any numpy int/uint/float dtype using the new :class:`NumericIndex` index type (:issue:`41153`):

.. ipython:: python

    pd.NumericIndex([1, 2, 3], dtype="int8")
    pd.NumericIndex([1, 2, 3], dtype="uint32")
    pd.NumericIndex([1, 2, 3], dtype="float32")

In order to maintain backwards compatibility, calls to the base :class:`Index` will in
pandas 1.x. return :class:`Int64Index`, :class:`UInt64Index` and :class:`Float64Index`.
For example, the code below returns an ``Int64Index`` with dtype ``int64``:

.. code-block:: ipython

    In [1]: pd.Index([1, 2, 3], dtype="int8")
    Int64Index([1, 2, 3], dtype='int64')

For the duration of Pandas 1.x, in order to maintain backwards compatibility, all
operations that until now have returned :class:`Int64Index`, :class:`UInt64Index` and
:class:`Float64Index` will continue to so. This means, that in order to use
``NumericIndex``, you will have to call ``NumericIndex`` explicitly. For example the below series
will have an ``Int64Index``:

.. code-block:: ipython

    In [2]: ser = pd.Series([1, 2, 3], index=[1, 2, 3])
    In [3]: ser.index
    Int64Index([1, 2, 3], dtype='int64')

Instead if you want to use a ``NumericIndex``, you should do:

.. ipython:: python

    idx = pd.NumericIndex([1, 2, 3], dtype="int8")
    ser = pd.Series([1, 2, 3], index=idx)
    ser.index

In Pandas 2.0, :class:`NumericIndex` will become the default numeric index type and
``Int64Index``, ``UInt64Index`` and ``Float64Index`` will be removed.

See :ref:`here <advanced.numericindex>` for more.

.. _whatsnew_140.enhancements.styler:

Styler
^^^^^^

:class:`.Styler` has been further developed in 1.4.0. The following enhancements have been made:

  - Styling of indexing has been added, with :meth:`.Styler.apply_index` and :meth:`.Styler.applymap_index`. These mirror the signature of the methods already used to style data values, and work with both HTML and LaTeX format (:issue:`41893`).
  - :meth:`.Styler.bar` introduces additional arguments to control alignment and display (:issue:`26070`, :issue:`36419`), and it also validates the input arguments ``width`` and ``height`` (:issue:`42511`).
  - :meth:`.Styler.to_latex` introduces keyword argument ``environment``, which also allows a specific "longtable" entry through a separate jinja2 template (:issue:`41866`).
  - :meth:`.Styler.to_html` introduces keyword arguments ``sparse_index`` and ``sparse_columns`` (:issue:`41946`)
  - Keyword argument ``level`` is added to :meth:`.Styler.hide_index` and :meth:`.Styler.hide_columns` for optionally controlling hidden levels in a MultiIndex (:issue:`25475`)

There are also bug fixes and deprecations listed below.

.. _whatsnew_140.enhancements.enhancement2:

enhancement2
^^^^^^^^^^^^

.. _whatsnew_140.enhancements.other:

Other enhancements
^^^^^^^^^^^^^^^^^^
- :class:`DataFrameGroupBy` operations with ``as_index=False`` now correctly retain ``ExtensionDtype`` dtypes for columns being grouped on (:issue:`41373`)
- Add support for assigning values to ``by`` argument in :meth:`DataFrame.plot.hist` and :meth:`DataFrame.plot.box` (:issue:`15079`)
- :meth:`Series.sample`, :meth:`DataFrame.sample`, and :meth:`.GroupBy.sample` now accept a ``np.random.Generator`` as input to ``random_state``. A generator will be more performant, especially with ``replace=False`` (:issue:`38100`)
- :meth:`Series.ewm`, :meth:`DataFrame.ewm`, now support a ``method`` argument with a ``'table'`` option that performs the windowing operation over an entire :class:`DataFrame`. See :ref:`Window Overview <window.overview>` for performance and functional benefits (:issue:`42273`)
- :meth:`.GroupBy.cummin` and :meth:`.GroupBy.cummax` now support the argument ``skipna`` (:issue:`34047`)
-

.. ---------------------------------------------------------------------------

.. _whatsnew_140.notable_bug_fixes:

Notable bug fixes
~~~~~~~~~~~~~~~~~

These are bug fixes that might have notable behavior changes.

.. _whatsnew_140.notable_bug_fixes.inconsistent_date_string_parsing:

Inconsistent date string parsing
^^^^^^^^^^^^^^^^^^^^^^^^^^^^^^^^

The ``dayfirst`` option of :func:`to_datetime` isn't strict, and this can lead to surprising behaviour:

.. ipython:: python
    :okwarning:

    pd.to_datetime(["31-12-2021"], dayfirst=False)

<<<<<<< HEAD
Now, a warning will be raised if a date string cannot be parsed accordance to the given ``dayfirst`` value.
=======
Now, a warning will be raised if a date string cannot be parsed accordance to the given ``dayfirst`` value when
the value is a delimited date string (e.g. ``31-12-2012``).
>>>>>>> cc5ef4f1

.. _whatsnew_140.notable_bug_fixes.notable_bug_fix2:

notable_bug_fix2
^^^^^^^^^^^^^^^^

.. ---------------------------------------------------------------------------

.. _whatsnew_140.api_breaking:

Backwards incompatible API changes
~~~~~~~~~~~~~~~~~~~~~~~~~~~~~~~~~~

.. _whatsnew_140.api_breaking.deps:

Increased minimum versions for dependencies
^^^^^^^^^^^^^^^^^^^^^^^^^^^^^^^^^^^^^^^^^^^
Some minimum supported versions of dependencies were updated.
If installed, we now require:

+-----------------+-----------------+----------+---------+
| Package         | Minimum Version | Required | Changed |
+=================+=================+==========+=========+
| numpy           | 1.18.5          |    X     |    X    |
+-----------------+-----------------+----------+---------+
| pytz            | 2020.1          |    X     |    X    |
+-----------------+-----------------+----------+---------+
| python-dateutil | 2.8.1           |    X     |    X    |
+-----------------+-----------------+----------+---------+
| bottleneck      | 1.3.1           |          |    X    |
+-----------------+-----------------+----------+---------+
| numexpr         | 2.7.1           |          |    X    |
+-----------------+-----------------+----------+---------+
| pytest (dev)    | 6.0             |          |         |
+-----------------+-----------------+----------+---------+
| mypy (dev)      | 0.910           |          |    X    |
+-----------------+-----------------+----------+---------+

For `optional libraries <https://pandas.pydata.org/docs/getting_started/install.html>`_ the general recommendation is to use the latest version.
The following table lists the lowest version per library that is currently being tested throughout the development of pandas.
Optional libraries below the lowest tested version may still work, but are not considered supported.

+-----------------+-----------------+---------+
| Package         | Minimum Version | Changed |
+=================+=================+=========+
| beautifulsoup4  | 4.8.2           |    X    |
+-----------------+-----------------+---------+
| fastparquet     | 0.4.0           |         |
+-----------------+-----------------+---------+
| fsspec          | 0.7.4           |         |
+-----------------+-----------------+---------+
| gcsfs           | 0.6.0           |         |
+-----------------+-----------------+---------+
| lxml            | 4.5.0           |    X    |
+-----------------+-----------------+---------+
| matplotlib      | 3.3.2           |    X    |
+-----------------+-----------------+---------+
| numba           | 0.50.1          |    X    |
+-----------------+-----------------+---------+
| openpyxl        | 3.0.2           |    X    |
+-----------------+-----------------+---------+
| pyarrow         | 0.17.0          |         |
+-----------------+-----------------+---------+
| pymysql         | 0.10.1          |    X    |
+-----------------+-----------------+---------+
| pytables        | 3.6.1           |    X    |
+-----------------+-----------------+---------+
| s3fs            | 0.4.0           |         |
+-----------------+-----------------+---------+
| scipy           | 1.4.1           |    X    |
+-----------------+-----------------+---------+
| sqlalchemy      | 1.3.11          |    X    |
+-----------------+-----------------+---------+
| tabulate        | 0.8.7           |         |
+-----------------+-----------------+---------+
| xarray          | 0.15.1          |    X    |
+-----------------+-----------------+---------+
| xlrd            | 2.0.1           |    X    |
+-----------------+-----------------+---------+
| xlsxwriter      | 1.2.2           |    X    |
+-----------------+-----------------+---------+
| xlwt            | 1.3.0           |         |
+-----------------+-----------------+---------+
| pandas-gbq      | 0.14.0          |    X    |
+-----------------+-----------------+---------+

See :ref:`install.dependencies` and :ref:`install.optional_dependencies` for more.

.. _whatsnew_140.api_breaking.other:

Other API changes
^^^^^^^^^^^^^^^^^
- :meth:`Index.get_indexer_for` no longer accepts keyword arguments (other than 'target'); in the past these would be silently ignored if the index was not unique (:issue:`42310`)
-

.. ---------------------------------------------------------------------------

.. _whatsnew_140.deprecations:

Deprecations
~~~~~~~~~~~~
- Deprecated :meth:`Index.is_type_compatible` (:issue:`42113`)
- Deprecated ``method`` argument in :meth:`Index.get_loc`, use ``index.get_indexer([label], method=...)`` instead (:issue:`42269`)
- Deprecated treating integer keys in :meth:`Series.__setitem__` as positional when the index is a :class:`Float64Index` not containing the key, a :class:`IntervalIndex` with no entries containing the key, or a :class:`MultiIndex` with leading :class:`Float64Index` level not containing the key (:issue:`33469`)
- Deprecated treating ``numpy.datetime64`` objects as UTC times when passed to the :class:`Timestamp` constructor along with a timezone. In a future version, these will be treated as wall-times. To retain the old behavior, use ``Timestamp(dt64).tz_localize("UTC").tz_convert(tz)`` (:issue:`24559`)
- Deprecated ignoring missing labels when indexing with a sequence of labels on a level of a MultiIndex (:issue:`42351`)
- Creating an empty Series without a dtype will now raise a more visible ``FutureWarning`` instead of a ``DeprecationWarning`` (:issue:`30017`)
- Deprecated the 'kind' argument in :meth:`Index.get_slice_bound`, :meth:`Index.slice_indexer`, :meth:`Index.slice_locs`; in a future version passing 'kind' will raise (:issue:`42857`)
- Deprecated dropping of nuisance columns in :class:`Rolling`, :class:`Expanding`, and :class:`EWM` aggregations (:issue:`42738`)
- Deprecated :meth:`Index.reindex` with a non-unique index (:issue:`42568`)
- Deprecated :meth:`.Styler.render` in favour of :meth:`.Styler.to_html` (:issue:`42140`)

.. ---------------------------------------------------------------------------

.. _whatsnew_140.performance:

Performance improvements
~~~~~~~~~~~~~~~~~~~~~~~~
- Performance improvement in :meth:`.GroupBy.sample`, especially when ``weights`` argument provided (:issue:`34483`)
- Performance improvement in :meth:`.GroupBy.transform` for user-defined functions (:issue:`41598`)
- Performance improvement in constructing :class:`DataFrame` objects (:issue:`42631`)
- Performance improvement in :meth:`GroupBy.shift` when ``fill_value`` argument is provided (:issue:`26615`)
- Performance improvement in :meth:`DataFrame.corr` for ``method=pearson`` on data without missing values (:issue:`40956`)
- Performance improvement in some :meth:`GroupBy.apply` operations (:issue:`42992`)
- Performance improvement in :func:`read_stata` (:issue:`43059`)
-

.. ---------------------------------------------------------------------------

.. _whatsnew_140.bug_fixes:

Bug fixes
~~~~~~~~~

Categorical
^^^^^^^^^^^
- Bug in setting dtype-incompatible values into a :class:`Categorical` (or ``Series`` or ``DataFrame`` backed by ``Categorical``) raising ``ValueError`` instead of ``TypeError`` (:issue:`41919`)
- Bug in :meth:`Categorical.searchsorted` when passing a dtype-incompatible value raising ``KeyError`` instead of ``TypeError`` (:issue:`41919`)
- Bug in :meth:`Series.where` with ``CategoricalDtype`` when passing a dtype-incompatible value raising ``ValueError`` instead of ``TypeError`` (:issue:`41919`)
- Bug in :meth:`Categorical.fillna` when passing a dtype-incompatible value raising ``ValueError`` instead of ``TypeError`` (:issue:`41919`)
- Bug in :meth:`Categorical.fillna` with a tuple-like category raising ``ValueError`` instead of ``TypeError`` when filling with a non-category tuple (:issue:`41919`)
-

Datetimelike
^^^^^^^^^^^^
- Bug in :class:`DataFrame` constructor unnecessarily copying non-datetimelike 2D object arrays (:issue:`39272`)
<<<<<<< HEAD
- :func:`to_datetime` would silently swap ``MM/DD/YYYY`` and ``DD/MM/YYYY`` formats if the given ``dayfirst`` option could not be respected - now, a warning is raised (:issue:`12585`)
=======
- :func:`to_datetime` would silently swap ``MM/DD/YYYY`` and ``DD/MM/YYYY`` formats if the given ``dayfirst`` option could not be respected - now, a warning is raised in the case of delimited date strings (e.g. ``31-12-2012``) (:issue:`12585`)
>>>>>>> cc5ef4f1
-

Timedelta
^^^^^^^^^
-
-

Timezones
^^^^^^^^^
-
-

Numeric
^^^^^^^
- Bug in :meth:`DataFrame.rank` raising ``ValueError`` with ``object`` columns and ``method="first"`` (:issue:`41931`)
- Bug in :meth:`DataFrame.rank` treating missing values and extreme values as equal (for example ``np.nan`` and ``np.inf``), causing incorrect results when ``na_option="bottom"`` or ``na_option="top`` used (:issue:`41931`)
- Bug in ``numexpr`` engine still being used when the option ``compute.use_numexpr`` is set to ``False`` (:issue:`32556`)

Conversion
^^^^^^^^^^
- Bug in :class:`UInt64Index` constructor when passing a list containing both positive integers small enough to cast to int64 and integers too large too hold in int64 (:issue:`42201`)
- Bug in :class:`Series` constructor returning 0 for missing values with dtype ``int64`` and ``False`` for dtype ``bool`` (:issue:`43017`, :issue:`43018`)
-

Strings
^^^^^^^
-
-

Interval
^^^^^^^^
-
-

Indexing
^^^^^^^^
- Bug in :meth:`DataFrame.truncate` and :meth:`Series.truncate` when the object's Index has a length greater than one but only one unique value (:issue:`42365`)
- Bug in :meth:`Series.loc` and :meth:`DataFrame.loc` with a :class:`MultiIndex` when indexing with a tuple in which one of the levels is also a tuple (:issue:`27591`)
- Bug in :meth:`Series.loc` when with a :class:`MultiIndex` whose first level contains only ``np.nan`` values (:issue:`42055`)
- Bug in indexing on a :class:`Series` or :class:`DataFrame` with a :class:`DatetimeIndex` when passing a string, the return type depended on whether the index was monotonic (:issue:`24892`)
- Bug in indexing on a :class:`MultiIndex` failing to drop scalar levels when the indexer is a tuple containing a datetime-like string (:issue:`42476`)
- Bug in :meth:`DataFrame.sort_values` and :meth:`Series.sort_values` when passing an ascending value, failed to raise or incorrectly raising ``ValueError`` (:issue:`41634`)
- Bug in updating values of :class:`pandas.Series` using boolean index, created by using :meth:`pandas.DataFrame.pop` (:issue:`42530`)
- Bug in :meth:`Index.get_indexer_non_unique` when index contains multiple ``np.nan`` (:issue:`35392`)
- Bug in :meth:`DataFrame.query` did not handle the degree sign in a backticked column name, such as \`Temp(°C)\`, used in an expression to query a dataframe (:issue:`42826`)
- Bug in :meth:`DataFrame.drop` where the error message did not show missing labels with commas when raising ``KeyError`` (:issue:`42881`)
-

Missing
^^^^^^^
- Bug in :meth:`DataFrame.fillna` with limit and no method ignores axis='columns' or ``axis = 1`` (:issue:`40989`)
-

MultiIndex
^^^^^^^^^^
- Bug in :meth:`MultiIndex.get_loc` where the first level is a :class:`DatetimeIndex` and a string key is passed (:issue:`42465`)
- Bug in :meth:`MultiIndex.reindex` when passing a ``level`` that corresponds to an ``ExtensionDtype`` level (:issue:`42043`)
- Bug in :meth:`MultiIndex.get_loc` raising ``TypeError`` instead of ``KeyError`` on nested tuple (:issue:`42440`)
-

I/O
^^^
- Bug in :func:`read_excel` attempting to read chart sheets from .xlsx files (:issue:`41448`)
- Bug in :func:`json_normalize` where ``errors=ignore`` could fail to ignore missing values of ``meta`` when ``record_path`` has a length greater than one (:issue:`41876`)
- Bug in :func:`read_csv` with multi-header input and arguments referencing column names as tuples (:issue:`42446`)
- Bug in :func:`Series.to_json` and :func:`DataFrame.to_json` where some attributes were skipped when serialising plain Python objects to JSON (:issue:`42768`, :issue:`33043`)
-

Period
^^^^^^
-
-

Plotting
^^^^^^^^
-
-

Groupby/resample/rolling
^^^^^^^^^^^^^^^^^^^^^^^^
- Fixed bug in :meth:`SeriesGroupBy.apply` where passing an unrecognized string argument failed to raise ``TypeError`` when the underlying ``Series`` is empty (:issue:`42021`)
- Bug in :meth:`Series.rolling.apply`, :meth:`DataFrame.rolling.apply`, :meth:`Series.expanding.apply` and :meth:`DataFrame.expanding.apply` with ``engine="numba"`` where ``*args`` were being cached with the user passed function (:issue:`42287`)
- Bug in :meth:`DataFrame.groupby.rolling.var` would calculate the rolling variance only on the first group (:issue:`42442`)
- Bug in :meth:`GroupBy.shift` that would return the grouping columns if ``fill_value`` was not None (:issue:`41556`)
- Bug in :meth:`SeriesGroupBy.nlargest` and :meth:`SeriesGroupBy.nsmallest` would have an inconsistent index when the input Series was sorted and ``n`` was greater than or equal to all group sizes (:issue:`15272`, :issue:`16345`, :issue:`29129`)
- Bug in :meth:`pandas.DataFrame.ewm`, where non-float64 dtypes were silently failing (:issue:`42452`)
- Bug in :meth:`pandas.DataFrame.rolling` operation along rows (``axis=1``) incorrectly omits columns containing ``float16`` and ``float32`` (:issue:`41779`)
- Bug in :meth:`Resampler.aggregate` did not allow the use of Named Aggregation (:issue:`32803`)
-

Reshaping
^^^^^^^^^
- Improved error message when creating a :class:`DataFrame` column from a multi-dimensional :class:`numpy.ndarray` (:issue:`42463`)
- :func:`concat` creating :class:`MultiIndex` with duplicate level entries when concatenating a :class:`DataFrame` with duplicates in :class:`Index` and multiple keys (:issue:`42651`)
- Bug in :meth:`pandas.cut` on :class:`Series` with duplicate indices (:issue:`42185`) and non-exact :meth:`pandas.CategoricalIndex` (:issue:`42425`)
-

Sparse
^^^^^^
-
-

ExtensionArray
^^^^^^^^^^^^^^
-
-

Styler
^^^^^^
- Minor bug in :class:`.Styler` where the ``uuid`` at initialization maintained a floating underscore (:issue:`43037`)
- Bug in :meth:`.Styler.to_html` where the ``Styler`` object was updated if the ``to_html`` method was called with some args (:issue:`43034`)
- Bug in :meth:`.Styler.copy` where ``uuid`` was not previously copied (:issue:`40675`)
- Bug in :meth:`Styler.apply` where functions which returned Series objects were not correctly handled in terms of aligning their index labels (:issue:`13657`, :issue:`42014`)
-

Other
^^^^^
- Bug in :meth:`CustomBusinessMonthBegin.__add__` (:meth:`CustomBusinessMonthEnd.__add__`) not applying the extra ``offset`` parameter when beginning (end) of the target month is already a business day (:issue:`41356`)

.. ***DO NOT USE THIS SECTION***

-
-

.. ---------------------------------------------------------------------------

.. _whatsnew_140.contributors:

Contributors
~~~~~~~~~~~~<|MERGE_RESOLUTION|>--- conflicted
+++ resolved
@@ -115,12 +115,8 @@
 
     pd.to_datetime(["31-12-2021"], dayfirst=False)
 
-<<<<<<< HEAD
-Now, a warning will be raised if a date string cannot be parsed accordance to the given ``dayfirst`` value.
-=======
 Now, a warning will be raised if a date string cannot be parsed accordance to the given ``dayfirst`` value when
 the value is a delimited date string (e.g. ``31-12-2012``).
->>>>>>> cc5ef4f1
 
 .. _whatsnew_140.notable_bug_fixes.notable_bug_fix2:
 
@@ -267,11 +263,7 @@
 Datetimelike
 ^^^^^^^^^^^^
 - Bug in :class:`DataFrame` constructor unnecessarily copying non-datetimelike 2D object arrays (:issue:`39272`)
-<<<<<<< HEAD
-- :func:`to_datetime` would silently swap ``MM/DD/YYYY`` and ``DD/MM/YYYY`` formats if the given ``dayfirst`` option could not be respected - now, a warning is raised (:issue:`12585`)
-=======
 - :func:`to_datetime` would silently swap ``MM/DD/YYYY`` and ``DD/MM/YYYY`` formats if the given ``dayfirst`` option could not be respected - now, a warning is raised in the case of delimited date strings (e.g. ``31-12-2012``) (:issue:`12585`)
->>>>>>> cc5ef4f1
 -
 
 Timedelta
