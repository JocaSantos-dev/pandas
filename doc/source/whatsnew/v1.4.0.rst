.. _whatsnew_140:

What's new in 1.4.0 (??)
------------------------

These are the changes in pandas 1.4.0. See :ref:`release` for a full changelog
including other versions of pandas.

{{ header }}

.. ---------------------------------------------------------------------------

.. _whatsnew_140.enhancements:

Enhancements
~~~~~~~~~~~~

.. _whatsnew_140.enhancements.warning_lineno:

Improved warning messages
^^^^^^^^^^^^^^^^^^^^^^^^^

Previously, warning messages may have pointed to lines within the pandas library. Running the script ``setting_with_copy_warning.py``

.. code-block:: python

    import pandas as pd

    df = pd.DataFrame({'a': [1, 2, 3]})
    df[:2].loc[:, 'a'] = 5

with pandas 1.3 resulted in::

    .../site-packages/pandas/core/indexing.py:1951: SettingWithCopyWarning:
    A value is trying to be set on a copy of a slice from a DataFrame.

This made it difficult to determine where the warning was being generated from. Now pandas will inspect the call stack, reporting the first line outside of the pandas library that gave rise to the warning. The output of the above script is now::

    setting_with_copy_warning.py:4: SettingWithCopyWarning:
    A value is trying to be set on a copy of a slice from a DataFrame.


.. _whatsnew_140.enhancements.numeric_index:

More flexible numeric dtypes for indexes
^^^^^^^^^^^^^^^^^^^^^^^^^^^^^^^^^^^^^^^^

Until now, it has only been possible to create numeric indexes with int64/float64/uint64 dtypes.
It is now possible to create an index of any numpy int/uint/float dtype using the new :class:`NumericIndex` index type (:issue:`41153`):

.. ipython:: python

    pd.NumericIndex([1, 2, 3], dtype="int8")
    pd.NumericIndex([1, 2, 3], dtype="uint32")
    pd.NumericIndex([1, 2, 3], dtype="float32")

In order to maintain backwards compatibility, calls to the base :class:`Index` will currently
return :class:`Int64Index`, :class:`UInt64Index` and :class:`Float64Index`, where relevant.
For example, the code below returns an ``Int64Index`` with dtype ``int64``:

.. code-block:: ipython

    In [1]: pd.Index([1, 2, 3], dtype="int8")
    Int64Index([1, 2, 3], dtype='int64')

but will in a future version return a :class:`NumericIndex` with dtype ``int8``.

More generally, currently, all operations that until now have
returned :class:`Int64Index`, :class:`UInt64Index` and :class:`Float64Index` will
continue to so. This means, that in order to use ``NumericIndex`` in the current version, you
will have to call ``NumericIndex`` explicitly. For example the below series will have an ``Int64Index``:

.. code-block:: ipython

    In [2]: ser = pd.Series([1, 2, 3], index=[1, 2, 3])
    In [3]: ser.index
    Int64Index([1, 2, 3], dtype='int64')

Instead, if you want to use a ``NumericIndex``, you should do:

.. ipython:: python

    idx = pd.NumericIndex([1, 2, 3], dtype="int8")
    ser = pd.Series([1, 2, 3], index=idx)
    ser.index

In a future version of Pandas, :class:`NumericIndex` will become the default numeric index type and
``Int64Index``, ``UInt64Index`` and ``Float64Index`` are therefore deprecated and will
be removed in the future, see :ref:`here <whatsnew_140.deprecations.int64_uint64_float64index>` for more.

See :ref:`here <advanced.numericindex>` for more about :class:`NumericIndex`.

.. _whatsnew_140.enhancements.styler:

Styler
^^^^^^

:class:`.Styler` has been further developed in 1.4.0. The following general enhancements have been made:

  - Styling and formatting of indexes has been added, with :meth:`.Styler.apply_index`, :meth:`.Styler.applymap_index` and :meth:`.Styler.format_index`. These mirror the signature of the methods already used to style and format data values, and work with both HTML, LaTeX and Excel format (:issue:`41893`, :issue:`43101`, :issue:`41993`, :issue:`41995`)
  - The new method :meth:`.Styler.hide` deprecates :meth:`.Styler.hide_index` and :meth:`.Styler.hide_columns` (:issue:`43758`)
  - The keyword arguments ``level`` and ``names`` have been added to :meth:`.Styler.hide` (and implicitly to the deprecated methods :meth:`.Styler.hide_index` and :meth:`.Styler.hide_columns`) for additional control of visibility of MultiIndexes and of index names (:issue:`25475`, :issue:`43404`, :issue:`43346`)
  - The :meth:`.Styler.export` and :meth:`.Styler.use` have been updated to address all of the added functionality from v1.2.0 and v1.3.0 (:issue:`40675`)
  - Global options under the category ``pd.options.styler`` have been extended to configure default ``Styler`` properties which address formatting, encoding, and HTML and LaTeX rendering. Note that formerly ``Styler`` relied on ``display.html.use_mathjax``, which has now been replaced by ``styler.html.mathjax``. (:issue:`41395`)
  - Validation of certain keyword arguments, e.g. ``caption`` (:issue:`43368`)
  - Various bug fixes as recorded below

Additionally there are specific enhancements to the HTML specific rendering:

  - :meth:`.Styler.bar` introduces additional arguments to control alignment and display (:issue:`26070`, :issue:`36419`), and it also validates the input arguments ``width`` and ``height`` (:issue:`42511`).
  - :meth:`.Styler.to_html` introduces keyword arguments ``sparse_index``, ``sparse_columns``, ``bold_headers``, ``caption``, ``max_rows`` and ``max_columns`` (:issue:`41946`, :issue:`43149`, :issue:`42972`).
  - :meth:`.Styler.to_html` omits CSSStyle rules for hidden table elements as a performance enhancement (:issue:`43619`)
  - Custom CSS classes can now be directly specified without string replacement (:issue:`43686`)

There are also some LaTeX specific enhancements:

  - :meth:`.Styler.to_latex` introduces keyword argument ``environment``, which also allows a specific "longtable" entry through a separate jinja2 template (:issue:`41866`).
  - Naive sparsification is now possible for LaTeX without the necessity of including the multirow package (:issue:`43369`)

.. _whatsnew_140.enhancements.pyarrow_csv_engine:

Multithreaded CSV reading with a new CSV Engine based on pyarrow
^^^^^^^^^^^^^^^^^^^^^^^^^^^^^^^^^^^^^^^^^^^^^^^^^^^^^^^^^^^^^^^^

:func:`pandas.read_csv` now accepts ``engine="pyarrow"`` (requires at least ``pyarrow`` 1.0.1) as an argument, allowing for faster csv parsing on multicore machines
with pyarrow installed. See the :doc:`I/O docs </user_guide/io>` for more info. (:issue:`23697`, :issue:`43706`)

.. _whatsnew_140.enhancements.window_rank:

Rank function for rolling and expanding windows
^^^^^^^^^^^^^^^^^^^^^^^^^^^^^^^^^^^^^^^^^^^^^^^

Added ``rank`` function to :class:`Rolling` and :class:`Expanding`. The new function supports the ``method``, ``ascending``, and ``pct`` flags of :meth:`DataFrame.rank`. The ``method`` argument supports ``min``, ``max``, and ``average`` ranking methods.
Example:

.. ipython:: python

    s = pd.Series([1, 4, 2, 3, 5, 3])
    s.rolling(3).rank()

    s.rolling(3).rank(method="max")

.. _whatsnew_140.enhancements.groupby_indexing:

Groupby positional indexing
^^^^^^^^^^^^^^^^^^^^^^^^^^^

It is now possible to specify positional ranges relative to the ends of each group.

Negative arguments for :meth:`.GroupBy.head` and :meth:`.GroupBy.tail` now work correctly and result in ranges relative to the end and start of each group, respectively.
Previously, negative arguments returned empty frames.

.. ipython:: python

    df = pd.DataFrame([["g", "g0"], ["g", "g1"], ["g", "g2"], ["g", "g3"],
                       ["h", "h0"], ["h", "h1"]], columns=["A", "B"])
    df.groupby("A").head(-1)


:meth:`.GroupBy.nth` now accepts a slice or list of integers and slices.

.. ipython:: python

    df.groupby("A").nth(slice(1, -1))
    df.groupby("A").nth([slice(None, 1), slice(-1, None)])

:meth:`.GroupBy.nth` now accepts index notation.

.. ipython:: python

    df.groupby("A").nth[1, -1]
    df.groupby("A").nth[1:-1]
    df.groupby("A").nth[:1, -1:]

.. _whatsnew_140.dict_tight:

DataFrame.from_dict and DataFrame.to_dict have new ``'tight'`` option
^^^^^^^^^^^^^^^^^^^^^^^^^^^^^^^^^^^^^^^^^^^^^^^^^^^^^^^^^^^^^^^^^^^^^

A new ``'tight'`` dictionary format that preserves :class:`MultiIndex` entries and names
is now available with the :meth:`DataFrame.from_dict` and :meth:`DataFrame.to_dict` methods
and can be used with the standard ``json`` library to produce a tight
representation of :class:`DataFrame` objects (:issue:`4889`).

.. ipython:: python

    df = pd.DataFrame.from_records(
        [[1, 3], [2, 4]],
        index=pd.MultiIndex.from_tuples([("a", "b"), ("a", "c")],
                                        names=["n1", "n2"]),
        columns=pd.MultiIndex.from_tuples([("x", 1), ("y", 2)],
                                          names=["z1", "z2"]),
    )
    df
    df.to_dict(orient='tight')

.. _whatsnew_140.enhancements.other:

Other enhancements
^^^^^^^^^^^^^^^^^^
- :meth:`concat` will preserve the ``attrs`` when it is the same for all objects and discard the ``attrs`` when they are different. (:issue:`41828`)
- :class:`DataFrameGroupBy` operations with ``as_index=False`` now correctly retain ``ExtensionDtype`` dtypes for columns being grouped on (:issue:`41373`)
- Add support for assigning values to ``by`` argument in :meth:`DataFrame.plot.hist` and :meth:`DataFrame.plot.box` (:issue:`15079`)
- :meth:`Series.sample`, :meth:`DataFrame.sample`, and :meth:`.GroupBy.sample` now accept a ``np.random.Generator`` as input to ``random_state``. A generator will be more performant, especially with ``replace=False`` (:issue:`38100`)
- :meth:`Series.ewm`, :meth:`DataFrame.ewm`, now support a ``method`` argument with a ``'table'`` option that performs the windowing operation over an entire :class:`DataFrame`. See :ref:`Window Overview <window.overview>` for performance and functional benefits (:issue:`42273`)
- :meth:`.GroupBy.cummin` and :meth:`.GroupBy.cummax` now support the argument ``skipna`` (:issue:`34047`)
- :meth:`read_table` now supports the argument ``storage_options`` (:issue:`39167`)
- :meth:`DataFrame.to_stata` and :meth:`StataWriter` now accept the keyword only argument ``value_labels`` to save labels for non-categorical columns
- Methods that relied on hashmap based algos such as :meth:`DataFrameGroupBy.value_counts`, :meth:`DataFrameGroupBy.count` and :func:`factorize` ignored imaginary component for complex numbers (:issue:`17927`)
- Add :meth:`Series.str.removeprefix` and :meth:`Series.str.removesuffix` introduced in Python 3.9 to remove pre-/suffixes from string-type :class:`Series` (:issue:`36944`)
- Attempting to write into a file in missing parent directory with :meth:`DataFrame.to_csv`, :meth:`DataFrame.to_html`, :meth:`DataFrame.to_excel`, :meth:`DataFrame.to_feather`, :meth:`DataFrame.to_parquet`, :meth:`DataFrame.to_stata`, :meth:`DataFrame.to_json`, :meth:`DataFrame.to_pickle`, and :meth:`DataFrame.to_xml` now explicitly mentions missing parent directory, the same is true for :class:`Series` counterparts (:issue:`24306`)
- Indexing with ``.loc`` and ``.iloc`` now supports ``Ellipsis`` (:issue:`37750`)
- :meth:`IntegerArray.all` , :meth:`IntegerArray.any`, :meth:`FloatingArray.any`, and :meth:`FloatingArray.all` use Kleene logic (:issue:`41967`)
- Added support for nullable boolean and integer types in :meth:`DataFrame.to_stata`, :class:`~pandas.io.stata.StataWriter`, :class:`~pandas.io.stata.StataWriter117`, and :class:`~pandas.io.stata.StataWriterUTF8` (:issue:`40855`)
- :meth:`DataFrame.__pos__`, :meth:`DataFrame.__neg__` now retain ``ExtensionDtype`` dtypes (:issue:`43883`)
- The error raised when an optional dependency can't be imported now includes the original exception, for easier investigation (:issue:`43882`)
- Added :meth:`.ExponentialMovingWindow.sum` (:issue:`13297`)
- :meth:`Series.str.split` now supports a ``regex`` argument that explicitly specifies whether the pattern is a regular expression. Default is ``None`` (:issue:`43563`, :issue:`32835`, :issue:`25549`)
- :meth:`DataFrame.dropna` now accepts a single label as ``subset`` along with array-like (:issue:`41021`)
- :class:`ExcelWriter` argument ``if_sheet_exists="overlay"`` option added (:issue:`40231`)
- :meth:`read_excel` now accepts a ``decimal`` argument that allow the user to specify the decimal point when parsing string columns to numeric (:issue:`14403`)
- :meth:`.GroupBy.mean`, :meth:`.GroupBy.std`, and :meth:`.GroupBy.var` now supports `Numba <http://numba.pydata.org/>`_ execution with the ``engine`` keyword (:issue:`43731`, :issue:`44862`)
- :meth:`Timestamp.isoformat`, now handles the ``timespec`` argument from the base :class:``datetime`` class (:issue:`26131`)
- :meth:`NaT.to_numpy` ``dtype`` argument is now respected, so ``np.timedelta64`` can be returned (:issue:`44460`)
- New option ``display.max_dir_items`` customizes the number of columns added to :meth:`Dataframe.__dir__` and suggested for tab completion (:issue:`37996`)
- Added "Juneteenth National Independence Day" to
  ``USFederalHolidayCalendar``.  See also `Other API changes`_.
- :meth:`.Rolling.var`, :meth:`.Expanding.var`, :meth:`.Rolling.std`, :meth:`.Expanding.std` now support `Numba <http://numba.pydata.org/>`_ execution with the ``engine`` keyword (:issue:`44461`)
- :meth:`Series.info` has been added, for compatibility with :meth:`DataFrame.info` (:issue:`5167`)
- Implemented :meth:`IntervalArray.min`, :meth:`IntervalArray.max`, as a result of which ``min`` and ``max`` now work for :class:`IntervalIndex`, :class:`Series` and :class:`DataFrame` with ``IntervalDtype`` (:issue:`44746`)
- :meth:`UInt64Index.map` now retains ``dtype`` where possible (:issue:`44609`)
- :meth:`read_json` can now parse unsigned long long integers (:issue:`26068`)
- :meth:`DataFrame.take` now raises a ``TypeError`` when passed a scalar for the indexer (:issue:`42875`)
-


.. ---------------------------------------------------------------------------

.. _whatsnew_140.notable_bug_fixes:

Notable bug fixes
~~~~~~~~~~~~~~~~~

These are bug fixes that might have notable behavior changes.

.. _whatsnew_140.notable_bug_fixes.inconsistent_date_string_parsing:

Inconsistent date string parsing
^^^^^^^^^^^^^^^^^^^^^^^^^^^^^^^^

The ``dayfirst`` option of :func:`to_datetime` isn't strict, and this can lead to surprising behaviour:

.. ipython:: python
    :okwarning:

    pd.to_datetime(["31-12-2021"], dayfirst=False)

Now, a warning will be raised if a date string cannot be parsed accordance to the given ``dayfirst`` value when
the value is a delimited date string (e.g. ``31-12-2012``).

.. _whatsnew_140.notable_bug_fixes.concat_with_empty_or_all_na:

Ignoring dtypes in concat with empty or all-NA columns
^^^^^^^^^^^^^^^^^^^^^^^^^^^^^^^^^^^^^^^^^^^^^^^^^^^^^^

When using :func:`concat` to concatenate two or more :class:`DataFrame` objects,
if one of the DataFrames was empty or had all-NA values, its dtype was _sometimes_
ignored when finding the concatenated dtype.  These are now consistently _not_ ignored (:issue:`43507`).

.. ipython:: python

    df1 = pd.DataFrame({"bar": [pd.Timestamp("2013-01-01")]}, index=range(1))
    df2 = pd.DataFrame({"bar": np.nan}, index=range(1, 2))
    res = df1.append(df2)

Previously, the float-dtype in ``df2`` would be ignored so the result dtype would be ``datetime64[ns]``. As a result, the ``np.nan`` would be cast to ``NaT``.

*Previous behavior*:

.. code-block:: ipython

    In [4]: res
    Out[4]:
             bar
    0 2013-01-01
    1        NaT

Now the float-dtype is respected. Since the common dtype for these DataFrames is object, the ``np.nan`` is retained.

*New behavior*:

.. ipython:: python

    res

.. _whatsnew_140.notable_bug_fixes.value_counts_and_mode_do_not_coerse_to_nan:

Null-values are no longer coerced to NaN-value in value_counts and mode
^^^^^^^^^^^^^^^^^^^^^^^^^^^^^^^^^^^^^^^^^^^^^^^^^^^^^^^^^^^^^^^^^^^^^^^

:meth:`Series.value_counts` and :meth:`Series.mode` no longer coerce ``None``, ``NaT`` and other null-values to a NaN-value for ``np.object``-dtype. This behavior is now consistent with ``unique``, ``isin`` and others (:issue:`42688`).

.. ipython:: python

    s = pd.Series([True, None, pd.NaT, None, pd.NaT, None])
    res = s.value_counts(dropna=False)

Previously, all null-values were replaced by a NaN-value.

*Previous behavior*:

.. code-block:: ipython

    In [3]: res
    Out[3]:
    NaN     5
    True    1
    dtype: int64

Now null-values are no longer mangled.

*New behavior*:

.. ipython:: python

    res

.. _whatsnew_140.notable_bug_fixes.read_csv_mangle_dup_cols:

mangle_dupe_cols in read_csv no longer renaming unique columns conflicting with target names
^^^^^^^^^^^^^^^^^^^^^^^^^^^^^^^^^^^^^^^^^^^^^^^^^^^^^^^^^^^^^^^^^^^^^^^^^^^^^^^^^^^^^^^^^^^^

:func:`read_csv` no longer renaming unique cols, which conflict with the target names of duplicated columns.
Already existing columns are jumped, e.g. the next available index is used for the target column name (:issue:`14704`).

.. ipython:: python

    import io

    data = "a,a,a.1\n1,2,3"
    res = pd.read_csv(io.StringIO(data))

Previously, the second column was called ``a.1``, while the third col was also renamed to ``a.1.1``.

*Previous behavior*:

.. code-block:: ipython

    In [3]: res
    Out[3]:
        a  a.1  a.1.1
    0   1    2      3

Now the renaming checks if ``a.1`` already exists when changing the name of the second column and jumps this index. The
second column is instead renamed to ``a.2``.

*New behavior*:

.. ipython:: python

    res

.. _whatsnew_140.notable_bug_fixes.notable_bug_fix3:

notable_bug_fix3
^^^^^^^^^^^^^^^^

.. ---------------------------------------------------------------------------

.. _whatsnew_140.api_breaking:

Backwards incompatible API changes
~~~~~~~~~~~~~~~~~~~~~~~~~~~~~~~~~~

.. _whatsnew_140.api_breaking.deps:

Increased minimum versions for dependencies
^^^^^^^^^^^^^^^^^^^^^^^^^^^^^^^^^^^^^^^^^^^
Some minimum supported versions of dependencies were updated.
If installed, we now require:

+-----------------+-----------------+----------+---------+
| Package         | Minimum Version | Required | Changed |
+=================+=================+==========+=========+
| numpy           | 1.18.5          |    X     |    X    |
+-----------------+-----------------+----------+---------+
| pytz            | 2020.1          |    X     |    X    |
+-----------------+-----------------+----------+---------+
| python-dateutil | 2.8.1           |    X     |    X    |
+-----------------+-----------------+----------+---------+
| bottleneck      | 1.3.1           |          |    X    |
+-----------------+-----------------+----------+---------+
| numexpr         | 2.7.1           |          |    X    |
+-----------------+-----------------+----------+---------+
| pytest (dev)    | 6.0             |          |         |
+-----------------+-----------------+----------+---------+
| mypy (dev)      | 0.910           |          |    X    |
+-----------------+-----------------+----------+---------+

For `optional libraries <https://pandas.pydata.org/docs/getting_started/install.html>`_ the general recommendation is to use the latest version.
The following table lists the lowest version per library that is currently being tested throughout the development of pandas.
Optional libraries below the lowest tested version may still work, but are not considered supported.

+-----------------+-----------------+---------+
| Package         | Minimum Version | Changed |
+=================+=================+=========+
| beautifulsoup4  | 4.8.2           |    X    |
+-----------------+-----------------+---------+
| fastparquet     | 0.4.0           |         |
+-----------------+-----------------+---------+
| fsspec          | 0.7.4           |         |
+-----------------+-----------------+---------+
| gcsfs           | 0.6.0           |         |
+-----------------+-----------------+---------+
| lxml            | 4.5.0           |    X    |
+-----------------+-----------------+---------+
| matplotlib      | 3.3.2           |    X    |
+-----------------+-----------------+---------+
| numba           | 0.50.1          |    X    |
+-----------------+-----------------+---------+
| openpyxl        | 3.0.2           |    X    |
+-----------------+-----------------+---------+
| pyarrow         | 1.0.1           |    X    |
+-----------------+-----------------+---------+
| pymysql         | 0.10.1          |    X    |
+-----------------+-----------------+---------+
| pytables        | 3.6.1           |    X    |
+-----------------+-----------------+---------+
| s3fs            | 0.4.0           |         |
+-----------------+-----------------+---------+
| scipy           | 1.4.1           |    X    |
+-----------------+-----------------+---------+
| sqlalchemy      | 1.4.0           |    X    |
+-----------------+-----------------+---------+
| tabulate        | 0.8.7           |         |
+-----------------+-----------------+---------+
| xarray          | 0.15.1          |    X    |
+-----------------+-----------------+---------+
| xlrd            | 2.0.1           |    X    |
+-----------------+-----------------+---------+
| xlsxwriter      | 1.2.2           |    X    |
+-----------------+-----------------+---------+
| xlwt            | 1.3.0           |         |
+-----------------+-----------------+---------+
| pandas-gbq      | 0.14.0          |    X    |
+-----------------+-----------------+---------+

See :ref:`install.dependencies` and :ref:`install.optional_dependencies` for more.

.. _whatsnew_140.api_breaking.other:

Other API changes
^^^^^^^^^^^^^^^^^
- :meth:`Index.get_indexer_for` no longer accepts keyword arguments (other than 'target'); in the past these would be silently ignored if the index was not unique (:issue:`42310`)
- Change in the position of the ``min_rows`` argument in :meth:`DataFrame.to_string` due to change in the docstring (:issue:`44304`)
- Reduction operations for :class:`DataFrame` or :class:`Series` now raising a ``ValueError`` when ``None`` is passed for ``skipna`` (:issue:`44178`)
- Changed the ``name`` attribute of several holidays in
  ``USFederalHolidayCalendar`` to match `official federal holiday
  names <https://www.opm.gov/policy-data-oversight/pay-leave/federal-holidays/>`_
  specifically:

   - "New Year's Day" gains the possessive apostrophe
   - "Presidents Day" becomes "Washington's Birthday"
   - "Martin Luther King Jr. Day" is now "Birthday of Martin Luther King, Jr."
   - "July 4th" is now "Independence Day"
   - "Thanksgiving" is now "Thanksgiving Day"
   - "Christmas" is now "Christmas Day"
   - Added "Juneteenth National Independence Day"
-

.. ---------------------------------------------------------------------------

.. _whatsnew_140.deprecations:

Deprecations
~~~~~~~~~~~~

.. _whatsnew_140.deprecations.int64_uint64_float64index:

Deprecated Int64Index, UInt64Index & Float64Index
^^^^^^^^^^^^^^^^^^^^^^^^^^^^^^^^^^^^^^^^^^^^^^^^^
:class:`Int64Index`, :class:`UInt64Index` and :class:`Float64Index` have been deprecated
in favor of the new :class:`NumericIndex` and will be removed in Pandas 2.0 (:issue:`43028`).

Currently, in order to maintain backward compatibility, calls to
:class:`Index` will continue to return :class:`Int64Index`, :class:`UInt64Index` and :class:`Float64Index`
when given numeric data, but in the future, a :class:`NumericIndex` will be returned.

*Current behavior*:

.. code-block:: ipython

    In [1]: pd.Index([1, 2, 3], dtype="int32")
    Out [1]: Int64Index([1, 2, 3], dtype='int64')
    In [1]: pd.Index([1, 2, 3], dtype="uint64")
    Out [1]: UInt64Index([1, 2, 3], dtype='uint64')

*Future behavior*:

.. code-block:: ipython

    In [3]: pd.Index([1, 2, 3], dtype="int32")
    Out [3]: NumericIndex([1, 2, 3], dtype='int32')
    In [4]: pd.Index([1, 2, 3], dtype="uint64")
    Out [4]: NumericIndex([1, 2, 3], dtype='uint64')


.. _whatsnew_140.deprecations.other:

Other Deprecations
^^^^^^^^^^^^^^^^^^
- Deprecated :meth:`Index.is_type_compatible` (:issue:`42113`)
- Deprecated ``method`` argument in :meth:`Index.get_loc`, use ``index.get_indexer([label], method=...)`` instead (:issue:`42269`)
- Deprecated treating integer keys in :meth:`Series.__setitem__` as positional when the index is a :class:`Float64Index` not containing the key, a :class:`IntervalIndex` with no entries containing the key, or a :class:`MultiIndex` with leading :class:`Float64Index` level not containing the key (:issue:`33469`)
- Deprecated treating ``numpy.datetime64`` objects as UTC times when passed to the :class:`Timestamp` constructor along with a timezone. In a future version, these will be treated as wall-times. To retain the old behavior, use ``Timestamp(dt64).tz_localize("UTC").tz_convert(tz)`` (:issue:`24559`)
- Deprecated ignoring missing labels when indexing with a sequence of labels on a level of a MultiIndex (:issue:`42351`)
- Creating an empty Series without a dtype will now raise a more visible ``FutureWarning`` instead of a ``DeprecationWarning`` (:issue:`30017`)
- Deprecated the 'kind' argument in :meth:`Index.get_slice_bound`, :meth:`Index.slice_indexer`, :meth:`Index.slice_locs`; in a future version passing 'kind' will raise (:issue:`42857`)
- Deprecated dropping of nuisance columns in :class:`Rolling`, :class:`Expanding`, and :class:`EWM` aggregations (:issue:`42738`)
- Deprecated :meth:`Index.reindex` with a non-unique index (:issue:`42568`)
- Deprecated :meth:`.Styler.render` in favour of :meth:`.Styler.to_html` (:issue:`42140`)
- Deprecated :meth:`.Styler.hide_index` and :meth:`.Styler.hide_columns` in favour of :meth:`.Styler.hide` (:issue:`43758`)
- Deprecated passing in a string column label into ``times`` in :meth:`DataFrame.ewm` (:issue:`43265`)
- Deprecated the 'include_start' and 'include_end' arguments in :meth:`DataFrame.between_time`; in a future version passing 'include_start' or 'include_end' will raise (:issue:`40245`)
- Deprecated the ``squeeze`` argument to :meth:`read_csv`, :meth:`read_table`, and :meth:`read_excel`. Users should squeeze the DataFrame afterwards with ``.squeeze("columns")`` instead. (:issue:`43242`)
- Deprecated the ``index`` argument to :class:`SparseArray` construction (:issue:`23089`)
- Deprecated the ``closed`` argument in :meth:`date_range` and :meth:`bdate_range` in favor of ``inclusive`` argument; In a future version passing ``closed`` will raise (:issue:`40245`)
- Deprecated :meth:`.Rolling.validate`, :meth:`.Expanding.validate`, and :meth:`.ExponentialMovingWindow.validate` (:issue:`43665`)
- Deprecated silent dropping of columns that raised a ``TypeError`` in :class:`Series.transform` and :class:`DataFrame.transform` when used with a dictionary (:issue:`43740`)
- Deprecated silent dropping of columns that raised a ``TypeError``, ``DataError``, and some cases of ``ValueError`` in :meth:`Series.aggregate`, :meth:`DataFrame.aggregate`, :meth:`Series.groupby.aggregate`, and :meth:`DataFrame.groupby.aggregate` when used with a list (:issue:`43740`)
- Deprecated casting behavior when setting timezone-aware value(s) into a timezone-aware :class:`Series` or :class:`DataFrame` column when the timezones do not match. Previously this cast to object dtype. In a future version, the values being inserted will be converted to the series or column's existing timezone (:issue:`37605`)
- Deprecated casting behavior when passing an item with mismatched-timezone to :meth:`DatetimeIndex.insert`, :meth:`DatetimeIndex.putmask`, :meth:`DatetimeIndex.where` :meth:`DatetimeIndex.fillna`, :meth:`Series.mask`, :meth:`Series.where`, :meth:`Series.fillna`, :meth:`Series.shift`, :meth:`Series.replace`, :meth:`Series.reindex` (and :class:`DataFrame` column analogues). In the past this has cast to object dtype. In a future version, these will cast the passed item to the index or series's timezone (:issue:`37605`)
- Deprecated the 'errors' keyword argument in :meth:`Series.where`, :meth:`DataFrame.where`, :meth:`Series.mask`, and meth:`DataFrame.mask`; in a future version the argument will be removed (:issue:`44294`)
- Deprecated the ``prefix`` keyword argument in :func:`read_csv` and :func:`read_table`, in a future version the argument will be removed (:issue:`43396`)
- Deprecated :meth:`PeriodIndex.astype` to ``datetime64[ns]`` or ``DatetimeTZDtype``, use ``obj.to_timestamp(how).tz_localize(dtype.tz)`` instead (:issue:`44398`)
- Deprecated passing non boolean argument to sort in :func:`concat` (:issue:`41518`)
- Deprecated passing arguments as positional for :func:`read_fwf` other than ``filepath_or_buffer`` (:issue:`41485`):
- Deprecated passing ``skipna=None`` for :meth:`DataFrame.mad` and :meth:`Series.mad`, pass ``skipna=True`` instead (:issue:`44580`)
- Deprecated :meth:`DateOffset.apply`, use ``offset + other`` instead (:issue:`44522`)
- Deprecated parameter ``names`` in :meth:`Index.copy` (:issue:`44916`)
- A deprecation warning is now shown for :meth:`DataFrame.to_latex` indicating the arguments signature may change and emulate more the arguments to :meth:`.Styler.to_latex` in future versions (:issue:`44411`)
- Deprecated :meth:`Categorical.replace`, use :meth:`Series.replace` instead (:issue:`44929`)
-

.. ---------------------------------------------------------------------------

.. _whatsnew_140.performance:

Performance improvements
~~~~~~~~~~~~~~~~~~~~~~~~
- Performance improvement in :meth:`.GroupBy.sample`, especially when ``weights`` argument provided (:issue:`34483`)
- Performance improvement when converting non-string arrays to string arrays (:issue:`34483`)
- Performance improvement in :meth:`.GroupBy.transform` for user-defined functions (:issue:`41598`)
- Performance improvement in constructing :class:`DataFrame` objects (:issue:`42631`, :issue:`43142`, :issue:`43147`, :issue:`43307`, :issue:`43144`, :issue:`44826`)
- Performance improvement in :meth:`GroupBy.shift` when ``fill_value`` argument is provided (:issue:`26615`)
- Performance improvement in :meth:`DataFrame.corr` for ``method=pearson`` on data without missing values (:issue:`40956`)
- Performance improvement in some :meth:`GroupBy.apply` operations (:issue:`42992`, :issue:`43578`)
- Performance improvement in :func:`read_stata` (:issue:`43059`, :issue:`43227`)
- Performance improvement in :func:`read_sas` (:issue:`43333`)
- Performance improvement in :meth:`to_datetime` with ``uint`` dtypes (:issue:`42606`)
- Performance improvement in :meth:`to_datetime` with ``infer_datetime_format`` set to ``True`` (:issue:`43901`)
- Performance improvement in :meth:`Series.sparse.to_coo` (:issue:`42880`)
- Performance improvement in indexing with a :class:`UInt64Index` (:issue:`43862`)
- Performance improvement in indexing with a :class:`Float64Index` (:issue:`43705`)
- Performance improvement in indexing with a non-unique Index (:issue:`43792`)
- Performance improvement in indexing with a listlike indexer on a :class:`MultiIndex` (:issue:`43370`)
- Performance improvement in indexing with a :class:`MultiIndex` indexer on another :class:`MultiIndex` (:issue:43370`)
- Performance improvement in :meth:`GroupBy.quantile` (:issue:`43469`, :issue:`43725`)
- Performance improvement in :meth:`GroupBy.count` (:issue:`43730`, :issue:`43694`)
- Performance improvement in :meth:`GroupBy.any` and :meth:`GroupBy.all` (:issue:`43675`, :issue:`42841`)
- Performance improvement in :meth:`GroupBy.std` (:issue:`43115`, :issue:`43576`)
- Performance improvement in :meth:`GroupBy.cumsum` (:issue:`43309`)
- :meth:`SparseArray.min` and :meth:`SparseArray.max` no longer require converting to a dense array (:issue:`43526`)
- Indexing into a :class:`SparseArray` with a ``slice`` with ``step=1`` no longer requires converting to a dense array (:issue:`43777`)
- Performance improvement in :meth:`SparseArray.take` with ``allow_fill=False`` (:issue:`43654`)
- Performance improvement in :meth:`.Rolling.mean`, :meth:`.Expanding.mean`, :meth:`.Rolling.sum`, :meth:`.Expanding.sum` with ``engine="numba"`` (:issue:`43612`, :issue:`44176`)
- Improved performance of :meth:`pandas.read_csv` with ``memory_map=True`` when file encoding is UTF-8 (:issue:`43787`)
- Performance improvement in :meth:`RangeIndex.sort_values` overriding :meth:`Index.sort_values` (:issue:`43666`)
- Performance improvement in :meth:`RangeIndex.insert` (:issue:`43988`)
- Performance improvement in :meth:`Index.insert` (:issue:`43953`)
- Performance improvement in :meth:`DatetimeIndex.tolist` (:issue:`43823`)
- Performance improvement in :meth:`DatetimeIndex.union` (:issue:`42353`)
- Performance improvement in :meth:`Series.nsmallest` (:issue:`43696`)
- Performance improvement in :meth:`DataFrame.insert` (:issue:`42998`)
- Performance improvement in :meth:`DataFrame.dropna` (:issue:`43683`)
- Performance improvement in :meth:`DataFrame.fillna` (:issue:`43316`)
- Performance improvement in :meth:`DataFrame.values` (:issue:`43160`)
- Performance improvement in :meth:`DataFrame.select_dtypes` (:issue:`42611`)
- Performance improvement in :class:`DataFrame` reductions (:issue:`43185`, :issue:`43243`, :issue:`43311`, :issue:`43609`)
- Performance improvement in :meth:`Series.unstack` and :meth:`DataFrame.unstack` (:issue:`43335`, :issue:`43352`, :issue:`42704`, :issue:`43025`)
- Performance improvement in :meth:`Series.to_frame` (:issue:`43558`)
- Performance improvement in :meth:`Series.mad` (:issue:`43010`)
- Performance improvement in :func:`merge` (:issue:`43332`)
- Performance improvement in :func:`to_csv` when index column is a datetime and is formatted (:issue:`39413`)
- Performance improvement in :func:`read_csv` when ``index_col`` was set with a numeric column (:issue:`44158`)
- Performance improvement in :func:`concat` (:issue:`43354`)
-

.. ---------------------------------------------------------------------------

.. _whatsnew_140.bug_fixes:

Bug fixes
~~~~~~~~~

Categorical
^^^^^^^^^^^
- Bug in setting dtype-incompatible values into a :class:`Categorical` (or ``Series`` or ``DataFrame`` backed by ``Categorical``) raising ``ValueError`` instead of ``TypeError`` (:issue:`41919`)
- Bug in :meth:`Categorical.searchsorted` when passing a dtype-incompatible value raising ``KeyError`` instead of ``TypeError`` (:issue:`41919`)
- Bug in :meth:`Series.where` with ``CategoricalDtype`` when passing a dtype-incompatible value raising ``ValueError`` instead of ``TypeError`` (:issue:`41919`)
- Bug in :meth:`Categorical.fillna` when passing a dtype-incompatible value raising ``ValueError`` instead of ``TypeError`` (:issue:`41919`)
- Bug in :meth:`Categorical.fillna` with a tuple-like category raising ``ValueError`` instead of ``TypeError`` when filling with a non-category tuple (:issue:`41919`)
-

Datetimelike
^^^^^^^^^^^^
- Bug in :class:`DataFrame` constructor unnecessarily copying non-datetimelike 2D object arrays (:issue:`39272`)
- Bug in :func:`to_datetime` with ``format`` and ``pandas.NA`` was raising ``ValueError`` (:issue:`42957`)
- :func:`to_datetime` would silently swap ``MM/DD/YYYY`` and ``DD/MM/YYYY`` formats if the given ``dayfirst`` option could not be respected - now, a warning is raised in the case of delimited date strings (e.g. ``31-12-2012``) (:issue:`12585`)
- Bug in :meth:`date_range` and :meth:`bdate_range` do not return right bound when ``start`` = ``end`` and set is closed on one side (:issue:`43394`)
- Bug in inplace addition and subtraction of :class:`DatetimeIndex` or :class:`TimedeltaIndex` with :class:`DatetimeArray` or :class:`TimedeltaArray` (:issue:`43904`)
- Bug in in calling ``np.isnan``, ``np.isfinite``, or ``np.isinf`` on a timezone-aware :class:`DatetimeIndex` incorrectly raising ``TypeError`` (:issue:`43917`)
- Bug in constructing a :class:`Series` from datetime-like strings with mixed timezones incorrectly partially-inferring datetime values (:issue:`40111`)
- Bug in addition with a :class:`Tick` object and a ``np.timedelta64`` object incorrectly raising instead of returning :class:`Timedelta` (:issue:`44474`)
- ``np.maximum.reduce`` and ``np.minimum.reduce`` now correctly return :class:`Timestamp` and :class:`Timedelta` objects when operating on :class:`Series`, :class:`DataFrame`, or :class:`Index` with ``datetime64[ns]`` or ``timedelta64[ns]`` dtype (:issue:`43923`)
- Bug in adding a ``np.timedelta64`` object to a :class:`BusinessDay` or :class:`CustomBusinessDay` object incorrectly raising (:issue:`44532`)
- Bug in :meth:`Index.insert` for inserting ``np.datetime64``, ``np.timedelta64`` or ``tuple`` into :class:`Index` with ``dtype='object'`` with negative loc adding ``None`` and replacing existing value (:issue:`44509`)
- Bug in :meth:`Series.mode` with ``DatetimeTZDtype`` incorrectly returning timezone-naive and ``PeriodDtype`` incorrectly raising (:issue:`41927`)
-

Timedelta
^^^^^^^^^
- Bug in division of all-``NaT`` :class:`TimeDeltaIndex`, :class:`Series` or :class:`DataFrame` column with object-dtype arraylike of numbers failing to infer the result as timedelta64-dtype (:issue:`39750`)
- Bug in floor division of ``timedelta64[ns]`` data with a scalar returning garbage values (:issue:`44466`)

Timezones
^^^^^^^^^
- Bug in :func:`to_datetime` with ``infer_datetime_format=True`` failing to parse zero UTC offset (``Z``) correctly (:issue:`41047`)
- Bug in :meth:`Series.dt.tz_convert` resetting index in a :class:`Series` with :class:`CategoricalIndex` (:issue:`43080`)
-

Numeric
^^^^^^^
- Bug in floor-dividing a list or tuple of integers by a :class:`Series` incorrectly raising (:issue:`44674`)
- Bug in :meth:`DataFrame.rank` raising ``ValueError`` with ``object`` columns and ``method="first"`` (:issue:`41931`)
- Bug in :meth:`DataFrame.rank` treating missing values and extreme values as equal (for example ``np.nan`` and ``np.inf``), causing incorrect results when ``na_option="bottom"`` or ``na_option="top`` used (:issue:`41931`)
- Bug in ``numexpr`` engine still being used when the option ``compute.use_numexpr`` is set to ``False`` (:issue:`32556`)
- Bug in :class:`DataFrame` arithmetic ops with a subclass whose :meth:`_constructor` attribute is a callable other than the subclass itself (:issue:`43201`)
- Bug in arithmetic operations involving :class:`RangeIndex` where the result would have the incorrect ``name`` (:issue:`43962`)
- Bug in arithmetic operations involving :class:`Series` where the result could have the incorrect ``name`` when the operands having matching NA or matching tuple names (:issue:`44459`)
- Bug in division with ``IntegerDtype`` or ``BooleanDtype`` array and NA scalar incorrectly raising (:issue:`44685`)
- Bug in multiplying a :class:`Series` with ``FloatingDtype`` with a timedelta-like scalar incorrectly raising (:issue:`44772`)
-

Conversion
^^^^^^^^^^
- Bug in :class:`UInt64Index` constructor when passing a list containing both positive integers small enough to cast to int64 and integers too large too hold in int64 (:issue:`42201`)
- Bug in :class:`Series` constructor returning 0 for missing values with dtype ``int64`` and ``False`` for dtype ``bool`` (:issue:`43017`, :issue:`43018`)
- Bug in :class:`IntegerDtype` not allowing coercion from string dtype (:issue:`25472`)
- Bug in :func:`to_datetime` with ``arg:xr.DataArray`` and ``unit="ns"`` specified raises TypeError (:issue:`44053`)
- Bug in :meth:`DataFrame.convert_dtypes` not returning the correct type when a subclass does not overload :meth:`_constructor_sliced` (:issue:`43201`)
- Bug in :meth:`DataFrame.astype` not propagating ``attrs`` from the original :class:`DataFrame` (:issue:`44414`)

Strings
^^^^^^^
- Fixed bug in checking for ``string[pyarrow]`` dtype incorrectly raising an ImportError when pyarrow is not installed (:issue:`44276`)
-

Interval
^^^^^^^^
- Bug in :meth:`Series.where` with ``IntervalDtype`` incorrectly raising when the ``where`` call should not replace anything (:issue:`44181`)
-
-

Indexing
^^^^^^^^
- Bug in :meth:`Series.rename` when index in Series is MultiIndex and level in rename is provided. (:issue:`43659`)
- Bug in :meth:`DataFrame.truncate` and :meth:`Series.truncate` when the object's Index has a length greater than one but only one unique value (:issue:`42365`)
- Bug in :meth:`Series.loc` and :meth:`DataFrame.loc` with a :class:`MultiIndex` when indexing with a tuple in which one of the levels is also a tuple (:issue:`27591`)
- Bug in :meth:`Series.loc` when with a :class:`MultiIndex` whose first level contains only ``np.nan`` values (:issue:`42055`)
- Bug in indexing on a :class:`Series` or :class:`DataFrame` with a :class:`DatetimeIndex` when passing a string, the return type depended on whether the index was monotonic (:issue:`24892`)
- Bug in indexing on a :class:`MultiIndex` failing to drop scalar levels when the indexer is a tuple containing a datetime-like string (:issue:`42476`)
- Bug in :meth:`DataFrame.sort_values` and :meth:`Series.sort_values` when passing an ascending value, failed to raise or incorrectly raising ``ValueError`` (:issue:`41634`)
- Bug in updating values of :class:`pandas.Series` using boolean index, created by using :meth:`pandas.DataFrame.pop` (:issue:`42530`)
- Bug in :meth:`Index.get_indexer_non_unique` when index contains multiple ``np.nan`` (:issue:`35392`)
- Bug in :meth:`DataFrame.query` did not handle the degree sign in a backticked column name, such as \`Temp(°C)\`, used in an expression to query a dataframe (:issue:`42826`)
- Bug in :meth:`DataFrame.drop` where the error message did not show missing labels with commas when raising ``KeyError`` (:issue:`42881`)
- Bug in :meth:`DataFrame.query` where method calls in query strings led to errors when the ``numexpr`` package was installed. (:issue:`22435`)
- Bug in :meth:`DataFrame.nlargest` and :meth:`Series.nlargest` where sorted result did not count indexes containing ``np.nan`` (:issue:`28984`)
- Bug in indexing on a non-unique object-dtype :class:`Index` with an NA scalar (e.g. ``np.nan``) (:issue:`43711`)
- Bug in :meth:`DataFrame.__setitem__` incorrectly writing into an existing column's array rather than setting a new array when the new dtype and the old dtype match (:issue:`43406`)
- Bug in setting floating-dtype values into a :class:`Series` with integer dtype failing to set inplace when those values can be losslessly converted to integers (:issue:`44316`)
- Bug in :meth:`Series.__setitem__` with object dtype when setting an array with matching size and dtype='datetime64[ns]' or dtype='timedelta64[ns]' incorrectly converting the datetime/timedeltas to integers (:issue:`43868`)
- Bug in :meth:`DataFrame.sort_index` where ``ignore_index=True`` was not being respected when the index was already sorted (:issue:`43591`)
- Bug in :meth:`Index.get_indexer_non_unique` when index contains multiple ``np.datetime64("NaT")`` and ``np.timedelta64("NaT")`` (:issue:`43869`)
- Bug in setting a scalar :class:`Interval` value into a :class:`Series` with ``IntervalDtype`` when the scalar's sides are floats and the values' sides are integers (:issue:`44201`)
- Bug when setting string-backed :class:`Categorical` values that can be parsed to datetimes into a :class:`DatetimeArray` or :class:`Series` or :class:`DataFrame` column backed by :class:`DatetimeArray` failing to parse these strings (:issue:`44236`)
- Bug in :meth:`Series.__setitem__` with an integer dtype other than ``int64`` setting with a ``range`` object unnecessarily upcasting to ``int64`` (:issue:`44261`)
- Bug in :meth:`Series.__setitem__` with a boolean mask indexer setting a listlike value of length 1 incorrectly broadcasting that value (:issue:`44265`)
- Bug in :meth:`Series.reset_index` not ignoring ``name`` argument when ``drop`` and ``inplace`` are set to ``True`` (:issue:`44575`)
- Bug in :meth:`DataFrame.loc.__setitem__` and :meth:`DataFrame.iloc.__setitem__` with mixed dtypes sometimes failing to operate in-place (:issue:`44345`)
- Bug in :meth:`DataFrame.loc.__getitem__` incorrectly raising ``KeyError`` when selecting a single column with a boolean key (:issue:`44322`).
- Bug in setting :meth:`DataFrame.iloc` with a single ``ExtensionDtype`` column and setting 2D values e.g. ``df.iloc[:] = df.values`` incorrectly raising (:issue:`44514`)
- Bug in indexing on columns with ``loc`` or ``iloc`` using a slice with a negative step with ``ExtensionDtype`` columns incorrectly raising (:issue:`44551`)
- Bug in :meth:`DataFrame.loc.__setitem__` changing dtype when indexer was completely ``False`` (:issue:`37550`)
- Bug in :meth:`IntervalIndex.get_indexer_non_unique` returning boolean mask instead of array of integers for a non unique and non monotonic index (:issue:`44084`)
- Bug in :meth:`IntervalIndex.get_indexer_non_unique` not handling targets of ``dtype`` 'object' with NaNs correctly (:issue:`44482`)
- Fixed regression where a single column ``np.matrix`` was no longer coerced to a 1d ``np.ndarray`` when added to a :class:`DataFrame` (:issue:`42376`)
-

Missing
^^^^^^^
- Bug in :meth:`DataFrame.fillna` with limit and no method ignores axis='columns' or ``axis = 1`` (:issue:`40989`)
- Bug in :meth:`DataFrame.fillna` not replacing missing values when using a dict-like ``value`` and duplicate column names (:issue:`43476`)
- Bug in constructing a :class:`DataFrame` with a dictionary ``np.datetime64`` as a value and ``dtype='timedelta64[ns]'``, or vice-versa, incorrectly casting instead of raising (:issue:`??`)
- Bug in :meth:`Series.interpolate` and :meth:`DataFrame.interpolate` with ``inplace=True`` not writing to the underlying array(s) in-place (:issue:`44749`)
- Bug in :meth:`Index.fillna` incorrectly returning an un-filled :class:`Index` when NA values are present and ``downcast`` argument is specified. This now raises ``NotImplementedError`` instead; do not pass ``downcast`` argument (:issue:`44873`)
-

MultiIndex
^^^^^^^^^^
- Bug in :meth:`MultiIndex.get_loc` where the first level is a :class:`DatetimeIndex` and a string key is passed (:issue:`42465`)
- Bug in :meth:`MultiIndex.reindex` when passing a ``level`` that corresponds to an ``ExtensionDtype`` level (:issue:`42043`)
- Bug in :meth:`MultiIndex.get_loc` raising ``TypeError`` instead of ``KeyError`` on nested tuple (:issue:`42440`)
- Bug in :meth:`MultiIndex.union` setting wrong ``sortorder`` causing errors in subsequent indexing operations with slices (:issue:`44752`)
- Bug in :meth:`MultiIndex.putmask` where the other value was also a :class:`MultiIndex` (:issue:`43212`)
-

I/O
^^^
- Bug in :func:`read_excel` attempting to read chart sheets from .xlsx files (:issue:`41448`)
- Bug in :func:`json_normalize` where ``errors=ignore`` could fail to ignore missing values of ``meta`` when ``record_path`` has a length greater than one (:issue:`41876`)
- Bug in :func:`read_csv` with multi-header input and arguments referencing column names as tuples (:issue:`42446`)
- Bug in :func:`read_fwf`, where difference in lengths of ``colspecs`` and ``names`` was not raising ``ValueError`` (:issue:`40830`)
- Bug in :func:`Series.to_json` and :func:`DataFrame.to_json` where some attributes were skipped when serialising plain Python objects to JSON (:issue:`42768`, :issue:`33043`)
- Column headers are dropped when constructing a :class:`DataFrame` from a sqlalchemy's ``Row`` object (:issue:`40682`)
- Bug in unpickling a :class:`Index` with object dtype incorrectly inferring numeric dtypes (:issue:`43188`)
- Bug in :func:`read_csv` where reading multi-header input with unequal lengths incorrectly raising uncontrolled ``IndexError`` (:issue:`43102`)
- Bug in :func:`read_csv` raising ``ParserError`` when reading file in chunks and aome chunk blocks have fewer columns than header for ``engine="c"`` (:issue:`21211`)
- Bug in :func:`read_csv`, changed exception class when expecting a file path name or file-like object from ``OSError`` to ``TypeError`` (:issue:`43366`)
- Bug in :func:`read_csv` and :func:`read_fwf` ignoring all ``skiprows`` except first when ``nrows`` is specified for ``engine='python'`` (:issue:`44021`, :issue:`10261`)
- Bug in :func:`read_csv` keeping the original column in object format when ``keep_date_col=True`` is set (:issue:`13378`)
- Bug in :func:`read_json` not handling non-numpy dtypes correctly (especially ``category``) (:issue:`21892`, :issue:`33205`)
- Bug in :func:`json_normalize` where multi-character ``sep`` parameter is incorrectly prefixed to every key (:issue:`43831`)
- Bug in :func:`json_normalize` where reading data with missing multi-level metadata would not respect errors="ignore" (:issue:`44312`)
- Bug in :func:`read_csv` used second row to guess implicit index if ``header`` was set to ``None`` for ``engine="python"`` (:issue:`22144`)
- Bug in :func:`read_csv` not recognizing bad lines when ``names`` were given for ``engine="c"`` (:issue:`22144`)
- Bug in :func:`read_csv` with :code:`float_precision="round_trip"` which did not skip initial/trailing whitespace (:issue:`43713`)
- Bug when Python is built without lzma module: a warning was raised at the pandas import time, even if the lzma capability isn't used. (:issue:`43495`)
- Bug in :func:`read_csv` not applying dtype for ``index_col`` (:issue:`9435`)
- Bug in dumping/loading a :class:`DataFrame` with ``yaml.dump(frame)`` (:issue:`42748`)
- Bug in :func:`read_csv` raising ``ValueError`` when names was longer than header but equal to data rows for ``engine="python"`` (:issue:`38453`)
- Bug in :class:`ExcelWriter`, where ``engine_kwargs`` were not passed through to all engines (:issue:`43442`)
- Bug in :func:`read_csv` raising ``ValueError`` when ``parse_dates`` was used with ``MultiIndex`` columns (:issue:`8991`)
<<<<<<< HEAD
- Bug in :func:`to_csv` converting datetimes in categorical :class:`Series` to integers (:issue:`40754`)
=======
- Bug in :func:`read_csv` not raising an ``ValueError`` when ``\n`` was specified as ``delimiter`` or ``sep`` which conflicts with ``lineterminator`` (:issue:`43528`)
>>>>>>> adfc78b1
- Bug in :func:`read_csv` converting columns to numeric after date parsing failed (:issue:`11019`)
- Bug in :func:`read_csv` not replacing ``NaN`` values with ``np.nan`` before attempting date conversion (:issue:`26203`)
- Bug in :func:`read_csv` raising ``AttributeError`` when attempting to read a .csv file and infer index column dtype from an nullable integer type (:issue:`44079`)
- :meth:`DataFrame.to_csv` and :meth:`Series.to_csv` with ``compression`` set to ``'zip'`` no longer create a zip file containing a file ending with ".zip". Instead, they try to infer the inner file name more smartly. (:issue:`39465`)
- Bug in :func:`read_csv` when passing simultaneously a parser in ``date_parser`` and ``parse_dates=False``, the parsing was still called (:issue:`44366`)
- Bug in :func:`read_csv` silently ignoring errors when failling to create a memory-mapped file (:issue:`44766`)
- Bug in :func:`read_csv` when passing a ``tempfile.SpooledTemporaryFile`` opened in binary mode (:issue:`44748`)
-

Period
^^^^^^
- Bug in adding a :class:`Period` object to a ``np.timedelta64`` object incorrectly raising ``TypeError`` (:issue:`44182`)
- Bug in :meth:`PeriodIndex.to_timestamp` when the index has ``freq="B"`` inferring ``freq="D"`` for its result instead of ``freq="B"`` (:issue:`44105`)
- Bug in :class:`Period` constructor incorrectly allowing ``np.timedelta64("NaT")`` (:issue:`44507`)
-

Plotting
^^^^^^^^
- When given non-numeric data, :meth:`DataFrame.boxplot` now raises a ``ValueError`` rather than a cryptic ``KeyError`` or ``ZeroDivsionError``, in line with other plotting functions like :meth:`DataFrame.hist`. (:issue:`43480`)
-

Groupby/resample/rolling
^^^^^^^^^^^^^^^^^^^^^^^^
- Fixed bug in :meth:`SeriesGroupBy.apply` where passing an unrecognized string argument failed to raise ``TypeError`` when the underlying ``Series`` is empty (:issue:`42021`)
- Bug in :meth:`Series.rolling.apply`, :meth:`DataFrame.rolling.apply`, :meth:`Series.expanding.apply` and :meth:`DataFrame.expanding.apply` with ``engine="numba"`` where ``*args`` were being cached with the user passed function (:issue:`42287`)
- Bug in :meth:`GroupBy.max` and :meth:`GroupBy.min` with nullable integer dtypes losing precision (:issue:`41743`)
- Bug in :meth:`DataFrame.groupby.rolling.var` would calculate the rolling variance only on the first group (:issue:`42442`)
- Bug in :meth:`GroupBy.shift` that would return the grouping columns if ``fill_value`` was not None (:issue:`41556`)
- Bug in :meth:`SeriesGroupBy.nlargest` and :meth:`SeriesGroupBy.nsmallest` would have an inconsistent index when the input Series was sorted and ``n`` was greater than or equal to all group sizes (:issue:`15272`, :issue:`16345`, :issue:`29129`)
- Bug in :meth:`pandas.DataFrame.ewm`, where non-float64 dtypes were silently failing (:issue:`42452`)
- Bug in :meth:`pandas.DataFrame.rolling` operation along rows (``axis=1``) incorrectly omits columns containing ``float16`` and ``float32`` (:issue:`41779`)
- Bug in :meth:`Resampler.aggregate` did not allow the use of Named Aggregation (:issue:`32803`)
- Bug in :meth:`Series.rolling` when the :class:`Series` ``dtype`` was ``Int64`` (:issue:`43016`)
- Bug in :meth:`DataFrame.rolling.corr` when the :class:`DataFrame` columns was a :class:`MultiIndex` (:issue:`21157`)
- Bug in :meth:`DataFrame.groupby.rolling` when specifying ``on`` and calling ``__getitem__`` would subsequently return incorrect results (:issue:`43355`)
- Bug in :meth:`GroupBy.apply` with time-based :class:`Grouper` objects incorrectly raising ``ValueError`` in corner cases where the grouping vector contains a ``NaT`` (:issue:`43500`, :issue:`43515`)
- Bug in :meth:`GroupBy.mean` failing with ``complex`` dtype (:issue:`43701`)
- Fixed bug in :meth:`Series.rolling` and :meth:`DataFrame.rolling` not calculating window bounds correctly for the first row when ``center=True`` and index is decreasing (:issue:`43927`)
- Fixed bug in :meth:`Series.rolling` and :meth:`DataFrame.rolling` for centered datetimelike windows with uneven nanosecond (:issue:`43997`)
- Bug in :meth:`GroupBy.nth` failing on ``axis=1`` (:issue:`43926`)
- Fixed bug in :meth:`Series.rolling` and :meth:`DataFrame.rolling` not respecting right bound on centered datetime-like windows, if the index contain duplicates (:issue:`3944`)
- Bug in :meth:`Series.rolling` and :meth:`DataFrame.rolling` when using a :class:`pandas.api.indexers.BaseIndexer` subclass that returned unequal start and end arrays would segfault instead of raising a ``ValueError`` (:issue:`44470`)

Reshaping
^^^^^^^^^
- Improved error message when creating a :class:`DataFrame` column from a multi-dimensional :class:`numpy.ndarray` (:issue:`42463`)
- :func:`concat` creating :class:`MultiIndex` with duplicate level entries when concatenating a :class:`DataFrame` with duplicates in :class:`Index` and multiple keys (:issue:`42651`)
- Bug in :meth:`pandas.cut` on :class:`Series` with duplicate indices (:issue:`42185`) and non-exact :meth:`pandas.CategoricalIndex` (:issue:`42425`)
- Bug in :meth:`DataFrame.append` failing to retain dtypes when appended columns do not match (:issue:`43392`)
- Bug in :func:`concat` of ``bool`` and ``boolean`` dtypes resulting in ``object`` dtype instead of ``boolean`` dtype (:issue:`42800`)
- Bug in :func:`crosstab` when inputs are are categorical Series, there are categories that are not present in one or both of the Series, and ``margins=True``. Previously the margin value for missing categories was ``NaN``. It is now correctly reported as 0 (:issue:`43505`)
- Bug in :func:`concat` would fail when the ``objs`` argument all had the same index and the ``keys`` argument contained duplicates (:issue:`43595`)
- Bug in :func:`concat` which ignored the ``sort`` parameter (:issue:`43375`)
- Fixed bug in :func:`merge` with :class:`MultiIndex` as column index for the ``on`` argument returning an error when assigning a column internally (:issue:`43734`)
- Bug in :func:`crosstab` would fail when inputs are lists or tuples (:issue:`44076`)
- Bug in :meth:`DataFrame.append` failing to retain ``index.name`` when appending a list of :class:`Series` objects (:issue:`44109`)
- Fixed metadata propagation in :meth:`Dataframe.apply` method, consequently fixing the same issue for :meth:`Dataframe.transform`, :meth:`Dataframe.nunique` and :meth:`Dataframe.mode` (:issue:`28283`)
- Bug in :func:`concat` casting levels of :class:`MultiIndex` to float if the only consist of missing values (:issue:`44900`)
- Bug in :meth:`DataFrame.stack` with ``ExtensionDtype`` columns incorrectly raising (:issue:`43561`)
- Bug in :meth:`Series.unstack` with object doing unwanted type inference on resulting columns (:issue:`44595`)
- Bug in :class:`MultiIndex` failing join operations with overlapping ``IntervalIndex`` levels (:issue:`44096`)
-

Sparse
^^^^^^
- Bug in :meth:`DataFrame.sparse.to_coo` raising ``AttributeError`` when column names are not unique (:issue:`29564`)
- Bug in :meth:`SparseArray.max` and :meth:`SparseArray.min` raising ``ValueError`` for arrays with 0 non-null elements (:issue:`43527`)
- Bug in :meth:`DataFrame.sparse.to_coo` silently converting non-zero fill values to zero (:issue:`24817`)
- Bug in :class:`SparseArray` comparison methods with an array-like operand of mismatched length raising ``AssertionError`` or unclear ``ValueError`` depending on the input (:issue:`43863`)
-

ExtensionArray
^^^^^^^^^^^^^^
- Bug in :func:`array` failing to preserve :class:`PandasArray` (:issue:`43887`)
- NumPy ufuncs ``np.abs``, ``np.positive``, ``np.negative`` now correctly preserve dtype when called on ExtensionArrays that implement ``__abs__, __pos__, __neg__``, respectively. In particular this is fixed for :class:`TimedeltaArray` (:issue:`43899`)
- NumPy ufuncs ``np.minimum.reduce`` and ``np.maximum.reduce`` now work correctly instead of raising ``NotImplementedError`` on :class:`Series` with ``IntegerDtype`` or ``FloatDtype`` (:issue:`43923`)
- Avoid raising ``PerformanceWarning`` about fragmented DataFrame when using many columns with an extension dtype (:issue:`44098`)
- Bug in :class:`IntegerArray` and :class:`FloatingArray` construction incorrectly coercing mismatched NA values (e.g. ``np.timedelta64("NaT")``) to numeric NA (:issue:`44514`)
- Bug in :meth:`BooleanArray.__eq__` and :meth:`BooleanArray.__ne__` raising ``TypeError`` on comparison with an incompatible type (like a string). This caused :meth:`DataFrame.replace` to sometimes raise a ``TypeError`` if a nullable boolean column was included (:issue:`44499`)
- Bug in :func:`array` incorrectly raising when passed a ``ndarray`` with ``float16`` dtype (:issue:`44715`)
- Bug in calling ``np.sqrt`` on :class:`BooleanArray` returning a malformed :class:`FloatingArray` (:issue:`44715`)
- Bug in :meth:`Series.where` with ``ExtensionDtype`` when ``other`` is a NA scalar incompatible with the series dtype (e.g. ``NaT`` with a numeric dtype) incorrectly casting to a compatible NA value (:issue:`44697`)
-

Styler
^^^^^^
- Minor bug in :class:`.Styler` where the ``uuid`` at initialization maintained a floating underscore (:issue:`43037`)
- Bug in :meth:`.Styler.to_html` where the ``Styler`` object was updated if the ``to_html`` method was called with some args (:issue:`43034`)
- Bug in :meth:`.Styler.copy` where ``uuid`` was not previously copied (:issue:`40675`)
- Bug in :meth:`Styler.apply` where functions which returned Series objects were not correctly handled in terms of aligning their index labels (:issue:`13657`, :issue:`42014`)
- Bug when rendering an empty DataFrame with a named index (:issue:`43305`).
- Bug when rendering a single level MultiIndex (:issue:`43383`).
- Bug when combining non-sparse rendering and :meth:`.Styler.hide_columns` or :meth:`.Styler.hide_index` (:issue:`43464`)
- Bug setting a table style when using multiple selectors in :class:`.Styler` (:issue:`44011`)
- Bugs where row trimming and column trimming failed to reflect hidden rows (:issue:`43703`, :issue:`44247`)

Other
^^^^^
- Bug in :meth:`DataFrame.astype` with non-unique columns and a :class:`Series` ``dtype`` argument (:issue:`44417`)
- Bug in :meth:`CustomBusinessMonthBegin.__add__` (:meth:`CustomBusinessMonthEnd.__add__`) not applying the extra ``offset`` parameter when beginning (end) of the target month is already a business day (:issue:`41356`)
- Bug in :meth:`RangeIndex.union` with another ``RangeIndex`` with matching (even) ``step`` and starts differing by strictly less than ``step / 2`` (:issue:`44019`)
- Bug in :meth:`RangeIndex.difference` with ``sort=None`` and ``step<0`` failing to sort (:issue:`44085`)
- Bug in :meth:`Series.to_frame` and :meth:`Index.to_frame` ignoring the ``name`` argument when ``name=None`` is explicitly passed (:issue:`44212`)
- Bug in :meth:`Series.replace` and :meth:`DataFrame.replace` with ``value=None`` and ExtensionDtypes (:issue:`44270`)
- Bug in :meth:`FloatingArray.equals` failing to consider two arrays equal if they contain ``np.nan`` values (:issue:`44382`)
- Bug in :meth:`DataFrame.shift` with ``axis=1`` and ``ExtensionDtype`` columns incorrectly raising when an incompatible ``fill_value`` is passed (:issue:`44564`)
- Bug in :meth:`DataFrame.diff` when passing a NumPy integer object instead of an ``int`` object (:issue:`44572`)
- Bug in :meth:`Series.replace` raising ``ValueError`` when using ``regex=True`` with a :class:`Series` containing ``np.nan`` values (:issue:`43344`)
- Bug in :meth:`DataFrame.to_records` where an incorrect ``n`` was used when missing names were replaced by ``level_n`` (:issue:`44818`)

.. ***DO NOT USE THIS SECTION***

-
-

.. ---------------------------------------------------------------------------

.. _whatsnew_140.contributors:

Contributors
~~~~~~~~~~~~<|MERGE_RESOLUTION|>--- conflicted
+++ resolved
@@ -752,11 +752,8 @@
 - Bug in :func:`read_csv` raising ``ValueError`` when names was longer than header but equal to data rows for ``engine="python"`` (:issue:`38453`)
 - Bug in :class:`ExcelWriter`, where ``engine_kwargs`` were not passed through to all engines (:issue:`43442`)
 - Bug in :func:`read_csv` raising ``ValueError`` when ``parse_dates`` was used with ``MultiIndex`` columns (:issue:`8991`)
-<<<<<<< HEAD
+- Bug in :func:`read_csv` not raising an ``ValueError`` when ``\n`` was specified as ``delimiter`` or ``sep`` which conflicts with ``lineterminator`` (:issue:`43528`)
 - Bug in :func:`to_csv` converting datetimes in categorical :class:`Series` to integers (:issue:`40754`)
-=======
-- Bug in :func:`read_csv` not raising an ``ValueError`` when ``\n`` was specified as ``delimiter`` or ``sep`` which conflicts with ``lineterminator`` (:issue:`43528`)
->>>>>>> adfc78b1
 - Bug in :func:`read_csv` converting columns to numeric after date parsing failed (:issue:`11019`)
 - Bug in :func:`read_csv` not replacing ``NaN`` values with ``np.nan`` before attempting date conversion (:issue:`26203`)
 - Bug in :func:`read_csv` raising ``AttributeError`` when attempting to read a .csv file and infer index column dtype from an nullable integer type (:issue:`44079`)
