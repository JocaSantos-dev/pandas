.. _whatsnew_140:

What's new in 1.4.0 (??)
------------------------

These are the changes in pandas 1.4.0. See :ref:`release` for a full changelog
including other versions of pandas.

{{ header }}

.. ---------------------------------------------------------------------------

.. _whatsnew_140.enhancements:

Enhancements
~~~~~~~~~~~~

.. _whatsnew_140.enhancements.numeric_index:

More flexible numeric dtypes for indexes
^^^^^^^^^^^^^^^^^^^^^^^^^^^^^^^^^^^^^^^^

Until now, it has only been possible to create numeric indexes with int64/float64/uint64 dtypes.
It is now possible to create an index of any numpy int/uint/float dtype using the new :class:`NumericIndex` index type (:issue:`41153`):

.. ipython:: python

    pd.NumericIndex([1, 2, 3], dtype="int8")
    pd.NumericIndex([1, 2, 3], dtype="uint32")
    pd.NumericIndex([1, 2, 3], dtype="float32")

In order to maintain backwards compatibility, calls to the base :class:`Index` will currently
return :class:`Int64Index`, :class:`UInt64Index` and :class:`Float64Index`, where relevant.
For example, the code below returns an ``Int64Index`` with dtype ``int64``:

.. code-block:: ipython

    In [1]: pd.Index([1, 2, 3], dtype="int8")
    Int64Index([1, 2, 3], dtype='int64')

but will in a future version return a :class:`NumericIndex` with dtype ``int8``.

More generally, currently, all operations that until now have
returned :class:`Int64Index`, :class:`UInt64Index` and :class:`Float64Index` will
continue to so. This means, that in order to use ``NumericIndex`` in the current version, you
will have to call ``NumericIndex`` explicitly. For example the below series will have an ``Int64Index``:

.. code-block:: ipython

    In [2]: ser = pd.Series([1, 2, 3], index=[1, 2, 3])
    In [3]: ser.index
    Int64Index([1, 2, 3], dtype='int64')

Instead, if you want to use a ``NumericIndex``, you should do:

.. ipython:: python

    idx = pd.NumericIndex([1, 2, 3], dtype="int8")
    ser = pd.Series([1, 2, 3], index=idx)
    ser.index

In a future version of Pandas, :class:`NumericIndex` will become the default numeric index type and
``Int64Index``, ``UInt64Index`` and ``Float64Index`` are therefore deprecated and will
be removed in the future, see :ref:`here <whatsnew_140.deprecations.int64_uint64_float64index>` for more.

See :ref:`here <advanced.numericindex>` for more about :class:`NumericIndex`.

.. _whatsnew_140.enhancements.styler:

Styler
^^^^^^

:class:`.Styler` has been further developed in 1.4.0. The following enhancements have been made:

  - Styling and formatting of indexes has been added, with :meth:`.Styler.apply_index`, :meth:`.Styler.applymap_index` and :meth:`.Styler.format_index`. These mirror the signature of the methods already used to style and format data values, and work with both HTML, LaTeX and Excel format (:issue:`41893`, :issue:`43101`, :issue:`41993`, :issue:`41995`).
  - :meth:`.Styler.bar` introduces additional arguments to control alignment and display (:issue:`26070`, :issue:`36419`), and it also validates the input arguments ``width`` and ``height`` (:issue:`42511`).
  - :meth:`.Styler.to_latex` introduces keyword argument ``environment``, which also allows a specific "longtable" entry through a separate jinja2 template (:issue:`41866`).
  - :meth:`.Styler.to_html` introduces keyword arguments ``sparse_index``, ``sparse_columns``, ``bold_headers``, ``caption``, ``max_rows`` and ``max_columns`` (:issue:`41946`, :issue:`43149`, :issue:`42972`).
  - Keyword arguments ``level`` and ``names`` added to :meth:`.Styler.hide_index` and :meth:`.Styler.hide_columns` for additional control of visibility of MultiIndexes and index names (:issue:`25475`, :issue:`43404`, :issue:`43346`)
  - Global options have been extended to configure default ``Styler`` properties including formatting and encoding and mathjax options and LaTeX (:issue:`41395`)
  - Naive sparsification is now possible for LaTeX without the multirow package (:issue:`43369`)
  - :meth:`Styler.to_html` omits CSSStyle rules for hidden table elements (:issue:`43619`)
  - Custom CSS classes can now be directly specified without string replacement (:issue:`43686`)
  - Bug where row trimming failed to reflect hidden rows (:issue:`43703`)

Formerly Styler relied on ``display.html.use_mathjax``, which has now been replaced by ``styler.html.mathjax``.

There are also bug fixes and deprecations listed below.

Validation now for ``caption`` arg (:issue:`43368`)

.. _whatsnew_140.enhancements.pyarrow_csv_engine:

Multithreaded CSV reading with a new CSV Engine based on pyarrow
^^^^^^^^^^^^^^^^^^^^^^^^^^^^^^^^^^^^^^^^^^^^^^^^^^^^^^^^^^^^^^^^

:func:`pandas.read_csv` now accepts ``engine="pyarrow"`` (requires at least ``pyarrow`` 0.17.0) as an argument, allowing for faster csv parsing on multicore machines
with pyarrow installed. See the :doc:`I/O docs </user_guide/io>` for more info. (:issue:`23697`, :issue:`43706`)

.. _whatsnew_140.enhancements.window_rank:

Rank function for rolling and expanding windows
^^^^^^^^^^^^^^^^^^^^^^^^^^^^^^^^^^^^^^^^^^^^^^^

Added ``rank`` function to :class:`Rolling` and :class:`Expanding`. The new function supports the ``method``, ``ascending``, and ``pct`` flags of :meth:`DataFrame.rank`. The ``method`` argument supports ``min``, ``max``, and ``average`` ranking methods.
Example:

.. ipython:: python

    s = pd.Series([1, 4, 2, 3, 5, 3])
    s.rolling(3).rank()

    s.rolling(3).rank(method="max")

.. _whatsnew_140.enhancements.groupby_indexing:

Groupby positional indexing
^^^^^^^^^^^^^^^^^^^^^^^^^^^

It is now possible to specify positional ranges relative to the ends of each group.

Negative arguments for :meth:`.GroupBy.head` and :meth:`.GroupBy.tail` now work correctly and result in ranges relative to the end and start of each group, respectively.
Previously, negative arguments returned empty frames.

.. ipython:: python

    df = pd.DataFrame([["g", "g0"], ["g", "g1"], ["g", "g2"], ["g", "g3"],
                       ["h", "h0"], ["h", "h1"]], columns=["A", "B"])
    df.groupby("A").head(-1)


:meth:`.GroupBy.nth` now accepts a slice or list of integers and slices.

.. ipython:: python

    df.groupby("A").nth(slice(1, -1))
    df.groupby("A").nth([slice(None, 1), slice(-1, None)])

.. _whatsnew_140.dict_tight:

DataFrame.from_dict and DataFrame.to_dict have new ``'tight'`` option
^^^^^^^^^^^^^^^^^^^^^^^^^^^^^^^^^^^^^^^^^^^^^^^^^^^^^^^^^^^^^^^^^^^^^

A new ``'tight'`` dictionary format that preserves :class:`MultiIndex` entries and names
is now available with the :meth:`DataFrame.from_dict` and :meth:`DataFrame.to_dict` methods
and can be used with the standard ``json`` library to produce a tight
representation of :class:`DataFrame` objects (:issue:`4889`).

.. ipython:: python

    df = pd.DataFrame.from_records(
        [[1, 3], [2, 4]],
        index=pd.MultiIndex.from_tuples([("a", "b"), ("a", "c")],
                                        names=["n1", "n2"]),
        columns=pd.MultiIndex.from_tuples([("x", 1), ("y", 2)],
                                          names=["z1", "z2"]),
    )
    df
    df.to_dict(orient='tight')

.. _whatsnew_140.enhancements.other:

Other enhancements
^^^^^^^^^^^^^^^^^^
- :class:`DataFrameGroupBy` operations with ``as_index=False`` now correctly retain ``ExtensionDtype`` dtypes for columns being grouped on (:issue:`41373`)
- Add support for assigning values to ``by`` argument in :meth:`DataFrame.plot.hist` and :meth:`DataFrame.plot.box` (:issue:`15079`)
- :meth:`Series.sample`, :meth:`DataFrame.sample`, and :meth:`.GroupBy.sample` now accept a ``np.random.Generator`` as input to ``random_state``. A generator will be more performant, especially with ``replace=False`` (:issue:`38100`)
- :meth:`Series.ewm`, :meth:`DataFrame.ewm`, now support a ``method`` argument with a ``'table'`` option that performs the windowing operation over an entire :class:`DataFrame`. See :ref:`Window Overview <window.overview>` for performance and functional benefits (:issue:`42273`)
- :meth:`.GroupBy.cummin` and :meth:`.GroupBy.cummax` now support the argument ``skipna`` (:issue:`34047`)
- :meth:`read_table` now supports the argument ``storage_options`` (:issue:`39167`)
- :meth:`DataFrame.to_stata` and :meth:`StataWriter` now accept the keyword only argument ``value_labels`` to save labels for non-categorical columns
- Methods that relied on hashmap based algos such as :meth:`DataFrameGroupBy.value_counts`, :meth:`DataFrameGroupBy.count` and :func:`factorize` ignored imaginary component for complex numbers (:issue:`17927`)
- Add :meth:`Series.str.removeprefix` and :meth:`Series.str.removesuffix` introduced in Python 3.9 to remove pre-/suffixes from string-type :class:`Series` (:issue:`36944`)
- Attempting to write into a file in missing parent directory with :meth:`DataFrame.to_csv`, :meth:`DataFrame.to_html`, :meth:`DataFrame.to_excel`, :meth:`DataFrame.to_feather`, :meth:`DataFrame.to_parquet`, :meth:`DataFrame.to_stata`, :meth:`DataFrame.to_json`, :meth:`DataFrame.to_pickle`, and :meth:`DataFrame.to_xml` now explicitly mentions missing parent directory, the same is true for :class:`Series` counterparts (:issue:`24306`)
- Indexing with ``.loc`` and ``.iloc`` now supports ``Ellipsis`` (:issue:`37750`)
- :meth:`IntegerArray.all` , :meth:`IntegerArray.any`, :meth:`FloatingArray.any`, and :meth:`FloatingArray.all` use Kleene logic (:issue:`41967`)
- Added support for nullable boolean and integer types in :meth:`DataFrame.to_stata`, :class:`~pandas.io.stata.StataWriter`, :class:`~pandas.io.stata.StataWriter117`, and :class:`~pandas.io.stata.StataWriterUTF8` (:issue:`40855`)
- :meth:`DataFrame.__pos__`, :meth:`DataFrame.__neg__` now retain ``ExtensionDtype`` dtypes (:issue:`43883`)
- The error raised when an optional dependency can't be imported now includes the original exception, for easier investigation (:issue:`43882`)
- Added :meth:`.ExponentialMovingWindow.sum` (:issue:`13297`)
- :meth:`DataFrame.dropna` now accepts a single label as ``subset`` along with array-like (:issue:`41021`)
-

.. ---------------------------------------------------------------------------

.. _whatsnew_140.notable_bug_fixes:

Notable bug fixes
~~~~~~~~~~~~~~~~~

These are bug fixes that might have notable behavior changes.

.. _whatsnew_140.notable_bug_fixes.inconsistent_date_string_parsing:

Inconsistent date string parsing
^^^^^^^^^^^^^^^^^^^^^^^^^^^^^^^^

The ``dayfirst`` option of :func:`to_datetime` isn't strict, and this can lead to surprising behaviour:

.. ipython:: python
    :okwarning:

    pd.to_datetime(["31-12-2021"], dayfirst=False)

Now, a warning will be raised if a date string cannot be parsed accordance to the given ``dayfirst`` value when
the value is a delimited date string (e.g. ``31-12-2012``).

.. _whatsnew_140.notable_bug_fixes.concat_with_empty_or_all_na:

Ignoring dtypes in concat with empty or all-NA columns
^^^^^^^^^^^^^^^^^^^^^^^^^^^^^^^^^^^^^^^^^^^^^^^^^^^^^^

When using :func:`concat` to concatenate two or more :class:`DataFrame` objects,
if one of the DataFrames was empty or had all-NA values, its dtype was _sometimes_
ignored when finding the concatenated dtype.  These are now consistently _not_ ignored (:issue:`43507`).

.. ipython:: python

    df1 = pd.DataFrame({"bar": [pd.Timestamp("2013-01-01")]}, index=range(1))
    df2 = pd.DataFrame({"bar": np.nan}, index=range(1, 2))
    res = df1.append(df2)

Previously, the float-dtype in ``df2`` would be ignored so the result dtype would be ``datetime64[ns]``. As a result, the ``np.nan`` would be cast to ``NaT``.

*Previous behavior*:

.. code-block:: ipython

    In [4]: res
    Out[4]:
             bar
    0 2013-01-01
    1        NaT

Now the float-dtype is respected. Since the common dtype for these DataFrames is object, the ``np.nan`` is retained.

*New behavior*:

.. ipython:: python

    res

.. _whatsnew_140.notable_bug_fixes.notable_bug_fix3:

notable_bug_fix3
^^^^^^^^^^^^^^^^

.. ---------------------------------------------------------------------------

.. _whatsnew_140.api_breaking:

Backwards incompatible API changes
~~~~~~~~~~~~~~~~~~~~~~~~~~~~~~~~~~

.. _whatsnew_140.api_breaking.deps:

Increased minimum versions for dependencies
^^^^^^^^^^^^^^^^^^^^^^^^^^^^^^^^^^^^^^^^^^^
Some minimum supported versions of dependencies were updated.
If installed, we now require:

+-----------------+-----------------+----------+---------+
| Package         | Minimum Version | Required | Changed |
+=================+=================+==========+=========+
| numpy           | 1.18.5          |    X     |    X    |
+-----------------+-----------------+----------+---------+
| pytz            | 2020.1          |    X     |    X    |
+-----------------+-----------------+----------+---------+
| python-dateutil | 2.8.1           |    X     |    X    |
+-----------------+-----------------+----------+---------+
| bottleneck      | 1.3.1           |          |    X    |
+-----------------+-----------------+----------+---------+
| numexpr         | 2.7.1           |          |    X    |
+-----------------+-----------------+----------+---------+
| pytest (dev)    | 6.0             |          |         |
+-----------------+-----------------+----------+---------+
| mypy (dev)      | 0.910           |          |    X    |
+-----------------+-----------------+----------+---------+

For `optional libraries <https://pandas.pydata.org/docs/getting_started/install.html>`_ the general recommendation is to use the latest version.
The following table lists the lowest version per library that is currently being tested throughout the development of pandas.
Optional libraries below the lowest tested version may still work, but are not considered supported.

+-----------------+-----------------+---------+
| Package         | Minimum Version | Changed |
+=================+=================+=========+
| beautifulsoup4  | 4.8.2           |    X    |
+-----------------+-----------------+---------+
| fastparquet     | 0.4.0           |         |
+-----------------+-----------------+---------+
| fsspec          | 0.7.4           |         |
+-----------------+-----------------+---------+
| gcsfs           | 0.6.0           |         |
+-----------------+-----------------+---------+
| lxml            | 4.5.0           |    X    |
+-----------------+-----------------+---------+
| matplotlib      | 3.3.2           |    X    |
+-----------------+-----------------+---------+
| numba           | 0.50.1          |    X    |
+-----------------+-----------------+---------+
| openpyxl        | 3.0.2           |    X    |
+-----------------+-----------------+---------+
| pyarrow         | 1.0.1           |    X    |
+-----------------+-----------------+---------+
| pymysql         | 0.10.1          |    X    |
+-----------------+-----------------+---------+
| pytables        | 3.6.1           |    X    |
+-----------------+-----------------+---------+
| s3fs            | 0.4.0           |         |
+-----------------+-----------------+---------+
| scipy           | 1.4.1           |    X    |
+-----------------+-----------------+---------+
| sqlalchemy      | 1.3.11          |    X    |
+-----------------+-----------------+---------+
| tabulate        | 0.8.7           |         |
+-----------------+-----------------+---------+
| xarray          | 0.15.1          |    X    |
+-----------------+-----------------+---------+
| xlrd            | 2.0.1           |    X    |
+-----------------+-----------------+---------+
| xlsxwriter      | 1.2.2           |    X    |
+-----------------+-----------------+---------+
| xlwt            | 1.3.0           |         |
+-----------------+-----------------+---------+
| pandas-gbq      | 0.14.0          |    X    |
+-----------------+-----------------+---------+

See :ref:`install.dependencies` and :ref:`install.optional_dependencies` for more.

.. _whatsnew_140.api_breaking.other:

Other API changes
^^^^^^^^^^^^^^^^^
- :meth:`Index.get_indexer_for` no longer accepts keyword arguments (other than 'target'); in the past these would be silently ignored if the index was not unique (:issue:`42310`)
-

.. ---------------------------------------------------------------------------

.. _whatsnew_140.deprecations:

Deprecations
~~~~~~~~~~~~

.. _whatsnew_140.deprecations.int64_uint64_float64index:

Deprecated Int64Index, UInt64Index & Float64Index
^^^^^^^^^^^^^^^^^^^^^^^^^^^^^^^^^^^^^^^^^^^^^^^^^
:class:`Int64Index`, :class:`UInt64Index` and :class:`Float64Index` have been deprecated
in favor of the new :class:`NumericIndex` and will be removed in Pandas 2.0 (:issue:`43028`).

Currently, in order to maintain backward compatibility, calls to
:class:`Index` will continue to return :class:`Int64Index`, :class:`UInt64Index` and :class:`Float64Index`
when given numeric data, but in the future, a :class:`NumericIndex` will be returned.

*Current behavior*:

.. code-block:: ipython

    In [1]: pd.Index([1, 2, 3], dtype="int32")
    Out [1]: Int64Index([1, 2, 3], dtype='int64')
    In [1]: pd.Index([1, 2, 3], dtype="uint64")
    Out [1]: UInt64Index([1, 2, 3], dtype='uint64')

*Future behavior*:

.. code-block:: ipython

    In [3]: pd.Index([1, 2, 3], dtype="int32")
    Out [3]: NumericIndex([1, 2, 3], dtype='int32')
    In [4]: pd.Index([1, 2, 3], dtype="uint64")
    Out [4]: NumericIndex([1, 2, 3], dtype='uint64')


.. _whatsnew_140.deprecations.other:

Other Deprecations
^^^^^^^^^^^^^^^^^^
- Deprecated :meth:`Index.is_type_compatible` (:issue:`42113`)
- Deprecated ``method`` argument in :meth:`Index.get_loc`, use ``index.get_indexer([label], method=...)`` instead (:issue:`42269`)
- Deprecated treating integer keys in :meth:`Series.__setitem__` as positional when the index is a :class:`Float64Index` not containing the key, a :class:`IntervalIndex` with no entries containing the key, or a :class:`MultiIndex` with leading :class:`Float64Index` level not containing the key (:issue:`33469`)
- Deprecated treating ``numpy.datetime64`` objects as UTC times when passed to the :class:`Timestamp` constructor along with a timezone. In a future version, these will be treated as wall-times. To retain the old behavior, use ``Timestamp(dt64).tz_localize("UTC").tz_convert(tz)`` (:issue:`24559`)
- Deprecated ignoring missing labels when indexing with a sequence of labels on a level of a MultiIndex (:issue:`42351`)
- Creating an empty Series without a dtype will now raise a more visible ``FutureWarning`` instead of a ``DeprecationWarning`` (:issue:`30017`)
- Deprecated the 'kind' argument in :meth:`Index.get_slice_bound`, :meth:`Index.slice_indexer`, :meth:`Index.slice_locs`; in a future version passing 'kind' will raise (:issue:`42857`)
- Deprecated dropping of nuisance columns in :class:`Rolling`, :class:`Expanding`, and :class:`EWM` aggregations (:issue:`42738`)
- Deprecated :meth:`Index.reindex` with a non-unique index (:issue:`42568`)
- Deprecated :meth:`.Styler.render` in favour of :meth:`.Styler.to_html` (:issue:`42140`)
- Deprecated passing in a string column label into ``times`` in :meth:`DataFrame.ewm` (:issue:`43265`)
- Deprecated the 'include_start' and 'include_end' arguments in :meth:`DataFrame.between_time`; in a future version passing 'include_start' or 'include_end' will raise (:issue:`40245`)
- Deprecated the ``squeeze`` argument to :meth:`read_csv`, :meth:`read_table`, and :meth:`read_excel`. Users should squeeze the DataFrame afterwards with ``.squeeze("columns")`` instead. (:issue:`43242`)
- Deprecated the ``index`` argument to :class:`SparseArray` construction (:issue:`23089`)
- Deprecated the ``closed`` argument in :meth:`date_range` and :meth:`bdate_range` in favor of ``inclusive`` argument; In a future version passing ``closed`` will raise (:issue:`40245`)
- Deprecated :meth:`.Rolling.validate`, :meth:`.Expanding.validate`, and :meth:`.ExponentialMovingWindow.validate` (:issue:`43665`)
- Deprecated silent dropping of columns that raised a ``TypeError`` in :class:`Series.transform` and :class:`DataFrame.transform` when used with a dictionary (:issue:`43740`)
- Deprecated silent dropping of columns that raised a ``TypeError``, ``DataError``, and some cases of ``ValueError`` in :meth:`Series.aggregate`, :meth:`DataFrame.aggregate`, :meth:`Series.groupby.aggregate`, and :meth:`DataFrame.groupby.aggregate` when used with a list (:issue:`43740`)

.. ---------------------------------------------------------------------------

.. _whatsnew_140.performance:

Performance improvements
~~~~~~~~~~~~~~~~~~~~~~~~
- Performance improvement in :meth:`.GroupBy.sample`, especially when ``weights`` argument provided (:issue:`34483`)
- Performance improvement when converting non-string arrays to string arrays (:issue:`34483`)
- Performance improvement in :meth:`.GroupBy.transform` for user-defined functions (:issue:`41598`)
- Performance improvement in constructing :class:`DataFrame` objects (:issue:`42631`)
- Performance improvement in :meth:`GroupBy.shift` when ``fill_value`` argument is provided (:issue:`26615`)
- Performance improvement in :meth:`DataFrame.corr` for ``method=pearson`` on data without missing values (:issue:`40956`)
- Performance improvement in some :meth:`GroupBy.apply` operations (:issue:`42992`)
- Performance improvement in :func:`read_stata` (:issue:`43059`)
- Performance improvement in :meth:`to_datetime` with ``uint`` dtypes (:issue:`42606`)
- Performance improvement in :meth:`to_datetime` with ``infer_datetime_format`` set to ``True`` (:issue:`43901`)
- Performance improvement in :meth:`Series.sparse.to_coo` (:issue:`42880`)
- Performance improvement in indexing with a :class:`MultiIndex` indexer on another :class:`MultiIndex` (:issue:43370`)
- Performance improvement in :meth:`GroupBy.quantile` (:issue:`43469`)
- :meth:`SparseArray.min` and :meth:`SparseArray.max` no longer require converting to a dense array (:issue:`43526`)
- Indexing into a :class:`SparseArray` with a ``slice`` with ``step=1`` no longer requires converting to a dense array (:issue:`43777`)
- Performance improvement in :meth:`SparseArray.take` with ``allow_fill=False`` (:issue:`43654`)
- Performance improvement in :meth:`.Rolling.mean` and :meth:`.Expanding.mean` with ``engine="numba"`` (:issue:`43612`)
- Improved performance of :meth:`pandas.read_csv` with ``memory_map=True`` when file encoding is UTF-8 (:issue:`43787`)
-

.. ---------------------------------------------------------------------------

.. _whatsnew_140.bug_fixes:

Bug fixes
~~~~~~~~~

Categorical
^^^^^^^^^^^
- Bug in setting dtype-incompatible values into a :class:`Categorical` (or ``Series`` or ``DataFrame`` backed by ``Categorical``) raising ``ValueError`` instead of ``TypeError`` (:issue:`41919`)
- Bug in :meth:`Categorical.searchsorted` when passing a dtype-incompatible value raising ``KeyError`` instead of ``TypeError`` (:issue:`41919`)
- Bug in :meth:`Series.where` with ``CategoricalDtype`` when passing a dtype-incompatible value raising ``ValueError`` instead of ``TypeError`` (:issue:`41919`)
- Bug in :meth:`Categorical.fillna` when passing a dtype-incompatible value raising ``ValueError`` instead of ``TypeError`` (:issue:`41919`)
- Bug in :meth:`Categorical.fillna` with a tuple-like category raising ``ValueError`` instead of ``TypeError`` when filling with a non-category tuple (:issue:`41919`)
-

Datetimelike
^^^^^^^^^^^^
- Bug in :class:`DataFrame` constructor unnecessarily copying non-datetimelike 2D object arrays (:issue:`39272`)
- Bug in :func:`to_datetime` with ``format`` and ``pandas.NA`` was raising ``ValueError`` (:issue:`42957`)
- :func:`to_datetime` would silently swap ``MM/DD/YYYY`` and ``DD/MM/YYYY`` formats if the given ``dayfirst`` option could not be respected - now, a warning is raised in the case of delimited date strings (e.g. ``31-12-2012``) (:issue:`12585`)
- Bug in :meth:`date_range` and :meth:`bdate_range` do not return right bound when ``start`` = ``end`` and set is closed on one side (:issue:`43394`)
- Bug in inplace addition and subtraction of :class:`DatetimeIndex` or :class:`TimedeltaIndex` with :class:`DatetimeArray` or :class:`TimedeltaArray` (:issue:`43904`)
- Bug in in calling ``np.isnan``, ``np.isfinite``, or ``np.isinf`` on a timezone-aware :class:`DatetimeIndex` incorrectly raising ``TypeError`` (:issue:`43917`)
-

Timedelta
^^^^^^^^^
-
-

Timezones
^^^^^^^^^
- Bug in :func:`to_datetime` with ``infer_datetime_format=True`` failing to parse zero UTC offset (``Z``) correctly (:issue:`41047`)
- Bug in :meth:`Series.dt.tz_convert` resetting index in a :class:`Series` with :class:`CategoricalIndex` (:issue:`43080`)
-

Numeric
^^^^^^^
- Bug in :meth:`DataFrame.rank` raising ``ValueError`` with ``object`` columns and ``method="first"`` (:issue:`41931`)
- Bug in :meth:`DataFrame.rank` treating missing values and extreme values as equal (for example ``np.nan`` and ``np.inf``), causing incorrect results when ``na_option="bottom"`` or ``na_option="top`` used (:issue:`41931`)
- Bug in ``numexpr`` engine still being used when the option ``compute.use_numexpr`` is set to ``False`` (:issue:`32556`)
- Bug in :class:`DataFrame` arithmetic ops with a subclass whose :meth:`_constructor` attribute is a callable other than the subclass itself (:issue:`43201`)
- Bug in arithmetic operations involving :class:`RangeIndex` where the result would have the incorrect ``name`` (:issue:`43962`)
-

Conversion
^^^^^^^^^^
- Bug in :class:`UInt64Index` constructor when passing a list containing both positive integers small enough to cast to int64 and integers too large too hold in int64 (:issue:`42201`)
- Bug in :class:`Series` constructor returning 0 for missing values with dtype ``int64`` and ``False`` for dtype ``bool`` (:issue:`43017`, :issue:`43018`)
- Bug in :func:`to_datetime` with ``arg:xr.DataArray`` and ``unit="ns"`` specified raises TypeError (:issue:`44053`)
-

Strings
^^^^^^^
-
-

Interval
^^^^^^^^
-
-

Indexing
^^^^^^^^
- Bug in :meth:`Series.rename` when index in Series is MultiIndex and level in rename is provided. (:issue:`43659`)
- Bug in :meth:`DataFrame.truncate` and :meth:`Series.truncate` when the object's Index has a length greater than one but only one unique value (:issue:`42365`)
- Bug in :meth:`Series.loc` and :meth:`DataFrame.loc` with a :class:`MultiIndex` when indexing with a tuple in which one of the levels is also a tuple (:issue:`27591`)
- Bug in :meth:`Series.loc` when with a :class:`MultiIndex` whose first level contains only ``np.nan`` values (:issue:`42055`)
- Bug in indexing on a :class:`Series` or :class:`DataFrame` with a :class:`DatetimeIndex` when passing a string, the return type depended on whether the index was monotonic (:issue:`24892`)
- Bug in indexing on a :class:`MultiIndex` failing to drop scalar levels when the indexer is a tuple containing a datetime-like string (:issue:`42476`)
- Bug in :meth:`DataFrame.sort_values` and :meth:`Series.sort_values` when passing an ascending value, failed to raise or incorrectly raising ``ValueError`` (:issue:`41634`)
- Bug in updating values of :class:`pandas.Series` using boolean index, created by using :meth:`pandas.DataFrame.pop` (:issue:`42530`)
- Bug in :meth:`Index.get_indexer_non_unique` when index contains multiple ``np.nan`` (:issue:`35392`)
- Bug in :meth:`DataFrame.query` did not handle the degree sign in a backticked column name, such as \`Temp(°C)\`, used in an expression to query a dataframe (:issue:`42826`)
- Bug in :meth:`DataFrame.drop` where the error message did not show missing labels with commas when raising ``KeyError`` (:issue:`42881`)
- Bug in :meth:`DataFrame.query` where method calls in query strings led to errors when the ``numexpr`` package was installed. (:issue:`22435`)
- Bug in :meth:`DataFrame.nlargest` and :meth:`Series.nlargest` where sorted result did not count indexes containing ``np.nan`` (:issue:`28984`)
- Bug in indexing on a non-unique object-dtype :class:`Index` with an NA scalar (e.g. ``np.nan``) (:issue:`43711`)
- Bug in :meth:`Series.__setitem__` with object dtype when setting an array with matching size and dtype='datetime64[ns]' or dtype='timedelta64[ns]' incorrectly converting the datetime/timedeltas to integers (:issue:`43868`)
<<<<<<< HEAD
- Bug in :meth:`DataFrame.sort_index` where ``ignore_index=True`` was not being respected when the index was already sorted (:issue:`43591`)
=======
- Bug in :meth:`Index.get_indexer_non_unique` when index contains multiple ``np.datetime64("NaT")`` and ``np.timedelta64("NaT")`` (:issue:`43869`)
-
>>>>>>> 3a6d4cd0

Missing
^^^^^^^
- Bug in :meth:`DataFrame.fillna` with limit and no method ignores axis='columns' or ``axis = 1`` (:issue:`40989`)
- Bug in :meth:`DataFrame.fillna` not replacing missing values when using a dict-like ``value`` and duplicate column names (:issue:`43476`)
-

MultiIndex
^^^^^^^^^^
- Bug in :meth:`MultiIndex.get_loc` where the first level is a :class:`DatetimeIndex` and a string key is passed (:issue:`42465`)
- Bug in :meth:`MultiIndex.reindex` when passing a ``level`` that corresponds to an ``ExtensionDtype`` level (:issue:`42043`)
- Bug in :meth:`MultiIndex.get_loc` raising ``TypeError`` instead of ``KeyError`` on nested tuple (:issue:`42440`)
- Bug in :meth:`MultiIndex.putmask` where the other value was also a :class:`MultiIndex` (:issue:`43212`)
-

I/O
^^^
- Bug in :func:`read_excel` attempting to read chart sheets from .xlsx files (:issue:`41448`)
- Bug in :func:`json_normalize` where ``errors=ignore`` could fail to ignore missing values of ``meta`` when ``record_path`` has a length greater than one (:issue:`41876`)
- Bug in :func:`read_csv` with multi-header input and arguments referencing column names as tuples (:issue:`42446`)
- Bug in :func:`read_fwf`, where difference in lengths of ``colspecs`` and ``names`` was not raising ``ValueError`` (:issue:`40830`)
- Bug in :func:`Series.to_json` and :func:`DataFrame.to_json` where some attributes were skipped when serialising plain Python objects to JSON (:issue:`42768`, :issue:`33043`)
- Column headers are dropped when constructing a :class:`DataFrame` from a sqlalchemy's ``Row`` object (:issue:`40682`)
- Bug in unpickling a :class:`Index` with object dtype incorrectly inferring numeric dtypes (:issue:`43188`)
- Bug in :func:`read_csv` where reading multi-header input with unequal lengths incorrectly raising uncontrolled ``IndexError`` (:issue:`43102`)
- Bug in :func:`read_csv`, changed exception class when expecting a file path name or file-like object from ``OSError`` to ``TypeError`` (:issue:`43366`)
- Bug in :func:`read_json` not handling non-numpy dtypes correctly (especially ``category``) (:issue:`21892`, :issue:`33205`)
- Bug in :func:`json_normalize` where multi-character ``sep`` parameter is incorrectly prefixed to every key (:issue:`43831`)
- Bug in :func:`read_csv` with :code:`float_precision="round_trip"` which did not skip initial/trailing whitespace (:issue:`43713`)
-

Period
^^^^^^
-
-

Plotting
^^^^^^^^
-
-

Groupby/resample/rolling
^^^^^^^^^^^^^^^^^^^^^^^^
- Fixed bug in :meth:`SeriesGroupBy.apply` where passing an unrecognized string argument failed to raise ``TypeError`` when the underlying ``Series`` is empty (:issue:`42021`)
- Bug in :meth:`Series.rolling.apply`, :meth:`DataFrame.rolling.apply`, :meth:`Series.expanding.apply` and :meth:`DataFrame.expanding.apply` with ``engine="numba"`` where ``*args`` were being cached with the user passed function (:issue:`42287`)
- Bug in :meth:`GroupBy.max` and :meth:`GroupBy.min` with nullable integer dtypes losing precision (:issue:`41743`)
- Bug in :meth:`DataFrame.groupby.rolling.var` would calculate the rolling variance only on the first group (:issue:`42442`)
- Bug in :meth:`GroupBy.shift` that would return the grouping columns if ``fill_value`` was not None (:issue:`41556`)
- Bug in :meth:`SeriesGroupBy.nlargest` and :meth:`SeriesGroupBy.nsmallest` would have an inconsistent index when the input Series was sorted and ``n`` was greater than or equal to all group sizes (:issue:`15272`, :issue:`16345`, :issue:`29129`)
- Bug in :meth:`pandas.DataFrame.ewm`, where non-float64 dtypes were silently failing (:issue:`42452`)
- Bug in :meth:`pandas.DataFrame.rolling` operation along rows (``axis=1``) incorrectly omits columns containing ``float16`` and ``float32`` (:issue:`41779`)
- Bug in :meth:`Resampler.aggregate` did not allow the use of Named Aggregation (:issue:`32803`)
- Bug in :meth:`Series.rolling` when the :class:`Series` ``dtype`` was ``Int64`` (:issue:`43016`)
- Bug in :meth:`DataFrame.rolling.corr` when the :class:`DataFrame` columns was a :class:`MultiIndex` (:issue:`21157`)
- Bug in :meth:`DataFrame.groupby.rolling` when specifying ``on`` and calling ``__getitem__`` would subsequently return incorrect results (:issue:`43355`)
- Bug in :meth:`GroupBy.apply` with time-based :class:`Grouper` objects incorrectly raising ``ValueError`` in corner cases where the grouping vector contains a ``NaT`` (:issue:`43500`, :issue:`43515`)
- Bug in :meth:`GroupBy.mean` failing with ``complex`` dtype (:issue:`43701`)
- Fixed bug in :meth:`Series.rolling` and :meth:`DataFrame.rolling` not calculating window bounds correctly for the first row when ``center=True`` and index is decreasing (:issue:`43927`)
- Fixed bug in :meth:`Series.rolling` and :meth:`DataFrame.rolling` for centered datetimelike windows with uneven nanosecond (:issue:`43997`)
- Bug in :meth:`GroupBy.nth` failing on ``axis=1`` (:issue:`43926`)
- Fixed bug in :meth:`Series.rolling` and :meth:`DataFrame.rolling` not respecting right bound on centered datetime-like windows, if the index contain duplicates (:issue:`#3944`)


Reshaping
^^^^^^^^^
- Improved error message when creating a :class:`DataFrame` column from a multi-dimensional :class:`numpy.ndarray` (:issue:`42463`)
- :func:`concat` creating :class:`MultiIndex` with duplicate level entries when concatenating a :class:`DataFrame` with duplicates in :class:`Index` and multiple keys (:issue:`42651`)
- Bug in :meth:`pandas.cut` on :class:`Series` with duplicate indices (:issue:`42185`) and non-exact :meth:`pandas.CategoricalIndex` (:issue:`42425`)
- Bug in :meth:`DataFrame.append` failing to retain dtypes when appended columns do not match (:issue:`43392`)
- Bug in :func:`concat` of ``bool`` and ``boolean`` dtypes resulting in ``object`` dtype instead of ``boolean`` dtype (:issue:`42800`)
- Bug in :func:`crosstab` when inputs are are categorical Series, there are categories that are not present in one or both of the Series, and ``margins=True``. Previously the margin value for missing categories was ``NaN``. It is now correctly reported as 0 (:issue:`43505`)
- Bug in :func:`concat` would fail when the ``objs`` argument all had the same index and the ``keys`` argument contained duplicates (:issue:`43595`)
- Bug in :func:`concat` which ignored the ``sort`` parameter (:issue:`43375`)
- Fixed bug in :func:`merge` with :class:`MultiIndex` as column index for the ``on`` argument returning an error when assigning a column internally (:issue:`43734`)
- Bug in :func:`crosstab` would fail when inputs are lists or tuples (:issue:`44076`)

Sparse
^^^^^^
- Bug in :meth:`DataFrame.sparse.to_coo` raising ``AttributeError`` when column names are not unique (:issue:`29564`)
- Bug in :meth:`SparseArray.max` and :meth:`SparseArray.min` raising ``ValueError`` for arrays with 0 non-null elements (:issue:`43527`)
- Bug in :meth:`DataFrame.sparse.to_coo` silently converting non-zero fill values to zero (:issue:`24817`)
- Bug in :class:`SparseArray` comparison methods with an array-like operand of mismatched length raising ``AssertionError`` or unclear ``ValueError`` depending on the input (:issue:`43863`)
-

ExtensionArray
^^^^^^^^^^^^^^
- Bug in :func:`array` failing to preserve :class:`PandasArray` (:issue:`43887`)
- NumPy ufuncs ``np.abs``, ``np.positive``, ``np.negative`` now correctly preserve dtype when called on ExtensionArrays that implement ``__abs__, __pos__, __neg__``, respectively. In particular this is fixed for :class:`TimedeltaArray` (:issue:`43899`)
-

Styler
^^^^^^
- Minor bug in :class:`.Styler` where the ``uuid`` at initialization maintained a floating underscore (:issue:`43037`)
- Bug in :meth:`.Styler.to_html` where the ``Styler`` object was updated if the ``to_html`` method was called with some args (:issue:`43034`)
- Bug in :meth:`.Styler.copy` where ``uuid`` was not previously copied (:issue:`40675`)
- Bug in :meth:`Styler.apply` where functions which returned Series objects were not correctly handled in terms of aligning their index labels (:issue:`13657`, :issue:`42014`)
- Bug when rendering an empty DataFrame with a named index (:issue:`43305`).
- Bug when rendering a single level MultiIndex (:issue:`43383`).
- Bug when combining non-sparse rendering and :meth:`.Styler.hide_columns` or :meth:`.Styler.hide_index` (:issue:`43464`)
- Bug setting a table style when using multiple selectors in :class:`.Styler` (:issue:`44011`)
-

Other
^^^^^
- Bug in :meth:`CustomBusinessMonthBegin.__add__` (:meth:`CustomBusinessMonthEnd.__add__`) not applying the extra ``offset`` parameter when beginning (end) of the target month is already a business day (:issue:`41356`)
- Bug in :meth:`RangeIndex.union` with another ``RangeIndex`` with matching (even) ``step`` and starts differing by strictly less than ``step / 2`` (:issue:`44019`)
- Bug in :meth:`RangeIndex.difference` with ``sort=None`` and ``step<0`` failing to sort (:issue:`44085`)

.. ***DO NOT USE THIS SECTION***

-
-

.. ---------------------------------------------------------------------------

.. _whatsnew_140.contributors:

Contributors
~~~~~~~~~~~~<|MERGE_RESOLUTION|>--- conflicted
+++ resolved
@@ -500,12 +500,9 @@
 - Bug in :meth:`DataFrame.nlargest` and :meth:`Series.nlargest` where sorted result did not count indexes containing ``np.nan`` (:issue:`28984`)
 - Bug in indexing on a non-unique object-dtype :class:`Index` with an NA scalar (e.g. ``np.nan``) (:issue:`43711`)
 - Bug in :meth:`Series.__setitem__` with object dtype when setting an array with matching size and dtype='datetime64[ns]' or dtype='timedelta64[ns]' incorrectly converting the datetime/timedeltas to integers (:issue:`43868`)
-<<<<<<< HEAD
 - Bug in :meth:`DataFrame.sort_index` where ``ignore_index=True`` was not being respected when the index was already sorted (:issue:`43591`)
-=======
 - Bug in :meth:`Index.get_indexer_non_unique` when index contains multiple ``np.datetime64("NaT")`` and ``np.timedelta64("NaT")`` (:issue:`43869`)
 -
->>>>>>> 3a6d4cd0
 
 Missing
 ^^^^^^^
