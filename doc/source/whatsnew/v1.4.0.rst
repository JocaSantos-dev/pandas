.. _whatsnew_140:

What's new in 1.4.0 (??)
------------------------

These are the changes in pandas 1.4.0. See :ref:`release` for a full changelog
including other versions of pandas.

{{ header }}

.. ---------------------------------------------------------------------------

.. _whatsnew_140.enhancements:

Enhancements
~~~~~~~~~~~~

.. _whatsnew_140.enhancements.warning_lineno:

Improved warning messages
^^^^^^^^^^^^^^^^^^^^^^^^^

Previously, warning messages may have pointed to lines within the pandas library. Running the script ``setting_with_copy_warning.py``

.. code-block:: python

    import pandas as pd

    df = pd.DataFrame({'a': [1, 2, 3]})
    df[:2].loc[:, 'a'] = 5

with pandas 1.3 resulted in::

    .../site-packages/pandas/core/indexing.py:1951: SettingWithCopyWarning:
    A value is trying to be set on a copy of a slice from a DataFrame.

This made it difficult to determine where the warning was being generated from. Now pandas will inspect the call stack, reporting the first line outside of the pandas library that gave rise to the warning. The output of the above script is now::

    setting_with_copy_warning.py:4: SettingWithCopyWarning:
    A value is trying to be set on a copy of a slice from a DataFrame.


.. _whatsnew_140.enhancements.numeric_index:

More flexible numeric dtypes for indexes
^^^^^^^^^^^^^^^^^^^^^^^^^^^^^^^^^^^^^^^^

Until now, it has only been possible to create numeric indexes with int64/float64/uint64 dtypes.
It is now possible to create an index of any numpy int/uint/float dtype using the new :class:`NumericIndex` index type (:issue:`41153`):

.. ipython:: python

    pd.NumericIndex([1, 2, 3], dtype="int8")
    pd.NumericIndex([1, 2, 3], dtype="uint32")
    pd.NumericIndex([1, 2, 3], dtype="float32")

In order to maintain backwards compatibility, calls to the base :class:`Index` will currently
return :class:`Int64Index`, :class:`UInt64Index` and :class:`Float64Index`, where relevant.
For example, the code below returns an ``Int64Index`` with dtype ``int64``:

.. code-block:: ipython

    In [1]: pd.Index([1, 2, 3], dtype="int8")
    Int64Index([1, 2, 3], dtype='int64')

but will in a future version return a :class:`NumericIndex` with dtype ``int8``.

More generally, currently, all operations that until now have
returned :class:`Int64Index`, :class:`UInt64Index` and :class:`Float64Index` will
continue to so. This means, that in order to use ``NumericIndex`` in the current version, you
will have to call ``NumericIndex`` explicitly. For example the below series will have an ``Int64Index``:

.. code-block:: ipython

    In [2]: ser = pd.Series([1, 2, 3], index=[1, 2, 3])
    In [3]: ser.index
    Int64Index([1, 2, 3], dtype='int64')

Instead, if you want to use a ``NumericIndex``, you should do:

.. ipython:: python

    idx = pd.NumericIndex([1, 2, 3], dtype="int8")
    ser = pd.Series([1, 2, 3], index=idx)
    ser.index

In a future version of Pandas, :class:`NumericIndex` will become the default numeric index type and
``Int64Index``, ``UInt64Index`` and ``Float64Index`` are therefore deprecated and will
be removed in the future, see :ref:`here <whatsnew_140.deprecations.int64_uint64_float64index>` for more.

See :ref:`here <advanced.numericindex>` for more about :class:`NumericIndex`.

.. _whatsnew_140.enhancements.styler:

Styler
^^^^^^

:class:`.Styler` has been further developed in 1.4.0. The following enhancements have been made:

  - Styling and formatting of indexes has been added, with :meth:`.Styler.apply_index`, :meth:`.Styler.applymap_index` and :meth:`.Styler.format_index`. These mirror the signature of the methods already used to style and format data values, and work with both HTML, LaTeX and Excel format (:issue:`41893`, :issue:`43101`, :issue:`41993`, :issue:`41995`).
  - :meth:`.Styler.bar` introduces additional arguments to control alignment and display (:issue:`26070`, :issue:`36419`), and it also validates the input arguments ``width`` and ``height`` (:issue:`42511`).
  - :meth:`.Styler.to_latex` introduces keyword argument ``environment``, which also allows a specific "longtable" entry through a separate jinja2 template (:issue:`41866`).
  - :meth:`.Styler.to_html` introduces keyword arguments ``sparse_index``, ``sparse_columns``, ``bold_headers``, ``caption``, ``max_rows`` and ``max_columns`` (:issue:`41946`, :issue:`43149`, :issue:`42972`).
  - Keyword arguments ``level`` and ``names`` added to :meth:`.Styler.hide_index` and :meth:`.Styler.hide_columns` for additional control of visibility of MultiIndexes and index names (:issue:`25475`, :issue:`43404`, :issue:`43346`)
  - Global options have been extended to configure default ``Styler`` properties including formatting and encoding and mathjax options and LaTeX (:issue:`41395`)
  - Naive sparsification is now possible for LaTeX without the multirow package (:issue:`43369`)
  - :meth:`.Styler.to_html` omits CSSStyle rules for hidden table elements (:issue:`43619`)
  - Custom CSS classes can now be directly specified without string replacement (:issue:`43686`)
  - Bug where row trimming failed to reflect hidden rows (:issue:`43703`, :issue:`44247`)
  - Update and expand the export and use mechanics (:issue:`40675`)
  - New method :meth:`.Styler.hide` added and deprecates :meth:`.Styler.hide_index` and :meth:`.Styler.hide_columns` (:issue:`43758`)

Formerly Styler relied on ``display.html.use_mathjax``, which has now been replaced by ``styler.html.mathjax``.

There are also bug fixes and deprecations listed below.

Validation now for ``caption`` arg (:issue:`43368`)

.. _whatsnew_140.enhancements.pyarrow_csv_engine:

Multithreaded CSV reading with a new CSV Engine based on pyarrow
^^^^^^^^^^^^^^^^^^^^^^^^^^^^^^^^^^^^^^^^^^^^^^^^^^^^^^^^^^^^^^^^

:func:`pandas.read_csv` now accepts ``engine="pyarrow"`` (requires at least ``pyarrow`` 1.0.1) as an argument, allowing for faster csv parsing on multicore machines
with pyarrow installed. See the :doc:`I/O docs </user_guide/io>` for more info. (:issue:`23697`, :issue:`43706`)

.. _whatsnew_140.enhancements.window_rank:

Rank function for rolling and expanding windows
^^^^^^^^^^^^^^^^^^^^^^^^^^^^^^^^^^^^^^^^^^^^^^^

Added ``rank`` function to :class:`Rolling` and :class:`Expanding`. The new function supports the ``method``, ``ascending``, and ``pct`` flags of :meth:`DataFrame.rank`. The ``method`` argument supports ``min``, ``max``, and ``average`` ranking methods.
Example:

.. ipython:: python

    s = pd.Series([1, 4, 2, 3, 5, 3])
    s.rolling(3).rank()

    s.rolling(3).rank(method="max")

.. _whatsnew_140.enhancements.groupby_indexing:

Groupby positional indexing
^^^^^^^^^^^^^^^^^^^^^^^^^^^

It is now possible to specify positional ranges relative to the ends of each group.

Negative arguments for :meth:`.GroupBy.head` and :meth:`.GroupBy.tail` now work correctly and result in ranges relative to the end and start of each group, respectively.
Previously, negative arguments returned empty frames.

.. ipython:: python

    df = pd.DataFrame([["g", "g0"], ["g", "g1"], ["g", "g2"], ["g", "g3"],
                       ["h", "h0"], ["h", "h1"]], columns=["A", "B"])
    df.groupby("A").head(-1)


:meth:`.GroupBy.nth` now accepts a slice or list of integers and slices.

.. ipython:: python

    df.groupby("A").nth(slice(1, -1))
    df.groupby("A").nth([slice(None, 1), slice(-1, None)])

.. _whatsnew_140.dict_tight:

DataFrame.from_dict and DataFrame.to_dict have new ``'tight'`` option
^^^^^^^^^^^^^^^^^^^^^^^^^^^^^^^^^^^^^^^^^^^^^^^^^^^^^^^^^^^^^^^^^^^^^

A new ``'tight'`` dictionary format that preserves :class:`MultiIndex` entries and names
is now available with the :meth:`DataFrame.from_dict` and :meth:`DataFrame.to_dict` methods
and can be used with the standard ``json`` library to produce a tight
representation of :class:`DataFrame` objects (:issue:`4889`).

.. ipython:: python

    df = pd.DataFrame.from_records(
        [[1, 3], [2, 4]],
        index=pd.MultiIndex.from_tuples([("a", "b"), ("a", "c")],
                                        names=["n1", "n2"]),
        columns=pd.MultiIndex.from_tuples([("x", 1), ("y", 2)],
                                          names=["z1", "z2"]),
    )
    df
    df.to_dict(orient='tight')

.. _whatsnew_140.enhancements.other:

Other enhancements
^^^^^^^^^^^^^^^^^^
- :class:`DataFrameGroupBy` operations with ``as_index=False`` now correctly retain ``ExtensionDtype`` dtypes for columns being grouped on (:issue:`41373`)
- Add support for assigning values to ``by`` argument in :meth:`DataFrame.plot.hist` and :meth:`DataFrame.plot.box` (:issue:`15079`)
- :meth:`Series.sample`, :meth:`DataFrame.sample`, and :meth:`.GroupBy.sample` now accept a ``np.random.Generator`` as input to ``random_state``. A generator will be more performant, especially with ``replace=False`` (:issue:`38100`)
- :meth:`Series.ewm`, :meth:`DataFrame.ewm`, now support a ``method`` argument with a ``'table'`` option that performs the windowing operation over an entire :class:`DataFrame`. See :ref:`Window Overview <window.overview>` for performance and functional benefits (:issue:`42273`)
- :meth:`.GroupBy.cummin` and :meth:`.GroupBy.cummax` now support the argument ``skipna`` (:issue:`34047`)
- :meth:`read_table` now supports the argument ``storage_options`` (:issue:`39167`)
- :meth:`DataFrame.to_stata` and :meth:`StataWriter` now accept the keyword only argument ``value_labels`` to save labels for non-categorical columns
- Methods that relied on hashmap based algos such as :meth:`DataFrameGroupBy.value_counts`, :meth:`DataFrameGroupBy.count` and :func:`factorize` ignored imaginary component for complex numbers (:issue:`17927`)
- Add :meth:`Series.str.removeprefix` and :meth:`Series.str.removesuffix` introduced in Python 3.9 to remove pre-/suffixes from string-type :class:`Series` (:issue:`36944`)
- Attempting to write into a file in missing parent directory with :meth:`DataFrame.to_csv`, :meth:`DataFrame.to_html`, :meth:`DataFrame.to_excel`, :meth:`DataFrame.to_feather`, :meth:`DataFrame.to_parquet`, :meth:`DataFrame.to_stata`, :meth:`DataFrame.to_json`, :meth:`DataFrame.to_pickle`, and :meth:`DataFrame.to_xml` now explicitly mentions missing parent directory, the same is true for :class:`Series` counterparts (:issue:`24306`)
- Indexing with ``.loc`` and ``.iloc`` now supports ``Ellipsis`` (:issue:`37750`)
- :meth:`IntegerArray.all` , :meth:`IntegerArray.any`, :meth:`FloatingArray.any`, and :meth:`FloatingArray.all` use Kleene logic (:issue:`41967`)
- Added support for nullable boolean and integer types in :meth:`DataFrame.to_stata`, :class:`~pandas.io.stata.StataWriter`, :class:`~pandas.io.stata.StataWriter117`, and :class:`~pandas.io.stata.StataWriterUTF8` (:issue:`40855`)
- :meth:`DataFrame.__pos__`, :meth:`DataFrame.__neg__` now retain ``ExtensionDtype`` dtypes (:issue:`43883`)
- The error raised when an optional dependency can't be imported now includes the original exception, for easier investigation (:issue:`43882`)
- Added :meth:`.ExponentialMovingWindow.sum` (:issue:`13297`)
- :meth:`Series.str.split` now supports a ``regex`` argument that explicitly specifies whether the pattern is a regular expression. Default is ``None`` (:issue:`43563`, :issue:`32835`, :issue:`25549`)
- :meth:`DataFrame.dropna` now accepts a single label as ``subset`` along with array-like (:issue:`41021`)
- :meth:`read_excel` now accepts a ``decimal`` argument that allow the user to specify the decimal point when parsing string columns to numeric (:issue:`14403`)
- :meth:`.GroupBy.mean` now supports `Numba <http://numba.pydata.org/>`_ execution with the ``engine`` keyword (:issue:`43731`)
- :meth:`Timestamp.isoformat`, now handles the ``timespec`` argument from the base :class:``datetime`` class (:issue:`26131`)
<<<<<<< HEAD
- :meth:`.Rolling.var`, :meth:`.Expanding.var`, :meth:`.Rolling.std`, :meth:`.Expanding.std` now support `Numba <http://numba.pydata.org/>`_ execution with the ``engine`` keyword (:issue:`44461`)

=======
- :meth:`NaT.to_numpy` ``dtype`` argument is now respected, so ``np.timedelta64`` can be returned (:issue:`44460`)
-
>>>>>>> bc70099b

.. ---------------------------------------------------------------------------

.. _whatsnew_140.notable_bug_fixes:

Notable bug fixes
~~~~~~~~~~~~~~~~~

These are bug fixes that might have notable behavior changes.

.. _whatsnew_140.notable_bug_fixes.inconsistent_date_string_parsing:

Inconsistent date string parsing
^^^^^^^^^^^^^^^^^^^^^^^^^^^^^^^^

The ``dayfirst`` option of :func:`to_datetime` isn't strict, and this can lead to surprising behaviour:

.. ipython:: python
    :okwarning:

    pd.to_datetime(["31-12-2021"], dayfirst=False)

Now, a warning will be raised if a date string cannot be parsed accordance to the given ``dayfirst`` value when
the value is a delimited date string (e.g. ``31-12-2012``).

.. _whatsnew_140.notable_bug_fixes.concat_with_empty_or_all_na:

Ignoring dtypes in concat with empty or all-NA columns
^^^^^^^^^^^^^^^^^^^^^^^^^^^^^^^^^^^^^^^^^^^^^^^^^^^^^^

When using :func:`concat` to concatenate two or more :class:`DataFrame` objects,
if one of the DataFrames was empty or had all-NA values, its dtype was _sometimes_
ignored when finding the concatenated dtype.  These are now consistently _not_ ignored (:issue:`43507`).

.. ipython:: python

    df1 = pd.DataFrame({"bar": [pd.Timestamp("2013-01-01")]}, index=range(1))
    df2 = pd.DataFrame({"bar": np.nan}, index=range(1, 2))
    res = df1.append(df2)

Previously, the float-dtype in ``df2`` would be ignored so the result dtype would be ``datetime64[ns]``. As a result, the ``np.nan`` would be cast to ``NaT``.

*Previous behavior*:

.. code-block:: ipython

    In [4]: res
    Out[4]:
             bar
    0 2013-01-01
    1        NaT

Now the float-dtype is respected. Since the common dtype for these DataFrames is object, the ``np.nan`` is retained.

*New behavior*:

.. ipython:: python

    res

.. _whatsnew_140.notable_bug_fixes.value_counts_and_mode_do_not_coerse_to_nan:

Null-values are no longer coerced to NaN-value in value_counts and mode
^^^^^^^^^^^^^^^^^^^^^^^^^^^^^^^^^^^^^^^^^^^^^^^^^^^^^^^^^^^^^^^^^^^^^^^

:meth:`Series.value_counts` and :meth:`Series.mode` no longer coerce ``None``, ``NaT`` and other null-values to a NaN-value for ``np.object``-dtype. This behavior is now consistent with ``unique``, ``isin`` and others (:issue:`42688`).

.. ipython:: python

    s = pd.Series([True, None, pd.NaT, None, pd.NaT, None])
    res = s.value_counts(dropna=False)

Previously, all null-values were replaced by a NaN-value.

*Previous behavior*:

.. code-block:: ipython

    In [3]: res
    Out[3]:
    NaN     5
    True    1
    dtype: int64

Now null-values are no longer mangled.

*New behavior*:

.. ipython:: python

    res

.. _whatsnew_140.notable_bug_fixes.notable_bug_fix3:

notable_bug_fix3
^^^^^^^^^^^^^^^^

.. ---------------------------------------------------------------------------

.. _whatsnew_140.api_breaking:

Backwards incompatible API changes
~~~~~~~~~~~~~~~~~~~~~~~~~~~~~~~~~~

.. _whatsnew_140.api_breaking.deps:

Increased minimum versions for dependencies
^^^^^^^^^^^^^^^^^^^^^^^^^^^^^^^^^^^^^^^^^^^
Some minimum supported versions of dependencies were updated.
If installed, we now require:

+-----------------+-----------------+----------+---------+
| Package         | Minimum Version | Required | Changed |
+=================+=================+==========+=========+
| numpy           | 1.18.5          |    X     |    X    |
+-----------------+-----------------+----------+---------+
| pytz            | 2020.1          |    X     |    X    |
+-----------------+-----------------+----------+---------+
| python-dateutil | 2.8.1           |    X     |    X    |
+-----------------+-----------------+----------+---------+
| bottleneck      | 1.3.1           |          |    X    |
+-----------------+-----------------+----------+---------+
| numexpr         | 2.7.1           |          |    X    |
+-----------------+-----------------+----------+---------+
| pytest (dev)    | 6.0             |          |         |
+-----------------+-----------------+----------+---------+
| mypy (dev)      | 0.910           |          |    X    |
+-----------------+-----------------+----------+---------+

For `optional libraries <https://pandas.pydata.org/docs/getting_started/install.html>`_ the general recommendation is to use the latest version.
The following table lists the lowest version per library that is currently being tested throughout the development of pandas.
Optional libraries below the lowest tested version may still work, but are not considered supported.

+-----------------+-----------------+---------+
| Package         | Minimum Version | Changed |
+=================+=================+=========+
| beautifulsoup4  | 4.8.2           |    X    |
+-----------------+-----------------+---------+
| fastparquet     | 0.4.0           |         |
+-----------------+-----------------+---------+
| fsspec          | 0.7.4           |         |
+-----------------+-----------------+---------+
| gcsfs           | 0.6.0           |         |
+-----------------+-----------------+---------+
| lxml            | 4.5.0           |    X    |
+-----------------+-----------------+---------+
| matplotlib      | 3.3.2           |    X    |
+-----------------+-----------------+---------+
| numba           | 0.50.1          |    X    |
+-----------------+-----------------+---------+
| openpyxl        | 3.0.2           |    X    |
+-----------------+-----------------+---------+
| pyarrow         | 1.0.1           |    X    |
+-----------------+-----------------+---------+
| pymysql         | 0.10.1          |    X    |
+-----------------+-----------------+---------+
| pytables        | 3.6.1           |    X    |
+-----------------+-----------------+---------+
| s3fs            | 0.4.0           |         |
+-----------------+-----------------+---------+
| scipy           | 1.4.1           |    X    |
+-----------------+-----------------+---------+
| sqlalchemy      | 1.3.11          |    X    |
+-----------------+-----------------+---------+
| tabulate        | 0.8.7           |         |
+-----------------+-----------------+---------+
| xarray          | 0.15.1          |    X    |
+-----------------+-----------------+---------+
| xlrd            | 2.0.1           |    X    |
+-----------------+-----------------+---------+
| xlsxwriter      | 1.2.2           |    X    |
+-----------------+-----------------+---------+
| xlwt            | 1.3.0           |         |
+-----------------+-----------------+---------+
| pandas-gbq      | 0.14.0          |    X    |
+-----------------+-----------------+---------+

See :ref:`install.dependencies` and :ref:`install.optional_dependencies` for more.

.. _whatsnew_140.api_breaking.other:

Other API changes
^^^^^^^^^^^^^^^^^
- :meth:`Index.get_indexer_for` no longer accepts keyword arguments (other than 'target'); in the past these would be silently ignored if the index was not unique (:issue:`42310`)
-

.. ---------------------------------------------------------------------------

.. _whatsnew_140.deprecations:

Deprecations
~~~~~~~~~~~~

.. _whatsnew_140.deprecations.int64_uint64_float64index:

Deprecated Int64Index, UInt64Index & Float64Index
^^^^^^^^^^^^^^^^^^^^^^^^^^^^^^^^^^^^^^^^^^^^^^^^^
:class:`Int64Index`, :class:`UInt64Index` and :class:`Float64Index` have been deprecated
in favor of the new :class:`NumericIndex` and will be removed in Pandas 2.0 (:issue:`43028`).

Currently, in order to maintain backward compatibility, calls to
:class:`Index` will continue to return :class:`Int64Index`, :class:`UInt64Index` and :class:`Float64Index`
when given numeric data, but in the future, a :class:`NumericIndex` will be returned.

*Current behavior*:

.. code-block:: ipython

    In [1]: pd.Index([1, 2, 3], dtype="int32")
    Out [1]: Int64Index([1, 2, 3], dtype='int64')
    In [1]: pd.Index([1, 2, 3], dtype="uint64")
    Out [1]: UInt64Index([1, 2, 3], dtype='uint64')

*Future behavior*:

.. code-block:: ipython

    In [3]: pd.Index([1, 2, 3], dtype="int32")
    Out [3]: NumericIndex([1, 2, 3], dtype='int32')
    In [4]: pd.Index([1, 2, 3], dtype="uint64")
    Out [4]: NumericIndex([1, 2, 3], dtype='uint64')


.. _whatsnew_140.deprecations.other:

Other Deprecations
^^^^^^^^^^^^^^^^^^
- Deprecated :meth:`Index.is_type_compatible` (:issue:`42113`)
- Deprecated ``method`` argument in :meth:`Index.get_loc`, use ``index.get_indexer([label], method=...)`` instead (:issue:`42269`)
- Deprecated treating integer keys in :meth:`Series.__setitem__` as positional when the index is a :class:`Float64Index` not containing the key, a :class:`IntervalIndex` with no entries containing the key, or a :class:`MultiIndex` with leading :class:`Float64Index` level not containing the key (:issue:`33469`)
- Deprecated treating ``numpy.datetime64`` objects as UTC times when passed to the :class:`Timestamp` constructor along with a timezone. In a future version, these will be treated as wall-times. To retain the old behavior, use ``Timestamp(dt64).tz_localize("UTC").tz_convert(tz)`` (:issue:`24559`)
- Deprecated ignoring missing labels when indexing with a sequence of labels on a level of a MultiIndex (:issue:`42351`)
- Creating an empty Series without a dtype will now raise a more visible ``FutureWarning`` instead of a ``DeprecationWarning`` (:issue:`30017`)
- Deprecated the 'kind' argument in :meth:`Index.get_slice_bound`, :meth:`Index.slice_indexer`, :meth:`Index.slice_locs`; in a future version passing 'kind' will raise (:issue:`42857`)
- Deprecated dropping of nuisance columns in :class:`Rolling`, :class:`Expanding`, and :class:`EWM` aggregations (:issue:`42738`)
- Deprecated :meth:`Index.reindex` with a non-unique index (:issue:`42568`)
- Deprecated :meth:`.Styler.render` in favour of :meth:`.Styler.to_html` (:issue:`42140`)
- Deprecated passing in a string column label into ``times`` in :meth:`DataFrame.ewm` (:issue:`43265`)
- Deprecated the 'include_start' and 'include_end' arguments in :meth:`DataFrame.between_time`; in a future version passing 'include_start' or 'include_end' will raise (:issue:`40245`)
- Deprecated the ``squeeze`` argument to :meth:`read_csv`, :meth:`read_table`, and :meth:`read_excel`. Users should squeeze the DataFrame afterwards with ``.squeeze("columns")`` instead. (:issue:`43242`)
- Deprecated the ``index`` argument to :class:`SparseArray` construction (:issue:`23089`)
- Deprecated the ``closed`` argument in :meth:`date_range` and :meth:`bdate_range` in favor of ``inclusive`` argument; In a future version passing ``closed`` will raise (:issue:`40245`)
- Deprecated :meth:`.Rolling.validate`, :meth:`.Expanding.validate`, and :meth:`.ExponentialMovingWindow.validate` (:issue:`43665`)
- Deprecated silent dropping of columns that raised a ``TypeError`` in :class:`Series.transform` and :class:`DataFrame.transform` when used with a dictionary (:issue:`43740`)
- Deprecated silent dropping of columns that raised a ``TypeError``, ``DataError``, and some cases of ``ValueError`` in :meth:`Series.aggregate`, :meth:`DataFrame.aggregate`, :meth:`Series.groupby.aggregate`, and :meth:`DataFrame.groupby.aggregate` when used with a list (:issue:`43740`)
- Deprecated casting behavior when setting timezone-aware value(s) into a timezone-aware :class:`Series` or :class:`DataFrame` column when the timezones do not match. Previously this cast to object dtype. In a future version, the values being inserted will be converted to the series or column's existing timezone (:issue:`37605`)
- Deprecated casting behavior when passing an item with mismatched-timezone to :meth:`DatetimeIndex.insert`, :meth:`DatetimeIndex.putmask`, :meth:`DatetimeIndex.where` :meth:`DatetimeIndex.fillna`, :meth:`Series.mask`, :meth:`Series.where`, :meth:`Series.fillna`, :meth:`Series.shift`, :meth:`Series.replace`, :meth:`Series.reindex` (and :class:`DataFrame` column analogues). In the past this has cast to object dtype. In a future version, these will cast the passed item to the index or series's timezone (:issue:`37605`)
- Deprecated the 'errors' keyword argument in :meth:`Series.where`, :meth:`DataFrame.where`, :meth:`Series.mask`, and meth:`DataFrame.mask`; in a future version the argument will be removed (:issue:`44294`)
- Deprecated :meth:`PeriodIndex.astype` to ``datetime64[ns]`` or ``DatetimeTZDtype``, use ``obj.to_timestamp(how).tz_localize(dtype.tz)`` instead (:issue:`44398`)
-

.. ---------------------------------------------------------------------------

.. _whatsnew_140.performance:

Performance improvements
~~~~~~~~~~~~~~~~~~~~~~~~
- Performance improvement in :meth:`.GroupBy.sample`, especially when ``weights`` argument provided (:issue:`34483`)
- Performance improvement when converting non-string arrays to string arrays (:issue:`34483`)
- Performance improvement in :meth:`.GroupBy.transform` for user-defined functions (:issue:`41598`)
- Performance improvement in constructing :class:`DataFrame` objects (:issue:`42631`, :issue:`43142`, :issue:`43147`, :issue:`43307`, :issue:`43144`)
- Performance improvement in :meth:`GroupBy.shift` when ``fill_value`` argument is provided (:issue:`26615`)
- Performance improvement in :meth:`DataFrame.corr` for ``method=pearson`` on data without missing values (:issue:`40956`)
- Performance improvement in some :meth:`GroupBy.apply` operations (:issue:`42992`, :issue:`43578`)
- Performance improvement in :func:`read_stata` (:issue:`43059`, :issue:`43227`)
- Performance improvement in :func:`read_sas` (:issue:`43333`)
- Performance improvement in :meth:`to_datetime` with ``uint`` dtypes (:issue:`42606`)
- Performance improvement in :meth:`to_datetime` with ``infer_datetime_format`` set to ``True`` (:issue:`43901`)
- Performance improvement in :meth:`Series.sparse.to_coo` (:issue:`42880`)
- Performance improvement in indexing with a :class:`UInt64Index` (:issue:`43862`)
- Performance improvement in indexing with a :class:`Float64Index` (:issue:`43705`)
- Performance improvement in indexing with a non-unique Index (:issue:`43792`)
- Performance improvement in indexing with a listlike indexer on a :class:`MultiIndex` (:issue:`43370`)
- Performance improvement in indexing with a :class:`MultiIndex` indexer on another :class:`MultiIndex` (:issue:43370`)
- Performance improvement in :meth:`GroupBy.quantile` (:issue:`43469`, :issue:`43725`)
- Performance improvement in :meth:`GroupBy.count` (:issue:`43730`, :issue:`43694`)
- Performance improvement in :meth:`GroupBy.any` and :meth:`GroupBy.all` (:issue:`43675`, :issue:`42841`)
- Performance improvement in :meth:`GroupBy.std` (:issue:`43115`, :issue:`43576`)
- Performance improvement in :meth:`GroupBy.cumsum` (:issue:`43309`)
- :meth:`SparseArray.min` and :meth:`SparseArray.max` no longer require converting to a dense array (:issue:`43526`)
- Indexing into a :class:`SparseArray` with a ``slice`` with ``step=1`` no longer requires converting to a dense array (:issue:`43777`)
- Performance improvement in :meth:`SparseArray.take` with ``allow_fill=False`` (:issue:`43654`)
- Performance improvement in :meth:`.Rolling.mean`, :meth:`.Expanding.mean`, :meth:`.Rolling.sum`, :meth:`.Expanding.sum` with ``engine="numba"`` (:issue:`43612`, :issue:`44176`)
- Improved performance of :meth:`pandas.read_csv` with ``memory_map=True`` when file encoding is UTF-8 (:issue:`43787`)
- Performance improvement in :meth:`RangeIndex.sort_values` overriding :meth:`Index.sort_values` (:issue:`43666`)
- Performance improvement in :meth:`RangeIndex.insert` (:issue:`43988`)
- Performance improvement in :meth:`Index.insert` (:issue:`43953`)
- Performance improvement in :meth:`DatetimeIndex.tolist` (:issue:`43823`)
- Performance improvement in :meth:`DatetimeIndex.union` (:issue:`42353`)
- Performance improvement in :meth:`Series.nsmallest` (:issue:`43696`)
- Performance improvement in :meth:`DataFrame.insert` (:issue:`42998`)
- Performance improvement in :meth:`DataFrame.dropna` (:issue:`43683`)
- Performance improvement in :meth:`DataFrame.fillna` (:issue:`43316`)
- Performance improvement in :meth:`DataFrame.values` (:issue:`43160`)
- Performance improvement in :meth:`DataFrame.select_dtypes` (:issue:`42611`)
- Performance improvement in :class:`DataFrame` reductions (:issue:`43185`, :issue:`43243`, :issue:`43311`, :issue:`43609`)
- Performance improvement in :meth:`Series.unstack` and :meth:`DataFrame.unstack` (:issue:`43335`, :issue:`43352`, :issue:`42704`, :issue:`43025`)
- Performance improvement in :meth:`Series.to_frame` (:issue:`43558`)
- Performance improvement in :meth:`Series.mad` (:issue:`43010`)
- Performance improvement in :func:`merge` (:issue:`43332`)
- Performance improvement in :func:`concat` (:issue:`43354`)
-

.. ---------------------------------------------------------------------------

.. _whatsnew_140.bug_fixes:

Bug fixes
~~~~~~~~~

Categorical
^^^^^^^^^^^
- Bug in setting dtype-incompatible values into a :class:`Categorical` (or ``Series`` or ``DataFrame`` backed by ``Categorical``) raising ``ValueError`` instead of ``TypeError`` (:issue:`41919`)
- Bug in :meth:`Categorical.searchsorted` when passing a dtype-incompatible value raising ``KeyError`` instead of ``TypeError`` (:issue:`41919`)
- Bug in :meth:`Series.where` with ``CategoricalDtype`` when passing a dtype-incompatible value raising ``ValueError`` instead of ``TypeError`` (:issue:`41919`)
- Bug in :meth:`Categorical.fillna` when passing a dtype-incompatible value raising ``ValueError`` instead of ``TypeError`` (:issue:`41919`)
- Bug in :meth:`Categorical.fillna` with a tuple-like category raising ``ValueError`` instead of ``TypeError`` when filling with a non-category tuple (:issue:`41919`)
-

Datetimelike
^^^^^^^^^^^^
- Bug in :class:`DataFrame` constructor unnecessarily copying non-datetimelike 2D object arrays (:issue:`39272`)
- Bug in :func:`to_datetime` with ``format`` and ``pandas.NA`` was raising ``ValueError`` (:issue:`42957`)
- :func:`to_datetime` would silently swap ``MM/DD/YYYY`` and ``DD/MM/YYYY`` formats if the given ``dayfirst`` option could not be respected - now, a warning is raised in the case of delimited date strings (e.g. ``31-12-2012``) (:issue:`12585`)
- Bug in :meth:`date_range` and :meth:`bdate_range` do not return right bound when ``start`` = ``end`` and set is closed on one side (:issue:`43394`)
- Bug in inplace addition and subtraction of :class:`DatetimeIndex` or :class:`TimedeltaIndex` with :class:`DatetimeArray` or :class:`TimedeltaArray` (:issue:`43904`)
- Bug in in calling ``np.isnan``, ``np.isfinite``, or ``np.isinf`` on a timezone-aware :class:`DatetimeIndex` incorrectly raising ``TypeError`` (:issue:`43917`)
- Bug in constructing a :class:`Series` from datetime-like strings with mixed timezones incorrectly partially-inferring datetime values (:issue:`40111`)
-

Timedelta
^^^^^^^^^
- Bug in division of all-``NaT`` :class:`TimeDeltaIndex`, :class:`Series` or :class:`DataFrame` column with object-dtype arraylike of numbers failing to infer the result as timedelta64-dtype (:issue:`39750`)
- Bug in floor division of ``timedelta64[ns]`` data with a scalar returning garbage values (:issue:`44466`)

Timezones
^^^^^^^^^
- Bug in :func:`to_datetime` with ``infer_datetime_format=True`` failing to parse zero UTC offset (``Z``) correctly (:issue:`41047`)
- Bug in :meth:`Series.dt.tz_convert` resetting index in a :class:`Series` with :class:`CategoricalIndex` (:issue:`43080`)
-

Numeric
^^^^^^^
- Bug in :meth:`DataFrame.rank` raising ``ValueError`` with ``object`` columns and ``method="first"`` (:issue:`41931`)
- Bug in :meth:`DataFrame.rank` treating missing values and extreme values as equal (for example ``np.nan`` and ``np.inf``), causing incorrect results when ``na_option="bottom"`` or ``na_option="top`` used (:issue:`41931`)
- Bug in ``numexpr`` engine still being used when the option ``compute.use_numexpr`` is set to ``False`` (:issue:`32556`)
- Bug in :class:`DataFrame` arithmetic ops with a subclass whose :meth:`_constructor` attribute is a callable other than the subclass itself (:issue:`43201`)
- Bug in arithmetic operations involving :class:`RangeIndex` where the result would have the incorrect ``name`` (:issue:`43962`)
-

Conversion
^^^^^^^^^^
- Bug in :class:`UInt64Index` constructor when passing a list containing both positive integers small enough to cast to int64 and integers too large too hold in int64 (:issue:`42201`)
- Bug in :class:`Series` constructor returning 0 for missing values with dtype ``int64`` and ``False`` for dtype ``bool`` (:issue:`43017`, :issue:`43018`)
- Bug in :class:`IntegerDtype` not allowing coercion from string dtype (:issue:`25472`)
- Bug in :func:`to_datetime` with ``arg:xr.DataArray`` and ``unit="ns"`` specified raises TypeError (:issue:`44053`)
- Bug in :meth:`DataFrame.convert_dtypes` not returning the correct type when a subclass does not overload :meth:`_constructor_sliced` (:issue:`43201`)
-

Strings
^^^^^^^
-
-

Interval
^^^^^^^^
- Bug in :meth:`IntervalIndex.get_indexer_non_unique` returning boolean mask instead of array of integers for a non unique and non monotonic index (:issue:`44084`)
-

Indexing
^^^^^^^^
- Bug in :meth:`Series.rename` when index in Series is MultiIndex and level in rename is provided. (:issue:`43659`)
- Bug in :meth:`DataFrame.truncate` and :meth:`Series.truncate` when the object's Index has a length greater than one but only one unique value (:issue:`42365`)
- Bug in :meth:`Series.loc` and :meth:`DataFrame.loc` with a :class:`MultiIndex` when indexing with a tuple in which one of the levels is also a tuple (:issue:`27591`)
- Bug in :meth:`Series.loc` when with a :class:`MultiIndex` whose first level contains only ``np.nan`` values (:issue:`42055`)
- Bug in indexing on a :class:`Series` or :class:`DataFrame` with a :class:`DatetimeIndex` when passing a string, the return type depended on whether the index was monotonic (:issue:`24892`)
- Bug in indexing on a :class:`MultiIndex` failing to drop scalar levels when the indexer is a tuple containing a datetime-like string (:issue:`42476`)
- Bug in :meth:`DataFrame.sort_values` and :meth:`Series.sort_values` when passing an ascending value, failed to raise or incorrectly raising ``ValueError`` (:issue:`41634`)
- Bug in updating values of :class:`pandas.Series` using boolean index, created by using :meth:`pandas.DataFrame.pop` (:issue:`42530`)
- Bug in :meth:`Index.get_indexer_non_unique` when index contains multiple ``np.nan`` (:issue:`35392`)
- Bug in :meth:`DataFrame.query` did not handle the degree sign in a backticked column name, such as \`Temp(°C)\`, used in an expression to query a dataframe (:issue:`42826`)
- Bug in :meth:`DataFrame.drop` where the error message did not show missing labels with commas when raising ``KeyError`` (:issue:`42881`)
- Bug in :meth:`DataFrame.query` where method calls in query strings led to errors when the ``numexpr`` package was installed. (:issue:`22435`)
- Bug in :meth:`DataFrame.nlargest` and :meth:`Series.nlargest` where sorted result did not count indexes containing ``np.nan`` (:issue:`28984`)
- Bug in indexing on a non-unique object-dtype :class:`Index` with an NA scalar (e.g. ``np.nan``) (:issue:`43711`)
- Bug in :meth:`DataFrame.__setitem__` incorrectly writing into an existing column's array rather than setting a new array when the new dtype and the old dtype match (:issue:`43406`)
- Bug in setting floating-dtype values into a :class:`Series` with integer dtype failing to set inplace when those values can be losslessly converted to integers (:issue:`44316`)
- Bug in :meth:`Series.__setitem__` with object dtype when setting an array with matching size and dtype='datetime64[ns]' or dtype='timedelta64[ns]' incorrectly converting the datetime/timedeltas to integers (:issue:`43868`)
- Bug in :meth:`DataFrame.sort_index` where ``ignore_index=True`` was not being respected when the index was already sorted (:issue:`43591`)
- Bug in :meth:`Index.get_indexer_non_unique` when index contains multiple ``np.datetime64("NaT")`` and ``np.timedelta64("NaT")`` (:issue:`43869`)
- Bug in setting a scalar :class:`Interval` value into a :class:`Series` with ``IntervalDtype`` when the scalar's sides are floats and the values' sides are integers (:issue:`44201`)
- Bug when setting string-backed :class:`Categorical` values that can be parsed to datetimes into a :class:`DatetimeArray` or :class:`Series` or :class:`DataFrame` column backed by :class:`DatetimeArray` failing to parse these strings (:issue:`44236`)
- Bug in :meth:`Series.__setitem__` with an integer dtype other than ``int64`` setting with a ``range`` object unnecessarily upcasting to ``int64`` (:issue:`44261`)
- Bug in :meth:`Series.__setitem__` with a boolean mask indexer setting a listlike value of length 1 incorrectly broadcasting that value (:issue:`44265`)
- Bug in :meth:`DataFrame.loc.__setitem__` and :meth:`DataFrame.iloc.__setitem__` with mixed dtypes sometimes failing to operate in-place (:issue:`44345`)
- Bug in :meth:`DataFrame.loc.__getitem__` incorrectly raising ``KeyError`` when selecting a single column with a boolean key (:issue:`44322`).

Missing
^^^^^^^
- Bug in :meth:`DataFrame.fillna` with limit and no method ignores axis='columns' or ``axis = 1`` (:issue:`40989`)
- Bug in :meth:`DataFrame.fillna` not replacing missing values when using a dict-like ``value`` and duplicate column names (:issue:`43476`)
- Bug in constructing a :class:`DataFrame` with a dictionary ``np.datetime64`` as a value and ``dtype='timedelta64[ns]'``, or vice-versa, incorrectly casting instead of raising (:issue:`??`)
-

MultiIndex
^^^^^^^^^^
- Bug in :meth:`MultiIndex.get_loc` where the first level is a :class:`DatetimeIndex` and a string key is passed (:issue:`42465`)
- Bug in :meth:`MultiIndex.reindex` when passing a ``level`` that corresponds to an ``ExtensionDtype`` level (:issue:`42043`)
- Bug in :meth:`MultiIndex.get_loc` raising ``TypeError`` instead of ``KeyError`` on nested tuple (:issue:`42440`)
- Bug in :meth:`MultiIndex.putmask` where the other value was also a :class:`MultiIndex` (:issue:`43212`)
-

I/O
^^^
- Bug in :func:`read_excel` attempting to read chart sheets from .xlsx files (:issue:`41448`)
- Bug in :func:`json_normalize` where ``errors=ignore`` could fail to ignore missing values of ``meta`` when ``record_path`` has a length greater than one (:issue:`41876`)
- Bug in :func:`read_csv` with multi-header input and arguments referencing column names as tuples (:issue:`42446`)
- Bug in :func:`read_fwf`, where difference in lengths of ``colspecs`` and ``names`` was not raising ``ValueError`` (:issue:`40830`)
- Bug in :func:`Series.to_json` and :func:`DataFrame.to_json` where some attributes were skipped when serialising plain Python objects to JSON (:issue:`42768`, :issue:`33043`)
- Column headers are dropped when constructing a :class:`DataFrame` from a sqlalchemy's ``Row`` object (:issue:`40682`)
- Bug in unpickling a :class:`Index` with object dtype incorrectly inferring numeric dtypes (:issue:`43188`)
- Bug in :func:`read_csv` where reading multi-header input with unequal lengths incorrectly raising uncontrolled ``IndexError`` (:issue:`43102`)
- Bug in :func:`read_csv`, changed exception class when expecting a file path name or file-like object from ``OSError`` to ``TypeError`` (:issue:`43366`)
- Bug in :func:`read_json` not handling non-numpy dtypes correctly (especially ``category``) (:issue:`21892`, :issue:`33205`)
- Bug in :func:`json_normalize` where multi-character ``sep`` parameter is incorrectly prefixed to every key (:issue:`43831`)
- Bug in :func:`json_normalize` where reading data with missing multi-level metadata would not respect errors="ignore" (:issue:`44312`)
- Bug in :func:`read_csv` with :code:`float_precision="round_trip"` which did not skip initial/trailing whitespace (:issue:`43713`)
- Bug in dumping/loading a :class:`DataFrame` with ``yaml.dump(frame)`` (:issue:`42748`)
- Bug in :func:`read_csv` raising ``ValueError`` when ``parse_dates`` was used with ``MultiIndex`` columns (:issue:`8991`)
-

Period
^^^^^^
- Bug in adding a :class:`Period` object to a ``np.timedelta64`` object incorrectly raising ``TypeError`` (:issue:`44182`)
- Bug in :meth:`PeriodIndex.to_timestamp` when the index has ``freq="B"`` inferring ``freq="D"`` for its result instead of ``freq="B"`` (:issue:`44105`)
-

Plotting
^^^^^^^^
- When given non-numeric data, :meth:`DataFrame.boxplot` now raises a ``ValueError`` rather than a cryptic ``KeyError`` or ``ZeroDivsionError``, in line with other plotting functions like :meth:`DataFrame.hist`. (:issue:`43480`)
-

Groupby/resample/rolling
^^^^^^^^^^^^^^^^^^^^^^^^
- Fixed bug in :meth:`SeriesGroupBy.apply` where passing an unrecognized string argument failed to raise ``TypeError`` when the underlying ``Series`` is empty (:issue:`42021`)
- Bug in :meth:`Series.rolling.apply`, :meth:`DataFrame.rolling.apply`, :meth:`Series.expanding.apply` and :meth:`DataFrame.expanding.apply` with ``engine="numba"`` where ``*args`` were being cached with the user passed function (:issue:`42287`)
- Bug in :meth:`GroupBy.max` and :meth:`GroupBy.min` with nullable integer dtypes losing precision (:issue:`41743`)
- Bug in :meth:`DataFrame.groupby.rolling.var` would calculate the rolling variance only on the first group (:issue:`42442`)
- Bug in :meth:`GroupBy.shift` that would return the grouping columns if ``fill_value`` was not None (:issue:`41556`)
- Bug in :meth:`SeriesGroupBy.nlargest` and :meth:`SeriesGroupBy.nsmallest` would have an inconsistent index when the input Series was sorted and ``n`` was greater than or equal to all group sizes (:issue:`15272`, :issue:`16345`, :issue:`29129`)
- Bug in :meth:`pandas.DataFrame.ewm`, where non-float64 dtypes were silently failing (:issue:`42452`)
- Bug in :meth:`pandas.DataFrame.rolling` operation along rows (``axis=1``) incorrectly omits columns containing ``float16`` and ``float32`` (:issue:`41779`)
- Bug in :meth:`Resampler.aggregate` did not allow the use of Named Aggregation (:issue:`32803`)
- Bug in :meth:`Series.rolling` when the :class:`Series` ``dtype`` was ``Int64`` (:issue:`43016`)
- Bug in :meth:`DataFrame.rolling.corr` when the :class:`DataFrame` columns was a :class:`MultiIndex` (:issue:`21157`)
- Bug in :meth:`DataFrame.groupby.rolling` when specifying ``on`` and calling ``__getitem__`` would subsequently return incorrect results (:issue:`43355`)
- Bug in :meth:`GroupBy.apply` with time-based :class:`Grouper` objects incorrectly raising ``ValueError`` in corner cases where the grouping vector contains a ``NaT`` (:issue:`43500`, :issue:`43515`)
- Bug in :meth:`GroupBy.mean` failing with ``complex`` dtype (:issue:`43701`)
- Fixed bug in :meth:`Series.rolling` and :meth:`DataFrame.rolling` not calculating window bounds correctly for the first row when ``center=True`` and index is decreasing (:issue:`43927`)
- Fixed bug in :meth:`Series.rolling` and :meth:`DataFrame.rolling` for centered datetimelike windows with uneven nanosecond (:issue:`43997`)
- Bug in :meth:`GroupBy.nth` failing on ``axis=1`` (:issue:`43926`)
- Fixed bug in :meth:`Series.rolling` and :meth:`DataFrame.rolling` not respecting right bound on centered datetime-like windows, if the index contain duplicates (:issue:`#3944`)


Reshaping
^^^^^^^^^
- Improved error message when creating a :class:`DataFrame` column from a multi-dimensional :class:`numpy.ndarray` (:issue:`42463`)
- :func:`concat` creating :class:`MultiIndex` with duplicate level entries when concatenating a :class:`DataFrame` with duplicates in :class:`Index` and multiple keys (:issue:`42651`)
- Bug in :meth:`pandas.cut` on :class:`Series` with duplicate indices (:issue:`42185`) and non-exact :meth:`pandas.CategoricalIndex` (:issue:`42425`)
- Bug in :meth:`DataFrame.append` failing to retain dtypes when appended columns do not match (:issue:`43392`)
- Bug in :func:`concat` of ``bool`` and ``boolean`` dtypes resulting in ``object`` dtype instead of ``boolean`` dtype (:issue:`42800`)
- Bug in :func:`crosstab` when inputs are are categorical Series, there are categories that are not present in one or both of the Series, and ``margins=True``. Previously the margin value for missing categories was ``NaN``. It is now correctly reported as 0 (:issue:`43505`)
- Bug in :func:`concat` would fail when the ``objs`` argument all had the same index and the ``keys`` argument contained duplicates (:issue:`43595`)
- Bug in :func:`concat` which ignored the ``sort`` parameter (:issue:`43375`)
- Fixed bug in :func:`merge` with :class:`MultiIndex` as column index for the ``on`` argument returning an error when assigning a column internally (:issue:`43734`)
- Bug in :func:`crosstab` would fail when inputs are lists or tuples (:issue:`44076`)
- Bug in :meth:`DataFrame.append` failing to retain ``index.name`` when appending a list of :class:`Series` objects (:issue:`44109`)
- Fixed metadata propagation in :meth:`Dataframe.apply` method, consequently fixing the same issue for :meth:`Dataframe.transform`, :meth:`Dataframe.nunique` and :meth:`Dataframe.mode` (:issue:`28283`)
- Bug in :meth:`DataFrame.stack` with ``ExtensionDtype`` columns incorrectly raising (:issue:`43561`)
-

Sparse
^^^^^^
- Bug in :meth:`DataFrame.sparse.to_coo` raising ``AttributeError`` when column names are not unique (:issue:`29564`)
- Bug in :meth:`SparseArray.max` and :meth:`SparseArray.min` raising ``ValueError`` for arrays with 0 non-null elements (:issue:`43527`)
- Bug in :meth:`DataFrame.sparse.to_coo` silently converting non-zero fill values to zero (:issue:`24817`)
- Bug in :class:`SparseArray` comparison methods with an array-like operand of mismatched length raising ``AssertionError`` or unclear ``ValueError`` depending on the input (:issue:`43863`)
-

ExtensionArray
^^^^^^^^^^^^^^
- Bug in :func:`array` failing to preserve :class:`PandasArray` (:issue:`43887`)
- NumPy ufuncs ``np.abs``, ``np.positive``, ``np.negative`` now correctly preserve dtype when called on ExtensionArrays that implement ``__abs__, __pos__, __neg__``, respectively. In particular this is fixed for :class:`TimedeltaArray` (:issue:`43899`)
- Avoid raising ``PerformanceWarning`` about fragmented DataFrame when using many columns with an extension dtype (:issue:`44098`)
-

Styler
^^^^^^
- Minor bug in :class:`.Styler` where the ``uuid`` at initialization maintained a floating underscore (:issue:`43037`)
- Bug in :meth:`.Styler.to_html` where the ``Styler`` object was updated if the ``to_html`` method was called with some args (:issue:`43034`)
- Bug in :meth:`.Styler.copy` where ``uuid`` was not previously copied (:issue:`40675`)
- Bug in :meth:`Styler.apply` where functions which returned Series objects were not correctly handled in terms of aligning their index labels (:issue:`13657`, :issue:`42014`)
- Bug when rendering an empty DataFrame with a named index (:issue:`43305`).
- Bug when rendering a single level MultiIndex (:issue:`43383`).
- Bug when combining non-sparse rendering and :meth:`.Styler.hide_columns` or :meth:`.Styler.hide_index` (:issue:`43464`)
- Bug setting a table style when using multiple selectors in :class:`.Styler` (:issue:`44011`)
-

Other
^^^^^
- Bug in :meth:`DataFrame.astype` with non-unique columns and a :class:`Series` ``dtype`` argument (:issue:`44417`)
- Bug in :meth:`CustomBusinessMonthBegin.__add__` (:meth:`CustomBusinessMonthEnd.__add__`) not applying the extra ``offset`` parameter when beginning (end) of the target month is already a business day (:issue:`41356`)
- Bug in :meth:`RangeIndex.union` with another ``RangeIndex`` with matching (even) ``step`` and starts differing by strictly less than ``step / 2`` (:issue:`44019`)
- Bug in :meth:`RangeIndex.difference` with ``sort=None`` and ``step<0`` failing to sort (:issue:`44085`)
- Bug in :meth:`Series.to_frame` and :meth:`Index.to_frame` ignoring the ``name`` argument when ``name=None`` is explicitly passed (:issue:`44212`)
- Bug in :meth:`Series.replace` and :meth:`DataFrame.replace` with ``value=None`` and ExtensionDtypes (:issue:`44270`)
- Bug in :meth:`FloatingArray.equals` failing to consider two arrays equal if they contain ``np.nan`` values (:issue:`44382`)
-

.. ***DO NOT USE THIS SECTION***

-
-

.. ---------------------------------------------------------------------------

.. _whatsnew_140.contributors:

Contributors
~~~~~~~~~~~~<|MERGE_RESOLUTION|>--- conflicted
+++ resolved
@@ -210,13 +210,9 @@
 - :meth:`read_excel` now accepts a ``decimal`` argument that allow the user to specify the decimal point when parsing string columns to numeric (:issue:`14403`)
 - :meth:`.GroupBy.mean` now supports `Numba <http://numba.pydata.org/>`_ execution with the ``engine`` keyword (:issue:`43731`)
 - :meth:`Timestamp.isoformat`, now handles the ``timespec`` argument from the base :class:``datetime`` class (:issue:`26131`)
-<<<<<<< HEAD
+- :meth:`NaT.to_numpy` ``dtype`` argument is now respected, so ``np.timedelta64`` can be returned (:issue:`44460`)
 - :meth:`.Rolling.var`, :meth:`.Expanding.var`, :meth:`.Rolling.std`, :meth:`.Expanding.std` now support `Numba <http://numba.pydata.org/>`_ execution with the ``engine`` keyword (:issue:`44461`)
 
-=======
-- :meth:`NaT.to_numpy` ``dtype`` argument is now respected, so ``np.timedelta64`` can be returned (:issue:`44460`)
--
->>>>>>> bc70099b
 
 .. ---------------------------------------------------------------------------
 
