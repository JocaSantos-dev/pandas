--- conflicted
+++ resolved
@@ -470,15 +470,12 @@
 - Column headers are dropped when constructing a :class:`DataFrame` from a sqlalchemy's ``Row`` object (:issue:`40682`)
 - Bug in unpickling a :class:`Index` with object dtype incorrectly inferring numeric dtypes (:issue:`43188`)
 - Bug in :func:`read_csv` where reading multi-header input with unequal lengths incorrectly raising uncontrolled ``IndexError`` (:issue:`43102`)
-<<<<<<< HEAD
-- Bug when Python was built without lzma module: a warning was raised at the pandas import time, even if the lzma module wasn't used. (:issue:`43495`)
-=======
 - Bug in :func:`read_csv`, changed exception class when expecting a file path name or file-like object from ``OSError`` to ``TypeError`` (:issue:`43366`)
 - Bug in :func:`read_json` not handling non-numpy dtypes correctly (especially ``category``) (:issue:`21892`, :issue:`33205`)
 - Bug in :func:`json_normalize` where multi-character ``sep`` parameter is incorrectly prefixed to every key (:issue:`43831`)
 - Bug in :func:`read_csv` with :code:`float_precision="round_trip"` which did not skip initial/trailing whitespace (:issue:`43713`)
--
->>>>>>> 0b671ad3
+- Bug when Python was built without lzma module: a warning was raised at the pandas import time, even if the lzma module wasn't used. (:issue:`43495`)
+-
 
 Period
 ^^^^^^
