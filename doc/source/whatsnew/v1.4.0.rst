.. _whatsnew_140:

What's new in 1.4.0 (??)
------------------------

These are the changes in pandas 1.4.0. See :ref:`release` for a full changelog
including other versions of pandas.

{{ header }}

.. ---------------------------------------------------------------------------

.. _whatsnew_140.enhancements:

Enhancements
~~~~~~~~~~~~

<<<<<<< HEAD
.. _whatsnew_140.enhancements.pyarrow_csv_engine:

Multithreaded CSV reading with a new CSV Engine based on pyarrow
^^^^^^^^^^^^^^^^^^^^^^^^^^^^^^^^^^^^^^^^^^^^^^^^^^^^^^^^^^^^^^^^^^^^^

:func:`pandas.read_csv` now accepts engine="pyarrow" as an argument, allowing for faster csv parsing on multicore machines
with pyarrow installed. See the :doc:`I/O docs </user_guide/io>` for more info. (:issue:`23697`)
=======
.. _whatsnew_140.enhancements.numeric_index:
>>>>>>> 78628e9e

More flexible numeric dtypes for indexes
^^^^^^^^^^^^^^^^^^^^^^^^^^^^^^^^^^^^^^^^

Until now, it has only been possible to create numeric indexes with int64/float64/uint64 dtypes.
It is now possible to create an index of any numpy int/uint/float dtype using the new :class:`NumericIndex` index type (:issue:`41153`):

.. ipython:: python

    pd.NumericIndex([1, 2, 3], dtype="int8")
    pd.NumericIndex([1, 2, 3], dtype="uint32")
    pd.NumericIndex([1, 2, 3], dtype="float32")

In order to maintain backwards compatibility, calls to the base :class:`Index` will in
pandas 1.x. return :class:`Int64Index`, :class:`UInt64Index` and :class:`Float64Index`.
For example, the code below returns an ``Int64Index`` with dtype ``int64``:

.. code-block:: ipython

    In [1]: pd.Index([1, 2, 3], dtype="int8")
    Int64Index([1, 2, 3], dtype='int64')

For the duration of Pandas 1.x, in order to maintain backwards compatibility, all
operations that until now have returned :class:`Int64Index`, :class:`UInt64Index` and
:class:`Float64Index` will continue to so. This means, that in order to use
``NumericIndex``, you will have to call ``NumericIndex`` explicitly. For example the below series
will have an ``Int64Index``:

.. code-block:: ipython

    In [2]: ser = pd.Series([1, 2, 3], index=[1, 2, 3])
    In [3]: ser.index
    Int64Index([1, 2, 3], dtype='int64')

Instead if you want to use a ``NumericIndex``, you should do:

.. ipython:: python

    idx = pd.NumericIndex([1, 2, 3], dtype="int8")
    ser = pd.Series([1, 2, 3], index=idx)
    ser.index

In Pandas 2.0, :class:`NumericIndex` will become the default numeric index type and
``Int64Index``, ``UInt64Index`` and ``Float64Index`` will be removed.

See :ref:`here <advanced.numericindex>` for more.

.. _whatsnew_140.enhancements.enhancement2:

enhancement2
^^^^^^^^^^^^

.. _whatsnew_140.enhancements.other:

Other enhancements
^^^^^^^^^^^^^^^^^^
- :class:`DataFrameGroupBy` operations with ``as_index=False`` now correctly retain ``ExtensionDtype`` dtypes for columns being grouped on (:issue:`41373`)
- Add support for assigning values to ``by`` argument in :meth:`DataFrame.plot.hist` and :meth:`DataFrame.plot.box` (:issue:`15079`)
- :meth:`Series.sample`, :meth:`DataFrame.sample`, and :meth:`.GroupBy.sample` now accept a ``np.random.Generator`` as input to ``random_state``. A generator will be more performant, especially with ``replace=False`` (:issue:`38100`)
-  Additional options added to :meth:`.Styler.bar` to control alignment and display, with keyword only arguments (:issue:`26070`, :issue:`36419`)
- :meth:`Styler.bar` now validates the input argument ``width`` and ``height`` (:issue:`42511`)
- Add keyword ``level`` to :meth:`.Styler.hide_index` and :meth:`.Styler.hide_columns` for optionally controlling hidden levels in a MultiIndex (:issue:`25475`)
- :meth:`Series.ewm`, :meth:`DataFrame.ewm`, now support a ``method`` argument with a ``'table'`` option that performs the windowing operation over an entire :class:`DataFrame`. See :ref:`Window Overview <window.overview>` for performance and functional benefits (:issue:`42273`)
- Added ``sparse_index`` and ``sparse_columns`` keyword arguments to :meth:`.Styler.to_html` (:issue:`41946`)
- Added keyword argument ``environment`` to :meth:`.Styler.to_latex` also allowing a specific "longtable" entry with a separate jinja2 template (:issue:`41866`)
- :meth:`.Styler.apply_index` and :meth:`.Styler.applymap_index` added to allow conditional styling of index and column header values for HTML and LaTeX (:issue:`41893`)
- :meth:`.GroupBy.cummin` and :meth:`.GroupBy.cummax` now support the argument ``skipna`` (:issue:`34047`)
-

.. ---------------------------------------------------------------------------

.. _whatsnew_140.notable_bug_fixes:

Notable bug fixes
~~~~~~~~~~~~~~~~~

These are bug fixes that might have notable behavior changes.

.. _whatsnew_140.notable_bug_fixes.notable_bug_fix1:

notable_bug_fix1
^^^^^^^^^^^^^^^^

.. _whatsnew_140.notable_bug_fixes.notable_bug_fix2:

notable_bug_fix2
^^^^^^^^^^^^^^^^

.. ---------------------------------------------------------------------------

.. _whatsnew_140.api_breaking:

Backwards incompatible API changes
~~~~~~~~~~~~~~~~~~~~~~~~~~~~~~~~~~

.. _whatsnew_140.api_breaking.deps:

Increased minimum versions for dependencies
^^^^^^^^^^^^^^^^^^^^^^^^^^^^^^^^^^^^^^^^^^^
Some minimum supported versions of dependencies were updated.
If installed, we now require:

+-----------------+-----------------+----------+---------+
| Package         | Minimum Version | Required | Changed |
+=================+=================+==========+=========+
| numpy           | 1.18.5          |    X     |    X    |
+-----------------+-----------------+----------+---------+
| pytz            | 2020.1          |    X     |    X    |
+-----------------+-----------------+----------+---------+
| python-dateutil | 2.8.1           |    X     |    X    |
+-----------------+-----------------+----------+---------+
| bottleneck      | 1.3.1           |          |    X    |
+-----------------+-----------------+----------+---------+
| numexpr         | 2.7.1           |          |    X    |
+-----------------+-----------------+----------+---------+
| pytest (dev)    | 6.0             |          |         |
+-----------------+-----------------+----------+---------+
| mypy (dev)      | 0.910           |          |    X    |
+-----------------+-----------------+----------+---------+

For `optional libraries <https://pandas.pydata.org/docs/getting_started/install.html>`_ the general recommendation is to use the latest version.
The following table lists the lowest version per library that is currently being tested throughout the development of pandas.
Optional libraries below the lowest tested version may still work, but are not considered supported.

+-----------------+-----------------+---------+
| Package         | Minimum Version | Changed |
+=================+=================+=========+
| beautifulsoup4  | 4.8.2           |    X    |
+-----------------+-----------------+---------+
| fastparquet     | 0.4.0           |         |
+-----------------+-----------------+---------+
| fsspec          | 0.7.4           |         |
+-----------------+-----------------+---------+
| gcsfs           | 0.6.0           |         |
+-----------------+-----------------+---------+
| lxml            | 4.5.0           |    X    |
+-----------------+-----------------+---------+
| matplotlib      | 3.3.2           |    X    |
+-----------------+-----------------+---------+
| numba           | 0.50.1          |    X    |
+-----------------+-----------------+---------+
| openpyxl        | 3.0.2           |    X    |
+-----------------+-----------------+---------+
| pyarrow         | 0.17.0          |         |
+-----------------+-----------------+---------+
| pymysql         | 0.10.1          |    X    |
+-----------------+-----------------+---------+
| pytables        | 3.6.1           |    X    |
+-----------------+-----------------+---------+
| s3fs            | 0.4.0           |         |
+-----------------+-----------------+---------+
| scipy           | 1.4.1           |    X    |
+-----------------+-----------------+---------+
| sqlalchemy      | 1.3.11          |    X    |
+-----------------+-----------------+---------+
| tabulate        | 0.8.7           |         |
+-----------------+-----------------+---------+
| xarray          | 0.15.1          |    X    |
+-----------------+-----------------+---------+
| xlrd            | 2.0.1           |    X    |
+-----------------+-----------------+---------+
| xlsxwriter      | 1.2.2           |    X    |
+-----------------+-----------------+---------+
| xlwt            | 1.3.0           |         |
+-----------------+-----------------+---------+
| pandas-gbq      | 0.14.0          |    X    |
+-----------------+-----------------+---------+

See :ref:`install.dependencies` and :ref:`install.optional_dependencies` for more.

.. _whatsnew_140.api_breaking.other:

Other API changes
^^^^^^^^^^^^^^^^^
- :meth:`Index.get_indexer_for` no longer accepts keyword arguments (other than 'target'); in the past these would be silently ignored if the index was not unique (:issue:`42310`)
-

.. ---------------------------------------------------------------------------

.. _whatsnew_140.deprecations:

Deprecations
~~~~~~~~~~~~
- Deprecated :meth:`Index.is_type_compatible` (:issue:`42113`)
- Deprecated ``method`` argument in :meth:`Index.get_loc`, use ``index.get_indexer([label], method=...)`` instead (:issue:`42269`)
- Deprecated treating integer keys in :meth:`Series.__setitem__` as positional when the index is a :class:`Float64Index` not containing the key, a :class:`IntervalIndex` with no entries containing the key, or a :class:`MultiIndex` with leading :class:`Float64Index` level not containing the key (:issue:`33469`)
- Deprecated treating ``numpy.datetime64`` objects as UTC times when passed to the :class:`Timestamp` constructor along with a timezone. In a future version, these will be treated as wall-times. To retain the old behavior, use ``Timestamp(dt64).tz_localize("UTC").tz_convert(tz)`` (:issue:`24559`)
- Deprecated ignoring missing labels when indexing with a sequence of labels on a level of a MultiIndex (:issue:`42351`)
- Creating an empty Series without a dtype will now raise a more visible ``FutureWarning`` instead of a ``DeprecationWarning`` (:issue:`30017`)
- Deprecated the 'kind' argument in :meth:`Index.get_slice_bound`, :meth:`Index.slice_indexer`, :meth:`Index.slice_locs`; in a future version passing 'kind' will raise (:issue:`42857`)
- Deprecated dropping of nuisance columns in :class:`Rolling`, :class:`Expanding`, and :class:`EWM` aggregations (:issue:`42738`)
- Deprecated :meth:`Index.reindex` with a non-unique index (:issue:`42568`)
-

.. ---------------------------------------------------------------------------

.. _whatsnew_140.performance:

Performance improvements
~~~~~~~~~~~~~~~~~~~~~~~~
- Performance improvement in :meth:`.GroupBy.sample`, especially when ``weights`` argument provided (:issue:`34483`)
- Performance improvement in :meth:`.GroupBy.transform` for user-defined functions (:issue:`41598`)
- Performance improvement in constructing :class:`DataFrame` objects (:issue:`42631`)
- Performance improvement in :meth:`GroupBy.shift` when ``fill_value`` argument is provided (:issue:`26615`)
- Performance improvement in :meth:`DataFrame.corr` for ``method=pearson`` on data without missing values (:issue:`40956`)
- Performance improvement in some :meth:`GroupBy.apply` operations (:issue:`42992`)
-

.. ---------------------------------------------------------------------------

.. _whatsnew_140.bug_fixes:

Bug fixes
~~~~~~~~~

Categorical
^^^^^^^^^^^
- Bug in setting dtype-incompatible values into a :class:`Categorical` (or ``Series`` or ``DataFrame`` backed by ``Categorical``) raising ``ValueError`` instead of ``TypeError`` (:issue:`41919`)
- Bug in :meth:`Categorical.searchsorted` when passing a dtype-incompatible value raising ``KeyError`` instead of ``TypeError`` (:issue:`41919`)
- Bug in :meth:`Series.where` with ``CategoricalDtype`` when passing a dtype-incompatible value raising ``ValueError`` instead of ``TypeError`` (:issue:`41919`)
- Bug in :meth:`Categorical.fillna` when passing a dtype-incompatible value raising ``ValueError`` instead of ``TypeError`` (:issue:`41919`)
- Bug in :meth:`Categorical.fillna` with a tuple-like category raising ``ValueError`` instead of ``TypeError`` when filling with a non-category tuple (:issue:`41919`)
-

Datetimelike
^^^^^^^^^^^^
- Bug in :class:`DataFrame` constructor unnecessarily copying non-datetimelike 2D object arrays (:issue:`39272`)
-

Timedelta
^^^^^^^^^
-
-

Timezones
^^^^^^^^^
-
-

Numeric
^^^^^^^
- Bug in :meth:`DataFrame.rank` raising ``ValueError`` with ``object`` columns and ``method="first"`` (:issue:`41931`)
- Bug in :meth:`DataFrame.rank` treating missing values and extreme values as equal (for example ``np.nan`` and ``np.inf``), causing incorrect results when ``na_option="bottom"`` or ``na_option="top`` used (:issue:`41931`)
- Bug in ``numexpr`` engine still being used when the option ``compute.use_numexpr`` is set to ``False`` (:issue:`32556`)

Conversion
^^^^^^^^^^
- Bug in :class:`UInt64Index` constructor when passing a list containing both positive integers small enough to cast to int64 and integers too large too hold in int64 (:issue:`42201`)
-

Strings
^^^^^^^
-
-

Interval
^^^^^^^^
-
-

Indexing
^^^^^^^^
- Bug in :meth:`DataFrame.truncate` and :meth:`Series.truncate` when the object's Index has a length greater than one but only one unique value (:issue:`42365`)
- Bug in :meth:`Series.loc` and :meth:`DataFrame.loc` with a :class:`MultiIndex` when indexing with a tuple in which one of the levels is also a tuple (:issue:`27591`)
- Bug in :meth:`Series.loc` when with a :class:`MultiIndex` whose first level contains only ``np.nan`` values (:issue:`42055`)
- Bug in indexing on a :class:`Series` or :class:`DataFrame` with a :class:`DatetimeIndex` when passing a string, the return type depended on whether the index was monotonic (:issue:`24892`)
- Bug in indexing on a :class:`MultiIndex` failing to drop scalar levels when the indexer is a tuple containing a datetime-like string (:issue:`42476`)
- Bug in :meth:`DataFrame.sort_values` and :meth:`Series.sort_values` when passing an ascending value, failed to raise or incorrectly raising ``ValueError`` (:issue:`41634`)
- Bug in updating values of :class:`pandas.Series` using boolean index, created by using :meth:`pandas.DataFrame.pop` (:issue:`42530`)
- Bug in :meth:`Index.get_indexer_non_unique` when index contains multiple ``np.nan`` (:issue:`35392`)
- Bug in :meth:`DataFrame.query` did not handle the degree sign in a backticked column name, such as \`Temp(°C)\`, used in an expression to query a dataframe (:issue:`42826`)
- Bug in :meth:`DataFrame.drop` where the error message did not show missing labels with commas when raising ``KeyError`` (:issue:`42881`)
-

Missing
^^^^^^^
-
-

MultiIndex
^^^^^^^^^^
- Bug in :meth:`MultiIndex.get_loc` where the first level is a :class:`DatetimeIndex` and a string key is passed (:issue:`42465`)
- Bug in :meth:`MultiIndex.reindex` when passing a ``level`` that corresponds to an ``ExtensionDtype`` level (:issue:`42043`)
- Bug in :meth:`MultiIndex.get_loc` raising ``TypeError`` instead of ``KeyError`` on nested tuple (:issue:`42440`)
-

I/O
^^^
- Bug in :func:`read_excel` attempting to read chart sheets from .xlsx files (:issue:`41448`)
- Bug in :func:`json_normalize` where ``errors=ignore`` could fail to ignore missing values of ``meta`` when ``record_path`` has a length greater than one (:issue:`41876`)
- Bug in :func:`read_csv` with multi-header input and arguments referencing column names as tuples (:issue:`42446`)
- Bug in :func:`Series.to_json` and :func:`DataFrame.to_json` where some attributes were skipped when serialising plain Python objects to JSON (:issue:`42768`, :issue:`33043`)
-

Period
^^^^^^
-
-

Plotting
^^^^^^^^
-
-

Groupby/resample/rolling
^^^^^^^^^^^^^^^^^^^^^^^^
- Fixed bug in :meth:`SeriesGroupBy.apply` where passing an unrecognized string argument failed to raise ``TypeError`` when the underlying ``Series`` is empty (:issue:`42021`)
- Bug in :meth:`Series.rolling.apply`, :meth:`DataFrame.rolling.apply`, :meth:`Series.expanding.apply` and :meth:`DataFrame.expanding.apply` with ``engine="numba"`` where ``*args`` were being cached with the user passed function (:issue:`42287`)
- Bug in :meth:`DataFrame.groupby.rolling.var` would calculate the rolling variance only on the first group (:issue:`42442`)
- Bug in :meth:`GroupBy.shift` that would return the grouping columns if ``fill_value`` was not None (:issue:`41556`)
- Bug in :meth:`SeriesGroupBy.nlargest` and :meth:`SeriesGroupBy.nsmallest` would have an inconsistent index when the input Series was sorted and ``n`` was greater than or equal to all group sizes (:issue:`15272`, :issue:`16345`, :issue:`29129`)
- Bug in :meth:`pandas.DataFrame.ewm`, where non-float64 dtypes were silently failing (:issue:`42452`)
- Bug in :meth:`pandas.DataFrame.rolling` operation along rows (``axis=1``) incorrectly omits columns containing ``float16`` and ``float32`` (:issue:`41779`)

Reshaping
^^^^^^^^^
- Improved error message when creating a :class:`DataFrame` column from a multi-dimensional :class:`numpy.ndarray` (:issue:`42463`)
- :func:`concat` creating :class:`MultiIndex` with duplicate level entries when concatenating a :class:`DataFrame` with duplicates in :class:`Index` and multiple keys (:issue:`42651`)
- Bug in :meth:`pandas.cut` on :class:`Series` with duplicate indices (:issue:`42185`) and non-exact :meth:`pandas.CategoricalIndex` (:issue:`42425`)
-

Sparse
^^^^^^
-
-

ExtensionArray
^^^^^^^^^^^^^^
-
-

Styler
^^^^^^
-
-

Other
^^^^^
- Bug in :meth:`CustomBusinessMonthBegin.__add__` (:meth:`CustomBusinessMonthEnd.__add__`) not applying the extra ``offset`` parameter when beginning (end) of the target month is already a business day (:issue:`41356`)

.. ***DO NOT USE THIS SECTION***

-
-

.. ---------------------------------------------------------------------------

.. _whatsnew_140.contributors:

Contributors
~~~~~~~~~~~~<|MERGE_RESOLUTION|>--- conflicted
+++ resolved
@@ -15,17 +15,7 @@
 Enhancements
 ~~~~~~~~~~~~
 
-<<<<<<< HEAD
-.. _whatsnew_140.enhancements.pyarrow_csv_engine:
-
-Multithreaded CSV reading with a new CSV Engine based on pyarrow
-^^^^^^^^^^^^^^^^^^^^^^^^^^^^^^^^^^^^^^^^^^^^^^^^^^^^^^^^^^^^^^^^^^^^^
-
-:func:`pandas.read_csv` now accepts engine="pyarrow" as an argument, allowing for faster csv parsing on multicore machines
-with pyarrow installed. See the :doc:`I/O docs </user_guide/io>` for more info. (:issue:`23697`)
-=======
 .. _whatsnew_140.enhancements.numeric_index:
->>>>>>> 78628e9e
 
 More flexible numeric dtypes for indexes
 ^^^^^^^^^^^^^^^^^^^^^^^^^^^^^^^^^^^^^^^^
@@ -73,10 +63,13 @@
 
 See :ref:`here <advanced.numericindex>` for more.
 
-.. _whatsnew_140.enhancements.enhancement2:
-
-enhancement2
-^^^^^^^^^^^^
+.. _whatsnew_140.enhancements.pyarrow_csv_engine:
+
+Multithreaded CSV reading with a new CSV Engine based on pyarrow
+^^^^^^^^^^^^^^^^^^^^^^^^^^^^^^^^^^^^^^^^^^^^^^^^^^^^^^^^^^^^^^^^^^^^^
+
+:func:`pandas.read_csv` now accepts engine="pyarrow" as an argument, allowing for faster csv parsing on multicore machines
+with pyarrow installed. See the :doc:`I/O docs </user_guide/io>` for more info. (:issue:`23697`)
 
 .. _whatsnew_140.enhancements.other:
 
