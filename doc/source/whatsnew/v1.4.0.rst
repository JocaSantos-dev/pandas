.. _whatsnew_140:

What's new in 1.4.0 (January ??, 2022)
--------------------------------------

These are the changes in pandas 1.4.0. See :ref:`release` for a full changelog
including other versions of pandas.

{{ header }}

.. ---------------------------------------------------------------------------

.. _whatsnew_140.enhancements:

Enhancements
~~~~~~~~~~~~

.. _whatsnew_140.enhancements.warning_lineno:

Improved warning messages
^^^^^^^^^^^^^^^^^^^^^^^^^

Previously, warning messages may have pointed to lines within the pandas library. Running the script ``setting_with_copy_warning.py``

.. code-block:: python

    import pandas as pd

    df = pd.DataFrame({'a': [1, 2, 3]})
    df[:2].loc[:, 'a'] = 5

with pandas 1.3 resulted in::

    .../site-packages/pandas/core/indexing.py:1951: SettingWithCopyWarning:
    A value is trying to be set on a copy of a slice from a DataFrame.

This made it difficult to determine where the warning was being generated from. Now pandas will inspect the call stack, reporting the first line outside of the pandas library that gave rise to the warning. The output of the above script is now::

    setting_with_copy_warning.py:4: SettingWithCopyWarning:
    A value is trying to be set on a copy of a slice from a DataFrame.




.. _whatsnew_140.enhancements.ExtensionIndex:

Index can hold arbitrary ExtensionArrays
^^^^^^^^^^^^^^^^^^^^^^^^^^^^^^^^^^^^^^^^

Until now, passing a custom :class:`ExtensionArray` to ``pd.Index`` would cast the
array to ``object`` dtype. Now :class:`Index` can directly hold arbitrary ExtensionArrays (:issue:`43930`).

*Previous behavior*:

.. ipython:: python

   arr = pd.array([1, 2, pd.NA])
   idx = pd.Index(arr)

In the old behavior, ``idx`` would be object-dtype:

*Previous behavior*:

.. code-block:: ipython

   In [1]: idx
   Out[1]: Index([1, 2, <NA>], dtype='object')

With the new behavior, we keep the original dtype:

*New behavior*:

.. ipython:: python

   idx

One exception to this is ``SparseArray``, which will continue to cast to numpy
dtype until pandas 2.0. At that point it will retain its dtype like other
ExtensionArrays.

.. _whatsnew_140.enhancements.styler:

Styler
^^^^^^

:class:`.Styler` has been further developed in 1.4.0. The following general enhancements have been made:

  - Styling and formatting of indexes has been added, with :meth:`.Styler.apply_index`, :meth:`.Styler.applymap_index` and :meth:`.Styler.format_index`. These mirror the signature of the methods already used to style and format data values, and work with both HTML, LaTeX and Excel format (:issue:`41893`, :issue:`43101`, :issue:`41993`, :issue:`41995`)
  - The new method :meth:`.Styler.hide` deprecates :meth:`.Styler.hide_index` and :meth:`.Styler.hide_columns` (:issue:`43758`)
  - The keyword arguments ``level`` and ``names`` have been added to :meth:`.Styler.hide` (and implicitly to the deprecated methods :meth:`.Styler.hide_index` and :meth:`.Styler.hide_columns`) for additional control of visibility of MultiIndexes and of index names (:issue:`25475`, :issue:`43404`, :issue:`43346`)
  - The :meth:`.Styler.export` and :meth:`.Styler.use` have been updated to address all of the added functionality from v1.2.0 and v1.3.0 (:issue:`40675`)
  - Global options under the category ``pd.options.styler`` have been extended to configure default ``Styler`` properties which address formatting, encoding, and HTML and LaTeX rendering. Note that formerly ``Styler`` relied on ``display.html.use_mathjax``, which has now been replaced by ``styler.html.mathjax``. (:issue:`41395`)
  - Validation of certain keyword arguments, e.g. ``caption`` (:issue:`43368`)
  - Various bug fixes as recorded below

Additionally there are specific enhancements to the HTML specific rendering:

  - :meth:`.Styler.bar` introduces additional arguments to control alignment and display (:issue:`26070`, :issue:`36419`), and it also validates the input arguments ``width`` and ``height`` (:issue:`42511`).
  - :meth:`.Styler.to_html` introduces keyword arguments ``sparse_index``, ``sparse_columns``, ``bold_headers``, ``caption``, ``max_rows`` and ``max_columns`` (:issue:`41946`, :issue:`43149`, :issue:`42972`).
  - :meth:`.Styler.to_html` omits CSSStyle rules for hidden table elements as a performance enhancement (:issue:`43619`)
  - Custom CSS classes can now be directly specified without string replacement (:issue:`43686`)
  - Ability to render hyperlinks automatically via a new ``hyperlinks`` formatting keyword argument (:issue:`45058`)

There are also some LaTeX specific enhancements:

  - :meth:`.Styler.to_latex` introduces keyword argument ``environment``, which also allows a specific "longtable" entry through a separate jinja2 template (:issue:`41866`).
  - Naive sparsification is now possible for LaTeX without the necessity of including the multirow package (:issue:`43369`)

.. _whatsnew_140.enhancements.pyarrow_csv_engine:

Multithreaded CSV reading with a new CSV Engine based on pyarrow
^^^^^^^^^^^^^^^^^^^^^^^^^^^^^^^^^^^^^^^^^^^^^^^^^^^^^^^^^^^^^^^^

:func:`pandas.read_csv` now accepts ``engine="pyarrow"`` (requires at least ``pyarrow`` 1.0.1) as an argument, allowing for faster csv parsing on multicore machines
with pyarrow installed. See the :doc:`I/O docs </user_guide/io>` for more info. (:issue:`23697`, :issue:`43706`)

.. _whatsnew_140.enhancements.window_rank:

Rank function for rolling and expanding windows
^^^^^^^^^^^^^^^^^^^^^^^^^^^^^^^^^^^^^^^^^^^^^^^

Added ``rank`` function to :class:`Rolling` and :class:`Expanding`. The new function supports the ``method``, ``ascending``, and ``pct`` flags of :meth:`DataFrame.rank`. The ``method`` argument supports ``min``, ``max``, and ``average`` ranking methods.
Example:

.. ipython:: python

    s = pd.Series([1, 4, 2, 3, 5, 3])
    s.rolling(3).rank()

    s.rolling(3).rank(method="max")

.. _whatsnew_140.enhancements.groupby_indexing:

Groupby positional indexing
^^^^^^^^^^^^^^^^^^^^^^^^^^^

It is now possible to specify positional ranges relative to the ends of each group.

Negative arguments for :meth:`.GroupBy.head` and :meth:`.GroupBy.tail` now work correctly and result in ranges relative to the end and start of each group, respectively.
Previously, negative arguments returned empty frames.

.. ipython:: python

    df = pd.DataFrame([["g", "g0"], ["g", "g1"], ["g", "g2"], ["g", "g3"],
                       ["h", "h0"], ["h", "h1"]], columns=["A", "B"])
    df.groupby("A").head(-1)


:meth:`.GroupBy.nth` now accepts a slice or list of integers and slices.

.. ipython:: python

    df.groupby("A").nth(slice(1, -1))
    df.groupby("A").nth([slice(None, 1), slice(-1, None)])

:meth:`.GroupBy.nth` now accepts index notation.

.. ipython:: python

    df.groupby("A").nth[1, -1]
    df.groupby("A").nth[1:-1]
    df.groupby("A").nth[:1, -1:]

.. _whatsnew_140.dict_tight:

DataFrame.from_dict and DataFrame.to_dict have new ``'tight'`` option
^^^^^^^^^^^^^^^^^^^^^^^^^^^^^^^^^^^^^^^^^^^^^^^^^^^^^^^^^^^^^^^^^^^^^

A new ``'tight'`` dictionary format that preserves :class:`MultiIndex` entries and names
is now available with the :meth:`DataFrame.from_dict` and :meth:`DataFrame.to_dict` methods
and can be used with the standard ``json`` library to produce a tight
representation of :class:`DataFrame` objects (:issue:`4889`).

.. ipython:: python

    df = pd.DataFrame.from_records(
        [[1, 3], [2, 4]],
        index=pd.MultiIndex.from_tuples([("a", "b"), ("a", "c")],
                                        names=["n1", "n2"]),
        columns=pd.MultiIndex.from_tuples([("x", 1), ("y", 2)],
                                          names=["z1", "z2"]),
    )
    df
    df.to_dict(orient='tight')

.. _whatsnew_140.enhancements.other:

Other enhancements
^^^^^^^^^^^^^^^^^^
- :meth:`concat` will preserve the ``attrs`` when it is the same for all objects and discard the ``attrs`` when they are different. (:issue:`41828`)
- :class:`DataFrameGroupBy` operations with ``as_index=False`` now correctly retain ``ExtensionDtype`` dtypes for columns being grouped on (:issue:`41373`)
- Add support for assigning values to ``by`` argument in :meth:`DataFrame.plot.hist` and :meth:`DataFrame.plot.box` (:issue:`15079`)
- :meth:`Series.sample`, :meth:`DataFrame.sample`, and :meth:`.GroupBy.sample` now accept a ``np.random.Generator`` as input to ``random_state``. A generator will be more performant, especially with ``replace=False`` (:issue:`38100`)
- :meth:`Series.ewm`, :meth:`DataFrame.ewm`, now support a ``method`` argument with a ``'table'`` option that performs the windowing operation over an entire :class:`DataFrame`. See :ref:`Window Overview <window.overview>` for performance and functional benefits (:issue:`42273`)
- :meth:`.GroupBy.cummin` and :meth:`.GroupBy.cummax` now support the argument ``skipna`` (:issue:`34047`)
- :meth:`read_table` now supports the argument ``storage_options`` (:issue:`39167`)
- :meth:`DataFrame.to_stata` and :meth:`StataWriter` now accept the keyword only argument ``value_labels`` to save labels for non-categorical columns
- Methods that relied on hashmap based algos such as :meth:`DataFrameGroupBy.value_counts`, :meth:`DataFrameGroupBy.count` and :func:`factorize` ignored imaginary component for complex numbers (:issue:`17927`)
- Add :meth:`Series.str.removeprefix` and :meth:`Series.str.removesuffix` introduced in Python 3.9 to remove pre-/suffixes from string-type :class:`Series` (:issue:`36944`)
- Attempting to write into a file in missing parent directory with :meth:`DataFrame.to_csv`, :meth:`DataFrame.to_html`, :meth:`DataFrame.to_excel`, :meth:`DataFrame.to_feather`, :meth:`DataFrame.to_parquet`, :meth:`DataFrame.to_stata`, :meth:`DataFrame.to_json`, :meth:`DataFrame.to_pickle`, and :meth:`DataFrame.to_xml` now explicitly mentions missing parent directory, the same is true for :class:`Series` counterparts (:issue:`24306`)
- Indexing with ``.loc`` and ``.iloc`` now supports ``Ellipsis`` (:issue:`37750`)
- :meth:`IntegerArray.all` , :meth:`IntegerArray.any`, :meth:`FloatingArray.any`, and :meth:`FloatingArray.all` use Kleene logic (:issue:`41967`)
- Added support for nullable boolean and integer types in :meth:`DataFrame.to_stata`, :class:`~pandas.io.stata.StataWriter`, :class:`~pandas.io.stata.StataWriter117`, and :class:`~pandas.io.stata.StataWriterUTF8` (:issue:`40855`)
- :meth:`DataFrame.__pos__`, :meth:`DataFrame.__neg__` now retain ``ExtensionDtype`` dtypes (:issue:`43883`)
- The error raised when an optional dependency can't be imported now includes the original exception, for easier investigation (:issue:`43882`)
- Added :meth:`.ExponentialMovingWindow.sum` (:issue:`13297`)
- :meth:`Series.str.split` now supports a ``regex`` argument that explicitly specifies whether the pattern is a regular expression. Default is ``None`` (:issue:`43563`, :issue:`32835`, :issue:`25549`)
- :meth:`DataFrame.dropna` now accepts a single label as ``subset`` along with array-like (:issue:`41021`)
- Added :meth:`DataFrameGroupBy.value_counts` (:issue:`43564`)
- :class:`ExcelWriter` argument ``if_sheet_exists="overlay"`` option added (:issue:`40231`)
- :meth:`read_excel` now accepts a ``decimal`` argument that allow the user to specify the decimal point when parsing string columns to numeric (:issue:`14403`)
- :meth:`.GroupBy.mean`, :meth:`.GroupBy.std`, :meth:`.GroupBy.var`, :meth:`.GroupBy.sum` now supports `Numba <http://numba.pydata.org/>`_ execution with the ``engine`` keyword (:issue:`43731`, :issue:`44862`, :issue:`44939`)
- :meth:`Timestamp.isoformat`, now handles the ``timespec`` argument from the base :class:``datetime`` class (:issue:`26131`)
- :meth:`NaT.to_numpy` ``dtype`` argument is now respected, so ``np.timedelta64`` can be returned (:issue:`44460`)
- New option ``display.max_dir_items`` customizes the number of columns added to :meth:`Dataframe.__dir__` and suggested for tab completion (:issue:`37996`)
- Added "Juneteenth National Independence Day" to ``USFederalHolidayCalendar``.  See also `Other API changes`_.
- :meth:`.Rolling.var`, :meth:`.Expanding.var`, :meth:`.Rolling.std`, :meth:`.Expanding.std` now support `Numba <http://numba.pydata.org/>`_ execution with the ``engine`` keyword (:issue:`44461`)
- :meth:`Series.info` has been added, for compatibility with :meth:`DataFrame.info` (:issue:`5167`)
- Implemented :meth:`IntervalArray.min`, :meth:`IntervalArray.max`, as a result of which ``min`` and ``max`` now work for :class:`IntervalIndex`, :class:`Series` and :class:`DataFrame` with ``IntervalDtype`` (:issue:`44746`)
- :meth:`UInt64Index.map` now retains ``dtype`` where possible (:issue:`44609`)
- :meth:`read_json` can now parse unsigned long long integers (:issue:`26068`)
- :meth:`DataFrame.take` now raises a ``TypeError`` when passed a scalar for the indexer (:issue:`42875`)
- :meth:`is_list_like` now identifies duck-arrays as list-like unless ``.ndim == 0`` (:issue:`35131`)
- :class:`ExtensionDtype` and :class:`ExtensionArray` are now (de)serialized when exporting a :class:`DataFrame` with :meth:`DataFrame.to_json` using ``orient='table'`` (:issue:`20612`, :issue:`44705`).
- Add support for `Zstandard <http://facebook.github.io/zstd/>`_ compression to :meth:`DataFrame.to_pickle`/:meth:`read_pickle` and friends (:issue:`43925`)
- :meth:`DataFrame.to_sql` now returns an ``int`` of the number of written rows (:issue:`23998`)

.. ---------------------------------------------------------------------------

.. _whatsnew_140.notable_bug_fixes:

Notable bug fixes
~~~~~~~~~~~~~~~~~

These are bug fixes that might have notable behavior changes.

.. _whatsnew_140.notable_bug_fixes.inconsistent_date_string_parsing:

Inconsistent date string parsing
^^^^^^^^^^^^^^^^^^^^^^^^^^^^^^^^

The ``dayfirst`` option of :func:`to_datetime` isn't strict, and this can lead to surprising behaviour:

.. ipython:: python
    :okwarning:

    pd.to_datetime(["31-12-2021"], dayfirst=False)

Now, a warning will be raised if a date string cannot be parsed accordance to the given ``dayfirst`` value when
the value is a delimited date string (e.g. ``31-12-2012``).

.. _whatsnew_140.notable_bug_fixes.concat_with_empty_or_all_na:

Ignoring dtypes in concat with empty or all-NA columns
^^^^^^^^^^^^^^^^^^^^^^^^^^^^^^^^^^^^^^^^^^^^^^^^^^^^^^

When using :func:`concat` to concatenate two or more :class:`DataFrame` objects,
if one of the DataFrames was empty or had all-NA values, its dtype was *sometimes*
ignored when finding the concatenated dtype.  These are now consistently *not* ignored (:issue:`43507`).

.. ipython:: python

    df1 = pd.DataFrame({"bar": [pd.Timestamp("2013-01-01")]}, index=range(1))
    df2 = pd.DataFrame({"bar": np.nan}, index=range(1, 2))
    res = pd.concat([df1, df2])

Previously, the float-dtype in ``df2`` would be ignored so the result dtype would be ``datetime64[ns]``. As a result, the ``np.nan`` would be cast to ``NaT``.

*Previous behavior*:

.. code-block:: ipython

    In [4]: res
    Out[4]:
             bar
    0 2013-01-01
    1        NaT

Now the float-dtype is respected. Since the common dtype for these DataFrames is object, the ``np.nan`` is retained.

*New behavior*:

.. ipython:: python

    res

.. _whatsnew_140.notable_bug_fixes.value_counts_and_mode_do_not_coerce_to_nan:

Null-values are no longer coerced to NaN-value in value_counts and mode
^^^^^^^^^^^^^^^^^^^^^^^^^^^^^^^^^^^^^^^^^^^^^^^^^^^^^^^^^^^^^^^^^^^^^^^

:meth:`Series.value_counts` and :meth:`Series.mode` no longer coerce ``None``, ``NaT`` and other null-values to a NaN-value for ``np.object``-dtype. This behavior is now consistent with ``unique``, ``isin`` and others (:issue:`42688`).

.. ipython:: python

    s = pd.Series([True, None, pd.NaT, None, pd.NaT, None])
    res = s.value_counts(dropna=False)

Previously, all null-values were replaced by a NaN-value.

*Previous behavior*:

.. code-block:: ipython

    In [3]: res
    Out[3]:
    NaN     5
    True    1
    dtype: int64

Now null-values are no longer mangled.

*New behavior*:

.. ipython:: python

    res

.. _whatsnew_140.notable_bug_fixes.read_csv_mangle_dup_cols:

mangle_dupe_cols in read_csv no longer renaming unique columns conflicting with target names
^^^^^^^^^^^^^^^^^^^^^^^^^^^^^^^^^^^^^^^^^^^^^^^^^^^^^^^^^^^^^^^^^^^^^^^^^^^^^^^^^^^^^^^^^^^^

:func:`read_csv` no longer renaming unique cols, which conflict with the target names of duplicated columns.
Already existing columns are jumped, e.g. the next available index is used for the target column name (:issue:`14704`).

.. ipython:: python

    import io

    data = "a,a,a.1\n1,2,3"
    res = pd.read_csv(io.StringIO(data))

Previously, the second column was called ``a.1``, while the third col was also renamed to ``a.1.1``.

*Previous behavior*:

.. code-block:: ipython

    In [3]: res
    Out[3]:
        a  a.1  a.1.1
    0   1    2      3

Now the renaming checks if ``a.1`` already exists when changing the name of the second column and jumps this index. The
second column is instead renamed to ``a.2``.

*New behavior*:

.. ipython:: python

    res

.. _whatsnew_140.notable_bug_fixes.unstack_pivot_int32_limit:

unstack and pivot_table no longer raises ValueError for result that would exceed int32 limit
^^^^^^^^^^^^^^^^^^^^^^^^^^^^^^^^^^^^^^^^^^^^^^^^^^^^^^^^^^^^^^^^^^^^^^^^^^^^^^^^^^^^^^^^^^^^

Previously :meth:`DataFrame.pivot_table` and :meth:`DataFrame.unstack` would raise a ``ValueError`` if the operation
could produce a result with more than ``2**31 - 1`` elements. This operation now raises a :class:`errors.PerformanceWarning`
instead (:issue:`26314`).

*Previous behavior*:

.. code-block:: ipython

    In [3]: df = DataFrame({"ind1": np.arange(2 ** 16), "ind2": np.arange(2 ** 16), "count": 0})
    In [4]: df.pivot_table(index="ind1", columns="ind2", values="count", aggfunc="count")
    ValueError: Unstacked DataFrame is too big, causing int32 overflow

*New behavior*:

.. code-block:: python

    In [4]: df.pivot_table(index="ind1", columns="ind2", values="count", aggfunc="count")
    PerformanceWarning: The following operation may generate 4294967296 cells in the resulting pandas object.

.. ---------------------------------------------------------------------------

.. _whatsnew_140.api_breaking:

Backwards incompatible API changes
~~~~~~~~~~~~~~~~~~~~~~~~~~~~~~~~~~

.. _whatsnew_140.api_breaking.python:

Increased minimum version for Python
^^^^^^^^^^^^^^^^^^^^^^^^^^^^^^^^^^^^

pandas 1.4.0 supports Python 3.8 and higher.

.. _whatsnew_140.api_breaking.deps:

Increased minimum versions for dependencies
^^^^^^^^^^^^^^^^^^^^^^^^^^^^^^^^^^^^^^^^^^^
Some minimum supported versions of dependencies were updated.
If installed, we now require:

+-----------------+-----------------+----------+---------+
| Package         | Minimum Version | Required | Changed |
+=================+=================+==========+=========+
| numpy           | 1.18.5          |    X     |    X    |
+-----------------+-----------------+----------+---------+
| pytz            | 2020.1          |    X     |    X    |
+-----------------+-----------------+----------+---------+
| python-dateutil | 2.8.1           |    X     |    X    |
+-----------------+-----------------+----------+---------+
| bottleneck      | 1.3.1           |          |    X    |
+-----------------+-----------------+----------+---------+
| numexpr         | 2.7.1           |          |    X    |
+-----------------+-----------------+----------+---------+
| pytest (dev)    | 6.0             |          |         |
+-----------------+-----------------+----------+---------+
| mypy (dev)      | 0.930           |          |    X    |
+-----------------+-----------------+----------+---------+

For `optional libraries <https://pandas.pydata.org/docs/getting_started/install.html>`_ the general recommendation is to use the latest version.
The following table lists the lowest version per library that is currently being tested throughout the development of pandas.
Optional libraries below the lowest tested version may still work, but are not considered supported.

+-----------------+-----------------+---------+
| Package         | Minimum Version | Changed |
+=================+=================+=========+
| beautifulsoup4  | 4.8.2           |    X    |
+-----------------+-----------------+---------+
| fastparquet     | 0.4.0           |         |
+-----------------+-----------------+---------+
| fsspec          | 0.7.4           |         |
+-----------------+-----------------+---------+
| gcsfs           | 0.6.0           |         |
+-----------------+-----------------+---------+
| lxml            | 4.5.0           |    X    |
+-----------------+-----------------+---------+
| matplotlib      | 3.3.2           |    X    |
+-----------------+-----------------+---------+
| numba           | 0.50.1          |    X    |
+-----------------+-----------------+---------+
| openpyxl        | 3.0.3           |    X    |
+-----------------+-----------------+---------+
| pyarrow         | 1.0.1           |    X    |
+-----------------+-----------------+---------+
| pymysql         | 0.10.1          |    X    |
+-----------------+-----------------+---------+
| pytables        | 3.6.1           |    X    |
+-----------------+-----------------+---------+
| s3fs            | 0.4.0           |         |
+-----------------+-----------------+---------+
| scipy           | 1.4.1           |    X    |
+-----------------+-----------------+---------+
| sqlalchemy      | 1.4.0           |    X    |
+-----------------+-----------------+---------+
| tabulate        | 0.8.7           |         |
+-----------------+-----------------+---------+
| xarray          | 0.15.1          |    X    |
+-----------------+-----------------+---------+
| xlrd            | 2.0.1           |    X    |
+-----------------+-----------------+---------+
| xlsxwriter      | 1.2.2           |    X    |
+-----------------+-----------------+---------+
| xlwt            | 1.3.0           |         |
+-----------------+-----------------+---------+
| pandas-gbq      | 0.14.0          |    X    |
+-----------------+-----------------+---------+

See :ref:`install.dependencies` and :ref:`install.optional_dependencies` for more.

.. _whatsnew_140.api_breaking.other:

Other API changes
^^^^^^^^^^^^^^^^^
- :meth:`Index.get_indexer_for` no longer accepts keyword arguments (other than 'target'); in the past these would be silently ignored if the index was not unique (:issue:`42310`)
- Change in the position of the ``min_rows`` argument in :meth:`DataFrame.to_string` due to change in the docstring (:issue:`44304`)
- Reduction operations for :class:`DataFrame` or :class:`Series` now raising a ``ValueError`` when ``None`` is passed for ``skipna`` (:issue:`44178`)
- :func:`read_csv` and :func:`read_html` no longer raising an error when one of the header rows consists only of ``Unnamed:`` columns (:issue:`13054`)
- Changed the ``name`` attribute of several holidays in
  ``USFederalHolidayCalendar`` to match `official federal holiday
  names <https://www.opm.gov/policy-data-oversight/pay-leave/federal-holidays/>`_
  specifically:

   - "New Year's Day" gains the possessive apostrophe
   - "Presidents Day" becomes "Washington's Birthday"
   - "Martin Luther King Jr. Day" is now "Birthday of Martin Luther King, Jr."
   - "July 4th" is now "Independence Day"
   - "Thanksgiving" is now "Thanksgiving Day"
   - "Christmas" is now "Christmas Day"
   - Added "Juneteenth National Independence Day"
-

.. ---------------------------------------------------------------------------

.. _whatsnew_140.deprecations:

Deprecations
~~~~~~~~~~~~

.. _whatsnew_140.deprecations.int64_uint64_float64index:

Deprecated Int64Index, UInt64Index & Float64Index
^^^^^^^^^^^^^^^^^^^^^^^^^^^^^^^^^^^^^^^^^^^^^^^^^

:class:`Int64Index`, :class:`UInt64Index` and :class:`Float64Index` have been deprecated
in favor of the base :class:`Index` class and will be removed in Pandas 2.0 (:issue:`43028`).

For constructing a numeric index, you can use the base :class:`Index` class instead
specifying the data type (which will also work on older pandas releases):

.. code-block:: python

    # replace
    pd.Int64Index([1, 2, 3])
    # with
    pd.Index([1, 2, 3], dtype="int64")

For checking the data type of an index object, you can replace ``isinstance``
checks with checking the ``dtype``:

.. code-block:: python

    # replace
    isinstance(idx, pd.Int64Index)
    # with
    idx.dtype == "int64"

Currently, in order to maintain backward compatibility, calls to
:class:`Index` will continue to return :class:`Int64Index`, :class:`UInt64Index` and :class:`Float64Index`
when given numeric data, but in the future, an :class:`Index` will be returned.

*Current behavior*:

.. code-block:: ipython

    In [1]: pd.Index([1, 2, 3], dtype="int32")
    Out [1]: Int64Index([1, 2, 3], dtype='int64')
    In [1]: pd.Index([1, 2, 3], dtype="uint64")
    Out [1]: UInt64Index([1, 2, 3], dtype='uint64')

*Future behavior*:

.. code-block:: ipython

    In [3]: pd.Index([1, 2, 3], dtype="int32")
    Out [3]: Index([1, 2, 3], dtype='int32')
    In [4]: pd.Index([1, 2, 3], dtype="uint64")
    Out [4]: Index([1, 2, 3], dtype='uint64')


.. _whatsnew_140.deprecations.frame_series_append:

Deprecated Frame.append and Series.append
^^^^^^^^^^^^^^^^^^^^^^^^^^^^^^^^^^^^^^^^^

:meth:`DataFrame.append` and :meth:`Series.append` have been deprecated and will be removed in Pandas 2.0.
Use :func:`pandas.concat` instead (:issue:`35407`).

*Deprecated syntax*

.. code-block:: ipython

    In [1]: pd.Series([1, 2]).append(pd.Series([3, 4])
    Out [1]:
    <stdin>:1: FutureWarning: The series.append method is deprecated and will be removed from pandas in a future version. Use pandas.concat instead.
    0    1
    1    2
    0    3
    1    4
    dtype: int64

    In [2]: df1 = pd.DataFrame([[1, 2], [3, 4]], columns=list('AB'))
    In [3]: df2 = pd.DataFrame([[5, 6], [7, 8]], columns=list('AB'))
    In [4]: df1.append(df2)
    Out [4]:
    <stdin>:1: FutureWarning: The series.append method is deprecated and will be removed from pandas in a future version. Use pandas.concat instead.
       A  B
    0  1  2
    1  3  4
    0  5  6
    1  7  8

*Recommended syntax*

.. ipython:: python

    pd.concat([pd.Series([1, 2]), pd.Series([3, 4])])

    df1 = pd.DataFrame([[1, 2], [3, 4]], columns=list('AB'))
    df2 = pd.DataFrame([[5, 6], [7, 8]], columns=list('AB'))
    pd.concat([df1, df2])


.. _whatsnew_140.deprecations.other:

Other Deprecations
^^^^^^^^^^^^^^^^^^
- Deprecated :meth:`Index.is_type_compatible` (:issue:`42113`)
- Deprecated ``method`` argument in :meth:`Index.get_loc`, use ``index.get_indexer([label], method=...)`` instead (:issue:`42269`)
- Deprecated treating integer keys in :meth:`Series.__setitem__` as positional when the index is a :class:`Float64Index` not containing the key, a :class:`IntervalIndex` with no entries containing the key, or a :class:`MultiIndex` with leading :class:`Float64Index` level not containing the key (:issue:`33469`)
- Deprecated treating ``numpy.datetime64`` objects as UTC times when passed to the :class:`Timestamp` constructor along with a timezone. In a future version, these will be treated as wall-times. To retain the old behavior, use ``Timestamp(dt64).tz_localize("UTC").tz_convert(tz)`` (:issue:`24559`)
- Deprecated ignoring missing labels when indexing with a sequence of labels on a level of a MultiIndex (:issue:`42351`)
- Creating an empty Series without a dtype will now raise a more visible ``FutureWarning`` instead of a ``DeprecationWarning`` (:issue:`30017`)
- Deprecated the 'kind' argument in :meth:`Index.get_slice_bound`, :meth:`Index.slice_indexer`, :meth:`Index.slice_locs`; in a future version passing 'kind' will raise (:issue:`42857`)
- Deprecated dropping of nuisance columns in :class:`Rolling`, :class:`Expanding`, and :class:`EWM` aggregations (:issue:`42738`)
- Deprecated :meth:`Index.reindex` with a non-unique index (:issue:`42568`)
- Deprecated :meth:`.Styler.render` in favour of :meth:`.Styler.to_html` (:issue:`42140`)
- Deprecated :meth:`.Styler.hide_index` and :meth:`.Styler.hide_columns` in favour of :meth:`.Styler.hide` (:issue:`43758`)
- Deprecated passing in a string column label into ``times`` in :meth:`DataFrame.ewm` (:issue:`43265`)
- Deprecated the 'include_start' and 'include_end' arguments in :meth:`DataFrame.between_time`; in a future version passing 'include_start' or 'include_end' will raise (:issue:`40245`)
- Deprecated the ``squeeze`` argument to :meth:`read_csv`, :meth:`read_table`, and :meth:`read_excel`. Users should squeeze the DataFrame afterwards with ``.squeeze("columns")`` instead. (:issue:`43242`)
- Deprecated the ``index`` argument to :class:`SparseArray` construction (:issue:`23089`)
- Deprecated the ``closed`` argument in :meth:`date_range` and :meth:`bdate_range` in favor of ``inclusive`` argument; In a future version passing ``closed`` will raise (:issue:`40245`)
- Deprecated :meth:`.Rolling.validate`, :meth:`.Expanding.validate`, and :meth:`.ExponentialMovingWindow.validate` (:issue:`43665`)
- Deprecated silent dropping of columns that raised a ``TypeError`` in :class:`Series.transform` and :class:`DataFrame.transform` when used with a dictionary (:issue:`43740`)
- Deprecated silent dropping of columns that raised a ``TypeError``, ``DataError``, and some cases of ``ValueError`` in :meth:`Series.aggregate`, :meth:`DataFrame.aggregate`, :meth:`Series.groupby.aggregate`, and :meth:`DataFrame.groupby.aggregate` when used with a list (:issue:`43740`)
- Deprecated casting behavior when setting timezone-aware value(s) into a timezone-aware :class:`Series` or :class:`DataFrame` column when the timezones do not match. Previously this cast to object dtype. In a future version, the values being inserted will be converted to the series or column's existing timezone (:issue:`37605`)
- Deprecated casting behavior when passing an item with mismatched-timezone to :meth:`DatetimeIndex.insert`, :meth:`DatetimeIndex.putmask`, :meth:`DatetimeIndex.where` :meth:`DatetimeIndex.fillna`, :meth:`Series.mask`, :meth:`Series.where`, :meth:`Series.fillna`, :meth:`Series.shift`, :meth:`Series.replace`, :meth:`Series.reindex` (and :class:`DataFrame` column analogues). In the past this has cast to object dtype. In a future version, these will cast the passed item to the index or series's timezone (:issue:`37605`,:issue:`44940`)
- Deprecated the 'errors' keyword argument in :meth:`Series.where`, :meth:`DataFrame.where`, :meth:`Series.mask`, and :meth:`DataFrame.mask`; in a future version the argument will be removed (:issue:`44294`)
- Deprecated the ``prefix`` keyword argument in :func:`read_csv` and :func:`read_table`, in a future version the argument will be removed (:issue:`43396`)
- Deprecated passing non boolean argument to sort in :func:`concat` (:issue:`41518`)
- Deprecated passing arguments as positional for :func:`read_fwf` other than ``filepath_or_buffer`` (:issue:`41485`):
- Deprecated passing arguments as positional for :func:`read_xml` other than ``path_or_buffer`` (:issue:`45133`):
- Deprecated passing ``skipna=None`` for :meth:`DataFrame.mad` and :meth:`Series.mad`, pass ``skipna=True`` instead (:issue:`44580`)
- Deprecated the behavior of :func:`to_datetime` with the string "now" with ``utc=False``; in a future version this will match ``Timestamp("now")``, which in turn matches :meth:`Timestamp.now` returning the local time (:issue:`18705`)
- Deprecated :meth:`DateOffset.apply`, use ``offset + other`` instead (:issue:`44522`)
- Deprecated parameter ``names`` in :meth:`Index.copy` (:issue:`44916`)
- A deprecation warning is now shown for :meth:`DataFrame.to_latex` indicating the arguments signature may change and emulate more the arguments to :meth:`.Styler.to_latex` in future versions (:issue:`44411`)
- Deprecated behavior of :func:`concat` between objects with bool-dtype and numeric-dtypes; in a future version these will cast to object dtype instead of coercing bools to numeric values (:issue:`39817`)
- Deprecated :meth:`Categorical.replace`, use :meth:`Series.replace` instead (:issue:`44929`)
- Deprecated passing ``set`` or ``dict`` as indexer for :meth:`DataFrame.loc.__setitem__`, :meth:`DataFrame.loc.__getitem__`, :meth:`Series.loc.__setitem__`, :meth:`Series.loc.__getitem__`, :meth:`DataFrame.__getitem__`, :meth:`Series.__getitem__` and :meth:`Series.__setitem__` (:issue:`42825`)
- Deprecated :meth:`Index.__getitem__` with a bool key; use ``index.values[key]`` to get the old behavior (:issue:`44051`)
- Deprecated downcasting column-by-column in :meth:`DataFrame.where` with integer-dtypes (:issue:`44597`)
- Deprecated :meth:`DatetimeIndex.union_many`, use :meth:`DatetimeIndex.union` instead (:issue:`44091`)
- Deprecated :meth:`.Groupby.pad` in favor of :meth:`.Groupby.ffill` (:issue:`33396`)
- Deprecated :meth:`.Groupby.backfill` in favor of :meth:`.Groupby.bfill` (:issue:`33396`)
- Deprecated :meth:`.Resample.pad` in favor of :meth:`.Resample.ffill` (:issue:`33396`)
- Deprecated :meth:`.Resample.backfill` in favor of :meth:`.Resample.bfill` (:issue:`33396`)
- Deprecated ``numeric_only=None`` in :meth:`DataFrame.rank`; in a future version ``numeric_only`` must be either ``True`` or ``False`` (the default) (:issue:`45036`)
- Deprecated the behavior of :meth:`Timestamp.utcfromtimestamp`, in the future it will return a timezone-aware UTC :class:`Timestamp` (:issue:`22451`)
- Deprecated :meth:`NaT.freq` (:issue:`45071`)
- Deprecated behavior of :class:`Series` and :class:`DataFrame` construction when passed float-dtype data containing ``NaN`` and an integer dtype ignoring the dtype argument; in a future version this will raise (:issue:`40110`)

.. ---------------------------------------------------------------------------

.. _whatsnew_140.performance:

Performance improvements
~~~~~~~~~~~~~~~~~~~~~~~~
- Performance improvement in :meth:`.GroupBy.sample`, especially when ``weights`` argument provided (:issue:`34483`)
- Performance improvement when converting non-string arrays to string arrays (:issue:`34483`)
- Performance improvement in :meth:`.GroupBy.transform` for user-defined functions (:issue:`41598`)
- Performance improvement in constructing :class:`DataFrame` objects (:issue:`42631`, :issue:`43142`, :issue:`43147`, :issue:`43307`, :issue:`43144`, :issue:`44826`)
- Performance improvement in :meth:`GroupBy.shift` when ``fill_value`` argument is provided (:issue:`26615`)
- Performance improvement in :meth:`DataFrame.corr` for ``method=pearson`` on data without missing values (:issue:`40956`)
- Performance improvement in some :meth:`GroupBy.apply` operations (:issue:`42992`, :issue:`43578`)
- Performance improvement in :func:`read_stata` (:issue:`43059`, :issue:`43227`)
- Performance improvement in :func:`read_sas` (:issue:`43333`)
- Performance improvement in :meth:`to_datetime` with ``uint`` dtypes (:issue:`42606`)
- Performance improvement in :meth:`to_datetime` with ``infer_datetime_format`` set to ``True`` (:issue:`43901`)
- Performance improvement in :meth:`Series.sparse.to_coo` (:issue:`42880`)
- Performance improvement in indexing with a :class:`UInt64Index` (:issue:`43862`)
- Performance improvement in indexing with a :class:`Float64Index` (:issue:`43705`)
- Performance improvement in indexing with a non-unique Index (:issue:`43792`)
- Performance improvement in indexing with a listlike indexer on a :class:`MultiIndex` (:issue:`43370`)
- Performance improvement in indexing with a :class:`MultiIndex` indexer on another :class:`MultiIndex` (:issue:43370`)
- Performance improvement in :meth:`GroupBy.quantile` (:issue:`43469`, :issue:`43725`)
- Performance improvement in :meth:`GroupBy.count` (:issue:`43730`, :issue:`43694`)
- Performance improvement in :meth:`GroupBy.any` and :meth:`GroupBy.all` (:issue:`43675`, :issue:`42841`)
- Performance improvement in :meth:`GroupBy.std` (:issue:`43115`, :issue:`43576`)
- Performance improvement in :meth:`GroupBy.cumsum` (:issue:`43309`)
- :meth:`SparseArray.min` and :meth:`SparseArray.max` no longer require converting to a dense array (:issue:`43526`)
- Indexing into a :class:`SparseArray` with a ``slice`` with ``step=1`` no longer requires converting to a dense array (:issue:`43777`)
- Performance improvement in :meth:`SparseArray.take` with ``allow_fill=False`` (:issue:`43654`)
- Performance improvement in :meth:`.Rolling.mean`, :meth:`.Expanding.mean`, :meth:`.Rolling.sum`, :meth:`.Expanding.sum`, :meth:`.Rolling.max`, :meth:`.Expanding.max`, :meth:`.Rolling.min` and :meth:`.Expanding.min` with ``engine="numba"`` (:issue:`43612`, :issue:`44176`, :issue:`45170`)
- Improved performance of :meth:`pandas.read_csv` with ``memory_map=True`` when file encoding is UTF-8 (:issue:`43787`)
- Performance improvement in :meth:`RangeIndex.sort_values` overriding :meth:`Index.sort_values` (:issue:`43666`)
- Performance improvement in :meth:`RangeIndex.insert` (:issue:`43988`)
- Performance improvement in :meth:`Index.insert` (:issue:`43953`)
- Performance improvement in :meth:`DatetimeIndex.tolist` (:issue:`43823`)
- Performance improvement in :meth:`DatetimeIndex.union` (:issue:`42353`)
- Performance improvement in :meth:`Series.nsmallest` (:issue:`43696`)
- Performance improvement in :meth:`DataFrame.insert` (:issue:`42998`)
- Performance improvement in :meth:`DataFrame.dropna` (:issue:`43683`)
- Performance improvement in :meth:`DataFrame.fillna` (:issue:`43316`)
- Performance improvement in :meth:`DataFrame.values` (:issue:`43160`)
- Performance improvement in :meth:`DataFrame.select_dtypes` (:issue:`42611`)
- Performance improvement in :class:`DataFrame` reductions (:issue:`43185`, :issue:`43243`, :issue:`43311`, :issue:`43609`)
- Performance improvement in :meth:`Series.unstack` and :meth:`DataFrame.unstack` (:issue:`43335`, :issue:`43352`, :issue:`42704`, :issue:`43025`)
- Performance improvement in :meth:`Series.to_frame` (:issue:`43558`)
- Performance improvement in :meth:`Series.mad` (:issue:`43010`)
- Performance improvement in :func:`merge` (:issue:`43332`)
- Performance improvement in :func:`to_csv` when index column is a datetime and is formatted (:issue:`39413`)
- Performance improvement in :func:`to_csv` when :class:`MultiIndex` contains a lot of unused levels (:issue:`37484`)
- Performance improvement in :func:`read_csv` when ``index_col`` was set with a numeric column (:issue:`44158`)
- Performance improvement in :func:`concat` (:issue:`43354`)
- Performance improvement in :meth:`SparseArray.__getitem__` (:issue:`23122`)
- Performance improvement in constructing a :class:`DataFrame` from array-like objects like a ``Pytorch`` tensor (:issue:`44616`)

.. ---------------------------------------------------------------------------

.. _whatsnew_140.bug_fixes:

Bug fixes
~~~~~~~~~

Categorical
^^^^^^^^^^^
- Bug in setting dtype-incompatible values into a :class:`Categorical` (or ``Series`` or ``DataFrame`` backed by ``Categorical``) raising ``ValueError`` instead of ``TypeError`` (:issue:`41919`)
- Bug in :meth:`Categorical.searchsorted` when passing a dtype-incompatible value raising ``KeyError`` instead of ``TypeError`` (:issue:`41919`)
- Bug in :meth:`Categorical.astype` casting datetimes and :class:`Timestamp` to int for dtype ``object`` (:issue:`44930`)
- Bug in :meth:`Series.where` with ``CategoricalDtype`` when passing a dtype-incompatible value raising ``ValueError`` instead of ``TypeError`` (:issue:`41919`)
- Bug in :meth:`Categorical.fillna` when passing a dtype-incompatible value raising ``ValueError`` instead of ``TypeError`` (:issue:`41919`)
- Bug in :meth:`Categorical.fillna` with a tuple-like category raising ``ValueError`` instead of ``TypeError`` when filling with a non-category tuple (:issue:`41919`)

Datetimelike
^^^^^^^^^^^^
- Bug in :class:`DataFrame` constructor unnecessarily copying non-datetimelike 2D object arrays (:issue:`39272`)
- Bug in :func:`to_datetime` with ``format`` and ``pandas.NA`` was raising ``ValueError`` (:issue:`42957`)
- :func:`to_datetime` would silently swap ``MM/DD/YYYY`` and ``DD/MM/YYYY`` formats if the given ``dayfirst`` option could not be respected - now, a warning is raised in the case of delimited date strings (e.g. ``31-12-2012``) (:issue:`12585`)
- Bug in :meth:`date_range` and :meth:`bdate_range` do not return right bound when ``start`` = ``end`` and set is closed on one side (:issue:`43394`)
- Bug in inplace addition and subtraction of :class:`DatetimeIndex` or :class:`TimedeltaIndex` with :class:`DatetimeArray` or :class:`TimedeltaArray` (:issue:`43904`)
- Bug in in calling ``np.isnan``, ``np.isfinite``, or ``np.isinf`` on a timezone-aware :class:`DatetimeIndex` incorrectly raising ``TypeError`` (:issue:`43917`)
- Bug in constructing a :class:`Series` from datetime-like strings with mixed timezones incorrectly partially-inferring datetime values (:issue:`40111`)
- Bug in addition with a :class:`Tick` object and a ``np.timedelta64`` object incorrectly raising instead of returning :class:`Timedelta` (:issue:`44474`)
- ``np.maximum.reduce`` and ``np.minimum.reduce`` now correctly return :class:`Timestamp` and :class:`Timedelta` objects when operating on :class:`Series`, :class:`DataFrame`, or :class:`Index` with ``datetime64[ns]`` or ``timedelta64[ns]`` dtype (:issue:`43923`)
- Bug in adding a ``np.timedelta64`` object to a :class:`BusinessDay` or :class:`CustomBusinessDay` object incorrectly raising (:issue:`44532`)
- Bug in :meth:`Index.insert` for inserting ``np.datetime64``, ``np.timedelta64`` or ``tuple`` into :class:`Index` with ``dtype='object'`` with negative loc adding ``None`` and replacing existing value (:issue:`44509`)
- Bug in :meth:`Series.mode` with ``DatetimeTZDtype`` incorrectly returning timezone-naive and ``PeriodDtype`` incorrectly raising (:issue:`41927`)
- Bug in :class:`DateOffset`` addition with :class:`Timestamp` where ``offset.nanoseconds`` would not be included in the result (:issue:`43968`, :issue:`36589`)
- Bug in :meth:`Timestamp.fromtimestamp` not supporting the ``tz`` argument (:issue:`45083`)
- Bug in :class:`DataFrame` construction from dict of :class:`Series` with mismatched index dtypes sometimes raising depending on the ordering of the passed dict (:issue:`44091`)
- Bug in :class:`Timestamp` hashing during some DST transitions caused a segmentation fault (:issue:`33931` and :issue:`40817`)

Timedelta
^^^^^^^^^
- Bug in division of all-``NaT`` :class:`TimeDeltaIndex`, :class:`Series` or :class:`DataFrame` column with object-dtype arraylike of numbers failing to infer the result as timedelta64-dtype (:issue:`39750`)
- Bug in floor division of ``timedelta64[ns]`` data with a scalar returning garbage values (:issue:`44466`)
- Bug in :class:`Timedelta` now properly taking into account any nanoseconds contribution of any kwarg (:issue:`43764`)

Timezones
^^^^^^^^^
- Bug in :func:`to_datetime` with ``infer_datetime_format=True`` failing to parse zero UTC offset (``Z``) correctly (:issue:`41047`)
- Bug in :meth:`Series.dt.tz_convert` resetting index in a :class:`Series` with :class:`CategoricalIndex` (:issue:`43080`)
- Bug in ``Timestamp`` and ``DatetimeIndex`` incorrectly raising a ``TypeError`` when subtracting two timezone-aware objects with mismatched timezones (:issue:`31793`)

Numeric
^^^^^^^
- Bug in floor-dividing a list or tuple of integers by a :class:`Series` incorrectly raising (:issue:`44674`)
- Bug in :meth:`DataFrame.rank` raising ``ValueError`` with ``object`` columns and ``method="first"`` (:issue:`41931`)
- Bug in :meth:`DataFrame.rank` treating missing values and extreme values as equal (for example ``np.nan`` and ``np.inf``), causing incorrect results when ``na_option="bottom"`` or ``na_option="top`` used (:issue:`41931`)
- Bug in ``numexpr`` engine still being used when the option ``compute.use_numexpr`` is set to ``False`` (:issue:`32556`)
- Bug in :class:`DataFrame` arithmetic ops with a subclass whose :meth:`_constructor` attribute is a callable other than the subclass itself (:issue:`43201`)
- Bug in arithmetic operations involving :class:`RangeIndex` where the result would have the incorrect ``name`` (:issue:`43962`)
- Bug in arithmetic operations involving :class:`Series` where the result could have the incorrect ``name`` when the operands having matching NA or matching tuple names (:issue:`44459`)
- Bug in division with ``IntegerDtype`` or ``BooleanDtype`` array and NA scalar incorrectly raising (:issue:`44685`)
- Bug in multiplying a :class:`Series` with ``FloatingDtype`` with a timedelta-like scalar incorrectly raising (:issue:`44772`)

Conversion
^^^^^^^^^^
- Bug in :class:`UInt64Index` constructor when passing a list containing both positive integers small enough to cast to int64 and integers too large too hold in int64 (:issue:`42201`)
- Bug in :class:`Series` constructor returning 0 for missing values with dtype ``int64`` and ``False`` for dtype ``bool`` (:issue:`43017`, :issue:`43018`)
- Bug in constructing a :class:`DataFrame` from a :class:`PandasArray` containing :class:`Series` objects behaving differently than an equivalent ``np.ndarray`` (:issue:`43986`)
- Bug in :class:`IntegerDtype` not allowing coercion from string dtype (:issue:`25472`)
- Bug in :func:`to_datetime` with ``arg:xr.DataArray`` and ``unit="ns"`` specified raises TypeError (:issue:`44053`)
- Bug in :meth:`DataFrame.convert_dtypes` not returning the correct type when a subclass does not overload :meth:`_constructor_sliced` (:issue:`43201`)
- Bug in :meth:`DataFrame.astype` not propagating ``attrs`` from the original :class:`DataFrame` (:issue:`44414`)
- Bug in :meth:`DataFrame.convert_dtypes` result losing ``columns.names`` (:issue:`41435`)
- Bug in constructing a ``IntegerArray`` from pyarrow data failing to validate dtypes (:issue:`44891`)
- Bug in :meth:`Series.astype` not allowing converting from a ``PeriodDtype`` to ``datetime64`` dtype, inconsistent with the :class:`PeriodIndex` behavior (:issue:`45038`)

Strings
^^^^^^^
- Fixed bug in checking for ``string[pyarrow]`` dtype incorrectly raising an ImportError when pyarrow is not installed (:issue:`44276`)

Interval
^^^^^^^^
- Bug in :meth:`Series.where` with ``IntervalDtype`` incorrectly raising when the ``where`` call should not replace anything (:issue:`44181`)

Indexing
^^^^^^^^
- Bug in :meth:`Series.rename` when index in Series is MultiIndex and level in rename is provided. (:issue:`43659`)
- Bug in :meth:`DataFrame.truncate` and :meth:`Series.truncate` when the object's Index has a length greater than one but only one unique value (:issue:`42365`)
- Bug in :meth:`Series.loc` and :meth:`DataFrame.loc` with a :class:`MultiIndex` when indexing with a tuple in which one of the levels is also a tuple (:issue:`27591`)
- Bug in :meth:`Series.loc` when with a :class:`MultiIndex` whose first level contains only ``np.nan`` values (:issue:`42055`)
- Bug in indexing on a :class:`Series` or :class:`DataFrame` with a :class:`DatetimeIndex` when passing a string, the return type depended on whether the index was monotonic (:issue:`24892`)
- Bug in indexing on a :class:`MultiIndex` failing to drop scalar levels when the indexer is a tuple containing a datetime-like string (:issue:`42476`)
- Bug in :meth:`DataFrame.sort_values` and :meth:`Series.sort_values` when passing an ascending value, failed to raise or incorrectly raising ``ValueError`` (:issue:`41634`)
- Bug in updating values of :class:`pandas.Series` using boolean index, created by using :meth:`pandas.DataFrame.pop` (:issue:`42530`)
- Bug in :meth:`Index.get_indexer_non_unique` when index contains multiple ``np.nan`` (:issue:`35392`)
- Bug in :meth:`DataFrame.query` did not handle the degree sign in a backticked column name, such as \`Temp(°C)\`, used in an expression to query a dataframe (:issue:`42826`)
- Bug in :meth:`DataFrame.drop` where the error message did not show missing labels with commas when raising ``KeyError`` (:issue:`42881`)
- Bug in :meth:`DataFrame.query` where method calls in query strings led to errors when the ``numexpr`` package was installed. (:issue:`22435`)
- Bug in :meth:`DataFrame.nlargest` and :meth:`Series.nlargest` where sorted result did not count indexes containing ``np.nan`` (:issue:`28984`)
- Bug in indexing on a non-unique object-dtype :class:`Index` with an NA scalar (e.g. ``np.nan``) (:issue:`43711`)
- Bug in :meth:`DataFrame.__setitem__` incorrectly writing into an existing column's array rather than setting a new array when the new dtype and the old dtype match (:issue:`43406`)
- Bug in setting floating-dtype values into a :class:`Series` with integer dtype failing to set inplace when those values can be losslessly converted to integers (:issue:`44316`)
- Bug in :meth:`Series.__setitem__` with object dtype when setting an array with matching size and dtype='datetime64[ns]' or dtype='timedelta64[ns]' incorrectly converting the datetime/timedeltas to integers (:issue:`43868`)
- Bug in :meth:`DataFrame.sort_index` where ``ignore_index=True`` was not being respected when the index was already sorted (:issue:`43591`)
- Bug in :meth:`Index.get_indexer_non_unique` when index contains multiple ``np.datetime64("NaT")`` and ``np.timedelta64("NaT")`` (:issue:`43869`)
- Bug in setting a scalar :class:`Interval` value into a :class:`Series` with ``IntervalDtype`` when the scalar's sides are floats and the values' sides are integers (:issue:`44201`)
- Bug when setting string-backed :class:`Categorical` values that can be parsed to datetimes into a :class:`DatetimeArray` or :class:`Series` or :class:`DataFrame` column backed by :class:`DatetimeArray` failing to parse these strings (:issue:`44236`)
- Bug in :meth:`Series.__setitem__` with an integer dtype other than ``int64`` setting with a ``range`` object unnecessarily upcasting to ``int64`` (:issue:`44261`)
- Bug in :meth:`Series.__setitem__` with a boolean mask indexer setting a listlike value of length 1 incorrectly broadcasting that value (:issue:`44265`)
- Bug in :meth:`Series.reset_index` not ignoring ``name`` argument when ``drop`` and ``inplace`` are set to ``True`` (:issue:`44575`)
- Bug in :meth:`DataFrame.loc.__setitem__` and :meth:`DataFrame.iloc.__setitem__` with mixed dtypes sometimes failing to operate in-place (:issue:`44345`)
- Bug in :meth:`DataFrame.loc.__getitem__` incorrectly raising ``KeyError`` when selecting a single column with a boolean key (:issue:`44322`).
- Bug in setting :meth:`DataFrame.iloc` with a single ``ExtensionDtype`` column and setting 2D values e.g. ``df.iloc[:] = df.values`` incorrectly raising (:issue:`44514`)
- Bug in setting values with :meth:`DataFrame.iloc` with a single ``ExtensionDtype`` column and a tuple of arrays as the indexer (:issue:`44703`)
- Bug in indexing on columns with ``loc`` or ``iloc`` using a slice with a negative step with ``ExtensionDtype`` columns incorrectly raising (:issue:`44551`)
- Bug in :meth:`DataFrame.loc.__setitem__` changing dtype when indexer was completely ``False`` (:issue:`37550`)
- Bug in :meth:`IntervalIndex.get_indexer_non_unique` returning boolean mask instead of array of integers for a non unique and non monotonic index (:issue:`44084`)
- Bug in :meth:`IntervalIndex.get_indexer_non_unique` not handling targets of ``dtype`` 'object' with NaNs correctly (:issue:`44482`)
- Fixed regression where a single column ``np.matrix`` was no longer coerced to a 1d ``np.ndarray`` when added to a :class:`DataFrame` (:issue:`42376`)
- Bug in :meth:`Series.__getitem__` with a :class:`CategoricalIndex` of integers treating lists of integers as positional indexers, inconsistent with the behavior with a single scalar integer (:issue:`15470`, :issue:`14865`)
- Bug in :meth:`Series.__setitem__` when setting floats or integers into integer-dtype series failing to upcast when necessary to retain precision (:issue:`45121`)
- Bug in :meth:`DataFrame.iloc.__setitem__` ignores axis argument (:issue:`45032`)

Missing
^^^^^^^
- Bug in :meth:`DataFrame.fillna` with limit and no method ignores axis='columns' or ``axis = 1`` (:issue:`40989`)
- Bug in :meth:`DataFrame.fillna` not replacing missing values when using a dict-like ``value`` and duplicate column names (:issue:`43476`)
- Bug in constructing a :class:`DataFrame` with a dictionary ``np.datetime64`` as a value and ``dtype='timedelta64[ns]'``, or vice-versa, incorrectly casting instead of raising (:issue:`44428`)
- Bug in :meth:`Series.interpolate` and :meth:`DataFrame.interpolate` with ``inplace=True`` not writing to the underlying array(s) in-place (:issue:`44749`)
- Bug in :meth:`Index.fillna` incorrectly returning an un-filled :class:`Index` when NA values are present and ``downcast`` argument is specified. This now raises ``NotImplementedError`` instead; do not pass ``downcast`` argument (:issue:`44873`)
- Bug in :meth:`DataFrame.dropna` changing :class:`Index` even if no entries were dropped (:issue:`41965`)
- Bug in :meth:`Series.fillna` with an object-dtype incorrectly ignoring ``downcast="infer"`` (:issue:`44241`)

MultiIndex
^^^^^^^^^^
- Bug in :meth:`MultiIndex.get_loc` where the first level is a :class:`DatetimeIndex` and a string key is passed (:issue:`42465`)
- Bug in :meth:`MultiIndex.reindex` when passing a ``level`` that corresponds to an ``ExtensionDtype`` level (:issue:`42043`)
- Bug in :meth:`MultiIndex.get_loc` raising ``TypeError`` instead of ``KeyError`` on nested tuple (:issue:`42440`)
- Bug in :meth:`MultiIndex.union` setting wrong ``sortorder`` causing errors in subsequent indexing operations with slices (:issue:`44752`)
- Bug in :meth:`MultiIndex.putmask` where the other value was also a :class:`MultiIndex` (:issue:`43212`)
- Bug in :meth:`MultiIndex.dtypes` duplicate level names returned only one dtype per name (:issue:`45174`)

I/O
^^^
- Bug in :func:`read_excel` attempting to read chart sheets from .xlsx files (:issue:`41448`)
- Bug in :func:`json_normalize` where ``errors=ignore`` could fail to ignore missing values of ``meta`` when ``record_path`` has a length greater than one (:issue:`41876`)
- Bug in :func:`read_csv` with multi-header input and arguments referencing column names as tuples (:issue:`42446`)
- Bug in :func:`read_fwf`, where difference in lengths of ``colspecs`` and ``names`` was not raising ``ValueError`` (:issue:`40830`)
- Bug in :func:`Series.to_json` and :func:`DataFrame.to_json` where some attributes were skipped when serialising plain Python objects to JSON (:issue:`42768`, :issue:`33043`)
- Column headers are dropped when constructing a :class:`DataFrame` from a sqlalchemy's ``Row`` object (:issue:`40682`)
- Bug in unpickling a :class:`Index` with object dtype incorrectly inferring numeric dtypes (:issue:`43188`)
- Bug in :func:`read_csv` where reading multi-header input with unequal lengths incorrectly raising uncontrolled ``IndexError`` (:issue:`43102`)
- Bug in :func:`read_csv` raising ``ParserError`` when reading file in chunks and some chunk blocks have fewer columns than header for ``engine="c"`` (:issue:`21211`)
- Bug in :func:`read_csv`, changed exception class when expecting a file path name or file-like object from ``OSError`` to ``TypeError`` (:issue:`43366`)
- Bug in :func:`read_csv` and :func:`read_fwf` ignoring all ``skiprows`` except first when ``nrows`` is specified for ``engine='python'`` (:issue:`44021`, :issue:`10261`)
- Bug in :func:`read_csv` keeping the original column in object format when ``keep_date_col=True`` is set (:issue:`13378`)
- Bug in :func:`read_json` not handling non-numpy dtypes correctly (especially ``category``) (:issue:`21892`, :issue:`33205`)
- Bug in :func:`json_normalize` where multi-character ``sep`` parameter is incorrectly prefixed to every key (:issue:`43831`)
- Bug in :func:`json_normalize` where reading data with missing multi-level metadata would not respect errors="ignore" (:issue:`44312`)
- Bug in :func:`read_csv` used second row to guess implicit index if ``header`` was set to ``None`` for ``engine="python"`` (:issue:`22144`)
- Bug in :func:`read_csv` not recognizing bad lines when ``names`` were given for ``engine="c"`` (:issue:`22144`)
- Bug in :func:`read_csv` with :code:`float_precision="round_trip"` which did not skip initial/trailing whitespace (:issue:`43713`)
- Bug when Python is built without lzma module: a warning was raised at the pandas import time, even if the lzma capability isn't used. (:issue:`43495`)
- Bug in :func:`read_csv` not applying dtype for ``index_col`` (:issue:`9435`)
- Bug in dumping/loading a :class:`DataFrame` with ``yaml.dump(frame)`` (:issue:`42748`)
- Bug in :func:`read_csv` raising ``ValueError`` when names was longer than header but equal to data rows for ``engine="python"`` (:issue:`38453`)
- Bug in :class:`ExcelWriter`, where ``engine_kwargs`` were not passed through to all engines (:issue:`43442`)
- Bug in :func:`read_csv` raising ``ValueError`` when ``parse_dates`` was used with ``MultiIndex`` columns (:issue:`8991`)
- Bug in :func:`read_csv` not raising an ``ValueError`` when ``\n`` was specified as ``delimiter`` or ``sep`` which conflicts with ``lineterminator`` (:issue:`43528`)
- Bug in :func:`to_csv` converting datetimes in categorical :class:`Series` to integers (:issue:`40754`)
- Bug in :func:`read_csv` converting columns to numeric after date parsing failed (:issue:`11019`)
- Bug in :func:`read_csv` not replacing ``NaN`` values with ``np.nan`` before attempting date conversion (:issue:`26203`)
- Bug in :func:`read_csv` raising ``AttributeError`` when attempting to read a .csv file and infer index column dtype from an nullable integer type (:issue:`44079`)
- Bug in :func:`to_csv` always coercing datetime columns with different formats to the same format (:issue:`21734`)
- :meth:`DataFrame.to_csv` and :meth:`Series.to_csv` with ``compression`` set to ``'zip'`` no longer create a zip file containing a file ending with ".zip". Instead, they try to infer the inner file name more smartly. (:issue:`39465`)
- Bug in :func:`read_csv` where reading a mixed column of booleans and missing values to a float type results in the missing values becoming 1.0 rather than NaN (:issue:`42808`, :issue:`34120`)
- Bug in :func:`to_xml` raising error for ``pd.NA`` with extension array dtype (:issue:`43903`)
- Bug in :func:`read_csv` when passing simultaneously a parser in ``date_parser`` and ``parse_dates=False``, the parsing was still called (:issue:`44366`)
- Bug in :func:`read_csv` not setting name of :class:`MultiIndex` columns correctly when ``index_col`` is not the first column (:issue:`38549`)
- Bug in :func:`read_csv` silently ignoring errors when failing to create a memory-mapped file (:issue:`44766`)
- Bug in :func:`read_csv` when passing a ``tempfile.SpooledTemporaryFile`` opened in binary mode (:issue:`44748`)
- Bug in :func:`read_json` raising ``ValueError`` when attempting to parse json strings containing "://" (:issue:`36271`)
- Bug in :func:`read_csv` when ``engine="c"`` and ``encoding_errors=None`` which caused a segfault (:issue:`45180`)

Period
^^^^^^
- Bug in adding a :class:`Period` object to a ``np.timedelta64`` object incorrectly raising ``TypeError`` (:issue:`44182`)
- Bug in :meth:`PeriodIndex.to_timestamp` when the index has ``freq="B"`` inferring ``freq="D"`` for its result instead of ``freq="B"`` (:issue:`44105`)
- Bug in :class:`Period` constructor incorrectly allowing ``np.timedelta64("NaT")`` (:issue:`44507`)
- Bug in :meth:`PeriodIndex.to_timestamp` giving incorrect values for indexes with non-contiguous data (:issue:`44100`)
- Bug in :meth:`Series.where` with ``PeriodDtype`` incorrectly raising when the ``where`` call should not replace anything (:issue:`45135`)

Plotting
^^^^^^^^
- When given non-numeric data, :meth:`DataFrame.boxplot` now raises a ``ValueError`` rather than a cryptic ``KeyError`` or ``ZeroDivisionError``, in line with other plotting functions like :meth:`DataFrame.hist`. (:issue:`43480`)
<<<<<<< HEAD
- Bug in :meth:`DataFrame.plot.barh` that prevented labeling the x-axis and ``xlabel`` updating the y-axis label (:issue:`45144`)
=======
>>>>>>> 3a92b4a5

Groupby/resample/rolling
^^^^^^^^^^^^^^^^^^^^^^^^
- Fixed bug in :meth:`SeriesGroupBy.apply` where passing an unrecognized string argument failed to raise ``TypeError`` when the underlying ``Series`` is empty (:issue:`42021`)
- Bug in :meth:`Series.rolling.apply`, :meth:`DataFrame.rolling.apply`, :meth:`Series.expanding.apply` and :meth:`DataFrame.expanding.apply` with ``engine="numba"`` where ``*args`` were being cached with the user passed function (:issue:`42287`)
- Bug in :meth:`GroupBy.max` and :meth:`GroupBy.min` with nullable integer dtypes losing precision (:issue:`41743`)
- Bug in :meth:`DataFrame.groupby.rolling.var` would calculate the rolling variance only on the first group (:issue:`42442`)
- Bug in :meth:`GroupBy.shift` that would return the grouping columns if ``fill_value`` was not None (:issue:`41556`)
- Bug in :meth:`SeriesGroupBy.nlargest` and :meth:`SeriesGroupBy.nsmallest` would have an inconsistent index when the input Series was sorted and ``n`` was greater than or equal to all group sizes (:issue:`15272`, :issue:`16345`, :issue:`29129`)
- Bug in :meth:`pandas.DataFrame.ewm`, where non-float64 dtypes were silently failing (:issue:`42452`)
- Bug in :meth:`pandas.DataFrame.rolling` operation along rows (``axis=1``) incorrectly omits columns containing ``float16`` and ``float32`` (:issue:`41779`)
- Bug in :meth:`Resampler.aggregate` did not allow the use of Named Aggregation (:issue:`32803`)
- Bug in :meth:`Series.rolling` when the :class:`Series` ``dtype`` was ``Int64`` (:issue:`43016`)
- Bug in :meth:`DataFrame.rolling.corr` when the :class:`DataFrame` columns was a :class:`MultiIndex` (:issue:`21157`)
- Bug in :meth:`DataFrame.groupby.rolling` when specifying ``on`` and calling ``__getitem__`` would subsequently return incorrect results (:issue:`43355`)
- Bug in :meth:`GroupBy.apply` with time-based :class:`Grouper` objects incorrectly raising ``ValueError`` in corner cases where the grouping vector contains a ``NaT`` (:issue:`43500`, :issue:`43515`)
- Bug in :meth:`GroupBy.mean` failing with ``complex`` dtype (:issue:`43701`)
- Fixed bug in :meth:`Series.rolling` and :meth:`DataFrame.rolling` not calculating window bounds correctly for the first row when ``center=True`` and index is decreasing (:issue:`43927`)
- Fixed bug in :meth:`Series.rolling` and :meth:`DataFrame.rolling` for centered datetimelike windows with uneven nanosecond (:issue:`43997`)
- Bug in :meth:`GroupBy.mean` raising ``KeyError`` when column was selected at least twice (:issue:`44924`)
- Bug in :meth:`GroupBy.nth` failing on ``axis=1`` (:issue:`43926`)
- Fixed bug in :meth:`Series.rolling` and :meth:`DataFrame.rolling` not respecting right bound on centered datetime-like windows, if the index contain duplicates (:issue:`3944`)
- Bug in :meth:`Series.rolling` and :meth:`DataFrame.rolling` when using a :class:`pandas.api.indexers.BaseIndexer` subclass that returned unequal start and end arrays would segfault instead of raising a ``ValueError`` (:issue:`44470`)
- Bug in :meth:`Groupby.nunique` not respecting ``observed=True`` for Categorical grouping columns (:issue:`45128`)
- Bug in :meth:`GroupBy.head` and :meth:`GroupBy.tail` not dropping groups with ``NaN`` when ``dropna=True`` (:issue:`45089`)
- Fixed bug in :meth:`GroupBy.__iter__` after selecting a subset of columns in a :class:`GroupBy` object, which returned all columns instead of the chosen subset (:issue:`#44821`)
- Bug in :meth:`Groupby.rolling` when non-monotonic data passed, fails to correctly raise ``ValueError`` (:issue:`43909`)
- Fixed bug where grouping by a :class:`Series` that has a categorical data type and length unequal to the axis of grouping raised ``ValueError`` (:issue:`44179`)

Reshaping
^^^^^^^^^
- Improved error message when creating a :class:`DataFrame` column from a multi-dimensional :class:`numpy.ndarray` (:issue:`42463`)
- :func:`concat` creating :class:`MultiIndex` with duplicate level entries when concatenating a :class:`DataFrame` with duplicates in :class:`Index` and multiple keys (:issue:`42651`)
- Bug in :meth:`pandas.cut` on :class:`Series` with duplicate indices (:issue:`42185`) and non-exact :meth:`pandas.CategoricalIndex` (:issue:`42425`)
- Bug in :meth:`DataFrame.append` failing to retain dtypes when appended columns do not match (:issue:`43392`)
- Bug in :func:`concat` of ``bool`` and ``boolean`` dtypes resulting in ``object`` dtype instead of ``boolean`` dtype (:issue:`42800`)
- Bug in :func:`crosstab` when inputs are are categorical Series, there are categories that are not present in one or both of the Series, and ``margins=True``. Previously the margin value for missing categories was ``NaN``. It is now correctly reported as 0 (:issue:`43505`)
- Bug in :func:`concat` would fail when the ``objs`` argument all had the same index and the ``keys`` argument contained duplicates (:issue:`43595`)
- Bug in :func:`concat` which ignored the ``sort`` parameter (:issue:`43375`)
- Fixed bug in :func:`merge` with :class:`MultiIndex` as column index for the ``on`` argument returning an error when assigning a column internally (:issue:`43734`)
- Bug in :func:`crosstab` would fail when inputs are lists or tuples (:issue:`44076`)
- Bug in :meth:`DataFrame.append` failing to retain ``index.name`` when appending a list of :class:`Series` objects (:issue:`44109`)
- Fixed metadata propagation in :meth:`Dataframe.apply` method, consequently fixing the same issue for :meth:`Dataframe.transform`, :meth:`Dataframe.nunique` and :meth:`Dataframe.mode` (:issue:`28283`)
- Bug in :func:`concat` casting levels of :class:`MultiIndex` to float if the only consist of missing values (:issue:`44900`)
- Bug in :meth:`DataFrame.stack` with ``ExtensionDtype`` columns incorrectly raising (:issue:`43561`)
- Bug in :func:`merge` raising ``KeyError`` when joining over differently named indexes with on keywords (:issue:`45094`)
- Bug in :meth:`Series.unstack` with object doing unwanted type inference on resulting columns (:issue:`44595`)
- Bug in :class:`MultiIndex` failing join operations with overlapping ``IntervalIndex`` levels (:issue:`44096`)
- Bug in :meth:`DataFrame.replace` and :meth:`Series.replace` results is different ``dtype`` based on ``regex`` parameter (:issue:`44864`)
- Bug in :meth:`DataFrame.pivot` with ``index=None`` when the :class:`DataFrame` index was a :class:`MultiIndex` (:issue:`23955`)

Sparse
^^^^^^
- Bug in :meth:`DataFrame.sparse.to_coo` raising ``AttributeError`` when column names are not unique (:issue:`29564`)
- Bug in :meth:`SparseArray.max` and :meth:`SparseArray.min` raising ``ValueError`` for arrays with 0 non-null elements (:issue:`43527`)
- Bug in :meth:`DataFrame.sparse.to_coo` silently converting non-zero fill values to zero (:issue:`24817`)
- Bug in :class:`SparseArray` comparison methods with an array-like operand of mismatched length raising ``AssertionError`` or unclear ``ValueError`` depending on the input (:issue:`43863`)
- Bug in :class:`SparseArray` arithmetic methods ``floordiv`` and ``mod`` behaviors when dividing by zero not matching the non-sparse :class:`Series` behavior (:issue:`38172`)
- Bug in :class:`SparseArray` unary methods as well as :meth:`SparseArray.isna` doesn't recalculate indexes (:issue:`44955`)

ExtensionArray
^^^^^^^^^^^^^^
- Bug in :func:`array` failing to preserve :class:`PandasArray` (:issue:`43887`)
- NumPy ufuncs ``np.abs``, ``np.positive``, ``np.negative`` now correctly preserve dtype when called on ExtensionArrays that implement ``__abs__, __pos__, __neg__``, respectively. In particular this is fixed for :class:`TimedeltaArray` (:issue:`43899`, :issue:`23316`)
- NumPy ufuncs ``np.minimum.reduce`` ``np.maximum.reduce``, ``np.add.reduce``, and ``np.prod.reduce`` now work correctly instead of raising ``NotImplementedError`` on :class:`Series` with ``IntegerDtype`` or ``FloatDtype`` (:issue:`43923`, :issue:`44793`)
- NumPy ufuncs with ``out`` keyword are now supported by arrays with ``IntegerDtype`` and ``FloatingDtype`` (:issue:`45122`)
- Avoid raising ``PerformanceWarning`` about fragmented DataFrame when using many columns with an extension dtype (:issue:`44098`)
- Bug in :class:`IntegerArray` and :class:`FloatingArray` construction incorrectly coercing mismatched NA values (e.g. ``np.timedelta64("NaT")``) to numeric NA (:issue:`44514`)
- Bug in :meth:`BooleanArray.__eq__` and :meth:`BooleanArray.__ne__` raising ``TypeError`` on comparison with an incompatible type (like a string). This caused :meth:`DataFrame.replace` to sometimes raise a ``TypeError`` if a nullable boolean column was included (:issue:`44499`)
- Bug in :func:`array` incorrectly raising when passed a ``ndarray`` with ``float16`` dtype (:issue:`44715`)
- Bug in calling ``np.sqrt`` on :class:`BooleanArray` returning a malformed :class:`FloatingArray` (:issue:`44715`)
- Bug in :meth:`Series.where` with ``ExtensionDtype`` when ``other`` is a NA scalar incompatible with the series dtype (e.g. ``NaT`` with a numeric dtype) incorrectly casting to a compatible NA value (:issue:`44697`)
- Fixed bug in :meth:`Series.replace` where explicitly passing ``value=None`` is treated as if no ``value`` was passed, and ``None`` not being in the result (:issue:`36984`, :issue:`19998`)
- Fixed bug in :meth:`Series.replace` with unwanted downcasting being done in no-op replacements (:issue:`44498`)
- Fixed bug in :meth:`Series.replace` with ``FloatDtype``, ``string[python]``, or ``string[pyarrow]`` dtype not being preserved when possible (:issue:`33484`, :issue:`40732`, :issue:`31644`, :issue:`41215`, :issue:`25438`)

Styler
^^^^^^
- Minor bug in :class:`.Styler` where the ``uuid`` at initialization maintained a floating underscore (:issue:`43037`)
- Bug in :meth:`.Styler.to_html` where the ``Styler`` object was updated if the ``to_html`` method was called with some args (:issue:`43034`)
- Bug in :meth:`.Styler.copy` where ``uuid`` was not previously copied (:issue:`40675`)
- Bug in :meth:`Styler.apply` where functions which returned Series objects were not correctly handled in terms of aligning their index labels (:issue:`13657`, :issue:`42014`)
- Bug when rendering an empty DataFrame with a named index (:issue:`43305`).
- Bug when rendering a single level MultiIndex (:issue:`43383`).
- Bug when combining non-sparse rendering and :meth:`.Styler.hide_columns` or :meth:`.Styler.hide_index` (:issue:`43464`)
- Bug setting a table style when using multiple selectors in :class:`.Styler` (:issue:`44011`)
- Bugs where row trimming and column trimming failed to reflect hidden rows (:issue:`43703`, :issue:`44247`)

Other
^^^^^
- Bug in :meth:`DataFrame.astype` with non-unique columns and a :class:`Series` ``dtype`` argument (:issue:`44417`)
- Bug in :meth:`CustomBusinessMonthBegin.__add__` (:meth:`CustomBusinessMonthEnd.__add__`) not applying the extra ``offset`` parameter when beginning (end) of the target month is already a business day (:issue:`41356`)
- Bug in :meth:`RangeIndex.union` with another ``RangeIndex`` with matching (even) ``step`` and starts differing by strictly less than ``step / 2`` (:issue:`44019`)
- Bug in :meth:`RangeIndex.difference` with ``sort=None`` and ``step<0`` failing to sort (:issue:`44085`)
- Bug in :meth:`Series.to_frame` and :meth:`Index.to_frame` ignoring the ``name`` argument when ``name=None`` is explicitly passed (:issue:`44212`)
- Bug in :meth:`Series.replace` and :meth:`DataFrame.replace` with ``value=None`` and ExtensionDtypes (:issue:`44270`, :issue:`37899`)
- Bug in :meth:`FloatingArray.equals` failing to consider two arrays equal if they contain ``np.nan`` values (:issue:`44382`)
- Bug in :meth:`DataFrame.shift` with ``axis=1`` and ``ExtensionDtype`` columns incorrectly raising when an incompatible ``fill_value`` is passed (:issue:`44564`)
- Bug in :meth:`DataFrame.shift` with ``axis=1`` and ``periods`` larger than ``len(frame.columns)`` producing an invalid :class:`DataFrame` (:issue:`44978`)
- Bug in :meth:`DataFrame.diff` when passing a NumPy integer object instead of an ``int`` object (:issue:`44572`)
- Bug in :meth:`Series.replace` raising ``ValueError`` when using ``regex=True`` with a :class:`Series` containing ``np.nan`` values (:issue:`43344`)
- Bug in :meth:`DataFrame.to_records` where an incorrect ``n`` was used when missing names were replaced by ``level_n`` (:issue:`44818`)
- Bug in :meth:`DataFrame.eval` where ``resolvers`` argument was overriding the default resolvers (:issue:`34966`)

.. ---------------------------------------------------------------------------

.. _whatsnew_140.contributors:

Contributors
~~~~~~~~~~~~

.. contributors:: v1.3.5..v1.4.0|HEAD<|MERGE_RESOLUTION|>--- conflicted
+++ resolved
@@ -884,10 +884,7 @@
 Plotting
 ^^^^^^^^
 - When given non-numeric data, :meth:`DataFrame.boxplot` now raises a ``ValueError`` rather than a cryptic ``KeyError`` or ``ZeroDivisionError``, in line with other plotting functions like :meth:`DataFrame.hist`. (:issue:`43480`)
-<<<<<<< HEAD
 - Bug in :meth:`DataFrame.plot.barh` that prevented labeling the x-axis and ``xlabel`` updating the y-axis label (:issue:`45144`)
-=======
->>>>>>> 3a92b4a5
 
 Groupby/resample/rolling
 ^^^^^^^^^^^^^^^^^^^^^^^^
