--- conflicted
+++ resolved
@@ -181,13 +181,8 @@
 - :func:`read_html` copies cell data across ``colspan`` and ``rowspan``, and it treats all-``th`` table rows as headers if ``header`` kwarg is not given and there is no ``thead`` (:issue:`17054`)
 - :meth:`Series.nlargest`, :meth:`Series.nsmallest`, :meth:`DataFrame.nlargest`, and :meth:`DataFrame.nsmallest` now accept the value ``"all"`` for the ``keep`` argument. This keeps all ties for the nth largest/smallest value (:issue:`16818`)
 - :class:`IntervalIndex` has gained the :meth:`~IntervalIndex.set_closed` method to change the existing ``closed`` value (:issue:`21670`)
-<<<<<<< HEAD
 - :func:`~DataFrame.to_csv` and :func:`~DataFrame.to_json` now support ``compression='infer'`` to infer compression based on filename (:issue:`15008`)
 - :func:`DataFrame.rename_axis` supports ``index`` and ``columns`` arguments and :func:`Series.rename_axis` supports ``index`` argument (:issue:`19978`)
--
-
-=======
-- :func:`~DataFrame.to_csv`, :func:`~Series.to_csv`, :func:`~DataFrame.to_json`, and :func:`~Series.to_json` now support ``compression='infer'`` to infer compression based on filename extension (:issue:`15008`).
   The default compression for ``to_csv``, ``to_json``, and ``to_pickle`` methods has been updated to ``'infer'`` (:issue:`22004`).
 - :func:`to_timedelta` now supports iso-formated timedelta strings (:issue:`21877`)
 - :class:`Series` and :class:`DataFrame` now support :class:`Iterable` in constructor (:issue:`2193`)
@@ -197,7 +192,6 @@
 - :meth:`Series.resample` and :meth:`DataFrame.resample` have gained the :meth:`Resampler.quantile` (:issue:`15023`).
 - :meth:`Index.to_frame` now supports overriding column name(s) (:issue:`22580`).
 - New attribute :attr:`__git_version__` will return git commit sha of current build (:issue:`21295`).
->>>>>>> a936399a
 .. _whatsnew_0240.api_breaking:
 
 Backwards incompatible API changes
