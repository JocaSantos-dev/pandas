.. _whatsnew_0240:

v0.24.0 (Month XX, 2018)
------------------------

.. warning::

   Starting January 1, 2019, pandas feature releases will support Python 3 only.
   See :ref:`install.dropping-27` for more.

.. _whatsnew_0240.enhancements:

New features
~~~~~~~~~~~~
- :func:`merge` now directly allows merge between objects of type ``DataFrame`` and named ``Series``, without the need to convert the ``Series`` object into a ``DataFrame`` beforehand (:issue:`21220`)


- ``ExcelWriter`` now accepts ``mode`` as a keyword argument, enabling append to existing workbooks when using the ``openpyxl`` engine (:issue:`3441`)

- :func:`DataFrame.to_parquet` now accepts ``index`` as an argument, allowing
the user to override the engine's default behavior to include or omit the
dataframe's indexes from the resulting Parquet file. (:issue:`20768`)
- :meth:`DataFrame.corr` and :meth:`Series.corr` now accept a callable for generic calculation methods of correlation, e.g. histogram intersection (:issue:`22684`)


.. _whatsnew_0240.enhancements.extension_array_operators:

``ExtensionArray`` operator support
^^^^^^^^^^^^^^^^^^^^^^^^^^^^^^^^^^^

A ``Series`` based on an ``ExtensionArray`` now supports arithmetic and comparison
operators (:issue:`19577`). There are two approaches for providing operator support for an ``ExtensionArray``:

1. Define each of the operators on your ``ExtensionArray`` subclass.
2. Use an operator implementation from pandas that depends on operators that are already defined
   on the underlying elements (scalars) of the ``ExtensionArray``.

See the :ref:`ExtensionArray Operator Support
<extending.extension.operator>` documentation section for details on both
ways of adding operator support.

.. _whatsnew_0240.enhancements.intna:

Optional Integer NA Support
^^^^^^^^^^^^^^^^^^^^^^^^^^^

Pandas has gained the ability to hold integer dtypes with missing values. This long requested feature is enabled through the use of :ref:`extension types <extending.extension-types>`.
Here is an example of the usage.

We can construct a ``Series`` with the specified dtype. The dtype string ``Int64`` is a pandas ``ExtensionDtype``. Specifying a list or array using the traditional missing value
marker of ``np.nan`` will infer to integer dtype. The display of the ``Series`` will also use the ``NaN`` to indicate missing values in string outputs. (:issue:`20700`, :issue:`20747`, :issue:`22441`, :issue:`21789`, :issue:`22346`)

.. ipython:: python

   s = pd.Series([1, 2, np.nan], dtype='Int64')
   s


Operations on these dtypes will propagate ``NaN`` as other pandas operations.

.. ipython:: python

   # arithmetic
   s + 1

   # comparison
   s == 1

   # indexing
   s.iloc[1:3]

   # operate with other dtypes
   s + s.iloc[1:3].astype('Int8')

   # coerce when needed
   s + 0.01

These dtypes can operate as part of of ``DataFrame``.

.. ipython:: python

   df = pd.DataFrame({'A': s, 'B': [1, 1, 3], 'C': list('aab')})
   df
   df.dtypes


These dtypes can be merged & reshaped & casted.

.. ipython:: python

   pd.concat([df[['A']], df[['B', 'C']]], axis=1).dtypes
   df['A'].astype(float)

Reduction and groupby operations such as 'sum' work.

.. ipython:: python

   df.sum()
   df.groupby('B').A.sum()

.. warning::

   The Integer NA support currently uses the captilized dtype version, e.g. ``Int8`` as compared to the traditional ``int8``. This may be changed at a future date.

.. _whatsnew_0240.enhancements.read_html:

``read_html`` Enhancements
^^^^^^^^^^^^^^^^^^^^^^^^^^

:func:`read_html` previously ignored ``colspan`` and ``rowspan`` attributes.
Now it understands them, treating them as sequences of cells with the same
value. (:issue:`17054`)

.. ipython:: python

    result = pd.read_html("""
      <table>
        <thead>
          <tr>
            <th>A</th><th>B</th><th>C</th>
          </tr>
        </thead>
        <tbody>
          <tr>
            <td colspan="2">1</td><td>2</td>
          </tr>
        </tbody>
      </table>""")

Previous Behavior:

.. code-block:: ipython

    In [13]: result
    Out [13]:
    [   A  B   C
     0  1  2 NaN]

Current Behavior:

.. ipython:: python

    result


.. _whatsnew_0240.enhancements.interval:

Storing Interval Data in Series and DataFrame
^^^^^^^^^^^^^^^^^^^^^^^^^^^^^^^^^^^^^^^^^^^^^

Interval data may now be stored in a ``Series`` or ``DataFrame``, in addition to an
:class:`IntervalIndex` like previously (:issue:`19453`).

.. ipython:: python

   ser = pd.Series(pd.interval_range(0, 5))
   ser
   ser.dtype

Previously, these would be cast to a NumPy array of ``Interval`` objects. In general,
this should result in better performance when storing an array of intervals in
a :class:`Series`.

Note that the ``.values`` of a ``Series`` containing intervals is no longer a NumPy
array, but rather an ``ExtensionArray``:

.. ipython:: python

   ser.values

This is the same behavior as ``Series.values`` for categorical data. See
:ref:`whatsnew_0240.api_breaking.interval_values` for more.


.. _whatsnew_0240.enhancements.other:

Other Enhancements
^^^^^^^^^^^^^^^^^^
- :func:`to_datetime` now supports the ``%Z`` and ``%z`` directive when passed into ``format`` (:issue:`13486`)
- :func:`Series.mode` and :func:`DataFrame.mode` now support the ``dropna`` parameter which can be used to specify whether ``NaN``/``NaT`` values should be considered (:issue:`17534`)
- :func:`to_csv` now supports ``compression`` keyword when a file handle is passed. (:issue:`21227`)
- :meth:`Index.droplevel` is now implemented also for flat indexes, for compatibility with :class:`MultiIndex` (:issue:`21115`)
- :meth:`Series.droplevel` and :meth:`DataFrame.droplevel` are now implemented (:issue:`20342`)
- Added support for reading from/writing to Google Cloud Storage via the ``gcsfs`` library (:issue:`19454`, :issue:`23094`)
- :func:`to_gbq` and :func:`read_gbq` signature and documentation updated to
  reflect changes from the `Pandas-GBQ library version 0.6.0
  <https://pandas-gbq.readthedocs.io/en/latest/changelog.html#changelog-0-6-0>`__.
  (:issue:`21627`, :issue:`22557`)
- New method :meth:`HDFStore.walk` will recursively walk the group hierarchy of an HDF5 file (:issue:`10932`)
- :func:`read_html` copies cell data across ``colspan`` and ``rowspan``, and it treats all-``th`` table rows as headers if ``header`` kwarg is not given and there is no ``thead`` (:issue:`17054`)
- :meth:`Series.nlargest`, :meth:`Series.nsmallest`, :meth:`DataFrame.nlargest`, and :meth:`DataFrame.nsmallest` now accept the value ``"all"`` for the ``keep`` argument. This keeps all ties for the nth largest/smallest value (:issue:`16818`)
- :class:`IntervalIndex` has gained the :meth:`~IntervalIndex.set_closed` method to change the existing ``closed`` value (:issue:`21670`)
- :func:`~DataFrame.to_csv`, :func:`~Series.to_csv`, :func:`~DataFrame.to_json`, and :func:`~Series.to_json` now support ``compression='infer'`` to infer compression based on filename extension (:issue:`15008`).
  The default compression for ``to_csv``, ``to_json``, and ``to_pickle`` methods has been updated to ``'infer'`` (:issue:`22004`).
- :func:`to_timedelta` now supports iso-formated timedelta strings (:issue:`21877`)
- :class:`Series` and :class:`DataFrame` now support :class:`Iterable` in constructor (:issue:`2193`)
- :class:`DatetimeIndex` gained :attr:`DatetimeIndex.timetz` attribute. Returns local time with timezone information. (:issue:`21358`)
- :meth:`round`, :meth:`ceil`, and meth:`floor` for :class:`DatetimeIndex` and :class:`Timestamp` now support an ``ambiguous`` argument for handling datetimes that are rounded to ambiguous times (:issue:`18946`)
- :class:`Resampler` now is iterable like :class:`GroupBy` (:issue:`15314`).
- :meth:`Series.resample` and :meth:`DataFrame.resample` have gained the :meth:`Resampler.quantile` (:issue:`15023`).
- :meth:`Index.to_frame` now supports overriding column name(s) (:issue:`22580`).
- New attribute :attr:`__git_version__` will return git commit sha of current build (:issue:`21295`).
- Compatibility with Matplotlib 3.0 (:issue:`22790`).

.. _whatsnew_0240.api_breaking:

Backwards incompatible API changes
~~~~~~~~~~~~~~~~~~~~~~~~~~~~~~~~~~
- A newly constructed empty :class:`DataFrame` with integer as the ``dtype`` will now only be cast to ``float64`` if ``index`` is specified (:issue:`22858`)


.. _whatsnew_0240.api_breaking.interval_values:

``IntervalIndex.values`` is now an ``IntervalArray``
^^^^^^^^^^^^^^^^^^^^^^^^^^^^^^^^^^^^^^^^^^^^^^^^^^^^

The :attr:`~Interval.values` attribute of an :class:`IntervalIndex` now returns an
``IntervalArray``, rather than a NumPy array of :class:`Interval` objects (:issue:`19453`).

Previous Behavior:

.. code-block:: ipython

   In [1]: idx = pd.interval_range(0, 4)

   In [2]: idx.values
   Out[2]:
   array([Interval(0, 1, closed='right'), Interval(1, 2, closed='right'),
          Interval(2, 3, closed='right'), Interval(3, 4, closed='right')],
         dtype=object)

New Behavior:

.. ipython:: python

   idx = pd.interval_range(0, 4)
   idx.values

This mirrors ``CategoricalIndex.values``, which returns a ``Categorical``.

For situations where you need an ``ndarray`` of ``Interval`` objects, use
:meth:`numpy.asarray` or ``idx.astype(object)``.

.. ipython:: python

   np.asarray(idx)
   idx.values.astype(object)

.. _whatsnew_0240.api.timezone_offset_parsing:

Parsing Datetime Strings with Timezone Offsets
^^^^^^^^^^^^^^^^^^^^^^^^^^^^^^^^^^^^^^^^^^^^^^

Previously, parsing datetime strings with UTC offsets with :func:`to_datetime`
or :class:`DatetimeIndex` would automatically convert the datetime to UTC
without timezone localization. This is inconsistent from parsing the same
datetime string with :class:`Timestamp` which would preserve the UTC
offset in the ``tz`` attribute. Now, :func:`to_datetime` preserves the UTC
offset in the ``tz`` attribute when all the datetime strings have the same
UTC offset (:issue:`17697`, :issue:`11736`, :issue:`22457`)

*Previous Behavior*:

.. code-block:: ipython

    In [2]: pd.to_datetime("2015-11-18 15:30:00+05:30")
    Out[2]: Timestamp('2015-11-18 10:00:00')

    In [3]: pd.Timestamp("2015-11-18 15:30:00+05:30")
    Out[3]: Timestamp('2015-11-18 15:30:00+0530', tz='pytz.FixedOffset(330)')

    # Different UTC offsets would automatically convert the datetimes to UTC (without a UTC timezone)
    In [4]: pd.to_datetime(["2015-11-18 15:30:00+05:30", "2015-11-18 16:30:00+06:30"])
    Out[4]: DatetimeIndex(['2015-11-18 10:00:00', '2015-11-18 10:00:00'], dtype='datetime64[ns]', freq=None)

*Current Behavior*:

.. ipython:: python

    pd.to_datetime("2015-11-18 15:30:00+05:30")
    pd.Timestamp("2015-11-18 15:30:00+05:30")

Parsing datetime strings with the same UTC offset will preserve the UTC offset in the ``tz``

.. ipython:: python

    pd.to_datetime(["2015-11-18 15:30:00+05:30"] * 2)

Parsing datetime strings with different UTC offsets will now create an Index of
``datetime.datetime`` objects with different UTC offsets

.. ipython:: python

    idx = pd.to_datetime(["2015-11-18 15:30:00+05:30", "2015-11-18 16:30:00+06:30"])
    idx
    idx[0]
    idx[1]

Passing ``utc=True`` will mimic the previous behavior but will correctly indicate
that the dates have been converted to UTC

.. ipython:: python

    pd.to_datetime(["2015-11-18 15:30:00+05:30", "2015-11-18 16:30:00+06:30"], utc=True)

.. _whatsnew_0240.api_breaking.calendarday:

CalendarDay Offset
^^^^^^^^^^^^^^^^^^

:class:`Day` and associated frequency alias ``'D'`` were documented to represent
a calendar day; however, arithmetic and operations with :class:`Day` sometimes
respected absolute time instead (i.e. ``Day(n)`` and acted identically to ``Timedelta(days=n)``).

*Previous Behavior*:

.. code-block:: ipython


    In [2]: ts = pd.Timestamp('2016-10-30 00:00:00', tz='Europe/Helsinki')

    # Respects calendar arithmetic
    In [3]: pd.date_range(start=ts, freq='D', periods=3)
    Out[3]:
    DatetimeIndex(['2016-10-30 00:00:00+03:00', '2016-10-31 00:00:00+02:00',
                   '2016-11-01 00:00:00+02:00'],
                  dtype='datetime64[ns, Europe/Helsinki]', freq='D')

    # Respects absolute arithmetic
    In [4]: ts + pd.tseries.frequencies.to_offset('D')
    Out[4]: Timestamp('2016-10-30 23:00:00+0200', tz='Europe/Helsinki')

:class:`CalendarDay` and associated frequency alias ``'CD'`` are now available
and respect calendar day arithmetic while :class:`Day` and frequency alias ``'D'``
will now respect absolute time (:issue:`22274`, :issue:`20596`, :issue:`16980`, :issue:`8774`)
See the :ref:`documentation here <timeseries.dayvscalendarday>` for more information.

Addition with :class:`CalendarDay` across a daylight savings time transition:

.. ipython:: python

   ts = pd.Timestamp('2016-10-30 00:00:00', tz='Europe/Helsinki')
   ts + pd.offsets.Day(1)
   ts + pd.offsets.CalendarDay(1)

.. _whatsnew_0240.api_breaking.period_end_time:

Time values in ``dt.end_time`` and ``to_timestamp(how='end')``
^^^^^^^^^^^^^^^^^^^^^^^^^^^^^^^^^^^^^^^^^^^^^^^^^^^^^^^^^^^^^^

The time values in :class:`Period` and :class:`PeriodIndex` objects are now set
to '23:59:59.999999999' when calling :attr:`Series.dt.end_time`, :attr:`Period.end_time`,
:attr:`PeriodIndex.end_time`, :func:`Period.to_timestamp()` with ``how='end'``,
or :func:`PeriodIndex.to_timestamp()` with ``how='end'`` (:issue:`17157`)

Previous Behavior:

.. code-block:: ipython

   In [2]: p = pd.Period('2017-01-01', 'D')
   In [3]: pi = pd.PeriodIndex([p])

   In [4]: pd.Series(pi).dt.end_time[0]
   Out[4]: Timestamp(2017-01-01 00:00:00)

   In [5]: p.end_time
   Out[5]: Timestamp(2017-01-01 23:59:59.999999999)

Current Behavior:

Calling :attr:`Series.dt.end_time` will now result in a time of '23:59:59.999999999' as
is the case with :attr:`Period.end_time`, for example

.. ipython:: python

   p = pd.Period('2017-01-01', 'D')
   pi = pd.PeriodIndex([p])

   pd.Series(pi).dt.end_time[0]

   p.end_time

.. _whatsnew_0240.api_breaking.sparse_values:

Sparse Data Structure Refactor
^^^^^^^^^^^^^^^^^^^^^^^^^^^^^^

``SparseArray``, the array backing ``SparseSeries`` and the columns in a ``SparseDataFrame``,
is now an extension array (:issue:`21978`, :issue:`19056`, :issue:`22835`).
To conform to this interface and for consistency with the rest of pandas, some API breaking
changes were made:

- ``SparseArray`` is no longer a subclass of :class:`numpy.ndarray`. To convert a SparseArray to a NumPy array, use :meth:`numpy.asarray`.
- ``SparseArray.dtype`` and ``SparseSeries.dtype`` are now instances of :class:`SparseDtype`, rather than ``np.dtype``. Access the underlying dtype with ``SparseDtype.subtype``.
- :meth:`numpy.asarray(sparse_array)` now returns a dense array with all the values, not just the non-fill-value values (:issue:`14167`)
- ``SparseArray.take`` now matches the API of :meth:`pandas.api.extensions.ExtensionArray.take` (:issue:`19506`):

  * The default value of ``allow_fill`` has changed from ``False`` to ``True``.
  * The ``out`` and ``mode`` parameters are now longer accepted (previously, this raised if they were specified).
  * Passing a scalar for ``indices`` is no longer allowed.

- The result of concatenating a mix of sparse and dense Series is a Series with sparse values, rather than a ``SparseSeries``.
- ``SparseDataFrame.combine`` and ``DataFrame.combine_first`` no longer supports combining a sparse column with a dense column while preserving the sparse subtype. The result will be an object-dtype SparseArray.
- Setting :attr:`SparseArray.fill_value` to a fill value with a different dtype is now allowed.


Some new warnings are issued for operations that require or are likely to materialize a large dense array:

- A :class:`errors.PerformanceWarning` is issued when using fillna with a ``method``, as a dense array is constructed to create the filled array. Filling with a ``value`` is the efficient way to fill a sparse array.
- A :class:`errors.PerformanceWarning` is now issued when concatenating sparse Series with differing fill values. The fill value from the first sparse array continues to be used.

In addition to these API breaking changes, many :ref:`performance improvements and bug fixes have been made <whatsnew_0240.bug_fixes.sparse>`.

.. _whatsnew_0240.api_breaking.frame_to_dict_index_orient:

Raise ValueError in ``DataFrame.to_dict(orient='index')``
^^^^^^^^^^^^^^^^^^^^^^^^^^^^^^^^^^^^^^^^^^^^^^^^^^^^^^^^^

Bug in :func:`DataFrame.to_dict` raises ``ValueError`` when used with 
``orient='index'`` and a non-unique index instead of losing data (:issue:`22801`)

.. ipython:: python
    :okexcept:

    df = pd.DataFrame({'a': [1, 2], 'b': [0.5, 0.75]}, index=['A', 'A'])
    df
    
    df.to_dict(orient='index')

.. _whatsnew_0240.api.datetimelike.normalize:

Tick DateOffset Normalize Restrictions
^^^^^^^^^^^^^^^^^^^^^^^^^^^^^^^^^^^^^^

Creating a ``Tick`` object (:class:`Day`, :class:`Hour`, :class:`Minute`,
:class:`Second`, :class:`Milli`, :class:`Micro`, :class:`Nano`) with
``normalize=True`` is no longer supported.  This prevents unexpected behavior
where addition could fail to be monotone or associative.  (:issue:`21427`)

*Previous Behavior*:

.. code-block:: ipython


   In [2]: ts = pd.Timestamp('2018-06-11 18:01:14')

   In [3]: ts
   Out[3]: Timestamp('2018-06-11 18:01:14')

   In [4]: tic = pd.offsets.Hour(n=2, normalize=True)
      ...:

   In [5]: tic
   Out[5]: <2 * Hours>

   In [6]: ts + tic
   Out[6]: Timestamp('2018-06-11 00:00:00')

   In [7]: ts + tic + tic + tic == ts + (tic + tic + tic)
   Out[7]: False

*Current Behavior*:

.. ipython:: python

    ts = pd.Timestamp('2018-06-11 18:01:14')
    tic = pd.offsets.Hour(n=2)
    ts + tic + tic + tic == ts + (tic + tic + tic)


.. _whatsnew_0240.api.datetimelike:


.. _whatsnew_0240.api.period_subtraction:

Period Subtraction
^^^^^^^^^^^^^^^^^^

Subtraction of a ``Period`` from another ``Period`` will give a ``DateOffset``.
instead of an integer (:issue:`21314`)

.. ipython:: python

    june = pd.Period('June 2018')
    april = pd.Period('April 2018')
    june - april

Previous Behavior:

.. code-block:: ipython

    In [2]: june = pd.Period('June 2018')

    In [3]: april = pd.Period('April 2018')

    In [4]: june - april
    Out [4]: 2

Similarly, subtraction of a ``Period`` from a ``PeriodIndex`` will now return
an ``Index`` of ``DateOffset`` objects instead of an ``Int64Index``

.. ipython:: python

    pi = pd.period_range('June 2018', freq='M', periods=3)
    pi - pi[0]

Previous Behavior:

.. code-block:: ipython

    In [2]: pi = pd.period_range('June 2018', freq='M', periods=3)

    In [3]: pi - pi[0]
    Out[3]: Int64Index([0, 1, 2], dtype='int64')


.. _whatsnew_0240.api.timedelta64_subtract_nan:

Addition/Subtraction of ``NaN`` from :class:`DataFrame`
^^^^^^^^^^^^^^^^^^^^^^^^^^^^^^^^^^^^^^^^^^^^^^^^^^^^^^^

Adding or subtracting ``NaN`` from a :class:`DataFrame` column with
``timedelta64[ns]`` dtype will now raise a ``TypeError`` instead of returning
all-``NaT``.  This is for compatibility with ``TimedeltaIndex`` and
``Series`` behavior (:issue:`22163`)

.. ipython:: python
   :okexcept:

   df = pd.DataFrame([pd.Timedelta(days=1)])
   df - np.nan

Previous Behavior:

.. code-block:: ipython

    In [4]: df = pd.DataFrame([pd.Timedelta(days=1)])

    In [5]: df - np.nan
    Out[5]:
        0
    0 NaT


.. _whatsnew_0240.api.dataframe_arithmetic_broadcasting:

DataFrame Arithmetic Operations Broadcasting Changes
^^^^^^^^^^^^^^^^^^^^^^^^^^^^^^^^^^^^^^^^^^^^^^^^^^^^
:class:`DataFrame` arithmetic operations when operating with 2-dimensional
``np.ndarray`` objects now broadcast in the same way as ``np.ndarray``s
broadcast.  (:issue:`23000`)

Previous Behavior:

.. code-block:: ipython

   In [3]: arr = np.arange(6).reshape(3, 2)
   In [4]: df = pd.DataFrame(arr)
   In [5]: df + arr[[0], :]   # 1 row, 2 columns
   ...
   ValueError: Unable to coerce to DataFrame, shape must be (3, 2): given (1, 2)
   In [6]: df + arr[:, [1]]   # 1 column, 3 rows
   ...
   ValueError: Unable to coerce to DataFrame, shape must be (3, 2): given (3, 1)

*Current Behavior*:

.. ipython:: python
   arr = np.arange(6).reshape(3, 2)
   df = pd.DataFrame(arr)
   df

.. ipython:: python
   df + arr[[0], :]   # 1 row, 2 columns
   df + arr[:, [1]]   # 1 column, 3 rows


.. _whatsnew_0240.api.extension:

ExtensionType Changes
^^^^^^^^^^^^^^^^^^^^^

**:class:`pandas.api.extensions.ExtensionDtype` Equality and Hashability**

Pandas now requires that extension dtypes be hashable. The base class implements
a default ``__eq__`` and ``__hash__``. If you have a parametrized dtype, you should
update the ``ExtensionDtype._metadata`` tuple to match the signature of your
``__init__`` method. See :class:`pandas.api.extensions.ExtensionDtype` for more (:issue:`22476`).

**Other changes**

- ``ExtensionArray`` has gained the abstract methods ``.dropna()`` (:issue:`21185`)
- ``ExtensionDtype`` has gained the ability to instantiate from string dtypes, e.g. ``decimal`` would instantiate a registered ``DecimalDtype``; furthermore
  the ``ExtensionDtype`` has gained the method ``construct_array_type`` (:issue:`21185`)
- An ``ExtensionArray`` with a boolean dtype now works correctly as a boolean indexer. :meth:`pandas.api.types.is_bool_dtype` now properly considers them boolean (:issue:`22326`)
- Added ``ExtensionDtype._is_numeric`` for controlling whether an extension dtype is considered numeric (:issue:`22290`).
- The ``ExtensionArray`` constructor, ``_from_sequence`` now take the keyword arg ``copy=False`` (:issue:`21185`)
- Bug in :meth:`Series.get` for ``Series`` using ``ExtensionArray`` and integer index (:issue:`21257`)
- :meth:`~Series.shift` now dispatches to :meth:`ExtensionArray.shift` (:issue:`22386`)
- :meth:`Series.combine()` works correctly with :class:`~pandas.api.extensions.ExtensionArray` inside of :class:`Series` (:issue:`20825`)
- :meth:`Series.combine()` with scalar argument now works for any function type (:issue:`21248`)
- :meth:`Series.astype` and :meth:`DataFrame.astype` now dispatch to :meth:`ExtensionArray.astype` (:issue:`21185:`).
- Slicing a single row of a ``DataFrame`` with multiple ExtensionArrays of the same type now preserves the dtype, rather than coercing to object (:issue:`22784`)
- Added :meth:`pandas.api.types.register_extension_dtype` to register an extension type with pandas (:issue:`22664`)
- Series backed by an ``ExtensionArray`` now work with :func:`util.hash_pandas_object` (:issue:`23066`)
- Updated the ``.type`` attribute for ``PeriodDtype``, ``DatetimeTZDtype``, and ``IntervalDtype`` to be instances of the dtype (``Period``, ``Timestamp``, and ``Interval`` respectively) (:issue:`22938`)
- :func:`ExtensionArray.isna` is allowed to return an ``ExtensionArray`` (:issue:`22325`).
- Support for reduction operations such as ``sum``, ``mean`` via opt-in base class method override (:issue:`22762`)

.. _whatsnew_0240.api.incompatibilities:

Series and Index Data-Dtype Incompatibilities
^^^^^^^^^^^^^^^^^^^^^^^^^^^^^^^^^^^^^^^^^^^^^

``Series`` and ``Index`` constructors now raise when the
data is incompatible with a passed ``dtype=`` (:issue:`15832`)

Previous Behavior:

.. code-block:: ipython

    In [4]: pd.Series([-1], dtype="uint64")
    Out [4]:
    0    18446744073709551615
    dtype: uint64

Current Behavior:

.. code-block:: ipython

    In [4]: pd.Series([-1], dtype="uint64")
    Out [4]:
    ...
    OverflowError: Trying to coerce negative values to unsigned integers

.. _whatsnew_0240.api.crosstab_dtypes

Crosstab Preserves Dtypes
^^^^^^^^^^^^^^^^^^^^^^^^^

:func:`crosstab` will preserve now dtypes in some cases that previously would
cast from integer dtype to floating dtype (:issue:`22019`)

Previous Behavior:

.. code-block:: ipython

    In [3]: df = pd.DataFrame({'a': [1, 2, 2, 2, 2], 'b': [3, 3, 4, 4, 4],
       ...:                    'c': [1, 1, np.nan, 1, 1]})
    In [4]: pd.crosstab(df.a, df.b, normalize='columns')
    Out[4]:
    b    3    4
    a
    1  0.5  0.0
    2  0.5  1.0

Current Behavior:

.. code-block:: ipython

    In [3]: df = pd.DataFrame({'a': [1, 2, 2, 2, 2], 'b': [3, 3, 4, 4, 4],
       ...:                    'c': [1, 1, np.nan, 1, 1]})
    In [4]: pd.crosstab(df.a, df.b, normalize='columns')

Datetimelike API Changes
^^^^^^^^^^^^^^^^^^^^^^^^

- For :class:`DatetimeIndex` and :class:`TimedeltaIndex` with non-``None`` ``freq`` attribute, addition or subtraction of integer-dtyped array or ``Index`` will return an object of the same class (:issue:`19959`)
- :class:`DateOffset` objects are now immutable. Attempting to alter one of these will now raise ``AttributeError`` (:issue:`21341`)
- :class:`PeriodIndex` subtraction of another ``PeriodIndex`` will now return an object-dtype :class:`Index` of :class:`DateOffset` objects instead of raising a ``TypeError`` (:issue:`20049`)
- :func:`cut` and :func:`qcut` now returns a :class:`DatetimeIndex` or :class:`TimedeltaIndex` bins when the input is datetime or timedelta dtype respectively and ``retbins=True`` (:issue:`19891`)
- :meth:`DatetimeIndex.to_period` and :meth:`Timestamp.to_period` will issue a warning when timezone information will be lost (:issue:`21333`)

.. _whatsnew_0240.api.other:

Other API Changes
^^^^^^^^^^^^^^^^^

- :class:`DatetimeIndex` now accepts :class:`Int64Index` arguments as epoch timestamps (:issue:`20997`)
- Accessing a level of a ``MultiIndex`` with a duplicate name (e.g. in
  :meth:`~MultiIndex.get_level_values`) now raises a ``ValueError`` instead of
  a ``KeyError`` (:issue:`21678`).
- Invalid construction of ``IntervalDtype`` will now always raise a ``TypeError`` rather than a ``ValueError`` if the subdtype is invalid (:issue:`21185`)
- Trying to reindex a ``DataFrame`` with a non unique ``MultiIndex`` now raises a ``ValueError`` instead of an ``Exception`` (:issue:`21770`)
- :meth:`PeriodIndex.tz_convert` and :meth:`PeriodIndex.tz_localize` have been removed (:issue:`21781`)
- :class:`Index` subtraction will attempt to operate element-wise instead of raising ``TypeError`` (:issue:`19369`)
- :class:`pandas.io.formats.style.Styler` supports a ``number-format`` property when using :meth:`~pandas.io.formats.style.Styler.to_excel` (:issue:`22015`)
- :meth:`DataFrame.corr` and :meth:`Series.corr` now raise a ``ValueError`` along with a helpful error message instead of a ``KeyError`` when supplied with an invalid method (:issue:`22298`)
- :meth:`shift` will now always return a copy, instead of the previous behaviour of returning self when shifting by 0 (:issue:`22397`)
<<<<<<< HEAD
- :class:`DateOffset` attribute `_cacheable` and method `_should_cache` have been removed (:issue:`23118`)
=======
- Slicing a single row of a DataFrame with multiple ExtensionArrays of the same type now preserves the dtype, rather than coercing to object (:issue:`22784`)
>>>>>>> 2f05cc85

.. _whatsnew_0240.deprecations:

Deprecations
~~~~~~~~~~~~

- :meth:`DataFrame.to_stata`, :meth:`read_stata`, :class:`StataReader` and :class:`StataWriter` have deprecated the ``encoding`` argument. The encoding of a Stata dta file is determined by the file type and cannot be changed (:issue:`21244`)
- :meth:`MultiIndex.to_hierarchical` is deprecated and will be removed in a future version (:issue:`21613`)
- :meth:`Series.ptp` is deprecated. Use ``numpy.ptp`` instead (:issue:`21614`)
- :meth:`Series.compress` is deprecated. Use ``Series[condition]`` instead (:issue:`18262`)
- The signature of :meth:`Series.to_csv` has been uniformed to that of :meth:`DataFrame.to_csv`: the name of the first argument is now ``path_or_buf``, the order of subsequent arguments has changed, the ``header`` argument now defaults to ``True``. (:issue:`19715`)
- :meth:`Categorical.from_codes` has deprecated providing float values for the ``codes`` argument. (:issue:`21767`)
- :func:`pandas.read_table` is deprecated. Instead, use :func:`pandas.read_csv` passing ``sep='\t'`` if necessary (:issue:`21948`)
- :meth:`Series.str.cat` has deprecated using arbitrary list-likes *within* list-likes. A list-like container may still contain
  many ``Series``, ``Index`` or 1-dimensional ``np.ndarray``, or alternatively, only scalar values. (:issue:`21950`)
- :meth:`FrozenNDArray.searchsorted` has deprecated the ``v`` parameter in favor of ``value`` (:issue:`14645`)
- :func:`DatetimeIndex.shift` and :func:`PeriodIndex.shift` now accept ``periods`` argument instead of ``n`` for consistency with :func:`Index.shift` and :func:`Series.shift`. Using ``n`` throws a deprecation warning (:issue:`22458`, :issue:`22912`)

.. _whatsnew_0240.prior_deprecations:

Removal of prior version deprecations/changes
~~~~~~~~~~~~~~~~~~~~~~~~~~~~~~~~~~~~~~~~~~~~~

- The ``LongPanel`` and ``WidePanel`` classes have been removed (:issue:`10892`)
- :meth:`Series.repeat` has renamed the ``reps`` argument to ``repeats`` (:issue:`14645`)
- Several private functions were removed from the (non-public) module ``pandas.core.common`` (:issue:`22001`)
- Removal of the previously deprecated module ``pandas.core.datetools`` (:issue:`14105`, :issue:`14094`)
- Strings passed into :meth:`DataFrame.groupby` that refer to both column and index levels will raise a ``ValueError`` (:issue:`14432`)
- :meth:`Index.repeat` and :meth:`MultiIndex.repeat` have renamed the ``n`` argument to ``repeats`` (:issue:`14645`)
- Removal of the previously deprecated ``as_indexer`` keyword completely from ``str.match()`` (:issue:`22356`, :issue:`6581`)
- Removed the ``pandas.formats.style`` shim for :class:`pandas.io.formats.style.Styler` (:issue:`16059`)
- :meth:`Categorical.searchsorted` and :meth:`Series.searchsorted` have renamed the ``v`` argument to ``value`` (:issue:`14645`)
- :meth:`TimedeltaIndex.searchsorted`, :meth:`DatetimeIndex.searchsorted`, and :meth:`PeriodIndex.searchsorted` have renamed the ``key`` argument to ``value`` (:issue:`14645`)
- Removal of the previously deprecated module ``pandas.json`` (:issue:`19944`)

.. _whatsnew_0240.performance:

Performance Improvements
~~~~~~~~~~~~~~~~~~~~~~~~

- Very large improvement in performance of slicing when the index is a :class:`CategoricalIndex`,
  both when indexing by label (using .loc) and position(.iloc).
  Likewise, slicing a ``CategoricalIndex`` itself (i.e. ``ci[100:200]``) shows similar speed improvements (:issue:`21659`)
- Improved performance of :func:`Series.describe` in case of numeric dtpyes (:issue:`21274`)
- Improved performance of :func:`pandas.core.groupby.GroupBy.rank` when dealing with tied rankings (:issue:`21237`)
- Improved performance of :func:`DataFrame.set_index` with columns consisting of :class:`Period` objects (:issue:`21582`, :issue:`21606`)
- Improved performance of membership checks in :class:`Categorical` and :class:`CategoricalIndex`
  (i.e. ``x in cat``-style checks are much faster). :meth:`CategoricalIndex.contains`
  is likewise much faster (:issue:`21369`, :issue:`21508`)
- Improved performance of :meth:`HDFStore.groups` (and dependent functions like
  :meth:`~HDFStore.keys`.  (i.e. ``x in store`` checks are much faster)
  (:issue:`21372`)
- Improved the performance of :func:`pandas.get_dummies` with ``sparse=True`` (:issue:`21997`)
- Improved performance of :func:`IndexEngine.get_indexer_non_unique` for sorted, non-unique indexes (:issue:`9466`)
- Improved performance of :func:`PeriodIndex.unique` (:issue:`23083`)


.. _whatsnew_0240.docs:

Documentation Changes
~~~~~~~~~~~~~~~~~~~~~

- Added sphinx spelling extension, updated documentation on how to use the spell check (:issue:`21079`)
-
-

.. _whatsnew_0240.bug_fixes:

Bug Fixes
~~~~~~~~~

Categorical
^^^^^^^^^^^

- Bug in :meth:`Categorical.from_codes` where ``NaN`` values in ``codes`` were silently converted to ``0`` (:issue:`21767`). In the future this will raise a ``ValueError``. Also changes the behavior of ``.from_codes([1.1, 2.0])``.
- Bug when indexing with a boolean-valued ``Categorical``. Now a boolean-valued ``Categorical`` is treated as a boolean mask (:issue:`22665`)
- Constructing a :class:`CategoricalIndex` with empty values and boolean categories was raising a ``ValueError`` after a change to dtype coercion (:issue:`22702`).

Datetimelike
^^^^^^^^^^^^

- Fixed bug where two :class:`DateOffset` objects with different ``normalize`` attributes could evaluate as equal (:issue:`21404`)
- Fixed bug where :meth:`Timestamp.resolution` incorrectly returned 1-microsecond ``timedelta`` instead of 1-nanosecond :class:`Timedelta` (:issue:`21336`, :issue:`21365`)
- Bug in :func:`to_datetime` that did not consistently return an :class:`Index` when ``box=True`` was specified (:issue:`21864`)
- Bug in :class:`DatetimeIndex` comparisons where string comparisons incorrectly raises ``TypeError`` (:issue:`22074`)
- Bug in :class:`DatetimeIndex` comparisons when comparing against ``timedelta64[ns]`` dtyped arrays; in some cases ``TypeError`` was incorrectly raised, in others it incorrectly failed to raise (:issue:`22074`)
- Bug in :class:`DatetimeIndex` comparisons when comparing against object-dtyped arrays (:issue:`22074`)
- Bug in :class:`DataFrame` with ``datetime64[ns]`` dtype addition and subtraction with ``Timedelta``-like objects (:issue:`22005`, :issue:`22163`)
- Bug in :class:`DataFrame` with ``datetime64[ns]`` dtype addition and subtraction with ``DateOffset`` objects returning an ``object`` dtype instead of ``datetime64[ns]`` dtype (:issue:`21610`, :issue:`22163`)
- Bug in :class:`DataFrame` with ``datetime64[ns]`` dtype comparing against ``NaT`` incorrectly (:issue:`22242`, :issue:`22163`)
- Bug in :class:`DataFrame` with ``datetime64[ns]`` dtype subtracting ``Timestamp``-like object incorrectly returned ``datetime64[ns]`` dtype instead of ``timedelta64[ns]`` dtype (:issue:`8554`, :issue:`22163`)
- Bug in :class:`DataFrame` with ``datetime64[ns]`` dtype subtracting ``np.datetime64`` object with non-nanosecond unit failing to convert to nanoseconds (:issue:`18874`, :issue:`22163`)
- Bug in :class:`DataFrame` comparisons against ``Timestamp``-like objects failing to raise ``TypeError`` for inequality checks with mismatched types (:issue:`8932`, :issue:`22163`)
- Bug in :class:`DataFrame` with mixed dtypes including ``datetime64[ns]`` incorrectly raising ``TypeError`` on equality comparisons (:issue:`13128`, :issue:`22163`)
- Bug in :meth:`DataFrame.eq` comparison against ``NaT`` incorrectly returning ``True`` or ``NaN`` (:issue:`15697`, :issue:`22163`)
- Bug in :class:`DatetimeIndex` subtraction that incorrectly failed to raise ``OverflowError`` (:issue:`22492`, :issue:`22508`)
- Bug in :class:`DatetimeIndex` incorrectly allowing indexing with ``Timedelta`` object (:issue:`20464`)
- Bug in :class:`DatetimeIndex` where frequency was being set if original frequency was ``None`` (:issue:`22150`)
- Bug in rounding methods of :class:`DatetimeIndex` (:meth:`~DatetimeIndex.round`, :meth:`~DatetimeIndex.ceil`, :meth:`~DatetimeIndex.floor`) and :class:`Timestamp` (:meth:`~Timestamp.round`, :meth:`~Timestamp.ceil`, :meth:`~Timestamp.floor`) could give rise to loss of precision (:issue:`22591`)
- Bug in :func:`to_datetime` with an :class:`Index` argument that would drop the ``name`` from the result (:issue:`21697`)

Timedelta
^^^^^^^^^
- Bug in :class:`DataFrame` with ``timedelta64[ns]`` dtype division by ``Timedelta``-like scalar incorrectly returning ``timedelta64[ns]`` dtype instead of ``float64`` dtype (:issue:`20088`, :issue:`22163`)
- Bug in adding a :class:`Index` with object dtype to a :class:`Series` with ``timedelta64[ns]`` dtype incorrectly raising (:issue:`22390`)
- Bug in multiplying a :class:`Series` with numeric dtype against a ``timedelta`` object (:issue:`22390`)
- Bug in :class:`Series` with numeric dtype when adding or subtracting an an array or ``Series`` with ``timedelta64`` dtype (:issue:`22390`)
- Bug in :class:`Index` with numeric dtype when multiplying or dividing an array with dtype ``timedelta64`` (:issue:`22390`)
- Bug in :class:`TimedeltaIndex` incorrectly allowing indexing with ``Timestamp`` object (:issue:`20464`)
- Fixed bug where subtracting :class:`Timedelta` from an object-dtyped array would raise ``TypeError`` (:issue:`21980`)
- Fixed bug in adding a :class:`DataFrame` with all-`timedelta64[ns]` dtypes to a :class:`DataFrame` with all-integer dtypes returning incorrect results instead of raising ``TypeError`` (:issue:`22696`)
-

Timezones
^^^^^^^^^

- Bug in :meth:`DatetimeIndex.shift` where an ``AssertionError`` would raise when shifting across DST (:issue:`8616`)
- Bug in :class:`Timestamp` constructor where passing an invalid timezone offset designator (``Z``) would not raise a ``ValueError`` (:issue:`8910`)
- Bug in :meth:`Timestamp.replace` where replacing at a DST boundary would retain an incorrect offset (:issue:`7825`)
- Bug in :meth:`Series.replace` with ``datetime64[ns, tz]`` data when replacing ``NaT`` (:issue:`11792`)
- Bug in :class:`Timestamp` when passing different string date formats with a timezone offset would produce different timezone offsets (:issue:`12064`)
- Bug when comparing a tz-naive :class:`Timestamp` to a tz-aware :class:`DatetimeIndex` which would coerce the :class:`DatetimeIndex` to tz-naive (:issue:`12601`)
- Bug in :meth:`Series.truncate` with a tz-aware :class:`DatetimeIndex` which would cause a core dump (:issue:`9243`)
- Bug in :class:`Series` constructor which would coerce tz-aware and tz-naive :class:`Timestamp` to tz-aware (:issue:`13051`)
- Bug in :class:`Index` with ``datetime64[ns, tz]`` dtype that did not localize integer data correctly (:issue:`20964`)
- Bug in :class:`DatetimeIndex` where constructing with an integer and tz would not localize correctly (:issue:`12619`)
- Fixed bug where :meth:`DataFrame.describe` and :meth:`Series.describe` on tz-aware datetimes did not show `first` and `last` result (:issue:`21328`)
- Bug in :class:`DatetimeIndex` comparisons failing to raise ``TypeError`` when comparing timezone-aware ``DatetimeIndex`` against ``np.datetime64`` (:issue:`22074`)
- Bug in ``DataFrame`` assignment with a timezone-aware scalar (:issue:`19843`)
- Bug in :func:`Dataframe.asof` that raised a ``TypeError`` when attempting to compare tz-naive and tz-aware timestamps (:issue:`21194`)
- Bug when constructing a :class:`DatetimeIndex` with :class:`Timestamp`s constructed with the ``replace`` method across DST (:issue:`18785`)
- Bug when setting a new value with :meth:`DataFrame.loc` with a :class:`DatetimeIndex` with a DST transition (:issue:`18308`, :issue:`20724`)
- Bug in :meth:`DatetimeIndex.unique` that did not re-localize tz-aware dates correctly (:issue:`21737`)
- Bug when indexing a :class:`Series` with a DST transition (:issue:`21846`)
- Bug in :meth:`DataFrame.resample` and :meth:`Series.resample` where an ``AmbiguousTimeError`` or ``NonExistentTimeError`` would raise if a timezone aware timeseries ended on a DST transition (:issue:`19375`, :issue:`10117`)

Offsets
^^^^^^^

- Bug in :class:`FY5253` where date offsets could incorrectly raise an ``AssertionError`` in arithmetic operatons (:issue:`14774`)
- Bug in :class:`DateOffset` where keyword arguments ``week`` and ``milliseconds`` were accepted and ignored.  Passing these will now raise ``ValueError`` (:issue:`19398`)
-

Numeric
^^^^^^^

- Bug in :class:`Series` ``__rmatmul__`` doesn't support matrix vector multiplication (:issue:`21530`)
- Bug in :func:`factorize` fails with read-only array (:issue:`12813`)
- Fixed bug in :func:`unique` handled signed zeros inconsistently: for some inputs 0.0 and -0.0 were treated as equal and for some inputs as different. Now they are treated as equal for all inputs (:issue:`21866`)
- Bug in :meth:`DataFrame.agg`, :meth:`DataFrame.transform` and :meth:`DataFrame.apply` where,
  when supplied with a list of functions and ``axis=1`` (e.g. ``df.apply(['sum', 'mean'], axis=1)``),
  a ``TypeError`` was wrongly raised. For all three methods such calculation are now done correctly. (:issue:`16679`).
- Bug in :class:`Series` comparison against datetime-like scalars and arrays (:issue:`22074`)
- Bug in :class:`DataFrame` multiplication between boolean dtype and integer returning ``object`` dtype instead of integer dtype (:issue:`22047`, :issue:`22163`)
- Bug in :meth:`DataFrame.apply` where, when supplied with a string argument and additional positional or keyword arguments (e.g. ``df.apply('sum', min_count=1)``), a ``TypeError`` was wrongly raised (:issue:`22376`)
- Bug in :meth:`DataFrame.astype` to extension dtype may raise ``AttributeError`` (:issue:`22578`)
- Bug in :class:`DataFrame` with ``timedelta64[ns]`` dtype arithmetic operations with ``ndarray`` with integer dtype incorrectly treating the narray as ``timedelta64[ns]`` dtype (:issue:`23114`)

Strings
^^^^^^^

-
-
-

Interval
^^^^^^^^

- Bug in the :class:`IntervalIndex` constructor where the ``closed`` parameter did not always override the inferred ``closed`` (:issue:`19370`)
- Bug in the ``IntervalIndex`` repr where a trailing comma was missing after the list of intervals (:issue:`20611`)
- Bug in :class:`Interval` where scalar arithmetic operations did not retain the ``closed`` value (:issue:`22313`)
- Bug in :class:`IntervalIndex` where indexing with datetime-like values raised a ``KeyError`` (:issue:`20636`)

Indexing
^^^^^^^^

- The traceback from a ``KeyError`` when asking ``.loc`` for a single missing label is now shorter and more clear (:issue:`21557`)
- When ``.ix`` is asked for a missing integer label in a :class:`MultiIndex` with a first level of integer type, it now raises a ``KeyError``, consistently with the case of a flat :class:`Int64Index`, rather than falling back to positional indexing (:issue:`21593`)
- Bug in :meth:`DatetimeIndex.reindex` when reindexing a tz-naive and tz-aware :class:`DatetimeIndex` (:issue:`8306`)
- Bug in :class:`DataFrame` when setting values with ``.loc`` and a timezone aware :class:`DatetimeIndex` (:issue:`11365`)
- ``DataFrame.__getitem__`` now accepts dictionaries and dictionary keys as list-likes of labels, consistently with ``Series.__getitem__`` (:issue:`21294`)
- Fixed ``DataFrame[np.nan]`` when columns are non-unique (:issue:`21428`)
- Bug when indexing :class:`DatetimeIndex` with nanosecond resolution dates and timezones (:issue:`11679`)
- Bug where indexing with a Numpy array containing negative values would mutate the indexer (:issue:`21867`)
- Bug where mixed indexes wouldn't allow integers for ``.at`` (:issue:`19860`)
- ``Float64Index.get_loc`` now raises ``KeyError`` when boolean key passed. (:issue:`19087`)
- Bug in :meth:`DataFrame.loc` when indexing with an :class:`IntervalIndex` (:issue:`19977`)
- :class:`Index` no longer mangles ``None``, ``NaN`` and ``NaT``, i.e. they are treated as three different keys. However, for numeric Index all three are still coerced to a ``NaN`` (:issue:`22332`)
- Bug in `scalar in Index` if scalar is a float while the ``Index`` is of integer dtype (:issue:`22085`)

Missing
^^^^^^^

- Bug in :func:`DataFrame.fillna` where a ``ValueError`` would raise when one column contained a ``datetime64[ns, tz]`` dtype (:issue:`15522`)
- Bug in :func:`Series.hasnans` that could be incorrectly cached and return incorrect answers if null elements are introduced after an initial call (:issue:`19700`)
- :func:`Series.isin` now treats all NaN-floats as equal also for `np.object`-dtype. This behavior is consistent with the behavior for float64 (:issue:`22119`)
- :func:`unique` no longer mangles NaN-floats and the ``NaT``-object for `np.object`-dtype, i.e. ``NaT`` is no longer coerced to a NaN-value and is treated as a different entity. (:issue:`22295`)


MultiIndex
^^^^^^^^^^

- Removed compatibility for :class:`MultiIndex` pickles prior to version 0.8.0; compatibility with :class:`MultiIndex` pickles from version 0.13 forward is maintained (:issue:`21654`)
- :meth:`MultiIndex.get_loc_level` (and as a consequence, ``.loc`` on a :class:`MultiIndex`ed object) will now raise a ``KeyError``, rather than returning an empty ``slice``, if asked a label which is present in the ``levels`` but is unused (:issue:`22221`)
- Fix ``TypeError`` in Python 3 when creating :class:`MultiIndex` in which some levels have mixed types, e.g. when some labels are tuples (:issue:`15457`)

I/O
^^^

- :func:`read_html()` no longer ignores all-whitespace ``<tr>`` within ``<thead>`` when considering the ``skiprows`` and ``header`` arguments. Previously, users had to decrease their ``header`` and ``skiprows`` values on such tables to work around the issue. (:issue:`21641`)
- :func:`read_excel()` will correctly show the deprecation warning for previously deprecated ``sheetname`` (:issue:`17994`)
- :func:`read_csv()` and func:`read_table()` will throw ``UnicodeError`` and not coredump on badly encoded strings (:issue:`22748`)
- :func:`read_csv()` will correctly parse timezone-aware datetimes (:issue:`22256`)
- :func:`read_sas()` will parse numbers in sas7bdat-files that have width less than 8 bytes correctly. (:issue:`21616`)
- :func:`read_sas()` will correctly parse sas7bdat files with many columns (:issue:`22628`)
- :func:`read_sas()` will correctly parse sas7bdat files with data page types having also bit 7 set (so page type is 128 + 256 = 384) (:issue:`16615`)
- Bug in :meth:`detect_client_encoding` where potential ``IOError`` goes unhandled when importing in a mod_wsgi process due to restricted access to stdout. (:issue:`21552`)
- Bug in :func:`to_string()` that broke column alignment when ``index=False`` and width of first column's values is greater than the width of first column's header (:issue:`16839`, :issue:`13032`)

Plotting
^^^^^^^^

- Bug in :func:`DataFrame.plot.scatter` and :func:`DataFrame.plot.hexbin` caused x-axis label and ticklabels to disappear when colorbar was on in IPython inline backend (:issue:`10611`, :issue:`10678`, and :issue:`20455`)
- Bug in plotting a Series with datetimes using :func:`matplotlib.axes.Axes.scatter` (:issue:`22039`)

Groupby/Resample/Rolling
^^^^^^^^^^^^^^^^^^^^^^^^

- Bug in :func:`pandas.core.groupby.GroupBy.first` and :func:`pandas.core.groupby.GroupBy.last` with ``as_index=False`` leading to the loss of timezone information (:issue:`15884`)
- Bug in :meth:`DatetimeIndex.resample` when downsampling across a DST boundary (:issue:`8531`)
- Bug where ``ValueError`` is wrongly raised when calling :func:`~pandas.core.groupby.SeriesGroupBy.count` method of a
  ``SeriesGroupBy`` when the grouping variable only contains NaNs and numpy version < 1.13 (:issue:`21956`).
- Multiple bugs in :func:`pandas.core.Rolling.min` with ``closed='left'`` and a
  datetime-like index leading to incorrect results and also segfault. (:issue:`21704`)
- Bug in :meth:`Resampler.apply` when passing postiional arguments to applied func (:issue:`14615`).
- Bug in :meth:`Series.resample` when passing ``numpy.timedelta64`` to ``loffset`` kwarg (:issue:`7687`).
- Bug in :meth:`Resampler.asfreq` when frequency of ``TimedeltaIndex`` is a subperiod of a new frequency (:issue:`13022`).
- Bug in :meth:`SeriesGroupBy.mean` when values were integral but could not fit inside of int64, overflowing instead. (:issue:`22487`)
- :func:`RollingGroupby.agg` and :func:`ExpandingGroupby.agg` now support multiple aggregation functions as parameters (:issue:`15072`)
- Bug in :meth:`DataFrame.resample` and :meth:`Series.resample` when resampling by a weekly offset (``'W'``) across a DST transition (:issue:`9119`, :issue:`21459`)

Reshaping
^^^^^^^^^

- Bug in :func:`pandas.concat` when joining resampled DataFrames with timezone aware index (:issue:`13783`)
- Bug in :meth:`Series.combine_first` with ``datetime64[ns, tz]`` dtype which would return tz-naive result (:issue:`21469`)
- Bug in :meth:`Series.where` and :meth:`DataFrame.where` with ``datetime64[ns, tz]`` dtype (:issue:`21546`)
- Bug in :meth:`Series.mask` and :meth:`DataFrame.mask` with ``list`` conditionals (:issue:`21891`)
- Bug in :meth:`DataFrame.replace` raises RecursionError when converting OutOfBounds ``datetime64[ns, tz]`` (:issue:`20380`)
- :func:`pandas.core.groupby.GroupBy.rank` now raises a ``ValueError`` when an invalid value is passed for argument ``na_option`` (:issue:`22124`)
- Bug in :func:`get_dummies` with Unicode attributes in Python 2 (:issue:`22084`)
- Bug in :meth:`DataFrame.replace` raises ``RecursionError`` when replacing empty lists (:issue:`22083`)
- Bug in :meth:`Series.replace` and meth:`DataFrame.replace` when dict is used as the ``to_replace`` value and one key in the dict is is another key's value, the results were inconsistent between using integer key and using string key (:issue:`20656`)
- Bug in :meth:`DataFrame.drop_duplicates` for empty ``DataFrame`` which incorrectly raises an error (:issue:`20516`)
- Bug in :func:`pandas.wide_to_long` when a string is passed to the stubnames argument and a column name is a substring of that stubname (:issue:`22468`)
- Bug in :func:`merge` when merging ``datetime64[ns, tz]`` data that contained a DST transition (:issue:`18885`)
- Bug in :func:`merge_asof` when merging on float values within defined tolerance (:issue:`22981`)
- Bug in :func:`pandas.concat` when concatenating a multicolumn DataFrame with tz-aware data against a DataFrame with a different number of columns (:issue`22796`)

.. _whatsnew_0240.bug_fixes.sparse:

Sparse
^^^^^^

- Updating a boolean, datetime, or timedelta column to be Sparse now works (:issue:`22367`)
- Bug in :meth:`Series.to_sparse` with Series already holding sparse data not constructing properly (:issue:`22389`)
- Providing a ``sparse_index`` to the SparseArray constructor no longer defaults the na-value to ``np.nan`` for all dtypes. The correct na_value for ``data.dtype`` is now used.
- Bug in ``SparseArray.nbytes`` under-reporting its memory usage by not including the size of its sparse index.
- Improved performance of :meth:`Series.shift` for non-NA ``fill_value``, as values are no longer converted to a dense array.
- Bug in ``DataFrame.groupby`` not including ``fill_value`` in the groups for non-NA ``fill_value`` when grouping by a sparse column (:issue:`5078`)
- Bug in unary inversion operator (``~``) on a ``SparseSeries`` with boolean values. The performance of this has also been improved (:issue:`22835`)

Build Changes
^^^^^^^^^^^^^

- Building pandas for development now requires ``cython >= 0.28.2`` (:issue:`21688`)
- Testing pandas now requires ``hypothesis>=3.58``.  You can find `the Hypothesis docs here <https://hypothesis.readthedocs.io/en/latest/index.html>`_, and a pandas-specific introduction :ref:`in the contributing guide <using-hypothesis>`. (:issue:`22280`)
-

Other
^^^^^

- :meth:`~pandas.io.formats.style.Styler.background_gradient` now takes a ``text_color_threshold`` parameter to automatically lighten the text color based on the luminance of the background color. This improves readability with dark background colors without the need to limit the background colormap range. (:issue:`21258`)
- Require at least 0.28.2 version of ``cython`` to support read-only memoryviews (:issue:`21688`)
- :meth:`~pandas.io.formats.style.Styler.background_gradient` now also supports tablewise application (in addition to rowwise and columnwise) with ``axis=None`` (:issue:`15204`)
- :meth:`DataFrame.nlargest` and :meth:`DataFrame.nsmallest` now returns the correct n values when keep != 'all' also when tied on the first columns (:issue:`22752`)
- :meth:`~pandas.io.formats.style.Styler.bar` now also supports tablewise application (in addition to rowwise and columnwise) with ``axis=None`` and setting clipping range with ``vmin`` and ``vmax`` (:issue:`21548` and :issue:`21526`). ``NaN`` values are also handled properly.
- Logical operations ``&, |, ^`` between :class:`Series` and :class:`Index` will no longer raise ``ValueError`` (:issue:`22092`)
- Bug in :meth:`DataFrame.combine_first` in which column types were unexpectedly converted to float (:issue:`20699`)<|MERGE_RESOLUTION|>--- conflicted
+++ resolved
@@ -687,11 +687,8 @@
 - :class:`pandas.io.formats.style.Styler` supports a ``number-format`` property when using :meth:`~pandas.io.formats.style.Styler.to_excel` (:issue:`22015`)
 - :meth:`DataFrame.corr` and :meth:`Series.corr` now raise a ``ValueError`` along with a helpful error message instead of a ``KeyError`` when supplied with an invalid method (:issue:`22298`)
 - :meth:`shift` will now always return a copy, instead of the previous behaviour of returning self when shifting by 0 (:issue:`22397`)
-<<<<<<< HEAD
+- Slicing a single row of a DataFrame with multiple ExtensionArrays of the same type now preserves the dtype, rather than coercing to object (:issue:`22784`)
 - :class:`DateOffset` attribute `_cacheable` and method `_should_cache` have been removed (:issue:`23118`)
-=======
-- Slicing a single row of a DataFrame with multiple ExtensionArrays of the same type now preserves the dtype, rather than coercing to object (:issue:`22784`)
->>>>>>> 2f05cc85
 
 .. _whatsnew_0240.deprecations:
 
