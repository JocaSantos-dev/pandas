.. _whatsnew_0240:

v0.24.0 (Month XX, 2018)
------------------------

.. warning::

   Starting January 1, 2019, pandas feature releases will support Python 3 only.
   See :ref:`install.dropping-27` for more.

.. _whatsnew_0240.enhancements:

New features
~~~~~~~~~~~~
- :func:`merge` now directly allows merge between objects of type ``DataFrame`` and named ``Series``, without the need to convert the ``Series`` object into a ``DataFrame`` beforehand (:issue:`21220`)


- ``ExcelWriter`` now accepts ``mode`` as a keyword argument, enabling append to existing workbooks when using the ``openpyxl`` engine (:issue:`3441`)

- :func:`DataFrame.to_parquet` now accepts ``index`` as an argument, allowing
the user to override the engine's default behavior to include or omit the
dataframe's indexes from the resulting Parquet file. (:issue:`20768`)
- :meth:`DataFrame.corr` and :meth:`Series.corr` now accept a callable for generic calculation methods of correlation, e.g. histogram intersection (:issue:`22684`)


.. _whatsnew_0240.enhancements.extension_array_operators:

``ExtensionArray`` operator support
^^^^^^^^^^^^^^^^^^^^^^^^^^^^^^^^^^^

A ``Series`` based on an ``ExtensionArray`` now supports arithmetic and comparison
operators (:issue:`19577`). There are two approaches for providing operator support for an ``ExtensionArray``:

1. Define each of the operators on your ``ExtensionArray`` subclass.
2. Use an operator implementation from pandas that depends on operators that are already defined
   on the underlying elements (scalars) of the ``ExtensionArray``.

See the :ref:`ExtensionArray Operator Support
<extending.extension.operator>` documentation section for details on both
ways of adding operator support.

.. _whatsnew_0240.enhancements.intna:

Optional Integer NA Support
^^^^^^^^^^^^^^^^^^^^^^^^^^^

Pandas has gained the ability to hold integer dtypes with missing values. This long requested feature is enabled through the use of :ref:`extension types <extending.extension-types>`.
Here is an example of the usage.

We can construct a ``Series`` with the specified dtype. The dtype string ``Int64`` is a pandas ``ExtensionDtype``. Specifying a list or array using the traditional missing value
marker of ``np.nan`` will infer to integer dtype. The display of the ``Series`` will also use the ``NaN`` to indicate missing values in string outputs. (:issue:`20700`, :issue:`20747`, :issue:`22441`)

.. ipython:: python

   s = pd.Series([1, 2, np.nan], dtype='Int64')
   s


Operations on these dtypes will propagate ``NaN`` as other pandas operations.

.. ipython:: python

   # arithmetic
   s + 1

   # comparison
   s == 1

   # indexing
   s.iloc[1:3]

   # operate with other dtypes
   s + s.iloc[1:3].astype('Int8')

   # coerce when needed
   s + 0.01

These dtypes can operate as part of of ``DataFrame``.

.. ipython:: python

   df = pd.DataFrame({'A': s, 'B': [1, 1, 3], 'C': list('aab')})
   df
   df.dtypes


These dtypes can be merged & reshaped & casted.

.. ipython:: python

   pd.concat([df[['A']], df[['B', 'C']]], axis=1).dtypes
   df['A'].astype(float)

.. warning::

   The Integer NA support currently uses the captilized dtype version, e.g. ``Int8`` as compared to the traditional ``int8``. This may be changed at a future date.

.. _whatsnew_0240.enhancements.read_html:

``read_html`` Enhancements
^^^^^^^^^^^^^^^^^^^^^^^^^^

:func:`read_html` previously ignored ``colspan`` and ``rowspan`` attributes.
Now it understands them, treating them as sequences of cells with the same
value. (:issue:`17054`)

.. ipython:: python

    result = pd.read_html("""
      <table>
        <thead>
          <tr>
            <th>A</th><th>B</th><th>C</th>
          </tr>
        </thead>
        <tbody>
          <tr>
            <td colspan="2">1</td><td>2</td>
          </tr>
        </tbody>
      </table>""")

Previous Behavior:

.. code-block:: ipython

    In [13]: result
    Out [13]:
    [   A  B   C
     0  1  2 NaN]

Current Behavior:

.. ipython:: python

    result


.. _whatsnew_0240.enhancements.interval:

Storing Interval Data in Series and DataFrame
^^^^^^^^^^^^^^^^^^^^^^^^^^^^^^^^^^^^^^^^^^^^^

Interval data may now be stored in a ``Series`` or ``DataFrame``, in addition to an
:class:`IntervalIndex` like previously (:issue:`19453`).

.. ipython:: python

   ser = pd.Series(pd.interval_range(0, 5))
   ser
   ser.dtype

Previously, these would be cast to a NumPy array of ``Interval`` objects. In general,
this should result in better performance when storing an array of intervals in
a :class:`Series`.

Note that the ``.values`` of a ``Series`` containing intervals is no longer a NumPy
array, but rather an ``ExtensionArray``:

.. ipython:: python

   ser.values

This is the same behavior as ``Series.values`` for categorical data. See
:ref:`whatsnew_0240.api_breaking.interval_values` for more.


.. _whatsnew_0240.enhancements.other:

Other Enhancements
^^^^^^^^^^^^^^^^^^
- :func:`to_datetime` now supports the ``%Z`` and ``%z`` directive when passed into ``format`` (:issue:`13486`)
- :func:`Series.mode` and :func:`DataFrame.mode` now support the ``dropna`` parameter which can be used to specify whether ``NaN``/``NaT`` values should be considered (:issue:`17534`)
- :func:`to_csv` now supports ``compression`` keyword when a file handle is passed. (:issue:`21227`)
- :meth:`Index.droplevel` is now implemented also for flat indexes, for compatibility with :class:`MultiIndex` (:issue:`21115`)
- :meth:`Series.droplevel` and :meth:`DataFrame.droplevel` are now implemented (:issue:`20342`)
- Added support for reading from Google Cloud Storage via the ``gcsfs`` library (:issue:`19454`)
- :func:`to_gbq` and :func:`read_gbq` signature and documentation updated to
  reflect changes from the `Pandas-GBQ library version 0.6.0
  <https://pandas-gbq.readthedocs.io/en/latest/changelog.html#changelog-0-6-0>`__.
  (:issue:`21627`, :issue:`22557`)
- New method :meth:`HDFStore.walk` will recursively walk the group hierarchy of an HDF5 file (:issue:`10932`)
- :func:`read_html` copies cell data across ``colspan`` and ``rowspan``, and it treats all-``th`` table rows as headers if ``header`` kwarg is not given and there is no ``thead`` (:issue:`17054`)
- :meth:`Series.nlargest`, :meth:`Series.nsmallest`, :meth:`DataFrame.nlargest`, and :meth:`DataFrame.nsmallest` now accept the value ``"all"`` for the ``keep`` argument. This keeps all ties for the nth largest/smallest value (:issue:`16818`)
- :class:`IntervalIndex` has gained the :meth:`~IntervalIndex.set_closed` method to change the existing ``closed`` value (:issue:`21670`)
- :func:`~DataFrame.to_csv`, :func:`~Series.to_csv`, :func:`~DataFrame.to_json`, and :func:`~Series.to_json` now support ``compression='infer'`` to infer compression based on filename extension (:issue:`15008`).
  The default compression for ``to_csv``, ``to_json``, and ``to_pickle`` methods has been updated to ``'infer'`` (:issue:`22004`).
- :func:`to_timedelta` now supports iso-formated timedelta strings (:issue:`21877`)
- :class:`Series` and :class:`DataFrame` now support :class:`Iterable` in constructor (:issue:`2193`)
- :class:`DatetimeIndex` gained :attr:`DatetimeIndex.timetz` attribute. Returns local time with timezone information. (:issue:`21358`)
- :meth:`round`, :meth:`ceil`, and meth:`floor` for :class:`DatetimeIndex` and :class:`Timestamp` now support an ``ambiguous`` argument for handling datetimes that are rounded to ambiguous times (:issue:`18946`)
- :class:`Resampler` now is iterable like :class:`GroupBy` (:issue:`15314`).
- :meth:`Series.resample` and :meth:`DataFrame.resample` have gained the :meth:`Resampler.quantile` (:issue:`15023`).
- :meth:`Index.to_frame` now supports overriding column name(s) (:issue:`22580`).
- New attribute :attr:`__git_version__` will return git commit sha of current build (:issue:`21295`).
- Compatibility with Matplotlib 3.0 (:issue:`22790`).

.. _whatsnew_0240.api_breaking:

Backwards incompatible API changes
~~~~~~~~~~~~~~~~~~~~~~~~~~~~~~~~~~
- A newly constructed empty :class:`DataFrame` with integer as the ``dtype`` will now only be cast to ``float64`` if ``index`` is specified (:issue:`22858`)


.. _whatsnew_0240.api_breaking.interval_values:

``IntervalIndex.values`` is now an ``IntervalArray``
^^^^^^^^^^^^^^^^^^^^^^^^^^^^^^^^^^^^^^^^^^^^^^^^^^^^

The :attr:`~Interval.values` attribute of an :class:`IntervalIndex` now returns an
``IntervalArray``, rather than a NumPy array of :class:`Interval` objects (:issue:`19453`).

Previous Behavior:

.. code-block:: ipython

   In [1]: idx = pd.interval_range(0, 4)

   In [2]: idx.values
   Out[2]:
   array([Interval(0, 1, closed='right'), Interval(1, 2, closed='right'),
          Interval(2, 3, closed='right'), Interval(3, 4, closed='right')],
         dtype=object)

New Behavior:

.. ipython:: python

   idx = pd.interval_range(0, 4)
   idx.values

This mirrors ``CategoricalIndex.values``, which returns a ``Categorical``.

For situations where you need an ``ndarray`` of ``Interval`` objects, use
:meth:`numpy.asarray` or ``idx.astype(object)``.

.. ipython:: python

   np.asarray(idx)
   idx.values.astype(object)

.. _whatsnew_0240.api.timezone_offset_parsing:

Parsing Datetime Strings with Timezone Offsets
^^^^^^^^^^^^^^^^^^^^^^^^^^^^^^^^^^^^^^^^^^^^^^

Previously, parsing datetime strings with UTC offsets with :func:`to_datetime`
or :class:`DatetimeIndex` would automatically convert the datetime to UTC
without timezone localization. This is inconsistent from parsing the same
datetime string with :class:`Timestamp` which would preserve the UTC
offset in the ``tz`` attribute. Now, :func:`to_datetime` preserves the UTC
offset in the ``tz`` attribute when all the datetime strings have the same
UTC offset (:issue:`17697`, :issue:`11736`, :issue:`22457`)

*Previous Behavior*:

.. code-block:: ipython

    In [2]: pd.to_datetime("2015-11-18 15:30:00+05:30")
    Out[2]: Timestamp('2015-11-18 10:00:00')

    In [3]: pd.Timestamp("2015-11-18 15:30:00+05:30")
    Out[3]: Timestamp('2015-11-18 15:30:00+0530', tz='pytz.FixedOffset(330)')

    # Different UTC offsets would automatically convert the datetimes to UTC (without a UTC timezone)
    In [4]: pd.to_datetime(["2015-11-18 15:30:00+05:30", "2015-11-18 16:30:00+06:30"])
    Out[4]: DatetimeIndex(['2015-11-18 10:00:00', '2015-11-18 10:00:00'], dtype='datetime64[ns]', freq=None)

*Current Behavior*:

.. ipython:: python

    pd.to_datetime("2015-11-18 15:30:00+05:30")
    pd.Timestamp("2015-11-18 15:30:00+05:30")

Parsing datetime strings with the same UTC offset will preserve the UTC offset in the ``tz``

.. ipython:: python

    pd.to_datetime(["2015-11-18 15:30:00+05:30"] * 2)

Parsing datetime strings with different UTC offsets will now create an Index of
``datetime.datetime`` objects with different UTC offsets

.. ipython:: python

    idx = pd.to_datetime(["2015-11-18 15:30:00+05:30", "2015-11-18 16:30:00+06:30"])
    idx
    idx[0]
    idx[1]

Passing ``utc=True`` will mimic the previous behavior but will correctly indicate
that the dates have been converted to UTC

.. ipython:: python

    pd.to_datetime(["2015-11-18 15:30:00+05:30", "2015-11-18 16:30:00+06:30"], utc=True)

.. _whatsnew_0240.api_breaking.calendarday:

CalendarDay Offset
^^^^^^^^^^^^^^^^^^

:class:`Day` and associated frequency alias ``'D'`` were documented to represent
a calendar day; however, arithmetic and operations with :class:`Day` sometimes
respected absolute time instead (i.e. ``Day(n)`` and acted identically to ``Timedelta(days=n)``).

*Previous Behavior*:

.. code-block:: ipython


    In [2]: ts = pd.Timestamp('2016-10-30 00:00:00', tz='Europe/Helsinki')

    # Respects calendar arithmetic
    In [3]: pd.date_range(start=ts, freq='D', periods=3)
    Out[3]:
    DatetimeIndex(['2016-10-30 00:00:00+03:00', '2016-10-31 00:00:00+02:00',
                   '2016-11-01 00:00:00+02:00'],
                  dtype='datetime64[ns, Europe/Helsinki]', freq='D')

    # Respects absolute arithmetic
    In [4]: ts + pd.tseries.frequencies.to_offset('D')
    Out[4]: Timestamp('2016-10-30 23:00:00+0200', tz='Europe/Helsinki')

:class:`CalendarDay` and associated frequency alias ``'CD'`` are now available
and respect calendar day arithmetic while :class:`Day` and frequency alias ``'D'``
will now respect absolute time (:issue:`22274`, :issue:`20596`, :issue:`16980`, :issue:`8774`)
See the :ref:`documentation here <timeseries.dayvscalendarday>` for more information.

Addition with :class:`CalendarDay` across a daylight savings time transition:

.. ipython:: python

   ts = pd.Timestamp('2016-10-30 00:00:00', tz='Europe/Helsinki')
   ts + pd.offsets.Day(1)
   ts + pd.offsets.CalendarDay(1)

.. _whatsnew_0240.api_breaking.period_end_time:

Time values in ``dt.end_time`` and ``to_timestamp(how='end')``
^^^^^^^^^^^^^^^^^^^^^^^^^^^^^^^^^^^^^^^^^^^^^^^^^^^^^^^^^^^^^^

The time values in :class:`Period` and :class:`PeriodIndex` objects are now set
to '23:59:59.999999999' when calling :attr:`Series.dt.end_time`, :attr:`Period.end_time`,
:attr:`PeriodIndex.end_time`, :func:`Period.to_timestamp()` with ``how='end'``,
or :func:`PeriodIndex.to_timestamp()` with ``how='end'`` (:issue:`17157`)

Previous Behavior:

.. code-block:: ipython

   In [2]: p = pd.Period('2017-01-01', 'D')
   In [3]: pi = pd.PeriodIndex([p])

   In [4]: pd.Series(pi).dt.end_time[0]
   Out[4]: Timestamp(2017-01-01 00:00:00)

   In [5]: p.end_time
   Out[5]: Timestamp(2017-01-01 23:59:59.999999999)

Current Behavior:

Calling :attr:`Series.dt.end_time` will now result in a time of '23:59:59.999999999' as
is the case with :attr:`Period.end_time`, for example

.. ipython:: python

   p = pd.Period('2017-01-01', 'D')
   pi = pd.PeriodIndex([p])

   pd.Series(pi).dt.end_time[0]

   p.end_time

<<<<<<< HEAD
.. _whatsnew_0240.api_breaking.sparse_values:

Sparse Dat Structure Refactor
^^^^^^^^^^^^^^^^^^^^^^^^^^^^^

``SparseArray``, the array backing ``SparseSeries`` and the columns in a ``SparseDataFrame``,
is now an extension array (:issue:`21978`, :issue:`19056`, :issue:`22835`).
To conform to this interface and for consistency with the rest of pandas, some API breaking
changes were made:

- ``SparseArray`` is no longer a subclass of :class:`numpy.ndarray`. To convert a SparseArray to a NumPy array, use :meth:`numpy.asarray`.
- ``SparseArray.dtype`` and ``SparseSeries.dtype`` are now instances of :class:`SparseDtype`, rather than ``np.dtype``. Access the underlying dtype with ``SparseDtype.subtype``.
- :meth:`numpy.asarray(sparse_array)` now returns a dense array with all the values, not just the non-fill-value values (:issue:`14167`)
- ``SparseArray.take`` now matches the API of :meth:`pandas.api.extensions.ExtensionArray.take` (:issue:`19506`):

  * The default value of ``allow_fill`` has changed from ``False`` to ``True``.
  * The ``out`` and ``mode`` parameters are now longer accepted (previously, this raised if they were specified).
  * Passing a scalar for ``indices`` is no longer allowed.

- The result of concatenating a mix of sparse and dense Series is a Series with sparse values, rather than a ``SparseSeries``.
- ``SparseDataFrame.combine`` and ``DataFrame.combine_first`` no longer supports combining a sparse column with a dense column while preserving the sparse subtype. The result will be an object-dtype SparseArray.
- Setting :attr:`SparseArray.fill_value` to a fill value with a different dtype is now allowed.


Some new warnings are issued for operations that require or are likely to materialize a large dense array:

- A :class:`errors.PerformanceWarning` is issued when using fillna with a ``method``, as a dense array is constructed to create the filled array. Filling with a ``value`` is the efficient way to fill a sparse array.
- A :class:`errors.PerformanceWarning` is now issued when concatenating sparse Series with differing fill values. The fill value from the first sparse array continues to be used.

In addition to these API breaking changes, many :ref:`performance improvements and bug fixes have been made <whatsnew_0240.bug_fixes.sparse>`.
=======
.. _whatsnew_0240.api_breaking.frame_to_dict_index_orient:

Raise ValueError in ``DataFrame.to_dict(orient='index')``
^^^^^^^^^^^^^^^^^^^^^^^^^^^^^^^^^^^^^^^^^^^^^^^^^^^^^^^^^

Bug in :func:`DataFrame.to_dict` raises ``ValueError`` when used with 
``orient='index'`` and a non-unique index instead of losing data (:issue:`22801`)

.. ipython:: python
    :okexcept:

    df = pd.DataFrame({'a': [1, 2], 'b': [0.5, 0.75]}, index=['A', 'A'])
    df
    
    df.to_dict(orient='index')
>>>>>>> c8ce3d01

.. _whatsnew_0240.api.datetimelike.normalize:

Tick DateOffset Normalize Restrictions
^^^^^^^^^^^^^^^^^^^^^^^^^^^^^^^^^^^^^^

Creating a ``Tick`` object (:class:`Day`, :class:`Hour`, :class:`Minute`,
:class:`Second`, :class:`Milli`, :class:`Micro`, :class:`Nano`) with
``normalize=True`` is no longer supported.  This prevents unexpected behavior
where addition could fail to be monotone or associative.  (:issue:`21427`)

*Previous Behavior*:

.. code-block:: ipython


   In [2]: ts = pd.Timestamp('2018-06-11 18:01:14')

   In [3]: ts
   Out[3]: Timestamp('2018-06-11 18:01:14')

   In [4]: tic = pd.offsets.Hour(n=2, normalize=True)
      ...:

   In [5]: tic
   Out[5]: <2 * Hours>

   In [6]: ts + tic
   Out[6]: Timestamp('2018-06-11 00:00:00')

   In [7]: ts + tic + tic + tic == ts + (tic + tic + tic)
   Out[7]: False

*Current Behavior*:

.. ipython:: python

    ts = pd.Timestamp('2018-06-11 18:01:14')
    tic = pd.offsets.Hour(n=2)
    ts + tic + tic + tic == ts + (tic + tic + tic)


.. _whatsnew_0240.api.datetimelike:


.. _whatsnew_0240.api.period_subtraction:

Period Subtraction
^^^^^^^^^^^^^^^^^^

Subtraction of a ``Period`` from another ``Period`` will give a ``DateOffset``.
instead of an integer (:issue:`21314`)

.. ipython:: python

    june = pd.Period('June 2018')
    april = pd.Period('April 2018')
    june - april

Previous Behavior:

.. code-block:: ipython

    In [2]: june = pd.Period('June 2018')

    In [3]: april = pd.Period('April 2018')

    In [4]: june - april
    Out [4]: 2

Similarly, subtraction of a ``Period`` from a ``PeriodIndex`` will now return
an ``Index`` of ``DateOffset`` objects instead of an ``Int64Index``

.. ipython:: python

    pi = pd.period_range('June 2018', freq='M', periods=3)
    pi - pi[0]

Previous Behavior:

.. code-block:: ipython

    In [2]: pi = pd.period_range('June 2018', freq='M', periods=3)

    In [3]: pi - pi[0]
    Out[3]: Int64Index([0, 1, 2], dtype='int64')


.. _whatsnew_0240.api.timedelta64_subtract_nan:

Addition/Subtraction of ``NaN`` from :class:`DataFrame`
^^^^^^^^^^^^^^^^^^^^^^^^^^^^^^^^^^^^^^^^^^^^^^^^^^^^^^^

Adding or subtracting ``NaN`` from a :class:`DataFrame` column with
``timedelta64[ns]`` dtype will now raise a ``TypeError`` instead of returning
all-``NaT``.  This is for compatibility with ``TimedeltaIndex`` and
``Series`` behavior (:issue:`22163`)

.. ipython:: python
   :okexcept:

   df = pd.DataFrame([pd.Timedelta(days=1)])
   df - np.nan

Previous Behavior:

.. code-block:: ipython

    In [4]: df = pd.DataFrame([pd.Timedelta(days=1)])

    In [5]: df - np.nan
    Out[5]:
        0
    0 NaT


.. _whatsnew_0240.api.dataframe_arithmetic_broadcasting:

DataFrame Arithmetic Operations Broadcasting Changes
^^^^^^^^^^^^^^^^^^^^^^^^^^^^^^^^^^^^^^^^^^^^^^^^^^^^
:class:`DataFrame` arithmetic operations when operating with 2-dimensional
``np.ndarray`` objects now broadcast in the same way as ``np.ndarray``s
broadcast.  (:issue:`23000`)

Previous Behavior:

.. code-block:: ipython

   In [3]: arr = np.arange(6).reshape(3, 2)
   In [4]: df = pd.DataFrame(arr)
   In [5]: df + arr[[0], :]   # 1 row, 2 columns
   ...
   ValueError: Unable to coerce to DataFrame, shape must be (3, 2): given (1, 2)
   In [6]: df + arr[:, [1]]   # 1 column, 3 rows
   ...
   ValueError: Unable to coerce to DataFrame, shape must be (3, 2): given (3, 1)

*Current Behavior*:

.. ipython:: python
   arr = np.arange(6).reshape(3, 2)
   df = pd.DataFrame(arr)
   df

.. ipython:: python
   df + arr[[0], :]   # 1 row, 2 columns
   df + arr[:, [1]]   # 1 column, 3 rows


.. _whatsnew_0240.api.extension:

ExtensionType Changes
^^^^^^^^^^^^^^^^^^^^^

**:class:`pandas.api.extensions.ExtensionDtype` Equality and Hashability**

Pandas now requires that extension dtypes be hashable. The base class implements
a default ``__eq__`` and ``__hash__``. If you have a parametrized dtype, you should
update the ``ExtensionDtype._metadata`` tuple to match the signature of your
``__init__`` method. See :class:`pandas.api.extensions.ExtensionDtype` for more (:issue:`22476`).

**Other changes**

- ``ExtensionArray`` has gained the abstract methods ``.dropna()`` (:issue:`21185`)
- ``ExtensionDtype`` has gained the ability to instantiate from string dtypes, e.g. ``decimal`` would instantiate a registered ``DecimalDtype``; furthermore
  the ``ExtensionDtype`` has gained the method ``construct_array_type`` (:issue:`21185`)
- An ``ExtensionArray`` with a boolean dtype now works correctly as a boolean indexer. :meth:`pandas.api.types.is_bool_dtype` now properly considers them boolean (:issue:`22326`)
- Added ``ExtensionDtype._is_numeric`` for controlling whether an extension dtype is considered numeric (:issue:`22290`).
- The ``ExtensionArray`` constructor, ``_from_sequence`` now take the keyword arg ``copy=False`` (:issue:`21185`)
- Bug in :meth:`Series.get` for ``Series`` using ``ExtensionArray`` and integer index (:issue:`21257`)
- :meth:`~Series.shift` now dispatches to :meth:`ExtensionArray.shift` (:issue:`22386`)
- :meth:`Series.combine()` works correctly with :class:`~pandas.api.extensions.ExtensionArray` inside of :class:`Series` (:issue:`20825`)
- :meth:`Series.combine()` with scalar argument now works for any function type (:issue:`21248`)
- :meth:`Series.astype` and :meth:`DataFrame.astype` now dispatch to :meth:`ExtensionArray.astype` (:issue:`21185:`).
- Slicing a single row of a ``DataFrame`` with multiple ExtensionArrays of the same type now preserves the dtype, rather than coercing to object (:issue:`22784`)
- Added :meth:`pandas.api.types.register_extension_dtype` to register an extension type with pandas (:issue:`22664`)
- Series backed by an ``ExtensionArray`` now work with :func:`util.hash_pandas_object` (:issue:`23066`)
- Updated the ``.type`` attribute for ``PeriodDtype``, ``DatetimeTZDtype``, and ``IntervalDtype`` to be instances of the dtype (``Period``, ``Timestamp``, and ``Interval`` respectively) (:issue:`22938`)

.. _whatsnew_0240.api.incompatibilities:

Series and Index Data-Dtype Incompatibilities
^^^^^^^^^^^^^^^^^^^^^^^^^^^^^^^^^^^^^^^^^^^^^

``Series`` and ``Index`` constructors now raise when the
data is incompatible with a passed ``dtype=`` (:issue:`15832`)

Previous Behavior:

.. code-block:: ipython

    In [4]: pd.Series([-1], dtype="uint64")
    Out [4]:
    0    18446744073709551615
    dtype: uint64

Current Behavior:

.. code-block:: ipython

    In [4]: pd.Series([-1], dtype="uint64")
    Out [4]:
    ...
    OverflowError: Trying to coerce negative values to unsigned integers

.. _whatsnew_0240.api.crosstab_dtypes

Crosstab Preserves Dtypes
^^^^^^^^^^^^^^^^^^^^^^^^^

:func:`crosstab` will preserve now dtypes in some cases that previously would
cast from integer dtype to floating dtype (:issue:`22019`)

Previous Behavior:

.. code-block:: ipython

    In [3]: df = pd.DataFrame({'a': [1, 2, 2, 2, 2], 'b': [3, 3, 4, 4, 4],
       ...:                    'c': [1, 1, np.nan, 1, 1]})
    In [4]: pd.crosstab(df.a, df.b, normalize='columns')
    Out[4]:
    b    3    4
    a
    1  0.5  0.0
    2  0.5  1.0

Current Behavior:

.. code-block:: ipython

    In [3]: df = pd.DataFrame({'a': [1, 2, 2, 2, 2], 'b': [3, 3, 4, 4, 4],
       ...:                    'c': [1, 1, np.nan, 1, 1]})
    In [4]: pd.crosstab(df.a, df.b, normalize='columns')

Datetimelike API Changes
^^^^^^^^^^^^^^^^^^^^^^^^

- For :class:`DatetimeIndex` and :class:`TimedeltaIndex` with non-``None`` ``freq`` attribute, addition or subtraction of integer-dtyped array or ``Index`` will return an object of the same class (:issue:`19959`)
- :class:`DateOffset` objects are now immutable. Attempting to alter one of these will now raise ``AttributeError`` (:issue:`21341`)
- :class:`PeriodIndex` subtraction of another ``PeriodIndex`` will now return an object-dtype :class:`Index` of :class:`DateOffset` objects instead of raising a ``TypeError`` (:issue:`20049`)
- :func:`cut` and :func:`qcut` now returns a :class:`DatetimeIndex` or :class:`TimedeltaIndex` bins when the input is datetime or timedelta dtype respectively and ``retbins=True`` (:issue:`19891`)
- :meth:`DatetimeIndex.to_period` and :meth:`Timestamp.to_period` will issue a warning when timezone information will be lost (:issue:`21333`)

.. _whatsnew_0240.api.other:

Other API Changes
^^^^^^^^^^^^^^^^^

- :class:`DatetimeIndex` now accepts :class:`Int64Index` arguments as epoch timestamps (:issue:`20997`)
- Accessing a level of a ``MultiIndex`` with a duplicate name (e.g. in
  :meth:`~MultiIndex.get_level_values`) now raises a ``ValueError`` instead of
  a ``KeyError`` (:issue:`21678`).
- Invalid construction of ``IntervalDtype`` will now always raise a ``TypeError`` rather than a ``ValueError`` if the subdtype is invalid (:issue:`21185`)
- Trying to reindex a ``DataFrame`` with a non unique ``MultiIndex`` now raises a ``ValueError`` instead of an ``Exception`` (:issue:`21770`)
- :meth:`PeriodIndex.tz_convert` and :meth:`PeriodIndex.tz_localize` have been removed (:issue:`21781`)
- :class:`Index` subtraction will attempt to operate element-wise instead of raising ``TypeError`` (:issue:`19369`)
- :class:`pandas.io.formats.style.Styler` supports a ``number-format`` property when using :meth:`~pandas.io.formats.style.Styler.to_excel` (:issue:`22015`)
- :meth:`DataFrame.corr` and :meth:`Series.corr` now raise a ``ValueError`` along with a helpful error message instead of a ``KeyError`` when supplied with an invalid method (:issue:`22298`)
- :meth:`shift` will now always return a copy, instead of the previous behaviour of returning self when shifting by 0 (:issue:`22397`)
- Slicing a single row of a DataFrame with multiple ExtensionArrays of the same type now preserves the dtype, rather than coercing to object (:issue:`22784`)

.. _whatsnew_0240.deprecations:

Deprecations
~~~~~~~~~~~~

- :meth:`DataFrame.to_stata`, :meth:`read_stata`, :class:`StataReader` and :class:`StataWriter` have deprecated the ``encoding`` argument. The encoding of a Stata dta file is determined by the file type and cannot be changed (:issue:`21244`)
- :meth:`MultiIndex.to_hierarchical` is deprecated and will be removed in a future version (:issue:`21613`)
- :meth:`Series.ptp` is deprecated. Use ``numpy.ptp`` instead (:issue:`21614`)
- :meth:`Series.compress` is deprecated. Use ``Series[condition]`` instead (:issue:`18262`)
- The signature of :meth:`Series.to_csv` has been uniformed to that of :meth:`DataFrame.to_csv`: the name of the first argument is now ``path_or_buf``, the order of subsequent arguments has changed, the ``header`` argument now defaults to ``True``. (:issue:`19715`)
- :meth:`Categorical.from_codes` has deprecated providing float values for the ``codes`` argument. (:issue:`21767`)
- :func:`pandas.read_table` is deprecated. Instead, use :func:`pandas.read_csv` passing ``sep='\t'`` if necessary (:issue:`21948`)
- :meth:`Series.str.cat` has deprecated using arbitrary list-likes *within* list-likes. A list-like container may still contain
  many ``Series``, ``Index`` or 1-dimensional ``np.ndarray``, or alternatively, only scalar values. (:issue:`21950`)
- :meth:`FrozenNDArray.searchsorted` has deprecated the ``v`` parameter in favor of ``value`` (:issue:`14645`)
- :func:`DatetimeIndex.shift` and :func:`PeriodIndex.shift` now accept ``periods`` argument instead of ``n`` for consistency with :func:`Index.shift` and :func:`Series.shift`. Using ``n`` throws a deprecation warning (:issue:`22458`, :issue:`22912`)

.. _whatsnew_0240.prior_deprecations:

Removal of prior version deprecations/changes
~~~~~~~~~~~~~~~~~~~~~~~~~~~~~~~~~~~~~~~~~~~~~

- The ``LongPanel`` and ``WidePanel`` classes have been removed (:issue:`10892`)
- :meth:`Series.repeat` has renamed the ``reps`` argument to ``repeats`` (:issue:`14645`)
- Several private functions were removed from the (non-public) module ``pandas.core.common`` (:issue:`22001`)
- Removal of the previously deprecated module ``pandas.core.datetools`` (:issue:`14105`, :issue:`14094`)
- Strings passed into :meth:`DataFrame.groupby` that refer to both column and index levels will raise a ``ValueError`` (:issue:`14432`)
- :meth:`Index.repeat` and :meth:`MultiIndex.repeat` have renamed the ``n`` argument to ``repeats`` (:issue:`14645`)
- Removal of the previously deprecated ``as_indexer`` keyword completely from ``str.match()`` (:issue:`22356`, :issue:`6581`)
- Removed the ``pandas.formats.style`` shim for :class:`pandas.io.formats.style.Styler` (:issue:`16059`)
- :meth:`Categorical.searchsorted` and :meth:`Series.searchsorted` have renamed the ``v`` argument to ``value`` (:issue:`14645`)
- :meth:`TimedeltaIndex.searchsorted`, :meth:`DatetimeIndex.searchsorted`, and :meth:`PeriodIndex.searchsorted` have renamed the ``key`` argument to ``value`` (:issue:`14645`)
- Removal of the previously deprecated module ``pandas.json`` (:issue:`19944`)

.. _whatsnew_0240.performance:

Performance Improvements
~~~~~~~~~~~~~~~~~~~~~~~~

- Very large improvement in performance of slicing when the index is a :class:`CategoricalIndex`,
  both when indexing by label (using .loc) and position(.iloc).
  Likewise, slicing a ``CategoricalIndex`` itself (i.e. ``ci[100:200]``) shows similar speed improvements (:issue:`21659`)
- Improved performance of :func:`Series.describe` in case of numeric dtpyes (:issue:`21274`)
- Improved performance of :func:`pandas.core.groupby.GroupBy.rank` when dealing with tied rankings (:issue:`21237`)
- Improved performance of :func:`DataFrame.set_index` with columns consisting of :class:`Period` objects (:issue:`21582`, :issue:`21606`)
- Improved performance of membership checks in :class:`Categorical` and :class:`CategoricalIndex`
  (i.e. ``x in cat``-style checks are much faster). :meth:`CategoricalIndex.contains`
  is likewise much faster (:issue:`21369`, :issue:`21508`)
- Improved performance of :meth:`HDFStore.groups` (and dependent functions like
  :meth:`~HDFStore.keys`.  (i.e. ``x in store`` checks are much faster)
  (:issue:`21372`)
- Improved the performance of :func:`pandas.get_dummies` with ``sparse=True`` (:issue:`21997`)
- Improved performance of :func:`IndexEngine.get_indexer_non_unique` for sorted, non-unique indexes (:issue:`9466`)
- Improved performance of :func:`PeriodIndex.unique` (:issue:`23083`)


.. _whatsnew_0240.docs:

Documentation Changes
~~~~~~~~~~~~~~~~~~~~~

- Added sphinx spelling extension, updated documentation on how to use the spell check (:issue:`21079`)
-
-

.. _whatsnew_0240.bug_fixes:

Bug Fixes
~~~~~~~~~

Categorical
^^^^^^^^^^^

- Bug in :meth:`Categorical.from_codes` where ``NaN`` values in ``codes`` were silently converted to ``0`` (:issue:`21767`). In the future this will raise a ``ValueError``. Also changes the behavior of ``.from_codes([1.1, 2.0])``.
- Bug when indexing with a boolean-valued ``Categorical``. Now a boolean-valued ``Categorical`` is treated as a boolean mask (:issue:`22665`)
- Constructing a :class:`CategoricalIndex` with empty values and boolean categories was raising a ``ValueError`` after a change to dtype coercion (:issue:`22702`).

Datetimelike
^^^^^^^^^^^^

- Fixed bug where two :class:`DateOffset` objects with different ``normalize`` attributes could evaluate as equal (:issue:`21404`)
- Fixed bug where :meth:`Timestamp.resolution` incorrectly returned 1-microsecond ``timedelta`` instead of 1-nanosecond :class:`Timedelta` (:issue:`21336`, :issue:`21365`)
- Bug in :func:`to_datetime` that did not consistently return an :class:`Index` when ``box=True`` was specified (:issue:`21864`)
- Bug in :class:`DatetimeIndex` comparisons where string comparisons incorrectly raises ``TypeError`` (:issue:`22074`)
- Bug in :class:`DatetimeIndex` comparisons when comparing against ``timedelta64[ns]`` dtyped arrays; in some cases ``TypeError`` was incorrectly raised, in others it incorrectly failed to raise (:issue:`22074`)
- Bug in :class:`DatetimeIndex` comparisons when comparing against object-dtyped arrays (:issue:`22074`)
- Bug in :class:`DataFrame` with ``datetime64[ns]`` dtype addition and subtraction with ``Timedelta``-like objects (:issue:`22005`, :issue:`22163`)
- Bug in :class:`DataFrame` with ``datetime64[ns]`` dtype addition and subtraction with ``DateOffset`` objects returning an ``object`` dtype instead of ``datetime64[ns]`` dtype (:issue:`21610`, :issue:`22163`)
- Bug in :class:`DataFrame` with ``datetime64[ns]`` dtype comparing against ``NaT`` incorrectly (:issue:`22242`, :issue:`22163`)
- Bug in :class:`DataFrame` with ``datetime64[ns]`` dtype subtracting ``Timestamp``-like object incorrectly returned ``datetime64[ns]`` dtype instead of ``timedelta64[ns]`` dtype (:issue:`8554`, :issue:`22163`)
- Bug in :class:`DataFrame` with ``datetime64[ns]`` dtype subtracting ``np.datetime64`` object with non-nanosecond unit failing to convert to nanoseconds (:issue:`18874`, :issue:`22163`)
- Bug in :class:`DataFrame` comparisons against ``Timestamp``-like objects failing to raise ``TypeError`` for inequality checks with mismatched types (:issue:`8932`, :issue:`22163`)
- Bug in :class:`DataFrame` with mixed dtypes including ``datetime64[ns]`` incorrectly raising ``TypeError`` on equality comparisons (:issue:`13128`, :issue:`22163`)
- Bug in :meth:`DataFrame.eq` comparison against ``NaT`` incorrectly returning ``True`` or ``NaN`` (:issue:`15697`, :issue:`22163`)
- Bug in :class:`DatetimeIndex` subtraction that incorrectly failed to raise ``OverflowError`` (:issue:`22492`, :issue:`22508`)
- Bug in :class:`DatetimeIndex` incorrectly allowing indexing with ``Timedelta`` object (:issue:`20464`)
- Bug in :class:`DatetimeIndex` where frequency was being set if original frequency was ``None`` (:issue:`22150`)
- Bug in rounding methods of :class:`DatetimeIndex` (:meth:`~DatetimeIndex.round`, :meth:`~DatetimeIndex.ceil`, :meth:`~DatetimeIndex.floor`) and :class:`Timestamp` (:meth:`~Timestamp.round`, :meth:`~Timestamp.ceil`, :meth:`~Timestamp.floor`) could give rise to loss of precision (:issue:`22591`)
- Bug in :func:`to_datetime` with an :class:`Index` argument that would drop the ``name`` from the result (:issue:`21697`)

Timedelta
^^^^^^^^^
- Bug in :class:`DataFrame` with ``timedelta64[ns]`` dtype division by ``Timedelta``-like scalar incorrectly returning ``timedelta64[ns]`` dtype instead of ``float64`` dtype (:issue:`20088`, :issue:`22163`)
- Bug in adding a :class:`Index` with object dtype to a :class:`Series` with ``timedelta64[ns]`` dtype incorrectly raising (:issue:`22390`)
- Bug in multiplying a :class:`Series` with numeric dtype against a ``timedelta`` object (:issue:`22390`)
- Bug in :class:`Series` with numeric dtype when adding or subtracting an an array or ``Series`` with ``timedelta64`` dtype (:issue:`22390`)
- Bug in :class:`Index` with numeric dtype when multiplying or dividing an array with dtype ``timedelta64`` (:issue:`22390`)
- Bug in :class:`TimedeltaIndex` incorrectly allowing indexing with ``Timestamp`` object (:issue:`20464`)
- Fixed bug where subtracting :class:`Timedelta` from an object-dtyped array would raise ``TypeError`` (:issue:`21980`)
- Fixed bug in adding a :class:`DataFrame` with all-`timedelta64[ns]` dtypes to a :class:`DataFrame` with all-integer dtypes returning incorrect results instead of raising ``TypeError`` (:issue:`22696`)
-

Timezones
^^^^^^^^^

- Bug in :meth:`DatetimeIndex.shift` where an ``AssertionError`` would raise when shifting across DST (:issue:`8616`)
- Bug in :class:`Timestamp` constructor where passing an invalid timezone offset designator (``Z``) would not raise a ``ValueError`` (:issue:`8910`)
- Bug in :meth:`Timestamp.replace` where replacing at a DST boundary would retain an incorrect offset (:issue:`7825`)
- Bug in :meth:`Series.replace` with ``datetime64[ns, tz]`` data when replacing ``NaT`` (:issue:`11792`)
- Bug in :class:`Timestamp` when passing different string date formats with a timezone offset would produce different timezone offsets (:issue:`12064`)
- Bug when comparing a tz-naive :class:`Timestamp` to a tz-aware :class:`DatetimeIndex` which would coerce the :class:`DatetimeIndex` to tz-naive (:issue:`12601`)
- Bug in :meth:`Series.truncate` with a tz-aware :class:`DatetimeIndex` which would cause a core dump (:issue:`9243`)
- Bug in :class:`Series` constructor which would coerce tz-aware and tz-naive :class:`Timestamp` to tz-aware (:issue:`13051`)
- Bug in :class:`Index` with ``datetime64[ns, tz]`` dtype that did not localize integer data correctly (:issue:`20964`)
- Bug in :class:`DatetimeIndex` where constructing with an integer and tz would not localize correctly (:issue:`12619`)
- Fixed bug where :meth:`DataFrame.describe` and :meth:`Series.describe` on tz-aware datetimes did not show `first` and `last` result (:issue:`21328`)
- Bug in :class:`DatetimeIndex` comparisons failing to raise ``TypeError`` when comparing timezone-aware ``DatetimeIndex`` against ``np.datetime64`` (:issue:`22074`)
- Bug in ``DataFrame`` assignment with a timezone-aware scalar (:issue:`19843`)
- Bug in :func:`Dataframe.asof` that raised a ``TypeError`` when attempting to compare tz-naive and tz-aware timestamps (:issue:`21194`)
- Bug when constructing a :class:`DatetimeIndex` with :class:`Timestamp`s constructed with the ``replace`` method across DST (:issue:`18785`)
- Bug when setting a new value with :meth:`DataFrame.loc` with a :class:`DatetimeIndex` with a DST transition (:issue:`18308`, :issue:`20724`)
- Bug in :meth:`DatetimeIndex.unique` that did not re-localize tz-aware dates correctly (:issue:`21737`)
- Bug when indexing a :class:`Series` with a DST transition (:issue:`21846`)
- Bug in :meth:`DataFrame.resample` and :meth:`Series.resample` where an ``AmbiguousTimeError`` or ``NonExistentTimeError`` would raise if a timezone aware timeseries ended on a DST transition (:issue:`19375`, :issue:`10117`)

Offsets
^^^^^^^

- Bug in :class:`FY5253` where date offsets could incorrectly raise an ``AssertionError`` in arithmetic operatons (:issue:`14774`)
- Bug in :class:`DateOffset` where keyword arguments ``week`` and ``milliseconds`` were accepted and ignored.  Passing these will now raise ``ValueError`` (:issue:`19398`)
-

Numeric
^^^^^^^

- Bug in :class:`Series` ``__rmatmul__`` doesn't support matrix vector multiplication (:issue:`21530`)
- Bug in :func:`factorize` fails with read-only array (:issue:`12813`)
- Fixed bug in :func:`unique` handled signed zeros inconsistently: for some inputs 0.0 and -0.0 were treated as equal and for some inputs as different. Now they are treated as equal for all inputs (:issue:`21866`)
- Bug in :meth:`DataFrame.agg`, :meth:`DataFrame.transform` and :meth:`DataFrame.apply` where,
  when supplied with a list of functions and ``axis=1`` (e.g. ``df.apply(['sum', 'mean'], axis=1)``),
  a ``TypeError`` was wrongly raised. For all three methods such calculation are now done correctly. (:issue:`16679`).
- Bug in :class:`Series` comparison against datetime-like scalars and arrays (:issue:`22074`)
- Bug in :class:`DataFrame` multiplication between boolean dtype and integer returning ``object`` dtype instead of integer dtype (:issue:`22047`, :issue:`22163`)
- Bug in :meth:`DataFrame.apply` where, when supplied with a string argument and additional positional or keyword arguments (e.g. ``df.apply('sum', min_count=1)``), a ``TypeError`` was wrongly raised (:issue:`22376`)
- Bug in :meth:`DataFrame.astype` to extension dtype may raise ``AttributeError`` (:issue:`22578`)


Strings
^^^^^^^

-
-
-

Interval
^^^^^^^^

- Bug in the :class:`IntervalIndex` constructor where the ``closed`` parameter did not always override the inferred ``closed`` (:issue:`19370`)
- Bug in the ``IntervalIndex`` repr where a trailing comma was missing after the list of intervals (:issue:`20611`)
- Bug in :class:`Interval` where scalar arithmetic operations did not retain the ``closed`` value (:issue:`22313`)
- Bug in :class:`IntervalIndex` where indexing with datetime-like values raised a ``KeyError`` (:issue:`20636`)

Indexing
^^^^^^^^

- The traceback from a ``KeyError`` when asking ``.loc`` for a single missing label is now shorter and more clear (:issue:`21557`)
- When ``.ix`` is asked for a missing integer label in a :class:`MultiIndex` with a first level of integer type, it now raises a ``KeyError``, consistently with the case of a flat :class:`Int64Index`, rather than falling back to positional indexing (:issue:`21593`)
- Bug in :meth:`DatetimeIndex.reindex` when reindexing a tz-naive and tz-aware :class:`DatetimeIndex` (:issue:`8306`)
- Bug in :class:`DataFrame` when setting values with ``.loc`` and a timezone aware :class:`DatetimeIndex` (:issue:`11365`)
- ``DataFrame.__getitem__`` now accepts dictionaries and dictionary keys as list-likes of labels, consistently with ``Series.__getitem__`` (:issue:`21294`)
- Fixed ``DataFrame[np.nan]`` when columns are non-unique (:issue:`21428`)
- Bug when indexing :class:`DatetimeIndex` with nanosecond resolution dates and timezones (:issue:`11679`)
- Bug where indexing with a Numpy array containing negative values would mutate the indexer (:issue:`21867`)
- Bug where mixed indexes wouldn't allow integers for ``.at`` (:issue:`19860`)
- ``Float64Index.get_loc`` now raises ``KeyError`` when boolean key passed. (:issue:`19087`)
- Bug in :meth:`DataFrame.loc` when indexing with an :class:`IntervalIndex` (:issue:`19977`)
- :class:`Index` no longer mangles ``None``, ``NaN`` and ``NaT``, i.e. they are treated as three different keys. However, for numeric Index all three are still coerced to a ``NaN`` (:issue:`22332`)
- Bug in `scalar in Index` if scalar is a float while the ``Index`` is of integer dtype (:issue:`22085`)

Missing
^^^^^^^

- Bug in :func:`DataFrame.fillna` where a ``ValueError`` would raise when one column contained a ``datetime64[ns, tz]`` dtype (:issue:`15522`)
- Bug in :func:`Series.hasnans` that could be incorrectly cached and return incorrect answers if null elements are introduced after an initial call (:issue:`19700`)
- :func:`Series.isin` now treats all NaN-floats as equal also for `np.object`-dtype. This behavior is consistent with the behavior for float64 (:issue:`22119`)
- :func:`unique` no longer mangles NaN-floats and the ``NaT``-object for `np.object`-dtype, i.e. ``NaT`` is no longer coerced to a NaN-value and is treated as a different entity. (:issue:`22295`)


MultiIndex
^^^^^^^^^^

- Removed compatibility for :class:`MultiIndex` pickles prior to version 0.8.0; compatibility with :class:`MultiIndex` pickles from version 0.13 forward is maintained (:issue:`21654`)
- :meth:`MultiIndex.get_loc_level` (and as a consequence, ``.loc`` on a :class:`MultiIndex`ed object) will now raise a ``KeyError``, rather than returning an empty ``slice``, if asked a label which is present in the ``levels`` but is unused (:issue:`22221`)
- Fix ``TypeError`` in Python 3 when creating :class:`MultiIndex` in which some levels have mixed types, e.g. when some labels are tuples (:issue:`15457`)

I/O
^^^

- :func:`read_html()` no longer ignores all-whitespace ``<tr>`` within ``<thead>`` when considering the ``skiprows`` and ``header`` arguments. Previously, users had to decrease their ``header`` and ``skiprows`` values on such tables to work around the issue. (:issue:`21641`)
- :func:`read_excel()` will correctly show the deprecation warning for previously deprecated ``sheetname`` (:issue:`17994`)
- :func:`read_csv()` and func:`read_table()` will throw ``UnicodeError`` and not coredump on badly encoded strings (:issue:`22748`)
- :func:`read_csv()` will correctly parse timezone-aware datetimes (:issue:`22256`)
- :func:`read_sas()` will parse numbers in sas7bdat-files that have width less than 8 bytes correctly. (:issue:`21616`)
- :func:`read_sas()` will correctly parse sas7bdat files with many columns (:issue:`22628`)
- :func:`read_sas()` will correctly parse sas7bdat files with data page types having also bit 7 set (so page type is 128 + 256 = 384) (:issue:`16615`)
- Bug in :meth:`detect_client_encoding` where potential ``IOError`` goes unhandled when importing in a mod_wsgi process due to restricted access to stdout. (:issue:`21552`)
- Bug in :func:`to_string()` that broke column alignment when ``index=False`` and width of first column's values is greater than the width of first column's header (:issue:`16839`, :issue:`13032`)

Plotting
^^^^^^^^

- Bug in :func:`DataFrame.plot.scatter` and :func:`DataFrame.plot.hexbin` caused x-axis label and ticklabels to disappear when colorbar was on in IPython inline backend (:issue:`10611`, :issue:`10678`, and :issue:`20455`)
- Bug in plotting a Series with datetimes using :func:`matplotlib.axes.Axes.scatter` (:issue:`22039`)

Groupby/Resample/Rolling
^^^^^^^^^^^^^^^^^^^^^^^^

- Bug in :func:`pandas.core.groupby.GroupBy.first` and :func:`pandas.core.groupby.GroupBy.last` with ``as_index=False`` leading to the loss of timezone information (:issue:`15884`)
- Bug in :meth:`DatetimeIndex.resample` when downsampling across a DST boundary (:issue:`8531`)
- Bug where ``ValueError`` is wrongly raised when calling :func:`~pandas.core.groupby.SeriesGroupBy.count` method of a
  ``SeriesGroupBy`` when the grouping variable only contains NaNs and numpy version < 1.13 (:issue:`21956`).
- Multiple bugs in :func:`pandas.core.Rolling.min` with ``closed='left'`` and a
  datetime-like index leading to incorrect results and also segfault. (:issue:`21704`)
- Bug in :meth:`Resampler.apply` when passing postiional arguments to applied func (:issue:`14615`).
- Bug in :meth:`Series.resample` when passing ``numpy.timedelta64`` to ``loffset`` kwarg (:issue:`7687`).
- Bug in :meth:`Resampler.asfreq` when frequency of ``TimedeltaIndex`` is a subperiod of a new frequency (:issue:`13022`).
- Bug in :meth:`SeriesGroupBy.mean` when values were integral but could not fit inside of int64, overflowing instead. (:issue:`22487`)
- :func:`RollingGroupby.agg` and :func:`ExpandingGroupby.agg` now support multiple aggregation functions as parameters (:issue:`15072`)
- Bug in :meth:`DataFrame.resample` and :meth:`Series.resample` when resampling by a weekly offset (``'W'``) across a DST transition (:issue:`9119`, :issue:`21459`)

Reshaping
^^^^^^^^^

- Bug in :func:`pandas.concat` when joining resampled DataFrames with timezone aware index (:issue:`13783`)
- Bug in :meth:`Series.combine_first` with ``datetime64[ns, tz]`` dtype which would return tz-naive result (:issue:`21469`)
- Bug in :meth:`Series.where` and :meth:`DataFrame.where` with ``datetime64[ns, tz]`` dtype (:issue:`21546`)
- Bug in :meth:`Series.mask` and :meth:`DataFrame.mask` with ``list`` conditionals (:issue:`21891`)
- Bug in :meth:`DataFrame.replace` raises RecursionError when converting OutOfBounds ``datetime64[ns, tz]`` (:issue:`20380`)
- :func:`pandas.core.groupby.GroupBy.rank` now raises a ``ValueError`` when an invalid value is passed for argument ``na_option`` (:issue:`22124`)
- Bug in :func:`get_dummies` with Unicode attributes in Python 2 (:issue:`22084`)
- Bug in :meth:`DataFrame.replace` raises ``RecursionError`` when replacing empty lists (:issue:`22083`)
- Bug in :meth:`Series.replace` and meth:`DataFrame.replace` when dict is used as the ``to_replace`` value and one key in the dict is is another key's value, the results were inconsistent between using integer key and using string key (:issue:`20656`)
- Bug in :meth:`DataFrame.drop_duplicates` for empty ``DataFrame`` which incorrectly raises an error (:issue:`20516`)
- Bug in :func:`pandas.wide_to_long` when a string is passed to the stubnames argument and a column name is a substring of that stubname (:issue:`22468`)
- Bug in :func:`merge` when merging ``datetime64[ns, tz]`` data that contained a DST transition (:issue:`18885`)
- Bug in :func:`merge_asof` when merging on float values within defined tolerance (:issue:`22981`)
- Bug in :func:`pandas.concat` when concatenating a multicolumn DataFrame with tz-aware data against a DataFrame with a different number of columns (:issue`22796`)

.. _whatsnew_0240.bug_fixes.sparse:

Sparse
^^^^^^

- Updating a boolean, datetime, or timedelta column to be Sparse now works (:issue:`22367`)
- Bug in :meth:`Series.to_sparse` with Series already holding sparse data not constructing properly (:issue:`22389`)
- Providing a ``sparse_index`` to the SparseArray constructor no longer defaults the na-value to ``np.nan`` for all dtypes. The correct na_value for ``data.dtype`` is now used.
- Bug in ``SparseArray.nbytes`` under-reporting its memory usage by not including the size of its sparse index.
- Improved performance of :meth:`Series.shift` for non-NA ``fill_value``, as values are no longer converted to a dense array.
- Bug in ``DataFrame.groupby`` not including ``fill_value`` in the groups for non-NA ``fill_value`` when grouping by a sparse column (:issue:`5078`)
- Bug in unary inversion operator (``~``) on a ``SparseSeries`` with boolean values. The performance of this has also been improved (:issue:`22835`)

Build Changes
^^^^^^^^^^^^^

- Building pandas for development now requires ``cython >= 0.28.2`` (:issue:`21688`)
- Testing pandas now requires ``hypothesis>=3.58``.  You can find `the Hypothesis docs here <https://hypothesis.readthedocs.io/en/latest/index.html>`_, and a pandas-specific introduction :ref:`in the contributing guide <using-hypothesis>`. (:issue:`22280`)
-

Other
^^^^^

- :meth:`~pandas.io.formats.style.Styler.background_gradient` now takes a ``text_color_threshold`` parameter to automatically lighten the text color based on the luminance of the background color. This improves readability with dark background colors without the need to limit the background colormap range. (:issue:`21258`)
- Require at least 0.28.2 version of ``cython`` to support read-only memoryviews (:issue:`21688`)
- :meth:`~pandas.io.formats.style.Styler.background_gradient` now also supports tablewise application (in addition to rowwise and columnwise) with ``axis=None`` (:issue:`15204`)
- :meth:`DataFrame.nlargest` and :meth:`DataFrame.nsmallest` now returns the correct n values when keep != 'all' also when tied on the first columns (:issue:`22752`)
- :meth:`~pandas.io.formats.style.Styler.bar` now also supports tablewise application (in addition to rowwise and columnwise) with ``axis=None`` and setting clipping range with ``vmin`` and ``vmax`` (:issue:`21548` and :issue:`21526`). ``NaN`` values are also handled properly.
- Logical operations ``&, |, ^`` between :class:`Series` and :class:`Index` will no longer raise ``ValueError`` (:issue:`22092`)
- Bug in :meth:`DataFrame.combine_first` in which column types were unexpectedly converted to float (:issue:`20699`)<|MERGE_RESOLUTION|>--- conflicted
+++ resolved
@@ -373,11 +373,10 @@
 
    p.end_time
 
-<<<<<<< HEAD
 .. _whatsnew_0240.api_breaking.sparse_values:
 
-Sparse Dat Structure Refactor
-^^^^^^^^^^^^^^^^^^^^^^^^^^^^^
+Sparse Data Structure Refactor
+^^^^^^^^^^^^^^^^^^^^^^^^^^^^^^
 
 ``SparseArray``, the array backing ``SparseSeries`` and the columns in a ``SparseDataFrame``,
 is now an extension array (:issue:`21978`, :issue:`19056`, :issue:`22835`).
@@ -404,7 +403,7 @@
 - A :class:`errors.PerformanceWarning` is now issued when concatenating sparse Series with differing fill values. The fill value from the first sparse array continues to be used.
 
 In addition to these API breaking changes, many :ref:`performance improvements and bug fixes have been made <whatsnew_0240.bug_fixes.sparse>`.
-=======
+
 .. _whatsnew_0240.api_breaking.frame_to_dict_index_orient:
 
 Raise ValueError in ``DataFrame.to_dict(orient='index')``
@@ -420,7 +419,6 @@
     df
     
     df.to_dict(orient='index')
->>>>>>> c8ce3d01
 
 .. _whatsnew_0240.api.datetimelike.normalize:
 
