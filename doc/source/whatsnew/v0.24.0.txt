.. _whatsnew_0240:

v0.24.0 (Month XX, 2018)
------------------------

.. warning::

   Starting January 1, 2019, pandas feature releases will support Python 3 only.
   See :ref:`install.dropping-27` for more.

.. _whatsnew_0240.enhancements:

New features
~~~~~~~~~~~~
- :func:`merge` now directly allows merge between objects of type ``DataFrame`` and named ``Series``, without the need to convert the ``Series`` object into a ``DataFrame`` beforehand (:issue:`21220`)


- ``ExcelWriter`` now accepts ``mode`` as a keyword argument, enabling append to existing workbooks when using the ``openpyxl`` engine (:issue:`3441`)

- :func:`DataFrame.to_parquet` now accepts ``index`` as an argument, allowing
the user to override the engine's default behavior to include or omit the
dataframe's indexes from the resulting Parquet file. (:issue:`20768`)
- :meth:`DataFrame.corr` and :meth:`Series.corr` now accept a callable for generic calculation methods of correlation, e.g. histogram intersection (:issue:`22684`)


.. _whatsnew_0240.enhancements.extension_array_operators:

``ExtensionArray`` operator support
^^^^^^^^^^^^^^^^^^^^^^^^^^^^^^^^^^^

A ``Series`` based on an ``ExtensionArray`` now supports arithmetic and comparison
operators (:issue:`19577`). There are two approaches for providing operator support for an ``ExtensionArray``:

1. Define each of the operators on your ``ExtensionArray`` subclass.
2. Use an operator implementation from pandas that depends on operators that are already defined
   on the underlying elements (scalars) of the ``ExtensionArray``.

See the :ref:`ExtensionArray Operator Support
<extending.extension.operator>` documentation section for details on both
ways of adding operator support.

.. _whatsnew_0240.enhancements.intna:

Optional Integer NA Support
^^^^^^^^^^^^^^^^^^^^^^^^^^^

Pandas has gained the ability to hold integer dtypes with missing values. This long requested feature is enabled through the use of :ref:`extension types <extending.extension-types>`.
Here is an example of the usage.

We can construct a ``Series`` with the specified dtype. The dtype string ``Int64`` is a pandas ``ExtensionDtype``. Specifying a list or array using the traditional missing value
marker of ``np.nan`` will infer to integer dtype. The display of the ``Series`` will also use the ``NaN`` to indicate missing values in string outputs. (:issue:`20700`, :issue:`20747`, :issue:`22441`)

.. ipython:: python

   s = pd.Series([1, 2, np.nan], dtype='Int64')
   s


Operations on these dtypes will propagate ``NaN`` as other pandas operations.

.. ipython:: python

   # arithmetic
   s + 1

   # comparison
   s == 1

   # indexing
   s.iloc[1:3]

   # operate with other dtypes
   s + s.iloc[1:3].astype('Int8')

   # coerce when needed
   s + 0.01

These dtypes can operate as part of of ``DataFrame``.

.. ipython:: python

   df = pd.DataFrame({'A': s, 'B': [1, 1, 3], 'C': list('aab')})
   df
   df.dtypes


These dtypes can be merged & reshaped & casted.

.. ipython:: python

   pd.concat([df[['A']], df[['B', 'C']]], axis=1).dtypes
   df['A'].astype(float)

.. warning::

   The Integer NA support currently uses the captilized dtype version, e.g. ``Int8`` as compared to the traditional ``int8``. This may be changed at a future date.

.. _whatsnew_0240.enhancements.read_html:

``read_html`` Enhancements
^^^^^^^^^^^^^^^^^^^^^^^^^^

:func:`read_html` previously ignored ``colspan`` and ``rowspan`` attributes.
Now it understands them, treating them as sequences of cells with the same
value. (:issue:`17054`)

.. ipython:: python

    result = pd.read_html("""
      <table>
        <thead>
          <tr>
            <th>A</th><th>B</th><th>C</th>
          </tr>
        </thead>
        <tbody>
          <tr>
            <td colspan="2">1</td><td>2</td>
          </tr>
        </tbody>
      </table>""")

Previous Behavior:

.. code-block:: ipython

    In [13]: result
    Out [13]:
    [   A  B   C
     0  1  2 NaN]

Current Behavior:

.. ipython:: python

    result


.. _whatsnew_0240.enhancements.interval:

Storing Interval Data in Series and DataFrame
^^^^^^^^^^^^^^^^^^^^^^^^^^^^^^^^^^^^^^^^^^^^^

Interval data may now be stored in a ``Series`` or ``DataFrame``, in addition to an
:class:`IntervalIndex` like previously (:issue:`19453`).

.. ipython:: python

   ser = pd.Series(pd.interval_range(0, 5))
   ser
   ser.dtype

Previously, these would be cast to a NumPy array of ``Interval`` objects. In general,
this should result in better performance when storing an array of intervals in
a :class:`Series`.

Note that the ``.values`` of a ``Series`` containing intervals is no longer a NumPy
array, but rather an ``ExtensionArray``:

.. ipython:: python

   ser.values

This is the same behavior as ``Series.values`` for categorical data. See
:ref:`whatsnew_0240.api_breaking.interval_values` for more.


.. _whatsnew_0240.enhancements.other:

Other Enhancements
^^^^^^^^^^^^^^^^^^
- :func:`to_datetime` now supports the ``%Z`` and ``%z`` directive when passed into ``format`` (:issue:`13486`)
- :func:`Series.mode` and :func:`DataFrame.mode` now support the ``dropna`` parameter which can be used to specify whether ``NaN``/``NaT`` values should be considered (:issue:`17534`)
- :func:`to_csv` now supports ``compression`` keyword when a file handle is passed. (:issue:`21227`)
- :meth:`Index.droplevel` is now implemented also for flat indexes, for compatibility with :class:`MultiIndex` (:issue:`21115`)
- :meth:`Series.droplevel` and :meth:`DataFrame.droplevel` are now implemented (:issue:`20342`)
- Added support for reading from Google Cloud Storage via the ``gcsfs`` library (:issue:`19454`)
- :func:`to_gbq` and :func:`read_gbq` signature and documentation updated to
  reflect changes from the `Pandas-GBQ library version 0.6.0
  <https://pandas-gbq.readthedocs.io/en/latest/changelog.html#changelog-0-6-0>`__.
  (:issue:`21627`, :issue:`22557`)
- New method :meth:`HDFStore.walk` will recursively walk the group hierarchy of an HDF5 file (:issue:`10932`)
- :func:`read_html` copies cell data across ``colspan`` and ``rowspan``, and it treats all-``th`` table rows as headers if ``header`` kwarg is not given and there is no ``thead`` (:issue:`17054`)
- :meth:`Series.nlargest`, :meth:`Series.nsmallest`, :meth:`DataFrame.nlargest`, and :meth:`DataFrame.nsmallest` now accept the value ``"all"`` for the ``keep`` argument. This keeps all ties for the nth largest/smallest value (:issue:`16818`)
- :class:`IntervalIndex` has gained the :meth:`~IntervalIndex.set_closed` method to change the existing ``closed`` value (:issue:`21670`)
- :func:`~DataFrame.to_csv`, :func:`~Series.to_csv`, :func:`~DataFrame.to_json`, and :func:`~Series.to_json` now support ``compression='infer'`` to infer compression based on filename extension (:issue:`15008`).
  The default compression for ``to_csv``, ``to_json``, and ``to_pickle`` methods has been updated to ``'infer'`` (:issue:`22004`).
- :func:`to_timedelta` now supports iso-formated timedelta strings (:issue:`21877`)
- :class:`Series` and :class:`DataFrame` now support :class:`Iterable` in constructor (:issue:`2193`)
- :class:`DatetimeIndex` gained :attr:`DatetimeIndex.timetz` attribute. Returns local time with timezone information. (:issue:`21358`)
- :meth:`round`, :meth:`ceil`, and meth:`floor` for :class:`DatetimeIndex` and :class:`Timestamp` now support an ``ambiguous`` argument for handling datetimes that are rounded to ambiguous times (:issue:`18946`)
- :class:`Resampler` now is iterable like :class:`GroupBy` (:issue:`15314`).
- :meth:`Series.resample` and :meth:`DataFrame.resample` have gained the :meth:`Resampler.quantile` (:issue:`15023`).
- :meth:`Index.to_frame` now supports overriding column name(s) (:issue:`22580`).
- New attribute :attr:`__git_version__` will return git commit sha of current build (:issue:`21295`).
- Compatibility with Matplotlib 3.0 (:issue:`22790`).

.. _whatsnew_0240.api_breaking:

Backwards incompatible API changes
~~~~~~~~~~~~~~~~~~~~~~~~~~~~~~~~~~


.. _whatsnew_0240.api_breaking.interval_values:

``IntervalIndex.values`` is now an ``IntervalArray``
^^^^^^^^^^^^^^^^^^^^^^^^^^^^^^^^^^^^^^^^^^^^^^^^^^^^

The :attr:`~Interval.values` attribute of an :class:`IntervalIndex` now returns an
``IntervalArray``, rather than a NumPy array of :class:`Interval` objects (:issue:`19453`).

Previous Behavior:

.. code-block:: ipython

   In [1]: idx = pd.interval_range(0, 4)

   In [2]: idx.values
   Out[2]:
   array([Interval(0, 1, closed='right'), Interval(1, 2, closed='right'),
          Interval(2, 3, closed='right'), Interval(3, 4, closed='right')],
         dtype=object)

New Behavior:

.. ipython:: python

   idx = pd.interval_range(0, 4)
   idx.values

This mirrors ``CategoricalIndex.values``, which returns a ``Categorical``.

For situations where you need an ``ndarray`` of ``Interval`` objects, use
:meth:`numpy.asarray` or ``idx.astype(object)``.

.. ipython:: python

   np.asarray(idx)
   idx.values.astype(object)

.. _whatsnew_0240.api.timezone_offset_parsing:

Parsing Datetime Strings with Timezone Offsets
^^^^^^^^^^^^^^^^^^^^^^^^^^^^^^^^^^^^^^^^^^^^^^

Previously, parsing datetime strings with UTC offsets with :func:`to_datetime`
or :class:`DatetimeIndex` would automatically convert the datetime to UTC
without timezone localization. This is inconsistent from parsing the same
datetime string with :class:`Timestamp` which would preserve the UTC
offset in the ``tz`` attribute. Now, :func:`to_datetime` preserves the UTC
offset in the ``tz`` attribute when all the datetime strings have the same
UTC offset (:issue:`17697`, :issue:`11736`, :issue:`22457`)

*Previous Behavior*:

.. code-block:: ipython

    In [2]: pd.to_datetime("2015-11-18 15:30:00+05:30")
    Out[2]: Timestamp('2015-11-18 10:00:00')

    In [3]: pd.Timestamp("2015-11-18 15:30:00+05:30")
    Out[3]: Timestamp('2015-11-18 15:30:00+0530', tz='pytz.FixedOffset(330)')

    # Different UTC offsets would automatically convert the datetimes to UTC (without a UTC timezone)
    In [4]: pd.to_datetime(["2015-11-18 15:30:00+05:30", "2015-11-18 16:30:00+06:30"])
    Out[4]: DatetimeIndex(['2015-11-18 10:00:00', '2015-11-18 10:00:00'], dtype='datetime64[ns]', freq=None)

*Current Behavior*:

.. ipython:: python

    pd.to_datetime("2015-11-18 15:30:00+05:30")
    pd.Timestamp("2015-11-18 15:30:00+05:30")

Parsing datetime strings with the same UTC offset will preserve the UTC offset in the ``tz``

.. ipython:: python

    pd.to_datetime(["2015-11-18 15:30:00+05:30"] * 2)

Parsing datetime strings with different UTC offsets will now create an Index of
``datetime.datetime`` objects with different UTC offsets

.. ipython:: python

    idx = pd.to_datetime(["2015-11-18 15:30:00+05:30", "2015-11-18 16:30:00+06:30"])
    idx
    idx[0]
    idx[1]

Passing ``utc=True`` will mimic the previous behavior but will correctly indicate
that the dates have been converted to UTC

.. ipython:: python

    pd.to_datetime(["2015-11-18 15:30:00+05:30", "2015-11-18 16:30:00+06:30"], utc=True)

.. _whatsnew_0240.api_breaking.calendarday:

CalendarDay Offset
^^^^^^^^^^^^^^^^^^

:class:`Day` and associated frequency alias ``'D'`` were documented to represent
a calendar day; however, arithmetic and operations with :class:`Day` sometimes
respected absolute time instead (i.e. ``Day(n)`` and acted identically to ``Timedelta(days=n)``).

*Previous Behavior*:

.. code-block:: ipython


    In [2]: ts = pd.Timestamp('2016-10-30 00:00:00', tz='Europe/Helsinki')

    # Respects calendar arithmetic
    In [3]: pd.date_range(start=ts, freq='D', periods=3)
    Out[3]:
    DatetimeIndex(['2016-10-30 00:00:00+03:00', '2016-10-31 00:00:00+02:00',
                   '2016-11-01 00:00:00+02:00'],
                  dtype='datetime64[ns, Europe/Helsinki]', freq='D')

    # Respects absolute arithmetic
    In [4]: ts + pd.tseries.frequencies.to_offset('D')
    Out[4]: Timestamp('2016-10-30 23:00:00+0200', tz='Europe/Helsinki')

:class:`CalendarDay` and associated frequency alias ``'CD'`` are now available
and respect calendar day arithmetic while :class:`Day` and frequency alias ``'D'``
will now respect absolute time (:issue:`22274`, :issue:`20596`, :issue:`16980`, :issue:`8774`)
See the :ref:`documentation here <timeseries.dayvscalendarday>` for more information.

Addition with :class:`CalendarDay` across a daylight savings time transition:

.. ipython:: python

   ts = pd.Timestamp('2016-10-30 00:00:00', tz='Europe/Helsinki')
   ts + pd.offsets.Day(1)
   ts + pd.offsets.CalendarDay(1)

.. _whatsnew_0240.api_breaking.period_end_time:

Time values in ``dt.end_time`` and ``to_timestamp(how='end')``
^^^^^^^^^^^^^^^^^^^^^^^^^^^^^^^^^^^^^^^^^^^^^^^^^^^^^^^^^^^^^^

The time values in :class:`Period` and :class:`PeriodIndex` objects are now set
to '23:59:59.999999999' when calling :attr:`Series.dt.end_time`, :attr:`Period.end_time`,
:attr:`PeriodIndex.end_time`, :func:`Period.to_timestamp()` with ``how='end'``,
or :func:`PeriodIndex.to_timestamp()` with ``how='end'`` (:issue:`17157`)

Previous Behavior:

.. code-block:: ipython

   In [2]: p = pd.Period('2017-01-01', 'D')
   In [3]: pi = pd.PeriodIndex([p])

   In [4]: pd.Series(pi).dt.end_time[0]
   Out[4]: Timestamp(2017-01-01 00:00:00)

   In [5]: p.end_time
   Out[5]: Timestamp(2017-01-01 23:59:59.999999999)

Current Behavior:

Calling :attr:`Series.dt.end_time` will now result in a time of '23:59:59.999999999' as
is the case with :attr:`Period.end_time`, for example

.. ipython:: python

   p = pd.Period('2017-01-01', 'D')
   pi = pd.PeriodIndex([p])

   pd.Series(pi).dt.end_time[0]

   p.end_time

.. _whatsnew_0240.api.datetimelike.normalize:

Tick DateOffset Normalize Restrictions
^^^^^^^^^^^^^^^^^^^^^^^^^^^^^^^^^^^^^^

Creating a ``Tick`` object (:class:`Day`, :class:`Hour`, :class:`Minute`,
:class:`Second`, :class:`Milli`, :class:`Micro`, :class:`Nano`) with
``normalize=True`` is no longer supported.  This prevents unexpected behavior
where addition could fail to be monotone or associative.  (:issue:`21427`)

*Previous Behavior*:

.. code-block:: ipython


   In [2]: ts = pd.Timestamp('2018-06-11 18:01:14')

   In [3]: ts
   Out[3]: Timestamp('2018-06-11 18:01:14')

   In [4]: tic = pd.offsets.Hour(n=2, normalize=True)
      ...:

   In [5]: tic
   Out[5]: <2 * Hours>

   In [6]: ts + tic
   Out[6]: Timestamp('2018-06-11 00:00:00')

   In [7]: ts + tic + tic + tic == ts + (tic + tic + tic)
   Out[7]: False

*Current Behavior*:

.. ipython:: python

    ts = pd.Timestamp('2018-06-11 18:01:14')
    tic = pd.offsets.Hour(n=2)
    ts + tic + tic + tic == ts + (tic + tic + tic)


.. _whatsnew_0240.api.datetimelike:


.. _whatsnew_0240.api.period_subtraction:

Period Subtraction
^^^^^^^^^^^^^^^^^^

Subtraction of a ``Period`` from another ``Period`` will give a ``DateOffset``.
instead of an integer (:issue:`21314`)

.. ipython:: python

    june = pd.Period('June 2018')
    april = pd.Period('April 2018')
    june - april

Previous Behavior:

.. code-block:: ipython

    In [2]: june = pd.Period('June 2018')

    In [3]: april = pd.Period('April 2018')

    In [4]: june - april
    Out [4]: 2

Similarly, subtraction of a ``Period`` from a ``PeriodIndex`` will now return
an ``Index`` of ``DateOffset`` objects instead of an ``Int64Index``

.. ipython:: python

    pi = pd.period_range('June 2018', freq='M', periods=3)
    pi - pi[0]

Previous Behavior:

.. code-block:: ipython

    In [2]: pi = pd.period_range('June 2018', freq='M', periods=3)

    In [3]: pi - pi[0]
    Out[3]: Int64Index([0, 1, 2], dtype='int64')


.. _whatsnew_0240.api.timedelta64_subtract_nan:

Addition/Subtraction of ``NaN`` from :class:`DataFrame`
^^^^^^^^^^^^^^^^^^^^^^^^^^^^^^^^^^^^^^^^^^^^^^^^^^^^^^^

Adding or subtracting ``NaN`` from a :class:`DataFrame` column with
``timedelta64[ns]`` dtype will now raise a ``TypeError`` instead of returning
all-``NaT``.  This is for compatibility with ``TimedeltaIndex`` and
``Series`` behavior (:issue:`22163`)

.. ipython:: python
   :okexcept:

   df = pd.DataFrame([pd.Timedelta(days=1)])
   df - np.nan

Previous Behavior:

.. code-block:: ipython

    In [4]: df = pd.DataFrame([pd.Timedelta(days=1)])

    In [5]: df - np.nan
    Out[5]:
        0
    0 NaT


.. _whatsnew_0240.api.extension:

ExtensionType Changes
^^^^^^^^^^^^^^^^^^^^^

- ``ExtensionArray`` has gained the abstract methods ``.dropna()`` (:issue:`21185`)
- ``ExtensionDtype`` has gained the ability to instantiate from string dtypes, e.g. ``decimal`` would instantiate a registered ``DecimalDtype``; furthermore
  the ``ExtensionDtype`` has gained the method ``construct_array_type`` (:issue:`21185`)
- An ``ExtensionArray`` with a boolean dtype now works correctly as a boolean indexer. :meth:`pandas.api.types.is_bool_dtype` now properly considers them boolean (:issue:`22326`)
- Added ``ExtensionDtype._is_numeric`` for controlling whether an extension dtype is considered numeric (:issue:`22290`).
- The ``ExtensionArray`` constructor, ``_from_sequence`` now take the keyword arg ``copy=False`` (:issue:`21185`)
- Bug in :meth:`Series.get` for ``Series`` using ``ExtensionArray`` and integer index (:issue:`21257`)
- :meth:`~Series.shift` now dispatches to :meth:`ExtensionArray.shift` (:issue:`22386`)
- :meth:`Series.combine()` works correctly with :class:`~pandas.api.extensions.ExtensionArray` inside of :class:`Series` (:issue:`20825`)
- :meth:`Series.combine()` with scalar argument now works for any function type (:issue:`21248`)
- :meth:`Series.astype` and :meth:`DataFrame.astype` now dispatch to :meth:`ExtensionArray.astype` (:issue:`21185:`).
- Slicing a single row of a ``DataFrame`` with multiple ExtensionArrays of the same type now preserves the dtype, rather than coercing to object (:issue:`22784`)
- Added :meth:`pandas.api.types.register_extension_dtype` to register an extension type with pandas (:issue:`22664`)

.. _whatsnew_0240.api.incompatibilities:

Series and Index Data-Dtype Incompatibilities
^^^^^^^^^^^^^^^^^^^^^^^^^^^^^^^^^^^^^^^^^^^^^

``Series`` and ``Index`` constructors now raise when the
data is incompatible with a passed ``dtype=`` (:issue:`15832`)

Previous Behavior:

.. code-block:: ipython

    In [4]: pd.Series([-1], dtype="uint64")
    Out [4]:
    0    18446744073709551615
    dtype: uint64

Current Behavior:

.. code-block:: ipython

    In [4]: pd.Series([-1], dtype="uint64")
    Out [4]:
    ...
    OverflowError: Trying to coerce negative values to unsigned integers

Datetimelike API Changes
^^^^^^^^^^^^^^^^^^^^^^^^

- For :class:`DatetimeIndex` and :class:`TimedeltaIndex` with non-``None`` ``freq`` attribute, addition or subtraction of integer-dtyped array or ``Index`` will return an object of the same class (:issue:`19959`)
- :class:`DateOffset` objects are now immutable. Attempting to alter one of these will now raise ``AttributeError`` (:issue:`21341`)
- :class:`PeriodIndex` subtraction of another ``PeriodIndex`` will now return an object-dtype :class:`Index` of :class:`DateOffset` objects instead of raising a ``TypeError`` (:issue:`20049`)
- :func:`cut` and :func:`qcut` now returns a :class:`DatetimeIndex` or :class:`TimedeltaIndex` bins when the input is datetime or timedelta dtype respectively and ``retbins=True`` (:issue:`19891`)
- :meth:`DatetimeIndex.to_period` and :meth:`Timestamp.to_period` will issue a warning when timezone information will be lost (:issue:`21333`)

.. _whatsnew_0240.api.other:

Other API Changes
^^^^^^^^^^^^^^^^^

- :class:`DatetimeIndex` now accepts :class:`Int64Index` arguments as epoch timestamps (:issue:`20997`)
- Accessing a level of a ``MultiIndex`` with a duplicate name (e.g. in
  :meth:`~MultiIndex.get_level_values`) now raises a ``ValueError`` instead of
  a ``KeyError`` (:issue:`21678`).
- Invalid construction of ``IntervalDtype`` will now always raise a ``TypeError`` rather than a ``ValueError`` if the subdtype is invalid (:issue:`21185`)
- Trying to reindex a ``DataFrame`` with a non unique ``MultiIndex`` now raises a ``ValueError`` instead of an ``Exception`` (:issue:`21770`)
- :meth:`PeriodIndex.tz_convert` and :meth:`PeriodIndex.tz_localize` have been removed (:issue:`21781`)
- :class:`Index` subtraction will attempt to operate element-wise instead of raising ``TypeError`` (:issue:`19369`)
- :class:`pandas.io.formats.style.Styler` supports a ``number-format`` property when using :meth:`~pandas.io.formats.style.Styler.to_excel` (:issue:`22015`)
- :meth:`DataFrame.corr` and :meth:`Series.corr` now raise a ``ValueError`` along with a helpful error message instead of a ``KeyError`` when supplied with an invalid method (:issue:`22298`)
- :meth:`shift` will now always return a copy, instead of the previous behaviour of returning self when shifting by 0 (:issue:`22397`)

.. _whatsnew_0240.deprecations:

Deprecations
~~~~~~~~~~~~

- :meth:`DataFrame.to_stata`, :meth:`read_stata`, :class:`StataReader` and :class:`StataWriter` have deprecated the ``encoding`` argument. The encoding of a Stata dta file is determined by the file type and cannot be changed (:issue:`21244`)
- :meth:`MultiIndex.to_hierarchical` is deprecated and will be removed in a future version (:issue:`21613`)
- :meth:`Series.ptp` is deprecated. Use ``numpy.ptp`` instead (:issue:`21614`)
- :meth:`Series.compress` is deprecated. Use ``Series[condition]`` instead (:issue:`18262`)
- The signature of :meth:`Series.to_csv` has been uniformed to that of :meth:`DataFrame.to_csv`: the name of the first argument is now ``path_or_buf``, the order of subsequent arguments has changed, the ``header`` argument now defaults to ``True``. (:issue:`19715`)
- :meth:`Categorical.from_codes` has deprecated providing float values for the ``codes`` argument. (:issue:`21767`)
- :func:`pandas.read_table` is deprecated. Instead, use :func:`pandas.read_csv` passing ``sep='\t'`` if necessary (:issue:`21948`)
- :meth:`Series.str.cat` has deprecated using arbitrary list-likes *within* list-likes. A list-like container may still contain
  many ``Series``, ``Index`` or 1-dimensional ``np.ndarray``, or alternatively, only scalar values. (:issue:`21950`)
<<<<<<< HEAD
- Addition or subtraction of integers with :class:`Timestamp`, :class:`Period`, :class:`DatetimeIndex`, :class:`TimedeltaIndex`, :class:`PeriodIndex` is deprecated, will be removed in a future version (:issue:`21939`)
- Addition or subtraction of integer-dtyped arrays with :class:`DatetimeIndex`, :class:`TimedeltaIndex`, :class:`PeriodIndex` is deprecated, will be removed in a future version (:issue:`21939`)
=======
- :meth:`FrozenNDArray.searchsorted` has deprecated the ``v`` parameter in favor of ``value`` (:issue:`14645`)
- :func:`DatetimeIndex.shift` now accepts ``periods`` argument instead of ``n`` for consistency with :func:`Index.shift` and :func:`Series.shift`. Using ``n`` throws a deprecation warning (:issue:`22458`)
>>>>>>> e45a6c14

.. _whatsnew_0240.prior_deprecations:

Removal of prior version deprecations/changes
~~~~~~~~~~~~~~~~~~~~~~~~~~~~~~~~~~~~~~~~~~~~~

- The ``LongPanel`` and ``WidePanel`` classes have been removed (:issue:`10892`)
- :meth:`Series.repeat` has renamed the ``reps`` argument to ``repeats`` (:issue:`14645`)
- Several private functions were removed from the (non-public) module ``pandas.core.common`` (:issue:`22001`)
- Removal of the previously deprecated module ``pandas.core.datetools`` (:issue:`14105`, :issue:`14094`)
- Strings passed into :meth:`DataFrame.groupby` that refer to both column and index levels will raise a ``ValueError`` (:issue:`14432`)
- :meth:`Index.repeat` and :meth:`MultiIndex.repeat` have renamed the ``n`` argument to ``repeats`` (:issue:`14645`)
- Removal of the previously deprecated ``as_indexer`` keyword completely from ``str.match()`` (:issue:`22356`, :issue:`6581`)
- Removed the ``pandas.formats.style`` shim for :class:`pandas.io.formats.style.Styler` (:issue:`16059`)
- :meth:`Categorical.searchsorted` and :meth:`Series.searchsorted` have renamed the ``v`` argument to ``value`` (:issue:`14645`)
- :meth:`TimedeltaIndex.searchsorted`, :meth:`DatetimeIndex.searchsorted`, and :meth:`PeriodIndex.searchsorted` have renamed the ``key`` argument to ``value`` (:issue:`14645`)
- Removal of the previously deprecated module ``pandas.json`` (:issue:`19944`)

.. _whatsnew_0240.performance:

Performance Improvements
~~~~~~~~~~~~~~~~~~~~~~~~

- Very large improvement in performance of slicing when the index is a :class:`CategoricalIndex`,
  both when indexing by label (using .loc) and position(.iloc).
  Likewise, slicing a ``CategoricalIndex`` itself (i.e. ``ci[100:200]``) shows similar speed improvements (:issue:`21659`)
- Improved performance of :func:`Series.describe` in case of numeric dtpyes (:issue:`21274`)
- Improved performance of :func:`pandas.core.groupby.GroupBy.rank` when dealing with tied rankings (:issue:`21237`)
- Improved performance of :func:`DataFrame.set_index` with columns consisting of :class:`Period` objects (:issue:`21582`, :issue:`21606`)
- Improved performance of membership checks in :class:`Categorical` and :class:`CategoricalIndex`
  (i.e. ``x in cat``-style checks are much faster). :meth:`CategoricalIndex.contains`
  is likewise much faster (:issue:`21369`, :issue:`21508`)
- Improved performance of :meth:`HDFStore.groups` (and dependent functions like
  :meth:`~HDFStore.keys`.  (i.e. ``x in store`` checks are much faster)
  (:issue:`21372`)
- Improved the performance of :func:`pandas.get_dummies` with ``sparse=True`` (:issue:`21997`)

.. _whatsnew_0240.docs:

Documentation Changes
~~~~~~~~~~~~~~~~~~~~~

- Added sphinx spelling extension, updated documentation on how to use the spell check (:issue:`21079`)
-
-

.. _whatsnew_0240.bug_fixes:

Bug Fixes
~~~~~~~~~

Categorical
^^^^^^^^^^^

- Bug in :meth:`Categorical.from_codes` where ``NaN`` values in ``codes`` were silently converted to ``0`` (:issue:`21767`). In the future this will raise a ``ValueError``. Also changes the behavior of ``.from_codes([1.1, 2.0])``.
- Bug when indexing with a boolean-valued ``Categorical``. Now a boolean-valued ``Categorical`` is treated as a boolean mask (:issue:`22665`)
- Constructing a :class:`CategoricalIndex` with empty values and boolean categories was raising a ``ValueError`` after a change to dtype coercion (:issue:`22702`).

Datetimelike
^^^^^^^^^^^^

- Fixed bug where two :class:`DateOffset` objects with different ``normalize`` attributes could evaluate as equal (:issue:`21404`)
- Fixed bug where :meth:`Timestamp.resolution` incorrectly returned 1-microsecond ``timedelta`` instead of 1-nanosecond :class:`Timedelta` (:issue:`21336`, :issue:`21365`)
- Bug in :func:`to_datetime` that did not consistently return an :class:`Index` when ``box=True`` was specified (:issue:`21864`)
- Bug in :class:`DatetimeIndex` comparisons where string comparisons incorrectly raises ``TypeError`` (:issue:`22074`)
- Bug in :class:`DatetimeIndex` comparisons when comparing against ``timedelta64[ns]`` dtyped arrays; in some cases ``TypeError`` was incorrectly raised, in others it incorrectly failed to raise (:issue:`22074`)
- Bug in :class:`DatetimeIndex` comparisons when comparing against object-dtyped arrays (:issue:`22074`)
- Bug in :class:`DataFrame` with ``datetime64[ns]`` dtype addition and subtraction with ``Timedelta``-like objects (:issue:`22005`, :issue:`22163`)
- Bug in :class:`DataFrame` with ``datetime64[ns]`` dtype addition and subtraction with ``DateOffset`` objects returning an ``object`` dtype instead of ``datetime64[ns]`` dtype (:issue:`21610`, :issue:`22163`)
- Bug in :class:`DataFrame` with ``datetime64[ns]`` dtype comparing against ``NaT`` incorrectly (:issue:`22242`, :issue:`22163`)
- Bug in :class:`DataFrame` with ``datetime64[ns]`` dtype subtracting ``Timestamp``-like object incorrectly returned ``datetime64[ns]`` dtype instead of ``timedelta64[ns]`` dtype (:issue:`8554`, :issue:`22163`)
- Bug in :class:`DataFrame` with ``datetime64[ns]`` dtype subtracting ``np.datetime64`` object with non-nanosecond unit failing to convert to nanoseconds (:issue:`18874`, :issue:`22163`)
- Bug in :class:`DataFrame` comparisons against ``Timestamp``-like objects failing to raise ``TypeError`` for inequality checks with mismatched types (:issue:`8932`, :issue:`22163`)
- Bug in :class:`DataFrame` with mixed dtypes including ``datetime64[ns]`` incorrectly raising ``TypeError`` on equality comparisons (:issue:`13128`, :issue:`22163`)
- Bug in :meth:`DataFrame.eq` comparison against ``NaT`` incorrectly returning ``True`` or ``NaN`` (:issue:`15697`, :issue:`22163`)
- Bug in :class:`DatetimeIndex` subtraction that incorrectly failed to raise ``OverflowError`` (:issue:`22492`, :issue:`22508`)
- Bug in :class:`DatetimeIndex` incorrectly allowing indexing with ``Timedelta`` object (:issue:`20464`)
- Bug in :class:`DatetimeIndex` where frequency was being set if original frequency was ``None`` (:issue:`22150`)

Timedelta
^^^^^^^^^
- Bug in :class:`DataFrame` with ``timedelta64[ns]`` dtype division by ``Timedelta``-like scalar incorrectly returning ``timedelta64[ns]`` dtype instead of ``float64`` dtype (:issue:`20088`, :issue:`22163`)
- Bug in adding a :class:`Index` with object dtype to a :class:`Series` with ``timedelta64[ns]`` dtype incorrectly raising (:issue:`22390`)
- Bug in multiplying a :class:`Series` with numeric dtype against a ``timedelta`` object (:issue:`22390`)
- Bug in :class:`Series` with numeric dtype when adding or subtracting an an array or ``Series`` with ``timedelta64`` dtype (:issue:`22390`)
- Bug in :class:`Index` with numeric dtype when multiplying or dividing an array with dtype ``timedelta64`` (:issue:`22390`)
- Bug in :class:`TimedeltaIndex` incorrectly allowing indexing with ``Timestamp`` object (:issue:`20464`)
- Fixed bug where subtracting :class:`Timedelta` from an object-dtyped array would raise ``TypeError`` (:issue:`21980`)
-
-

Timezones
^^^^^^^^^

- Bug in :meth:`DatetimeIndex.shift` where an ``AssertionError`` would raise when shifting across DST (:issue:`8616`)
- Bug in :class:`Timestamp` constructor where passing an invalid timezone offset designator (``Z``) would not raise a ``ValueError`` (:issue:`8910`)
- Bug in :meth:`Timestamp.replace` where replacing at a DST boundary would retain an incorrect offset (:issue:`7825`)
- Bug in :meth:`Series.replace` with ``datetime64[ns, tz]`` data when replacing ``NaT`` (:issue:`11792`)
- Bug in :class:`Timestamp` when passing different string date formats with a timezone offset would produce different timezone offsets (:issue:`12064`)
- Bug when comparing a tz-naive :class:`Timestamp` to a tz-aware :class:`DatetimeIndex` which would coerce the :class:`DatetimeIndex` to tz-naive (:issue:`12601`)
- Bug in :meth:`Series.truncate` with a tz-aware :class:`DatetimeIndex` which would cause a core dump (:issue:`9243`)
- Bug in :class:`Series` constructor which would coerce tz-aware and tz-naive :class:`Timestamp` to tz-aware (:issue:`13051`)
- Bug in :class:`Index` with ``datetime64[ns, tz]`` dtype that did not localize integer data correctly (:issue:`20964`)
- Bug in :class:`DatetimeIndex` where constructing with an integer and tz would not localize correctly (:issue:`12619`)
- Fixed bug where :meth:`DataFrame.describe` and :meth:`Series.describe` on tz-aware datetimes did not show `first` and `last` result (:issue:`21328`)
- Bug in :class:`DatetimeIndex` comparisons failing to raise ``TypeError`` when comparing timezone-aware ``DatetimeIndex`` against ``np.datetime64`` (:issue:`22074`)
- Bug in ``DataFrame`` assignment with a timezone-aware scalar (:issue:`19843`)
- Bug in :func:`Dataframe.asof` that raised a ``TypeError`` when attempting to compare tz-naive and tz-aware timestamps (:issue:`21194`)
- Bug when constructing a :class:`DatetimeIndex` with :class:`Timestamp`s constructed with the ``replace`` method across DST (:issue:`18785`)
- Bug when setting a new value with :meth:`DataFrame.loc` with a :class:`DatetimeIndex` with a DST transition (:issue:`18308`, :issue:`20724`)
- Bug in :meth:`DatetimeIndex.unique` that did not re-localize tz-aware dates correctly (:issue:`21737`)
- Bug when indexing a :class:`Series` with a DST transition (:issue:`21846`)
- Bug in :meth:`DataFrame.resample` and :meth:`Series.resample` where an ``AmbiguousTimeError`` or ``NonExistentTimeError`` would raise if a timezone aware timeseries ended on a DST transition (:issue:`19375`, :issue:`10117`)

Offsets
^^^^^^^

- Bug in :class:`FY5253` where date offsets could incorrectly raise an ``AssertionError`` in arithmetic operatons (:issue:`14774`)
- Bug in :class:`DateOffset` where keyword arguments ``week`` and ``milliseconds`` were accepted and ignored.  Passing these will now raise ``ValueError`` (:issue:`19398`)
-

Numeric
^^^^^^^

- Bug in :class:`Series` ``__rmatmul__`` doesn't support matrix vector multiplication (:issue:`21530`)
- Bug in :func:`factorize` fails with read-only array (:issue:`12813`)
- Fixed bug in :func:`unique` handled signed zeros inconsistently: for some inputs 0.0 and -0.0 were treated as equal and for some inputs as different. Now they are treated as equal for all inputs (:issue:`21866`)
- Bug in :meth:`DataFrame.agg`, :meth:`DataFrame.transform` and :meth:`DataFrame.apply` where,
  when supplied with a list of functions and ``axis=1`` (e.g. ``df.apply(['sum', 'mean'], axis=1)``),
  a ``TypeError`` was wrongly raised. For all three methods such calculation are now done correctly. (:issue:`16679`).
- Bug in :class:`Series` comparison against datetime-like scalars and arrays (:issue:`22074`)
- Bug in :class:`DataFrame` multiplication between boolean dtype and integer returning ``object`` dtype instead of integer dtype (:issue:`22047`, :issue:`22163`)
- Bug in :meth:`DataFrame.apply` where, when supplied with a string argument and additional positional or keyword arguments (e.g. ``df.apply('sum', min_count=1)``), a ``TypeError`` was wrongly raised (:issue:`22376`)
-

Strings
^^^^^^^

-
-
-

Interval
^^^^^^^^

- Bug in the :class:`IntervalIndex` constructor where the ``closed`` parameter did not always override the inferred ``closed`` (:issue:`19370`)
- Bug in the ``IntervalIndex`` repr where a trailing comma was missing after the list of intervals (:issue:`20611`)
- Bug in :class:`Interval` where scalar arithmetic operations did not retain the ``closed`` value (:issue:`22313`)
-

Indexing
^^^^^^^^

- The traceback from a ``KeyError`` when asking ``.loc`` for a single missing label is now shorter and more clear (:issue:`21557`)
- When ``.ix`` is asked for a missing integer label in a :class:`MultiIndex` with a first level of integer type, it now raises a ``KeyError``, consistently with the case of a flat :class:`Int64Index`, rather than falling back to positional indexing (:issue:`21593`)
- Bug in :meth:`DatetimeIndex.reindex` when reindexing a tz-naive and tz-aware :class:`DatetimeIndex` (:issue:`8306`)
- Bug in :class:`DataFrame` when setting values with ``.loc`` and a timezone aware :class:`DatetimeIndex` (:issue:`11365`)
- ``DataFrame.__getitem__`` now accepts dictionaries and dictionary keys as list-likes of labels, consistently with ``Series.__getitem__`` (:issue:`21294`)
- Fixed ``DataFrame[np.nan]`` when columns are non-unique (:issue:`21428`)
- Bug when indexing :class:`DatetimeIndex` with nanosecond resolution dates and timezones (:issue:`11679`)
- Bug where indexing with a Numpy array containing negative values would mutate the indexer (:issue:`21867`)
- Bug where mixed indexes wouldn't allow integers for ``.at`` (:issue:`19860`)
- ``Float64Index.get_loc`` now raises ``KeyError`` when boolean key passed. (:issue:`19087`)
- Bug in :meth:`DataFrame.loc` when indexing with an :class:`IntervalIndex` (:issue:`19977`)
- :class:`Index` no longer mangles ``None``, ``NaN`` and ``NaT``, i.e. they are treated as three different keys. However, for numeric Index all three are still coerced to a ``NaN`` (:issue:`22332`)
- Bug in `scalar in Index` if scalar is a float while the ``Index`` is of integer dtype (:issue:`22085`)

Missing
^^^^^^^

- Bug in :func:`DataFrame.fillna` where a ``ValueError`` would raise when one column contained a ``datetime64[ns, tz]`` dtype (:issue:`15522`)
- Bug in :func:`Series.hasnans` that could be incorrectly cached and return incorrect answers if null elements are introduced after an initial call (:issue:`19700`)
- :func:`Series.isin` now treats all NaN-floats as equal also for `np.object`-dtype. This behavior is consistent with the behavior for float64 (:issue:`22119`)
- :func:`unique` no longer mangles NaN-floats and the ``NaT``-object for `np.object`-dtype, i.e. ``NaT`` is no longer coerced to a NaN-value and is treated as a different entity. (:issue:`22295`)


MultiIndex
^^^^^^^^^^

- Removed compatibility for :class:`MultiIndex` pickles prior to version 0.8.0; compatibility with :class:`MultiIndex` pickles from version 0.13 forward is maintained (:issue:`21654`)
- :meth:`MultiIndex.get_loc_level` (and as a consequence, ``.loc`` on a :class:`MultiIndex`ed object) will now raise a ``KeyError``, rather than returning an empty ``slice``, if asked a label which is present in the ``levels`` but is unused (:issue:`22221`)
- Fix ``TypeError`` in Python 3 when creating :class:`MultiIndex` in which some levels have mixed types, e.g. when some labels are tuples (:issue:`15457`)

I/O
^^^

- :func:`read_html()` no longer ignores all-whitespace ``<tr>`` within ``<thead>`` when considering the ``skiprows`` and ``header`` arguments. Previously, users had to decrease their ``header`` and ``skiprows`` values on such tables to work around the issue. (:issue:`21641`)
- :func:`read_excel()` will correctly show the deprecation warning for previously deprecated ``sheetname`` (:issue:`17994`)
- :func:`read_csv()` and func:`read_table()` will throw ``UnicodeError`` and not coredump on badly encoded strings (:issue:`22748`)
- :func:`read_csv()` will correctly parse timezone-aware datetimes (:issue:`22256`)
- :func:`read_sas()` will parse numbers in sas7bdat-files that have width less than 8 bytes correctly. (:issue:`21616`)
- :func:`read_sas()` will correctly parse sas7bdat files with many columns (:issue:`22628`)
- :func:`read_sas()` will correctly parse sas7bdat files with data page types having also bit 7 set (so page type is 128 + 256 = 384) (:issue:`16615`)
- Bug in :meth:`detect_client_encoding` where potential ``IOError`` goes unhandled when importing in a mod_wsgi process due to restricted access to stdout. (:issue:`21552`)
- Bug in :func:`to_string()` that broke column alignment when ``index=False`` and width of first column's values is greater than the width of first column's header (:issue:`16839`, :issue:`13032`)

Plotting
^^^^^^^^

- Bug in :func:`DataFrame.plot.scatter` and :func:`DataFrame.plot.hexbin` caused x-axis label and ticklabels to disappear when colorbar was on in IPython inline backend (:issue:`10611`, :issue:`10678`, and :issue:`20455`)
- Bug in plotting a Series with datetimes using :func:`matplotlib.axes.Axes.scatter` (:issue:`22039`)

Groupby/Resample/Rolling
^^^^^^^^^^^^^^^^^^^^^^^^

- Bug in :func:`pandas.core.groupby.GroupBy.first` and :func:`pandas.core.groupby.GroupBy.last` with ``as_index=False`` leading to the loss of timezone information (:issue:`15884`)
- Bug in :meth:`DatetimeIndex.resample` when downsampling across a DST boundary (:issue:`8531`)
- Bug where ``ValueError`` is wrongly raised when calling :func:`~pandas.core.groupby.SeriesGroupBy.count` method of a
  ``SeriesGroupBy`` when the grouping variable only contains NaNs and numpy version < 1.13 (:issue:`21956`).
- Multiple bugs in :func:`pandas.core.Rolling.min` with ``closed='left'`` and a
  datetime-like index leading to incorrect results and also segfault. (:issue:`21704`)
- Bug in :meth:`Resampler.apply` when passing postiional arguments to applied func (:issue:`14615`).
- Bug in :meth:`Series.resample` when passing ``numpy.timedelta64`` to ``loffset`` kwarg (:issue:`7687`).
- Bug in :meth:`Resampler.asfreq` when frequency of ``TimedeltaIndex`` is a subperiod of a new frequency (:issue:`13022`).
- Bug in :meth:`SeriesGroupBy.mean` when values were integral but could not fit inside of int64, overflowing instead. (:issue:`22487`)
- :func:`RollingGroupby.agg` and :func:`ExpandingGroupby.agg` now support multiple aggregation functions as parameters (:issue:`15072`)

Sparse
^^^^^^

-
-
-

Reshaping
^^^^^^^^^

- Bug in :func:`pandas.concat` when joining resampled DataFrames with timezone aware index (:issue:`13783`)
- Bug in :meth:`Series.combine_first` with ``datetime64[ns, tz]`` dtype which would return tz-naive result (:issue:`21469`)
- Bug in :meth:`Series.where` and :meth:`DataFrame.where` with ``datetime64[ns, tz]`` dtype (:issue:`21546`)
- Bug in :meth:`Series.mask` and :meth:`DataFrame.mask` with ``list`` conditionals (:issue:`21891`)
- Bug in :meth:`DataFrame.replace` raises RecursionError when converting OutOfBounds ``datetime64[ns, tz]`` (:issue:`20380`)
- :func:`pandas.core.groupby.GroupBy.rank` now raises a ``ValueError`` when an invalid value is passed for argument ``na_option`` (:issue:`22124`)
- Bug in :func:`get_dummies` with Unicode attributes in Python 2 (:issue:`22084`)
- Bug in :meth:`DataFrame.replace` raises ``RecursionError`` when replacing empty lists (:issue:`22083`)
- Bug in :meth:`Series.replace` and meth:`DataFrame.replace` when dict is used as the ``to_replace`` value and one key in the dict is is another key's value, the results were inconsistent between using integer key and using string key (:issue:`20656`)
- Bug in :meth:`DataFrame.drop_duplicates` for empty ``DataFrame`` which incorrectly raises an error (:issue:`20516`)
- Bug in :func:`pandas.wide_to_long` when a string is passed to the stubnames argument and a column name is a substring of that stubname (:issue:`22468`)

Build Changes
^^^^^^^^^^^^^

- Building pandas for development now requires ``cython >= 0.28.2`` (:issue:`21688`)
- Testing pandas now requires ``hypothesis>=3.58``.  You can find `the Hypothesis docs here <https://hypothesis.readthedocs.io/en/latest/index.html>`_, and a pandas-specific introduction :ref:`in the contributing guide <using-hypothesis>`. (:issue:`22280`)
-

Other
^^^^^

- :meth:`~pandas.io.formats.style.Styler.background_gradient` now takes a ``text_color_threshold`` parameter to automatically lighten the text color based on the luminance of the background color. This improves readability with dark background colors without the need to limit the background colormap range. (:issue:`21258`)
- Require at least 0.28.2 version of ``cython`` to support read-only memoryviews (:issue:`21688`)
- :meth:`~pandas.io.formats.style.Styler.background_gradient` now also supports tablewise application (in addition to rowwise and columnwise) with ``axis=None`` (:issue:`15204`)
- :meth:`DataFrame.nlargest` and :meth:`DataFrame.nsmallest` now returns the correct n values when keep != 'all' also when tied on the first columns (:issue:`22752`)
- :meth:`~pandas.io.formats.style.Styler.bar` now also supports tablewise application (in addition to rowwise and columnwise) with ``axis=None`` and setting clipping range with ``vmin`` and ``vmax`` (:issue:`21548` and :issue:`21526`). ``NaN`` values are also handled properly.
- Logical operations ``&, |, ^`` between :class:`Series` and :class:`Index` will no longer raise ``ValueError`` (:issue:`22092`)
-<|MERGE_RESOLUTION|>--- conflicted
+++ resolved
@@ -572,13 +572,10 @@
 - :func:`pandas.read_table` is deprecated. Instead, use :func:`pandas.read_csv` passing ``sep='\t'`` if necessary (:issue:`21948`)
 - :meth:`Series.str.cat` has deprecated using arbitrary list-likes *within* list-likes. A list-like container may still contain
   many ``Series``, ``Index`` or 1-dimensional ``np.ndarray``, or alternatively, only scalar values. (:issue:`21950`)
-<<<<<<< HEAD
+- :meth:`FrozenNDArray.searchsorted` has deprecated the ``v`` parameter in favor of ``value`` (:issue:`14645`)
+- :func:`DatetimeIndex.shift` now accepts ``periods`` argument instead of ``n`` for consistency with :func:`Index.shift` and :func:`Series.shift`. Using ``n`` throws a deprecation warning (:issue:`22458`)
 - Addition or subtraction of integers with :class:`Timestamp`, :class:`Period`, :class:`DatetimeIndex`, :class:`TimedeltaIndex`, :class:`PeriodIndex` is deprecated, will be removed in a future version (:issue:`21939`)
 - Addition or subtraction of integer-dtyped arrays with :class:`DatetimeIndex`, :class:`TimedeltaIndex`, :class:`PeriodIndex` is deprecated, will be removed in a future version (:issue:`21939`)
-=======
-- :meth:`FrozenNDArray.searchsorted` has deprecated the ``v`` parameter in favor of ``value`` (:issue:`14645`)
-- :func:`DatetimeIndex.shift` now accepts ``periods`` argument instead of ``n`` for consistency with :func:`Index.shift` and :func:`Series.shift`. Using ``n`` throws a deprecation warning (:issue:`22458`)
->>>>>>> e45a6c14
 
 .. _whatsnew_0240.prior_deprecations:
 
