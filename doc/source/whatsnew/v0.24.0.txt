.. _whatsnew_0240:

v0.24.0 (Month XX, 2018)
------------------------

.. warning::

   Starting January 1, 2019, pandas feature releases will support Python 3 only.
   See :ref:`install.dropping-27` for more.

.. _whatsnew_0240.enhancements:

New features
~~~~~~~~~~~~
- :func:`merge` now directly allows merge between objects of type ``DataFrame`` and named ``Series``, without the need to convert the ``Series`` object into a ``DataFrame`` beforehand (:issue:`21220`)


- ``ExcelWriter`` now accepts ``mode`` as a keyword argument, enabling append to existing workbooks when using the ``openpyxl`` engine (:issue:`3441`)

- :func:`DataFrame.to_parquet` now accepts ``index`` as an argument, allowing
the user to override the engine's default behavior to include or omit the
dataframe's indexes from the resulting Parquet file. (:issue:`20768`)
- :meth:`DataFrame.corr` and :meth:`Series.corr` now accept a callable for generic calculation methods of correlation, e.g. histogram intersection (:issue:`22684`)


.. _whatsnew_0240.enhancements.extension_array_operators:

``ExtensionArray`` operator support
^^^^^^^^^^^^^^^^^^^^^^^^^^^^^^^^^^^

A ``Series`` based on an ``ExtensionArray`` now supports arithmetic and comparison
operators (:issue:`19577`). There are two approaches for providing operator support for an ``ExtensionArray``:

1. Define each of the operators on your ``ExtensionArray`` subclass.
2. Use an operator implementation from pandas that depends on operators that are already defined
   on the underlying elements (scalars) of the ``ExtensionArray``.

See the :ref:`ExtensionArray Operator Support
<extending.extension.operator>` documentation section for details on both
ways of adding operator support.

.. _whatsnew_0240.enhancements.intna:

Optional Integer NA Support
^^^^^^^^^^^^^^^^^^^^^^^^^^^

Pandas has gained the ability to hold integer dtypes with missing values. This long requested feature is enabled through the use of :ref:`extension types <extending.extension-types>`.
Here is an example of the usage.

We can construct a ``Series`` with the specified dtype. The dtype string ``Int64`` is a pandas ``ExtensionDtype``. Specifying a list or array using the traditional missing value
marker of ``np.nan`` will infer to integer dtype. The display of the ``Series`` will also use the ``NaN`` to indicate missing values in string outputs. (:issue:`20700`, :issue:`20747`, :issue:`22441`, :issue:`21789`, :issue:`22346`)

.. ipython:: python

   s = pd.Series([1, 2, np.nan], dtype='Int64')
   s


Operations on these dtypes will propagate ``NaN`` as other pandas operations.

.. ipython:: python

   # arithmetic
   s + 1

   # comparison
   s == 1

   # indexing
   s.iloc[1:3]

   # operate with other dtypes
   s + s.iloc[1:3].astype('Int8')

   # coerce when needed
   s + 0.01

These dtypes can operate as part of of ``DataFrame``.

.. ipython:: python

   df = pd.DataFrame({'A': s, 'B': [1, 1, 3], 'C': list('aab')})
   df
   df.dtypes


These dtypes can be merged & reshaped & casted.

.. ipython:: python

   pd.concat([df[['A']], df[['B', 'C']]], axis=1).dtypes
   df['A'].astype(float)

Reduction and groupby operations such as 'sum' work.

.. ipython:: python

   df.sum()
   df.groupby('B').A.sum()

.. warning::

   The Integer NA support currently uses the captilized dtype version, e.g. ``Int8`` as compared to the traditional ``int8``. This may be changed at a future date.

.. _whatsnew_0240.enhancements.read_html:

``read_html`` Enhancements
^^^^^^^^^^^^^^^^^^^^^^^^^^

:func:`read_html` previously ignored ``colspan`` and ``rowspan`` attributes.
Now it understands them, treating them as sequences of cells with the same
value. (:issue:`17054`)

.. ipython:: python

    result = pd.read_html("""
      <table>
        <thead>
          <tr>
            <th>A</th><th>B</th><th>C</th>
          </tr>
        </thead>
        <tbody>
          <tr>
            <td colspan="2">1</td><td>2</td>
          </tr>
        </tbody>
      </table>""")

Previous Behavior:

.. code-block:: ipython

    In [13]: result
    Out [13]:
    [   A  B   C
     0  1  2 NaN]

Current Behavior:

.. ipython:: python

    result


.. _whatsnew_0240.enhancements.interval:

Storing Interval and Period Data in Series and DataFrame
^^^^^^^^^^^^^^^^^^^^^^^^^^^^^^^^^^^^^^^^^^^^^^^^^^^^^^^^

Interval and Period data may now be stored in a ``Series`` or ``DataFrame``, in addition to an
:class:`IntervalIndex` and :class:`PeriodIndex` like previously (:issue:`19453`, :issue:`22862`).

.. ipython:: python

   ser = pd.Series(pd.interval_range(0, 5))
   ser
   ser.dtype

And for periods:

.. ipython:: python

   pser = pd.Series(pd.date_range("2000", freq="D", periods=5))
   pser
   pser.dtype

Previously, these would be cast to a NumPy array with object dtype. In general,
this should result in better performance when storing an array of intervals or periods
in a :class:`Series` or column of a :class:`DataFrame`.

Note that the ``.values`` of a ``Series`` containing one of these types is no longer a NumPy
array, but rather an ``ExtensionArray``:

.. ipython:: python

   ser.values
   pser.values

This is the same behavior as ``Series.values`` for categorical data. See
:ref:`whatsnew_0240.api_breaking.interval_values` for more.

.. _whatsnew_0240.enhancements.other:

Other Enhancements
^^^^^^^^^^^^^^^^^^
- :func:`to_datetime` now supports the ``%Z`` and ``%z`` directive when passed into ``format`` (:issue:`13486`)
- :func:`Series.mode` and :func:`DataFrame.mode` now support the ``dropna`` parameter which can be used to specify whether ``NaN``/``NaT`` values should be considered (:issue:`17534`)
- :func:`to_csv` now supports ``compression`` keyword when a file handle is passed. (:issue:`21227`)
- :meth:`Index.droplevel` is now implemented also for flat indexes, for compatibility with :class:`MultiIndex` (:issue:`21115`)
- :meth:`Series.droplevel` and :meth:`DataFrame.droplevel` are now implemented (:issue:`20342`)
- Added support for reading from/writing to Google Cloud Storage via the ``gcsfs`` library (:issue:`19454`, :issue:`23094`)
- :func:`to_gbq` and :func:`read_gbq` signature and documentation updated to
  reflect changes from the `Pandas-GBQ library version 0.6.0
  <https://pandas-gbq.readthedocs.io/en/latest/changelog.html#changelog-0-6-0>`__.
  (:issue:`21627`, :issue:`22557`)
- New method :meth:`HDFStore.walk` will recursively walk the group hierarchy of an HDF5 file (:issue:`10932`)
- :func:`read_html` copies cell data across ``colspan`` and ``rowspan``, and it treats all-``th`` table rows as headers if ``header`` kwarg is not given and there is no ``thead`` (:issue:`17054`)
- :meth:`Series.nlargest`, :meth:`Series.nsmallest`, :meth:`DataFrame.nlargest`, and :meth:`DataFrame.nsmallest` now accept the value ``"all"`` for the ``keep`` argument. This keeps all ties for the nth largest/smallest value (:issue:`16818`)
- :class:`IntervalIndex` has gained the :meth:`~IntervalIndex.set_closed` method to change the existing ``closed`` value (:issue:`21670`)
- :func:`~DataFrame.to_csv`, :func:`~Series.to_csv`, :func:`~DataFrame.to_json`, and :func:`~Series.to_json` now support ``compression='infer'`` to infer compression based on filename extension (:issue:`15008`).
  The default compression for ``to_csv``, ``to_json``, and ``to_pickle`` methods has been updated to ``'infer'`` (:issue:`22004`).
- :func:`to_timedelta` now supports iso-formated timedelta strings (:issue:`21877`)
- Comparing :class:`Timedelta` with unknown types now return ``NotImplemented`` instead of ``False`` (:issue:`20829`)
- :class:`Series` and :class:`DataFrame` now support :class:`Iterable` in constructor (:issue:`2193`)
- :class:`DatetimeIndex` gained :attr:`DatetimeIndex.timetz` attribute. Returns local time with timezone information. (:issue:`21358`)
- :meth:`round`, :meth:`ceil`, and meth:`floor` for :class:`DatetimeIndex` and :class:`Timestamp` now support an ``ambiguous`` argument for handling datetimes that are rounded to ambiguous times (:issue:`18946`)
- :class:`Resampler` now is iterable like :class:`GroupBy` (:issue:`15314`).
- :meth:`Series.resample` and :meth:`DataFrame.resample` have gained the :meth:`Resampler.quantile` (:issue:`15023`).
- :meth:`pandas.core.dtypes.is_list_like` has gained a keyword ``allow_sets`` which is ``True`` by default; if ``False``,
  all instances of ``set`` will not be considered "list-like" anymore (:issue:`23061`)
- :meth:`Index.to_frame` now supports overriding column name(s) (:issue:`22580`).
- New attribute :attr:`__git_version__` will return git commit sha of current build (:issue:`21295`).
- Compatibility with Matplotlib 3.0 (:issue:`22790`).
- Added :meth:`Interval.overlaps`, :meth:`IntervalArray.overlaps`, and :meth:`IntervalIndex.overlaps` for determining overlaps between interval-like objects (:issue:`21998`)
- :meth:`Timestamp.tz_localize`, :meth:`DatetimeIndex.tz_localize`, and :meth:`Series.tz_localize` have gained the ``nonexistent`` argument for alternative handling of nonexistent times. See :ref:`timeseries.timezone_nonexsistent` (:issue:`8917`)

.. _whatsnew_0240.api_breaking:

Backwards incompatible API changes
~~~~~~~~~~~~~~~~~~~~~~~~~~~~~~~~~~

- A newly constructed empty :class:`DataFrame` with integer as the ``dtype`` will now only be cast to ``float64`` if ``index`` is specified (:issue:`22858`)
- :meth:`Series.str.cat` will now raise if `others` is a `set` (:issue:`23009`)

.. _whatsnew_0240.api_breaking.deps:

Dependencies have increased minimum versions
^^^^^^^^^^^^^^^^^^^^^^^^^^^^^^^^^^^^^^^^^^^^

We have updated our minimum supported versions of dependencies (:issue:`21242`).
If installed, we now require:

+-----------------+-----------------+----------+
| Package         | Minimum Version | Required |
+=================+=================+==========+
| numpy           | 1.12.0          |    X     |
+-----------------+-----------------+----------+
| bottleneck      | 1.2.0           |          |
+-----------------+-----------------+----------+
| matplotlib      | 2.0.0           |          |
+-----------------+-----------------+----------+
| numexpr         | 2.6.1           |          |
+-----------------+-----------------+----------+
| pytables        | 3.4.2           |          |
+-----------------+-----------------+----------+
| scipy           | 0.18.1          |          |
+-----------------+-----------------+----------+

.. _whatsnew_0240.api_breaking.csv_line_terminator:

`os.linesep` is used for ``line_terminator`` of ``DataFrame.to_csv``
^^^^^^^^^^^^^^^^^^^^^^^^^^^^^^^^^^^^^^^^^^^^^^^^^^^^^^^^^^^^^^^^^^^

:func:`DataFrame.to_csv` now uses :func:`os.linesep` rather than ``'\n'``
 for the default line terminator (:issue:`20353`).
This change only affects when running on Windows, where ``'\r\n'`` was used for line terminator
even when ``'\n'`` was passed in ``line_terminator``.

Previous Behavior on Windows:

.. code-block:: ipython

In [1]: data = pd.DataFrame({
   ...:     "string_with_lf": ["a\nbc"],
   ...:     "string_with_crlf": ["a\r\nbc"]
   ...: })

In [2]: # When passing file PATH to to_csv, line_terminator does not work, and csv is saved with '\r\n'.
   ...: # Also, this converts all '\n's in the data to '\r\n'.
   ...: data.to_csv("test.csv", index=False, line_terminator='\n')

In [3]: with open("test.csv", mode='rb') as f:
   ...:     print(f.read())
b'string_with_lf,string_with_crlf\r\n"a\r\nbc","a\r\r\nbc"\r\n'

In [4]: # When passing file OBJECT with newline option to to_csv, line_terminator works.
   ...: with open("test2.csv", mode='w', newline='\n') as f:
   ...:     data.to_csv(f, index=False, line_terminator='\n')

In [5]: with open("test2.csv", mode='rb') as f:
   ...:     print(f.read())
b'string_with_lf,string_with_crlf\n"a\nbc","a\r\nbc"\n'


New Behavior on Windows:

- By passing ``line_terminator`` explicitly, line terminator is set to that character.
- The value of ``line_terminator`` only affects the line terminator of CSV,
  so it does not change the value inside the data.

.. code-block:: ipython

In [1]: data = pd.DataFrame({
   ...:     "string_with_lf": ["a\nbc"],
   ...:     "string_with_crlf": ["a\r\nbc"]
   ...: })

In [2]: data.to_csv("test.csv", index=False, line_terminator='\n')

In [3]: with open("test.csv", mode='rb') as f:
   ...:     print(f.read())
b'string_with_lf,string_with_crlf\n"a\nbc","a\r\nbc"\n'


- On Windows, the value of ``os.linesep`` is ``'\r\n'``,
  so if ``line_terminator`` is not set, ``'\r\n'`` is used for line terminator.
- Again, it does not affect the value inside the data.

.. code-block:: ipython

In [1]: data = pd.DataFrame({
   ...: "string_with_lf": ["a\nbc"],
   ...: "string_with_crlf": ["a\r\nbc"]
   ...: })

In [2]: data.to_csv("test.csv", index=False)

In [3]: with open("test.csv", mode='rb') as f:
   ...:     print(f.read())
b'string_with_lf,string_with_crlf\r\n"a\nbc","a\r\nbc"\r\n'


- For files objects, specifying ``newline`` is not sufficient to set the line terminator.
  You must pass in the ``line_terminator`` explicitly, even in this case.

.. code-block:: ipython

In [1]: data = pd.DataFrame({
   ...: "string_with_lf": ["a\nbc"],
   ...: "string_with_crlf": ["a\r\nbc"]
   ...: })

In [2]: with open("test2.csv", mode='w', newline='\n') as f:
   ...:     data.to_csv(f, index=False)

In [3]: with open("test2.csv", mode='rb') as f:
   ...:     print(f.read())
b'string_with_lf,string_with_crlf\r\n"a\nbc","a\r\nbc"\r\n'

.. _whatsnew_0240.api_breaking.interval_values:

``IntervalIndex.values`` is now an ``IntervalArray``
^^^^^^^^^^^^^^^^^^^^^^^^^^^^^^^^^^^^^^^^^^^^^^^^^^^^

The :attr:`~Interval.values` attribute of an :class:`IntervalIndex` now returns an
``IntervalArray``, rather than a NumPy array of :class:`Interval` objects (:issue:`19453`).

Previous Behavior:

.. code-block:: ipython

   In [1]: idx = pd.interval_range(0, 4)

   In [2]: idx.values
   Out[2]:
   array([Interval(0, 1, closed='right'), Interval(1, 2, closed='right'),
          Interval(2, 3, closed='right'), Interval(3, 4, closed='right')],
         dtype=object)

New Behavior:

.. ipython:: python

   idx = pd.interval_range(0, 4)
   idx.values

This mirrors ``CategoricalIndex.values``, which returns a ``Categorical``.

For situations where you need an ``ndarray`` of ``Interval`` objects, use
:meth:`numpy.asarray`.

.. ipython:: python

   np.asarray(idx)
   idx.values.astype(object)

.. _whatsnew_0240.api.timezone_offset_parsing:

Parsing Datetime Strings with Timezone Offsets
^^^^^^^^^^^^^^^^^^^^^^^^^^^^^^^^^^^^^^^^^^^^^^

Previously, parsing datetime strings with UTC offsets with :func:`to_datetime`
or :class:`DatetimeIndex` would automatically convert the datetime to UTC
without timezone localization. This is inconsistent from parsing the same
datetime string with :class:`Timestamp` which would preserve the UTC
offset in the ``tz`` attribute. Now, :func:`to_datetime` preserves the UTC
offset in the ``tz`` attribute when all the datetime strings have the same
UTC offset (:issue:`17697`, :issue:`11736`, :issue:`22457`)

*Previous Behavior*:

.. code-block:: ipython

    In [2]: pd.to_datetime("2015-11-18 15:30:00+05:30")
    Out[2]: Timestamp('2015-11-18 10:00:00')

    In [3]: pd.Timestamp("2015-11-18 15:30:00+05:30")
    Out[3]: Timestamp('2015-11-18 15:30:00+0530', tz='pytz.FixedOffset(330)')

    # Different UTC offsets would automatically convert the datetimes to UTC (without a UTC timezone)
    In [4]: pd.to_datetime(["2015-11-18 15:30:00+05:30", "2015-11-18 16:30:00+06:30"])
    Out[4]: DatetimeIndex(['2015-11-18 10:00:00', '2015-11-18 10:00:00'], dtype='datetime64[ns]', freq=None)

*Current Behavior*:

.. ipython:: python

    pd.to_datetime("2015-11-18 15:30:00+05:30")
    pd.Timestamp("2015-11-18 15:30:00+05:30")

Parsing datetime strings with the same UTC offset will preserve the UTC offset in the ``tz``

.. ipython:: python

    pd.to_datetime(["2015-11-18 15:30:00+05:30"] * 2)

Parsing datetime strings with different UTC offsets will now create an Index of
``datetime.datetime`` objects with different UTC offsets

.. ipython:: python

    idx = pd.to_datetime(["2015-11-18 15:30:00+05:30", "2015-11-18 16:30:00+06:30"])
    idx
    idx[0]
    idx[1]

Passing ``utc=True`` will mimic the previous behavior but will correctly indicate
that the dates have been converted to UTC

.. ipython:: python

    pd.to_datetime(["2015-11-18 15:30:00+05:30", "2015-11-18 16:30:00+06:30"], utc=True)

.. _whatsnew_0240.api_breaking.calendarday:

CalendarDay Offset
^^^^^^^^^^^^^^^^^^

:class:`Day` and associated frequency alias ``'D'`` were documented to represent
a calendar day; however, arithmetic and operations with :class:`Day` sometimes
respected absolute time instead (i.e. ``Day(n)`` and acted identically to ``Timedelta(days=n)``).

*Previous Behavior*:

.. code-block:: ipython


    In [2]: ts = pd.Timestamp('2016-10-30 00:00:00', tz='Europe/Helsinki')

    # Respects calendar arithmetic
    In [3]: pd.date_range(start=ts, freq='D', periods=3)
    Out[3]:
    DatetimeIndex(['2016-10-30 00:00:00+03:00', '2016-10-31 00:00:00+02:00',
                   '2016-11-01 00:00:00+02:00'],
                  dtype='datetime64[ns, Europe/Helsinki]', freq='D')

    # Respects absolute arithmetic
    In [4]: ts + pd.tseries.frequencies.to_offset('D')
    Out[4]: Timestamp('2016-10-30 23:00:00+0200', tz='Europe/Helsinki')

:class:`CalendarDay` and associated frequency alias ``'CD'`` are now available
and respect calendar day arithmetic while :class:`Day` and frequency alias ``'D'``
will now respect absolute time (:issue:`22274`, :issue:`20596`, :issue:`16980`, :issue:`8774`)
See the :ref:`documentation here <timeseries.dayvscalendarday>` for more information.

Addition with :class:`CalendarDay` across a daylight savings time transition:

.. ipython:: python

   ts = pd.Timestamp('2016-10-30 00:00:00', tz='Europe/Helsinki')
   ts + pd.offsets.Day(1)
   ts + pd.offsets.CalendarDay(1)

.. _whatsnew_0240.api_breaking.period_end_time:

Time values in ``dt.end_time`` and ``to_timestamp(how='end')``
^^^^^^^^^^^^^^^^^^^^^^^^^^^^^^^^^^^^^^^^^^^^^^^^^^^^^^^^^^^^^^

The time values in :class:`Period` and :class:`PeriodIndex` objects are now set
to '23:59:59.999999999' when calling :attr:`Series.dt.end_time`, :attr:`Period.end_time`,
:attr:`PeriodIndex.end_time`, :func:`Period.to_timestamp()` with ``how='end'``,
or :func:`PeriodIndex.to_timestamp()` with ``how='end'`` (:issue:`17157`)

Previous Behavior:

.. code-block:: ipython

   In [2]: p = pd.Period('2017-01-01', 'D')
   In [3]: pi = pd.PeriodIndex([p])

   In [4]: pd.Series(pi).dt.end_time[0]
   Out[4]: Timestamp(2017-01-01 00:00:00)

   In [5]: p.end_time
   Out[5]: Timestamp(2017-01-01 23:59:59.999999999)

Current Behavior:

Calling :attr:`Series.dt.end_time` will now result in a time of '23:59:59.999999999' as
is the case with :attr:`Period.end_time`, for example

.. ipython:: python

   p = pd.Period('2017-01-01', 'D')
   pi = pd.PeriodIndex([p])

   pd.Series(pi).dt.end_time[0]

   p.end_time

.. _whatsnew_0240.api_breaking.sparse_values:

Sparse Data Structure Refactor
^^^^^^^^^^^^^^^^^^^^^^^^^^^^^^

``SparseArray``, the array backing ``SparseSeries`` and the columns in a ``SparseDataFrame``,
is now an extension array (:issue:`21978`, :issue:`19056`, :issue:`22835`).
To conform to this interface and for consistency with the rest of pandas, some API breaking
changes were made:

- ``SparseArray`` is no longer a subclass of :class:`numpy.ndarray`. To convert a SparseArray to a NumPy array, use :meth:`numpy.asarray`.
- ``SparseArray.dtype`` and ``SparseSeries.dtype`` are now instances of :class:`SparseDtype`, rather than ``np.dtype``. Access the underlying dtype with ``SparseDtype.subtype``.
- :meth:`numpy.asarray(sparse_array)` now returns a dense array with all the values, not just the non-fill-value values (:issue:`14167`)
- ``SparseArray.take`` now matches the API of :meth:`pandas.api.extensions.ExtensionArray.take` (:issue:`19506`):

  * The default value of ``allow_fill`` has changed from ``False`` to ``True``.
  * The ``out`` and ``mode`` parameters are now longer accepted (previously, this raised if they were specified).
  * Passing a scalar for ``indices`` is no longer allowed.

- The result of concatenating a mix of sparse and dense Series is a Series with sparse values, rather than a ``SparseSeries``.
- ``SparseDataFrame.combine`` and ``DataFrame.combine_first`` no longer supports combining a sparse column with a dense column while preserving the sparse subtype. The result will be an object-dtype SparseArray.
- Setting :attr:`SparseArray.fill_value` to a fill value with a different dtype is now allowed.

Some new warnings are issued for operations that require or are likely to materialize a large dense array:

- A :class:`errors.PerformanceWarning` is issued when using fillna with a ``method``, as a dense array is constructed to create the filled array. Filling with a ``value`` is the efficient way to fill a sparse array.
- A :class:`errors.PerformanceWarning` is now issued when concatenating sparse Series with differing fill values. The fill value from the first sparse array continues to be used.

In addition to these API breaking changes, many :ref:`performance improvements and bug fixes have been made <whatsnew_0240.bug_fixes.sparse>`.

Finally, a ``Series.sparse`` accessor was added to provide sparse-specific methods like :meth:`Series.sparse.from_coo`.

.. ipython:: python

   s = pd.Series([0, 0, 1, 1, 1], dtype='Sparse[int]')
   s.sparse.density

.. _whatsnew_0240.api_breaking.frame_to_dict_index_orient:

Raise ValueError in ``DataFrame.to_dict(orient='index')``
^^^^^^^^^^^^^^^^^^^^^^^^^^^^^^^^^^^^^^^^^^^^^^^^^^^^^^^^^

Bug in :func:`DataFrame.to_dict` raises ``ValueError`` when used with
``orient='index'`` and a non-unique index instead of losing data (:issue:`22801`)

.. ipython:: python
    :okexcept:

    df = pd.DataFrame({'a': [1, 2], 'b': [0.5, 0.75]}, index=['A', 'A'])
    df

    df.to_dict(orient='index')

.. _whatsnew_0240.api.datetimelike.normalize:

Tick DateOffset Normalize Restrictions
^^^^^^^^^^^^^^^^^^^^^^^^^^^^^^^^^^^^^^

Creating a ``Tick`` object (:class:`Day`, :class:`Hour`, :class:`Minute`,
:class:`Second`, :class:`Milli`, :class:`Micro`, :class:`Nano`) with
``normalize=True`` is no longer supported.  This prevents unexpected behavior
where addition could fail to be monotone or associative.  (:issue:`21427`)

*Previous Behavior*:

.. code-block:: ipython


   In [2]: ts = pd.Timestamp('2018-06-11 18:01:14')

   In [3]: ts
   Out[3]: Timestamp('2018-06-11 18:01:14')

   In [4]: tic = pd.offsets.Hour(n=2, normalize=True)
      ...:

   In [5]: tic
   Out[5]: <2 * Hours>

   In [6]: ts + tic
   Out[6]: Timestamp('2018-06-11 00:00:00')

   In [7]: ts + tic + tic + tic == ts + (tic + tic + tic)
   Out[7]: False

*Current Behavior*:

.. ipython:: python

    ts = pd.Timestamp('2018-06-11 18:01:14')
    tic = pd.offsets.Hour(n=2)
    ts + tic + tic + tic == ts + (tic + tic + tic)


.. _whatsnew_0240.api.datetimelike:


.. _whatsnew_0240.api.period_subtraction:

Period Subtraction
^^^^^^^^^^^^^^^^^^

Subtraction of a ``Period`` from another ``Period`` will give a ``DateOffset``.
instead of an integer (:issue:`21314`)

.. ipython:: python

    june = pd.Period('June 2018')
    april = pd.Period('April 2018')
    june - april

Previous Behavior:

.. code-block:: ipython

    In [2]: june = pd.Period('June 2018')

    In [3]: april = pd.Period('April 2018')

    In [4]: june - april
    Out [4]: 2

Similarly, subtraction of a ``Period`` from a ``PeriodIndex`` will now return
an ``Index`` of ``DateOffset`` objects instead of an ``Int64Index``

.. ipython:: python

    pi = pd.period_range('June 2018', freq='M', periods=3)
    pi - pi[0]

Previous Behavior:

.. code-block:: ipython

    In [2]: pi = pd.period_range('June 2018', freq='M', periods=3)

    In [3]: pi - pi[0]
    Out[3]: Int64Index([0, 1, 2], dtype='int64')


.. _whatsnew_0240.api.timedelta64_subtract_nan:

Addition/Subtraction of ``NaN`` from :class:`DataFrame`
^^^^^^^^^^^^^^^^^^^^^^^^^^^^^^^^^^^^^^^^^^^^^^^^^^^^^^^

Adding or subtracting ``NaN`` from a :class:`DataFrame` column with
``timedelta64[ns]`` dtype will now raise a ``TypeError`` instead of returning
all-``NaT``.  This is for compatibility with ``TimedeltaIndex`` and
``Series`` behavior (:issue:`22163`)

.. ipython:: python
   :okexcept:

   df = pd.DataFrame([pd.Timedelta(days=1)])
   df - np.nan

Previous Behavior:

.. code-block:: ipython

    In [4]: df = pd.DataFrame([pd.Timedelta(days=1)])

    In [5]: df - np.nan
    Out[5]:
        0
    0 NaT

.. _whatsnew_0240.api.dataframe_cmp_broadcasting:

DataFrame Comparison Operations Broadcasting Changes
^^^^^^^^^^^^^^^^^^^^^^^^^^^^^^^^^^^^^^^^^^^^^^^^^^^^
Previously, the broadcasting behavior of :class:`DataFrame` comparison
operations (``==``, ``!=``, ...) was inconsistent with the behavior of
arithmetic operations (``+``, ``-``, ...).  The behavior of the comparison
operations has been changed to match the arithmetic operations in these cases.
(:issue:`22880`)

The affected cases are:

- operating against a 2-dimensional ``np.ndarray`` with either 1 row or 1 column will now broadcast the same way a ``np.ndarray`` would (:issue:`23000`).
- a list or tuple with length matching the number of rows in the :class:`DataFrame` will now raise ``ValueError`` instead of operating column-by-column (:issue:`22880`.
- a list or tuple with length matching the number of columns in the :class:`DataFrame` will now operate row-by-row instead of raising ``ValueError`` (:issue:`22880`).

Previous Behavior:

.. code-block:: ipython

   In [3]: arr = np.arange(6).reshape(3, 2)
   In [4]: df = pd.DataFrame(arr)

   In [5]: df == arr[[0], :]
      ...: # comparison previously broadcast where arithmetic would raise
   Out[5]:
          0      1
   0   True   True
   1  False  False
   2  False  False
   In [6]: df + arr[[0], :]
   ...
   ValueError: Unable to coerce to DataFrame, shape must be (3, 2): given (1, 2)

   In [7]: df == (1, 2)
      ...: # length matches number of columns;
      ...: # comparison previously raised where arithmetic would broadcast
   ...
   ValueError: Invalid broadcasting comparison [(1, 2)] with block values
   In [8]: df + (1, 2)
   Out[8]:
      0  1
   0  1  3
   1  3  5
   2  5  7

   In [9]: df == (1, 2, 3)
      ...: # length matches number of rows
      ...: # comparison previously broadcast where arithmetic would raise
   Out[9]:
          0      1
   0  False   True
   1   True  False
   2  False  False
   In [10]: df + (1, 2, 3)
   ...
   ValueError: Unable to coerce to Series, length must be 2: given 3

*Current Behavior*:

.. ipython:: python
   :okexcept:

   arr = np.arange(6).reshape(3, 2)
   df = pd.DataFrame(arr)

.. ipython:: python
   # Comparison operations and arithmetic operations both broadcast.
   df == arr[[0], :]
   df + arr[[0], :]

.. ipython:: python
   # Comparison operations and arithmetic operations both broadcast.
   df == (1, 2)
   df + (1, 2)

.. ipython:: python
   :okexcept:
   # Comparison operations and arithmetic opeartions both raise ValueError.
   df == (1, 2, 3)
   df + (1, 2, 3)


.. _whatsnew_0240.api.dataframe_arithmetic_broadcasting:

DataFrame Arithmetic Operations Broadcasting Changes
^^^^^^^^^^^^^^^^^^^^^^^^^^^^^^^^^^^^^^^^^^^^^^^^^^^^
:class:`DataFrame` arithmetic operations when operating with 2-dimensional
``np.ndarray`` objects now broadcast in the same way as ``np.ndarray``s
broadcast.  (:issue:`23000`)

Previous Behavior:

.. code-block:: ipython

   In [3]: arr = np.arange(6).reshape(3, 2)
   In [4]: df = pd.DataFrame(arr)
   In [5]: df + arr[[0], :]   # 1 row, 2 columns
   ...
   ValueError: Unable to coerce to DataFrame, shape must be (3, 2): given (1, 2)
   In [6]: df + arr[:, [1]]   # 1 column, 3 rows
   ...
   ValueError: Unable to coerce to DataFrame, shape must be (3, 2): given (3, 1)

*Current Behavior*:

.. ipython:: python
   arr = np.arange(6).reshape(3, 2)
   df = pd.DataFrame(arr)
   df

.. ipython:: python
   df + arr[[0], :]   # 1 row, 2 columns
   df + arr[:, [1]]   # 1 column, 3 rows


.. _whatsnew_0240.api.extension:

ExtensionType Changes
^^^^^^^^^^^^^^^^^^^^^

**:class:`pandas.api.extensions.ExtensionDtype` Equality and Hashability**

Pandas now requires that extension dtypes be hashable. The base class implements
a default ``__eq__`` and ``__hash__``. If you have a parametrized dtype, you should
update the ``ExtensionDtype._metadata`` tuple to match the signature of your
``__init__`` method. See :class:`pandas.api.extensions.ExtensionDtype` for more (:issue:`22476`).

**Other changes**

- ``ExtensionArray`` has gained the abstract methods ``.dropna()`` (:issue:`21185`)
- ``ExtensionDtype`` has gained the ability to instantiate from string dtypes, e.g. ``decimal`` would instantiate a registered ``DecimalDtype``; furthermore
  the ``ExtensionDtype`` has gained the method ``construct_array_type`` (:issue:`21185`)
- An ``ExtensionArray`` with a boolean dtype now works correctly as a boolean indexer. :meth:`pandas.api.types.is_bool_dtype` now properly considers them boolean (:issue:`22326`)
- Added ``ExtensionDtype._is_numeric`` for controlling whether an extension dtype is considered numeric (:issue:`22290`).
- The ``ExtensionArray`` constructor, ``_from_sequence`` now take the keyword arg ``copy=False`` (:issue:`21185`)
- Bug in :meth:`Series.get` for ``Series`` using ``ExtensionArray`` and integer index (:issue:`21257`)
- :meth:`~Series.shift` now dispatches to :meth:`ExtensionArray.shift` (:issue:`22386`)
- :meth:`Series.combine()` works correctly with :class:`~pandas.api.extensions.ExtensionArray` inside of :class:`Series` (:issue:`20825`)
- :meth:`Series.combine()` with scalar argument now works for any function type (:issue:`21248`)
- :meth:`Series.astype` and :meth:`DataFrame.astype` now dispatch to :meth:`ExtensionArray.astype` (:issue:`21185:`).
- Slicing a single row of a ``DataFrame`` with multiple ExtensionArrays of the same type now preserves the dtype, rather than coercing to object (:issue:`22784`)
- Added :meth:`pandas.api.types.register_extension_dtype` to register an extension type with pandas (:issue:`22664`)
- Bug when concatenating multiple ``Series`` with different extension dtypes not casting to object dtype (:issue:`22994`)
- Series backed by an ``ExtensionArray`` now work with :func:`util.hash_pandas_object` (:issue:`23066`)
- Updated the ``.type`` attribute for ``PeriodDtype``, ``DatetimeTZDtype``, and ``IntervalDtype`` to be instances of the dtype (``Period``, ``Timestamp``, and ``Interval`` respectively) (:issue:`22938`)
- :func:`ExtensionArray.isna` is allowed to return an ``ExtensionArray`` (:issue:`22325`).
- Support for reduction operations such as ``sum``, ``mean`` via opt-in base class method override (:issue:`22762`)
- :meth:`Series.unstack` no longer converts extension arrays to object-dtype ndarrays. The output ``DataFrame`` will now have the same dtype as the input. This changes behavior for Categorical and Sparse data (:issue:`23077`).

.. _whatsnew_0240.api.incompatibilities:

Series and Index Data-Dtype Incompatibilities
^^^^^^^^^^^^^^^^^^^^^^^^^^^^^^^^^^^^^^^^^^^^^

``Series`` and ``Index`` constructors now raise when the
data is incompatible with a passed ``dtype=`` (:issue:`15832`)

Previous Behavior:

.. code-block:: ipython

    In [4]: pd.Series([-1], dtype="uint64")
    Out [4]:
    0    18446744073709551615
    dtype: uint64

Current Behavior:

.. code-block:: ipython

    In [4]: pd.Series([-1], dtype="uint64")
    Out [4]:
    ...
    OverflowError: Trying to coerce negative values to unsigned integers

.. _whatsnew_0240.api.crosstab_dtypes

Crosstab Preserves Dtypes
^^^^^^^^^^^^^^^^^^^^^^^^^

:func:`crosstab` will preserve now dtypes in some cases that previously would
cast from integer dtype to floating dtype (:issue:`22019`)

Previous Behavior:

.. code-block:: ipython

    In [3]: df = pd.DataFrame({'a': [1, 2, 2, 2, 2], 'b': [3, 3, 4, 4, 4],
       ...:                    'c': [1, 1, np.nan, 1, 1]})
    In [4]: pd.crosstab(df.a, df.b, normalize='columns')
    Out[4]:
    b    3    4
    a
    1  0.5  0.0
    2  0.5  1.0

Current Behavior:

.. code-block:: ipython

    In [3]: df = pd.DataFrame({'a': [1, 2, 2, 2, 2], 'b': [3, 3, 4, 4, 4],
       ...:                    'c': [1, 1, np.nan, 1, 1]})
    In [4]: pd.crosstab(df.a, df.b, normalize='columns')

Datetimelike API Changes
^^^^^^^^^^^^^^^^^^^^^^^^

- For :class:`DatetimeIndex` and :class:`TimedeltaIndex` with non-``None`` ``freq`` attribute, addition or subtraction of integer-dtyped array or ``Index`` will return an object of the same class (:issue:`19959`)
- :class:`DateOffset` objects are now immutable. Attempting to alter one of these will now raise ``AttributeError`` (:issue:`21341`)
- :class:`PeriodIndex` subtraction of another ``PeriodIndex`` will now return an object-dtype :class:`Index` of :class:`DateOffset` objects instead of raising a ``TypeError`` (:issue:`20049`)
- :func:`cut` and :func:`qcut` now returns a :class:`DatetimeIndex` or :class:`TimedeltaIndex` bins when the input is datetime or timedelta dtype respectively and ``retbins=True`` (:issue:`19891`)
- :meth:`DatetimeIndex.to_period` and :meth:`Timestamp.to_period` will issue a warning when timezone information will be lost (:issue:`21333`)

.. _whatsnew_0240.api.other:

Other API Changes
^^^^^^^^^^^^^^^^^

- :class:`DatetimeIndex` now accepts :class:`Int64Index` arguments as epoch timestamps (:issue:`20997`)
- Accessing a level of a ``MultiIndex`` with a duplicate name (e.g. in
  :meth:`~MultiIndex.get_level_values`) now raises a ``ValueError`` instead of
  a ``KeyError`` (:issue:`21678`).
- Invalid construction of ``IntervalDtype`` will now always raise a ``TypeError`` rather than a ``ValueError`` if the subdtype is invalid (:issue:`21185`)
- Trying to reindex a ``DataFrame`` with a non unique ``MultiIndex`` now raises a ``ValueError`` instead of an ``Exception`` (:issue:`21770`)
- :meth:`PeriodIndex.tz_convert` and :meth:`PeriodIndex.tz_localize` have been removed (:issue:`21781`)
- :class:`Index` subtraction will attempt to operate element-wise instead of raising ``TypeError`` (:issue:`19369`)
- :class:`pandas.io.formats.style.Styler` supports a ``number-format`` property when using :meth:`~pandas.io.formats.style.Styler.to_excel` (:issue:`22015`)
- :meth:`DataFrame.corr` and :meth:`Series.corr` now raise a ``ValueError`` along with a helpful error message instead of a ``KeyError`` when supplied with an invalid method (:issue:`22298`)
- :meth:`shift` will now always return a copy, instead of the previous behaviour of returning self when shifting by 0 (:issue:`22397`)
- :meth:`DataFrame.set_index` now allows all one-dimensional list-likes, raises a ``TypeError`` for incorrect types,
  has an improved ``KeyError`` message, and will not fail on duplicate column names with ``drop=True``. (:issue:`22484`)
- Slicing a single row of a DataFrame with multiple ExtensionArrays of the same type now preserves the dtype, rather than coercing to object (:issue:`22784`)
- :class:`DateOffset` attribute `_cacheable` and method `_should_cache` have been removed (:issue:`23118`)
- :meth:`Index.hasnans` and :meth:`Series.hasnans` now always return a python boolean. Previously, a python or a numpy boolean could be returned, depending on circumstances (:issue:`23294`).

.. _whatsnew_0240.deprecations:

Deprecations
~~~~~~~~~~~~

- :meth:`DataFrame.to_stata`, :meth:`read_stata`, :class:`StataReader` and :class:`StataWriter` have deprecated the ``encoding`` argument. The encoding of a Stata dta file is determined by the file type and cannot be changed (:issue:`21244`)
- :meth:`MultiIndex.to_hierarchical` is deprecated and will be removed in a future version (:issue:`21613`)
- :meth:`Series.ptp` is deprecated. Use ``numpy.ptp`` instead (:issue:`21614`)
- :meth:`Series.compress` is deprecated. Use ``Series[condition]`` instead (:issue:`18262`)
- The signature of :meth:`Series.to_csv` has been uniformed to that of :meth:`DataFrame.to_csv`: the name of the first argument is now ``path_or_buf``, the order of subsequent arguments has changed, the ``header`` argument now defaults to ``True``. (:issue:`19715`)
- :meth:`Categorical.from_codes` has deprecated providing float values for the ``codes`` argument. (:issue:`21767`)
- :func:`pandas.read_table` is deprecated. Instead, use :func:`pandas.read_csv` passing ``sep='\t'`` if necessary (:issue:`21948`)
- :meth:`Series.str.cat` has deprecated using arbitrary list-likes *within* list-likes. A list-like container may still contain
  many ``Series``, ``Index`` or 1-dimensional ``np.ndarray``, or alternatively, only scalar values. (:issue:`21950`)
- :meth:`FrozenNDArray.searchsorted` has deprecated the ``v`` parameter in favor of ``value`` (:issue:`14645`)
- :func:`DatetimeIndex.shift` and :func:`PeriodIndex.shift` now accept ``periods`` argument instead of ``n`` for consistency with :func:`Index.shift` and :func:`Series.shift`. Using ``n`` throws a deprecation warning (:issue:`22458`, :issue:`22912`)
- The ``fastpath`` keyword of the different Index constructors is deprecated (:issue:`23110`).
- :meth:`Timestamp.tz_localize`, :meth:`DatetimeIndex.tz_localize`, and :meth:`Series.tz_localize` have deprecated the ``errors`` argument in favor of the ``nonexistent`` argument (:issue:`8917`)

.. _whatsnew_0240.prior_deprecations:

Removal of prior version deprecations/changes
~~~~~~~~~~~~~~~~~~~~~~~~~~~~~~~~~~~~~~~~~~~~~

- The ``LongPanel`` and ``WidePanel`` classes have been removed (:issue:`10892`)
- :meth:`Series.repeat` has renamed the ``reps`` argument to ``repeats`` (:issue:`14645`)
- Several private functions were removed from the (non-public) module ``pandas.core.common`` (:issue:`22001`)
- Removal of the previously deprecated module ``pandas.core.datetools`` (:issue:`14105`, :issue:`14094`)
- Strings passed into :meth:`DataFrame.groupby` that refer to both column and index levels will raise a ``ValueError`` (:issue:`14432`)
- :meth:`Index.repeat` and :meth:`MultiIndex.repeat` have renamed the ``n`` argument to ``repeats`` (:issue:`14645`)
- Removal of the previously deprecated ``as_indexer`` keyword completely from ``str.match()`` (:issue:`22356`, :issue:`6581`)
- Removed the ``pandas.formats.style`` shim for :class:`pandas.io.formats.style.Styler` (:issue:`16059`)
- :func:`pandas.pnow`, :func:`pandas.match`, :func:`pandas.groupby`, :func:`pd.get_store`, ``pd.Expr``, and ``pd.Term`` have been removed (:issue:`15538`, :issue:`15940`)
- :meth:`Categorical.searchsorted` and :meth:`Series.searchsorted` have renamed the ``v`` argument to ``value`` (:issue:`14645`)
- ``pandas.parser``, ``pandas.lib``, and ``pandas.tslib`` have been removed (:issue:`15537`)
- :meth:`TimedeltaIndex.searchsorted`, :meth:`DatetimeIndex.searchsorted`, and :meth:`PeriodIndex.searchsorted` have renamed the ``key`` argument to ``value`` (:issue:`14645`)
- :meth:`DataFrame.consolidate` and :meth:`Series.consolidate` have been removed (:issue:`15501`)
- Removal of the previously deprecated module ``pandas.json`` (:issue:`19944`)
- :meth:`SparseArray.get_values` and :meth:`SparseArray.to_dense` have dropped the ``fill`` parameter (:issue:`14686`)
- :meth:`DataFrame.sortlevel` and :meth:`Series.sortlevel` have been removed (:issue:`15099`)
- :meth:`SparseSeries.to_dense` has dropped the ``sparse_only`` parameter (:issue:`14686`)
- :meth:`DataFrame.astype` and :meth:`Series.astype` have renamed the ``raise_on_error`` argument to ``errors`` (:issue:`14967`)

.. _whatsnew_0240.performance:

Performance Improvements
~~~~~~~~~~~~~~~~~~~~~~~~

- Slicing Series and Dataframes with an monotonically increasing :class:`CategoricalIndex`
  is now very fast and has speed comparable to slicing with an ``Int64Index``.
  The speed increase is both when indexing by label (using .loc) and position(.iloc) (:issue:`20395`)
  Slicing a monotonically increasing :class:`CategoricalIndex` itself (i.e. ``ci[1000:2000]``)
  shows similar speed improvements as above (:issue:`21659`)
- Improved performance of :func:`Series.describe` in case of numeric dtpyes (:issue:`21274`)
- Improved performance of :func:`pandas.core.groupby.GroupBy.rank` when dealing with tied rankings (:issue:`21237`)
- Improved performance of :func:`DataFrame.set_index` with columns consisting of :class:`Period` objects (:issue:`21582`, :issue:`21606`)
- Improved performance of membership checks in :class:`Categorical` and :class:`CategoricalIndex`
  (i.e. ``x in cat``-style checks are much faster). :meth:`CategoricalIndex.contains`
  is likewise much faster (:issue:`21369`, :issue:`21508`)
- Improved performance of :meth:`HDFStore.groups` (and dependent functions like
  :meth:`~HDFStore.keys`.  (i.e. ``x in store`` checks are much faster)
  (:issue:`21372`)
- Improved the performance of :func:`pandas.get_dummies` with ``sparse=True`` (:issue:`21997`)
- Improved performance of :func:`IndexEngine.get_indexer_non_unique` for sorted, non-unique indexes (:issue:`9466`)
- Improved performance of :func:`PeriodIndex.unique` (:issue:`23083`)


.. _whatsnew_0240.docs:

Documentation Changes
~~~~~~~~~~~~~~~~~~~~~

- Added sphinx spelling extension, updated documentation on how to use the spell check (:issue:`21079`)
-
-

.. _whatsnew_0240.bug_fixes:

Bug Fixes
~~~~~~~~~

Categorical
^^^^^^^^^^^

- Bug in :meth:`Categorical.from_codes` where ``NaN`` values in ``codes`` were silently converted to ``0`` (:issue:`21767`). In the future this will raise a ``ValueError``. Also changes the behavior of ``.from_codes([1.1, 2.0])``.
- Bug in :meth:`Categorical.sort_values` where ``NaN`` values were always positioned in front regardless of ``na_position`` value. (:issue:`22556`).
- Bug when indexing with a boolean-valued ``Categorical``. Now a boolean-valued ``Categorical`` is treated as a boolean mask (:issue:`22665`)
- Constructing a :class:`CategoricalIndex` with empty values and boolean categories was raising a ``ValueError`` after a change to dtype coercion (:issue:`22702`).
- Bug in :meth:`Categorical.take` with a user-provided ``fill_value`` not encoding the ``fill_value``, which could result in a ``ValueError``, incorrect results, or a segmentation fault (:issue:`23296`).

Datetimelike
^^^^^^^^^^^^

- Fixed bug where two :class:`DateOffset` objects with different ``normalize`` attributes could evaluate as equal (:issue:`21404`)
- Fixed bug where :meth:`Timestamp.resolution` incorrectly returned 1-microsecond ``timedelta`` instead of 1-nanosecond :class:`Timedelta` (:issue:`21336`, :issue:`21365`)
- Bug in :func:`to_datetime` that did not consistently return an :class:`Index` when ``box=True`` was specified (:issue:`21864`)
- Bug in :class:`DatetimeIndex` comparisons where string comparisons incorrectly raises ``TypeError`` (:issue:`22074`)
- Bug in :class:`DatetimeIndex` comparisons when comparing against ``timedelta64[ns]`` dtyped arrays; in some cases ``TypeError`` was incorrectly raised, in others it incorrectly failed to raise (:issue:`22074`)
- Bug in :class:`DatetimeIndex` comparisons when comparing against object-dtyped arrays (:issue:`22074`)
- Bug in :class:`DataFrame` with ``datetime64[ns]`` dtype addition and subtraction with ``Timedelta``-like objects (:issue:`22005`, :issue:`22163`)
- Bug in :class:`DataFrame` with ``datetime64[ns]`` dtype addition and subtraction with ``DateOffset`` objects returning an ``object`` dtype instead of ``datetime64[ns]`` dtype (:issue:`21610`, :issue:`22163`)
- Bug in :class:`DataFrame` with ``datetime64[ns]`` dtype comparing against ``NaT`` incorrectly (:issue:`22242`, :issue:`22163`)
- Bug in :class:`DataFrame` with ``datetime64[ns]`` dtype subtracting ``Timestamp``-like object incorrectly returned ``datetime64[ns]`` dtype instead of ``timedelta64[ns]`` dtype (:issue:`8554`, :issue:`22163`)
- Bug in :class:`DataFrame` with ``datetime64[ns]`` dtype subtracting ``np.datetime64`` object with non-nanosecond unit failing to convert to nanoseconds (:issue:`18874`, :issue:`22163`)
- Bug in :class:`DataFrame` comparisons against ``Timestamp``-like objects failing to raise ``TypeError`` for inequality checks with mismatched types (:issue:`8932`, :issue:`22163`)
- Bug in :class:`DataFrame` with mixed dtypes including ``datetime64[ns]`` incorrectly raising ``TypeError`` on equality comparisons (:issue:`13128`, :issue:`22163`)
- Bug in :meth:`DataFrame.eq` comparison against ``NaT`` incorrectly returning ``True`` or ``NaN`` (:issue:`15697`, :issue:`22163`)
- Bug in :class:`DatetimeIndex` subtraction that incorrectly failed to raise ``OverflowError`` (:issue:`22492`, :issue:`22508`)
- Bug in :class:`DatetimeIndex` incorrectly allowing indexing with ``Timedelta`` object (:issue:`20464`)
- Bug in :class:`DatetimeIndex` where frequency was being set if original frequency was ``None`` (:issue:`22150`)
- Bug in rounding methods of :class:`DatetimeIndex` (:meth:`~DatetimeIndex.round`, :meth:`~DatetimeIndex.ceil`, :meth:`~DatetimeIndex.floor`) and :class:`Timestamp` (:meth:`~Timestamp.round`, :meth:`~Timestamp.ceil`, :meth:`~Timestamp.floor`) could give rise to loss of precision (:issue:`22591`)
- Bug in :func:`to_datetime` with an :class:`Index` argument that would drop the ``name`` from the result (:issue:`21697`)
- Bug in :class:`PeriodIndex` where adding or subtracting a :class:`timedelta` or :class:`Tick` object produced incorrect results (:issue:`22988`)
- Bug in :func:`date_range` when decrementing a start date to a past end date by a negative frequency (:issue:`23270`)
- Bug in :func:`DataFrame.combine` with datetimelike values raising a TypeError (:issue:`23079`)
<<<<<<< HEAD
- Bug in :class:`PeriodIndex` with attribute ``freq.n`` greater than 1 where adding a :class:`DateOffset` object would return incorrect results (:issue:`23215`)
=======
- Bug in :func:`date_range` with frequency of ``Day`` or higher where dates sufficiently far in the future could wrap around to the past instead of raising ``OutOfBoundsDatetime`` (:issue:`14187`)
>>>>>>> 62a15fa4

Timedelta
^^^^^^^^^
- Bug in :class:`DataFrame` with ``timedelta64[ns]`` dtype division by ``Timedelta``-like scalar incorrectly returning ``timedelta64[ns]`` dtype instead of ``float64`` dtype (:issue:`20088`, :issue:`22163`)
- Bug in adding a :class:`Index` with object dtype to a :class:`Series` with ``timedelta64[ns]`` dtype incorrectly raising (:issue:`22390`)
- Bug in multiplying a :class:`Series` with numeric dtype against a ``timedelta`` object (:issue:`22390`)
- Bug in :class:`Series` with numeric dtype when adding or subtracting an an array or ``Series`` with ``timedelta64`` dtype (:issue:`22390`)
- Bug in :class:`Index` with numeric dtype when multiplying or dividing an array with dtype ``timedelta64`` (:issue:`22390`)
- Bug in :class:`TimedeltaIndex` incorrectly allowing indexing with ``Timestamp`` object (:issue:`20464`)
- Fixed bug where subtracting :class:`Timedelta` from an object-dtyped array would raise ``TypeError`` (:issue:`21980`)
- Fixed bug in adding a :class:`DataFrame` with all-`timedelta64[ns]` dtypes to a :class:`DataFrame` with all-integer dtypes returning incorrect results instead of raising ``TypeError`` (:issue:`22696`)
- Bug in :class:`TimedeltaIndex` where adding a timezone-aware datetime scalar incorrectly returned a timezone-naive :class:`DatetimeIndex` (:issue:`23215`)
- Bug in :class:`TimedeltaIndex` where adding ``np.timedelta64('NaT')`` incorrectly returned an all-`NaT` :class:`DatetimeIndex` instead of an all-`NaT` :class:`TimedeltaIndex` (:issue:`23215`)

Timezones
^^^^^^^^^

- Bug in :meth:`DatetimeIndex.shift` where an ``AssertionError`` would raise when shifting across DST (:issue:`8616`)
- Bug in :class:`Timestamp` constructor where passing an invalid timezone offset designator (``Z``) would not raise a ``ValueError`` (:issue:`8910`)
- Bug in :meth:`Timestamp.replace` where replacing at a DST boundary would retain an incorrect offset (:issue:`7825`)
- Bug in :meth:`Series.replace` with ``datetime64[ns, tz]`` data when replacing ``NaT`` (:issue:`11792`)
- Bug in :class:`Timestamp` when passing different string date formats with a timezone offset would produce different timezone offsets (:issue:`12064`)
- Bug when comparing a tz-naive :class:`Timestamp` to a tz-aware :class:`DatetimeIndex` which would coerce the :class:`DatetimeIndex` to tz-naive (:issue:`12601`)
- Bug in :meth:`Series.truncate` with a tz-aware :class:`DatetimeIndex` which would cause a core dump (:issue:`9243`)
- Bug in :class:`Series` constructor which would coerce tz-aware and tz-naive :class:`Timestamp` to tz-aware (:issue:`13051`)
- Bug in :class:`Index` with ``datetime64[ns, tz]`` dtype that did not localize integer data correctly (:issue:`20964`)
- Bug in :class:`DatetimeIndex` where constructing with an integer and tz would not localize correctly (:issue:`12619`)
- Fixed bug where :meth:`DataFrame.describe` and :meth:`Series.describe` on tz-aware datetimes did not show `first` and `last` result (:issue:`21328`)
- Bug in :class:`DatetimeIndex` comparisons failing to raise ``TypeError`` when comparing timezone-aware ``DatetimeIndex`` against ``np.datetime64`` (:issue:`22074`)
- Bug in ``DataFrame`` assignment with a timezone-aware scalar (:issue:`19843`)
- Bug in :func:`Dataframe.asof` that raised a ``TypeError`` when attempting to compare tz-naive and tz-aware timestamps (:issue:`21194`)
- Bug when constructing a :class:`DatetimeIndex` with :class:`Timestamp`s constructed with the ``replace`` method across DST (:issue:`18785`)
- Bug when setting a new value with :meth:`DataFrame.loc` with a :class:`DatetimeIndex` with a DST transition (:issue:`18308`, :issue:`20724`)
- Bug in :meth:`DatetimeIndex.unique` that did not re-localize tz-aware dates correctly (:issue:`21737`)
- Bug when indexing a :class:`Series` with a DST transition (:issue:`21846`)
- Bug in :meth:`DataFrame.resample` and :meth:`Series.resample` where an ``AmbiguousTimeError`` or ``NonExistentTimeError`` would raise if a timezone aware timeseries ended on a DST transition (:issue:`19375`, :issue:`10117`)

Offsets
^^^^^^^

- Bug in :class:`FY5253` where date offsets could incorrectly raise an ``AssertionError`` in arithmetic operatons (:issue:`14774`)
- Bug in :class:`DateOffset` where keyword arguments ``week`` and ``milliseconds`` were accepted and ignored.  Passing these will now raise ``ValueError`` (:issue:`19398`)
- Bug in adding :class:`DateOffset` with :class:`DataFrame` or :class:`PeriodIndex` incorrectly raising ``TypeError`` (:issue:`23215`)

Numeric
^^^^^^^

- Bug in :class:`Series` ``__rmatmul__`` doesn't support matrix vector multiplication (:issue:`21530`)
- Bug in :func:`factorize` fails with read-only array (:issue:`12813`)
- Fixed bug in :func:`unique` handled signed zeros inconsistently: for some inputs 0.0 and -0.0 were treated as equal and for some inputs as different. Now they are treated as equal for all inputs (:issue:`21866`)
- Bug in :meth:`DataFrame.agg`, :meth:`DataFrame.transform` and :meth:`DataFrame.apply` where,
  when supplied with a list of functions and ``axis=1`` (e.g. ``df.apply(['sum', 'mean'], axis=1)``),
  a ``TypeError`` was wrongly raised. For all three methods such calculation are now done correctly. (:issue:`16679`).
- Bug in :class:`Series` comparison against datetime-like scalars and arrays (:issue:`22074`)
- Bug in :class:`DataFrame` multiplication between boolean dtype and integer returning ``object`` dtype instead of integer dtype (:issue:`22047`, :issue:`22163`)
- Bug in :meth:`DataFrame.apply` where, when supplied with a string argument and additional positional or keyword arguments (e.g. ``df.apply('sum', min_count=1)``), a ``TypeError`` was wrongly raised (:issue:`22376`)
- Bug in :meth:`DataFrame.astype` to extension dtype may raise ``AttributeError`` (:issue:`22578`)
- Bug in :class:`DataFrame` with ``timedelta64[ns]`` dtype arithmetic operations with ``ndarray`` with integer dtype incorrectly treating the narray as ``timedelta64[ns]`` dtype (:issue:`23114`)
- Bug in :meth:`Series.rpow` with object dtype ``NaN`` for ``1 ** NA`` instead of ``1`` (:issue:`22922`).
- :meth:`Series.agg` can now handle numpy NaN-aware methods like :func:`numpy.nansum` (:issue:`19629`)

Strings
^^^^^^^

-
-
-

Interval
^^^^^^^^

- Bug in the :class:`IntervalIndex` constructor where the ``closed`` parameter did not always override the inferred ``closed`` (:issue:`19370`)
- Bug in the ``IntervalIndex`` repr where a trailing comma was missing after the list of intervals (:issue:`20611`)
- Bug in :class:`Interval` where scalar arithmetic operations did not retain the ``closed`` value (:issue:`22313`)
- Bug in :class:`IntervalIndex` where indexing with datetime-like values raised a ``KeyError`` (:issue:`20636`)

Indexing
^^^^^^^^

- The traceback from a ``KeyError`` when asking ``.loc`` for a single missing label is now shorter and more clear (:issue:`21557`)
- When ``.ix`` is asked for a missing integer label in a :class:`MultiIndex` with a first level of integer type, it now raises a ``KeyError``, consistently with the case of a flat :class:`Int64Index`, rather than falling back to positional indexing (:issue:`21593`)
- Bug in :meth:`DatetimeIndex.reindex` when reindexing a tz-naive and tz-aware :class:`DatetimeIndex` (:issue:`8306`)
- Bug in :class:`DataFrame` when setting values with ``.loc`` and a timezone aware :class:`DatetimeIndex` (:issue:`11365`)
- ``DataFrame.__getitem__`` now accepts dictionaries and dictionary keys as list-likes of labels, consistently with ``Series.__getitem__`` (:issue:`21294`)
- Fixed ``DataFrame[np.nan]`` when columns are non-unique (:issue:`21428`)
- Bug when indexing :class:`DatetimeIndex` with nanosecond resolution dates and timezones (:issue:`11679`)
- Bug where indexing with a Numpy array containing negative values would mutate the indexer (:issue:`21867`)
- Bug where mixed indexes wouldn't allow integers for ``.at`` (:issue:`19860`)
- ``Float64Index.get_loc`` now raises ``KeyError`` when boolean key passed. (:issue:`19087`)
- Bug in :meth:`DataFrame.loc` when indexing with an :class:`IntervalIndex` (:issue:`19977`)
- :class:`Index` no longer mangles ``None``, ``NaN`` and ``NaT``, i.e. they are treated as three different keys. However, for numeric Index all three are still coerced to a ``NaN`` (:issue:`22332`)
- Bug in `scalar in Index` if scalar is a float while the ``Index`` is of integer dtype (:issue:`22085`)
- Bug in `MultiIndex.set_levels` when levels value is not subscriptable (:issue:`23273`)

Missing
^^^^^^^

- Bug in :func:`DataFrame.fillna` where a ``ValueError`` would raise when one column contained a ``datetime64[ns, tz]`` dtype (:issue:`15522`)
- Bug in :func:`Series.hasnans` that could be incorrectly cached and return incorrect answers if null elements are introduced after an initial call (:issue:`19700`)
- :func:`Series.isin` now treats all NaN-floats as equal also for `np.object`-dtype. This behavior is consistent with the behavior for float64 (:issue:`22119`)
- :func:`unique` no longer mangles NaN-floats and the ``NaT``-object for `np.object`-dtype, i.e. ``NaT`` is no longer coerced to a NaN-value and is treated as a different entity. (:issue:`22295`)


MultiIndex
^^^^^^^^^^

- Removed compatibility for :class:`MultiIndex` pickles prior to version 0.8.0; compatibility with :class:`MultiIndex` pickles from version 0.13 forward is maintained (:issue:`21654`)
- :meth:`MultiIndex.get_loc_level` (and as a consequence, ``.loc`` on a :class:`MultiIndex`ed object) will now raise a ``KeyError``, rather than returning an empty ``slice``, if asked a label which is present in the ``levels`` but is unused (:issue:`22221`)
- Fix ``TypeError`` in Python 3 when creating :class:`MultiIndex` in which some levels have mixed types, e.g. when some labels are tuples (:issue:`15457`)

I/O
^^^

.. _whatsnew_0240.bug_fixes.nan_with_str_dtype:

Proper handling of `np.NaN` in a string data-typed column with the Python engine
^^^^^^^^^^^^^^^^^^^^^^^^^^^^^^^^^^^^^^^^^^^^^^^^^^^^^^^^^^^^^^^^^^^^^^^^^^^^^^^^

There was bug in :func:`read_excel` and :func:`read_csv` with the Python
engine, where missing values turned to ``'nan'`` with ``dtype=str`` and
``na_filter=True``. Now, these missing values are converted to the string
missing indicator, ``np.nan``. (:issue `20377`)

.. ipython:: python
   :suppress:

   from pandas.compat import StringIO

Previous Behavior:

.. code-block:: ipython

   In [5]: data = 'a,b,c\n1,,3\n4,5,6'
   In [6]: df = pd.read_csv(StringIO(data), engine='python', dtype=str, na_filter=True)
   In [7]: df.loc[0, 'b']
   Out[7]:
   'nan'

Current Behavior:

.. ipython:: python

   data = 'a,b,c\n1,,3\n4,5,6'
   df = pd.read_csv(StringIO(data), engine='python', dtype=str, na_filter=True)
   df.loc[0, 'b']

Notice how we now instead output ``np.nan`` itself instead of a stringified form of it.

- :func:`read_html()` no longer ignores all-whitespace ``<tr>`` within ``<thead>`` when considering the ``skiprows`` and ``header`` arguments. Previously, users had to decrease their ``header`` and ``skiprows`` values on such tables to work around the issue. (:issue:`21641`)
- :func:`read_excel()` will correctly show the deprecation warning for previously deprecated ``sheetname`` (:issue:`17994`)
- :func:`read_csv()` and func:`read_table()` will throw ``UnicodeError`` and not coredump on badly encoded strings (:issue:`22748`)
- :func:`read_csv()` will correctly parse timezone-aware datetimes (:issue:`22256`)
- :func:`read_sas()` will parse numbers in sas7bdat-files that have width less than 8 bytes correctly. (:issue:`21616`)
- :func:`read_sas()` will correctly parse sas7bdat files with many columns (:issue:`22628`)
- :func:`read_sas()` will correctly parse sas7bdat files with data page types having also bit 7 set (so page type is 128 + 256 = 384) (:issue:`16615`)
- Bug in :meth:`detect_client_encoding` where potential ``IOError`` goes unhandled when importing in a mod_wsgi process due to restricted access to stdout. (:issue:`21552`)
- Bug in :func:`to_string()` that broke column alignment when ``index=False`` and width of first column's values is greater than the width of first column's header (:issue:`16839`, :issue:`13032`)

Plotting
^^^^^^^^

- Bug in :func:`DataFrame.plot.scatter` and :func:`DataFrame.plot.hexbin` caused x-axis label and ticklabels to disappear when colorbar was on in IPython inline backend (:issue:`10611`, :issue:`10678`, and :issue:`20455`)
- Bug in plotting a Series with datetimes using :func:`matplotlib.axes.Axes.scatter` (:issue:`22039`)

Groupby/Resample/Rolling
^^^^^^^^^^^^^^^^^^^^^^^^

- Bug in :func:`pandas.core.groupby.GroupBy.first` and :func:`pandas.core.groupby.GroupBy.last` with ``as_index=False`` leading to the loss of timezone information (:issue:`15884`)
- Bug in :meth:`DatetimeIndex.resample` when downsampling across a DST boundary (:issue:`8531`)
- Bug where ``ValueError`` is wrongly raised when calling :func:`~pandas.core.groupby.SeriesGroupBy.count` method of a
  ``SeriesGroupBy`` when the grouping variable only contains NaNs and numpy version < 1.13 (:issue:`21956`).
- Multiple bugs in :func:`pandas.core.Rolling.min` with ``closed='left'`` and a
  datetime-like index leading to incorrect results and also segfault. (:issue:`21704`)
- Bug in :meth:`Resampler.apply` when passing postiional arguments to applied func (:issue:`14615`).
- Bug in :meth:`Series.resample` when passing ``numpy.timedelta64`` to ``loffset`` kwarg (:issue:`7687`).
- Bug in :meth:`Resampler.asfreq` when frequency of ``TimedeltaIndex`` is a subperiod of a new frequency (:issue:`13022`).
- Bug in :meth:`SeriesGroupBy.mean` when values were integral but could not fit inside of int64, overflowing instead. (:issue:`22487`)
- :func:`RollingGroupby.agg` and :func:`ExpandingGroupby.agg` now support multiple aggregation functions as parameters (:issue:`15072`)
- Bug in :meth:`DataFrame.resample` and :meth:`Series.resample` when resampling by a weekly offset (``'W'``) across a DST transition (:issue:`9119`, :issue:`21459`)

Reshaping
^^^^^^^^^

- Bug in :func:`pandas.concat` when joining resampled DataFrames with timezone aware index (:issue:`13783`)
- Bug in :meth:`Series.combine_first` with ``datetime64[ns, tz]`` dtype which would return tz-naive result (:issue:`21469`)
- Bug in :meth:`Series.where` and :meth:`DataFrame.where` with ``datetime64[ns, tz]`` dtype (:issue:`21546`)
- Bug in :meth:`Series.mask` and :meth:`DataFrame.mask` with ``list`` conditionals (:issue:`21891`)
- Bug in :meth:`DataFrame.replace` raises RecursionError when converting OutOfBounds ``datetime64[ns, tz]`` (:issue:`20380`)
- :func:`pandas.core.groupby.GroupBy.rank` now raises a ``ValueError`` when an invalid value is passed for argument ``na_option`` (:issue:`22124`)
- Bug in :func:`get_dummies` with Unicode attributes in Python 2 (:issue:`22084`)
- Bug in :meth:`DataFrame.replace` raises ``RecursionError`` when replacing empty lists (:issue:`22083`)
- Bug in :meth:`Series.replace` and meth:`DataFrame.replace` when dict is used as the ``to_replace`` value and one key in the dict is is another key's value, the results were inconsistent between using integer key and using string key (:issue:`20656`)
- Bug in :meth:`DataFrame.drop_duplicates` for empty ``DataFrame`` which incorrectly raises an error (:issue:`20516`)
- Bug in :func:`pandas.wide_to_long` when a string is passed to the stubnames argument and a column name is a substring of that stubname (:issue:`22468`)
- Bug in :func:`merge` when merging ``datetime64[ns, tz]`` data that contained a DST transition (:issue:`18885`)
- Bug in :func:`merge_asof` when merging on float values within defined tolerance (:issue:`22981`)
- Bug in :func:`pandas.concat` when concatenating a multicolumn DataFrame with tz-aware data against a DataFrame with a different number of columns (:issue`22796`)
- Bug in :func:`merge_asof` where confusing error message raised when attempting to merge with missing values (:issue:`23189`)
- Bug in :meth:`DataFrame.nsmallest` and :meth:`DataFrame.nlargest` for dataframes that have :class:`MultiIndex`ed columns (:issue:`23033`).

.. _whatsnew_0240.bug_fixes.sparse:

Sparse
^^^^^^

- Updating a boolean, datetime, or timedelta column to be Sparse now works (:issue:`22367`)
- Bug in :meth:`Series.to_sparse` with Series already holding sparse data not constructing properly (:issue:`22389`)
- Providing a ``sparse_index`` to the SparseArray constructor no longer defaults the na-value to ``np.nan`` for all dtypes. The correct na_value for ``data.dtype`` is now used.
- Bug in ``SparseArray.nbytes`` under-reporting its memory usage by not including the size of its sparse index.
- Improved performance of :meth:`Series.shift` for non-NA ``fill_value``, as values are no longer converted to a dense array.
- Bug in ``DataFrame.groupby`` not including ``fill_value`` in the groups for non-NA ``fill_value`` when grouping by a sparse column (:issue:`5078`)
- Bug in unary inversion operator (``~``) on a ``SparseSeries`` with boolean values. The performance of this has also been improved (:issue:`22835`)
- Bug in :meth:`SparseArary.unique` not returning the unique values (:issue:`19595`)

Build Changes
^^^^^^^^^^^^^

- Building pandas for development now requires ``cython >= 0.28.2`` (:issue:`21688`)
- Testing pandas now requires ``hypothesis>=3.58``.  You can find `the Hypothesis docs here <https://hypothesis.readthedocs.io/en/latest/index.html>`_, and a pandas-specific introduction :ref:`in the contributing guide <using-hypothesis>`. (:issue:`22280`)
-

Other
^^^^^

- :meth:`~pandas.io.formats.style.Styler.background_gradient` now takes a ``text_color_threshold`` parameter to automatically lighten the text color based on the luminance of the background color. This improves readability with dark background colors without the need to limit the background colormap range. (:issue:`21258`)
- Require at least 0.28.2 version of ``cython`` to support read-only memoryviews (:issue:`21688`)
- :meth:`~pandas.io.formats.style.Styler.background_gradient` now also supports tablewise application (in addition to rowwise and columnwise) with ``axis=None`` (:issue:`15204`)
- :meth:`DataFrame.nlargest` and :meth:`DataFrame.nsmallest` now returns the correct n values when keep != 'all' also when tied on the first columns (:issue:`22752`)
- :meth:`~pandas.io.formats.style.Styler.bar` now also supports tablewise application (in addition to rowwise and columnwise) with ``axis=None`` and setting clipping range with ``vmin`` and ``vmax`` (:issue:`21548` and :issue:`21526`). ``NaN`` values are also handled properly.
- Logical operations ``&, |, ^`` between :class:`Series` and :class:`Index` will no longer raise ``ValueError`` (:issue:`22092`)
- Bug in :meth:`DataFrame.combine_first` in which column types were unexpectedly converted to float (:issue:`20699`)<|MERGE_RESOLUTION|>--- conflicted
+++ resolved
@@ -1027,11 +1027,8 @@
 - Bug in :class:`PeriodIndex` where adding or subtracting a :class:`timedelta` or :class:`Tick` object produced incorrect results (:issue:`22988`)
 - Bug in :func:`date_range` when decrementing a start date to a past end date by a negative frequency (:issue:`23270`)
 - Bug in :func:`DataFrame.combine` with datetimelike values raising a TypeError (:issue:`23079`)
-<<<<<<< HEAD
+- Bug in :func:`date_range` with frequency of ``Day`` or higher where dates sufficiently far in the future could wrap around to the past instead of raising ``OutOfBoundsDatetime`` (:issue:`14187`)
 - Bug in :class:`PeriodIndex` with attribute ``freq.n`` greater than 1 where adding a :class:`DateOffset` object would return incorrect results (:issue:`23215`)
-=======
-- Bug in :func:`date_range` with frequency of ``Day`` or higher where dates sufficiently far in the future could wrap around to the past instead of raising ``OutOfBoundsDatetime`` (:issue:`14187`)
->>>>>>> 62a15fa4
 
 Timedelta
 ^^^^^^^^^
