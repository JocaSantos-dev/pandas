.. _whatsnew_0240:

v0.24.0 (Month XX, 2018)
------------------------

.. warning::

   Starting January 1, 2019, pandas feature releases will support Python 3 only.
   See :ref:`install.dropping-27` for more.

.. _whatsnew_0240.enhancements:

New features
~~~~~~~~~~~~
- :func:`merge` now directly allows merge between objects of type ``DataFrame`` and named ``Series``, without the need to convert the ``Series`` object into a ``DataFrame`` beforehand (:issue:`21220`)


- ``ExcelWriter`` now accepts ``mode`` as a keyword argument, enabling append to existing workbooks when using the ``openpyxl`` engine (:issue:`3441`)

.. _whatsnew_0240.enhancements.extension_array_operators:

``ExtensionArray`` operator support
^^^^^^^^^^^^^^^^^^^^^^^^^^^^^^^^^^^

A ``Series`` based on an ``ExtensionArray`` now supports arithmetic and comparison
operators (:issue:`19577`). There are two approaches for providing operator support for an ``ExtensionArray``:

1. Define each of the operators on your ``ExtensionArray`` subclass.
2. Use an operator implementation from pandas that depends on operators that are already defined
   on the underlying elements (scalars) of the ``ExtensionArray``.

See the :ref:`ExtensionArray Operator Support
<extending.extension.operator>` documentation section for details on both
ways of adding operator support.

.. _whatsnew_0240.enhancements.intna:

Optional Integer NA Support
^^^^^^^^^^^^^^^^^^^^^^^^^^^

Pandas has gained the ability to hold integer dtypes with missing values. This long requested feature is enabled through the use of :ref:`extension types <extending.extension-types>`.
Here is an example of the usage.

We can construct a ``Series`` with the specified dtype. The dtype string ``Int64`` is a pandas ``ExtensionDtype``. Specifying a list or array using the traditional missing value
marker of ``np.nan`` will infer to integer dtype. The display of the ``Series`` will also use the ``NaN`` to indicate missing values in string outputs. (:issue:`20700`, :issue:`20747`, :issue:`22441`)

.. ipython:: python

   s = pd.Series([1, 2, np.nan], dtype='Int64')
   s


Operations on these dtypes will propagate ``NaN`` as other pandas operations.

.. ipython:: python

   # arithmetic
   s + 1

   # comparison
   s == 1

   # indexing
   s.iloc[1:3]

   # operate with other dtypes
   s + s.iloc[1:3].astype('Int8')

   # coerce when needed
   s + 0.01

These dtypes can operate as part of of ``DataFrame``.

.. ipython:: python

   df = pd.DataFrame({'A': s, 'B': [1, 1, 3], 'C': list('aab')})
   df
   df.dtypes


These dtypes can be merged & reshaped & casted.

.. ipython:: python

   pd.concat([df[['A']], df[['B', 'C']]], axis=1).dtypes
   df['A'].astype(float)

.. warning::

   The Integer NA support currently uses the captilized dtype version, e.g. ``Int8`` as compared to the traditional ``int8``. This may be changed at a future date.

.. _whatsnew_0240.enhancements.read_html:

``read_html`` Enhancements
^^^^^^^^^^^^^^^^^^^^^^^^^^

:func:`read_html` previously ignored ``colspan`` and ``rowspan`` attributes.
Now it understands them, treating them as sequences of cells with the same
value. (:issue:`17054`)

.. ipython:: python

    result = pd.read_html("""
      <table>
        <thead>
          <tr>
            <th>A</th><th>B</th><th>C</th>
          </tr>
        </thead>
        <tbody>
          <tr>
            <td colspan="2">1</td><td>2</td>
          </tr>
        </tbody>
      </table>""")

Previous Behavior:

.. code-block:: ipython

    In [13]: result
    Out [13]:
    [   A  B   C
     0  1  2 NaN]

Current Behavior:

.. ipython:: python

    result


.. _whatsnew_0240.enhancements.interval:

Storing Interval Data in Series and DataFrame
^^^^^^^^^^^^^^^^^^^^^^^^^^^^^^^^^^^^^^^^^^^^^

Interval data may now be stored in a ``Series`` or ``DataFrame``, in addition to an
:class:`IntervalIndex` like previously (:issue:`19453`).

.. ipython:: python

   ser = pd.Series(pd.interval_range(0, 5))
   ser
   ser.dtype

Previously, these would be cast to a NumPy array of ``Interval`` objects. In general,
this should result in better performance when storing an array of intervals in
a :class:`Series`.

Note that the ``.values`` of a ``Series`` containing intervals is no longer a NumPy
array, but rather an ``ExtensionArray``:

.. ipython:: python

   ser.values

This is the same behavior as ``Series.values`` for categorical data. See
:ref:`whatsnew_0240.api_breaking.interval_values` for more.


.. _whatsnew_0240.enhancements.other:

Other Enhancements
^^^^^^^^^^^^^^^^^^
- :func:`to_datetime` now supports the ``%Z`` and ``%z`` directive when passed into ``format`` (:issue:`13486`)
- :func:`Series.mode` and :func:`DataFrame.mode` now support the ``dropna`` parameter which can be used to specify whether ``NaN``/``NaT`` values should be considered (:issue:`17534`)
- :func:`to_csv` now supports ``compression`` keyword when a file handle is passed. (:issue:`21227`)
- :meth:`Index.droplevel` is now implemented also for flat indexes, for compatibility with :class:`MultiIndex` (:issue:`21115`)
- :meth:`Series.droplevel` and :meth:`DataFrame.droplevel` are now implemented (:issue:`20342`)
- Added support for reading from Google Cloud Storage via the ``gcsfs`` library (:issue:`19454`)
- :func:`to_gbq` and :func:`read_gbq` signature and documentation updated to
  reflect changes from the `Pandas-GBQ library version 0.5.0
  <https://pandas-gbq.readthedocs.io/en/latest/changelog.html#changelog-0-5-0>`__.
  (:issue:`21627`)
- New method :meth:`HDFStore.walk` will recursively walk the group hierarchy of an HDF5 file (:issue:`10932`)
- :func:`read_html` copies cell data across ``colspan`` and ``rowspan``, and it treats all-``th`` table rows as headers if ``header`` kwarg is not given and there is no ``thead`` (:issue:`17054`)
- :meth:`Series.nlargest`, :meth:`Series.nsmallest`, :meth:`DataFrame.nlargest`, and :meth:`DataFrame.nsmallest` now accept the value ``"all"`` for the ``keep`` argument. This keeps all ties for the nth largest/smallest value (:issue:`16818`)
- :class:`IntervalIndex` has gained the :meth:`~IntervalIndex.set_closed` method to change the existing ``closed`` value (:issue:`21670`)
- :func:`~DataFrame.to_csv`, :func:`~Series.to_csv`, :func:`~DataFrame.to_json`, and :func:`~Series.to_json` now support ``compression='infer'`` to infer compression based on filename extension (:issue:`15008`).
  The default compression for ``to_csv``, ``to_json``, and ``to_pickle`` methods has been updated to ``'infer'`` (:issue:`22004`).
- :func:`to_timedelta` now supports iso-formated timedelta strings (:issue:`21877`)
- :class:`Series` and :class:`DataFrame` now support :class:`Iterable` in constructor (:issue:`2193`)
- :class:`DatetimeIndex` gained :attr:`DatetimeIndex.timetz` attribute. Returns local time with timezone information. (:issue:`21358`)
- :class:`Resampler` now is iterable like :class:`GroupBy` (:issue:`15314`).
- :meth:`Series.resample` and :meth:`DataFrame.resample` have gained the :meth:`Resampler.quantile` (:issue:`15023`).
- :meth:`Index.to_frame` now supports overriding column name(s) (:issue:`22580`).

.. _whatsnew_0240.api_breaking:

Backwards incompatible API changes
~~~~~~~~~~~~~~~~~~~~~~~~~~~~~~~~~~


.. _whatsnew_0240.api_breaking.interval_values:

``IntervalIndex.values`` is now an ``IntervalArray``
^^^^^^^^^^^^^^^^^^^^^^^^^^^^^^^^^^^^^^^^^^^^^^^^^^^^

The :attr:`~Interval.values` attribute of an :class:`IntervalIndex` now returns an
``IntervalArray``, rather than a NumPy array of :class:`Interval` objects (:issue:`19453`).

Previous Behavior:

.. code-block:: ipython

   In [1]: idx = pd.interval_range(0, 4)

   In [2]: idx.values
   Out[2]:
   array([Interval(0, 1, closed='right'), Interval(1, 2, closed='right'),
          Interval(2, 3, closed='right'), Interval(3, 4, closed='right')],
         dtype=object)

New Behavior:

.. ipython:: python

   idx = pd.interval_range(0, 4)
   idx.values

This mirrors ``CategoricalIndex.values``, which returns a ``Categorical``.

For situations where you need an ``ndarray`` of ``Interval`` objects, use
:meth:`numpy.asarray` or ``idx.astype(object)``.

.. ipython:: python

   np.asarray(idx)
   idx.values.astype(object)

.. _whatsnew_0240.api.timezone_offset_parsing:

Parsing Datetime Strings with Timezone Offsets
^^^^^^^^^^^^^^^^^^^^^^^^^^^^^^^^^^^^^^^^^^^^^^

Previously, parsing datetime strings with UTC offsets with :func:`to_datetime`
or :class:`DatetimeIndex` would automatically convert the datetime to UTC
without timezone localization. This is inconsistent from parsing the same
datetime string with :class:`Timestamp` which would preserve the UTC
offset in the ``tz`` attribute. Now, :func:`to_datetime` preserves the UTC
offset in the ``tz`` attribute when all the datetime strings have the same
UTC offset (:issue:`17697`, :issue:`11736`, :issue:`22457`)

*Previous Behavior*:

.. code-block:: ipython


    In [2]: pd.to_datetime("2015-11-18 15:30:00+05:30")
    Out[2]: Timestamp('2015-11-18 10:00:00')

    In [3]: pd.Timestamp("2015-11-18 15:30:00+05:30")
    Out[3]: Timestamp('2015-11-18 15:30:00+0530', tz='pytz.FixedOffset(330)')

    # Different UTC offsets would automatically convert the datetimes to UTC (without a UTC timezone)
    In [4]: pd.to_datetime(["2015-11-18 15:30:00+05:30", "2015-11-18 16:30:00+06:30"])
    Out[4]: DatetimeIndex(['2015-11-18 10:00:00', '2015-11-18 10:00:00'], dtype='datetime64[ns]', freq=None)

*Current Behavior*:

.. ipython:: python

    pd.to_datetime("2015-11-18 15:30:00+05:30")
    pd.Timestamp("2015-11-18 15:30:00+05:30")

Parsing datetime strings with the same UTC offset will preserve the UTC offset in the ``tz``

.. ipython:: python

    pd.to_datetime(["2015-11-18 15:30:00+05:30"] * 2)

Parsing datetime strings with different UTC offsets will now create an Index of
``datetime.datetime`` objects with different UTC offsets

.. ipython:: python

    idx = pd.to_datetime(["2015-11-18 15:30:00+05:30", "2015-11-18 16:30:00+06:30"])
    idx
    idx[0]
    idx[1]

Passing ``utc=True`` will mimic the previous behavior but will correctly indicate
that the dates have been converted to UTC

.. ipython:: python
    pd.to_datetime(["2015-11-18 15:30:00+05:30", "2015-11-18 16:30:00+06:30"], utc=True)

.. _whatsnew_0240.api_breaking.calendarday:

CalendarDay Offset
^^^^^^^^^^^^^^^^^^

:class:`Day` and associated frequency alias ``'D'`` were documented to represent
a calendar day; however, arithmetic and operations with :class:`Day` sometimes
respected absolute time instead (i.e. ``Day(n)`` and acted identically to ``Timedelta(days=n)``).

*Previous Behavior*:

.. code-block:: ipython


    In [2]: ts = pd.Timestamp('2016-10-30 00:00:00', tz='Europe/Helsinki')

    # Respects calendar arithmetic
    In [3]: pd.date_range(start=ts, freq='D', periods=3)
    Out[3]:
    DatetimeIndex(['2016-10-30 00:00:00+03:00', '2016-10-31 00:00:00+02:00',
                   '2016-11-01 00:00:00+02:00'],
                  dtype='datetime64[ns, Europe/Helsinki]', freq='D')

    # Respects absolute arithmetic
    In [4]: ts + pd.tseries.frequencies.to_offset('D')
    Out[4]: Timestamp('2016-10-30 23:00:00+0200', tz='Europe/Helsinki')

:class:`CalendarDay` and associated frequency alias ``'CD'`` are now available
and respect calendar day arithmetic while :class:`Day` and frequency alias ``'D'``
will now respect absolute time (:issue:`22274`, :issue:`20596`, :issue:`16980`, :issue:`8774`)
See the :ref:`documentation here <timeseries.dayvscalendarday>` for more information.

Addition with :class:`CalendarDay` across a daylight savings time transition:

.. ipython:: python

   ts = pd.Timestamp('2016-10-30 00:00:00', tz='Europe/Helsinki')
   ts + pd.offsets.Day(1)
   ts + pd.offsets.CalendarDay(1)

.. _whatsnew_0240.api_breaking.period_end_time:

Time values in ``dt.end_time`` and ``to_timestamp(how='end')``
^^^^^^^^^^^^^^^^^^^^^^^^^^^^^^^^^^^^^^^^^^^^^^^^^^^^^^^^^^^^^^

The time values in :class:`Period` and :class:`PeriodIndex` objects are now set
to '23:59:59.999999999' when calling :attr:`Series.dt.end_time`, :attr:`Period.end_time`,
:attr:`PeriodIndex.end_time`, :func:`Period.to_timestamp()` with ``how='end'``,
or :func:`PeriodIndex.to_timestamp()` with ``how='end'`` (:issue:`17157`)

Previous Behavior:

.. code-block:: ipython

   In [2]: p = pd.Period('2017-01-01', 'D')
   In [3]: pi = pd.PeriodIndex([p])

   In [4]: pd.Series(pi).dt.end_time[0]
   Out[4]: Timestamp(2017-01-01 00:00:00)

   In [5]: p.end_time
   Out[5]: Timestamp(2017-01-01 23:59:59.999999999)

Current Behavior:

Calling :attr:`Series.dt.end_time` will now result in a time of '23:59:59.999999999' as
is the case with :attr:`Period.end_time`, for example

.. ipython:: python

   p = pd.Period('2017-01-01', 'D')
   pi = pd.PeriodIndex([p])

   pd.Series(pi).dt.end_time[0]

   p.end_time

.. _whatsnew_0240.api.datetimelike.normalize:

Tick DateOffset Normalize Restrictions
^^^^^^^^^^^^^^^^^^^^^^^^^^^^^^^^^^^^^^

Creating a ``Tick`` object (:class:`Day`, :class:`Hour`, :class:`Minute`,
:class:`Second`, :class:`Milli`, :class:`Micro`, :class:`Nano`) with
``normalize=True`` is no longer supported.  This prevents unexpected behavior
where addition could fail to be monotone or associative.  (:issue:`21427`)

*Previous Behavior*:

.. code-block:: ipython


   In [2]: ts = pd.Timestamp('2018-06-11 18:01:14')

   In [3]: ts
   Out[3]: Timestamp('2018-06-11 18:01:14')

   In [4]: tic = pd.offsets.Hour(n=2, normalize=True)
      ...:

   In [5]: tic
   Out[5]: <2 * Hours>

   In [6]: ts + tic
   Out[6]: Timestamp('2018-06-11 00:00:00')

   In [7]: ts + tic + tic + tic == ts + (tic + tic + tic)
   Out[7]: False

*Current Behavior*:

.. ipython:: python

    ts = pd.Timestamp('2018-06-11 18:01:14')
    tic = pd.offsets.Hour(n=2)
    ts + tic + tic + tic == ts + (tic + tic + tic)


.. _whatsnew_0240.api.datetimelike:


.. _whatsnew_0240.api.period_subtraction:

Period Subtraction
^^^^^^^^^^^^^^^^^^

Subtraction of a ``Period`` from another ``Period`` will give a ``DateOffset``.
instead of an integer (:issue:`21314`)

.. ipython:: python

    june = pd.Period('June 2018')
    april = pd.Period('April 2018')
    june - april

Previous Behavior:

.. code-block:: ipython

    In [2]: june = pd.Period('June 2018')

    In [3]: april = pd.Period('April 2018')

    In [4]: june - april
    Out [4]: 2

Similarly, subtraction of a ``Period`` from a ``PeriodIndex`` will now return
an ``Index`` of ``DateOffset`` objects instead of an ``Int64Index``

.. ipython:: python

    pi = pd.period_range('June 2018', freq='M', periods=3)
    pi - pi[0]

Previous Behavior:

.. code-block:: ipython

    In [2]: pi = pd.period_range('June 2018', freq='M', periods=3)

    In [3]: pi - pi[0]
    Out[3]: Int64Index([0, 1, 2], dtype='int64')


.. _whatsnew_0240.api.timedelta64_subtract_nan

Addition/Subtraction of ``NaN`` from :class:`DataFrame`
^^^^^^^^^^^^^^^^^^^^^^^^^^^^^^^^^^^^^^^^^^^^^^^^^^^^^^^

Adding or subtracting ``NaN`` from a :class:`DataFrame` column with
``timedelta64[ns]`` dtype will now raise a ``TypeError`` instead of returning
all-``NaT``.  This is for compatibility with ``TimedeltaIndex`` and
``Series`` behavior (:issue:`22163`)

.. ipython:: python

    df = pd.DataFrame([pd.Timedelta(days=1)])
    df - np.nan

Previous Behavior:

.. code-block:: ipython

    In [4]: df = pd.DataFrame([pd.Timedelta(days=1)])

    In [5]: df - np.nan
    Out[5]:
        0
    0 NaT


.. _whatsnew_0240.api.extension:

ExtensionType Changes
^^^^^^^^^^^^^^^^^^^^^

- ``ExtensionArray`` has gained the abstract methods ``.dropna()`` (:issue:`21185`)
- ``ExtensionDtype`` has gained the ability to instantiate from string dtypes, e.g. ``decimal`` would instantiate a registered ``DecimalDtype``; furthermore
  the ``ExtensionDtype`` has gained the method ``construct_array_type`` (:issue:`21185`)
- Added ``ExtensionDtype._is_numeric`` for controlling whether an extension dtype is considered numeric (:issue:`22290`).
- The ``ExtensionArray`` constructor, ``_from_sequence`` now take the keyword arg ``copy=False`` (:issue:`21185`)
- Bug in :meth:`Series.get` for ``Series`` using ``ExtensionArray`` and integer index (:issue:`21257`)
- :meth:`~Series.shift` now dispatches to :meth:`ExtensionArray.shift` (:issue:`22386`)
- :meth:`Series.combine()` works correctly with :class:`~pandas.api.extensions.ExtensionArray` inside of :class:`Series` (:issue:`20825`)
- :meth:`Series.combine()` with scalar argument now works for any function type (:issue:`21248`)
- :meth:`Series.astype` and :meth:`DataFrame.astype` now dispatch to :meth:`ExtensionArray.astype` (:issue:`21185:`).
- Added :meth:`pandas.api.types.register_extension_dtype` to register an extension type with pandas (:issue:`22664`)

.. _whatsnew_0240.api.incompatibilities:

Series and Index Data-Dtype Incompatibilities
^^^^^^^^^^^^^^^^^^^^^^^^^^^^^^^^^^^^^^^^^^^^^

``Series`` and ``Index`` constructors now raise when the
data is incompatible with a passed ``dtype=`` (:issue:`15832`)

Previous Behavior:

.. code-block:: ipython

    In [4]: pd.Series([-1], dtype="uint64")
    Out [4]:
    0    18446744073709551615
    dtype: uint64

Current Behavior:

.. code-block:: ipython

    In [4]: pd.Series([-1], dtype="uint64")
    Out [4]:
    ...
    OverflowError: Trying to coerce negative values to unsigned integers

Datetimelike API Changes
^^^^^^^^^^^^^^^^^^^^^^^^

- For :class:`DatetimeIndex` and :class:`TimedeltaIndex` with non-``None`` ``freq`` attribute, addition or subtraction of integer-dtyped array or ``Index`` will return an object of the same class (:issue:`19959`)
- :class:`DateOffset` objects are now immutable. Attempting to alter one of these will now raise ``AttributeError`` (:issue:`21341`)
- :class:`PeriodIndex` subtraction of another ``PeriodIndex`` will now return an object-dtype :class:`Index` of :class:`DateOffset` objects instead of raising a ``TypeError`` (:issue:`20049`)
- :func:`cut` and :func:`qcut` now returns a :class:`DatetimeIndex` or :class:`TimedeltaIndex` bins when the input is datetime or timedelta dtype respectively and ``retbins=True`` (:issue:`19891`)
- :meth:`DatetimeIndex.to_period` and :meth:`Timestamp.to_period` will issue a warning when timezone information will be lost (:issue:`21333`)

.. _whatsnew_0240.api.other:

Other API Changes
^^^^^^^^^^^^^^^^^

- :class:`DatetimeIndex` now accepts :class:`Int64Index` arguments as epoch timestamps (:issue:`20997`)
- Accessing a level of a ``MultiIndex`` with a duplicate name (e.g. in
  :meth:`~MultiIndex.get_level_values`) now raises a ``ValueError`` instead of
  a ``KeyError`` (:issue:`21678`).
- Invalid construction of ``IntervalDtype`` will now always raise a ``TypeError`` rather than a ``ValueError`` if the subdtype is invalid (:issue:`21185`)
- Trying to reindex a ``DataFrame`` with a non unique ``MultiIndex`` now raises a ``ValueError`` instead of an ``Exception`` (:issue:`21770`)
- :meth:`PeriodIndex.tz_convert` and :meth:`PeriodIndex.tz_localize` have been removed (:issue:`21781`)
- :class:`Index` subtraction will attempt to operate element-wise instead of raising ``TypeError`` (:issue:`19369`)
- :class:`pandas.io.formats.style.Styler` supports a ``number-format`` property when using :meth:`~pandas.io.formats.style.Styler.to_excel` (:issue:`22015`)
- :meth:`DataFrame.corr` and :meth:`Series.corr` now raise a ``ValueError`` along with a helpful error message instead of a ``KeyError`` when supplied with an invalid method (:issue:`22298`)
- :meth:`shift` will now always return a copy, instead of the previous behaviour of returning self when shifting by 0 (:issue:`22397`)

.. _whatsnew_0240.deprecations:

Deprecations
~~~~~~~~~~~~

- :meth:`DataFrame.to_stata`, :meth:`read_stata`, :class:`StataReader` and :class:`StataWriter` have deprecated the ``encoding`` argument. The encoding of a Stata dta file is determined by the file type and cannot be changed (:issue:`21244`)
- :meth:`MultiIndex.to_hierarchical` is deprecated and will be removed in a future version (:issue:`21613`)
- :meth:`Series.ptp` is deprecated. Use ``numpy.ptp`` instead (:issue:`21614`)
- :meth:`Series.compress` is deprecated. Use ``Series[condition]`` instead (:issue:`18262`)
- The signature of :meth:`Series.to_csv` has been uniformed to that of :meth:`DataFrame.to_csv`: the name of the first argument is now ``path_or_buf``, the order of subsequent arguments has changed, the ``header`` argument now defaults to ``True``. (:issue:`19715`)
- :meth:`Categorical.from_codes` has deprecated providing float values for the ``codes`` argument. (:issue:`21767`)
- :func:`pandas.read_table` is deprecated. Instead, use :func:`pandas.read_csv` passing ``sep='\t'`` if necessary (:issue:`21948`)
- :meth:`Series.str.cat` has deprecated using arbitrary list-likes *within* list-likes. A list-like container may still contain
  many ``Series``, ``Index`` or 1-dimensional ``np.ndarray``, or alternatively, only scalar values. (:issue:`21950`)
- :meth:`FrozenNDArray.searchsorted` has deprecated the ``v`` parameter in favor of ``value`` (:issue:`14645`)

.. _whatsnew_0240.prior_deprecations:

Removal of prior version deprecations/changes
~~~~~~~~~~~~~~~~~~~~~~~~~~~~~~~~~~~~~~~~~~~~~

- The ``LongPanel`` and ``WidePanel`` classes have been removed (:issue:`10892`)
- :meth:`Series.repeat` has renamed the ``reps`` argument to ``repeats`` (:issue:`14645`)
- Several private functions were removed from the (non-public) module ``pandas.core.common`` (:issue:`22001`)
- Removal of the previously deprecated module ``pandas.core.datetools`` (:issue:`14105`, :issue:`14094`)
- Strings passed into :meth:`DataFrame.groupby` that refer to both column and index levels will raise a ``ValueError`` (:issue:`14432`)
- :meth:`Index.repeat` and :meth:`MultiIndex.repeat` have renamed the ``n`` argument to ``repeats`` (:issue:`14645`)
- Removal of the previously deprecated ``as_indexer`` keyword completely from ``str.match()`` (:issue:`22356`, :issue:`6581`)
- Removed the ``pandas.formats.style`` shim for :class:`pandas.io.formats.style.Styler` (:issue:`16059`)
- :meth:`Categorical.searchsorted` and :meth:`Series.searchsorted` have renamed the ``v`` argument to ``value`` (:issue:`14645`)
- :meth:`TimedeltaIndex.searchsorted`, :meth:`DatetimeIndex.searchsorted`, and :meth:`PeriodIndex.searchsorted` have renamed the ``key`` argument to ``value`` (:issue:`14645`)

.. _whatsnew_0240.performance:

Performance Improvements
~~~~~~~~~~~~~~~~~~~~~~~~

- Very large improvement in performance of slicing when the index is a :class:`CategoricalIndex`,
  both when indexing by label (using .loc) and position(.iloc).
  Likewise, slicing a ``CategoricalIndex`` itself (i.e. ``ci[100:200]``) shows similar speed improvements (:issue:`21659`)
- Improved performance of :func:`Series.describe` in case of numeric dtpyes (:issue:`21274`)
- Improved performance of :func:`pandas.core.groupby.GroupBy.rank` when dealing with tied rankings (:issue:`21237`)
- Improved performance of :func:`DataFrame.set_index` with columns consisting of :class:`Period` objects (:issue:`21582`, :issue:`21606`)
- Improved performance of membership checks in :class:`Categorical` and :class:`CategoricalIndex`
  (i.e. ``x in cat``-style checks are much faster). :meth:`CategoricalIndex.contains`
  is likewise much faster (:issue:`21369`, :issue:`21508`)
- Improved performance of :meth:`HDFStore.groups` (and dependent functions like
  :meth:`~HDFStore.keys`.  (i.e. ``x in store`` checks are much faster)
  (:issue:`21372`)
- Improved the performance of :func:`pandas.get_dummies` with ``sparse=True`` (:issue:`21997`)

.. _whatsnew_0240.docs:

Documentation Changes
~~~~~~~~~~~~~~~~~~~~~

- Added sphinx spelling extension, updated documentation on how to use the spell check (:issue:`21079`)
-
-

.. _whatsnew_0240.bug_fixes:

Bug Fixes
~~~~~~~~~

Categorical
^^^^^^^^^^^

- Bug in :meth:`Categorical.from_codes` where ``NaN`` values in ``codes`` were silently converted to ``0`` (:issue:`21767`). In the future this will raise a ``ValueError``. Also changes the behavior of ``.from_codes([1.1, 2.0])``.

Datetimelike
^^^^^^^^^^^^

- Fixed bug where two :class:`DateOffset` objects with different ``normalize`` attributes could evaluate as equal (:issue:`21404`)
- Fixed bug where :meth:`Timestamp.resolution` incorrectly returned 1-microsecond ``timedelta`` instead of 1-nanosecond :class:`Timedelta` (:issue:`21336`, :issue:`21365`)
- Bug in :func:`to_datetime` that did not consistently return an :class:`Index` when ``box=True`` was specified (:issue:`21864`)
- Bug in :class:`DatetimeIndex` comparisons where string comparisons incorrectly raises ``TypeError`` (:issue:`22074`)
- Bug in :class:`DatetimeIndex` comparisons when comparing against ``timedelta64[ns]`` dtyped arrays; in some cases ``TypeError`` was incorrectly raised, in others it incorrectly failed to raise (:issue:`22074`)
- Bug in :class:`DatetimeIndex` comparisons when comparing against object-dtyped arrays (:issue:`22074`)
<<<<<<< HEAD
- Bug in :class:`DataFrame` with ``datetime64[ns]`` dtype addition and subtraction with ``Timedelta``-like objects (:issue:`22005`,:issue:`22163`)
- Bug in :class:`DataFrame` with ``datetime64[ns]`` dtype addition and subtraction with ``DateOffset`` objects returning an ``object`` dtype instead of ``datetime64[ns]`` dtype (:issue:`21610`,:issue:`22163`)
- Bug in :class:`DataFrame` with ``datetime64[ns]`` dtype comparing against ``NaT`` incorrectly (:issue:`22242`,:issue:`22163`)
- Bug in :class:`DataFrame` with ``datetime64[ns]`` dtype subtracting ``Timestamp``-like object incorrectly returned ``datetime64[ns]`` dtype instead of ``timedelta64[ns]`` dtype (:issue:`8554`,:issue:`22163`)
- Bug in :class:`DataFrame` with ``datetime64[ns]`` dtype subtracting ``np.datetime64`` object with non-nanosecond unit failing to convert to nanoseconds (:issue:`18874`,:issue:`22163`)
- Bug in :class:`DataFrame` comparisons against ``Timestamp``-like objects failing to raise ``TypeError`` for inequality checks with mismatched types (:issue:`8932`,:issue:`22163`)
- Bug in :class:`DataFrame` with mixed dtypes including ``datetime64[ns]`` incorrectly raising ``TypeError`` on equality comparisons (:issue:`13128`,:issue:`22163`)
- Bug in :meth:`DataFrame.eq` comparison against ``NaT`` incorrectly returning ``True`` or ``NaN`` (:issue:`15697`,:issue:`22163`)
- Bug in :class:`DatetimeIndex` subtraction that incorrectly failed to raise `OverflowError` (:issue:`22492`, :issue:`22508`)
- Bug in :class:`DatetimeIndex` where frequency was being set if original frequency was 'None' (:issue:`22150`)
=======
- Bug in :class:`DataFrame` with ``datetime64[ns]`` dtype addition and subtraction with ``Timedelta``-like objects (:issue:`22005`, :issue:`22163`)
- Bug in :class:`DataFrame` with ``datetime64[ns]`` dtype addition and subtraction with ``DateOffset`` objects returning an ``object`` dtype instead of ``datetime64[ns]`` dtype (:issue:`21610`, :issue:`22163`)
- Bug in :class:`DataFrame` with ``datetime64[ns]`` dtype comparing against ``NaT`` incorrectly (:issue:`22242`, :issue:`22163`)
- Bug in :class:`DataFrame` with ``datetime64[ns]`` dtype subtracting ``Timestamp``-like object incorrectly returned ``datetime64[ns]`` dtype instead of ``timedelta64[ns]`` dtype (:issue:`8554`, :issue:`22163`)
- Bug in :class:`DataFrame` with ``datetime64[ns]`` dtype subtracting ``np.datetime64`` object with non-nanosecond unit failing to convert to nanoseconds (:issue:`18874`, :issue:`22163`)
- Bug in :class:`DataFrame` comparisons against ``Timestamp``-like objects failing to raise ``TypeError`` for inequality checks with mismatched types (:issue:`8932`, :issue:`22163`)
- Bug in :class:`DataFrame` with mixed dtypes including ``datetime64[ns]`` incorrectly raising ``TypeError`` on equality comparisons (:issue:`13128`, :issue:`22163`)
- Bug in :meth:`DataFrame.eq` comparison against ``NaT`` incorrectly returning ``True`` or ``NaN`` (:issue:`15697`, :issue:`22163`)
- Bug in :class:`DatetimeIndex` subtraction that incorrectly failed to raise ``OverflowError`` (:issue:`22492`, :issue:`22508`)
- Bug in :class:`DatetimeIndex` incorrectly allowing indexing with ``Timedelta`` object (:issue:`20464`)
-
>>>>>>> 1c500fb7

Timedelta
^^^^^^^^^
- Bug in :class:`DataFrame` with ``timedelta64[ns]`` dtype division by ``Timedelta``-like scalar incorrectly returning ``timedelta64[ns]`` dtype instead of ``float64`` dtype (:issue:`20088`, :issue:`22163`)
- Bug in adding a :class:`Index` with object dtype to a :class:`Series` with ``timedelta64[ns]`` dtype incorrectly raising (:issue:`22390`)
- Bug in multiplying a :class:`Series` with numeric dtype against a ``timedelta`` object (:issue:`22390`)
- Bug in :class:`Series` with numeric dtype when adding or subtracting an an array or ``Series`` with ``timedelta64`` dtype (:issue:`22390`)
- Bug in :class:`Index` with numeric dtype when multiplying or dividing an array with dtype ``timedelta64`` (:issue:`22390`)
- Bug in :class:`TimedeltaIndex` incorrectly allowing indexing with ``Timestamp`` object (:issue:`20464`)
-
-

Timezones
^^^^^^^^^

- Bug in :meth:`DatetimeIndex.shift` where an ``AssertionError`` would raise when shifting across DST (:issue:`8616`)
- Bug in :class:`Timestamp` constructor where passing an invalid timezone offset designator (``Z``) would not raise a ``ValueError`` (:issue:`8910`)
- Bug in :meth:`Timestamp.replace` where replacing at a DST boundary would retain an incorrect offset (:issue:`7825`)
- Bug in :meth:`Series.replace` with ``datetime64[ns, tz]`` data when replacing ``NaT`` (:issue:`11792`)
- Bug in :class:`Timestamp` when passing different string date formats with a timezone offset would produce different timezone offsets (:issue:`12064`)
- Bug when comparing a tz-naive :class:`Timestamp` to a tz-aware :class:`DatetimeIndex` which would coerce the :class:`DatetimeIndex` to tz-naive (:issue:`12601`)
- Bug in :meth:`Series.truncate` with a tz-aware :class:`DatetimeIndex` which would cause a core dump (:issue:`9243`)
- Bug in :class:`Series` constructor which would coerce tz-aware and tz-naive :class:`Timestamp` to tz-aware (:issue:`13051`)
- Bug in :class:`Index` with ``datetime64[ns, tz]`` dtype that did not localize integer data correctly (:issue:`20964`)
- Bug in :class:`DatetimeIndex` where constructing with an integer and tz would not localize correctly (:issue:`12619`)
- Fixed bug where :meth:`DataFrame.describe` and :meth:`Series.describe` on tz-aware datetimes did not show `first` and `last` result (:issue:`21328`)
- Bug in :class:`DatetimeIndex` comparisons failing to raise ``TypeError`` when comparing timezone-aware ``DatetimeIndex`` against ``np.datetime64`` (:issue:`22074`)
- Bug in ``DataFrame`` assignment with a timezone-aware scalar (:issue:`19843`)
- Bug in :func:`Dataframe.asof` that raised a ``TypeError`` when attempting to compare tz-naive and tz-aware timestamps (:issue:`21194`)
- Bug when constructing a :class:`DatetimeIndex` with :class:`Timestamp`s constructed with the ``replace`` method across DST (:issue:`18785`)
- Bug when setting a new value with :meth:`DataFrame.loc` with a :class:`DatetimeIndex` with a DST transition (:issue:`18308`, :issue:`20724`)
- Bug in :meth:`DatetimeIndex.unique` that did not re-localize tz-aware dates correctly (:issue:`21737`)
- Bug when indexing a :class:`Series` with a DST transition (:issue:`21846`)

Offsets
^^^^^^^

- Bug in :class:`FY5253` where date offsets could incorrectly raise an ``AssertionError`` in arithmetic operatons (:issue:`14774`)
- Bug in :class:`DateOffset` where keyword arguments ``week`` and ``milliseconds`` were accepted and ignored.  Passing these will now raise ``ValueError`` (:issue:`19398`)
-

Numeric
^^^^^^^

- Bug in :class:`Series` ``__rmatmul__`` doesn't support matrix vector multiplication (:issue:`21530`)
- Bug in :func:`factorize` fails with read-only array (:issue:`12813`)
- Fixed bug in :func:`unique` handled signed zeros inconsistently: for some inputs 0.0 and -0.0 were treated as equal and for some inputs as different. Now they are treated as equal for all inputs (:issue:`21866`)
- Bug in :meth:`DataFrame.agg`, :meth:`DataFrame.transform` and :meth:`DataFrame.apply` where,
  when supplied with a list of functions and ``axis=1`` (e.g. ``df.apply(['sum', 'mean'], axis=1)``),
  a ``TypeError`` was wrongly raised. For all three methods such calculation are now done correctly. (:issue:`16679`).
- Bug in :class:`Series` comparison against datetime-like scalars and arrays (:issue:`22074`)
- Bug in :class:`DataFrame` multiplication between boolean dtype and integer returning ``object`` dtype instead of integer dtype (:issue:`22047`, :issue:`22163`)
- Bug in :meth:`DataFrame.apply` where, when supplied with a string argument and additional positional or keyword arguments (e.g. ``df.apply('sum', min_count=1)``), a ``TypeError`` was wrongly raised (:issue:`22376`)
-

Strings
^^^^^^^

-
-
-

Interval
^^^^^^^^

- Bug in the :class:`IntervalIndex` constructor where the ``closed`` parameter did not always override the inferred ``closed`` (:issue:`19370`)
- Bug in the ``IntervalIndex`` repr where a trailing comma was missing after the list of intervals (:issue:`20611`)
- Bug in :class:`Interval` where scalar arithmetic operations did not retain the ``closed`` value (:issue:`22313`)
-

Indexing
^^^^^^^^

- The traceback from a ``KeyError`` when asking ``.loc`` for a single missing label is now shorter and more clear (:issue:`21557`)
- When ``.ix`` is asked for a missing integer label in a :class:`MultiIndex` with a first level of integer type, it now raises a ``KeyError``, consistently with the case of a flat :class:`Int64Index`, rather than falling back to positional indexing (:issue:`21593`)
- Bug in :meth:`DatetimeIndex.reindex` when reindexing a tz-naive and tz-aware :class:`DatetimeIndex` (:issue:`8306`)
- Bug in :class:`DataFrame` when setting values with ``.loc`` and a timezone aware :class:`DatetimeIndex` (:issue:`11365`)
- ``DataFrame.__getitem__`` now accepts dictionaries and dictionary keys as list-likes of labels, consistently with ``Series.__getitem__`` (:issue:`21294`)
- Fixed ``DataFrame[np.nan]`` when columns are non-unique (:issue:`21428`)
- Bug when indexing :class:`DatetimeIndex` with nanosecond resolution dates and timezones (:issue:`11679`)
- Bug where indexing with a Numpy array containing negative values would mutate the indexer (:issue:`21867`)
- Bug where mixed indexes wouldn't allow integers for ``.at`` (:issue:`19860`)
- ``Float64Index.get_loc`` now raises ``KeyError`` when boolean key passed. (:issue:`19087`)
- Bug in :meth:`DataFrame.loc` when indexing with an :class:`IntervalIndex` (:issue:`19977`)

Missing
^^^^^^^

- Bug in :func:`DataFrame.fillna` where a ``ValueError`` would raise when one column contained a ``datetime64[ns, tz]`` dtype (:issue:`15522`)
- Bug in :func:`Series.hasnans` that could be incorrectly cached and return incorrect answers if null elements are introduced after an initial call (:issue:`19700`)
- :func:`Series.isin` now treats all nans as equal also for ``np.object``-dtype. This behavior is consistent with the behavior for float64 (:issue:`22119`)

MultiIndex
^^^^^^^^^^

- Removed compatibility for :class:`MultiIndex` pickles prior to version 0.8.0; compatibility with :class:`MultiIndex` pickles from version 0.13 forward is maintained (:issue:`21654`)
- :meth:`MultiIndex.get_loc_level` (and as a consequence, ``.loc`` on a :class:`MultiIndex`ed object) will now raise a ``KeyError``, rather than returning an empty ``slice``, if asked a label which is present in the ``levels`` but is unused (:issue:`22221`)
- Fix ``TypeError`` in Python 3 when creating :class:`MultiIndex` in which some levels have mixed types, e.g. when some labels are tuples (:issue:`15457`)

I/O
^^^

- :func:`read_html()` no longer ignores all-whitespace ``<tr>`` within ``<thead>`` when considering the ``skiprows`` and ``header`` arguments. Previously, users had to decrease their ``header`` and ``skiprows`` values on such tables to work around the issue. (:issue:`21641`)
- :func:`read_excel()` will correctly show the deprecation warning for previously deprecated ``sheetname`` (:issue:`17994`)
- :func:`read_csv()` will correctly parse timezone-aware datetimes (:issue:`22256`)
- :func:`read_sas()` will parse numbers in sas7bdat-files that have width less than 8 bytes correctly. (:issue:`21616`)

Plotting
^^^^^^^^

- Bug in :func:`DataFrame.plot.scatter` and :func:`DataFrame.plot.hexbin` caused x-axis label and ticklabels to disappear when colorbar was on in IPython inline backend (:issue:`10611`, :issue:`10678`, and :issue:`20455`)
- Bug in plotting a Series with datetimes using :func:`matplotlib.axes.Axes.scatter` (:issue:`22039`)

Groupby/Resample/Rolling
^^^^^^^^^^^^^^^^^^^^^^^^

- Bug in :func:`pandas.core.groupby.GroupBy.first` and :func:`pandas.core.groupby.GroupBy.last` with ``as_index=False`` leading to the loss of timezone information (:issue:`15884`)
- Bug in :meth:`DatetimeIndex.resample` when downsampling across a DST boundary (:issue:`8531`)
- Bug where ``ValueError`` is wrongly raised when calling :func:`~pandas.core.groupby.SeriesGroupBy.count` method of a
  ``SeriesGroupBy`` when the grouping variable only contains NaNs and numpy version < 1.13 (:issue:`21956`).
- Multiple bugs in :func:`pandas.core.Rolling.min` with ``closed='left'`` and a
  datetime-like index leading to incorrect results and also segfault. (:issue:`21704`)
- Bug in :meth:`Resampler.apply` when passing postiional arguments to applied func (:issue:`14615`).
- Bug in :meth:`Series.resample` when passing ``numpy.timedelta64`` to ``loffset`` kwarg (:issue:`7687`).
- Bug in :meth:`Resampler.asfreq` when frequency of ``TimedeltaIndex`` is a subperiod of a new frequency (:issue:`13022`).

Sparse
^^^^^^

-
-
-

Reshaping
^^^^^^^^^

- Bug in :func:`pandas.concat` when joining resampled DataFrames with timezone aware index (:issue:`13783`)
- Bug in :meth:`Series.combine_first` with ``datetime64[ns, tz]`` dtype which would return tz-naive result (:issue:`21469`)
- Bug in :meth:`Series.where` and :meth:`DataFrame.where` with ``datetime64[ns, tz]`` dtype (:issue:`21546`)
- Bug in :meth:`Series.mask` and :meth:`DataFrame.mask` with ``list`` conditionals (:issue:`21891`)
- Bug in :meth:`DataFrame.replace` raises RecursionError when converting OutOfBounds ``datetime64[ns, tz]`` (:issue:`20380`)
- :func:`pandas.core.groupby.GroupBy.rank` now raises a ``ValueError`` when an invalid value is passed for argument ``na_option`` (:issue:`22124`)
- Bug in :func:`get_dummies` with Unicode attributes in Python 2 (:issue:`22084`)
- Bug in :meth:`DataFrame.replace` raises ``RecursionError`` when replacing empty lists (:issue:`22083`)
- Bug in :meth:`Series.replace` and meth:`DataFrame.replace` when dict is used as the ``to_replace`` value and one key in the dict is is another key's value, the results were inconsistent between using integer key and using string key (:issue:`20656`)
- Bug in :meth:`DataFrame.drop_duplicates` for empty ``DataFrame`` which incorrectly raises an error (:issue:`20516`)

Build Changes
^^^^^^^^^^^^^

- Building pandas for development now requires ``cython >= 0.28.2`` (:issue:`21688`)
- Testing pandas now requires ``hypothesis>=3.58``.  You can find `the Hypothesis docs here <https://hypothesis.readthedocs.io/en/latest/index.html>`_, and a pandas-specific introduction :ref:`in the contributing guide <using-hypothesis>`. (:issue:`22280`)
-

Other
^^^^^

- :meth:`~pandas.io.formats.style.Styler.background_gradient` now takes a ``text_color_threshold`` parameter to automatically lighten the text color based on the luminance of the background color. This improves readability with dark background colors without the need to limit the background colormap range. (:issue:`21258`)
- Require at least 0.28.2 version of ``cython`` to support read-only memoryviews (:issue:`21688`)
- :meth:`~pandas.io.formats.style.Styler.background_gradient` now also supports tablewise application (in addition to rowwise and columnwise) with ``axis=None`` (:issue:`15204`)
- :meth:`~pandas.io.formats.style.Styler.bar` now also supports tablewise application (in addition to rowwise and columnwise) with ``axis=None`` and setting clipping range with ``vmin`` and ``vmax``. ``NaN`` values are also handled properly. (:issue:`21548`, :issue:`21526`)
-
-
-<|MERGE_RESOLUTION|>--- conflicted
+++ resolved
@@ -625,18 +625,6 @@
 - Bug in :class:`DatetimeIndex` comparisons where string comparisons incorrectly raises ``TypeError`` (:issue:`22074`)
 - Bug in :class:`DatetimeIndex` comparisons when comparing against ``timedelta64[ns]`` dtyped arrays; in some cases ``TypeError`` was incorrectly raised, in others it incorrectly failed to raise (:issue:`22074`)
 - Bug in :class:`DatetimeIndex` comparisons when comparing against object-dtyped arrays (:issue:`22074`)
-<<<<<<< HEAD
-- Bug in :class:`DataFrame` with ``datetime64[ns]`` dtype addition and subtraction with ``Timedelta``-like objects (:issue:`22005`,:issue:`22163`)
-- Bug in :class:`DataFrame` with ``datetime64[ns]`` dtype addition and subtraction with ``DateOffset`` objects returning an ``object`` dtype instead of ``datetime64[ns]`` dtype (:issue:`21610`,:issue:`22163`)
-- Bug in :class:`DataFrame` with ``datetime64[ns]`` dtype comparing against ``NaT`` incorrectly (:issue:`22242`,:issue:`22163`)
-- Bug in :class:`DataFrame` with ``datetime64[ns]`` dtype subtracting ``Timestamp``-like object incorrectly returned ``datetime64[ns]`` dtype instead of ``timedelta64[ns]`` dtype (:issue:`8554`,:issue:`22163`)
-- Bug in :class:`DataFrame` with ``datetime64[ns]`` dtype subtracting ``np.datetime64`` object with non-nanosecond unit failing to convert to nanoseconds (:issue:`18874`,:issue:`22163`)
-- Bug in :class:`DataFrame` comparisons against ``Timestamp``-like objects failing to raise ``TypeError`` for inequality checks with mismatched types (:issue:`8932`,:issue:`22163`)
-- Bug in :class:`DataFrame` with mixed dtypes including ``datetime64[ns]`` incorrectly raising ``TypeError`` on equality comparisons (:issue:`13128`,:issue:`22163`)
-- Bug in :meth:`DataFrame.eq` comparison against ``NaT`` incorrectly returning ``True`` or ``NaN`` (:issue:`15697`,:issue:`22163`)
-- Bug in :class:`DatetimeIndex` subtraction that incorrectly failed to raise `OverflowError` (:issue:`22492`, :issue:`22508`)
-- Bug in :class:`DatetimeIndex` where frequency was being set if original frequency was 'None' (:issue:`22150`)
-=======
 - Bug in :class:`DataFrame` with ``datetime64[ns]`` dtype addition and subtraction with ``Timedelta``-like objects (:issue:`22005`, :issue:`22163`)
 - Bug in :class:`DataFrame` with ``datetime64[ns]`` dtype addition and subtraction with ``DateOffset`` objects returning an ``object`` dtype instead of ``datetime64[ns]`` dtype (:issue:`21610`, :issue:`22163`)
 - Bug in :class:`DataFrame` with ``datetime64[ns]`` dtype comparing against ``NaT`` incorrectly (:issue:`22242`, :issue:`22163`)
@@ -647,8 +635,8 @@
 - Bug in :meth:`DataFrame.eq` comparison against ``NaT`` incorrectly returning ``True`` or ``NaN`` (:issue:`15697`, :issue:`22163`)
 - Bug in :class:`DatetimeIndex` subtraction that incorrectly failed to raise ``OverflowError`` (:issue:`22492`, :issue:`22508`)
 - Bug in :class:`DatetimeIndex` incorrectly allowing indexing with ``Timedelta`` object (:issue:`20464`)
--
->>>>>>> 1c500fb7
+- Bug in :class:`DatetimeIndex` where frequency was being set if original frequency was 'None' (:issue:`22150`)
+-
 
 Timedelta
 ^^^^^^^^^
