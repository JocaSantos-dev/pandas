.. _whatsnew_0240:

v0.24.0
-------

.. _whatsnew_0240.enhancements:

New features
~~~~~~~~~~~~

- ``ExcelWriter`` now accepts ``mode`` as a keyword argument, enabling append to existing workbooks when using the ``openpyxl`` engine (:issue:`3441`)

.. _whatsnew_0240.enhancements.other:

Other Enhancements
^^^^^^^^^^^^^^^^^^
- :func:`to_datetime` now supports the ``%Z`` and ``%z`` directive when passed into ``format`` (:issue:`13486`)
- :func:`Series.mode` and :func:`DataFrame.mode` now support the ``dropna`` parameter which can be used to specify whether NaN/NaT values should be considered (:issue:`17534`)
- :func:`to_csv` now supports ``compression`` keyword when a file handle is passed. (:issue:`21227`)
- :meth:`Index.droplevel` is now implemented also for flat indexes, for compatibility with MultiIndex (:issue:`21115`)


.. _whatsnew_0240.api_breaking:


Backwards incompatible API changes
~~~~~~~~~~~~~~~~~~~~~~~~~~~~~~~~~~

.. _whatsnew_0240.api.datetimelike.normalize:

Tick DateOffset Normalize Restrictions
--------------------------------------

Creating a ``Tick`` object (:class:`Day`, :class:`Hour`, :class:`Minute`,
:class:`Second`, :class:`Milli`, :class:`Micro`, :class:`Nano`) with
`normalize=True` is no longer supported.  This prevents unexpected behavior
where addition could fail to be monotone or associative.  (:issue:`21427`)

.. ipython:: python

    ts = pd.Timestamp('2018-06-11 18:01:14')
    ts
    tic = pd.offsets.Hour(n=2, normalize=True)
    tic

Previous Behavior:

.. code-block:: ipython

    In [4]: ts + tic
    Out [4]: Timestamp('2018-06-11 00:00:00')

    In [5]: ts + tic + tic + tic == ts + (tic + tic + tic)
    Out [5]: False

Current Behavior:

.. ipython:: python

    tic = pd.offsets.Hour(n=2)
    ts + tic + tic + tic == ts + (tic + tic + tic)


.. _whatsnew_0240.api.datetimelike:

Datetimelike API Changes
^^^^^^^^^^^^^^^^^^^^^^^^

- For :class:`DatetimeIndex` and :class:`TimedeltaIndex` with non-``None`` ``freq`` attribute, addition or subtraction of integer-dtyped array or ``Index`` will return an object of the same class (:issue:`19959`)
- :class:`DateOffset` objects are now immutable. Attempting to alter one of these will now raise ``AttributeError`` (:issue:`21341`)

.. _whatsnew_0240.api.other:

Other API Changes
^^^^^^^^^^^^^^^^^

.. _whatsnew_0240.api.other.incompatibilities:

Series and Index Data-Dtype Incompatibilities
---------------------------------------------

``Series`` and ``Index`` constructors now raise when the
data is incompatible with a passed ``dtype=`` (:issue:`15832`)

Previous Behavior:

.. code-block:: ipython

    In [4]: pd.Series([-1], dtype="uint64")
    Out [4]:
    0    18446744073709551615
    dtype: uint64

Current Behavior:

.. code-block:: ipython

    In [4]: pd.Series([-1], dtype="uint64")
    Out [4]:
    ...
    OverflowError: Trying to coerce negative values to unsigned integers

- :class:`DatetimeIndex` now accepts :class:`Int64Index` arguments as epoch timestamps (:issue:`20997`)
-
-

.. _whatsnew_0240.deprecations:

Deprecations
~~~~~~~~~~~~

- :meth:`DataFrame.to_stata`, :meth:`read_stata`, :class:`StataReader` and :class:`StataWriter` have deprecated the ``encoding`` argument.  The encoding of a Stata dta file is determined by the file type and cannot be changed (:issue:`21244`).
-
-

.. _whatsnew_0240.prior_deprecations:

Removal of prior version deprecations/changes
~~~~~~~~~~~~~~~~~~~~~~~~~~~~~~~~~~~~~~~~~~~~~

- The ``LongPanel`` and ``WidePanel`` classes have been removed (:issue:`10892`)
-
-
-

.. _whatsnew_0240.performance:

Performance Improvements
~~~~~~~~~~~~~~~~~~~~~~~~

- Improved performance of :func:`Series.describe` in case of numeric dtypes (:issue:`21274`)
- Improved performance of :func:`pandas.core.groupby.GroupBy.rank` when dealing with tied rankings (:issue:`21237`)
<<<<<<< HEAD

=======
- Improved performance of :func:`DataFrame.set_index` with columns consisting of :class:`Period` objects (:issue:`21582`)
-
>>>>>>> f1aa08c4

.. _whatsnew_0240.docs:

Documentation Changes
~~~~~~~~~~~~~~~~~~~~~

- Added sphinx spelling extension, updated documentation on how to use the spell check (:issue:`21079`)
-
-

.. _whatsnew_0240.bug_fixes:

Bug Fixes
~~~~~~~~~

Categorical
^^^^^^^^^^^

-
-
-

Datetimelike
^^^^^^^^^^^^

- Fixed bug where two :class:`DateOffset` objects with different ``normalize`` attributes could evaluate as equal (:issue:`21404`)
- Bug in :class:`Index` with ``datetime64[ns, tz]`` dtype that did not localize integer data correctly (:issue:`20964`)
-

Timedelta
^^^^^^^^^

-
-
-

Timezones
^^^^^^^^^

-
-
-

Offsets
^^^^^^^

-
-

Numeric
^^^^^^^

- Bug in :class:`Series` ``__rmatmul__`` doesn't support matrix vector multiplication (:issue:`21530`)
-
-

Strings
^^^^^^^

-
-
-

Indexing
^^^^^^^^

- The traceback from a ``KeyError`` when asking ``.loc`` for a single missing label is now shorter and more clear (:issue:`21557`)
-
-

MultiIndex
^^^^^^^^^^

-
-
-

I/O
^^^

-
-
-

Plotting
^^^^^^^^

-
-
-

Groupby/Resample/Rolling
^^^^^^^^^^^^^^^^^^^^^^^^

- Bug in :func:`pandas.core.groupby.GroupBy.first` and :func:`pandas.core.groupby.GroupBy.last` with ``as_index=False`` leading to the loss of timezone information (:issue:`15884`)
-
-

Sparse
^^^^^^

-
-
-

Reshaping
^^^^^^^^^

-
-
-

ExtensionArray
^^^^^^^^^^^^^^

- :meth:`Series.combine()` works correctly with :class:`~pandas.api.extensions.ExtensionArray` inside of :class:`Series` (:issue:`20825`)
- :meth:`Series.combine()` with scalar argument now works for any function type (:issue:`21248`)
-
-

Other
^^^^^

- :meth: `~pandas.io.formats.style.Styler.background_gradient` now takes a ``text_color_threshold`` parameter to automatically lighten the text color based on the luminance of the background color. This improves readability with dark background colors without the need to limit the background colormap range. (:issue:`21258`)
-
-
-<|MERGE_RESOLUTION|>--- conflicted
+++ resolved
@@ -130,12 +130,8 @@
 
 - Improved performance of :func:`Series.describe` in case of numeric dtypes (:issue:`21274`)
 - Improved performance of :func:`pandas.core.groupby.GroupBy.rank` when dealing with tied rankings (:issue:`21237`)
-<<<<<<< HEAD
-
-=======
 - Improved performance of :func:`DataFrame.set_index` with columns consisting of :class:`Period` objects (:issue:`21582`)
--
->>>>>>> f1aa08c4
+
 
 .. _whatsnew_0240.docs:
 
