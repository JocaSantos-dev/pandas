--- conflicted
+++ resolved
@@ -42,9 +42,4 @@
 
 
 
-<<<<<<< HEAD
-- Explicit check in ``to_stata`` and ``StataWriter`` for out-of-range values when writing doubles (:issue:`14618`)
-- BUG in clipboard (linux, python2) with unicode and separator (:issue:`13747`)
-=======
-- Explicit check in ``to_stata`` and ``StataWriter`` for out-of-range values when writing doubles (:issue:`14618`)
->>>>>>> 45543ec2
+- Explicit check in ``to_stata`` and ``StataWriter`` for out-of-range values when writing doubles (:issue:`14618`)