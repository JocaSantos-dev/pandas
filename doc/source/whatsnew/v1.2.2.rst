--- conflicted
+++ resolved
@@ -21,14 +21,11 @@
 - Fixed regression in :meth:`~DataFrame.to_pickle` failing to create bz2/xz compressed pickle files with ``protocol=5`` (:issue:`39002`)
 - Fixed regression in :func:`pandas.testing.assert_series_equal` and :func:`pandas.testing.assert_frame_equal` always raising ``AssertionError`` when comparing extension dtypes (:issue:`39410`)
 - Fixed regression in :meth:`~DataFrame.to_csv` opening ``codecs.StreamWriter`` in binary mode instead of in text mode and ignoring user-provided ``mode`` (:issue:`39247`)
-<<<<<<< HEAD
 - Fixed regression in :meth:`Categorical.astype` casting to incorrect dtype when ``np.int32`` is passed to dtype argument (:issue:`39402`)
-=======
 - Fixed regression in :meth:`DataFrame.transform` failing in case of an empty DataFrame or Series (:issue:`39636`)
 - Fixed regression in :meth:`core.window.rolling.Rolling.count` where the ``min_periods`` argument would be set to ``0`` after the operation (:issue:`39554`)
 - Fixed regression in :func:`read_excel` that incorrectly raised when the argument ``io`` was a non-path and non-buffer and the ``engine`` argument was specified (:issue:`39528`)
 -
->>>>>>> 87f72bb8
 
 .. ---------------------------------------------------------------------------
 
