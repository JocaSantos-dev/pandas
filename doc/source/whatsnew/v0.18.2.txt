--- conflicted
+++ resolved
@@ -58,7 +58,6 @@
 
 - The ``.tz_localize()`` method of ``DatetimeIndex`` and ``Timestamp`` has gained the ``errors`` keyword, so you can potentially coerce nonexistent timestamps to ``NaT``. The default behaviour remains to raising a ``NonExistentTimeError`` (:issue:`13057`)
 - ``astype()`` will now accept a dict of column name to data types mapping as the ``dtype`` argument. (:issue:`12086`)
-<<<<<<< HEAD
 - ``.to_hdf/read_hdf()`` now accept path objects (e.g. ``pathlib.Path``, ``py.path.local``) for the file path (:issue:`11773`)
 
   .. ipython:: python
@@ -71,8 +70,6 @@
   .. ipython:: python
 
     pd.Timestamp(2012, 1, 1)
-=======
->>>>>>> 3600bcaa
 
     pd.Timestamp(year=2012, month=1, day=1, hour=8, minute=30)
 
@@ -85,10 +82,8 @@
 
      idx = pd.Index(['a', 'b', 'c'])
      idx.where([True, False, True])
-
 - ``Categorical.astype()`` now accepts an optional boolean argument ``copy``, effective when dtype is categorical (:issue:`13209`)
 - Consistent with the Python API, ``pd.read_csv()`` will now interpret ``+inf`` as positive infinity (:issue:`13274`)
-
 - The ``DataFrame`` constructor will now respect key ordering if a list of ``OrderedDict`` objects are passed in (:issue:`13304`)
 - ``pd.read_html()`` has gained support for the ``decimal`` option (:issue:`12907`)
 
