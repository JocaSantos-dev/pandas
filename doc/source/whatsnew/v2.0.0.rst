.. _whatsnew_200:

What's new in 2.0.0 (??)
------------------------

These are the changes in pandas 2.0.0. See :ref:`release` for a full changelog
including other versions of pandas.

{{ header }}

.. ---------------------------------------------------------------------------
.. _whatsnew_200.enhancements:

Enhancements
~~~~~~~~~~~~

.. _whatsnew_200.enhancements.optional_dependency_management:

Optional dependencies version management
^^^^^^^^^^^^^^^^^^^^^^^^^^^^^^^^^^^^^^^^
Optional pandas dependencies can be managed as extras in a requirements/setup file, for example:

.. code-block:: python

  pandas[performance, aws]>=2.0.0

Available optional dependencies (listed in order of appearance at `install guide <https://pandas.pydata.org/docs/getting_started/install>`_) are
``[all, performance, computation, timezone, fss, aws, gcp, excel, parquet, feather, hdf5, spss, postgresql, mysql,
sql-other, html, xml, plot, output_formatting, clipboard, compression, test]`` (:issue:`39164`).

.. _whatsnew_200.enhancements.io_readers_nullable_pyarrow:

Configuration option, ``io.nullable_backend``, to return pyarrow-backed dtypes from IO functions
^^^^^^^^^^^^^^^^^^^^^^^^^^^^^^^^^^^^^^^^^^^^^^^^^^^^^^^^^^^^^^^^^^^^^^^^^^^^^^^^^^^^^^^^^^^^^^^^

A new global configuration, ``io.nullable_backend`` can now be used in conjunction with the parameter ``use_nullable_dtypes=True`` in :func:`read_parquet` and :func:`read_csv` (with ``engine="pyarrow"``)
to return pyarrow-backed dtypes when set to ``"pyarrow"`` (:issue:`48957`).

.. ipython:: python

    import io
    data = io.StringIO("""a,b,c,d,e,f,g,h,i
        1,2.5,True,a,,,,,
        3,4.5,False,b,6,7.5,True,a,
    """)
    with pd.option_context("io.nullable_backend", "pyarrow"):
        df = pd.read_csv(data, use_nullable_dtypes=True, engine="pyarrow")
    df

.. _whatsnew_200.enhancements.other:

Other enhancements
^^^^^^^^^^^^^^^^^^
- :func:`read_sas` now supports using ``encoding='infer'`` to correctly read and use the encoding specified by the sas file. (:issue:`48048`)
- :meth:`.DataFrameGroupBy.quantile` and :meth:`.SeriesGroupBy.quantile` now preserve nullable dtypes instead of casting to numpy dtypes (:issue:`37493`)
- :meth:`Series.add_suffix`, :meth:`DataFrame.add_suffix`, :meth:`Series.add_prefix` and :meth:`DataFrame.add_prefix` support an ``axis`` argument. If ``axis`` is set, the default behaviour of which axis to consider can be overwritten (:issue:`47819`)
- :func:`assert_frame_equal` now shows the first element where the DataFrames differ, analogously to ``pytest``'s output (:issue:`47910`)
- Added new argument ``use_nullable_dtypes`` to :func:`read_csv` and :func:`read_excel` to enable automatic conversion to nullable dtypes (:issue:`36712`)
- Added ``index`` parameter to :meth:`DataFrame.to_dict` (:issue:`46398`)
- Added metadata propagation for binary operators on :class:`DataFrame` (:issue:`28283`)
- :class:`.CategoricalConversionWarning`, :class:`.InvalidComparison`, :class:`.InvalidVersion`, :class:`.LossySetitemError`, and :class:`.NoBufferPresent` are now exposed in ``pandas.errors`` (:issue:`27656`)
- Fix ``test`` optional_extra by adding missing test package ``pytest-asyncio`` (:issue:`48361`)
- :func:`DataFrame.astype` exception message thrown improved to include column name when type conversion is not possible. (:issue:`47571`)
- :meth:`DataFrame.to_json` now supports a ``mode`` keyword with supported inputs 'w' and 'a'. Defaulting to 'w', 'a' can be used when lines=True and orient='records' to append record oriented json lines to an existing json file. (:issue:`35849`)
- Added ``name`` parameter to :meth:`IntervalIndex.from_breaks`, :meth:`IntervalIndex.from_arrays` and :meth:`IntervalIndex.from_tuples` (:issue:`48911`)

.. ---------------------------------------------------------------------------
.. _whatsnew_200.notable_bug_fixes:

Notable bug fixes
~~~~~~~~~~~~~~~~~

These are bug fixes that might have notable behavior changes.

.. _whatsnew_200.notable_bug_fixes.notable_bug_fix1:

:meth:`.GroupBy.cumsum` and :meth:`.GroupBy.cumprod` overflow instead of lossy casting to float
^^^^^^^^^^^^^^^^^^^^^^^^^^^^^^^^^^^^^^^^^^^^^^^^^^^^^^^^^^^^^^^^^^^^^^^^^^^^^^^^^^^^^^^^^^^^^^^

In previous versions we cast to float when applying ``cumsum`` and ``cumprod`` which
lead to incorrect results even if the result could be hold by ``int64`` dtype.
Additionally, the aggregation overflows consistent with numpy and the regular
:meth:`DataFrame.cumprod` and :meth:`DataFrame.cumsum` methods when the limit of
``int64`` is reached (:issue:`37493`).

*Old Behavior*

.. code-block:: ipython

    In [1]: df = pd.DataFrame({"key": ["b"] * 7, "value": 625})
    In [2]: df.groupby("key")["value"].cumprod()[5]
    Out[2]: 5.960464477539062e+16

We return incorrect results with the 6th value.

*New Behavior*

.. ipython:: python

    df = pd.DataFrame({"key": ["b"] * 7, "value": 625})
    df.groupby("key")["value"].cumprod()

We overflow with the 7th value, but the 6th value is still correct.

.. _whatsnew_200.notable_bug_fixes.notable_bug_fix2:

notable_bug_fix2
^^^^^^^^^^^^^^^^

.. ---------------------------------------------------------------------------
.. _whatsnew_200.api_breaking:

Backwards incompatible API changes
~~~~~~~~~~~~~~~~~~~~~~~~~~~~~~~~~~


.. _whatsnew_200.api_breaking.astype_to_unsupported_datetimelike:

Disallow astype conversion to non-supported datetime64/timedelta64 dtypes
^^^^^^^^^^^^^^^^^^^^^^^^^^^^^^^^^^^^^^^^^^^^^^^^^^^^^^^^^^^^^^^^^^^^^^^^^
In previous versions, converting a :class:`Series` or :class:`DataFrame`
from ``datetime64[ns]`` to a different ``datetime64[X]`` dtype would return
with ``datetime64[ns]`` dtype instead of the requested dtype. In pandas 2.0,
support is added for "datetime64[s]", "datetime64[ms]", and "datetime64[us]" dtypes,
so converting to those dtypes gives exactly the requested dtype:

*Previous behavior*:

.. ipython:: python

   idx = pd.date_range("2016-01-01", periods=3)
   ser = pd.Series(idx)

*Previous behavior*:

.. code-block:: ipython

   In [4]: ser.astype("datetime64[s]")
   Out[4]:
   0   2016-01-01
   1   2016-01-02
   2   2016-01-03
   dtype: datetime64[ns]

With the new behavior, we get exactly the requested dtype:

*New behavior*:

.. ipython:: python

   ser.astype("datetime64[s]")

For non-supported resolutions e.g. "datetime64[D]", we raise instead of silently
ignoring the requested dtype:

*New behavior*:

.. ipython:: python
   :okexcept:

   ser.astype("datetime64[D]")

For conversion from ``timedelta64[ns]`` dtypes, the old behavior converted
to a floating point format.

*Previous behavior*:

.. ipython:: python

   idx = pd.timedelta_range("1 Day", periods=3)
   ser = pd.Series(idx)

*Previous behavior*:

.. code-block:: ipython

   In [7]: ser.astype("timedelta64[s]")
   Out[7]:
   0     86400.0
   1    172800.0
   2    259200.0
   dtype: float64

   In [8]: ser.astype("timedelta64[D]")
   Out[8]:
   0    1.0
   1    2.0
   2    3.0
   dtype: float64

The new behavior, as for datetime64, either gives exactly the requested dtype or raises:

*New behavior*:

.. ipython:: python
   :okexcept:

   ser.astype("timedelta64[s]")
   ser.astype("timedelta64[D]")

.. _whatsnew_200.api_breaking.deps:

Increased minimum versions for dependencies
^^^^^^^^^^^^^^^^^^^^^^^^^^^^^^^^^^^^^^^^^^^
Some minimum supported versions of dependencies were updated.
If installed, we now require:

+-----------------+-----------------+----------+---------+
| Package         | Minimum Version | Required | Changed |
+=================+=================+==========+=========+
| mypy (dev)      | 0.981           |          |    X    |
+-----------------+-----------------+----------+---------+
| python-dateutil | 2.8.2           |    X     |    X    |
+-----------------+-----------------+----------+---------+

For `optional libraries <https://pandas.pydata.org/docs/getting_started/install.html>`_ the general recommendation is to use the latest version.
The following table lists the lowest version per library that is currently being tested throughout the development of pandas.
Optional libraries below the lowest tested version may still work, but are not considered supported.

+-----------------+-----------------+---------+
| Package         | Minimum Version | Changed |
+=================+=================+=========+
| pyarrow         | 6.0.0           |    X    |
+-----------------+-----------------+---------+
| matplotlib      | 3.6.1           |    X    |
+-----------------+-----------------+---------+
| fastparquet     | 0.6.3           |    X    |
+-----------------+-----------------+---------+

See :ref:`install.dependencies` and :ref:`install.optional_dependencies` for more.

.. _whatsnew_200.api_breaking.other:

Other API changes
^^^^^^^^^^^^^^^^^
- The ``freq``, ``tz``, ``nanosecond``, and ``unit`` keywords in the :class:`Timestamp` constructor are now keyword-only (:issue:`45307`)
- Passing ``nanoseconds`` greater than 999 or less than 0 in :class:`Timestamp` now raises a ``ValueError`` (:issue:`48538`, :issue:`48255`)
- :func:`read_csv`: specifying an incorrect number of columns with ``index_col`` of now raises ``ParserError`` instead of ``IndexError`` when using the c parser.
- Default value of ``dtype`` in :func:`get_dummies` is changed to ``bool`` from ``uint8`` (:issue:`45848`)
- :meth:`DataFrame.astype`, :meth:`Series.astype`, and :meth:`DatetimeIndex.astype` casting datetime64 data to any of "datetime64[s]", "datetime64[ms]", "datetime64[us]" will return an object with the given resolution instead of coercing back to "datetime64[ns]" (:issue:`48928`)
- :meth:`DataFrame.astype`, :meth:`Series.astype`, and :meth:`DatetimeIndex.astype` casting timedelta64 data to any of "timedelta64[s]", "timedelta64[ms]", "timedelta64[us]" will return an object with the given resolution instead of coercing to "float64" dtype (:issue:`48963`)
- Passing data with dtype of "timedelta64[s]", "timedelta64[ms]", or "timedelta64[us]" to :class:`TimedeltaIndex`, :class:`Series`, or :class:`DataFrame` constructors will now retain that dtype instead of casting to "timedelta64[ns]"; timedelta64 data with lower resolution will be cast to the lowest supported resolution "timedelta64[s]" (:issue:`49014`)
- Passing ``dtype`` of "timedelta64[s]", "timedelta64[ms]", or "timedelta64[us]" to :class:`TimedeltaIndex`, :class:`Series`, or :class:`DataFrame` constructors will now retain that dtype instead of casting to "timedelta64[ns]"; passing a dtype with lower resolution for :class:`Series` or :class:`DataFrame` will be cast to the lowest supported resolution "timedelta64[s]" (:issue:`49014`)
- Passing a ``np.datetime64`` object with non-nanosecond resolution to :class:`Timestamp` will retain the input resolution if it is "s", "ms", or "ns"; otherwise it will be cast to the closest supported resolution (:issue:`49008`)
- The ``other`` argument in :meth:`DataFrame.mask` and :meth:`Series.mask` now defaults to ``no_default`` instead of ``np.nan`` consistent with :meth:`DataFrame.where` and :meth:`Series.where`. Entries will be filled with the corresponding NULL value (``np.nan`` for numpy dtypes, ``pd.NA`` for extension dtypes). (:issue:`49111`)
- When creating a :class:`Series` with a object-dtype :class:`Index` of datetime objects, pandas no longer silently converts the index to a :class:`DatetimeIndex` (:issue:`39307`, :issue:`23598`)
- :meth:`Series.unique` with dtype "timedelta64[ns]" or "datetime64[ns]" now returns :class:`TimedeltaArray` or :class:`DatetimeArray` instead of ``numpy.ndarray`` (:issue:`49176`)
- :func:`pandas.api.dtypes.is_string_dtype` now only returns ``True`` for array-likes with ``dtype=object`` when the elements are inferred to be strings (:issue:`15585`)
- Passing a sequence containing ``datetime`` objects and ``date`` objects to :class:`Series` constructor will return with ``object`` dtype instead of ``datetime64[ns]`` dtype, consistent with :class:`Index` behavior (:issue:`49341`)
- Passing strings that cannot be parsed as datetimes to :class:`Series` or :class:`DataFrame` with ``dtype="datetime64[ns]"`` will raise instead of silently ignoring the keyword and returning ``object`` dtype (:issue:`24435`)
- Passing a sequence containing a type that cannot be converted to :class:`Timedelta` to :func:`to_timedelta` or to the :class:`Series` or :class:`DataFrame` constructor with ``dtype="timedelta64[ns]"`` or to :class:`TimedeltaIndex` now raises ``TypeError`` instead of ``ValueError`` (:issue:`49525`)
-

.. ---------------------------------------------------------------------------
.. _whatsnew_200.deprecations:

Deprecations
~~~~~~~~~~~~
-

.. ---------------------------------------------------------------------------

.. _whatsnew_200.prior_deprecations:

Removal of prior version deprecations/changes
~~~~~~~~~~~~~~~~~~~~~~~~~~~~~~~~~~~~~~~~~~~~~
- Removed deprecated :attr:`Timestamp.freq`, :attr:`Timestamp.freqstr` and argument ``freq`` from the :class:`Timestamp` constructor and :meth:`Timestamp.fromordinal` (:issue:`14146`)
- Removed deprecated :class:`CategoricalBlock`, :meth:`Block.is_categorical`, require datetime64 and timedelta64 values to be wrapped in :class:`DatetimeArray` or :class:`TimedeltaArray` before passing to :meth:`Block.make_block_same_class`, require ``DatetimeTZBlock.values`` to have the correct ndim when passing to the :class:`BlockManager` constructor, and removed the "fastpath" keyword from the :class:`SingleBlockManager` constructor (:issue:`40226`, :issue:`40571`)
- Removed deprecated module ``pandas.core.index`` (:issue:`30193`)
- Removed deprecated alias ``pandas.core.tools.datetimes.to_time``, import the function directly from ``pandas.core.tools.times`` instead (:issue:`34145`)
- Removed deprecated :meth:`Categorical.to_dense`, use ``np.asarray(cat)`` instead (:issue:`32639`)
- Removed deprecated :meth:`Categorical.take_nd` (:issue:`27745`)
- Removed deprecated :meth:`Categorical.mode`, use ``Series(cat).mode()`` instead (:issue:`45033`)
- Removed deprecated :meth:`Categorical.is_dtype_equal` and :meth:`CategoricalIndex.is_dtype_equal` (:issue:`37545`)
- Removed deprecated :meth:`CategoricalIndex.take_nd` (:issue:`30702`)
- Removed deprecated :meth:`Index.is_type_compatible` (:issue:`42113`)
- Removed deprecated :meth:`Index.is_mixed`, check ``index.inferred_type`` directly instead (:issue:`32922`)
- Removed deprecated :func:`pandas.api.types.is_categorical`; use :func:`pandas.api.types.is_categorical_dtype` instead  (:issue:`33385`)
- Removed deprecated :meth:`Index.asi8` (:issue:`37877`)
- Enforced deprecation changing behavior when passing ``datetime64[ns]`` dtype data and timezone-aware dtype to :class:`Series`, interpreting the values as wall-times instead of UTC times, matching :class:`DatetimeIndex` behavior (:issue:`41662`)
- Removed deprecated :meth:`DataFrame._AXIS_NUMBERS`, :meth:`DataFrame._AXIS_NAMES`, :meth:`Series._AXIS_NUMBERS`, :meth:`Series._AXIS_NAMES` (:issue:`33637`)
- Removed deprecated :meth:`Index.to_native_types`, use ``obj.astype(str)`` instead (:issue:`36418`)
- Removed deprecated :meth:`Series.iteritems`, :meth:`DataFrame.iteritems`, use ``obj.items`` instead (:issue:`45321`)
- Removed deprecated :meth:`DataFrame.lookup` (:issue:`35224`)
- Removed deprecated :meth:`Series.append`, :meth:`DataFrame.append`, use :func:`concat` instead (:issue:`35407`)
- Removed deprecated :meth:`Series.iteritems`, :meth:`DataFrame.iteritems` and :meth:`HDFStore.iteritems` use ``obj.items`` instead (:issue:`45321`)
- Removed deprecated :meth:`DatetimeIndex.union_many` (:issue:`45018`)
- Removed deprecated ``weekofyear`` and ``week`` attributes of :class:`DatetimeArray`, :class:`DatetimeIndex` and ``dt`` accessor in favor of ``isocalendar().week`` (:issue:`33595`)
- Removed deprecated :meth:`RangeIndex._start`, :meth:`RangeIndex._stop`, :meth:`RangeIndex._step`, use ``start``, ``stop``, ``step`` instead (:issue:`30482`)
- Removed deprecated :meth:`DatetimeIndex.to_perioddelta`, Use ``dtindex - dtindex.to_period(freq).to_timestamp()`` instead (:issue:`34853`)
- Removed deprecated :meth:`.Styler.hide_index` and :meth:`.Styler.hide_columns` (:issue:`49397`)
- Removed deprecated :meth:`.Styler.set_na_rep` and :meth:`.Styler.set_precision` (:issue:`49397`)
- Removed deprecated :meth:`.Styler.where` (:issue:`49397`)
- Removed deprecated :meth:`.Styler.render` (:issue:`49397`)
- Removed deprecated argument ``null_color`` in :meth:`.Styler.highlight_null` (:issue:`49397`)
- Removed deprecated argument ``check_less_precise`` in :meth:`.testing.assert_frame_equal`, :meth:`.testing.assert_extension_array_equal`, :meth:`.testing.assert_series_equal`,  :meth:`.testing.assert_index_equal` (:issue:`30562`)
- Removed deprecated ``null_counts`` argument in :meth:`DataFrame.info`. Use ``show_counts`` instead (:issue:`37999`)
- Removed deprecated :meth:`Index.is_monotonic`, and :meth:`Series.is_monotonic`; use ``obj.is_monotonic_increasing`` instead (:issue:`45422`)
- Removed deprecated :meth:`Index.is_all_dates` (:issue:`36697`)
- Enforced deprecation disallowing passing a timezone-aware :class:`Timestamp` and ``dtype="datetime64[ns]"`` to :class:`Series` or :class:`DataFrame` constructors (:issue:`41555`)
- Enforced deprecation disallowing passing a sequence of timezone-aware values and ``dtype="datetime64[ns]"`` to to :class:`Series` or :class:`DataFrame` constructors (:issue:`41555`)
- Enforced deprecation disallowing ``numpy.ma.mrecords.MaskedRecords`` in the :class:`DataFrame` constructor; pass ``"{name: data[name] for name in data.dtype.names}`` instead (:issue:`40363`)
- Enforced deprecation disallowing unit-less "datetime64" dtype in :meth:`Series.astype` and :meth:`DataFrame.astype` (:issue:`47844`)
- Enforced deprecation disallowing using ``.astype`` to convert a ``datetime64[ns]`` :class:`Series`, :class:`DataFrame`, or :class:`DatetimeIndex` to timezone-aware dtype, use ``obj.tz_localize`` or ``ser.dt.tz_localize`` instead (:issue:`39258`)
- Enforced deprecation disallowing using ``.astype`` to convert a timezone-aware :class:`Series`, :class:`DataFrame`, or :class:`DatetimeIndex` to timezone-naive ``datetime64[ns]`` dtype, use ``obj.tz_localize(None)`` or ``obj.tz_convert("UTC").tz_localize(None)`` instead (:issue:`39258`)
- Enforced deprecation disallowing passing non boolean argument to sort in :func:`concat` (:issue:`44629`)
- Removed Date parser functions :func:`~pandas.io.date_converters.parse_date_time`,
  :func:`~pandas.io.date_converters.parse_date_fields`, :func:`~pandas.io.date_converters.parse_all_fields`
  and :func:`~pandas.io.date_converters.generic_parser` (:issue:`24518`)
- Removed argument ``index`` from the :class:`core.arrays.SparseArray` constructor (:issue:`43523`)
- Remove argument ``squeeze`` from :meth:`DataFrame.groupby` and :meth:`Series.groupby` (:issue:`32380`)
- Removed deprecated ``apply``, ``apply_index``, ``__call__``, ``onOffset``, and ``isAnchored`` attributes from :class:`DateOffset` (:issue:`34171`)
- Removed ``keep_tz`` argument in :meth:`DatetimeIndex.to_series` (:issue:`29731`)
- Remove arguments ``names`` and ``dtype`` from :meth:`Index.copy` and ``levels`` and ``codes`` from :meth:`MultiIndex.copy` (:issue:`35853`, :issue:`36685`)
- Remove argument ``inplace`` from :meth:`MultiIndex.set_levels` and :meth:`MultiIndex.set_codes` (:issue:`35626`)
- Removed arguments ``verbose`` and ``encoding`` from :meth:`DataFrame.to_excel` and :meth:`Series.to_excel` (:issue:`47912`)
- Removed argument ``line_terminator`` from :meth:`DataFrame.to_csv` and :meth:`Series.to_csv`, use ``lineterminator`` instead (:issue:`45302`)
- Removed argument ``inplace`` from :meth:`DataFrame.set_axis` and :meth:`Series.set_axis`, use ``obj = obj.set_axis(..., copy=False)`` instead (:issue:`48130`)
- Disallow passing positional arguments to :meth:`MultiIndex.set_levels` and :meth:`MultiIndex.set_codes` (:issue:`41485`)
- Disallow parsing to Timedelta strings with components with units "Y", "y", or "M", as these do not represent unambiguous durations (:issue:`36838`)
- Removed :meth:`MultiIndex.is_lexsorted` and :meth:`MultiIndex.lexsort_depth` (:issue:`38701`)
- Removed argument ``how`` from :meth:`PeriodIndex.astype`, use :meth:`PeriodIndex.to_timestamp` instead (:issue:`37982`)
- Removed argument ``try_cast`` from :meth:`DataFrame.mask`, :meth:`DataFrame.where`, :meth:`Series.mask` and :meth:`Series.where` (:issue:`38836`)
- Removed argument ``tz`` from :meth:`Period.to_timestamp`, use ``obj.to_timestamp(...).tz_localize(tz)`` instead (:issue:`34522`)
- Removed argument ``sort_columns`` in :meth:`DataFrame.plot` and :meth:`Series.plot` (:issue:`47563`)
- Removed argument ``is_copy`` from :meth:`DataFrame.take` and :meth:`Series.take` (:issue:`30615`)
- Removed argument ``kind`` from :meth:`Index.get_slice_bound`, :meth:`Index.slice_indexer` and :meth:`Index.slice_locs` (:issue:`41378`)
- Removed arguments ``prefix``, ``squeeze``, ``error_bad_lines`` and ``warn_bad_lines`` from :func:`read_csv` (:issue:`40413`, :issue:`43427`)
- Removed argument ``datetime_is_numeric`` from :meth:`DataFrame.describe` and :meth:`Series.describe` as datetime data will always be summarized as numeric data (:issue:`34798`)
- Disallow passing list ``key`` to :meth:`Series.xs` and :meth:`DataFrame.xs`, pass a tuple instead (:issue:`41789`)
- Disallow subclass-specific keywords (e.g. "freq", "tz", "names", "closed") in the :class:`Index` constructor (:issue:`38597`)
- Removed argument ``inplace`` from :meth:`Categorical.remove_unused_categories` (:issue:`37918`)
- Disallow passing non-round floats to :class:`Timestamp` with ``unit="M"`` or ``unit="Y"`` (:issue:`47266`)
- Remove keywords ``convert_float`` and ``mangle_dupe_cols`` from :func:`read_excel` (:issue:`41176`)
- Removed ``errors`` keyword from :meth:`DataFrame.where`, :meth:`Series.where`, :meth:`DataFrame.mask` and :meth:`Series.mask` (:issue:`47728`)
- Disallow passing non-keyword arguments to :func:`read_excel` except ``io`` and ``sheet_name`` (:issue:`34418`)
- Disallow passing non-keyword arguments to :meth:`DataFrame.drop` and :meth:`Series.drop` except ``labels`` (:issue:`41486`)
- Disallow passing non-keyword arguments to :meth:`DataFrame.fillna` and :meth:`Series.fillna` except ``value`` (:issue:`41485`)
- Disallow passing non-keyword arguments to :meth:`StringMethods.split` and :meth:`StringMethods.rsplit` except for ``pat`` (:issue:`47448`)
- Disallow passing non-keyword arguments to :meth:`DataFrame.set_index` except ``keys`` (:issue:`41495`)
- Disallow passing non-keyword arguments to :meth:`Resampler.interpolate` except ``method`` (:issue:`41699`)
- Disallow passing non-keyword arguments to :meth:`DataFrame.reset_index` and :meth:`Series.reset_index` except ``level`` (:issue:`41496`)
- Disallow passing non-keyword arguments to :meth:`DataFrame.dropna` and :meth:`Series.dropna` (:issue:`41504`)
- Disallow passing non-keyword arguments to :meth:`ExtensionArray.argsort` (:issue:`46134`)
- Disallow passing non-keyword arguments to :meth:`Categorical.sort_values` (:issue:`47618`)
- Disallow passing non-keyword arguments to :meth:`Index.drop_duplicates` and :meth:`Series.drop_duplicates` (:issue:`41485`)
- Disallow passing non-keyword arguments to :meth:`DataFrame.drop_duplicates` except for ``subset`` (:issue:`41485`)
- Disallow passing non-keyword arguments to :meth:`DataFrame.sort_index` and :meth:`Series.sort_index` (:issue:`41506`)
- Disallow passing non-keyword arguments to :meth:`DataFrame.interpolate` and :meth:`Series.interpolate` except for ``method`` (:issue:`41510`)
- Disallow passing non-keyword arguments to :meth:`DataFrame.any` and :meth:`Series.any` (:issue:`44896`)
- Disallow passing non-keyword arguments to :meth:`Index.set_names` except for ``names`` (:issue:`41551`)
- Disallow passing non-keyword arguments to :meth:`Index.join` except for ``other`` (:issue:`46518`)
- Disallow passing non-keyword arguments to :func:`concat` except for ``objs`` (:issue:`41485`)
- Disallow passing non-keyword arguments to :func:`pivot` except for ``data`` (:issue:`48301`)
- Disallow passing non-keyword arguments to :meth:`DataFrame.pivot` (:issue:`48301`)
- Disallow passing non-keyword arguments to :func:`read_html` except for ``io`` (:issue:`27573`)
- Disallow passing non-keyword arguments to :func:`read_json` except for ``path_or_buf`` (:issue:`27573`)
- Disallow passing non-keyword arguments to :func:`read_sas` except for ``filepath_or_buffer`` (:issue:`47154`)
- Disallow passing non-keyword arguments to :func:`read_stata` except for ``filepath_or_buffer`` (:issue:`48128`)
- Disallow passing non-keyword arguments to :func:`read_csv` except ``filepath_or_buffer`` (:issue:`41485`)
- Disallow passing non-keyword arguments to :func:`read_table` except ``filepath_or_buffer`` (:issue:`41485`)
- Disallow passing non-keyword arguments to :func:`read_fwf` except ``filepath_or_buffer`` (:issue:`44710`)
- Disallow passing non-keyword arguments to :func:`read_xml` except for ``path_or_buffer`` (:issue:`45133`)
- Disallow passing non-keyword arguments to :meth:`Series.mask` and :meth:`DataFrame.mask` except ``cond`` and ``other`` (:issue:`41580`)
- Disallow passing non-keyword arguments to :meth:`DataFrame.to_stata` except for ``path`` (:issue:`48128`)
- Disallow passing non-keyword arguments to :meth:`DataFrame.where` and :meth:`Series.where` except for ``cond`` and ``other`` (:issue:`41523`)
- Disallow passing non-keyword arguments to :meth:`Series.set_axis` and :meth:`DataFrame.set_axis` except for ``labels`` (:issue:`41491`)
- Disallow passing non-keyword arguments to :meth:`Series.rename_axis` and :meth:`DataFrame.rename_axis` except for ``mapper`` (:issue:`47587`)
- Disallow :meth:`Index.reindex` with non-unique :class:`Index` objects (:issue:`42568`)
- Disallow passing non-keyword arguments to :meth:`Series.clip` and :meth:`DataFrame.clip` (:issue:`41511`)
- Disallow passing non-keyword arguments to :meth:`Series.bfill`, :meth:`Series.ffill`, :meth:`DataFrame.bfill` and :meth:`DataFrame.ffill` (:issue:`41508`)
- Disallow passing non-keyword arguments to :meth:`DataFrame.replace`, :meth:`Series.replace` except for ``to_replace`` and ``value`` (:issue:`47587`)
- Disallow passing non-keyword arguments to :meth:`DataFrame.sort_values` except for ``by`` (:issue:`41505`)
- Disallow passing non-keyword arguments to :meth:`Series.sort_values` (:issue:`41505`)
- Disallowed constructing :class:`Categorical` with scalar ``data`` (:issue:`38433`)
- Disallowed constructing :class:`CategoricalIndex` without passing ``data`` (:issue:`38944`)
- Removed :meth:`.Rolling.validate`, :meth:`.Expanding.validate`, and :meth:`.ExponentialMovingWindow.validate` (:issue:`43665`)
- Removed :attr:`Rolling.win_type` returning ``"freq"`` (:issue:`38963`)
- Removed :attr:`Rolling.is_datetimelike` (:issue:`38963`)
- Removed deprecated :meth:`Timedelta.delta`, :meth:`Timedelta.is_populated`, and :attr:`Timedelta.freq` (:issue:`46430`, :issue:`46476`)
- Removed deprecated :attr:`NaT.freq` (:issue:`45071`)
- Removed deprecated :meth:`Categorical.replace`, use :meth:`Series.replace` instead (:issue:`44929`)
- Removed the ``numeric_only`` keyword from :meth:`Categorical.min` and :meth:`Categorical.max` in favor of ``skipna`` (:issue:`48821`)
- Changed behavior of :meth:`DataFrame.median` and :meth:`DataFrame.mean` with ``numeric_only=None`` to not exclude datetime-like columns THIS NOTE WILL BE IRRELEVANT ONCE ``numeric_only=None`` DEPRECATION IS ENFORCED (:issue:`29941`)
- Removed :func:`is_extension_type` in favor of :func:`is_extension_array_dtype` (:issue:`29457`)
- Removed ``.ExponentialMovingWindow.vol`` (:issue:`39220`)
- Removed :meth:`Index.get_value` and :meth:`Index.set_value` (:issue:`33907`, :issue:`28621`)
- Removed :meth:`Series.slice_shift` and :meth:`DataFrame.slice_shift` (:issue:`37601`)
- Remove :meth:`DataFrameGroupBy.pad` and :meth:`DataFrameGroupBy.backfill` (:issue:`45076`)
- Remove ``numpy`` argument from :func:`read_json` (:issue:`30636`)
- Disallow passing abbreviations for ``orient`` in :meth:`DataFrame.to_dict` (:issue:`32516`)
- Removed ``get_offset`` in favor of :func:`to_offset` (:issue:`30340`)
- Removed the ``warn`` keyword in :func:`infer_freq` (:issue:`45947`)
- Removed the ``center`` keyword in :meth:`DataFrame.expanding` (:issue:`20647`)
- Removed the ``truediv`` keyword from :func:`eval` (:issue:`29812`)
- Removed the ``pandas.datetime`` submodule (:issue:`30489`)
- Removed the ``pandas.np`` submodule (:issue:`30296`)
- Removed ``pandas.util.testing`` in favor of ``pandas.testing`` (:issue:`30745`)
- Removed :meth:`Series.str.__iter__` (:issue:`28277`)
- Removed ``pandas.SparseArray`` in favor of :class:`arrays.SparseArray` (:issue:`30642`)
- Removed ``pandas.SparseSeries`` and ``pandas.SparseDataFrame``, including pickle support. (:issue:`30642`)
- Enforced disallowing passing an integer ``fill_value`` to :meth:`DataFrame.shift` and :meth:`Series.shift`` with datetime64, timedelta64, or period dtypes (:issue:`32591`)
- Enforced disallowing a string column label into ``times`` in :meth:`DataFrame.ewm` (:issue:`43265`)
- Enforced disallowing passing ``True`` and ``False`` into ``inclusive`` in :meth:`Series.between` in favor of ``"both"`` and ``"neither"`` respectively (:issue:`40628`)
- Enforced disallowing using ``usecols`` with out of bounds indices for ``read_csv`` with ``engine="c"`` (:issue:`25623`)
- Enforced disallowing the use of ``**kwargs`` in :class:`.ExcelWriter`; use the keyword argument ``engine_kwargs`` instead (:issue:`40430`)
- Enforced disallowing a tuple of column labels into :meth:`.DataFrameGroupBy.__getitem__` (:issue:`30546`)
- Enforced disallowing setting values with ``.loc`` using a positional slice. Use ``.loc`` with labels or ``.iloc`` with positions instead (:issue:`31840`)
- Enforced disallowing positional indexing with a ``float`` key even if that key is a round number, manually cast to integer instead (:issue:`34193`)
- Enforced disallowing using a :class:`DataFrame` indexer with ``.iloc``, use ``.loc`` instead for automatic alignment (:issue:`39022`)
- Enforced disallowing ``set`` or ``dict`` indexers in ``__getitem__`` and ``__setitem__`` methods (:issue:`42825`)
- Enforced disallowing indexing on a :class:`Index` or positional indexing on a :class:`Series` producing multi-dimensional objects e.g. ``obj[:, None]``, convert to numpy before indexing instead (:issue:`35141`)
- Enforced disallowing ``dict`` or ``set`` objects in ``suffixes`` in :func:`merge` (:issue:`34810`)
- Enforced disallowing :func:`merge` to produce duplicated columns through the ``suffixes`` keyword and already existing columns (:issue:`22818`)
- Enforced disallowing using :func:`merge` or :func:`join` on a different number of levels (:issue:`34862`)
- Enforced disallowing ``value_name`` argument in :func:`DataFrame.melt` to match an element in the :class:`DataFrame` columns (:issue:`35003`)
- Removed setting Categorical._codes directly (:issue:`41429`)
- Removed setting Categorical.categories directly (:issue:`47834`)
- Removed argument ``inplace`` from :meth:`Categorical.add_categories`, :meth:`Categorical.remove_categories`, :meth:`Categorical.set_categories`, :meth:`Categorical.rename_categories`, :meth:`Categorical.reorder_categories`, :meth:`Categorical.set_ordered`, :meth:`Categorical.as_ordered`, :meth:`Categorical.as_unordered` (:issue:`37981`, :issue:`41118`, :issue:`41133`, :issue:`47834`)
- Enforced :meth:`Rolling.count` with ``min_periods=None`` to default to the size of the window (:issue:`31302`)
- Renamed ``fname`` to ``path`` in :meth:`DataFrame.to_parquet`, :meth:`DataFrame.to_stata` and :meth:`DataFrame.to_feather` (:issue:`30338`)
- Enforced disallowing indexing a :class:`Series` with a single item list with a slice (e.g. ``ser[[slice(0, 2)]]``). Either convert the list to tuple, or pass the slice directly instead (:issue:`31333`)
- Changed behavior indexing on a :class:`DataFrame` with a :class:`DatetimeIndex` index using a string indexer, previously this operated as a slice on rows, now it operates like any other column key; use ``frame.loc[key]`` for the old behavior (:issue:`36179`)
- Enforced the ``display.max_colwidth`` option to not accept negative integers (:issue:`31569`)
- Removed the ``display.column_space`` option in favor of ``df.to_string(col_space=...)`` (:issue:`47280`)
- Removed the deprecated method ``mad`` from pandas classes (:issue:`11787`)
- Removed the deprecated method ``tshift`` from pandas classes (:issue:`11631`)
- Changed behavior of empty data passed into :class:`Series`; the default dtype will be ``object`` instead of ``float64`` (:issue:`29405`)
- Changed the behavior of :meth:`DatetimeIndex.union`, :meth:`DatetimeIndex.intersection`, and :meth:`DatetimeIndex.symmetric_difference` with mismatched timezones to convert to UTC instead of casting to object dtype (:issue:`39328`)
- Changed the behavior of :func:`to_datetime` with argument "now" with ``utc=False`` to match ``Timestamp("now")`` (:issue:`18705`)
- Changed the behavior of indexing on a timezone-aware :class:`DatetimeIndex` with a timezone-naive ``datetime`` object or vice-versa; these now behave like any other non-comparable type by raising ``KeyError`` (:issue:`36148`)
- Changed the behavior of :meth:`Index.reindex`, :meth:`Series.reindex`, and :meth:`DataFrame.reindex` with a ``datetime64`` dtype and a ``datetime.date`` object for ``fill_value``; these are no longer considered equivalent to ``datetime.datetime`` objects so the reindex casts to object dtype (:issue:`39767`)
- Changed behavior of :meth:`SparseArray.astype` when given a dtype that is not explicitly ``SparseDtype``, cast to the exact requested dtype rather than silently using a ``SparseDtype`` instead (:issue:`34457`)
- Changed behavior of :meth:`Index.ravel` to return a view on the original :class:`Index` instead of a ``np.ndarray`` (:issue:`36900`)
- Changed behavior of :meth:`Index.to_frame` with explicit ``name=None`` to use ``None`` for the column name instead of the index's name or default ``0`` (:issue:`45523`)
- Changed behavior of :class:`DataFrame` constructor given floating-point ``data`` and an integer ``dtype``, when the data cannot be cast losslessly, the floating point dtype is retained, matching :class:`Series` behavior (:issue:`41170`)
- Changed behavior of :class:`Index` constructor when given a ``np.ndarray`` with object-dtype containing numeric entries; this now retains object dtype rather than inferring a numeric dtype, consistent with :class:`Series` behavior (:issue:`42870`)
- Changed behavior of :meth:`Index.__and__`, :meth:`Index.__or__` and :meth:`Index.__xor__` to behave as logical operations (matching :class:`Series` behavior) instead of aliases for set operations (:issue:`37374`)
- Changed behavior of :class:`DataFrame` constructor when passed a ``dtype`` (other than int) that the data cannot be cast to; it now raises instead of silently ignoring the dtype (:issue:`41733`)
- Changed the behavior of :class:`Series` constructor, it will no longer infer a datetime64 or timedelta64 dtype from string entries (:issue:`41731`)
- Changed behavior of :class:`Timestamp` constructor with a ``np.datetime64`` object and a ``tz`` passed to interpret the input as a wall-time as opposed to a UTC time (:issue:`42288`)
- Changed behavior of :meth:`Timestamp.utcfromtimestamp` to return a timezone-aware object satisfying ``Timestamp.utcfromtimestamp(val).timestamp() == val`` (:issue:`45083`)
- Changed behavior of :class:`Index` constructor when passed a ``SparseArray`` or ``SparseDtype`` to retain that dtype instead of casting to ``numpy.ndarray`` (:issue:`43930`)
- Changed behavior of setitem-like operations (``__setitem__``, ``fillna``, ``where``, ``mask``, ``replace``, ``insert``, fill_value for ``shift``) on an object with :class:`DatetimeTZDtype` when using a value with a non-matching timezone, the value will be cast to the object's timezone instead of casting both to object-dtype (:issue:`44243`)
- Changed behavior of :class:`Index`, :class:`Series`, :class:`DataFrame` constructors with floating-dtype data and a :class:`DatetimeTZDtype`, the data are now interpreted as UTC-times instead of wall-times, consistent with how integer-dtype data are treated (:issue:`45573`)
- Removed the deprecated ``base`` and ``loffset`` arguments from :meth:`pandas.DataFrame.resample`, :meth:`pandas.Series.resample` and :class:`pandas.Grouper`. Use ``offset`` or ``origin`` instead (:issue:`31809`)
- Changed behavior of :meth:`Series.fillna` and :meth:`DataFrame.fillna` with ``timedelta64[ns]`` dtype and an incompatible ``fill_value``; this now casts to ``object`` dtype instead of raising, consistent with the behavior with other dtypes (:issue:`45746`)
- Change the default argument of ``regex`` for :meth:`Series.str.replace` from ``True`` to ``False``. Additionally, a single character ``pat`` with ``regex=True`` is now treated as a regular expression instead of a string literal. (:issue:`36695`, :issue:`24804`)
- Changed behavior of :meth:`DataFrame.any` and :meth:`DataFrame.all` with ``bool_only=True``; object-dtype columns with all-bool values will no longer be included, manually cast to ``bool`` dtype first (:issue:`46188`)
- Changed behavior of comparison of a :class:`Timestamp` with a ``datetime.date`` object; these now compare as un-equal and raise on inequality comparisons, matching the ``datetime.datetime`` behavior (:issue:`36131`)
- Changed behavior of comparison of ``NaT`` with a ``datetime.date`` object; these now raise on inequality comparisons (:issue:`39196`)
- Enforced deprecation of silently dropping columns that raised a ``TypeError`` in :class:`Series.transform` and :class:`DataFrame.transform` when used with a list or dictionary (:issue:`43740`)
- Changed behavior of :meth:`DataFrame.apply` with list-like so that any partial failure will raise an error (:issue:`43740`)
- Changed behavior of :meth:`Series.__setitem__` with an integer key and a :class:`Float64Index` when the key is not present in the index; previously we treated the key as positional (behaving like ``series.iloc[key] = val``), now we treat it is a label (behaving like ``series.loc[key] = val``), consistent with :meth:`Series.__getitem__`` behavior (:issue:`33469`)
- Removed ``na_sentinel`` argument from :func:`factorize`, :meth:`.Index.factorize`, and :meth:`.ExtensionArray.factorize` (:issue:`47157`)
- Changed behavior of :meth:`DataFrameGroupBy.apply` and :meth:`SeriesGroupBy.apply` so that ``group_keys`` is respected even if a transformer is detected (:issue:`34998`)
-

.. ---------------------------------------------------------------------------
.. _whatsnew_200.performance:

Performance improvements
~~~~~~~~~~~~~~~~~~~~~~~~
- Performance improvement in :meth:`.DataFrameGroupBy.median` and :meth:`.SeriesGroupBy.median` and :meth:`.GroupBy.cumprod` for nullable dtypes (:issue:`37493`)
- Performance improvement in :meth:`MultiIndex.argsort` and :meth:`MultiIndex.sort_values` (:issue:`48406`)
- Performance improvement in :meth:`MultiIndex.size` (:issue:`48723`)
- Performance improvement in :meth:`MultiIndex.union` without missing values and without duplicates (:issue:`48505`, :issue:`48752`)
- Performance improvement in :meth:`MultiIndex.difference` (:issue:`48606`)
- Performance improvement in :class:`MultiIndex` set operations with sort=None (:issue:`49010`)
- Performance improvement in :meth:`.DataFrameGroupBy.mean`, :meth:`.SeriesGroupBy.mean`, :meth:`.DataFrameGroupBy.var`, and :meth:`.SeriesGroupBy.var` for extension array dtypes (:issue:`37493`)
- Performance improvement in :meth:`MultiIndex.isin` when ``level=None`` (:issue:`48622`)
- Performance improvement in :meth:`Index.union` and :meth:`MultiIndex.union` when index contains duplicates (:issue:`48900`)
- Performance improvement for :meth:`Series.value_counts` with nullable dtype (:issue:`48338`)
- Performance improvement for :class:`Series` constructor passing integer numpy array with nullable dtype (:issue:`48338`)
- Performance improvement for :class:`DatetimeIndex` constructor passing a list (:issue:`48609`)
- Performance improvement in :func:`merge` and :meth:`DataFrame.join` when joining on a sorted :class:`MultiIndex` (:issue:`48504`)
- Performance improvement in :meth:`DataFrame.loc` and :meth:`Series.loc` for tuple-based indexing of a :class:`MultiIndex` (:issue:`48384`)
- Performance improvement for :meth:`MultiIndex.unique` (:issue:`48335`)
- Performance improvement for :func:`concat` with extension array backed indexes (:issue:`49128`, :issue:`49178`)
- Reduce memory usage of :meth:`DataFrame.to_pickle`/:meth:`Series.to_pickle` when using BZ2 or LZMA (:issue:`49068`)
- Performance improvement for :class:`~arrays.StringArray` constructor passing a numpy array with type ``np.str_`` (:issue:`49109`)
- Performance improvement in :meth:`~arrays.ArrowExtensionArray.factorize` (:issue:`49177`)
- Performance improvement in :meth:`DataFrame.join` when joining on a subset of a :class:`MultiIndex` (:issue:`48611`)
- Performance improvement for :meth:`MultiIndex.intersection` (:issue:`48604`)
- Performance improvement in ``var`` for nullable dtypes (:issue:`48379`).
- Performance improvements to :func:`read_sas` (:issue:`47403`, :issue:`47405`, :issue:`47656`, :issue:`48502`)
- Memory improvement in :meth:`RangeIndex.sort_values` (:issue:`48801`)
- Performance improvement in :class:`DataFrameGroupBy` and :class:`SeriesGroupBy` when ``by`` is a categorical type and ``sort=False`` (:issue:`48976`)
- Performance improvement in :func:`merge` when not merging on the index - the new index will now be :class:`RangeIndex` instead of :class:`Int64Index` (:issue:`49478`)

.. ---------------------------------------------------------------------------
.. _whatsnew_200.bug_fixes:

Bug fixes
~~~~~~~~~

Categorical
^^^^^^^^^^^
- Bug in :meth:`Categorical.set_categories` losing dtype information (:issue:`48812`)
- Bug in :meth:`DataFrame.groupby` and :meth:`Series.groupby` would reorder categories when used as a grouper (:issue:`48749`)

Datetimelike
^^^^^^^^^^^^
- Bug in :func:`pandas.infer_freq`, raising ``TypeError`` when inferred on :class:`RangeIndex` (:issue:`47084`)
- Bug in :func:`to_datetime` was raising on invalid offsets with ``errors='coerce'`` and ``infer_datetime_format=True`` (:issue:`48633`)
- Bug in :class:`DatetimeIndex` constructor failing to raise when ``tz=None`` is explicitly specified in conjunction with timezone-aware ``dtype`` or data (:issue:`48659`)
- Bug in subtracting a ``datetime`` scalar from :class:`DatetimeIndex` failing to retain the original ``freq`` attribute (:issue:`48818`)
- Bug in ``pandas.tseries.holiday.Holiday`` where a half-open date interval causes inconsistent return types from :meth:`USFederalHolidayCalendar.holidays` (:issue:`49075`)

Timedelta
^^^^^^^^^
- Bug in :func:`to_timedelta` raising error when input has nullable dtype ``Float64`` (:issue:`48796`)
- Bug in :class:`Timedelta` constructor incorrectly raising instead of returning ``NaT`` when given a ``np.timedelta64("nat")`` (:issue:`48898`)
- Bug in :class:`Timedelta` constructor failing to raise when passed both a :class:`Timedelta` object and keywords (e.g. days, seconds) (:issue:`48898`)
-

Timezones
^^^^^^^^^
- Bug in :meth:`Series.astype` and :meth:`DataFrame.astype` with object-dtype containing multiple timezone-aware ``datetime`` objects with heterogeneous timezones to a :class:`DatetimeTZDtype` incorrectly raising (:issue:`32581`)
-

Numeric
^^^^^^^
- Bug in :meth:`DataFrame.add` cannot apply ufunc when inputs contain mixed DataFrame type and Series type (:issue:`39853`)
-

Conversion
^^^^^^^^^^
- Bug in constructing :class:`Series` with ``int64`` dtype from a string list raising instead of casting (:issue:`44923`)
- Bug in :meth:`DataFrame.eval` incorrectly raising an ``AttributeError`` when there are negative values in function call (:issue:`46471`)
- Bug in :meth:`Series.convert_dtypes` not converting dtype to nullable dtype when :class:`Series` contains ``NA`` and has dtype ``object`` (:issue:`48791`)
- Bug where any :class:`ExtensionDtype` subclass with ``kind="M"`` would be interpreted as a timezone type (:issue:`34986`)
- Bug in :class:`.arrays.ArrowExtensionArray` that would raise ``NotImplementedError`` when passed a sequence of strings or binary (:issue:`49172`)

Strings
^^^^^^^
- Bug in :func:`pandas.api.dtypes.is_string_dtype` that would not return ``True`` for :class:`StringDtype` (:issue:`15585`)
-

Interval
^^^^^^^^
-
-

Indexing
^^^^^^^^
- Bug in :meth:`DataFrame.reindex` filling with wrong values when indexing columns and index for ``uint`` dtypes (:issue:`48184`)
- Bug in :meth:`DataFrame.loc` coercing dtypes when setting values with a list indexer (:issue:`49159`)
- Bug in :meth:`DataFrame.__setitem__` raising ``ValueError`` when right hand side is :class:`DataFrame` with :class:`MultiIndex` columns (:issue:`49121`)
- Bug in :meth:`DataFrame.reindex` casting dtype to ``object`` when :class:`DataFrame` has single extension array column when re-indexing ``columns`` and ``index`` (:issue:`48190`)
- Bug in :func:`~DataFrame.describe` when formatting percentiles in the resulting index showed more decimals than needed (:issue:`46362`)
- Bug in :meth:`DataFrame.compare` does not recognize differences when comparing ``NA`` with value in nullable dtypes (:issue:`48939`)
-

Missing
^^^^^^^
- Bug in :meth:`Index.equals` raising ``TypeError`` when :class:`Index` consists of tuples that contain ``NA`` (:issue:`48446`)
- Bug in :meth:`Series.map` caused incorrect result when data has NaNs and defaultdict mapping was used (:issue:`48813`)
- Bug in :class:`NA` raising a ``TypeError`` instead of return :class:`NA` when performing a binary operation with a ``bytes`` object (:issue:`49108`)

MultiIndex
^^^^^^^^^^
- Bug in :meth:`MultiIndex.get_indexer` not matching ``NaN`` values (:issue:`37222`)
- Bug in :meth:`MultiIndex.argsort` raising ``TypeError`` when index contains :attr:`NA` (:issue:`48495`)
- Bug in :meth:`MultiIndex.difference` losing extension array dtype (:issue:`48606`)
- Bug in :class:`MultiIndex.set_levels` raising ``IndexError`` when setting empty level (:issue:`48636`)
- Bug in :meth:`MultiIndex.unique` losing extension array dtype (:issue:`48335`)
- Bug in :meth:`MultiIndex.intersection` losing extension array (:issue:`48604`)
- Bug in :meth:`MultiIndex.union` losing extension array (:issue:`48498`, :issue:`48505`, :issue:`48900`)
- Bug in :meth:`MultiIndex.union` not sorting when sort=None and index contains missing values (:issue:`49010`)
- Bug in :meth:`MultiIndex.append` not checking names for equality (:issue:`48288`)
- Bug in :meth:`MultiIndex.symmetric_difference` losing extension array (:issue:`48607`)
-

I/O
^^^
- Bug in :func:`read_sas` caused fragmentation of :class:`DataFrame` and raised :class:`.errors.PerformanceWarning` (:issue:`48595`)
- Improved error message in :func:`read_excel` by including the offending sheet name when an exception is raised while reading a file (:issue:`48706`)
- Bug when a pickling a subset PyArrow-backed data that would serialize the entire data instead of the subset (:issue:`42600`)
- Bug in :func:`read_csv` for a single-line csv with fewer columns than ``names`` raised :class:`.errors.ParserError` with ``engine="c"`` (:issue:`47566`)
- Fixed memory leak which stemmed from the initialization of the internal JSON module (:issue:`49222`)

Period
^^^^^^
- Bug in :meth:`Period.strftime` and :meth:`PeriodIndex.strftime`, raising ``UnicodeDecodeError`` when a locale-specific directive was passed (:issue:`46319`)
-

Plotting
^^^^^^^^
- ``ax.set_xlim`` was sometimes raising ``UserWarning`` which users couldn't address due to ``set_xlim`` not accepting parsing arguments - the converter now uses :func:`Timestamp` instead (:issue:`49148`)
-

Groupby/resample/rolling
^^^^^^^^^^^^^^^^^^^^^^^^
- Bug in :class:`.ExponentialMovingWindow` with ``online`` not raising a ``NotImplementedError`` for unsupported operations (:issue:`48834`)
- Bug in :meth:`DataFrameGroupBy.sample` raises ``ValueError`` when the object is empty (:issue:`48459`)
- Bug in :meth:`Series.groupby` raises ``ValueError`` when an entry of the index is equal to the name of the index (:issue:`48567`)
- Bug in :meth:`DataFrameGroupBy.resample` produces inconsistent results when passing empty DataFrame (:issue:`47705`)
- Bug in :class:`.DataFrameGroupBy` and :class:`.SeriesGroupBy` would not include unobserved categories in result when grouping by categorical indexes (:issue:`49354`)
- Bug in :class:`.DataFrameGroupBy` and :class:`.SeriesGroupBy` would change result order depending on the input index when grouping by categoricals (:issue:`49223`)

Reshaping
^^^^^^^^^
- Bug in :meth:`DataFrame.pivot_table` raising ``TypeError`` for nullable dtype and ``margins=True`` (:issue:`48681`)
- Bug in :meth:`DataFrame.unstack` and :meth:`Series.unstack` unstacking wrong level of :class:`MultiIndex` when :class:`MultiIndex` has mixed names (:issue:`48763`)
- Bug in :meth:`DataFrame.pivot` not respecting ``None`` as column name (:issue:`48293`)
- Bug in :func:`join` when ``left_on`` or ``right_on`` is or includes a :class:`CategoricalIndex` incorrectly raising ``AttributeError`` (:issue:`48464`)
<<<<<<< HEAD
- Bug in :meth:`DataFrame.merge` which also affected :meth:`DataFrame.join`, when joining over index on one :class:`DataFrame` and column on the other :class:`DataFrame` returned incorrectly (:issue:`28243`, :issue:`15692`, :issue:`17257`)
-
=======
- Bug in :meth:`DataFrame.pivot_table` raising ``ValueError`` with parameter ``margins=True`` when result is an empty :class:`DataFrame` (:issue:`49240`)
- Clarified error message in :func:`merge` when passing invalid ``validate`` option (:issue:`49417`)
>>>>>>> d47e0523

Sparse
^^^^^^
-
-

ExtensionArray
^^^^^^^^^^^^^^
- Bug in :meth:`Series.mean` overflowing unnecessarily with nullable integers (:issue:`48378`)
- Bug when concatenating an empty DataFrame with an ExtensionDtype to another DataFrame with the same ExtensionDtype, the resulting dtype turned into object (:issue:`48510`)
-

Styler
^^^^^^
-
-

Metadata
^^^^^^^^
- Fixed metadata propagation in :meth:`DataFrame.corr` and :meth:`DataFrame.cov` (:issue:`28283`)
-

Other
^^^^^

.. ***DO NOT USE THIS SECTION***

-
-

.. ---------------------------------------------------------------------------
.. _whatsnew_200.contributors:

Contributors
~~~~~~~~~~~~<|MERGE_RESOLUTION|>--- conflicted
+++ resolved
@@ -605,13 +605,10 @@
 - Bug in :meth:`DataFrame.unstack` and :meth:`Series.unstack` unstacking wrong level of :class:`MultiIndex` when :class:`MultiIndex` has mixed names (:issue:`48763`)
 - Bug in :meth:`DataFrame.pivot` not respecting ``None`` as column name (:issue:`48293`)
 - Bug in :func:`join` when ``left_on`` or ``right_on`` is or includes a :class:`CategoricalIndex` incorrectly raising ``AttributeError`` (:issue:`48464`)
-<<<<<<< HEAD
 - Bug in :meth:`DataFrame.merge` which also affected :meth:`DataFrame.join`, when joining over index on one :class:`DataFrame` and column on the other :class:`DataFrame` returned incorrectly (:issue:`28243`, :issue:`15692`, :issue:`17257`)
--
-=======
 - Bug in :meth:`DataFrame.pivot_table` raising ``ValueError`` with parameter ``margins=True`` when result is an empty :class:`DataFrame` (:issue:`49240`)
 - Clarified error message in :func:`merge` when passing invalid ``validate`` option (:issue:`49417`)
->>>>>>> d47e0523
+-
 
 Sparse
 ^^^^^^
