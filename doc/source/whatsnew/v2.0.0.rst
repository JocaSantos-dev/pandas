--- conflicted
+++ resolved
@@ -83,40 +83,40 @@
         df_pyarrow = pd.read_csv(data, use_nullable_dtypes=True, engine="pyarrow")
     df_pyarrow.dtypes
 
-Copy on write improvements
+Copy-on-Write improvements
 ^^^^^^^^^^^^^^^^^^^^^^^^^^
 
-<<<<<<< HEAD
+- A new lazy copy mechanism that defers the copy until the object in question is modified
+  was added to the following methods:
+
+  - :meth:`DataFrame.reset_index` / :meth:`Series.reset_index`
+  - :meth:`DataFrame.set_index` / :meth:`Series.set_index`
+  - :meth:`DataFrame.set_axis` / :meth:`Series.set_axis`
+  - :meth:`DataFrame.rename_axis` / :meth:`Series.rename_axis`
+  - :meth:`DataFrame.rename_columns`
+  - :meth:`DataFrame.reindex` / :meth:`Series.reindex`
+  - :meth:`DataFrame.reindex_like` / :meth:`Series.reindex_like`
+  - :meth:`DataFrame.assign`
+  - :meth:`DataFrame.drop`
+  - :meth:`DataFrame.dropna` / :meth:`Series.dropna`
+  - :meth:`DataFrame.select_dtypes`
+  - :meth:`DataFrame.align` / :meth:`Series.align`
+  - :meth:`Series.to_frame`
+  - :meth:`DataFrame.rename` / :meth:`Series.rename`
+  - :meth:`DataFrame.add_prefix` / :meth:`Series.add_prefix`
+  - :meth:`DataFrame.add_suffix` / :meth:`Series.add_suffix`
+  - :meth:`DataFrame.drop_duplicates` / :meth:`Series.drop_duplicates`
+  - :meth:`DataFrame.reorder_levels` / :meth:`Series.reorder_levels`
+
+  These methods return views when Copy-on-Write is enabled, which provides a significant
+  performance improvement compared to the regular execution (:issue:`49473`).
+
 - Accessing a single column of a DataFrame as a Series (e.g. ``df["col"]``) now always
-  returns a new object every time it is constructed (not returning multiple times an
-  identical, cached Series object). This ensures that those Series objects correctly
-  follow the Copy-on-Write rules (:issue:`49450`)
-=======
-A new lazy copy mechanism that defers the copy until the object in question is modified
-was added to the following methods:
-
-- :meth:`DataFrame.reset_index` / :meth:`Series.reset_index`
-- :meth:`DataFrame.set_index` / :meth:`Series.set_index`
-- :meth:`DataFrame.set_axis` / :meth:`Series.set_axis`
-- :meth:`DataFrame.rename_axis` / :meth:`Series.rename_axis`
-- :meth:`DataFrame.rename_columns`
-- :meth:`DataFrame.reindex` / :meth:`Series.reindex`
-- :meth:`DataFrame.reindex_like` / :meth:`Series.reindex_like`
-- :meth:`DataFrame.assign`
-- :meth:`DataFrame.drop`
-- :meth:`DataFrame.dropna` / :meth:`Series.dropna`
-- :meth:`DataFrame.select_dtypes`
-- :meth:`DataFrame.align` / :meth:`Series.align`
-- :meth:`Series.to_frame`
-- :meth:`DataFrame.rename` / :meth:`Series.rename`
-- :meth:`DataFrame.add_prefix` / :meth:`Series.add_prefix`
-- :meth:`DataFrame.add_suffix` / :meth:`Series.add_suffix`
-- :meth:`DataFrame.drop_duplicates` / :meth:`Series.drop_duplicates`
-- :meth:`DataFrame.reorder_levels` / :meth:`Series.reorder_levels`
-
-These methods return views when copy on write is enabled, which provides a significant
-performance improvement compared to the regular execution (:issue:`49473`). Copy on write
-can be enabled through
+  returns a new object every time it is constructed when Copy-on-Write is enabled (not
+  returning multiple times an identical, cached Series object). This ensures that those
+  Series objects correctly follow the Copy-on-Write rules (:issue:`49450`)
+
+Copy-on-Write can be enabled through
 
 .. code-block:: python
 
@@ -129,7 +129,6 @@
 
     with pd.option_context("mode.copy_on_write", True):
         ...
->>>>>>> 4f42ecbd
 
 .. _whatsnew_200.enhancements.other:
 
