--- conflicted
+++ resolved
@@ -113,8 +113,6 @@
 Backwards incompatible API changes
 ~~~~~~~~~~~~~~~~~~~~~~~~~~~~~~~~~~
 
-<<<<<<< HEAD
-=======
 .. _whatsnew_200.api_breaking.unsupported_datetimelike_dtype_arg:
 
 Construction with datetime64 or timedelta64 dtype with unsupported resolution
@@ -157,7 +155,6 @@
    :okexcept:
 
    pd.Series(["2016-01-01"], dtype="datetime64[D]")
->>>>>>> ceebce6f
 
 .. _whatsnew_200.api_breaking.astype_to_unsupported_datetimelike:
 
@@ -294,10 +291,7 @@
 - Passing a sequence containing ``datetime`` objects and ``date`` objects to :class:`Series` constructor will return with ``object`` dtype instead of ``datetime64[ns]`` dtype, consistent with :class:`Index` behavior (:issue:`49341`)
 - Passing strings that cannot be parsed as datetimes to :class:`Series` or :class:`DataFrame` with ``dtype="datetime64[ns]"`` will raise instead of silently ignoring the keyword and returning ``object`` dtype (:issue:`24435`)
 - Passing a sequence containing a type that cannot be converted to :class:`Timedelta` to :func:`to_timedelta` or to the :class:`Series` or :class:`DataFrame` constructor with ``dtype="timedelta64[ns]"`` or to :class:`TimedeltaIndex` now raises ``TypeError`` instead of ``ValueError`` (:issue:`49525`)
-<<<<<<< HEAD
-=======
 - Changed behavior of :class:`Index` construct with sequence containing at least one ``NaT`` and everything else either ``None`` or ``NaN`` to infer ``datetime64[ns]`` dtype instead of ``object``, matching :class:`Series` behavior (:issue:`49340`)
->>>>>>> ceebce6f
 -
 
 .. ---------------------------------------------------------------------------
@@ -348,10 +342,7 @@
 - Removed deprecated :meth:`Index.is_all_dates` (:issue:`36697`)
 - Enforced deprecation disallowing passing a timezone-aware :class:`Timestamp` and ``dtype="datetime64[ns]"`` to :class:`Series` or :class:`DataFrame` constructors (:issue:`41555`)
 - Enforced deprecation disallowing passing a sequence of timezone-aware values and ``dtype="datetime64[ns]"`` to to :class:`Series` or :class:`DataFrame` constructors (:issue:`41555`)
-<<<<<<< HEAD
-=======
 - Enforced deprecation disallowing ``numpy.ma.mrecords.MaskedRecords`` in the :class:`DataFrame` constructor; pass ``"{name: data[name] for name in data.dtype.names}`` instead (:issue:`40363`)
->>>>>>> ceebce6f
 - Enforced deprecation disallowing unit-less "datetime64" dtype in :meth:`Series.astype` and :meth:`DataFrame.astype` (:issue:`47844`)
 - Enforced deprecation disallowing using ``.astype`` to convert a ``datetime64[ns]`` :class:`Series`, :class:`DataFrame`, or :class:`DatetimeIndex` to timezone-aware dtype, use ``obj.tz_localize`` or ``ser.dt.tz_localize`` instead (:issue:`39258`)
 - Enforced deprecation disallowing using ``.astype`` to convert a timezone-aware :class:`Series`, :class:`DataFrame`, or :class:`DatetimeIndex` to timezone-naive ``datetime64[ns]`` dtype, use ``obj.tz_localize(None)`` or ``obj.tz_convert("UTC").tz_localize(None)`` instead (:issue:`39258`)
@@ -443,10 +434,7 @@
 - Disallow passing abbreviations for ``orient`` in :meth:`DataFrame.to_dict` (:issue:`32516`)
 - Removed ``get_offset`` in favor of :func:`to_offset` (:issue:`30340`)
 - Removed the ``warn`` keyword in :func:`infer_freq` (:issue:`45947`)
-<<<<<<< HEAD
-=======
 - Removed the ``include_start`` and ``include_end`` arguments in :meth:`DataFrame.between_time` in favor of ``inclusive`` (:issue:`43248`)
->>>>>>> ceebce6f
 - Removed the ``center`` keyword in :meth:`DataFrame.expanding` (:issue:`20647`)
 - Removed the ``truediv`` keyword from :func:`eval` (:issue:`29812`)
 - Removed the ``pandas.datetime`` submodule (:issue:`30489`)
@@ -457,10 +445,7 @@
 - Removed ``pandas.SparseSeries`` and ``pandas.SparseDataFrame``, including pickle support. (:issue:`30642`)
 - Enforced disallowing passing an integer ``fill_value`` to :meth:`DataFrame.shift` and :meth:`Series.shift`` with datetime64, timedelta64, or period dtypes (:issue:`32591`)
 - Enforced disallowing a string column label into ``times`` in :meth:`DataFrame.ewm` (:issue:`43265`)
-<<<<<<< HEAD
-=======
 - Enforced disallowing passing ``True`` and ``False`` into ``inclusive`` in :meth:`Series.between` in favor of ``"both"`` and ``"neither"`` respectively (:issue:`40628`)
->>>>>>> ceebce6f
 - Enforced disallowing using ``usecols`` with out of bounds indices for ``read_csv`` with ``engine="c"`` (:issue:`25623`)
 - Enforced disallowing the use of ``**kwargs`` in :class:`.ExcelWriter`; use the keyword argument ``engine_kwargs`` instead (:issue:`40430`)
 - Enforced disallowing a tuple of column labels into :meth:`.DataFrameGroupBy.__getitem__` (:issue:`30546`)
@@ -473,10 +458,7 @@
 - Enforced disallowing :func:`merge` to produce duplicated columns through the ``suffixes`` keyword and already existing columns (:issue:`22818`)
 - Enforced disallowing using :func:`merge` or :func:`join` on a different number of levels (:issue:`34862`)
 - Enforced disallowing ``value_name`` argument in :func:`DataFrame.melt` to match an element in the :class:`DataFrame` columns (:issue:`35003`)
-<<<<<<< HEAD
-=======
 - Enforced disallowing passing ``showindex`` into ``**kwargs`` in :func:`DataFrame.to_markdown` and :func:`Series.to_markdown` in favor of ``index`` (:issue:`33091`)
->>>>>>> ceebce6f
 - Removed setting Categorical._codes directly (:issue:`41429`)
 - Removed setting Categorical.categories directly (:issue:`47834`)
 - Removed argument ``inplace`` from :meth:`Categorical.add_categories`, :meth:`Categorical.remove_categories`, :meth:`Categorical.set_categories`, :meth:`Categorical.rename_categories`, :meth:`Categorical.reorder_categories`, :meth:`Categorical.set_ordered`, :meth:`Categorical.as_ordered`, :meth:`Categorical.as_unordered` (:issue:`37981`, :issue:`41118`, :issue:`41133`, :issue:`47834`)
@@ -491,16 +473,6 @@
 - Changed behavior of empty data passed into :class:`Series`; the default dtype will be ``object`` instead of ``float64`` (:issue:`29405`)
 - Changed the behavior of :meth:`DatetimeIndex.union`, :meth:`DatetimeIndex.intersection`, and :meth:`DatetimeIndex.symmetric_difference` with mismatched timezones to convert to UTC instead of casting to object dtype (:issue:`39328`)
 - Changed the behavior of :func:`to_datetime` with argument "now" with ``utc=False`` to match ``Timestamp("now")`` (:issue:`18705`)
-<<<<<<< HEAD
-- Changed behavior of :meth:`SparseArray.astype` when given a dtype that is not explicitly ``SparseDtype``, cast to the exact requested dtype rather than silently using a ``SparseDtype`` instead (:issue:`34457`)
-- Changed behavior of :meth:`Index.ravel` to return a view on the original :class:`Index` instead of a ``np.ndarray`` (:issue:`36900`)
-- Changed behavior of :meth:`Index.to_frame` with explicit ``name=None`` to use ``None`` for the column name instead of the index's name or default ``0`` (:issue:`45523`)
-- Changed behavior of :class:`DataFrame` constructor given floating-point ``data`` and an integer ``dtype``, when the data cannot be cast losslessly, the floating point dtype is retained, matching :class:`Series` behavior (:issue:`41170`)
-- Changed behavior of :class:`Index` constructor when given a ``np.ndarray`` with object-dtype containing numeric entries; this now retains object dtype rather than inferring a numeric dtype, consistent with :class:`Series` behavior (:issue:`42870`)
-- Changed behavior of :class:`DataFrame` constructor when passed a ``dtype`` (other than int) that the data cannot be cast to; it now raises instead of silently ignoring the dtype (:issue:`41733`)
-- Changed the behavior of :class:`Series` constructor, it will no longer infer a datetime64 or timedelta64 dtype from string entries (:issue:`41731`)
-- Changed behavior of :class:`Timestamp` constructor with a ``np.datetime64`` object and a ``tz`` passed to interpret the input as a wall-time as opposed to a UTC time (:issue:`42288`)
-=======
 - Changed the behavior of indexing on a timezone-aware :class:`DatetimeIndex` with a timezone-naive ``datetime`` object or vice-versa; these now behave like any other non-comparable type by raising ``KeyError`` (:issue:`36148`)
 - Changed the behavior of :meth:`Index.reindex`, :meth:`Series.reindex`, and :meth:`DataFrame.reindex` with a ``datetime64`` dtype and a ``datetime.date`` object for ``fill_value``; these are no longer considered equivalent to ``datetime.datetime`` objects so the reindex casts to object dtype (:issue:`39767`)
 - Changed behavior of :meth:`SparseArray.astype` when given a dtype that is not explicitly ``SparseDtype``, cast to the exact requested dtype rather than silently using a ``SparseDtype`` instead (:issue:`34457`)
@@ -513,7 +485,6 @@
 - Changed the behavior of :class:`Series` constructor, it will no longer infer a datetime64 or timedelta64 dtype from string entries (:issue:`41731`)
 - Changed behavior of :class:`Timestamp` constructor with a ``np.datetime64`` object and a ``tz`` passed to interpret the input as a wall-time as opposed to a UTC time (:issue:`42288`)
 - Changed behavior of :meth:`Timestamp.utcfromtimestamp` to return a timezone-aware object satisfying ``Timestamp.utcfromtimestamp(val).timestamp() == val`` (:issue:`45083`)
->>>>>>> ceebce6f
 - Changed behavior of :class:`Index` constructor when passed a ``SparseArray`` or ``SparseDtype`` to retain that dtype instead of casting to ``numpy.ndarray`` (:issue:`43930`)
 - Changed behavior of setitem-like operations (``__setitem__``, ``fillna``, ``where``, ``mask``, ``replace``, ``insert``, fill_value for ``shift``) on an object with :class:`DatetimeTZDtype` when using a value with a non-matching timezone, the value will be cast to the object's timezone instead of casting both to object-dtype (:issue:`44243`)
 - Changed behavior of :class:`Index`, :class:`Series`, :class:`DataFrame` constructors with floating-dtype data and a :class:`DatetimeTZDtype`, the data are now interpreted as UTC-times instead of wall-times, consistent with how integer-dtype data are treated (:issue:`45573`)
@@ -522,17 +493,12 @@
 - Change the default argument of ``regex`` for :meth:`Series.str.replace` from ``True`` to ``False``. Additionally, a single character ``pat`` with ``regex=True`` is now treated as a regular expression instead of a string literal. (:issue:`36695`, :issue:`24804`)
 - Changed behavior of :meth:`DataFrame.any` and :meth:`DataFrame.all` with ``bool_only=True``; object-dtype columns with all-bool values will no longer be included, manually cast to ``bool`` dtype first (:issue:`46188`)
 - Changed behavior of comparison of a :class:`Timestamp` with a ``datetime.date`` object; these now compare as un-equal and raise on inequality comparisons, matching the ``datetime.datetime`` behavior (:issue:`36131`)
-<<<<<<< HEAD
-- Enforced deprecation of silently dropping columns that raised a ``TypeError`` in :class:`Series.transform` and :class:`DataFrame.transform` when used with a list or dictionary (:issue:`43740`)
-- Change behavior of :meth:`DataFrame.apply` with list-like so that any partial failure will raise an error (:issue:`43740`)
-=======
 - Changed behavior of comparison of ``NaT`` with a ``datetime.date`` object; these now raise on inequality comparisons (:issue:`39196`)
 - Enforced deprecation of silently dropping columns that raised a ``TypeError`` in :class:`Series.transform` and :class:`DataFrame.transform` when used with a list or dictionary (:issue:`43740`)
 - Changed behavior of :meth:`DataFrame.apply` with list-like so that any partial failure will raise an error (:issue:`43740`)
 - Changed behavior of :meth:`Series.__setitem__` with an integer key and a :class:`Float64Index` when the key is not present in the index; previously we treated the key as positional (behaving like ``series.iloc[key] = val``), now we treat it is a label (behaving like ``series.loc[key] = val``), consistent with :meth:`Series.__getitem__`` behavior (:issue:`33469`)
 - Removed ``na_sentinel`` argument from :func:`factorize`, :meth:`.Index.factorize`, and :meth:`.ExtensionArray.factorize` (:issue:`47157`)
 - Changed behavior of :meth:`DataFrameGroupBy.apply` and :meth:`SeriesGroupBy.apply` so that ``group_keys`` is respected even if a transformer is detected (:issue:`34998`)
->>>>>>> ceebce6f
 -
 
 .. ---------------------------------------------------------------------------
@@ -565,10 +531,7 @@
 - Performance improvements to :func:`read_sas` (:issue:`47403`, :issue:`47405`, :issue:`47656`, :issue:`48502`)
 - Memory improvement in :meth:`RangeIndex.sort_values` (:issue:`48801`)
 - Performance improvement in :class:`DataFrameGroupBy` and :class:`SeriesGroupBy` when ``by`` is a categorical type and ``sort=False`` (:issue:`48976`)
-<<<<<<< HEAD
-=======
 - Performance improvement in :class:`DataFrameGroupBy` and :class:`SeriesGroupBy` when ``by`` is a categorical type and ``observed=False`` (:issue:`49596`)
->>>>>>> ceebce6f
 - Performance improvement in :func:`merge` when not merging on the index - the new index will now be :class:`RangeIndex` instead of :class:`Int64Index` (:issue:`49478`)
 
 .. ---------------------------------------------------------------------------
