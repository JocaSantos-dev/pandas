--- conflicted
+++ resolved
@@ -599,13 +599,10 @@
 - Enforced deprecation of silently dropping nuisance columns in groupby and resample operations when ``numeric_only=False`` (:issue:`41475`)
 - Changed default of ``numeric_only`` in various :class:`.DataFrameGroupBy` methods; all methods now default to ``numeric_only=False`` (:issue:`46072`)
 - Changed default of ``numeric_only`` to ``False`` in :class:`.Resampler` methods (:issue:`47177`)
-<<<<<<< HEAD
+- Using the method :meth:`DataFrameGroupBy.transform` with a callable that returns DataFrames will align to the input's index (:issue:`47244`)
+- When providing a list of columns of length one to :meth:`DataFrame.groupby`, the keys that are returned by iterating over the resulting :class:`DataFrameGroupBy` object will now be tuples of length one (:issue:`47761`)
 - Removed deprecated methods :meth:`ExcelWriter.write_cells`, :meth:`ExcelWriter.save`, :meth:`ExcelWriter.cur_sheet`, :meth:`ExcelWriter.handles`, :meth:`ExcelWriter.path` (:issue:`45795`)
 - The :class:`ExcelWriter` attribute ``book`` can no longer be set; it is still available to be accessed and mutated (:issue:`48943`)
-=======
-- Using the method :meth:`DataFrameGroupBy.transform` with a callable that returns DataFrames will align to the input's index (:issue:`47244`)
-- When providing a list of columns of length one to :meth:`DataFrame.groupby`, the keys that are returned by iterating over the resulting :class:`DataFrameGroupBy` object will now be tuples of length one (:issue:`47761`)
->>>>>>> 078c0249
 -
 
 .. ---------------------------------------------------------------------------
