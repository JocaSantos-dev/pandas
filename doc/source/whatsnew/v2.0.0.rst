--- conflicted
+++ resolved
@@ -692,11 +692,8 @@
 - Bug in :meth:`DataFrameGroupBy.sample` raises ``ValueError`` when the object is empty (:issue:`48459`)
 - Bug in :meth:`Series.groupby` raises ``ValueError`` when an entry of the index is equal to the name of the index (:issue:`48567`)
 - Bug in :meth:`DataFrameGroupBy.resample` produces inconsistent results when passing empty DataFrame (:issue:`47705`)
-<<<<<<< HEAD
-=======
 - Bug in :class:`.DataFrameGroupBy` and :class:`.SeriesGroupBy` would not include unobserved categories in result when grouping by categorical indexes (:issue:`49354`)
 - Bug in :class:`.DataFrameGroupBy` and :class:`.SeriesGroupBy` would change result order depending on the input index when grouping by categoricals (:issue:`49223`)
->>>>>>> 61ba5f8e
 
 Reshaping
 ^^^^^^^^^
