.. _whatsnew_200:

What's new in 2.0.0 (??)
------------------------

These are the changes in pandas 2.0.0. See :ref:`release` for a full changelog
including other versions of pandas.

{{ header }}

.. ---------------------------------------------------------------------------
.. _whatsnew_200.enhancements:

Enhancements
~~~~~~~~~~~~

.. _whatsnew_200.enhancements.optional_dependency_management_pip:

Installing optional dependencies with pip extras
^^^^^^^^^^^^^^^^^^^^^^^^^^^^^^^^^^^^^^^^^^^^^^^^
When installing pandas using pip, sets of optional dependencies can also be installed by specifying extras.

.. code-block:: bash

  pip install "pandas[performance, aws]>=2.0.0"

The available extras, found in the :ref:`installation guide<install.dependencies>`, are
``[all, performance, computation, timezone, fss, aws, gcp, excel, parquet, feather, hdf5, spss, postgresql, mysql,
sql-other, html, xml, plot, output_formatting, clipboard, compression, test]`` (:issue:`39164`).

.. _whatsnew_200.enhancements.io_use_nullable_dtypes_and_dtype_backend:

Configuration option, ``mode.dtype_backend``, to return pyarrow-backed dtypes
^^^^^^^^^^^^^^^^^^^^^^^^^^^^^^^^^^^^^^^^^^^^^^^^^^^^^^^^^^^^^^^^^^^^^^^^^^^^^

The ``use_nullable_dtypes`` keyword argument has been expanded to the following functions to enable automatic conversion to nullable dtypes (:issue:`36712`)

* :func:`read_csv`
* :func:`read_clipboard`
* :func:`read_fwf`
* :func:`read_excel`
* :func:`read_html`
* :func:`read_xml`
* :func:`read_sql`
* :func:`read_sql_query`
* :func:`read_sql_table`
* :func:`read_orc`
* :func:`to_numeric`

Additionally a new global configuration, ``mode.dtype_backend`` can now be used in conjunction with the parameter ``use_nullable_dtypes=True`` in the following functions
to select the nullable dtypes implementation.

* :func:`read_csv` (with ``engine="pyarrow"`` or ``engine="python"``)
* :func:`read_clipboard` (with ``engine="python"``)
* :func:`read_excel`
* :func:`read_html`
* :func:`read_xml`
* :func:`read_parquet`
* :func:`read_orc`


And the following methods will also utilize the ``mode.dtype_backend`` option.

* :meth:`DataFrame.convert_dtypes`
* :meth:`Series.convert_dtypes`

By default, ``mode.dtype_backend`` is set to ``"pandas"`` to return existing, numpy-backed nullable dtypes, but it can also
be set to ``"pyarrow"`` to return pyarrow-backed, nullable :class:`ArrowDtype` (:issue:`48957`, :issue:`49997`).

.. ipython:: python

    import io
    data = io.StringIO("""a,b,c,d,e,f,g,h,i
        1,2.5,True,a,,,,,
        3,4.5,False,b,6,7.5,True,a,
    """)
    with pd.option_context("mode.dtype_backend", "pandas"):
        df = pd.read_csv(data, use_nullable_dtypes=True)
    df.dtypes

    data.seek(0)
    with pd.option_context("mode.dtype_backend", "pyarrow"):
        df_pyarrow = pd.read_csv(data, use_nullable_dtypes=True, engine="pyarrow")
    df_pyarrow.dtypes

Copy on write improvements
^^^^^^^^^^^^^^^^^^^^^^^^^^

A new lazy copy mechanism that defers the copy until the object in question is modified
was added to the following methods:

- :meth:`DataFrame.reset_index` / :meth:`Series.reset_index`
- :meth:`DataFrame.set_index` / :meth:`Series.set_index`
- :meth:`DataFrame.set_axis` / :meth:`Series.set_axis`
- :meth:`DataFrame.rename_axis` / :meth:`Series.rename_axis`
- :meth:`DataFrame.rename_columns`
- :meth:`DataFrame.reindex` / :meth:`Series.reindex`
- :meth:`DataFrame.reindex_like` / :meth:`Series.reindex_like`
- :meth:`DataFrame.assign`
- :meth:`DataFrame.drop`
- :meth:`DataFrame.dropna` / :meth:`Series.dropna`
- :meth:`DataFrame.select_dtypes`
- :meth:`DataFrame.align` / :meth:`Series.align`
- :meth:`Series.to_frame`
- :meth:`DataFrame.rename` / :meth:`Series.rename`
- :meth:`DataFrame.add_prefix` / :meth:`Series.add_prefix`
- :meth:`DataFrame.add_suffix` / :meth:`Series.add_suffix`
- :meth:`DataFrame.drop_duplicates` / :meth:`Series.drop_duplicates`
- :meth:`DataFrame.reorder_levels` / :meth:`Series.reorder_levels`

These methods return views when copy on write is enabled, which provides a significant
performance improvement compared to the regular execution (:issue:`49473`). Copy on write
can be enabled through

.. code-block:: python

    pd.set_option("mode.copy_on_write", True)
    pd.options.mode.copy_on_write = True

Alternatively, copy on write can be enabled locally through:

.. code-block:: python

    with pd.option_context("mode.copy_on_write", True):
        ...

.. _whatsnew_200.enhancements.other:

Other enhancements
^^^^^^^^^^^^^^^^^^
- :func:`read_sas` now supports using ``encoding='infer'`` to correctly read and use the encoding specified by the sas file. (:issue:`48048`)
- :meth:`.DataFrameGroupBy.quantile`, :meth:`.SeriesGroupBy.quantile` and :meth:`.DataFrameGroupBy.std` now preserve nullable dtypes instead of casting to numpy dtypes (:issue:`37493`)
- :meth:`Series.add_suffix`, :meth:`DataFrame.add_suffix`, :meth:`Series.add_prefix` and :meth:`DataFrame.add_prefix` support an ``axis`` argument. If ``axis`` is set, the default behaviour of which axis to consider can be overwritten (:issue:`47819`)
- :func:`assert_frame_equal` now shows the first element where the DataFrames differ, analogously to ``pytest``'s output (:issue:`47910`)
- Added ``index`` parameter to :meth:`DataFrame.to_dict` (:issue:`46398`)
- Added support for extension array dtypes in :func:`merge` (:issue:`44240`)
- Added metadata propagation for binary operators on :class:`DataFrame` (:issue:`28283`)
- Added ``cumsum``, ``cumprod``, ``cummin`` and ``cummax`` to the ``ExtensionArray`` interface via ``_accumulate`` (:issue:`28385`)
- :class:`.CategoricalConversionWarning`, :class:`.InvalidComparison`, :class:`.InvalidVersion`, :class:`.LossySetitemError`, and :class:`.NoBufferPresent` are now exposed in ``pandas.errors`` (:issue:`27656`)
- Fix ``test`` optional_extra by adding missing test package ``pytest-asyncio`` (:issue:`48361`)
- :func:`DataFrame.astype` exception message thrown improved to include column name when type conversion is not possible. (:issue:`47571`)
- :func:`date_range` now supports a ``unit`` keyword ("s", "ms", "us", or "ns") to specify the desired resolution of the output index (:issue:`49106`)
- :func:`timedelta_range` now supports a ``unit`` keyword ("s", "ms", "us", or "ns") to specify the desired resolution of the output index (:issue:`49824`)
- :meth:`DataFrame.to_json` now supports a ``mode`` keyword with supported inputs 'w' and 'a'. Defaulting to 'w', 'a' can be used when lines=True and orient='records' to append record oriented json lines to an existing json file. (:issue:`35849`)
- Added ``name`` parameter to :meth:`IntervalIndex.from_breaks`, :meth:`IntervalIndex.from_arrays` and :meth:`IntervalIndex.from_tuples` (:issue:`48911`)
- Improve exception message when using :func:`assert_frame_equal` on a :class:`DataFrame` to include the column that is compared (:issue:`50323`)
- Improved error message for :func:`merge_asof` when join-columns were duplicated (:issue:`50102`)
- Added :meth:`Index.infer_objects` analogous to :meth:`Series.infer_objects` (:issue:`50034`)
- Added ``copy`` parameter to :meth:`Series.infer_objects` and :meth:`DataFrame.infer_objects`, passing ``False`` will avoid making copies for series or columns that are already non-object or where no better dtype can be inferred (:issue:`50096`)
- :meth:`DataFrame.plot.hist` now recognizes ``xlabel`` and ``ylabel`` arguments (:issue:`49793`)
- Improved error message in :func:`to_datetime` for non-ISO8601 formats, informing users about the position of the first error (:issue:`50361`)
- Improved error message when trying to align :class:`DataFrame` objects (for example, in :func:`DataFrame.compare`) to clarify that "identically labelled" refers to both index and columns (:issue:`50083`)
-

.. ---------------------------------------------------------------------------
.. _whatsnew_200.notable_bug_fixes:

Notable bug fixes
~~~~~~~~~~~~~~~~~

These are bug fixes that might have notable behavior changes.

.. _whatsnew_200.notable_bug_fixes.cumsum_cumprod_overflow:

:meth:`.GroupBy.cumsum` and :meth:`.GroupBy.cumprod` overflow instead of lossy casting to float
^^^^^^^^^^^^^^^^^^^^^^^^^^^^^^^^^^^^^^^^^^^^^^^^^^^^^^^^^^^^^^^^^^^^^^^^^^^^^^^^^^^^^^^^^^^^^^^

In previous versions we cast to float when applying ``cumsum`` and ``cumprod`` which
lead to incorrect results even if the result could be hold by ``int64`` dtype.
Additionally, the aggregation overflows consistent with numpy and the regular
:meth:`DataFrame.cumprod` and :meth:`DataFrame.cumsum` methods when the limit of
``int64`` is reached (:issue:`37493`).

*Old Behavior*

.. code-block:: ipython

    In [1]: df = pd.DataFrame({"key": ["b"] * 7, "value": 625})
    In [2]: df.groupby("key")["value"].cumprod()[5]
    Out[2]: 5.960464477539062e+16

We return incorrect results with the 6th value.

*New Behavior*

.. ipython:: python

    df = pd.DataFrame({"key": ["b"] * 7, "value": 625})
    df.groupby("key")["value"].cumprod()

We overflow with the 7th value, but the 6th value is still correct.

.. _whatsnew_200.notable_bug_fixes.groupby_nth_filter:

:meth:`.DataFrameGroupBy.nth` and :meth:`.SeriesGroupBy.nth` now behave as filtrations
^^^^^^^^^^^^^^^^^^^^^^^^^^^^^^^^^^^^^^^^^^^^^^^^^^^^^^^^^^^^^^^^^^^^^^^^^^^^^^^^^^^^^^

In previous versions of pandas, :meth:`.DataFrameGroupBy.nth` and
:meth:`.SeriesGroupBy.nth` acted as if they were aggregations. However, for most
inputs ``n``, they may return either zero or multiple rows per group. This means
that they are filtrations, similar to e.g. :meth:`.DataFrameGroupBy.head`. pandas
now treats them as filtrations (:issue:`13666`).

.. ipython:: python

    df = pd.DataFrame({"a": [1, 1, 2, 1, 2], "b": [np.nan, 2.0, 3.0, 4.0, 5.0]})
    gb = df.groupby("a")

*Old Behavior*

.. code-block:: ipython

    In [5]: gb.nth(n=1)
    Out[5]:
       A    B
    1  1  2.0
    4  2  5.0

*New Behavior*

.. ipython:: python

    gb.nth(n=1)

In particular, the index of the result is derived from the input by selecting
the appropriate rows. Also, when ``n`` is larger than the group, no rows instead of
``NaN`` is returned.

*Old Behavior*

.. code-block:: ipython

    In [5]: gb.nth(n=3, dropna="any")
    Out[5]:
        B
    A
    1 NaN
    2 NaN

*New Behavior*

.. ipython:: python

    gb.nth(n=3, dropna="any")

.. ---------------------------------------------------------------------------
.. _whatsnew_200.api_breaking:

Backwards incompatible API changes
~~~~~~~~~~~~~~~~~~~~~~~~~~~~~~~~~~

.. _whatsnew_200.api_breaking.unsupported_datetimelike_dtype_arg:

Construction with datetime64 or timedelta64 dtype with unsupported resolution
^^^^^^^^^^^^^^^^^^^^^^^^^^^^^^^^^^^^^^^^^^^^^^^^^^^^^^^^^^^^^^^^^^^^^^^^^^^^^
In past versions, when constructing a :class:`Series` or :class:`DataFrame` and
passing a "datetime64" or "timedelta64" dtype with unsupported resolution
(i.e. anything other than "ns"), pandas would silently replace the given dtype
with its nanosecond analogue:

*Previous behavior*:

.. code-block:: ipython

   In [5]: pd.Series(["2016-01-01"], dtype="datetime64[s]")
   Out[5]:
   0   2016-01-01
   dtype: datetime64[ns]

   In [6] pd.Series(["2016-01-01"], dtype="datetime64[D]")
   Out[6]:
   0   2016-01-01
   dtype: datetime64[ns]

In pandas 2.0 we support resolutions "s", "ms", "us", and "ns". When passing
a supported dtype (e.g. "datetime64[s]"), the result now has exactly
the requested dtype:

*New behavior*:

.. ipython:: python

   pd.Series(["2016-01-01"], dtype="datetime64[s]")

With an un-supported dtype, pandas now raises instead of silently swapping in
a supported dtype:

*New behavior*:

.. ipython:: python
   :okexcept:

   pd.Series(["2016-01-01"], dtype="datetime64[D]")

.. _whatsnew_200.api_breaking.astype_to_unsupported_datetimelike:

Disallow astype conversion to non-supported datetime64/timedelta64 dtypes
^^^^^^^^^^^^^^^^^^^^^^^^^^^^^^^^^^^^^^^^^^^^^^^^^^^^^^^^^^^^^^^^^^^^^^^^^
In previous versions, converting a :class:`Series` or :class:`DataFrame`
from ``datetime64[ns]`` to a different ``datetime64[X]`` dtype would return
with ``datetime64[ns]`` dtype instead of the requested dtype. In pandas 2.0,
support is added for "datetime64[s]", "datetime64[ms]", and "datetime64[us]" dtypes,
so converting to those dtypes gives exactly the requested dtype:

*Previous behavior*:

.. ipython:: python

   idx = pd.date_range("2016-01-01", periods=3)
   ser = pd.Series(idx)

*Previous behavior*:

.. code-block:: ipython

   In [4]: ser.astype("datetime64[s]")
   Out[4]:
   0   2016-01-01
   1   2016-01-02
   2   2016-01-03
   dtype: datetime64[ns]

With the new behavior, we get exactly the requested dtype:

*New behavior*:

.. ipython:: python

   ser.astype("datetime64[s]")

For non-supported resolutions e.g. "datetime64[D]", we raise instead of silently
ignoring the requested dtype:

*New behavior*:

.. ipython:: python
   :okexcept:

   ser.astype("datetime64[D]")

For conversion from ``timedelta64[ns]`` dtypes, the old behavior converted
to a floating point format.

*Previous behavior*:

.. ipython:: python

   idx = pd.timedelta_range("1 Day", periods=3)
   ser = pd.Series(idx)

*Previous behavior*:

.. code-block:: ipython

   In [7]: ser.astype("timedelta64[s]")
   Out[7]:
   0     86400.0
   1    172800.0
   2    259200.0
   dtype: float64

   In [8]: ser.astype("timedelta64[D]")
   Out[8]:
   0    1.0
   1    2.0
   2    3.0
   dtype: float64

The new behavior, as for datetime64, either gives exactly the requested dtype or raises:

*New behavior*:

.. ipython:: python
   :okexcept:

   ser.astype("timedelta64[s]")
   ser.astype("timedelta64[D]")

.. _whatsnew_200.api_breaking.default_to_stdlib_tzinfos:

UTC and fixed-offset timezones default to standard-library tzinfo objects
^^^^^^^^^^^^^^^^^^^^^^^^^^^^^^^^^^^^^^^^^^^^^^^^^^^^^^^^^^^^^^^^^^^^^^^^^
In previous versions, the default ``tzinfo`` object used to represent UTC
was ``pytz.UTC``. In pandas 2.0, we default to ``datetime.timezone.utc`` instead.
Similarly, for timezones represent fixed UTC offsets, we use ``datetime.timezone``
objects instead of ``pytz.FixedOffset`` objects. See (:issue:`34916`)

*Previous behavior*:

.. code-block:: ipython

   In [2]: ts = pd.Timestamp("2016-01-01", tz="UTC")
   In [3]: type(ts.tzinfo)
   Out[3]: pytz.UTC

   In [4]: ts2 = pd.Timestamp("2016-01-01 04:05:06-07:00")
   In [3]: type(ts2.tzinfo)
   Out[5]: pytz._FixedOffset

*New behavior*:

.. ipython:: python

   ts = pd.Timestamp("2016-01-01", tz="UTC")
   type(ts.tzinfo)

   ts2 = pd.Timestamp("2016-01-01 04:05:06-07:00")
   type(ts2.tzinfo)

For timezones that are neither UTC nor fixed offsets, e.g. "US/Pacific", we
continue to default to ``pytz`` objects.

.. _whatsnew_200.api_breaking.zero_len_indexes:

Empty DataFrames/Series will now default to have a ``RangeIndex``
^^^^^^^^^^^^^^^^^^^^^^^^^^^^^^^^^^^^^^^^^^^^^^^^^^^^^^^^^^^^^^^^^

Before, constructing an empty (where ``data`` is ``None`` or an empty list-like argument) :class:`Series` or :class:`DataFrame` without
specifying the axes (``index=None``, ``columns=None``) would return the axes as empty :class:`Index` with object dtype.

Now, the axes return an empty :class:`RangeIndex`.

*Previous behavior*:

.. code-block:: ipython

   In [8]: pd.Series().index
   Out[8]:
   Index([], dtype='object')

   In [9] pd.DataFrame().axes
   Out[9]:
   [Index([], dtype='object'), Index([], dtype='object')]

*New behavior*:

.. ipython:: python

   pd.Series().index
   pd.DataFrame().axes

.. _whatsnew_200.api_breaking.deps:

Increased minimum versions for dependencies
^^^^^^^^^^^^^^^^^^^^^^^^^^^^^^^^^^^^^^^^^^^
Some minimum supported versions of dependencies were updated.
If installed, we now require:

+-----------------+-----------------+----------+---------+
| Package         | Minimum Version | Required | Changed |
+=================+=================+==========+=========+
| mypy (dev)      | 0.991           |          |    X    |
+-----------------+-----------------+----------+---------+
| python-dateutil | 2.8.2           |    X     |    X    |
+-----------------+-----------------+----------+---------+

For `optional libraries <https://pandas.pydata.org/docs/getting_started/install.html>`_ the general recommendation is to use the latest version.
The following table lists the lowest version per library that is currently being tested throughout the development of pandas.
Optional libraries below the lowest tested version may still work, but are not considered supported.

+-----------------+-----------------+---------+
| Package         | Minimum Version | Changed |
+=================+=================+=========+
| pyarrow         | 6.0.0           |    X    |
+-----------------+-----------------+---------+
| matplotlib      | 3.6.1           |    X    |
+-----------------+-----------------+---------+
| fastparquet     | 0.6.3           |    X    |
+-----------------+-----------------+---------+
| xarray          | 0.21.0          |    X    |
+-----------------+-----------------+---------+

See :ref:`install.dependencies` and :ref:`install.optional_dependencies` for more.

Datetimes are now parsed with a consistent format
^^^^^^^^^^^^^^^^^^^^^^^^^^^^^^^^^^^^^^^^^^^^^^^^^

In the past, :func:`to_datetime` guessed the format for each element independently. This was appropriate for some cases where elements had mixed date formats - however, it would regularly cause problems when users expected a consistent format but the function would switch formats between elements. As of version 2.0.0, parsing will use a consistent format, determined by the first non-NA value (unless the user specifies a format, in which case that is used).

*Old behavior*:

  .. code-block:: ipython

     In [1]: ser = pd.Series(['13-01-2000', '12-01-2000'])
     In [2]: pd.to_datetime(ser)
     Out[2]:
     0   2000-01-13
     1   2000-12-01
     dtype: datetime64[ns]

*New behavior*:

  .. ipython:: python
    :okwarning:

     ser = pd.Series(['13-01-2000', '12-01-2000'])
     pd.to_datetime(ser)

Note that this affects :func:`read_csv` as well.

If you still need to parse dates with inconsistent formats, you'll need to apply :func:`to_datetime`
to each element individually, e.g. ::

     ser = pd.Series(['13-01-2000', '12 January 2000'])
     ser.apply(pd.to_datetime)

.. _whatsnew_200.api_breaking.other:

Other API changes
^^^^^^^^^^^^^^^^^
- The ``freq``, ``tz``, ``nanosecond``, and ``unit`` keywords in the :class:`Timestamp` constructor are now keyword-only (:issue:`45307`, :issue:`32526`)
- Passing ``nanoseconds`` greater than 999 or less than 0 in :class:`Timestamp` now raises a ``ValueError`` (:issue:`48538`, :issue:`48255`)
- :func:`read_csv`: specifying an incorrect number of columns with ``index_col`` of now raises ``ParserError`` instead of ``IndexError`` when using the c parser.
- Default value of ``dtype`` in :func:`get_dummies` is changed to ``bool`` from ``uint8`` (:issue:`45848`)
- :meth:`DataFrame.astype`, :meth:`Series.astype`, and :meth:`DatetimeIndex.astype` casting datetime64 data to any of "datetime64[s]", "datetime64[ms]", "datetime64[us]" will return an object with the given resolution instead of coercing back to "datetime64[ns]" (:issue:`48928`)
- :meth:`DataFrame.astype`, :meth:`Series.astype`, and :meth:`DatetimeIndex.astype` casting timedelta64 data to any of "timedelta64[s]", "timedelta64[ms]", "timedelta64[us]" will return an object with the given resolution instead of coercing to "float64" dtype (:issue:`48963`)
- :meth:`Index.astype` now allows casting from ``float64`` dtype to datetime-like dtypes, matching :class:`Series` behavior (:issue:`49660`)
- Passing data with dtype of "timedelta64[s]", "timedelta64[ms]", or "timedelta64[us]" to :class:`TimedeltaIndex`, :class:`Series`, or :class:`DataFrame` constructors will now retain that dtype instead of casting to "timedelta64[ns]"; timedelta64 data with lower resolution will be cast to the lowest supported resolution "timedelta64[s]" (:issue:`49014`)
- Passing ``dtype`` of "timedelta64[s]", "timedelta64[ms]", or "timedelta64[us]" to :class:`TimedeltaIndex`, :class:`Series`, or :class:`DataFrame` constructors will now retain that dtype instead of casting to "timedelta64[ns]"; passing a dtype with lower resolution for :class:`Series` or :class:`DataFrame` will be cast to the lowest supported resolution "timedelta64[s]" (:issue:`49014`)
- Passing a ``np.datetime64`` object with non-nanosecond resolution to :class:`Timestamp` will retain the input resolution if it is "s", "ms", "us", or "ns"; otherwise it will be cast to the closest supported resolution (:issue:`49008`)
- Passing ``datetime64`` values with resolution other than nanosecond to :func:`to_datetime` will retain the input resolution if it is "s", "ms", "us", or "ns"; otherwise it will be cast to the closest supported resolution (:issue:`50369`)
- Passing a string in ISO-8601 format to :class:`Timestamp` will retain the resolution of the parsed input if it is "s", "ms", "us", or "ns"; otherwise it will be cast to the closest supported resolution (:issue:`49737`)
- The ``other`` argument in :meth:`DataFrame.mask` and :meth:`Series.mask` now defaults to ``no_default`` instead of ``np.nan`` consistent with :meth:`DataFrame.where` and :meth:`Series.where`. Entries will be filled with the corresponding NULL value (``np.nan`` for numpy dtypes, ``pd.NA`` for extension dtypes). (:issue:`49111`)
- Changed behavior of :meth:`Series.quantile` and :meth:`DataFrame.quantile` with :class:`SparseDtype` to retain sparse dtype (:issue:`49583`)
- When creating a :class:`Series` with a object-dtype :class:`Index` of datetime objects, pandas no longer silently converts the index to a :class:`DatetimeIndex` (:issue:`39307`, :issue:`23598`)
- :meth:`Series.unique` with dtype "timedelta64[ns]" or "datetime64[ns]" now returns :class:`TimedeltaArray` or :class:`DatetimeArray` instead of ``numpy.ndarray`` (:issue:`49176`)
- :func:`to_datetime` and :class:`DatetimeIndex` now allow sequences containing both ``datetime`` objects and numeric entries, matching :class:`Series` behavior (:issue:`49037`, :issue:`50453`)
- :func:`pandas.api.dtypes.is_string_dtype` now only returns ``True`` for array-likes with ``dtype=object`` when the elements are inferred to be strings (:issue:`15585`)
- Passing a sequence containing ``datetime`` objects and ``date`` objects to :class:`Series` constructor will return with ``object`` dtype instead of ``datetime64[ns]`` dtype, consistent with :class:`Index` behavior (:issue:`49341`)
- Passing strings that cannot be parsed as datetimes to :class:`Series` or :class:`DataFrame` with ``dtype="datetime64[ns]"`` will raise instead of silently ignoring the keyword and returning ``object`` dtype (:issue:`24435`)
- Passing a sequence containing a type that cannot be converted to :class:`Timedelta` to :func:`to_timedelta` or to the :class:`Series` or :class:`DataFrame` constructor with ``dtype="timedelta64[ns]"`` or to :class:`TimedeltaIndex` now raises ``TypeError`` instead of ``ValueError`` (:issue:`49525`)
- Changed behavior of :class:`Index` constructor with sequence containing at least one ``NaT`` and everything else either ``None`` or ``NaN`` to infer ``datetime64[ns]`` dtype instead of ``object``, matching :class:`Series` behavior (:issue:`49340`)
- :func:`read_stata` with parameter ``index_col`` set to ``None`` (the default) will now set the index on the returned :class:`DataFrame` to a :class:`RangeIndex` instead of a :class:`Int64Index` (:issue:`49745`)
- Changed behavior of :class:`Index`, :class:`Series`, and :class:`DataFrame` arithmetic methods when working with object-dtypes, the results no longer do type inference on the result of the array operations, use ``result.infer_objects(copy=False)`` to do type inference on the result (:issue:`49999`, :issue:`49714`)
- Changed behavior of :class:`Index` constructor with an object-dtype ``numpy.ndarray`` containing all-``bool`` values or all-complex values, this will now retain object dtype, consistent with the :class:`Series` behavior (:issue:`49594`)
- Added ``"None"`` to default ``na_values`` in :func:`read_csv` (:issue:`50286`)
- Changed behavior of :class:`Series` and :class:`DataFrame` constructors when given an integer dtype and floating-point data that is not round numbers, this now raises ``ValueError`` instead of silently retaining the float dtype; do ``Series(data)`` or ``DataFrame(data)`` to get the old behavior, and ``Series(data).astype(dtype)`` or ``DataFrame(data).astype(dtype)`` to get the specified dtype (:issue:`49599`)
- Changed behavior of :meth:`DataFrame.shift` with ``axis=1``, an integer ``fill_value``, and homogeneous datetime-like dtype, this now fills new columns with integer dtypes instead of casting to datetimelike (:issue:`49842`)
- Files are now closed when encountering an exception in :func:`read_json` (:issue:`49921`)
- Changed behavior of :func:`read_csv`, :func:`read_json` & :func:`read_fwf`, where the index will now always be a :class:`RangeIndex`, when no index is specified. Previously the index would be a :class:`Index` with dtype ``object`` if the new DataFrame/Series has length 0 (:issue:`49572`)
- :meth:`DataFrame.values`, :meth:`DataFrame.to_numpy`, :meth:`DataFrame.xs`, :meth:`DataFrame.reindex`, :meth:`DataFrame.fillna`, and :meth:`DataFrame.replace` no longer silently consolidate the underlying arrays; do ``df = df.copy()`` to ensure consolidation (:issue:`49356`)
- Creating a new DataFrame using a full slice on both axes with :attr:`~DataFrame.loc`
  or :attr:`~DataFrame.iloc` (thus, ``df.loc[:, :]`` or ``df.iloc[:, :]``) now returns a
  new DataFrame (shallow copy) instead of the original DataFrame, consistent with other
  methods to get a full slice (for example ``df.loc[:]`` or ``df[:]``) (:issue:`49469`)
- Disallow computing ``cumprod`` for :class:`Timedelta` object; previously this returned incorrect values (:issue:`50246`)
- Loading a JSON file with duplicate columns using ``read_json(orient='split')`` renames columns to avoid duplicates, as :func:`read_csv` and the other readers do (:issue:`50370`)
- :func:`to_datetime` with ``unit`` of either "Y" or "M" will now raise if a sequence contains a non-round ``float`` value, matching the ``Timestamp`` behavior (:issue:`50301`)
-

.. ---------------------------------------------------------------------------
.. _whatsnew_200.deprecations:

Deprecations
~~~~~~~~~~~~
- Deprecated argument ``infer_datetime_format`` in :func:`to_datetime` and :func:`read_csv`, as a strict version of it is now the default (:issue:`48621`)

.. ---------------------------------------------------------------------------

.. _whatsnew_200.prior_deprecations:

Removal of prior version deprecations/changes
~~~~~~~~~~~~~~~~~~~~~~~~~~~~~~~~~~~~~~~~~~~~~
- Removed deprecated :attr:`Timestamp.freq`, :attr:`Timestamp.freqstr` and argument ``freq`` from the :class:`Timestamp` constructor and :meth:`Timestamp.fromordinal` (:issue:`14146`)
- Removed deprecated :class:`CategoricalBlock`, :meth:`Block.is_categorical`, require datetime64 and timedelta64 values to be wrapped in :class:`DatetimeArray` or :class:`TimedeltaArray` before passing to :meth:`Block.make_block_same_class`, require ``DatetimeTZBlock.values`` to have the correct ndim when passing to the :class:`BlockManager` constructor, and removed the "fastpath" keyword from the :class:`SingleBlockManager` constructor (:issue:`40226`, :issue:`40571`)
- Removed deprecated global option ``use_inf_as_null`` in favor of ``use_inf_as_na`` (:issue:`17126`)
- Removed deprecated module ``pandas.core.index`` (:issue:`30193`)
- Removed deprecated alias ``pandas.core.tools.datetimes.to_time``, import the function directly from ``pandas.core.tools.times`` instead (:issue:`34145`)
- Removed deprecated alias ``pandas.io.json.json_normalize``, import the function directly from ``pandas.json_normalize`` instead (:issue:`27615`)
- Removed deprecated :meth:`Categorical.to_dense`, use ``np.asarray(cat)`` instead (:issue:`32639`)
- Removed deprecated :meth:`Categorical.take_nd` (:issue:`27745`)
- Removed deprecated :meth:`Categorical.mode`, use ``Series(cat).mode()`` instead (:issue:`45033`)
- Removed deprecated :meth:`Categorical.is_dtype_equal` and :meth:`CategoricalIndex.is_dtype_equal` (:issue:`37545`)
- Removed deprecated :meth:`CategoricalIndex.take_nd` (:issue:`30702`)
- Removed deprecated :meth:`Index.is_type_compatible` (:issue:`42113`)
- Removed deprecated :meth:`Index.is_mixed`, check ``index.inferred_type`` directly instead (:issue:`32922`)
- Removed deprecated :func:`pandas.api.types.is_categorical`; use :func:`pandas.api.types.is_categorical_dtype` instead  (:issue:`33385`)
- Removed deprecated :meth:`Index.asi8` (:issue:`37877`)
- Enforced deprecation changing behavior when passing ``datetime64[ns]`` dtype data and timezone-aware dtype to :class:`Series`, interpreting the values as wall-times instead of UTC times, matching :class:`DatetimeIndex` behavior (:issue:`41662`)
- Enforced deprecation changing behavior when applying a numpy ufunc on multiple non-aligned (on the index or columns) :class:`DataFrame` that will now align the inputs first (:issue:`39239`)
- Removed deprecated :meth:`DataFrame._AXIS_NUMBERS`, :meth:`DataFrame._AXIS_NAMES`, :meth:`Series._AXIS_NUMBERS`, :meth:`Series._AXIS_NAMES` (:issue:`33637`)
- Removed deprecated :meth:`Index.to_native_types`, use ``obj.astype(str)`` instead (:issue:`36418`)
- Removed deprecated :meth:`Series.iteritems`, :meth:`DataFrame.iteritems`, use ``obj.items`` instead (:issue:`45321`)
- Removed deprecated :meth:`DataFrame.lookup` (:issue:`35224`)
- Removed deprecated :meth:`Series.append`, :meth:`DataFrame.append`, use :func:`concat` instead (:issue:`35407`)
- Removed deprecated :meth:`Series.iteritems`, :meth:`DataFrame.iteritems` and :meth:`HDFStore.iteritems` use ``obj.items`` instead (:issue:`45321`)
- Removed deprecated :meth:`DatetimeIndex.union_many` (:issue:`45018`)
- Removed deprecated ``weekofyear`` and ``week`` attributes of :class:`DatetimeArray`, :class:`DatetimeIndex` and ``dt`` accessor in favor of ``isocalendar().week`` (:issue:`33595`)
- Removed deprecated :meth:`RangeIndex._start`, :meth:`RangeIndex._stop`, :meth:`RangeIndex._step`, use ``start``, ``stop``, ``step`` instead (:issue:`30482`)
- Removed deprecated :meth:`DatetimeIndex.to_perioddelta`, Use ``dtindex - dtindex.to_period(freq).to_timestamp()`` instead (:issue:`34853`)
- Removed deprecated :meth:`.Styler.hide_index` and :meth:`.Styler.hide_columns` (:issue:`49397`)
- Removed deprecated :meth:`.Styler.set_na_rep` and :meth:`.Styler.set_precision` (:issue:`49397`)
- Removed deprecated :meth:`.Styler.where` (:issue:`49397`)
- Removed deprecated :meth:`.Styler.render` (:issue:`49397`)
- Removed deprecated argument ``null_color`` in :meth:`.Styler.highlight_null` (:issue:`49397`)
- Removed deprecated argument ``check_less_precise`` in :meth:`.testing.assert_frame_equal`, :meth:`.testing.assert_extension_array_equal`, :meth:`.testing.assert_series_equal`,  :meth:`.testing.assert_index_equal` (:issue:`30562`)
- Removed deprecated ``null_counts`` argument in :meth:`DataFrame.info`. Use ``show_counts`` instead (:issue:`37999`)
- Removed deprecated :meth:`Index.is_monotonic`, and :meth:`Series.is_monotonic`; use ``obj.is_monotonic_increasing`` instead (:issue:`45422`)
- Removed deprecated :meth:`Index.is_all_dates` (:issue:`36697`)
- Enforced deprecation disallowing passing a timezone-aware :class:`Timestamp` and ``dtype="datetime64[ns]"`` to :class:`Series` or :class:`DataFrame` constructors (:issue:`41555`)
- Enforced deprecation disallowing passing a sequence of timezone-aware values and ``dtype="datetime64[ns]"`` to to :class:`Series` or :class:`DataFrame` constructors (:issue:`41555`)
- Enforced deprecation disallowing ``numpy.ma.mrecords.MaskedRecords`` in the :class:`DataFrame` constructor; pass ``"{name: data[name] for name in data.dtype.names}`` instead (:issue:`40363`)
- Enforced deprecation disallowing unit-less "datetime64" dtype in :meth:`Series.astype` and :meth:`DataFrame.astype` (:issue:`47844`)
- Enforced deprecation disallowing using ``.astype`` to convert a ``datetime64[ns]`` :class:`Series`, :class:`DataFrame`, or :class:`DatetimeIndex` to timezone-aware dtype, use ``obj.tz_localize`` or ``ser.dt.tz_localize`` instead (:issue:`39258`)
- Enforced deprecation disallowing using ``.astype`` to convert a timezone-aware :class:`Series`, :class:`DataFrame`, or :class:`DatetimeIndex` to timezone-naive ``datetime64[ns]`` dtype, use ``obj.tz_localize(None)`` or ``obj.tz_convert("UTC").tz_localize(None)`` instead (:issue:`39258`)
- Enforced deprecation disallowing passing non boolean argument to sort in :func:`concat` (:issue:`44629`)
- Removed Date parser functions :func:`~pandas.io.date_converters.parse_date_time`,
  :func:`~pandas.io.date_converters.parse_date_fields`, :func:`~pandas.io.date_converters.parse_all_fields`
  and :func:`~pandas.io.date_converters.generic_parser` (:issue:`24518`)
- Removed argument ``index`` from the :class:`core.arrays.SparseArray` constructor (:issue:`43523`)
- Remove argument ``squeeze`` from :meth:`DataFrame.groupby` and :meth:`Series.groupby` (:issue:`32380`)
- Removed deprecated ``apply``, ``apply_index``, ``__call__``, ``onOffset``, and ``isAnchored`` attributes from :class:`DateOffset` (:issue:`34171`)
- Removed ``keep_tz`` argument in :meth:`DatetimeIndex.to_series` (:issue:`29731`)
- Remove arguments ``names`` and ``dtype`` from :meth:`Index.copy` and ``levels`` and ``codes`` from :meth:`MultiIndex.copy` (:issue:`35853`, :issue:`36685`)
- Remove argument ``inplace`` from :meth:`MultiIndex.set_levels` and :meth:`MultiIndex.set_codes` (:issue:`35626`)
- Removed arguments ``verbose`` and ``encoding`` from :meth:`DataFrame.to_excel` and :meth:`Series.to_excel` (:issue:`47912`)
- Removed argument ``line_terminator`` from :meth:`DataFrame.to_csv` and :meth:`Series.to_csv`, use ``lineterminator`` instead (:issue:`45302`)
- Removed argument ``inplace`` from :meth:`DataFrame.set_axis` and :meth:`Series.set_axis`, use ``obj = obj.set_axis(..., copy=False)`` instead (:issue:`48130`)
- Disallow passing positional arguments to :meth:`MultiIndex.set_levels` and :meth:`MultiIndex.set_codes` (:issue:`41485`)
- Disallow parsing to Timedelta strings with components with units "Y", "y", or "M", as these do not represent unambiguous durations (:issue:`36838`)
- Removed :meth:`MultiIndex.is_lexsorted` and :meth:`MultiIndex.lexsort_depth` (:issue:`38701`)
- Removed argument ``how`` from :meth:`PeriodIndex.astype`, use :meth:`PeriodIndex.to_timestamp` instead (:issue:`37982`)
- Removed argument ``try_cast`` from :meth:`DataFrame.mask`, :meth:`DataFrame.where`, :meth:`Series.mask` and :meth:`Series.where` (:issue:`38836`)
- Removed argument ``tz`` from :meth:`Period.to_timestamp`, use ``obj.to_timestamp(...).tz_localize(tz)`` instead (:issue:`34522`)
- Removed argument ``sort_columns`` in :meth:`DataFrame.plot` and :meth:`Series.plot` (:issue:`47563`)
- Removed argument ``is_copy`` from :meth:`DataFrame.take` and :meth:`Series.take` (:issue:`30615`)
- Removed argument ``kind`` from :meth:`Index.get_slice_bound`, :meth:`Index.slice_indexer` and :meth:`Index.slice_locs` (:issue:`41378`)
- Removed arguments ``prefix``, ``squeeze``, ``error_bad_lines`` and ``warn_bad_lines`` from :func:`read_csv` (:issue:`40413`, :issue:`43427`)
- Removed argument ``datetime_is_numeric`` from :meth:`DataFrame.describe` and :meth:`Series.describe` as datetime data will always be summarized as numeric data (:issue:`34798`)
- Disallow passing list ``key`` to :meth:`Series.xs` and :meth:`DataFrame.xs`, pass a tuple instead (:issue:`41789`)
- Disallow subclass-specific keywords (e.g. "freq", "tz", "names", "closed") in the :class:`Index` constructor (:issue:`38597`)
- Removed argument ``inplace`` from :meth:`Categorical.remove_unused_categories` (:issue:`37918`)
- Disallow passing non-round floats to :class:`Timestamp` with ``unit="M"`` or ``unit="Y"`` (:issue:`47266`)
- Remove keywords ``convert_float`` and ``mangle_dupe_cols`` from :func:`read_excel` (:issue:`41176`)
- Remove keyword ``mangle_dupe_cols`` from :func:`read_csv` and :func:`read_table` (:issue:`48137`)
- Removed ``errors`` keyword from :meth:`DataFrame.where`, :meth:`Series.where`, :meth:`DataFrame.mask` and :meth:`Series.mask` (:issue:`47728`)
- Disallow passing non-keyword arguments to :func:`read_excel` except ``io`` and ``sheet_name`` (:issue:`34418`)
- Disallow passing non-keyword arguments to :meth:`DataFrame.drop` and :meth:`Series.drop` except ``labels`` (:issue:`41486`)
- Disallow passing non-keyword arguments to :meth:`DataFrame.fillna` and :meth:`Series.fillna` except ``value`` (:issue:`41485`)
- Disallow passing non-keyword arguments to :meth:`StringMethods.split` and :meth:`StringMethods.rsplit` except for ``pat`` (:issue:`47448`)
- Disallow passing non-keyword arguments to :meth:`DataFrame.set_index` except ``keys`` (:issue:`41495`)
- Disallow passing non-keyword arguments to :meth:`Resampler.interpolate` except ``method`` (:issue:`41699`)
- Disallow passing non-keyword arguments to :meth:`DataFrame.reset_index` and :meth:`Series.reset_index` except ``level`` (:issue:`41496`)
- Disallow passing non-keyword arguments to :meth:`DataFrame.dropna` and :meth:`Series.dropna` (:issue:`41504`)
- Disallow passing non-keyword arguments to :meth:`ExtensionArray.argsort` (:issue:`46134`)
- Disallow passing non-keyword arguments to :meth:`Categorical.sort_values` (:issue:`47618`)
- Disallow passing non-keyword arguments to :meth:`Index.drop_duplicates` and :meth:`Series.drop_duplicates` (:issue:`41485`)
- Disallow passing non-keyword arguments to :meth:`DataFrame.drop_duplicates` except for ``subset`` (:issue:`41485`)
- Disallow passing non-keyword arguments to :meth:`DataFrame.sort_index` and :meth:`Series.sort_index` (:issue:`41506`)
- Disallow passing non-keyword arguments to :meth:`DataFrame.interpolate` and :meth:`Series.interpolate` except for ``method`` (:issue:`41510`)
- Disallow passing non-keyword arguments to :meth:`DataFrame.any` and :meth:`Series.any` (:issue:`44896`)
- Disallow passing non-keyword arguments to :meth:`Index.set_names` except for ``names`` (:issue:`41551`)
- Disallow passing non-keyword arguments to :meth:`Index.join` except for ``other`` (:issue:`46518`)
- Disallow passing non-keyword arguments to :func:`concat` except for ``objs`` (:issue:`41485`)
- Disallow passing non-keyword arguments to :func:`pivot` except for ``data`` (:issue:`48301`)
- Disallow passing non-keyword arguments to :meth:`DataFrame.pivot` (:issue:`48301`)
- Disallow passing non-keyword arguments to :func:`read_html` except for ``io`` (:issue:`27573`)
- Disallow passing non-keyword arguments to :func:`read_json` except for ``path_or_buf`` (:issue:`27573`)
- Disallow passing non-keyword arguments to :func:`read_sas` except for ``filepath_or_buffer`` (:issue:`47154`)
- Disallow passing non-keyword arguments to :func:`read_stata` except for ``filepath_or_buffer`` (:issue:`48128`)
- Disallow passing non-keyword arguments to :func:`read_csv` except ``filepath_or_buffer`` (:issue:`41485`)
- Disallow passing non-keyword arguments to :func:`read_table` except ``filepath_or_buffer`` (:issue:`41485`)
- Disallow passing non-keyword arguments to :func:`read_fwf` except ``filepath_or_buffer`` (:issue:`44710`)
- Disallow passing non-keyword arguments to :func:`read_xml` except for ``path_or_buffer`` (:issue:`45133`)
- Disallow passing non-keyword arguments to :meth:`Series.mask` and :meth:`DataFrame.mask` except ``cond`` and ``other`` (:issue:`41580`)
- Disallow passing non-keyword arguments to :meth:`DataFrame.to_stata` except for ``path`` (:issue:`48128`)
- Disallow passing non-keyword arguments to :meth:`DataFrame.where` and :meth:`Series.where` except for ``cond`` and ``other`` (:issue:`41523`)
- Disallow passing non-keyword arguments to :meth:`Series.set_axis` and :meth:`DataFrame.set_axis` except for ``labels`` (:issue:`41491`)
- Disallow passing non-keyword arguments to :meth:`Series.rename_axis` and :meth:`DataFrame.rename_axis` except for ``mapper`` (:issue:`47587`)
- Disallow passing non-keyword arguments to :meth:`Series.clip` and :meth:`DataFrame.clip` (:issue:`41511`)
- Disallow passing non-keyword arguments to :meth:`Series.bfill`, :meth:`Series.ffill`, :meth:`DataFrame.bfill` and :meth:`DataFrame.ffill` (:issue:`41508`)
- Disallow passing non-keyword arguments to :meth:`DataFrame.replace`, :meth:`Series.replace` except for ``to_replace`` and ``value`` (:issue:`47587`)
- Disallow passing non-keyword arguments to :meth:`DataFrame.sort_values` except for ``by`` (:issue:`41505`)
- Disallow passing non-keyword arguments to :meth:`Series.sort_values` (:issue:`41505`)
- Disallow passing 2 non-keyword arguments to :meth:`DataFrame.reindex` (:issue:`17966`)
- Disallow :meth:`Index.reindex` with non-unique :class:`Index` objects (:issue:`42568`)
- Disallowed constructing :class:`Categorical` with scalar ``data`` (:issue:`38433`)
- Disallowed constructing :class:`CategoricalIndex` without passing ``data`` (:issue:`38944`)
- Removed :meth:`.Rolling.validate`, :meth:`.Expanding.validate`, and :meth:`.ExponentialMovingWindow.validate` (:issue:`43665`)
- Removed :attr:`Rolling.win_type` returning ``"freq"`` (:issue:`38963`)
- Removed :attr:`Rolling.is_datetimelike` (:issue:`38963`)
- Removed the ``level`` keyword in :class:`DataFrame` and :class:`Series` aggregations; use ``groupby`` instead (:issue:`39983`)
- Removed deprecated :meth:`Timedelta.delta`, :meth:`Timedelta.is_populated`, and :attr:`Timedelta.freq` (:issue:`46430`, :issue:`46476`)
- Removed deprecated :attr:`NaT.freq` (:issue:`45071`)
- Removed deprecated :meth:`Categorical.replace`, use :meth:`Series.replace` instead (:issue:`44929`)
- Removed the ``numeric_only`` keyword from :meth:`Categorical.min` and :meth:`Categorical.max` in favor of ``skipna`` (:issue:`48821`)
- Changed behavior of :meth:`DataFrame.median` and :meth:`DataFrame.mean` with ``numeric_only=None`` to not exclude datetime-like columns THIS NOTE WILL BE IRRELEVANT ONCE ``numeric_only=None`` DEPRECATION IS ENFORCED (:issue:`29941`)
- Removed :func:`is_extension_type` in favor of :func:`is_extension_array_dtype` (:issue:`29457`)
- Removed ``.ExponentialMovingWindow.vol`` (:issue:`39220`)
- Removed :meth:`Index.get_value` and :meth:`Index.set_value` (:issue:`33907`, :issue:`28621`)
- Removed :meth:`Series.slice_shift` and :meth:`DataFrame.slice_shift` (:issue:`37601`)
- Remove :meth:`DataFrameGroupBy.pad` and :meth:`DataFrameGroupBy.backfill` (:issue:`45076`)
- Remove ``numpy`` argument from :func:`read_json` (:issue:`30636`)
- Disallow passing abbreviations for ``orient`` in :meth:`DataFrame.to_dict` (:issue:`32516`)
- Disallow partial slicing on an non-monotonic :class:`DatetimeIndex` with keys which are not in Index. This now raises a ``KeyError`` (:issue:`18531`)
- Removed ``get_offset`` in favor of :func:`to_offset` (:issue:`30340`)
- Removed the ``warn`` keyword in :func:`infer_freq` (:issue:`45947`)
- Removed the ``include_start`` and ``include_end`` arguments in :meth:`DataFrame.between_time` in favor of ``inclusive`` (:issue:`43248`)
- Removed the ``closed`` argument in :meth:`date_range` and :meth:`bdate_range` in favor of ``inclusive`` argument (:issue:`40245`)
- Removed the ``center`` keyword in :meth:`DataFrame.expanding` (:issue:`20647`)
- Removed the ``truediv`` keyword from :func:`eval` (:issue:`29812`)
- Removed the ``method`` and ``tolerance`` arguments in :meth:`Index.get_loc`. Use ``index.get_indexer([label], method=..., tolerance=...)`` instead (:issue:`42269`)
- Removed the ``pandas.datetime`` submodule (:issue:`30489`)
- Removed the ``pandas.np`` submodule (:issue:`30296`)
- Removed ``pandas.util.testing`` in favor of ``pandas.testing`` (:issue:`30745`)
- Removed :meth:`Series.str.__iter__` (:issue:`28277`)
- Removed ``pandas.SparseArray`` in favor of :class:`arrays.SparseArray` (:issue:`30642`)
- Removed ``pandas.SparseSeries`` and ``pandas.SparseDataFrame``, including pickle support. (:issue:`30642`)
- Enforced disallowing passing an integer ``fill_value`` to :meth:`DataFrame.shift` and :meth:`Series.shift`` with datetime64, timedelta64, or period dtypes (:issue:`32591`)
- Enforced disallowing a string column label into ``times`` in :meth:`DataFrame.ewm` (:issue:`43265`)
- Enforced disallowing passing ``True`` and ``False`` into ``inclusive`` in :meth:`Series.between` in favor of ``"both"`` and ``"neither"`` respectively (:issue:`40628`)
- Enforced disallowing using ``usecols`` with out of bounds indices for ``read_csv`` with ``engine="c"`` (:issue:`25623`)
- Enforced disallowing the use of ``**kwargs`` in :class:`.ExcelWriter`; use the keyword argument ``engine_kwargs`` instead (:issue:`40430`)
- Enforced disallowing a tuple of column labels into :meth:`.DataFrameGroupBy.__getitem__` (:issue:`30546`)
- Enforced disallowing missing labels when indexing with a sequence of labels on a level of a :class:`MultiIndex`. This now raises a ``KeyError`` (:issue:`42351`)
- Enforced disallowing setting values with ``.loc`` using a positional slice. Use ``.loc`` with labels or ``.iloc`` with positions instead (:issue:`31840`)
- Enforced disallowing positional indexing with a ``float`` key even if that key is a round number, manually cast to integer instead (:issue:`34193`)
- Enforced disallowing using a :class:`DataFrame` indexer with ``.iloc``, use ``.loc`` instead for automatic alignment (:issue:`39022`)
- Enforced disallowing ``set`` or ``dict`` indexers in ``__getitem__`` and ``__setitem__`` methods (:issue:`42825`)
- Enforced disallowing indexing on a :class:`Index` or positional indexing on a :class:`Series` producing multi-dimensional objects e.g. ``obj[:, None]``, convert to numpy before indexing instead (:issue:`35141`)
- Enforced disallowing ``dict`` or ``set`` objects in ``suffixes`` in :func:`merge` (:issue:`34810`)
- Enforced disallowing :func:`merge` to produce duplicated columns through the ``suffixes`` keyword and already existing columns (:issue:`22818`)
- Enforced disallowing using :func:`merge` or :func:`join` on a different number of levels (:issue:`34862`)
- Enforced disallowing ``value_name`` argument in :func:`DataFrame.melt` to match an element in the :class:`DataFrame` columns (:issue:`35003`)
- Enforced disallowing passing ``showindex`` into ``**kwargs`` in :func:`DataFrame.to_markdown` and :func:`Series.to_markdown` in favor of ``index`` (:issue:`33091`)
- Removed setting Categorical._codes directly (:issue:`41429`)
- Removed setting Categorical.categories directly (:issue:`47834`)
- Removed argument ``inplace`` from :meth:`Categorical.add_categories`, :meth:`Categorical.remove_categories`, :meth:`Categorical.set_categories`, :meth:`Categorical.rename_categories`, :meth:`Categorical.reorder_categories`, :meth:`Categorical.set_ordered`, :meth:`Categorical.as_ordered`, :meth:`Categorical.as_unordered` (:issue:`37981`, :issue:`41118`, :issue:`41133`, :issue:`47834`)
- Enforced :meth:`Rolling.count` with ``min_periods=None`` to default to the size of the window (:issue:`31302`)
- Renamed ``fname`` to ``path`` in :meth:`DataFrame.to_parquet`, :meth:`DataFrame.to_stata` and :meth:`DataFrame.to_feather` (:issue:`30338`)
- Enforced disallowing indexing a :class:`Series` with a single item list with a slice (e.g. ``ser[[slice(0, 2)]]``). Either convert the list to tuple, or pass the slice directly instead (:issue:`31333`)
- Changed behavior indexing on a :class:`DataFrame` with a :class:`DatetimeIndex` index using a string indexer, previously this operated as a slice on rows, now it operates like any other column key; use ``frame.loc[key]`` for the old behavior (:issue:`36179`)
- Enforced the ``display.max_colwidth`` option to not accept negative integers (:issue:`31569`)
- Removed the ``display.column_space`` option in favor of ``df.to_string(col_space=...)`` (:issue:`47280`)
- Removed the deprecated method ``mad`` from pandas classes (:issue:`11787`)
- Removed the deprecated method ``tshift`` from pandas classes (:issue:`11631`)
- Changed behavior of empty data passed into :class:`Series`; the default dtype will be ``object`` instead of ``float64`` (:issue:`29405`)
- Changed the behavior of :meth:`DatetimeIndex.union`, :meth:`DatetimeIndex.intersection`, and :meth:`DatetimeIndex.symmetric_difference` with mismatched timezones to convert to UTC instead of casting to object dtype (:issue:`39328`)
- Changed the behavior of :func:`to_datetime` with argument "now" with ``utc=False`` to match ``Timestamp("now")`` (:issue:`18705`)
- Changed the behavior of indexing on a timezone-aware :class:`DatetimeIndex` with a timezone-naive ``datetime`` object or vice-versa; these now behave like any other non-comparable type by raising ``KeyError`` (:issue:`36148`)
- Changed the behavior of :meth:`Index.reindex`, :meth:`Series.reindex`, and :meth:`DataFrame.reindex` with a ``datetime64`` dtype and a ``datetime.date`` object for ``fill_value``; these are no longer considered equivalent to ``datetime.datetime`` objects so the reindex casts to object dtype (:issue:`39767`)
- Changed behavior of :meth:`SparseArray.astype` when given a dtype that is not explicitly ``SparseDtype``, cast to the exact requested dtype rather than silently using a ``SparseDtype`` instead (:issue:`34457`)
- Changed behavior of :meth:`Index.ravel` to return a view on the original :class:`Index` instead of a ``np.ndarray`` (:issue:`36900`)
- Changed behavior of :meth:`Series.to_frame` and :meth:`Index.to_frame` with explicit ``name=None`` to use ``None`` for the column name instead of the index's name or default ``0`` (:issue:`45523`)
- Changed behavior of :func:`concat` with one array of ``bool``-dtype and another of integer dtype, this now returns ``object`` dtype instead of integer dtype; explicitly cast the bool object to integer before concatenating to get the old behavior (:issue:`45101`)
- Changed behavior of :class:`DataFrame` constructor given floating-point ``data`` and an integer ``dtype``, when the data cannot be cast losslessly, the floating point dtype is retained, matching :class:`Series` behavior (:issue:`41170`)
- Changed behavior of :class:`Index` constructor when given a ``np.ndarray`` with object-dtype containing numeric entries; this now retains object dtype rather than inferring a numeric dtype, consistent with :class:`Series` behavior (:issue:`42870`)
- Changed behavior of :meth:`Index.__and__`, :meth:`Index.__or__` and :meth:`Index.__xor__` to behave as logical operations (matching :class:`Series` behavior) instead of aliases for set operations (:issue:`37374`)
- Changed behavior of :class:`DataFrame` constructor when passed a list whose first element is a :class:`Categorical`, this now treats the elements as rows casting to ``object`` dtype, consistent with behavior for other types (:issue:`38845`)
- Changed behavior of :class:`DataFrame` constructor when passed a ``dtype`` (other than int) that the data cannot be cast to; it now raises instead of silently ignoring the dtype (:issue:`41733`)
- Changed the behavior of :class:`Series` constructor, it will no longer infer a datetime64 or timedelta64 dtype from string entries (:issue:`41731`)
- Changed behavior of :class:`Timestamp` constructor with a ``np.datetime64`` object and a ``tz`` passed to interpret the input as a wall-time as opposed to a UTC time (:issue:`42288`)
- Changed behavior of :meth:`Timestamp.utcfromtimestamp` to return a timezone-aware object satisfying ``Timestamp.utcfromtimestamp(val).timestamp() == val`` (:issue:`45083`)
- Changed behavior of :class:`Index` constructor when passed a ``SparseArray`` or ``SparseDtype`` to retain that dtype instead of casting to ``numpy.ndarray`` (:issue:`43930`)
- Changed behavior of setitem-like operations (``__setitem__``, ``fillna``, ``where``, ``mask``, ``replace``, ``insert``, fill_value for ``shift``) on an object with :class:`DatetimeTZDtype` when using a value with a non-matching timezone, the value will be cast to the object's timezone instead of casting both to object-dtype (:issue:`44243`)
- Changed behavior of :class:`Index`, :class:`Series`, :class:`DataFrame` constructors with floating-dtype data and a :class:`DatetimeTZDtype`, the data are now interpreted as UTC-times instead of wall-times, consistent with how integer-dtype data are treated (:issue:`45573`)
- Changed behavior of :class:`Series` and :class:`DataFrame` constructors with integer dtype and floating-point data containing ``NaN``, this now raises ``IntCastingNaNError`` (:issue:`40110`)
- Changed behavior of :class:`Series` and :class:`DataFrame` constructors with an integer ``dtype`` and values that are too large to losslessly cast to this dtype, this now raises ``ValueError`` (:issue:`41734`)
- Changed behavior of :class:`Series` and :class:`DataFrame` constructors with an integer ``dtype`` and values having either ``datetime64`` or ``timedelta64`` dtypes, this now raises ``TypeError``, use ``values.view("int64")`` instead (:issue:`41770`)
- Removed the deprecated ``base`` and ``loffset`` arguments from :meth:`pandas.DataFrame.resample`, :meth:`pandas.Series.resample` and :class:`pandas.Grouper`. Use ``offset`` or ``origin`` instead (:issue:`31809`)
- Changed behavior of :meth:`Series.fillna` and :meth:`DataFrame.fillna` with ``timedelta64[ns]`` dtype and an incompatible ``fill_value``; this now casts to ``object`` dtype instead of raising, consistent with the behavior with other dtypes (:issue:`45746`)
- Change the default argument of ``regex`` for :meth:`Series.str.replace` from ``True`` to ``False``. Additionally, a single character ``pat`` with ``regex=True`` is now treated as a regular expression instead of a string literal. (:issue:`36695`, :issue:`24804`)
- Changed behavior of :meth:`DataFrame.any` and :meth:`DataFrame.all` with ``bool_only=True``; object-dtype columns with all-bool values will no longer be included, manually cast to ``bool`` dtype first (:issue:`46188`)
- Changed behavior of :meth:`DataFrame.max`, :class:`DataFrame.min`, :class:`DataFrame.mean`, :class:`DataFrame.median`, :class:`DataFrame.skew`, :class:`DataFrame.kurt` with ``axis=None`` to return a scalar applying the aggregation across both axes (:issue:`45072`)
- Changed behavior of comparison of a :class:`Timestamp` with a ``datetime.date`` object; these now compare as un-equal and raise on inequality comparisons, matching the ``datetime.datetime`` behavior (:issue:`36131`)
- Changed behavior of comparison of ``NaT`` with a ``datetime.date`` object; these now raise on inequality comparisons (:issue:`39196`)
- Enforced deprecation of silently dropping columns that raised a ``TypeError`` in :class:`Series.transform` and :class:`DataFrame.transform` when used with a list or dictionary (:issue:`43740`)
- Changed behavior of :meth:`DataFrame.apply` with list-like so that any partial failure will raise an error (:issue:`43740`)
- Changed behavior of :meth:`Series.__setitem__` with an integer key and a :class:`Float64Index` when the key is not present in the index; previously we treated the key as positional (behaving like ``series.iloc[key] = val``), now we treat it is a label (behaving like ``series.loc[key] = val``), consistent with :meth:`Series.__getitem__`` behavior (:issue:`33469`)
- Removed ``na_sentinel`` argument from :func:`factorize`, :meth:`.Index.factorize`, and :meth:`.ExtensionArray.factorize` (:issue:`47157`)
- Changed behavior of :meth:`Series.diff` and :meth:`DataFrame.diff` with :class:`ExtensionDtype` dtypes whose arrays do not implement ``diff``, these now raise ``TypeError`` rather than casting to numpy (:issue:`31025`)
- Enforced deprecation of calling numpy "ufunc"s on :class:`DataFrame` with ``method="outer"``; this now raises ``NotImplementedError`` (:issue:`36955`)
- Enforced deprecation disallowing passing ``numeric_only=True`` to :class:`Series` reductions (``rank``, ``any``, ``all``, ...) with non-numeric dtype (:issue:`47500`)
- Changed behavior of :meth:`DataFrameGroupBy.apply` and :meth:`SeriesGroupBy.apply` so that ``group_keys`` is respected even if a transformer is detected (:issue:`34998`)
- Comparisons between a :class:`DataFrame` and a :class:`Series` where the frame's columns do not match the series's index raise ``ValueError`` instead of automatically aligning, do ``left, right = left.align(right, axis=1, copy=False)`` before comparing (:issue:`36795`)
- Enforced deprecation ``numeric_only=None`` (the default) in DataFrame reductions that would silently drop columns that raised; ``numeric_only`` now defaults to ``False`` (:issue:`41480`)
- Changed default of ``numeric_only`` to ``False`` in all DataFrame methods with that argument (:issue:`46096`, :issue:`46906`)
- Changed default of ``numeric_only`` to ``False`` in :meth:`Series.rank` (:issue:`47561`)
- Enforced deprecation of silently dropping nuisance columns in groupby and resample operations when ``numeric_only=False`` (:issue:`41475`)
- Enforced deprecation of silently dropping nuisance columns in :class:`Rolling`, :class:`Expanding`, and :class:`ExponentialMovingWindow` ops. This will now raise a :class:`.errors.DataError` (:issue:`42834`)
- Changed behavior in setting values with ``df.loc[:, foo] = bar`` or ``df.iloc[:, foo] = bar``, these now always attempt to set values inplace before falling back to casting (:issue:`45333`)
- Changed default of ``numeric_only`` in various :class:`.DataFrameGroupBy` methods; all methods now default to ``numeric_only=False`` (:issue:`46072`)
- Changed default of ``numeric_only`` to ``False`` in :class:`.Resampler` methods (:issue:`47177`)
- Using the method :meth:`DataFrameGroupBy.transform` with a callable that returns DataFrames will align to the input's index (:issue:`47244`)
- When providing a list of columns of length one to :meth:`DataFrame.groupby`, the keys that are returned by iterating over the resulting :class:`DataFrameGroupBy` object will now be tuples of length one (:issue:`47761`)
- Removed deprecated methods :meth:`ExcelWriter.write_cells`, :meth:`ExcelWriter.save`, :meth:`ExcelWriter.cur_sheet`, :meth:`ExcelWriter.handles`, :meth:`ExcelWriter.path` (:issue:`45795`)
- The :class:`ExcelWriter` attribute ``book`` can no longer be set; it is still available to be accessed and mutated (:issue:`48943`)
- Removed unused ``*args`` and ``**kwargs`` in :class:`Rolling`, :class:`Expanding`, and :class:`ExponentialMovingWindow` ops (:issue:`47851`)
- Removed the deprecated argument ``line_terminator`` from :meth:`DataFrame.to_csv` (:issue:`45302`)
- Removed the deprecated argument ``label`` from :func:`lreshape` (:issue:`30219`)
- Arguments after ``expr`` in :meth:`DataFrame.eval` and :meth:`DataFrame.query` are keyword-only (:issue:`47587`)
-

.. ---------------------------------------------------------------------------
.. _whatsnew_200.performance:

Performance improvements
~~~~~~~~~~~~~~~~~~~~~~~~
- Performance improvement in :meth:`.DataFrameGroupBy.median` and :meth:`.SeriesGroupBy.median` and :meth:`.GroupBy.cumprod` for nullable dtypes (:issue:`37493`)
- Performance improvement in :meth:`.DataFrameGroupBy.all`, :meth:`.DataFrameGroupBy.any`, :meth:`.SeriesGroupBy.all`, and :meth:`.SeriesGroupBy.any` for object dtype (:issue:`50623`)
- Performance improvement in :meth:`MultiIndex.argsort` and :meth:`MultiIndex.sort_values` (:issue:`48406`)
- Performance improvement in :meth:`MultiIndex.size` (:issue:`48723`)
- Performance improvement in :meth:`MultiIndex.union` without missing values and without duplicates (:issue:`48505`, :issue:`48752`)
- Performance improvement in :meth:`MultiIndex.difference` (:issue:`48606`)
- Performance improvement in :class:`MultiIndex` set operations with sort=None (:issue:`49010`)
- Performance improvement in :meth:`.DataFrameGroupBy.mean`, :meth:`.SeriesGroupBy.mean`, :meth:`.DataFrameGroupBy.var`, and :meth:`.SeriesGroupBy.var` for extension array dtypes (:issue:`37493`)
- Performance improvement in :meth:`MultiIndex.isin` when ``level=None`` (:issue:`48622`, :issue:`49577`)
- Performance improvement in :meth:`MultiIndex.putmask` (:issue:`49830`)
- Performance improvement in :meth:`Index.union` and :meth:`MultiIndex.union` when index contains duplicates (:issue:`48900`)
- Performance improvement in :meth:`Series.rank` for pyarrow-backed dtypes (:issue:`50264`)
- Performance improvement in :meth:`Series.searchsorted` for pyarrow-backed dtypes (:issue:`50447`)
- Performance improvement in :meth:`Series.fillna` for extension array dtypes (:issue:`49722`, :issue:`50078`)
- Performance improvement in :meth:`Index.join`, :meth:`Index.intersection` and :meth:`Index.union` for masked dtypes when :class:`Index` is monotonic (:issue:`50310`)
- Performance improvement for :meth:`Series.value_counts` with nullable dtype (:issue:`48338`)
- Performance improvement for :class:`Series` constructor passing integer numpy array with nullable dtype (:issue:`48338`)
- Performance improvement for :class:`DatetimeIndex` constructor passing a list (:issue:`48609`)
- Performance improvement in :func:`merge` and :meth:`DataFrame.join` when joining on a sorted :class:`MultiIndex` (:issue:`48504`)
- Performance improvement in :func:`to_datetime` when parsing strings with timezone offsets (:issue:`50107`)
- Performance improvement in :meth:`DataFrame.loc` and :meth:`Series.loc` for tuple-based indexing of a :class:`MultiIndex` (:issue:`48384`)
- Performance improvement for :meth:`MultiIndex.unique` (:issue:`48335`)
- Performance improvement for :func:`concat` with extension array backed indexes (:issue:`49128`, :issue:`49178`)
- Reduce memory usage of :meth:`DataFrame.to_pickle`/:meth:`Series.to_pickle` when using BZ2 or LZMA (:issue:`49068`)
- Performance improvement for :class:`~arrays.StringArray` constructor passing a numpy array with type ``np.str_`` (:issue:`49109`)
- Performance improvement in :meth:`~arrays.IntervalArray.from_tuples` (:issue:`50620`)
- Performance improvement in :meth:`~arrays.ArrowExtensionArray.factorize` (:issue:`49177`)
- Performance improvement in :meth:`~arrays.ArrowExtensionArray.__setitem__` when key is a null slice (:issue:`50248`)
- Performance improvement in :class:`~arrays.ArrowExtensionArray` comparison methods when array contains NA (:issue:`50524`)
- Performance improvement in :meth:`~arrays.ArrowExtensionArray.to_numpy` (:issue:`49973`)
- Performance improvement when parsing strings to :class:`BooleanDtype` (:issue:`50613`)
- Performance improvement in :meth:`DataFrame.join` when joining on a subset of a :class:`MultiIndex` (:issue:`48611`)
- Performance improvement for :meth:`MultiIndex.intersection` (:issue:`48604`)
- Performance improvement in :meth:`DataFrame.__setitem__` (:issue:`46267`)
- Performance improvement in ``var`` and ``std`` for nullable dtypes (:issue:`48379`).
- Performance improvement when iterating over pyarrow and nullable dtypes (:issue:`49825`, :issue:`49851`)
- Performance improvements to :func:`read_sas` (:issue:`47403`, :issue:`47405`, :issue:`47656`, :issue:`48502`)
- Memory improvement in :meth:`RangeIndex.sort_values` (:issue:`48801`)
- Performance improvement in :meth:`Series.to_numpy` if ``copy=True`` by avoiding copying twice (:issue:`24345`)
- Performance improvement in :class:`DataFrameGroupBy` and :class:`SeriesGroupBy` when ``by`` is a categorical type and ``sort=False`` (:issue:`48976`)
- Performance improvement in :class:`DataFrameGroupBy` and :class:`SeriesGroupBy` when ``by`` is a categorical type and ``observed=False`` (:issue:`49596`)
- Performance improvement in :func:`read_stata` with parameter ``index_col`` set to ``None`` (the default). Now the index will be a :class:`RangeIndex` instead of :class:`Int64Index` (:issue:`49745`)
- Performance improvement in :func:`merge` when not merging on the index - the new index will now be :class:`RangeIndex` instead of :class:`Int64Index` (:issue:`49478`)
- Performance improvement in :meth:`DataFrame.to_dict` and :meth:`Series.to_dict` when using any non-object dtypes (:issue:`46470`)
- Performance improvement in :func:`read_html` when there are multiple tables (:issue:`49929`)
- Performance improvement in :func:`to_datetime` when using ``'%Y%m%d'`` format (:issue:`17410`)
<<<<<<< HEAD
- Performance improvement in :meth:`.SeriesGroupBy.value_count` with categorical dtype (:issue:`46202`)
=======
- Performance improvement in :func:`to_datetime` when format is given or can be inferred (:issue:`50465`)
- Performance improvement in :func:`read_csv` when passing :func:`to_datetime` lambda-function to ``date_parser`` and inputs have mixed timezone offsetes (:issue:`35296`)
>>>>>>> bad37748

.. ---------------------------------------------------------------------------
.. _whatsnew_200.bug_fixes:

Bug fixes
~~~~~~~~~

Categorical
^^^^^^^^^^^
- Bug in :meth:`Categorical.set_categories` losing dtype information (:issue:`48812`)
- Bug in :meth:`DataFrame.groupby` and :meth:`Series.groupby` would reorder categories when used as a grouper (:issue:`48749`)
- Bug in :class:`Categorical` constructor when constructing from a :class:`Categorical` object and ``dtype="category"`` losing ordered-ness (:issue:`49309`)
-

Datetimelike
^^^^^^^^^^^^
- Bug in :func:`pandas.infer_freq`, raising ``TypeError`` when inferred on :class:`RangeIndex` (:issue:`47084`)
- Bug in :func:`to_datetime` incorrectly raising ``OverflowError`` with string arguments corresponding to large integers (:issue:`50533`)
- Bug in :func:`to_datetime` was raising on invalid offsets with ``errors='coerce'`` and ``infer_datetime_format=True`` (:issue:`48633`)
- Bug in :class:`DatetimeIndex` constructor failing to raise when ``tz=None`` is explicitly specified in conjunction with timezone-aware ``dtype`` or data (:issue:`48659`)
- Bug in subtracting a ``datetime`` scalar from :class:`DatetimeIndex` failing to retain the original ``freq`` attribute (:issue:`48818`)
- Bug in ``pandas.tseries.holiday.Holiday`` where a half-open date interval causes inconsistent return types from :meth:`USFederalHolidayCalendar.holidays` (:issue:`49075`)
- Bug in rendering :class:`DatetimeIndex` and :class:`Series` and :class:`DataFrame` with timezone-aware dtypes with ``dateutil`` or ``zoneinfo`` timezones near daylight-savings transitions (:issue:`49684`)
- Bug in :func:`to_datetime` was raising ``ValueError`` when parsing :class:`Timestamp`, ``datetime.datetime``, ``datetime.date``, or ``np.datetime64`` objects when non-ISO8601 ``format`` was passed (:issue:`49298`, :issue:`50036`)
- Bug in :func:`to_datetime` was raising ``ValueError`` when parsing empty string and non-ISO8601 format was passed. Now, empty strings will be parsed as :class:`NaT`, for compatibility with how is done for ISO8601 formats (:issue:`50251`)
- Bug in :class:`Timestamp` was showing ``UserWarning``, which was not actionable by users, when parsing non-ISO8601 delimited date strings (:issue:`50232`)
- Bug in :func:`to_datetime` was showing misleading ``ValueError`` when parsing dates with format containing ISO week directive and ISO weekday directive (:issue:`50308`)
- Bug in :meth:`Timestamp.round` when the ``freq`` argument has zero-duration (e.g. "0ns") returning incorrect results instead of raising (:issue:`49737`)
- Bug in :func:`to_datetime` was not raising ``ValueError`` when invalid format was passed and ``errors`` was ``'ignore'`` or ``'coerce'`` (:issue:`50266`)
- Bug in :class:`DateOffset` was throwing ``TypeError`` when constructing with milliseconds and another super-daily argument (:issue:`49897`)
- Bug in :func:`to_datetime` was not raising ``ValueError`` when parsing string with decimal date with format ``'%Y%m%d'`` (:issue:`50051`)
- Bug in :func:`to_datetime` was not converting ``None`` to ``NaT`` when parsing mixed-offset date strings with ISO8601 format (:issue:`50071`)
- Bug in :func:`to_datetime` was not returning input when parsing out-of-bounds date string with ``errors='ignore'`` and ``format='%Y%m%d'`` (:issue:`14487`)
- Bug in :func:`to_datetime` was converting timezone-naive ``datetime.datetime`` to timezone-aware when parsing with timezone-aware strings, ISO8601 format, and ``utc=False`` (:issue:`50254`)
- Bug in :func:`to_datetime` was throwing ``ValueError`` when parsing dates with ISO8601 format where some values were not zero-padded (:issue:`21422`)
- Bug in :func:`to_datetime` was giving incorrect results when using ``format='%Y%m%d'`` and ``errors='ignore'`` (:issue:`26493`)
- Bug in :func:`to_datetime` was failing to parse date strings ``'today'`` and ``'now'`` if ``format`` was not ISO8601 (:issue:`50359`)
- Bug in :func:`Timestamp.utctimetuple` raising a ``TypeError`` (:issue:`32174`)
- Bug in :func:`to_datetime` was raising ``ValueError`` when parsing mixed-offset :class:`Timestamp` with ``errors='ignore'`` (:issue:`50585`)

Timedelta
^^^^^^^^^
- Bug in :func:`to_timedelta` raising error when input has nullable dtype ``Float64`` (:issue:`48796`)
- Bug in :class:`Timedelta` constructor incorrectly raising instead of returning ``NaT`` when given a ``np.timedelta64("nat")`` (:issue:`48898`)
- Bug in :class:`Timedelta` constructor failing to raise when passed both a :class:`Timedelta` object and keywords (e.g. days, seconds) (:issue:`48898`)
-

Timezones
^^^^^^^^^
- Bug in :meth:`Series.astype` and :meth:`DataFrame.astype` with object-dtype containing multiple timezone-aware ``datetime`` objects with heterogeneous timezones to a :class:`DatetimeTZDtype` incorrectly raising (:issue:`32581`)
- Bug in :func:`to_datetime` was failing to parse date strings with timezone name when ``format`` was specified with ``%Z`` (:issue:`49748`)
- Better error message when passing invalid values to ``ambiguous`` parameter in :meth:`Timestamp.tz_localize` (:issue:`49565`)

Numeric
^^^^^^^
- Bug in :meth:`DataFrame.add` cannot apply ufunc when inputs contain mixed DataFrame type and Series type (:issue:`39853`)
- Bug in arithmetic operations on :class:`Series` not propagating mask when combining masked dtypes and numpy dtypes (:issue:`45810`, :issue:`42630`)
- Bug in DataFrame reduction methods (e.g. :meth:`DataFrame.sum`) with object dtype, ``axis=1`` and ``numeric_only=False`` would not be coerced to float (:issue:`49551`)
- Bug in :meth:`DataFrame.sem` and :meth:`Series.sem` where an erroneous ``TypeError`` would always raise when using data backed by an :class:`ArrowDtype` (:issue:`49759`)

Conversion
^^^^^^^^^^
- Bug in constructing :class:`Series` with ``int64`` dtype from a string list raising instead of casting (:issue:`44923`)
- Bug in constructing :class:`Series` with masked dtype and boolean values with ``NA`` raising (:issue:`42137`)
- Bug in :meth:`DataFrame.eval` incorrectly raising an ``AttributeError`` when there are negative values in function call (:issue:`46471`)
- Bug in :meth:`Series.convert_dtypes` not converting dtype to nullable dtype when :class:`Series` contains ``NA`` and has dtype ``object`` (:issue:`48791`)
- Bug where any :class:`ExtensionDtype` subclass with ``kind="M"`` would be interpreted as a timezone type (:issue:`34986`)
- Bug in :class:`.arrays.ArrowExtensionArray` that would raise ``NotImplementedError`` when passed a sequence of strings or binary (:issue:`49172`)
- Bug in :meth:`Series.astype` raising ``pyarrow.ArrowInvalid`` when converting from a non-pyarrow string dtype to a pyarrow numeric type (:issue:`50430`)
- Bug in :meth:`Series.to_numpy` converting to NumPy array before applying ``na_value`` (:issue:`48951`)
- Bug in :func:`to_datetime` was not respecting ``exact`` argument when ``format`` was an ISO8601 format (:issue:`12649`)
- Bug in :meth:`TimedeltaArray.astype` raising ``TypeError`` when converting to a pyarrow duration type (:issue:`49795`)
-

Strings
^^^^^^^
- Bug in :func:`pandas.api.dtypes.is_string_dtype` that would not return ``True`` for :class:`StringDtype` (:issue:`15585`)
-

Interval
^^^^^^^^
- Bug in :meth:`IntervalIndex.is_overlapping` incorrect output if interval has duplicate left boundaries (:issue:`49581`)
- Bug in :meth:`Series.infer_objects` failing to infer :class:`IntervalDtype` for an object series of :class:`Interval` objects (:issue:`50090`)
-

Indexing
^^^^^^^^
- Bug in :meth:`DataFrame.__setitem__` raising when indexer is a :class:`DataFrame` with ``boolean`` dtype (:issue:`47125`)
- Bug in :meth:`DataFrame.reindex` filling with wrong values when indexing columns and index for ``uint`` dtypes (:issue:`48184`)
- Bug in :meth:`DataFrame.loc` when setting :class:`DataFrame` with different dtypes coercing values to single dtype (:issue:`50467`)
- Bug in :meth:`DataFrame.loc` coercing dtypes when setting values with a list indexer (:issue:`49159`)
- Bug in :meth:`Series.loc` raising error for out of bounds end of slice indexer (:issue:`50161`)
- Bug in :meth:`DataFrame.loc` raising ``ValueError`` with ``bool`` indexer and :class:`MultiIndex` (:issue:`47687`)
- Bug in :meth:`DataFrame.loc` raising ``IndexError`` when setting values for a pyarrow-backed column with a non-scalar indexer (:issue:`50085`)
- Bug in :meth:`DataFrame.__setitem__` raising ``ValueError`` when right hand side is :class:`DataFrame` with :class:`MultiIndex` columns (:issue:`49121`)
- Bug in :meth:`DataFrame.reindex` casting dtype to ``object`` when :class:`DataFrame` has single extension array column when re-indexing ``columns`` and ``index`` (:issue:`48190`)
- Bug in :meth:`DataFrame.iloc` raising ``IndexError`` when indexer is a :class:`Series` with numeric extension array dtype (:issue:`49521`)
- Bug in :func:`~DataFrame.describe` when formatting percentiles in the resulting index showed more decimals than needed (:issue:`46362`)
- Bug in :meth:`DataFrame.compare` does not recognize differences when comparing ``NA`` with value in nullable dtypes (:issue:`48939`)
- Bug in :meth:`DataFrame.isetitem` coercing extension array dtypes in :class:`DataFrame` to object (:issue:`49922`)
- Bug in :class:`BusinessHour` would cause creation of :class:`DatetimeIndex` to fail when no opening hour was included in the index (:issue:`49835`)
-

Missing
^^^^^^^
- Bug in :meth:`Index.equals` raising ``TypeError`` when :class:`Index` consists of tuples that contain ``NA`` (:issue:`48446`)
- Bug in :meth:`Series.map` caused incorrect result when data has NaNs and defaultdict mapping was used (:issue:`48813`)
- Bug in :class:`NA` raising a ``TypeError`` instead of return :class:`NA` when performing a binary operation with a ``bytes`` object (:issue:`49108`)
- Bug in :meth:`DataFrame.update` with ``overwrite=False`` raising ``TypeError`` when ``self`` has column with ``NaT`` values and column not present in ``other`` (:issue:`16713`)

MultiIndex
^^^^^^^^^^
- Bug in :meth:`MultiIndex.get_indexer` not matching ``NaN`` values (:issue:`29252`, :issue:`37222`, :issue:`38623`, :issue:`42883`, :issue:`43222`, :issue:`46173`, :issue:`48905`)
- Bug in :meth:`MultiIndex.argsort` raising ``TypeError`` when index contains :attr:`NA` (:issue:`48495`)
- Bug in :meth:`MultiIndex.difference` losing extension array dtype (:issue:`48606`)
- Bug in :class:`MultiIndex.set_levels` raising ``IndexError`` when setting empty level (:issue:`48636`)
- Bug in :meth:`MultiIndex.unique` losing extension array dtype (:issue:`48335`)
- Bug in :meth:`MultiIndex.intersection` losing extension array (:issue:`48604`)
- Bug in :meth:`MultiIndex.union` losing extension array (:issue:`48498`, :issue:`48505`, :issue:`48900`)
- Bug in :meth:`MultiIndex.union` not sorting when sort=None and index contains missing values (:issue:`49010`)
- Bug in :meth:`MultiIndex.append` not checking names for equality (:issue:`48288`)
- Bug in :meth:`MultiIndex.symmetric_difference` losing extension array (:issue:`48607`)
- Bug in :meth:`MultiIndex.join` losing dtypes when :class:`MultiIndex` has duplicates (:issue:`49830`)
- Bug in :meth:`MultiIndex.putmask` losing extension array (:issue:`49830`)
- Bug in :meth:`MultiIndex.value_counts` returning a :class:`Series` indexed by flat index of tuples instead of a :class:`MultiIndex` (:issue:`49558`)
-

I/O
^^^
- Bug in :func:`read_sas` caused fragmentation of :class:`DataFrame` and raised :class:`.errors.PerformanceWarning` (:issue:`48595`)
- Improved error message in :func:`read_excel` by including the offending sheet name when an exception is raised while reading a file (:issue:`48706`)
- Bug when a pickling a subset PyArrow-backed data that would serialize the entire data instead of the subset (:issue:`42600`)
- Bug in :func:`read_sql_query` ignoring ``dtype`` argument when ``chunksize`` is specified and result is empty (:issue:`50245`)
- Bug in :func:`read_csv` for a single-line csv with fewer columns than ``names`` raised :class:`.errors.ParserError` with ``engine="c"`` (:issue:`47566`)
- Bug in :func:`read_json` raising with ``orient="table"`` and ``NA`` value (:issue:`40255`)
- Bug in displaying ``string`` dtypes not showing storage option (:issue:`50099`)
- Bug in :meth:`DataFrame.to_string` with ``header=False`` that printed the index name on the same line as the first row of the data (:issue:`49230`)
- Bug in :meth:`DataFrame.to_string` ignoring float formatter for extension arrays (:issue:`39336`)
- Fixed memory leak which stemmed from the initialization of the internal JSON module (:issue:`49222`)
- Fixed issue where :func:`json_normalize` would incorrectly remove leading characters from column names that matched the ``sep`` argument (:issue:`49861`)
- Bug in :meth:`DataFrame.to_json` where it would segfault when failing to encode a string (:issue:`50307`)

Period
^^^^^^
- Bug in :meth:`Period.strftime` and :meth:`PeriodIndex.strftime`, raising ``UnicodeDecodeError`` when a locale-specific directive was passed (:issue:`46319`)
- Bug in adding a :class:`Period` object to an array of :class:`DateOffset` objects incorrectly raising ``TypeError`` (:issue:`50162`)
-

Plotting
^^^^^^^^
- Bug in :meth:`DataFrame.plot.hist`, not dropping elements of ``weights`` corresponding to ``NaN`` values in ``data`` (:issue:`48884`)
- ``ax.set_xlim`` was sometimes raising ``UserWarning`` which users couldn't address due to ``set_xlim`` not accepting parsing arguments - the converter now uses :func:`Timestamp` instead (:issue:`49148`)
-

Groupby/resample/rolling
^^^^^^^^^^^^^^^^^^^^^^^^
- Bug in :class:`.ExponentialMovingWindow` with ``online`` not raising a ``NotImplementedError`` for unsupported operations (:issue:`48834`)
- Bug in :meth:`DataFrameGroupBy.sample` raises ``ValueError`` when the object is empty (:issue:`48459`)
- Bug in :meth:`Series.groupby` raises ``ValueError`` when an entry of the index is equal to the name of the index (:issue:`48567`)
- Bug in :meth:`DataFrameGroupBy.resample` produces inconsistent results when passing empty DataFrame (:issue:`47705`)
- Bug in :class:`.DataFrameGroupBy` and :class:`.SeriesGroupBy` would not include unobserved categories in result when grouping by categorical indexes (:issue:`49354`)
- Bug in :class:`.DataFrameGroupBy` and :class:`.SeriesGroupBy` would change result order depending on the input index when grouping by categoricals (:issue:`49223`)
- Bug in :class:`.DataFrameGroupBy` and :class:`.SeriesGroupBy` when grouping on categorical data would sort result values even when used with ``sort=False`` (:issue:`42482`)
- Bug in :meth:`.DataFrameGroupBy.apply` and :class:`SeriesGroupBy.apply` with ``as_index=False`` would not attempt the computation without using the grouping keys when using them failed with a ``TypeError`` (:issue:`49256`)
- Bug in :meth:`.DataFrameGroupBy.describe` would describe the group keys (:issue:`49256`)
- Bug in :meth:`.SeriesGroupBy.describe` with ``as_index=False`` would have the incorrect shape (:issue:`49256`)
- Bug in :class:`.DataFrameGroupBy` and :class:`.SeriesGroupBy` with ``dropna=False`` would drop NA values when the grouper was categorical (:issue:`36327`)
- Bug in :meth:`.SeriesGroupBy.nunique` would incorrectly raise when the grouper was an empty categorical and ``observed=True`` (:issue:`21334`)
- Bug in :meth:`.SeriesGroupBy.nth` would raise when grouper contained NA values after subsetting from a :class:`DataFrameGroupBy` (:issue:`26454`)
- Bug in :meth:`DataFrame.groupby` would not include a :class:`.Grouper` specified by ``key`` in the result when ``as_index=False`` (:issue:`50413`)
- Bug in :meth:`.DataFrameGrouBy.value_counts` would raise when used with a :class:`.TimeGrouper` (:issue:`50486`)
<<<<<<< HEAD
- Bug in :meth:`.SeriesGroupBy.value_counts` did not respect ``sort=False`` (:issue:`50482`)
=======
- Bug in :meth:`Resampler.size` caused a wide :class:`DataFrame` to be returned instead of a :class:`Series` with :class:`MultiIndex` (:issue:`46826`)
- Bug in :meth:`.DataFrameGroupBy.transform` and :meth:`.SeriesGroupBy.transform` would raise incorrectly when grouper had ``axis=1`` for ``"idxmin"`` and ``"idxmax"`` arguments (:issue:`45986`)
- Bug in :class:`.DataFrameGroupBy` would raise when used with an empty DataFrame, categorical grouper, and ``dropna=False`` (:issue:`50634`)
>>>>>>> bad37748
-

Reshaping
^^^^^^^^^
- Bug in :meth:`DataFrame.pivot_table` raising ``TypeError`` for nullable dtype and ``margins=True`` (:issue:`48681`)
- Bug in :meth:`DataFrame.unstack` and :meth:`Series.unstack` unstacking wrong level of :class:`MultiIndex` when :class:`MultiIndex` has mixed names (:issue:`48763`)
- Bug in :meth:`DataFrame.melt` losing extension array dtype (:issue:`41570`)
- Bug in :meth:`DataFrame.pivot` not respecting ``None`` as column name (:issue:`48293`)
- Bug in :func:`join` when ``left_on`` or ``right_on`` is or includes a :class:`CategoricalIndex` incorrectly raising ``AttributeError`` (:issue:`48464`)
- Bug in :meth:`DataFrame.pivot_table` raising ``ValueError`` with parameter ``margins=True`` when result is an empty :class:`DataFrame` (:issue:`49240`)
- Clarified error message in :func:`merge` when passing invalid ``validate`` option (:issue:`49417`)
- Bug in :meth:`DataFrame.explode` raising ``ValueError`` on multiple columns with ``NaN`` values or empty lists (:issue:`46084`)
- Bug in :meth:`DataFrame.transpose` with ``IntervalDtype`` column with ``timedelta64[ns]`` endpoints (:issue:`44917`)
-

Sparse
^^^^^^
- Bug in :meth:`Series.astype` when converting a ``SparseDtype`` with ``datetime64[ns]`` subtype to ``int64`` dtype raising, inconsistent with the non-sparse behavior (:issue:`49631`,:issue:`50087`)
- Bug in :meth:`Series.astype` when converting a from ``datetime64[ns]`` to ``Sparse[datetime64[ns]]`` incorrectly raising (:issue:`50082`)
-

ExtensionArray
^^^^^^^^^^^^^^
- Bug in :meth:`Series.mean` overflowing unnecessarily with nullable integers (:issue:`48378`)
- Bug in :meth:`Series.tolist` for nullable dtypes returning numpy scalars instead of python scalars (:issue:`49890`)
- Bug in :meth:`Series.round` for pyarrow-backed dtypes raising ``AttributeError`` (:issue:`50437`)
- Bug when concatenating an empty DataFrame with an ExtensionDtype to another DataFrame with the same ExtensionDtype, the resulting dtype turned into object (:issue:`48510`)
- Bug in :meth:`array.PandasArray.to_numpy` raising with ``NA`` value when ``na_value`` is specified (:issue:`40638`)
- Bug in :meth:`api.types.is_numeric_dtype` where a custom :class:`ExtensionDtype` would not return ``True`` if ``_is_numeric`` returned ``True`` (:issue:`50563`)

Styler
^^^^^^
-
-

Metadata
^^^^^^^^
- Fixed metadata propagation in :meth:`DataFrame.corr` and :meth:`DataFrame.cov` (:issue:`28283`)
-

Other
^^^^^
- Bug in :meth:`Series.searchsorted` inconsistent behavior when accepting :class:`DataFrame` as parameter ``value`` (:issue:`49620`)
-

.. ***DO NOT USE THIS SECTION***

-
-

.. ---------------------------------------------------------------------------
.. _whatsnew_200.contributors:

Contributors
~~~~~~~~~~~~<|MERGE_RESOLUTION|>--- conflicted
+++ resolved
@@ -842,12 +842,9 @@
 - Performance improvement in :meth:`DataFrame.to_dict` and :meth:`Series.to_dict` when using any non-object dtypes (:issue:`46470`)
 - Performance improvement in :func:`read_html` when there are multiple tables (:issue:`49929`)
 - Performance improvement in :func:`to_datetime` when using ``'%Y%m%d'`` format (:issue:`17410`)
-<<<<<<< HEAD
-- Performance improvement in :meth:`.SeriesGroupBy.value_count` with categorical dtype (:issue:`46202`)
-=======
 - Performance improvement in :func:`to_datetime` when format is given or can be inferred (:issue:`50465`)
 - Performance improvement in :func:`read_csv` when passing :func:`to_datetime` lambda-function to ``date_parser`` and inputs have mixed timezone offsetes (:issue:`35296`)
->>>>>>> bad37748
+- Performance improvement in :meth:`.SeriesGroupBy.value_count` with categorical dtype (:issue:`46202`)
 
 .. ---------------------------------------------------------------------------
 .. _whatsnew_200.bug_fixes:
@@ -1019,13 +1016,10 @@
 - Bug in :meth:`.SeriesGroupBy.nth` would raise when grouper contained NA values after subsetting from a :class:`DataFrameGroupBy` (:issue:`26454`)
 - Bug in :meth:`DataFrame.groupby` would not include a :class:`.Grouper` specified by ``key`` in the result when ``as_index=False`` (:issue:`50413`)
 - Bug in :meth:`.DataFrameGrouBy.value_counts` would raise when used with a :class:`.TimeGrouper` (:issue:`50486`)
-<<<<<<< HEAD
-- Bug in :meth:`.SeriesGroupBy.value_counts` did not respect ``sort=False`` (:issue:`50482`)
-=======
 - Bug in :meth:`Resampler.size` caused a wide :class:`DataFrame` to be returned instead of a :class:`Series` with :class:`MultiIndex` (:issue:`46826`)
 - Bug in :meth:`.DataFrameGroupBy.transform` and :meth:`.SeriesGroupBy.transform` would raise incorrectly when grouper had ``axis=1`` for ``"idxmin"`` and ``"idxmax"`` arguments (:issue:`45986`)
 - Bug in :class:`.DataFrameGroupBy` would raise when used with an empty DataFrame, categorical grouper, and ``dropna=False`` (:issue:`50634`)
->>>>>>> bad37748
+- Bug in :meth:`.SeriesGroupBy.value_counts` did not respect ``sort=False`` (:issue:`50482`)
 -
 
 Reshaping
