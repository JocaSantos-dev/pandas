.. _whatsnew_200:

What's new in 2.0.0 (??)
------------------------

These are the changes in pandas 2.0.0. See :ref:`release` for a full changelog
including other versions of pandas.

{{ header }}

.. ---------------------------------------------------------------------------
.. _whatsnew_200.enhancements:

Enhancements
~~~~~~~~~~~~

.. _whatsnew_200.enhancements.optional_dependency_management_pip:

Installing optional dependencies with pip extras
^^^^^^^^^^^^^^^^^^^^^^^^^^^^^^^^^^^^^^^^^^^^^^^^
When installing pandas using pip, sets of optional dependencies can also be installed by specifying extras.

.. code-block:: bash

  pip install "pandas[performance, aws]>=2.0.0"

The available extras, found in the :ref:`installation guide<install.dependencies>`, are
``[all, performance, computation, timezone, fss, aws, gcp, excel, parquet, feather, hdf5, spss, postgresql, mysql,
sql-other, html, xml, plot, output_formatting, clipboard, compression, test]`` (:issue:`39164`).

.. _whatsnew_200.enhancements.io_use_nullable_dtypes_and_dtype_backend:

Configuration option, ``mode.dtype_backend``, to return pyarrow-backed dtypes
^^^^^^^^^^^^^^^^^^^^^^^^^^^^^^^^^^^^^^^^^^^^^^^^^^^^^^^^^^^^^^^^^^^^^^^^^^^^^

The ``use_nullable_dtypes`` keyword argument has been expanded to the following functions to enable automatic conversion to nullable dtypes (:issue:`36712`)

* :func:`read_csv`
* :func:`read_clipboard`
* :func:`read_fwf`
* :func:`read_excel`
* :func:`read_html`
* :func:`read_xml`
* :func:`read_json`
* :func:`read_sql`
* :func:`read_sql_query`
* :func:`read_sql_table`
* :func:`read_orc`
* :func:`read_feather`
* :func:`to_numeric`

To simplify opting-in to nullable dtypes for these functions, a new option ``nullable_dtypes`` was added that allows setting
the keyword argument globally to ``True`` if not specified directly. The option can be enabled
through:

.. ipython:: python

    pd.options.mode.nullable_dtypes = True

The option will only work for functions with the keyword ``use_nullable_dtypes``.

Additionally a new global configuration, ``mode.dtype_backend`` can now be used in conjunction with the parameter ``use_nullable_dtypes=True`` in the following functions
to select the nullable dtypes implementation.

* :func:`read_csv` (with ``engine="pyarrow"`` or ``engine="python"``)
* :func:`read_clipboard` (with ``engine="python"``)
* :func:`read_fwf`
* :func:`read_excel`
* :func:`read_html`
* :func:`read_xml`
* :func:`read_json`
* :func:`read_parquet`
* :func:`read_orc`
* :func:`read_feather`
* :func:`to_numeric`


And the following methods will also utilize the ``mode.dtype_backend`` option.

* :meth:`DataFrame.convert_dtypes`
* :meth:`Series.convert_dtypes`

By default, ``mode.dtype_backend`` is set to ``"pandas"`` to return existing, numpy-backed nullable dtypes, but it can also
be set to ``"pyarrow"`` to return pyarrow-backed, nullable :class:`ArrowDtype` (:issue:`48957`, :issue:`49997`).

.. ipython:: python

    import io
    data = io.StringIO("""a,b,c,d,e,f,g,h,i
        1,2.5,True,a,,,,,
        3,4.5,False,b,6,7.5,True,a,
    """)
    with pd.option_context("mode.dtype_backend", "pandas"):
        df = pd.read_csv(data, use_nullable_dtypes=True)
    df.dtypes

    data.seek(0)
    with pd.option_context("mode.dtype_backend", "pyarrow"):
        df_pyarrow = pd.read_csv(data, use_nullable_dtypes=True, engine="pyarrow")
    df_pyarrow.dtypes

Copy-on-Write improvements
^^^^^^^^^^^^^^^^^^^^^^^^^^

- A new lazy copy mechanism that defers the copy until the object in question is modified
  was added to the following methods:

  - :meth:`DataFrame.reset_index` / :meth:`Series.reset_index`
  - :meth:`DataFrame.set_index`
  - :meth:`DataFrame.set_axis` / :meth:`Series.set_axis`
  - :meth:`DataFrame.rename_axis` / :meth:`Series.rename_axis`
  - :meth:`DataFrame.reindex` / :meth:`Series.reindex`
  - :meth:`DataFrame.reindex_like` / :meth:`Series.reindex_like`
  - :meth:`DataFrame.assign`
  - :meth:`DataFrame.drop`
  - :meth:`DataFrame.dropna` / :meth:`Series.dropna`
  - :meth:`DataFrame.select_dtypes`
  - :meth:`DataFrame.align` / :meth:`Series.align`
  - :meth:`Series.to_frame`
  - :meth:`DataFrame.rename` / :meth:`Series.rename`
  - :meth:`DataFrame.add_prefix` / :meth:`Series.add_prefix`
  - :meth:`DataFrame.add_suffix` / :meth:`Series.add_suffix`
  - :meth:`DataFrame.drop_duplicates` / :meth:`Series.drop_duplicates`
  - :meth:`DataFrame.reorder_levels` / :meth:`Series.reorder_levels`

  These methods return views when Copy-on-Write is enabled, which provides a significant
  performance improvement compared to the regular execution (:issue:`49473`).

- Accessing a single column of a DataFrame as a Series (e.g. ``df["col"]``) now always
  returns a new object every time it is constructed when Copy-on-Write is enabled (not
  returning multiple times an identical, cached Series object). This ensures that those
  Series objects correctly follow the Copy-on-Write rules (:issue:`49450`)

- The :class:`Series` constructor will now create a lazy copy (deferring the copy until
  a modification to the data happens) when constructing a Series from an existing
  Series with the default of ``copy=False`` (:issue:`50471`)

- Trying to set values using chained assignment (for example, ``df["a"][1:3] = 0``)
  will now always raise an exception when Copy-on-Write is enabled. In this mode,
  chained assignment can never work because we are always setting into a temporary
  object that is the result of an indexing operation (getitem), which under
  Copy-on-Write always behaves as a copy. Thus, assigning through a chain
  can never update the original Series or DataFrame. Therefore, an informative
  error is raised to the user instead of silently doing nothing (:issue:`49467`)

Copy-on-Write can be enabled through

.. code-block:: python

    pd.set_option("mode.copy_on_write", True)
    pd.options.mode.copy_on_write = True

Alternatively, copy on write can be enabled locally through:

.. code-block:: python

    with pd.option_context("mode.copy_on_write", True):
        ...

.. _whatsnew_200.enhancements.other:

Other enhancements
^^^^^^^^^^^^^^^^^^
- :func:`read_sas` now supports using ``encoding='infer'`` to correctly read and use the encoding specified by the sas file. (:issue:`48048`)
- :meth:`.DataFrameGroupBy.quantile`, :meth:`.SeriesGroupBy.quantile` and :meth:`.DataFrameGroupBy.std` now preserve nullable dtypes instead of casting to numpy dtypes (:issue:`37493`)
- :meth:`Series.add_suffix`, :meth:`DataFrame.add_suffix`, :meth:`Series.add_prefix` and :meth:`DataFrame.add_prefix` support an ``axis`` argument. If ``axis`` is set, the default behaviour of which axis to consider can be overwritten (:issue:`47819`)
- :func:`assert_frame_equal` now shows the first element where the DataFrames differ, analogously to ``pytest``'s output (:issue:`47910`)
- Added ``index`` parameter to :meth:`DataFrame.to_dict` (:issue:`46398`)
- Added support for extension array dtypes in :func:`merge` (:issue:`44240`)
- Added metadata propagation for binary operators on :class:`DataFrame` (:issue:`28283`)
- Added ``cumsum``, ``cumprod``, ``cummin`` and ``cummax`` to the ``ExtensionArray`` interface via ``_accumulate`` (:issue:`28385`)
- :class:`.CategoricalConversionWarning`, :class:`.InvalidComparison`, :class:`.InvalidVersion`, :class:`.LossySetitemError`, and :class:`.NoBufferPresent` are now exposed in ``pandas.errors`` (:issue:`27656`)
- Fix ``test`` optional_extra by adding missing test package ``pytest-asyncio`` (:issue:`48361`)
- :func:`DataFrame.astype` exception message thrown improved to include column name when type conversion is not possible. (:issue:`47571`)
- :func:`date_range` now supports a ``unit`` keyword ("s", "ms", "us", or "ns") to specify the desired resolution of the output index (:issue:`49106`)
- :func:`timedelta_range` now supports a ``unit`` keyword ("s", "ms", "us", or "ns") to specify the desired resolution of the output index (:issue:`49824`)
- :meth:`DataFrame.to_json` now supports a ``mode`` keyword with supported inputs 'w' and 'a'. Defaulting to 'w', 'a' can be used when lines=True and orient='records' to append record oriented json lines to an existing json file. (:issue:`35849`)
- Added ``name`` parameter to :meth:`IntervalIndex.from_breaks`, :meth:`IntervalIndex.from_arrays` and :meth:`IntervalIndex.from_tuples` (:issue:`48911`)
- Improve exception message when using :func:`assert_frame_equal` on a :class:`DataFrame` to include the column that is compared (:issue:`50323`)
- Improved error message for :func:`merge_asof` when join-columns were duplicated (:issue:`50102`)
- Added support for extension array dtypes to :func:`get_dummies` (:func:`32430`)
- Added :meth:`Index.infer_objects` analogous to :meth:`Series.infer_objects` (:issue:`50034`)
- Added ``copy`` parameter to :meth:`Series.infer_objects` and :meth:`DataFrame.infer_objects`, passing ``False`` will avoid making copies for series or columns that are already non-object or where no better dtype can be inferred (:issue:`50096`)
- :meth:`DataFrame.plot.hist` now recognizes ``xlabel`` and ``ylabel`` arguments (:issue:`49793`)
- :meth:`Series.drop_duplicates` has gained ``ignore_index`` keyword to reset index (:issue:`48304`)
- Improved error message in :func:`to_datetime` for non-ISO8601 formats, informing users about the position of the first error (:issue:`50361`)
- Improved error message when trying to align :class:`DataFrame` objects (for example, in :func:`DataFrame.compare`) to clarify that "identically labelled" refers to both index and columns (:issue:`50083`)
- Added :meth:`DatetimeIndex.as_unit` and :meth:`TimedeltaIndex.as_unit` to convert to different resolutions; supported resolutions are "s", "ms", "us", and "ns" (:issue:`50616`)
- Added new argument ``dtype`` to :func:`read_sql` to be consistent with :func:`read_sql_query` (:issue:`50797`)
-

.. ---------------------------------------------------------------------------
.. _whatsnew_200.notable_bug_fixes:

Notable bug fixes
~~~~~~~~~~~~~~~~~

These are bug fixes that might have notable behavior changes.

.. _whatsnew_200.notable_bug_fixes.cumsum_cumprod_overflow:

:meth:`.DataFrameGroupBy.cumsum` and :meth:`.DataFrameGroupBy.cumprod` overflow instead of lossy casting to float
^^^^^^^^^^^^^^^^^^^^^^^^^^^^^^^^^^^^^^^^^^^^^^^^^^^^^^^^^^^^^^^^^^^^^^^^^^^^^^^^^^^^^^^^^^^^^^^^^^^^^^^^^^^^^^^^^

In previous versions we cast to float when applying ``cumsum`` and ``cumprod`` which
lead to incorrect results even if the result could be hold by ``int64`` dtype.
Additionally, the aggregation overflows consistent with numpy and the regular
:meth:`DataFrame.cumprod` and :meth:`DataFrame.cumsum` methods when the limit of
``int64`` is reached (:issue:`37493`).

*Old Behavior*

.. code-block:: ipython

    In [1]: df = pd.DataFrame({"key": ["b"] * 7, "value": 625})
    In [2]: df.groupby("key")["value"].cumprod()[5]
    Out[2]: 5.960464477539062e+16

We return incorrect results with the 6th value.

*New Behavior*

.. ipython:: python

    df = pd.DataFrame({"key": ["b"] * 7, "value": 625})
    df.groupby("key")["value"].cumprod()

We overflow with the 7th value, but the 6th value is still correct.

.. _whatsnew_200.notable_bug_fixes.groupby_nth_filter:

:meth:`.DataFrameGroupBy.nth` and :meth:`.SeriesGroupBy.nth` now behave as filtrations
^^^^^^^^^^^^^^^^^^^^^^^^^^^^^^^^^^^^^^^^^^^^^^^^^^^^^^^^^^^^^^^^^^^^^^^^^^^^^^^^^^^^^^

In previous versions of pandas, :meth:`.DataFrameGroupBy.nth` and
:meth:`.SeriesGroupBy.nth` acted as if they were aggregations. However, for most
inputs ``n``, they may return either zero or multiple rows per group. This means
that they are filtrations, similar to e.g. :meth:`.DataFrameGroupBy.head`. pandas
now treats them as filtrations (:issue:`13666`).

.. ipython:: python

    df = pd.DataFrame({"a": [1, 1, 2, 1, 2], "b": [np.nan, 2.0, 3.0, 4.0, 5.0]})
    gb = df.groupby("a")

*Old Behavior*

.. code-block:: ipython

    In [5]: gb.nth(n=1)
    Out[5]:
       A    B
    1  1  2.0
    4  2  5.0

*New Behavior*

.. ipython:: python

    gb.nth(n=1)

In particular, the index of the result is derived from the input by selecting
the appropriate rows. Also, when ``n`` is larger than the group, no rows instead of
``NaN`` is returned.

*Old Behavior*

.. code-block:: ipython

    In [5]: gb.nth(n=3, dropna="any")
    Out[5]:
        B
    A
    1 NaN
    2 NaN

*New Behavior*

.. ipython:: python

    gb.nth(n=3, dropna="any")

.. ---------------------------------------------------------------------------
.. _whatsnew_200.api_breaking:

Backwards incompatible API changes
~~~~~~~~~~~~~~~~~~~~~~~~~~~~~~~~~~

.. _whatsnew_200.api_breaking.unsupported_datetimelike_dtype_arg:

Construction with datetime64 or timedelta64 dtype with unsupported resolution
^^^^^^^^^^^^^^^^^^^^^^^^^^^^^^^^^^^^^^^^^^^^^^^^^^^^^^^^^^^^^^^^^^^^^^^^^^^^^
In past versions, when constructing a :class:`Series` or :class:`DataFrame` and
passing a "datetime64" or "timedelta64" dtype with unsupported resolution
(i.e. anything other than "ns"), pandas would silently replace the given dtype
with its nanosecond analogue:

*Previous behavior*:

.. code-block:: ipython

   In [5]: pd.Series(["2016-01-01"], dtype="datetime64[s]")
   Out[5]:
   0   2016-01-01
   dtype: datetime64[ns]

   In [6] pd.Series(["2016-01-01"], dtype="datetime64[D]")
   Out[6]:
   0   2016-01-01
   dtype: datetime64[ns]

In pandas 2.0 we support resolutions "s", "ms", "us", and "ns". When passing
a supported dtype (e.g. "datetime64[s]"), the result now has exactly
the requested dtype:

*New behavior*:

.. ipython:: python

   pd.Series(["2016-01-01"], dtype="datetime64[s]")

With an un-supported dtype, pandas now raises instead of silently swapping in
a supported dtype:

*New behavior*:

.. ipython:: python
   :okexcept:

   pd.Series(["2016-01-01"], dtype="datetime64[D]")

.. _whatsnew_200.api_breaking.astype_to_unsupported_datetimelike:

Disallow astype conversion to non-supported datetime64/timedelta64 dtypes
^^^^^^^^^^^^^^^^^^^^^^^^^^^^^^^^^^^^^^^^^^^^^^^^^^^^^^^^^^^^^^^^^^^^^^^^^
In previous versions, converting a :class:`Series` or :class:`DataFrame`
from ``datetime64[ns]`` to a different ``datetime64[X]`` dtype would return
with ``datetime64[ns]`` dtype instead of the requested dtype. In pandas 2.0,
support is added for "datetime64[s]", "datetime64[ms]", and "datetime64[us]" dtypes,
so converting to those dtypes gives exactly the requested dtype:

*Previous behavior*:

.. ipython:: python

   idx = pd.date_range("2016-01-01", periods=3)
   ser = pd.Series(idx)

*Previous behavior*:

.. code-block:: ipython

   In [4]: ser.astype("datetime64[s]")
   Out[4]:
   0   2016-01-01
   1   2016-01-02
   2   2016-01-03
   dtype: datetime64[ns]

With the new behavior, we get exactly the requested dtype:

*New behavior*:

.. ipython:: python

   ser.astype("datetime64[s]")

For non-supported resolutions e.g. "datetime64[D]", we raise instead of silently
ignoring the requested dtype:

*New behavior*:

.. ipython:: python
   :okexcept:

   ser.astype("datetime64[D]")

For conversion from ``timedelta64[ns]`` dtypes, the old behavior converted
to a floating point format.

*Previous behavior*:

.. ipython:: python

   idx = pd.timedelta_range("1 Day", periods=3)
   ser = pd.Series(idx)

*Previous behavior*:

.. code-block:: ipython

   In [7]: ser.astype("timedelta64[s]")
   Out[7]:
   0     86400.0
   1    172800.0
   2    259200.0
   dtype: float64

   In [8]: ser.astype("timedelta64[D]")
   Out[8]:
   0    1.0
   1    2.0
   2    3.0
   dtype: float64

The new behavior, as for datetime64, either gives exactly the requested dtype or raises:

*New behavior*:

.. ipython:: python
   :okexcept:

   ser.astype("timedelta64[s]")
   ser.astype("timedelta64[D]")

.. _whatsnew_200.api_breaking.default_to_stdlib_tzinfos:

UTC and fixed-offset timezones default to standard-library tzinfo objects
^^^^^^^^^^^^^^^^^^^^^^^^^^^^^^^^^^^^^^^^^^^^^^^^^^^^^^^^^^^^^^^^^^^^^^^^^
In previous versions, the default ``tzinfo`` object used to represent UTC
was ``pytz.UTC``. In pandas 2.0, we default to ``datetime.timezone.utc`` instead.
Similarly, for timezones represent fixed UTC offsets, we use ``datetime.timezone``
objects instead of ``pytz.FixedOffset`` objects. See (:issue:`34916`)

*Previous behavior*:

.. code-block:: ipython

   In [2]: ts = pd.Timestamp("2016-01-01", tz="UTC")
   In [3]: type(ts.tzinfo)
   Out[3]: pytz.UTC

   In [4]: ts2 = pd.Timestamp("2016-01-01 04:05:06-07:00")
   In [3]: type(ts2.tzinfo)
   Out[5]: pytz._FixedOffset

*New behavior*:

.. ipython:: python

   ts = pd.Timestamp("2016-01-01", tz="UTC")
   type(ts.tzinfo)

   ts2 = pd.Timestamp("2016-01-01 04:05:06-07:00")
   type(ts2.tzinfo)

For timezones that are neither UTC nor fixed offsets, e.g. "US/Pacific", we
continue to default to ``pytz`` objects.

.. _whatsnew_200.api_breaking.zero_len_indexes:

Empty DataFrames/Series will now default to have a ``RangeIndex``
^^^^^^^^^^^^^^^^^^^^^^^^^^^^^^^^^^^^^^^^^^^^^^^^^^^^^^^^^^^^^^^^^

Before, constructing an empty (where ``data`` is ``None`` or an empty list-like argument) :class:`Series` or :class:`DataFrame` without
specifying the axes (``index=None``, ``columns=None``) would return the axes as empty :class:`Index` with object dtype.

Now, the axes return an empty :class:`RangeIndex`.

*Previous behavior*:

.. code-block:: ipython

   In [8]: pd.Series().index
   Out[8]:
   Index([], dtype='object')

   In [9] pd.DataFrame().axes
   Out[9]:
   [Index([], dtype='object'), Index([], dtype='object')]

*New behavior*:

.. ipython:: python

   pd.Series().index
   pd.DataFrame().axes

.. _whatsnew_200.api_breaking.to_latex:

DataFrame to LaTeX has a new render engine
^^^^^^^^^^^^^^^^^^^^^^^^^^^^^^^^^^^^^^^^^^

The existing :meth:`DataFrame.to_latex` has been restructured to utilise the
extended implementation previously available under :meth:`.Styler.to_latex`.
The arguments signature is similar, albeit ``col_space`` has been removed since
it is ignored by LaTeX engines. This render engine also requires ``jinja2`` as a
dependency which needs to be installed, since rendering is based upon jinja2 templates.

The pandas options below are no longer used and will be removed in future releases.
The alternative options giving similar functionality are indicated below:

- ``display.latex.escape``: replaced with ``styler.format.escape``,
- ``display.latex.longtable``: replaced with ``styler.latex.environment``,
- ``display.latex.multicolumn``, ``display.latex.multicolumn_format`` and
  ``display.latex.multirow``: replaced with ``styler.sparse.rows``,
  ``styler.sparse.columns``, ``styler.latex.multirow_align`` and
  ``styler.latex.multicol_align``,
- ``display.latex.repr``: replaced with ``styler.render.repr``,
- ``display.max_rows`` and ``display.max_columns``: replace with
  ``styler.render.max_rows``, ``styler.render.max_columns`` and
  ``styler.render.max_elements``.

Note that the behaviour of ``_repr_latex_`` is also changed. Previously
setting ``display.latex.repr`` would generate LaTeX only when using nbconvert for a
JupyterNotebook, and not when the user is running the notebook. Now the
``styler.render.repr`` option allows control of the specific output
within JupyterNotebooks for operations (not just on nbconvert). See :issue:`39911`.

.. _whatsnew_200.api_breaking.deps:

Increased minimum versions for dependencies
^^^^^^^^^^^^^^^^^^^^^^^^^^^^^^^^^^^^^^^^^^^
Some minimum supported versions of dependencies were updated.
If installed, we now require:

+-------------------+-----------------+----------+---------+
| Package           | Minimum Version | Required | Changed |
+===================+=================+==========+=========+
| mypy (dev)        | 0.991           |          |    X    |
+-------------------+-----------------+----------+---------+
| pytest (dev)      | 7.0.0           |          |    X    |
+-------------------+-----------------+----------+---------+
| pytest-xdist (dev)| 2.2.0           |          |    X    |
+-------------------+-----------------+----------+---------+
| hypothesis (dev)  | 6.34.2          |          |    X    |
+-------------------+-----------------+----------+---------+
| python-dateutil   | 2.8.2           |    X     |    X    |
+-------------------+-----------------+----------+---------+

For `optional libraries <https://pandas.pydata.org/docs/getting_started/install.html>`_ the general recommendation is to use the latest version.
The following table lists the lowest version per library that is currently being tested throughout the development of pandas.
Optional libraries below the lowest tested version may still work, but are not considered supported.

+-----------------+-----------------+---------+
| Package         | Minimum Version | Changed |
+=================+=================+=========+
| pyarrow         | 6.0.0           |    X    |
+-----------------+-----------------+---------+
| matplotlib      | 3.6.1           |    X    |
+-----------------+-----------------+---------+
| fastparquet     | 0.6.3           |    X    |
+-----------------+-----------------+---------+
| xarray          | 0.21.0          |    X    |
+-----------------+-----------------+---------+

See :ref:`install.dependencies` and :ref:`install.optional_dependencies` for more.

Datetimes are now parsed with a consistent format
^^^^^^^^^^^^^^^^^^^^^^^^^^^^^^^^^^^^^^^^^^^^^^^^^

In the past, :func:`to_datetime` guessed the format for each element independently. This was appropriate for some cases where elements had mixed date formats - however, it would regularly cause problems when users expected a consistent format but the function would switch formats between elements. As of version 2.0.0, parsing will use a consistent format, determined by the first non-NA value (unless the user specifies a format, in which case that is used).

*Old behavior*:

  .. code-block:: ipython

     In [1]: ser = pd.Series(['13-01-2000', '12-01-2000'])
     In [2]: pd.to_datetime(ser)
     Out[2]:
     0   2000-01-13
     1   2000-12-01
     dtype: datetime64[ns]

*New behavior*:

  .. ipython:: python
    :okwarning:

     ser = pd.Series(['13-01-2000', '12-01-2000'])
     pd.to_datetime(ser)

Note that this affects :func:`read_csv` as well.

If you still need to parse dates with inconsistent formats, you'll need to apply :func:`to_datetime`
to each element individually, e.g. ::

     ser = pd.Series(['13-01-2000', '12 January 2000'])
     ser.apply(pd.to_datetime)

.. _whatsnew_200.api_breaking.other:

Other API changes
^^^^^^^^^^^^^^^^^
- The ``freq``, ``tz``, ``nanosecond``, and ``unit`` keywords in the :class:`Timestamp` constructor are now keyword-only (:issue:`45307`, :issue:`32526`)
- Passing ``nanoseconds`` greater than 999 or less than 0 in :class:`Timestamp` now raises a ``ValueError`` (:issue:`48538`, :issue:`48255`)
- :func:`read_csv`: specifying an incorrect number of columns with ``index_col`` of now raises ``ParserError`` instead of ``IndexError`` when using the c parser.
- Default value of ``dtype`` in :func:`get_dummies` is changed to ``bool`` from ``uint8`` (:issue:`45848`)
- :meth:`DataFrame.astype`, :meth:`Series.astype`, and :meth:`DatetimeIndex.astype` casting datetime64 data to any of "datetime64[s]", "datetime64[ms]", "datetime64[us]" will return an object with the given resolution instead of coercing back to "datetime64[ns]" (:issue:`48928`)
- :meth:`DataFrame.astype`, :meth:`Series.astype`, and :meth:`DatetimeIndex.astype` casting timedelta64 data to any of "timedelta64[s]", "timedelta64[ms]", "timedelta64[us]" will return an object with the given resolution instead of coercing to "float64" dtype (:issue:`48963`)
- :meth:`DatetimeIndex.astype`, :meth:`TimedeltaIndex.astype`, :meth:`PeriodIndex.astype` :meth:`Series.astype`, :meth:`DataFrame.astype` with ``datetime64``, ``timedelta64`` or :class:`PeriodDtype` dtypes no longer allow converting to integer dtypes other than "int64", do ``obj.astype('int64', copy=False).astype(dtype)`` instead (:issue:`49715`)
- :meth:`Index.astype` now allows casting from ``float64`` dtype to datetime-like dtypes, matching :class:`Series` behavior (:issue:`49660`)
- Passing data with dtype of "timedelta64[s]", "timedelta64[ms]", or "timedelta64[us]" to :class:`TimedeltaIndex`, :class:`Series`, or :class:`DataFrame` constructors will now retain that dtype instead of casting to "timedelta64[ns]"; timedelta64 data with lower resolution will be cast to the lowest supported resolution "timedelta64[s]" (:issue:`49014`)
- Passing ``dtype`` of "timedelta64[s]", "timedelta64[ms]", or "timedelta64[us]" to :class:`TimedeltaIndex`, :class:`Series`, or :class:`DataFrame` constructors will now retain that dtype instead of casting to "timedelta64[ns]"; passing a dtype with lower resolution for :class:`Series` or :class:`DataFrame` will be cast to the lowest supported resolution "timedelta64[s]" (:issue:`49014`)
- Passing a ``np.datetime64`` object with non-nanosecond resolution to :class:`Timestamp` will retain the input resolution if it is "s", "ms", "us", or "ns"; otherwise it will be cast to the closest supported resolution (:issue:`49008`)
- Passing ``datetime64`` values with resolution other than nanosecond to :func:`to_datetime` will retain the input resolution if it is "s", "ms", "us", or "ns"; otherwise it will be cast to the closest supported resolution (:issue:`50369`)
- Passing a string in ISO-8601 format to :class:`Timestamp` will retain the resolution of the parsed input if it is "s", "ms", "us", or "ns"; otherwise it will be cast to the closest supported resolution (:issue:`49737`)
- The ``other`` argument in :meth:`DataFrame.mask` and :meth:`Series.mask` now defaults to ``no_default`` instead of ``np.nan`` consistent with :meth:`DataFrame.where` and :meth:`Series.where`. Entries will be filled with the corresponding NULL value (``np.nan`` for numpy dtypes, ``pd.NA`` for extension dtypes). (:issue:`49111`)
- Changed behavior of :meth:`Series.quantile` and :meth:`DataFrame.quantile` with :class:`SparseDtype` to retain sparse dtype (:issue:`49583`)
- When creating a :class:`Series` with a object-dtype :class:`Index` of datetime objects, pandas no longer silently converts the index to a :class:`DatetimeIndex` (:issue:`39307`, :issue:`23598`)
- :meth:`Series.unique` with dtype "timedelta64[ns]" or "datetime64[ns]" now returns :class:`TimedeltaArray` or :class:`DatetimeArray` instead of ``numpy.ndarray`` (:issue:`49176`)
- :func:`to_datetime` and :class:`DatetimeIndex` now allow sequences containing both ``datetime`` objects and numeric entries, matching :class:`Series` behavior (:issue:`49037`, :issue:`50453`)
- :func:`pandas.api.dtypes.is_string_dtype` now only returns ``True`` for array-likes with ``dtype=object`` when the elements are inferred to be strings (:issue:`15585`)
- Passing a sequence containing ``datetime`` objects and ``date`` objects to :class:`Series` constructor will return with ``object`` dtype instead of ``datetime64[ns]`` dtype, consistent with :class:`Index` behavior (:issue:`49341`)
- Passing strings that cannot be parsed as datetimes to :class:`Series` or :class:`DataFrame` with ``dtype="datetime64[ns]"`` will raise instead of silently ignoring the keyword and returning ``object`` dtype (:issue:`24435`)
- Passing a sequence containing a type that cannot be converted to :class:`Timedelta` to :func:`to_timedelta` or to the :class:`Series` or :class:`DataFrame` constructor with ``dtype="timedelta64[ns]"`` or to :class:`TimedeltaIndex` now raises ``TypeError`` instead of ``ValueError`` (:issue:`49525`)
- Changed behavior of :class:`Index` constructor with sequence containing at least one ``NaT`` and everything else either ``None`` or ``NaN`` to infer ``datetime64[ns]`` dtype instead of ``object``, matching :class:`Series` behavior (:issue:`49340`)
- :func:`read_stata` with parameter ``index_col`` set to ``None`` (the default) will now set the index on the returned :class:`DataFrame` to a :class:`RangeIndex` instead of a :class:`Int64Index` (:issue:`49745`)
- Changed behavior of :class:`Index`, :class:`Series`, and :class:`DataFrame` arithmetic methods when working with object-dtypes, the results no longer do type inference on the result of the array operations, use ``result.infer_objects(copy=False)`` to do type inference on the result (:issue:`49999`, :issue:`49714`)
- Changed behavior of :class:`Index` constructor with an object-dtype ``numpy.ndarray`` containing all-``bool`` values or all-complex values, this will now retain object dtype, consistent with the :class:`Series` behavior (:issue:`49594`)
- Added ``"None"`` to default ``na_values`` in :func:`read_csv` (:issue:`50286`)
- Changed behavior of :class:`Series` and :class:`DataFrame` constructors when given an integer dtype and floating-point data that is not round numbers, this now raises ``ValueError`` instead of silently retaining the float dtype; do ``Series(data)`` or ``DataFrame(data)`` to get the old behavior, and ``Series(data).astype(dtype)`` or ``DataFrame(data).astype(dtype)`` to get the specified dtype (:issue:`49599`)
- Changed behavior of :meth:`DataFrame.shift` with ``axis=1``, an integer ``fill_value``, and homogeneous datetime-like dtype, this now fills new columns with integer dtypes instead of casting to datetimelike (:issue:`49842`)
- Files are now closed when encountering an exception in :func:`read_json` (:issue:`49921`)
- Changed behavior of :func:`read_csv`, :func:`read_json` & :func:`read_fwf`, where the index will now always be a :class:`RangeIndex`, when no index is specified. Previously the index would be a :class:`Index` with dtype ``object`` if the new DataFrame/Series has length 0 (:issue:`49572`)
- :meth:`DataFrame.values`, :meth:`DataFrame.to_numpy`, :meth:`DataFrame.xs`, :meth:`DataFrame.reindex`, :meth:`DataFrame.fillna`, and :meth:`DataFrame.replace` no longer silently consolidate the underlying arrays; do ``df = df.copy()`` to ensure consolidation (:issue:`49356`)
- Creating a new DataFrame using a full slice on both axes with :attr:`~DataFrame.loc`
  or :attr:`~DataFrame.iloc` (thus, ``df.loc[:, :]`` or ``df.iloc[:, :]``) now returns a
  new DataFrame (shallow copy) instead of the original DataFrame, consistent with other
  methods to get a full slice (for example ``df.loc[:]`` or ``df[:]``) (:issue:`49469`)
- Disallow computing ``cumprod`` for :class:`Timedelta` object; previously this returned incorrect values (:issue:`50246`)
- Loading a JSON file with duplicate columns using ``read_json(orient='split')`` renames columns to avoid duplicates, as :func:`read_csv` and the other readers do (:issue:`50370`)
- The levels of the index of the :class:`Series` returned from ``Series.sparse.from_coo`` now always have dtype ``int32``. Previously they had dtype ``int64`` (:issue:`50926`)
- :func:`to_datetime` with ``unit`` of either "Y" or "M" will now raise if a sequence contains a non-round ``float`` value, matching the ``Timestamp`` behavior (:issue:`50301`)
-

.. ---------------------------------------------------------------------------
.. _whatsnew_200.deprecations:

Deprecations
~~~~~~~~~~~~
- Deprecated argument ``infer_datetime_format`` in :func:`to_datetime` and :func:`read_csv`, as a strict version of it is now the default (:issue:`48621`)
- Deprecated :func:`pandas.io.sql.execute` (:issue:`50185`)
- :meth:`Index.is_boolean` has been deprecated. Use :func:`pandas.api.types.is_bool_dtype` instead (:issue:`50042`)
- :meth:`Index.is_integer` has been deprecated. Use :func:`pandas.api.types.is_integer_dtype` instead (:issue:`50042`)
- :meth:`Index.is_floating` has been deprecated. Use :func:`pandas.api.types.is_float_dtype` instead (:issue:`50042`)
- :meth:`Index.holds_integer` has been deprecated. Use :func:`pandas.api.types.infer_dtype` instead (:issue:`50243`)
- :meth:`Index.is_categorical` has been deprecated. Use :func:`pandas.api.types.is_categorical_dtype` instead (:issue:`50042`)
<<<<<<< HEAD
- Deprecated behavior of :func:`to_datetime` with ``unit`` when parsing strings, in a future version these will be parsed as datetimes (matching unit-less behavior) instead of cast to floats. To retain the old behavior, cast strings to numeric types before calling :func:`to_datetime` (:issue:`50735`)
-
=======
- :meth:`Index.is_interval` has been deprecated. Use :func:`pandas.api.types.is_intterval_dtype` instead (:issue:`50042`)
>>>>>>> bf1d0082

.. ---------------------------------------------------------------------------
.. _whatsnew_200.prior_deprecations:

Removal of prior version deprecations/changes
~~~~~~~~~~~~~~~~~~~~~~~~~~~~~~~~~~~~~~~~~~~~~
- Removed deprecated :attr:`Timestamp.freq`, :attr:`Timestamp.freqstr` and argument ``freq`` from the :class:`Timestamp` constructor and :meth:`Timestamp.fromordinal` (:issue:`14146`)
- Removed deprecated :class:`CategoricalBlock`, :meth:`Block.is_categorical`, require datetime64 and timedelta64 values to be wrapped in :class:`DatetimeArray` or :class:`TimedeltaArray` before passing to :meth:`Block.make_block_same_class`, require ``DatetimeTZBlock.values`` to have the correct ndim when passing to the :class:`BlockManager` constructor, and removed the "fastpath" keyword from the :class:`SingleBlockManager` constructor (:issue:`40226`, :issue:`40571`)
- Removed deprecated global option ``use_inf_as_null`` in favor of ``use_inf_as_na`` (:issue:`17126`)
- Removed deprecated module ``pandas.core.index`` (:issue:`30193`)
- Removed deprecated alias ``pandas.core.tools.datetimes.to_time``, import the function directly from ``pandas.core.tools.times`` instead (:issue:`34145`)
- Removed deprecated alias ``pandas.io.json.json_normalize``, import the function directly from ``pandas.json_normalize`` instead (:issue:`27615`)
- Removed deprecated :meth:`Categorical.to_dense`, use ``np.asarray(cat)`` instead (:issue:`32639`)
- Removed deprecated :meth:`Categorical.take_nd` (:issue:`27745`)
- Removed deprecated :meth:`Categorical.mode`, use ``Series(cat).mode()`` instead (:issue:`45033`)
- Removed deprecated :meth:`Categorical.is_dtype_equal` and :meth:`CategoricalIndex.is_dtype_equal` (:issue:`37545`)
- Removed deprecated :meth:`CategoricalIndex.take_nd` (:issue:`30702`)
- Removed deprecated :meth:`Index.is_type_compatible` (:issue:`42113`)
- Removed deprecated :meth:`Index.is_mixed`, check ``index.inferred_type`` directly instead (:issue:`32922`)
- Removed deprecated :func:`pandas.api.types.is_categorical`; use :func:`pandas.api.types.is_categorical_dtype` instead  (:issue:`33385`)
- Removed deprecated :meth:`Index.asi8` (:issue:`37877`)
- Enforced deprecation changing behavior when passing ``datetime64[ns]`` dtype data and timezone-aware dtype to :class:`Series`, interpreting the values as wall-times instead of UTC times, matching :class:`DatetimeIndex` behavior (:issue:`41662`)
- Enforced deprecation changing behavior when applying a numpy ufunc on multiple non-aligned (on the index or columns) :class:`DataFrame` that will now align the inputs first (:issue:`39239`)
- Removed deprecated :meth:`DataFrame._AXIS_NUMBERS`, :meth:`DataFrame._AXIS_NAMES`, :meth:`Series._AXIS_NUMBERS`, :meth:`Series._AXIS_NAMES` (:issue:`33637`)
- Removed deprecated :meth:`Index.to_native_types`, use ``obj.astype(str)`` instead (:issue:`36418`)
- Removed deprecated :meth:`Series.iteritems`, :meth:`DataFrame.iteritems`, use ``obj.items`` instead (:issue:`45321`)
- Removed deprecated :meth:`DataFrame.lookup` (:issue:`35224`)
- Removed deprecated :meth:`Series.append`, :meth:`DataFrame.append`, use :func:`concat` instead (:issue:`35407`)
- Removed deprecated :meth:`Series.iteritems`, :meth:`DataFrame.iteritems` and :meth:`HDFStore.iteritems` use ``obj.items`` instead (:issue:`45321`)
- Removed deprecated :meth:`DatetimeIndex.union_many` (:issue:`45018`)
- Removed deprecated ``weekofyear`` and ``week`` attributes of :class:`DatetimeArray`, :class:`DatetimeIndex` and ``dt`` accessor in favor of ``isocalendar().week`` (:issue:`33595`)
- Removed deprecated :meth:`RangeIndex._start`, :meth:`RangeIndex._stop`, :meth:`RangeIndex._step`, use ``start``, ``stop``, ``step`` instead (:issue:`30482`)
- Removed deprecated :meth:`DatetimeIndex.to_perioddelta`, Use ``dtindex - dtindex.to_period(freq).to_timestamp()`` instead (:issue:`34853`)
- Removed deprecated :meth:`.Styler.hide_index` and :meth:`.Styler.hide_columns` (:issue:`49397`)
- Removed deprecated :meth:`.Styler.set_na_rep` and :meth:`.Styler.set_precision` (:issue:`49397`)
- Removed deprecated :meth:`.Styler.where` (:issue:`49397`)
- Removed deprecated :meth:`.Styler.render` (:issue:`49397`)
- Removed deprecated argument ``col_space`` in :meth:`DataFrame.to_latex` (:issue:`47970`)
- Removed deprecated argument ``null_color`` in :meth:`.Styler.highlight_null` (:issue:`49397`)
- Removed deprecated argument ``check_less_precise`` in :meth:`.testing.assert_frame_equal`, :meth:`.testing.assert_extension_array_equal`, :meth:`.testing.assert_series_equal`,  :meth:`.testing.assert_index_equal` (:issue:`30562`)
- Removed deprecated ``null_counts`` argument in :meth:`DataFrame.info`. Use ``show_counts`` instead (:issue:`37999`)
- Removed deprecated :meth:`Index.is_monotonic`, and :meth:`Series.is_monotonic`; use ``obj.is_monotonic_increasing`` instead (:issue:`45422`)
- Removed deprecated :meth:`Index.is_all_dates` (:issue:`36697`)
- Enforced deprecation disallowing passing a timezone-aware :class:`Timestamp` and ``dtype="datetime64[ns]"`` to :class:`Series` or :class:`DataFrame` constructors (:issue:`41555`)
- Enforced deprecation disallowing passing a sequence of timezone-aware values and ``dtype="datetime64[ns]"`` to to :class:`Series` or :class:`DataFrame` constructors (:issue:`41555`)
- Enforced deprecation disallowing ``numpy.ma.mrecords.MaskedRecords`` in the :class:`DataFrame` constructor; pass ``"{name: data[name] for name in data.dtype.names}`` instead (:issue:`40363`)
- Enforced deprecation disallowing unit-less "datetime64" dtype in :meth:`Series.astype` and :meth:`DataFrame.astype` (:issue:`47844`)
- Enforced deprecation disallowing using ``.astype`` to convert a ``datetime64[ns]`` :class:`Series`, :class:`DataFrame`, or :class:`DatetimeIndex` to timezone-aware dtype, use ``obj.tz_localize`` or ``ser.dt.tz_localize`` instead (:issue:`39258`)
- Enforced deprecation disallowing using ``.astype`` to convert a timezone-aware :class:`Series`, :class:`DataFrame`, or :class:`DatetimeIndex` to timezone-naive ``datetime64[ns]`` dtype, use ``obj.tz_localize(None)`` or ``obj.tz_convert("UTC").tz_localize(None)`` instead (:issue:`39258`)
- Enforced deprecation disallowing passing non boolean argument to sort in :func:`concat` (:issue:`44629`)
- Removed Date parser functions :func:`~pandas.io.date_converters.parse_date_time`,
  :func:`~pandas.io.date_converters.parse_date_fields`, :func:`~pandas.io.date_converters.parse_all_fields`
  and :func:`~pandas.io.date_converters.generic_parser` (:issue:`24518`)
- Removed argument ``index`` from the :class:`core.arrays.SparseArray` constructor (:issue:`43523`)
- Remove argument ``squeeze`` from :meth:`DataFrame.groupby` and :meth:`Series.groupby` (:issue:`32380`)
- Removed deprecated ``apply``, ``apply_index``, ``__call__``, ``onOffset``, and ``isAnchored`` attributes from :class:`DateOffset` (:issue:`34171`)
- Removed ``keep_tz`` argument in :meth:`DatetimeIndex.to_series` (:issue:`29731`)
- Remove arguments ``names`` and ``dtype`` from :meth:`Index.copy` and ``levels`` and ``codes`` from :meth:`MultiIndex.copy` (:issue:`35853`, :issue:`36685`)
- Remove argument ``inplace`` from :meth:`MultiIndex.set_levels` and :meth:`MultiIndex.set_codes` (:issue:`35626`)
- Removed arguments ``verbose`` and ``encoding`` from :meth:`DataFrame.to_excel` and :meth:`Series.to_excel` (:issue:`47912`)
- Removed argument ``line_terminator`` from :meth:`DataFrame.to_csv` and :meth:`Series.to_csv`, use ``lineterminator`` instead (:issue:`45302`)
- Removed argument ``inplace`` from :meth:`DataFrame.set_axis` and :meth:`Series.set_axis`, use ``obj = obj.set_axis(..., copy=False)`` instead (:issue:`48130`)
- Disallow passing positional arguments to :meth:`MultiIndex.set_levels` and :meth:`MultiIndex.set_codes` (:issue:`41485`)
- Disallow parsing to Timedelta strings with components with units "Y", "y", or "M", as these do not represent unambiguous durations (:issue:`36838`)
- Removed :meth:`MultiIndex.is_lexsorted` and :meth:`MultiIndex.lexsort_depth` (:issue:`38701`)
- Removed argument ``how`` from :meth:`PeriodIndex.astype`, use :meth:`PeriodIndex.to_timestamp` instead (:issue:`37982`)
- Removed argument ``try_cast`` from :meth:`DataFrame.mask`, :meth:`DataFrame.where`, :meth:`Series.mask` and :meth:`Series.where` (:issue:`38836`)
- Removed argument ``tz`` from :meth:`Period.to_timestamp`, use ``obj.to_timestamp(...).tz_localize(tz)`` instead (:issue:`34522`)
- Removed argument ``sort_columns`` in :meth:`DataFrame.plot` and :meth:`Series.plot` (:issue:`47563`)
- Removed argument ``is_copy`` from :meth:`DataFrame.take` and :meth:`Series.take` (:issue:`30615`)
- Removed argument ``kind`` from :meth:`Index.get_slice_bound`, :meth:`Index.slice_indexer` and :meth:`Index.slice_locs` (:issue:`41378`)
- Removed arguments ``prefix``, ``squeeze``, ``error_bad_lines`` and ``warn_bad_lines`` from :func:`read_csv` (:issue:`40413`, :issue:`43427`)
- Removed argument ``datetime_is_numeric`` from :meth:`DataFrame.describe` and :meth:`Series.describe` as datetime data will always be summarized as numeric data (:issue:`34798`)
- Disallow passing list ``key`` to :meth:`Series.xs` and :meth:`DataFrame.xs`, pass a tuple instead (:issue:`41789`)
- Disallow subclass-specific keywords (e.g. "freq", "tz", "names", "closed") in the :class:`Index` constructor (:issue:`38597`)
- Removed argument ``inplace`` from :meth:`Categorical.remove_unused_categories` (:issue:`37918`)
- Disallow passing non-round floats to :class:`Timestamp` with ``unit="M"`` or ``unit="Y"`` (:issue:`47266`)
- Remove keywords ``convert_float`` and ``mangle_dupe_cols`` from :func:`read_excel` (:issue:`41176`)
- Remove keyword ``mangle_dupe_cols`` from :func:`read_csv` and :func:`read_table` (:issue:`48137`)
- Removed ``errors`` keyword from :meth:`DataFrame.where`, :meth:`Series.where`, :meth:`DataFrame.mask` and :meth:`Series.mask` (:issue:`47728`)
- Disallow passing non-keyword arguments to :func:`read_excel` except ``io`` and ``sheet_name`` (:issue:`34418`)
- Disallow passing non-keyword arguments to :meth:`DataFrame.drop` and :meth:`Series.drop` except ``labels`` (:issue:`41486`)
- Disallow passing non-keyword arguments to :meth:`DataFrame.fillna` and :meth:`Series.fillna` except ``value`` (:issue:`41485`)
- Disallow passing non-keyword arguments to :meth:`StringMethods.split` and :meth:`StringMethods.rsplit` except for ``pat`` (:issue:`47448`)
- Disallow passing non-keyword arguments to :meth:`DataFrame.set_index` except ``keys`` (:issue:`41495`)
- Disallow passing non-keyword arguments to :meth:`Resampler.interpolate` except ``method`` (:issue:`41699`)
- Disallow passing non-keyword arguments to :meth:`DataFrame.reset_index` and :meth:`Series.reset_index` except ``level`` (:issue:`41496`)
- Disallow passing non-keyword arguments to :meth:`DataFrame.dropna` and :meth:`Series.dropna` (:issue:`41504`)
- Disallow passing non-keyword arguments to :meth:`ExtensionArray.argsort` (:issue:`46134`)
- Disallow passing non-keyword arguments to :meth:`Categorical.sort_values` (:issue:`47618`)
- Disallow passing non-keyword arguments to :meth:`Index.drop_duplicates` and :meth:`Series.drop_duplicates` (:issue:`41485`)
- Disallow passing non-keyword arguments to :meth:`DataFrame.drop_duplicates` except for ``subset`` (:issue:`41485`)
- Disallow passing non-keyword arguments to :meth:`DataFrame.sort_index` and :meth:`Series.sort_index` (:issue:`41506`)
- Disallow passing non-keyword arguments to :meth:`DataFrame.interpolate` and :meth:`Series.interpolate` except for ``method`` (:issue:`41510`)
- Disallow passing non-keyword arguments to :meth:`DataFrame.any` and :meth:`Series.any` (:issue:`44896`)
- Disallow passing non-keyword arguments to :meth:`Index.set_names` except for ``names`` (:issue:`41551`)
- Disallow passing non-keyword arguments to :meth:`Index.join` except for ``other`` (:issue:`46518`)
- Disallow passing non-keyword arguments to :func:`concat` except for ``objs`` (:issue:`41485`)
- Disallow passing non-keyword arguments to :func:`pivot` except for ``data`` (:issue:`48301`)
- Disallow passing non-keyword arguments to :meth:`DataFrame.pivot` (:issue:`48301`)
- Disallow passing non-keyword arguments to :func:`read_html` except for ``io`` (:issue:`27573`)
- Disallow passing non-keyword arguments to :func:`read_json` except for ``path_or_buf`` (:issue:`27573`)
- Disallow passing non-keyword arguments to :func:`read_sas` except for ``filepath_or_buffer`` (:issue:`47154`)
- Disallow passing non-keyword arguments to :func:`read_stata` except for ``filepath_or_buffer`` (:issue:`48128`)
- Disallow passing non-keyword arguments to :func:`read_csv` except ``filepath_or_buffer`` (:issue:`41485`)
- Disallow passing non-keyword arguments to :func:`read_table` except ``filepath_or_buffer`` (:issue:`41485`)
- Disallow passing non-keyword arguments to :func:`read_fwf` except ``filepath_or_buffer`` (:issue:`44710`)
- Disallow passing non-keyword arguments to :func:`read_xml` except for ``path_or_buffer`` (:issue:`45133`)
- Disallow passing non-keyword arguments to :meth:`Series.mask` and :meth:`DataFrame.mask` except ``cond`` and ``other`` (:issue:`41580`)
- Disallow passing non-keyword arguments to :meth:`DataFrame.to_stata` except for ``path`` (:issue:`48128`)
- Disallow passing non-keyword arguments to :meth:`DataFrame.where` and :meth:`Series.where` except for ``cond`` and ``other`` (:issue:`41523`)
- Disallow passing non-keyword arguments to :meth:`Series.set_axis` and :meth:`DataFrame.set_axis` except for ``labels`` (:issue:`41491`)
- Disallow passing non-keyword arguments to :meth:`Series.rename_axis` and :meth:`DataFrame.rename_axis` except for ``mapper`` (:issue:`47587`)
- Disallow passing non-keyword arguments to :meth:`Series.clip` and :meth:`DataFrame.clip` (:issue:`41511`)
- Disallow passing non-keyword arguments to :meth:`Series.bfill`, :meth:`Series.ffill`, :meth:`DataFrame.bfill` and :meth:`DataFrame.ffill` (:issue:`41508`)
- Disallow passing non-keyword arguments to :meth:`DataFrame.replace`, :meth:`Series.replace` except for ``to_replace`` and ``value`` (:issue:`47587`)
- Disallow passing non-keyword arguments to :meth:`DataFrame.sort_values` except for ``by`` (:issue:`41505`)
- Disallow passing non-keyword arguments to :meth:`Series.sort_values` (:issue:`41505`)
- Disallow passing 2 non-keyword arguments to :meth:`DataFrame.reindex` (:issue:`17966`)
- Disallow :meth:`Index.reindex` with non-unique :class:`Index` objects (:issue:`42568`)
- Disallowed constructing :class:`Categorical` with scalar ``data`` (:issue:`38433`)
- Disallowed constructing :class:`CategoricalIndex` without passing ``data`` (:issue:`38944`)
- Removed :meth:`.Rolling.validate`, :meth:`.Expanding.validate`, and :meth:`.ExponentialMovingWindow.validate` (:issue:`43665`)
- Removed :attr:`Rolling.win_type` returning ``"freq"`` (:issue:`38963`)
- Removed :attr:`Rolling.is_datetimelike` (:issue:`38963`)
- Removed the ``level`` keyword in :class:`DataFrame` and :class:`Series` aggregations; use ``groupby`` instead (:issue:`39983`)
- Removed deprecated :meth:`Timedelta.delta`, :meth:`Timedelta.is_populated`, and :attr:`Timedelta.freq` (:issue:`46430`, :issue:`46476`)
- Removed deprecated :attr:`NaT.freq` (:issue:`45071`)
- Removed deprecated :meth:`Categorical.replace`, use :meth:`Series.replace` instead (:issue:`44929`)
- Removed the ``numeric_only`` keyword from :meth:`Categorical.min` and :meth:`Categorical.max` in favor of ``skipna`` (:issue:`48821`)
- Changed behavior of :meth:`DataFrame.median` and :meth:`DataFrame.mean` with ``numeric_only=None`` to not exclude datetime-like columns THIS NOTE WILL BE IRRELEVANT ONCE ``numeric_only=None`` DEPRECATION IS ENFORCED (:issue:`29941`)
- Removed :func:`is_extension_type` in favor of :func:`is_extension_array_dtype` (:issue:`29457`)
- Removed ``.ExponentialMovingWindow.vol`` (:issue:`39220`)
- Removed :meth:`Index.get_value` and :meth:`Index.set_value` (:issue:`33907`, :issue:`28621`)
- Removed :meth:`Series.slice_shift` and :meth:`DataFrame.slice_shift` (:issue:`37601`)
- Remove :meth:`DataFrameGroupBy.pad` and :meth:`DataFrameGroupBy.backfill` (:issue:`45076`)
- Remove ``numpy`` argument from :func:`read_json` (:issue:`30636`)
- Disallow passing abbreviations for ``orient`` in :meth:`DataFrame.to_dict` (:issue:`32516`)
- Disallow partial slicing on an non-monotonic :class:`DatetimeIndex` with keys which are not in Index. This now raises a ``KeyError`` (:issue:`18531`)
- Removed ``get_offset`` in favor of :func:`to_offset` (:issue:`30340`)
- Removed the ``warn`` keyword in :func:`infer_freq` (:issue:`45947`)
- Removed the ``include_start`` and ``include_end`` arguments in :meth:`DataFrame.between_time` in favor of ``inclusive`` (:issue:`43248`)
- Removed the ``closed`` argument in :meth:`date_range` and :meth:`bdate_range` in favor of ``inclusive`` argument (:issue:`40245`)
- Removed the ``center`` keyword in :meth:`DataFrame.expanding` (:issue:`20647`)
- Removed the ``truediv`` keyword from :func:`eval` (:issue:`29812`)
- Removed the ``method`` and ``tolerance`` arguments in :meth:`Index.get_loc`. Use ``index.get_indexer([label], method=..., tolerance=...)`` instead (:issue:`42269`)
- Removed the ``pandas.datetime`` submodule (:issue:`30489`)
- Removed the ``pandas.np`` submodule (:issue:`30296`)
- Removed ``pandas.util.testing`` in favor of ``pandas.testing`` (:issue:`30745`)
- Removed :meth:`Series.str.__iter__` (:issue:`28277`)
- Removed ``pandas.SparseArray`` in favor of :class:`arrays.SparseArray` (:issue:`30642`)
- Removed ``pandas.SparseSeries`` and ``pandas.SparseDataFrame``, including pickle support. (:issue:`30642`)
- Enforced disallowing passing an integer ``fill_value`` to :meth:`DataFrame.shift` and :meth:`Series.shift`` with datetime64, timedelta64, or period dtypes (:issue:`32591`)
- Enforced disallowing a string column label into ``times`` in :meth:`DataFrame.ewm` (:issue:`43265`)
- Enforced disallowing passing ``True`` and ``False`` into ``inclusive`` in :meth:`Series.between` in favor of ``"both"`` and ``"neither"`` respectively (:issue:`40628`)
- Enforced disallowing using ``usecols`` with out of bounds indices for ``read_csv`` with ``engine="c"`` (:issue:`25623`)
- Enforced disallowing the use of ``**kwargs`` in :class:`.ExcelWriter`; use the keyword argument ``engine_kwargs`` instead (:issue:`40430`)
- Enforced disallowing a tuple of column labels into :meth:`.DataFrameGroupBy.__getitem__` (:issue:`30546`)
- Enforced disallowing missing labels when indexing with a sequence of labels on a level of a :class:`MultiIndex`. This now raises a ``KeyError`` (:issue:`42351`)
- Enforced disallowing setting values with ``.loc`` using a positional slice. Use ``.loc`` with labels or ``.iloc`` with positions instead (:issue:`31840`)
- Enforced disallowing positional indexing with a ``float`` key even if that key is a round number, manually cast to integer instead (:issue:`34193`)
- Enforced disallowing using a :class:`DataFrame` indexer with ``.iloc``, use ``.loc`` instead for automatic alignment (:issue:`39022`)
- Enforced disallowing ``set`` or ``dict`` indexers in ``__getitem__`` and ``__setitem__`` methods (:issue:`42825`)
- Enforced disallowing indexing on a :class:`Index` or positional indexing on a :class:`Series` producing multi-dimensional objects e.g. ``obj[:, None]``, convert to numpy before indexing instead (:issue:`35141`)
- Enforced disallowing ``dict`` or ``set`` objects in ``suffixes`` in :func:`merge` (:issue:`34810`)
- Enforced disallowing :func:`merge` to produce duplicated columns through the ``suffixes`` keyword and already existing columns (:issue:`22818`)
- Enforced disallowing using :func:`merge` or :func:`join` on a different number of levels (:issue:`34862`)
- Enforced disallowing ``value_name`` argument in :func:`DataFrame.melt` to match an element in the :class:`DataFrame` columns (:issue:`35003`)
- Enforced disallowing passing ``showindex`` into ``**kwargs`` in :func:`DataFrame.to_markdown` and :func:`Series.to_markdown` in favor of ``index`` (:issue:`33091`)
- Removed setting Categorical._codes directly (:issue:`41429`)
- Removed setting Categorical.categories directly (:issue:`47834`)
- Removed argument ``inplace`` from :meth:`Categorical.add_categories`, :meth:`Categorical.remove_categories`, :meth:`Categorical.set_categories`, :meth:`Categorical.rename_categories`, :meth:`Categorical.reorder_categories`, :meth:`Categorical.set_ordered`, :meth:`Categorical.as_ordered`, :meth:`Categorical.as_unordered` (:issue:`37981`, :issue:`41118`, :issue:`41133`, :issue:`47834`)
- Enforced :meth:`Rolling.count` with ``min_periods=None`` to default to the size of the window (:issue:`31302`)
- Renamed ``fname`` to ``path`` in :meth:`DataFrame.to_parquet`, :meth:`DataFrame.to_stata` and :meth:`DataFrame.to_feather` (:issue:`30338`)
- Enforced disallowing indexing a :class:`Series` with a single item list with a slice (e.g. ``ser[[slice(0, 2)]]``). Either convert the list to tuple, or pass the slice directly instead (:issue:`31333`)
- Changed behavior indexing on a :class:`DataFrame` with a :class:`DatetimeIndex` index using a string indexer, previously this operated as a slice on rows, now it operates like any other column key; use ``frame.loc[key]`` for the old behavior (:issue:`36179`)
- Enforced the ``display.max_colwidth`` option to not accept negative integers (:issue:`31569`)
- Removed the ``display.column_space`` option in favor of ``df.to_string(col_space=...)`` (:issue:`47280`)
- Removed the deprecated method ``mad`` from pandas classes (:issue:`11787`)
- Removed the deprecated method ``tshift`` from pandas classes (:issue:`11631`)
- Changed behavior of empty data passed into :class:`Series`; the default dtype will be ``object`` instead of ``float64`` (:issue:`29405`)
- Changed the behavior of :meth:`DatetimeIndex.union`, :meth:`DatetimeIndex.intersection`, and :meth:`DatetimeIndex.symmetric_difference` with mismatched timezones to convert to UTC instead of casting to object dtype (:issue:`39328`)
- Changed the behavior of :func:`to_datetime` with argument "now" with ``utc=False`` to match ``Timestamp("now")`` (:issue:`18705`)
- Changed the behavior of indexing on a timezone-aware :class:`DatetimeIndex` with a timezone-naive ``datetime`` object or vice-versa; these now behave like any other non-comparable type by raising ``KeyError`` (:issue:`36148`)
- Changed the behavior of :meth:`Index.reindex`, :meth:`Series.reindex`, and :meth:`DataFrame.reindex` with a ``datetime64`` dtype and a ``datetime.date`` object for ``fill_value``; these are no longer considered equivalent to ``datetime.datetime`` objects so the reindex casts to object dtype (:issue:`39767`)
- Changed behavior of :meth:`SparseArray.astype` when given a dtype that is not explicitly ``SparseDtype``, cast to the exact requested dtype rather than silently using a ``SparseDtype`` instead (:issue:`34457`)
- Changed behavior of :meth:`Index.ravel` to return a view on the original :class:`Index` instead of a ``np.ndarray`` (:issue:`36900`)
- Changed behavior of :meth:`Series.to_frame` and :meth:`Index.to_frame` with explicit ``name=None`` to use ``None`` for the column name instead of the index's name or default ``0`` (:issue:`45523`)
- Changed behavior of :func:`concat` with one array of ``bool``-dtype and another of integer dtype, this now returns ``object`` dtype instead of integer dtype; explicitly cast the bool object to integer before concatenating to get the old behavior (:issue:`45101`)
- Changed behavior of :class:`DataFrame` constructor given floating-point ``data`` and an integer ``dtype``, when the data cannot be cast losslessly, the floating point dtype is retained, matching :class:`Series` behavior (:issue:`41170`)
- Changed behavior of :class:`Index` constructor when given a ``np.ndarray`` with object-dtype containing numeric entries; this now retains object dtype rather than inferring a numeric dtype, consistent with :class:`Series` behavior (:issue:`42870`)
- Changed behavior of :meth:`Index.__and__`, :meth:`Index.__or__` and :meth:`Index.__xor__` to behave as logical operations (matching :class:`Series` behavior) instead of aliases for set operations (:issue:`37374`)
- Changed behavior of :class:`DataFrame` constructor when passed a list whose first element is a :class:`Categorical`, this now treats the elements as rows casting to ``object`` dtype, consistent with behavior for other types (:issue:`38845`)
- Changed behavior of :class:`DataFrame` constructor when passed a ``dtype`` (other than int) that the data cannot be cast to; it now raises instead of silently ignoring the dtype (:issue:`41733`)
- Changed the behavior of :class:`Series` constructor, it will no longer infer a datetime64 or timedelta64 dtype from string entries (:issue:`41731`)
- Changed behavior of :class:`Timestamp` constructor with a ``np.datetime64`` object and a ``tz`` passed to interpret the input as a wall-time as opposed to a UTC time (:issue:`42288`)
- Changed behavior of :meth:`Timestamp.utcfromtimestamp` to return a timezone-aware object satisfying ``Timestamp.utcfromtimestamp(val).timestamp() == val`` (:issue:`45083`)
- Changed behavior of :class:`Index` constructor when passed a ``SparseArray`` or ``SparseDtype`` to retain that dtype instead of casting to ``numpy.ndarray`` (:issue:`43930`)
- Changed behavior of setitem-like operations (``__setitem__``, ``fillna``, ``where``, ``mask``, ``replace``, ``insert``, fill_value for ``shift``) on an object with :class:`DatetimeTZDtype` when using a value with a non-matching timezone, the value will be cast to the object's timezone instead of casting both to object-dtype (:issue:`44243`)
- Changed behavior of :class:`Index`, :class:`Series`, :class:`DataFrame` constructors with floating-dtype data and a :class:`DatetimeTZDtype`, the data are now interpreted as UTC-times instead of wall-times, consistent with how integer-dtype data are treated (:issue:`45573`)
- Changed behavior of :class:`Series` and :class:`DataFrame` constructors with integer dtype and floating-point data containing ``NaN``, this now raises ``IntCastingNaNError`` (:issue:`40110`)
- Changed behavior of :class:`Series` and :class:`DataFrame` constructors with an integer ``dtype`` and values that are too large to losslessly cast to this dtype, this now raises ``ValueError`` (:issue:`41734`)
- Changed behavior of :class:`Series` and :class:`DataFrame` constructors with an integer ``dtype`` and values having either ``datetime64`` or ``timedelta64`` dtypes, this now raises ``TypeError``, use ``values.view("int64")`` instead (:issue:`41770`)
- Removed the deprecated ``base`` and ``loffset`` arguments from :meth:`pandas.DataFrame.resample`, :meth:`pandas.Series.resample` and :class:`pandas.Grouper`. Use ``offset`` or ``origin`` instead (:issue:`31809`)
- Changed behavior of :meth:`Series.fillna` and :meth:`DataFrame.fillna` with ``timedelta64[ns]`` dtype and an incompatible ``fill_value``; this now casts to ``object`` dtype instead of raising, consistent with the behavior with other dtypes (:issue:`45746`)
- Change the default argument of ``regex`` for :meth:`Series.str.replace` from ``True`` to ``False``. Additionally, a single character ``pat`` with ``regex=True`` is now treated as a regular expression instead of a string literal. (:issue:`36695`, :issue:`24804`)
- Changed behavior of :meth:`DataFrame.any` and :meth:`DataFrame.all` with ``bool_only=True``; object-dtype columns with all-bool values will no longer be included, manually cast to ``bool`` dtype first (:issue:`46188`)
- Changed behavior of :meth:`DataFrame.max`, :class:`DataFrame.min`, :class:`DataFrame.mean`, :class:`DataFrame.median`, :class:`DataFrame.skew`, :class:`DataFrame.kurt` with ``axis=None`` to return a scalar applying the aggregation across both axes (:issue:`45072`)
- Changed behavior of comparison of a :class:`Timestamp` with a ``datetime.date`` object; these now compare as un-equal and raise on inequality comparisons, matching the ``datetime.datetime`` behavior (:issue:`36131`)
- Changed behavior of comparison of ``NaT`` with a ``datetime.date`` object; these now raise on inequality comparisons (:issue:`39196`)
- Enforced deprecation of silently dropping columns that raised a ``TypeError`` in :class:`Series.transform` and :class:`DataFrame.transform` when used with a list or dictionary (:issue:`43740`)
- Changed behavior of :meth:`DataFrame.apply` with list-like so that any partial failure will raise an error (:issue:`43740`)
- Changed behaviour of :meth:`DataFrame.to_latex` to now use the Styler implementation via :meth:`.Styler.to_latex` (:issue:`47970`)
- Changed behavior of :meth:`Series.__setitem__` with an integer key and a :class:`Float64Index` when the key is not present in the index; previously we treated the key as positional (behaving like ``series.iloc[key] = val``), now we treat it is a label (behaving like ``series.loc[key] = val``), consistent with :meth:`Series.__getitem__`` behavior (:issue:`33469`)
- Removed ``na_sentinel`` argument from :func:`factorize`, :meth:`.Index.factorize`, and :meth:`.ExtensionArray.factorize` (:issue:`47157`)
- Changed behavior of :meth:`Series.diff` and :meth:`DataFrame.diff` with :class:`ExtensionDtype` dtypes whose arrays do not implement ``diff``, these now raise ``TypeError`` rather than casting to numpy (:issue:`31025`)
- Enforced deprecation of calling numpy "ufunc"s on :class:`DataFrame` with ``method="outer"``; this now raises ``NotImplementedError`` (:issue:`36955`)
- Enforced deprecation disallowing passing ``numeric_only=True`` to :class:`Series` reductions (``rank``, ``any``, ``all``, ...) with non-numeric dtype (:issue:`47500`)
- Changed behavior of :meth:`DataFrameGroupBy.apply` and :meth:`SeriesGroupBy.apply` so that ``group_keys`` is respected even if a transformer is detected (:issue:`34998`)
- Comparisons between a :class:`DataFrame` and a :class:`Series` where the frame's columns do not match the series's index raise ``ValueError`` instead of automatically aligning, do ``left, right = left.align(right, axis=1, copy=False)`` before comparing (:issue:`36795`)
- Enforced deprecation ``numeric_only=None`` (the default) in DataFrame reductions that would silently drop columns that raised; ``numeric_only`` now defaults to ``False`` (:issue:`41480`)
- Changed default of ``numeric_only`` to ``False`` in all DataFrame methods with that argument (:issue:`46096`, :issue:`46906`)
- Changed default of ``numeric_only`` to ``False`` in :meth:`Series.rank` (:issue:`47561`)
- Enforced deprecation of silently dropping nuisance columns in groupby and resample operations when ``numeric_only=False`` (:issue:`41475`)
- Enforced deprecation of silently dropping nuisance columns in :class:`Rolling`, :class:`Expanding`, and :class:`ExponentialMovingWindow` ops. This will now raise a :class:`.errors.DataError` (:issue:`42834`)
- Changed behavior in setting values with ``df.loc[:, foo] = bar`` or ``df.iloc[:, foo] = bar``, these now always attempt to set values inplace before falling back to casting (:issue:`45333`)
- Changed default of ``numeric_only`` in various :class:`.DataFrameGroupBy` methods; all methods now default to ``numeric_only=False`` (:issue:`46072`)
- Changed default of ``numeric_only`` to ``False`` in :class:`.Resampler` methods (:issue:`47177`)
- Using the method :meth:`DataFrameGroupBy.transform` with a callable that returns DataFrames will align to the input's index (:issue:`47244`)
- When providing a list of columns of length one to :meth:`DataFrame.groupby`, the keys that are returned by iterating over the resulting :class:`DataFrameGroupBy` object will now be tuples of length one (:issue:`47761`)
- Removed deprecated methods :meth:`ExcelWriter.write_cells`, :meth:`ExcelWriter.save`, :meth:`ExcelWriter.cur_sheet`, :meth:`ExcelWriter.handles`, :meth:`ExcelWriter.path` (:issue:`45795`)
- The :class:`ExcelWriter` attribute ``book`` can no longer be set; it is still available to be accessed and mutated (:issue:`48943`)
- Removed unused ``*args`` and ``**kwargs`` in :class:`Rolling`, :class:`Expanding`, and :class:`ExponentialMovingWindow` ops (:issue:`47851`)
- Removed the deprecated argument ``line_terminator`` from :meth:`DataFrame.to_csv` (:issue:`45302`)
- Removed the deprecated argument ``label`` from :func:`lreshape` (:issue:`30219`)
- Arguments after ``expr`` in :meth:`DataFrame.eval` and :meth:`DataFrame.query` are keyword-only (:issue:`47587`)
- Removed :meth:`Index._get_attributes_dict` (:issue:`50648`)
- Removed :meth:`Series.__array_wrap__` (:issue:`50648`)

.. ---------------------------------------------------------------------------
.. _whatsnew_200.performance:

Performance improvements
~~~~~~~~~~~~~~~~~~~~~~~~
- Performance improvement in :meth:`.DataFrameGroupBy.median` and :meth:`.SeriesGroupBy.median` and :meth:`.DataFrameGroupBy.cumprod` for nullable dtypes (:issue:`37493`)
- Performance improvement in :meth:`.DataFrameGroupBy.all`, :meth:`.DataFrameGroupBy.any`, :meth:`.SeriesGroupBy.all`, and :meth:`.SeriesGroupBy.any` for object dtype (:issue:`50623`)
- Performance improvement in :meth:`MultiIndex.argsort` and :meth:`MultiIndex.sort_values` (:issue:`48406`)
- Performance improvement in :meth:`MultiIndex.size` (:issue:`48723`)
- Performance improvement in :meth:`MultiIndex.union` without missing values and without duplicates (:issue:`48505`, :issue:`48752`)
- Performance improvement in :meth:`MultiIndex.difference` (:issue:`48606`)
- Performance improvement in :class:`MultiIndex` set operations with sort=None (:issue:`49010`)
- Performance improvement in :meth:`.DataFrameGroupBy.mean`, :meth:`.SeriesGroupBy.mean`, :meth:`.DataFrameGroupBy.var`, and :meth:`.SeriesGroupBy.var` for extension array dtypes (:issue:`37493`)
- Performance improvement in :meth:`MultiIndex.isin` when ``level=None`` (:issue:`48622`, :issue:`49577`)
- Performance improvement in :meth:`MultiIndex.putmask` (:issue:`49830`)
- Performance improvement in :meth:`Index.union` and :meth:`MultiIndex.union` when index contains duplicates (:issue:`48900`)
- Performance improvement in :meth:`Series.rank` for pyarrow-backed dtypes (:issue:`50264`)
- Performance improvement in :meth:`Series.searchsorted` for pyarrow-backed dtypes (:issue:`50447`)
- Performance improvement in :meth:`Series.fillna` for extension array dtypes (:issue:`49722`, :issue:`50078`)
- Performance improvement in :meth:`Index.join`, :meth:`Index.intersection` and :meth:`Index.union` for masked dtypes when :class:`Index` is monotonic (:issue:`50310`)
- Performance improvement for :meth:`Series.value_counts` with nullable dtype (:issue:`48338`)
- Performance improvement for :class:`Series` constructor passing integer numpy array with nullable dtype (:issue:`48338`)
- Performance improvement for :class:`DatetimeIndex` constructor passing a list (:issue:`48609`)
- Performance improvement in :func:`merge` and :meth:`DataFrame.join` when joining on a sorted :class:`MultiIndex` (:issue:`48504`)
- Performance improvement in :func:`to_datetime` when parsing strings with timezone offsets (:issue:`50107`)
- Performance improvement in :meth:`DataFrame.loc` and :meth:`Series.loc` for tuple-based indexing of a :class:`MultiIndex` (:issue:`48384`)
- Performance improvement for :meth:`MultiIndex.unique` (:issue:`48335`)
- Performance improvement for :func:`concat` with extension array backed indexes (:issue:`49128`, :issue:`49178`)
- Reduce memory usage of :meth:`DataFrame.to_pickle`/:meth:`Series.to_pickle` when using BZ2 or LZMA (:issue:`49068`)
- Performance improvement for :class:`~arrays.StringArray` constructor passing a numpy array with type ``np.str_`` (:issue:`49109`)
- Performance improvement in :meth:`~arrays.IntervalArray.from_tuples` (:issue:`50620`)
- Performance improvement in :meth:`~arrays.ArrowExtensionArray.factorize` (:issue:`49177`)
- Performance improvement in :meth:`~arrays.ArrowExtensionArray.__setitem__` (:issue:`50248`, :issue:`50632`)
- Performance improvement in :class:`~arrays.ArrowExtensionArray` comparison methods when array contains NA (:issue:`50524`)
- Performance improvement in :meth:`~arrays.ArrowExtensionArray.to_numpy` (:issue:`49973`)
- Performance improvement when parsing strings to :class:`BooleanDtype` (:issue:`50613`)
- Performance improvement in :meth:`DataFrame.join` when joining on a subset of a :class:`MultiIndex` (:issue:`48611`)
- Performance improvement for :meth:`MultiIndex.intersection` (:issue:`48604`)
- Performance improvement in :meth:`DataFrame.__setitem__` (:issue:`46267`)
- Performance improvement in ``var`` and ``std`` for nullable dtypes (:issue:`48379`).
- Performance improvement when iterating over pyarrow and nullable dtypes (:issue:`49825`, :issue:`49851`)
- Performance improvements to :func:`read_sas` (:issue:`47403`, :issue:`47405`, :issue:`47656`, :issue:`48502`)
- Memory improvement in :meth:`RangeIndex.sort_values` (:issue:`48801`)
- Performance improvement in :meth:`Series.to_numpy` if ``copy=True`` by avoiding copying twice (:issue:`24345`)
- Performance improvement in :meth:`Series.rename` with :class:`MultiIndex` (:issue:`21055`)
- Performance improvement in :class:`DataFrameGroupBy` and :class:`SeriesGroupBy` when ``by`` is a categorical type and ``sort=False`` (:issue:`48976`)
- Performance improvement in :class:`DataFrameGroupBy` and :class:`SeriesGroupBy` when ``by`` is a categorical type and ``observed=False`` (:issue:`49596`)
- Performance improvement in :func:`read_stata` with parameter ``index_col`` set to ``None`` (the default). Now the index will be a :class:`RangeIndex` instead of :class:`Int64Index` (:issue:`49745`)
- Performance improvement in :func:`merge` when not merging on the index - the new index will now be :class:`RangeIndex` instead of :class:`Int64Index` (:issue:`49478`)
- Performance improvement in :meth:`DataFrame.to_dict` and :meth:`Series.to_dict` when using any non-object dtypes (:issue:`46470`)
- Performance improvement in :func:`read_html` when there are multiple tables (:issue:`49929`)
- Performance improvement in :class:`Period` constructor when constructing from a string or integer (:issue:`38312`)
- Performance improvement in :func:`to_datetime` when using ``'%Y%m%d'`` format (:issue:`17410`)
- Performance improvement in :func:`to_datetime` when format is given or can be inferred (:issue:`50465`)
- Performance improvement in :meth:`Series.median` for nullable dtypes (:issue:`50838`)
- Performance improvement in :func:`read_csv` when passing :func:`to_datetime` lambda-function to ``date_parser`` and inputs have mixed timezone offsetes (:issue:`35296`)
- Performance improvement in :func:`isna` and :func:`isnull` (:issue:`50658`)
- Performance improvement in :meth:`.SeriesGroupBy.value_counts` with categorical dtype (:issue:`46202`)
- Fixed a reference leak in :func:`read_hdf` (:issue:`37441`)
- Fixed a memory leak in :meth:`DataFrame.to_json` and :meth:`Series.to_json` when serializing datetimes and timedeltas (:issue:`40443`)

.. ---------------------------------------------------------------------------
.. _whatsnew_200.bug_fixes:

Bug fixes
~~~~~~~~~

Categorical
^^^^^^^^^^^
- Bug in :meth:`Categorical.set_categories` losing dtype information (:issue:`48812`)
- Bug in :meth:`DataFrame.groupby` and :meth:`Series.groupby` would reorder categories when used as a grouper (:issue:`48749`)
- Bug in :class:`Categorical` constructor when constructing from a :class:`Categorical` object and ``dtype="category"`` losing ordered-ness (:issue:`49309`)
-

Datetimelike
^^^^^^^^^^^^
- Bug in :func:`pandas.infer_freq`, raising ``TypeError`` when inferred on :class:`RangeIndex` (:issue:`47084`)
- Bug in :func:`to_datetime` incorrectly raising ``OverflowError`` with string arguments corresponding to large integers (:issue:`50533`)
- Bug in :func:`to_datetime` was raising on invalid offsets with ``errors='coerce'`` and ``infer_datetime_format=True`` (:issue:`48633`)
- Bug in :class:`DatetimeIndex` constructor failing to raise when ``tz=None`` is explicitly specified in conjunction with timezone-aware ``dtype`` or data (:issue:`48659`)
- Bug in subtracting a ``datetime`` scalar from :class:`DatetimeIndex` failing to retain the original ``freq`` attribute (:issue:`48818`)
- Bug in ``pandas.tseries.holiday.Holiday`` where a half-open date interval causes inconsistent return types from :meth:`USFederalHolidayCalendar.holidays` (:issue:`49075`)
- Bug in rendering :class:`DatetimeIndex` and :class:`Series` and :class:`DataFrame` with timezone-aware dtypes with ``dateutil`` or ``zoneinfo`` timezones near daylight-savings transitions (:issue:`49684`)
- Bug in :func:`to_datetime` was raising ``ValueError`` when parsing :class:`Timestamp`, ``datetime.datetime``, ``datetime.date``, or ``np.datetime64`` objects when non-ISO8601 ``format`` was passed (:issue:`49298`, :issue:`50036`)
- Bug in :func:`to_datetime` was raising ``ValueError`` when parsing empty string and non-ISO8601 format was passed. Now, empty strings will be parsed as :class:`NaT`, for compatibility with how is done for ISO8601 formats (:issue:`50251`)
- Bug in :class:`Timestamp` was showing ``UserWarning``, which was not actionable by users, when parsing non-ISO8601 delimited date strings (:issue:`50232`)
- Bug in :func:`to_datetime` was showing misleading ``ValueError`` when parsing dates with format containing ISO week directive and ISO weekday directive (:issue:`50308`)
- Bug in :meth:`Timestamp.round` when the ``freq`` argument has zero-duration (e.g. "0ns") returning incorrect results instead of raising (:issue:`49737`)
- Bug in :func:`to_datetime` was not raising ``ValueError`` when invalid format was passed and ``errors`` was ``'ignore'`` or ``'coerce'`` (:issue:`50266`)
- Bug in :class:`DateOffset` was throwing ``TypeError`` when constructing with milliseconds and another super-daily argument (:issue:`49897`)
- Bug in :func:`to_datetime` was not raising ``ValueError`` when parsing string with decimal date with format ``'%Y%m%d'`` (:issue:`50051`)
- Bug in :func:`to_datetime` was not converting ``None`` to ``NaT`` when parsing mixed-offset date strings with ISO8601 format (:issue:`50071`)
- Bug in :func:`to_datetime` was not returning input when parsing out-of-bounds date string with ``errors='ignore'`` and ``format='%Y%m%d'`` (:issue:`14487`)
- Bug in :func:`to_datetime` was converting timezone-naive ``datetime.datetime`` to timezone-aware when parsing with timezone-aware strings, ISO8601 format, and ``utc=False`` (:issue:`50254`)
- Bug in :func:`to_datetime` was throwing ``ValueError`` when parsing dates with ISO8601 format where some values were not zero-padded (:issue:`21422`)
- Bug in :func:`to_datetime` was giving incorrect results when using ``format='%Y%m%d'`` and ``errors='ignore'`` (:issue:`26493`)
- Bug in :func:`to_datetime` was failing to parse date strings ``'today'`` and ``'now'`` if ``format`` was not ISO8601 (:issue:`50359`)
- Bug in :func:`Timestamp.utctimetuple` raising a ``TypeError`` (:issue:`32174`)
- Bug in :func:`to_datetime` was raising ``ValueError`` when parsing mixed-offset :class:`Timestamp` with ``errors='ignore'`` (:issue:`50585`)
- Bug in :func:`to_datetime` was incorrectly handling floating-point inputs within 1 ``unit`` of the overflow boundaries (:issue:`50183`)
- Bug in :func:`to_datetime` with unit of "Y" or "M" giving incorrect results, not matching pointwise :class:`Timestamp` results (:issue:`50870`)
-

Timedelta
^^^^^^^^^
- Bug in :func:`to_timedelta` raising error when input has nullable dtype ``Float64`` (:issue:`48796`)
- Bug in :class:`Timedelta` constructor incorrectly raising instead of returning ``NaT`` when given a ``np.timedelta64("nat")`` (:issue:`48898`)
- Bug in :class:`Timedelta` constructor failing to raise when passed both a :class:`Timedelta` object and keywords (e.g. days, seconds) (:issue:`48898`)
-

Timezones
^^^^^^^^^
- Bug in :meth:`Series.astype` and :meth:`DataFrame.astype` with object-dtype containing multiple timezone-aware ``datetime`` objects with heterogeneous timezones to a :class:`DatetimeTZDtype` incorrectly raising (:issue:`32581`)
- Bug in :func:`to_datetime` was failing to parse date strings with timezone name when ``format`` was specified with ``%Z`` (:issue:`49748`)
- Better error message when passing invalid values to ``ambiguous`` parameter in :meth:`Timestamp.tz_localize` (:issue:`49565`)
- Bug in string parsing incorrectly allowing a :class:`Timestamp` to be constructed with an invalid timezone, which would raise when trying to print (:issue:`50668`)
-

Numeric
^^^^^^^
- Bug in :meth:`DataFrame.add` cannot apply ufunc when inputs contain mixed DataFrame type and Series type (:issue:`39853`)
- Bug in arithmetic operations on :class:`Series` not propagating mask when combining masked dtypes and numpy dtypes (:issue:`45810`, :issue:`42630`)
- Bug in DataFrame reduction methods (e.g. :meth:`DataFrame.sum`) with object dtype, ``axis=1`` and ``numeric_only=False`` would not be coerced to float (:issue:`49551`)
- Bug in :meth:`DataFrame.sem` and :meth:`Series.sem` where an erroneous ``TypeError`` would always raise when using data backed by an :class:`ArrowDtype` (:issue:`49759`)
- Bug in :meth:`Series.__add__` casting to object for list and masked :class:`Series` (:issue:`22962`)

Conversion
^^^^^^^^^^
- Bug in constructing :class:`Series` with ``int64`` dtype from a string list raising instead of casting (:issue:`44923`)
- Bug in constructing :class:`Series` with masked dtype and boolean values with ``NA`` raising (:issue:`42137`)
- Bug in :meth:`DataFrame.eval` incorrectly raising an ``AttributeError`` when there are negative values in function call (:issue:`46471`)
- Bug in :meth:`Series.convert_dtypes` not converting dtype to nullable dtype when :class:`Series` contains ``NA`` and has dtype ``object`` (:issue:`48791`)
- Bug where any :class:`ExtensionDtype` subclass with ``kind="M"`` would be interpreted as a timezone type (:issue:`34986`)
- Bug in :class:`.arrays.ArrowExtensionArray` that would raise ``NotImplementedError`` when passed a sequence of strings or binary (:issue:`49172`)
- Bug in :meth:`Series.astype` raising ``pyarrow.ArrowInvalid`` when converting from a non-pyarrow string dtype to a pyarrow numeric type (:issue:`50430`)
- Bug in :meth:`Series.to_numpy` converting to NumPy array before applying ``na_value`` (:issue:`48951`)
- Bug in :func:`to_datetime` was not respecting ``exact`` argument when ``format`` was an ISO8601 format (:issue:`12649`)
- Bug in :meth:`TimedeltaArray.astype` raising ``TypeError`` when converting to a pyarrow duration type (:issue:`49795`)
-

Strings
^^^^^^^
- Bug in :func:`pandas.api.dtypes.is_string_dtype` that would not return ``True`` for :class:`StringDtype` (:issue:`15585`)
- Bug in converting string dtypes to "datetime64[ns]" or "timedelta64[ns]" incorrectly raising ``TypeError`` (:issue:`36153`)
-

Interval
^^^^^^^^
- Bug in :meth:`IntervalIndex.is_overlapping` incorrect output if interval has duplicate left boundaries (:issue:`49581`)
- Bug in :meth:`Series.infer_objects` failing to infer :class:`IntervalDtype` for an object series of :class:`Interval` objects (:issue:`50090`)
-

Indexing
^^^^^^^^
- Bug in :meth:`DataFrame.__setitem__` raising when indexer is a :class:`DataFrame` with ``boolean`` dtype (:issue:`47125`)
- Bug in :meth:`DataFrame.reindex` filling with wrong values when indexing columns and index for ``uint`` dtypes (:issue:`48184`)
- Bug in :meth:`DataFrame.loc` when setting :class:`DataFrame` with different dtypes coercing values to single dtype (:issue:`50467`)
- Bug in :meth:`DataFrame.sort_values` where ``None`` was not returned when ``by`` is empty list and ``inplace=True`` (:issue:`50643`)
- Bug in :meth:`DataFrame.loc` coercing dtypes when setting values with a list indexer (:issue:`49159`)
- Bug in :meth:`Series.loc` raising error for out of bounds end of slice indexer (:issue:`50161`)
- Bug in :meth:`DataFrame.loc` raising ``ValueError`` with ``bool`` indexer and :class:`MultiIndex` (:issue:`47687`)
- Bug in :meth:`DataFrame.loc` raising ``IndexError`` when setting values for a pyarrow-backed column with a non-scalar indexer (:issue:`50085`)
- Bug in :meth:`DataFrame.__setitem__` raising ``ValueError`` when right hand side is :class:`DataFrame` with :class:`MultiIndex` columns (:issue:`49121`)
- Bug in :meth:`DataFrame.reindex` casting dtype to ``object`` when :class:`DataFrame` has single extension array column when re-indexing ``columns`` and ``index`` (:issue:`48190`)
- Bug in :meth:`DataFrame.iloc` raising ``IndexError`` when indexer is a :class:`Series` with numeric extension array dtype (:issue:`49521`)
- Bug in :func:`~DataFrame.describe` when formatting percentiles in the resulting index showed more decimals than needed (:issue:`46362`)
- Bug in :meth:`DataFrame.compare` does not recognize differences when comparing ``NA`` with value in nullable dtypes (:issue:`48939`)
- Bug in :meth:`Series.rename` with :class:`MultiIndex` losing extension array dtypes (:issue:`21055`)
- Bug in :meth:`DataFrame.isetitem` coercing extension array dtypes in :class:`DataFrame` to object (:issue:`49922`)
- Bug in :class:`BusinessHour` would cause creation of :class:`DatetimeIndex` to fail when no opening hour was included in the index (:issue:`49835`)
-

Missing
^^^^^^^
- Bug in :meth:`Index.equals` raising ``TypeError`` when :class:`Index` consists of tuples that contain ``NA`` (:issue:`48446`)
- Bug in :meth:`Series.map` caused incorrect result when data has NaNs and defaultdict mapping was used (:issue:`48813`)
- Bug in :class:`NA` raising a ``TypeError`` instead of return :class:`NA` when performing a binary operation with a ``bytes`` object (:issue:`49108`)
- Bug in :meth:`DataFrame.update` with ``overwrite=False`` raising ``TypeError`` when ``self`` has column with ``NaT`` values and column not present in ``other`` (:issue:`16713`)
- Bug in :meth:`Series.replace` raising ``RecursionError`` when replacing value in object-dtype :class:`Series` containing ``NA`` (:issue:`47480`)
- Bug in :meth:`Series.replace` raising ``RecursionError`` when replacing value in numeric :class:`Series` with ``NA`` (:issue:`50758`)

MultiIndex
^^^^^^^^^^
- Bug in :meth:`MultiIndex.get_indexer` not matching ``NaN`` values (:issue:`29252`, :issue:`37222`, :issue:`38623`, :issue:`42883`, :issue:`43222`, :issue:`46173`, :issue:`48905`)
- Bug in :meth:`MultiIndex.argsort` raising ``TypeError`` when index contains :attr:`NA` (:issue:`48495`)
- Bug in :meth:`MultiIndex.difference` losing extension array dtype (:issue:`48606`)
- Bug in :class:`MultiIndex.set_levels` raising ``IndexError`` when setting empty level (:issue:`48636`)
- Bug in :meth:`MultiIndex.unique` losing extension array dtype (:issue:`48335`)
- Bug in :meth:`MultiIndex.intersection` losing extension array (:issue:`48604`)
- Bug in :meth:`MultiIndex.union` losing extension array (:issue:`48498`, :issue:`48505`, :issue:`48900`)
- Bug in :meth:`MultiIndex.union` not sorting when sort=None and index contains missing values (:issue:`49010`)
- Bug in :meth:`MultiIndex.append` not checking names for equality (:issue:`48288`)
- Bug in :meth:`MultiIndex.symmetric_difference` losing extension array (:issue:`48607`)
- Bug in :meth:`MultiIndex.join` losing dtypes when :class:`MultiIndex` has duplicates (:issue:`49830`)
- Bug in :meth:`MultiIndex.putmask` losing extension array (:issue:`49830`)
- Bug in :meth:`MultiIndex.value_counts` returning a :class:`Series` indexed by flat index of tuples instead of a :class:`MultiIndex` (:issue:`49558`)
-

I/O
^^^
- Bug in :func:`read_sas` caused fragmentation of :class:`DataFrame` and raised :class:`.errors.PerformanceWarning` (:issue:`48595`)
- Improved error message in :func:`read_excel` by including the offending sheet name when an exception is raised while reading a file (:issue:`48706`)
- Bug when a pickling a subset PyArrow-backed data that would serialize the entire data instead of the subset (:issue:`42600`)
- Bug in :func:`read_sql_query` ignoring ``dtype`` argument when ``chunksize`` is specified and result is empty (:issue:`50245`)
- Bug in :func:`read_csv` for a single-line csv with fewer columns than ``names`` raised :class:`.errors.ParserError` with ``engine="c"`` (:issue:`47566`)
- Bug in :func:`read_json` raising with ``orient="table"`` and ``NA`` value (:issue:`40255`)
- Bug in displaying ``string`` dtypes not showing storage option (:issue:`50099`)
- Bug in :meth:`DataFrame.to_string` with ``header=False`` that printed the index name on the same line as the first row of the data (:issue:`49230`)
- Bug in :meth:`DataFrame.to_string` ignoring float formatter for extension arrays (:issue:`39336`)
- Fixed memory leak which stemmed from the initialization of the internal JSON module (:issue:`49222`)
- Fixed issue where :func:`json_normalize` would incorrectly remove leading characters from column names that matched the ``sep`` argument (:issue:`49861`)
- Bug in :func:`read_csv` unnecessarily overflowing for extension array dtype when containing ``NA`` (:issue:`32134`)
- Bug in :meth:`DataFrame.to_dict` not converting ``NA`` to ``None`` (:issue:`50795`)
- Bug in :meth:`DataFrame.to_json` where it would segfault when failing to encode a string (:issue:`50307`)
- Bug in :func:`read_xml` where file-like objects failed when iterparse is used (:issue:`50641`)

Period
^^^^^^
- Bug in :meth:`Period.strftime` and :meth:`PeriodIndex.strftime`, raising ``UnicodeDecodeError`` when a locale-specific directive was passed (:issue:`46319`)
- Bug in adding a :class:`Period` object to an array of :class:`DateOffset` objects incorrectly raising ``TypeError`` (:issue:`50162`)
- Bug in :class:`Period` where passing a string with finer resolution than nanosecond would result in a ``KeyError`` instead of dropping the extra precision (:issue:`50417`)

Plotting
^^^^^^^^
- Bug in :meth:`DataFrame.plot.hist`, not dropping elements of ``weights`` corresponding to ``NaN`` values in ``data`` (:issue:`48884`)
- ``ax.set_xlim`` was sometimes raising ``UserWarning`` which users couldn't address due to ``set_xlim`` not accepting parsing arguments - the converter now uses :func:`Timestamp` instead (:issue:`49148`)
-

Groupby/resample/rolling
^^^^^^^^^^^^^^^^^^^^^^^^
- Bug in :class:`.ExponentialMovingWindow` with ``online`` not raising a ``NotImplementedError`` for unsupported operations (:issue:`48834`)
- Bug in :meth:`DataFrameGroupBy.sample` raises ``ValueError`` when the object is empty (:issue:`48459`)
- Bug in :meth:`Series.groupby` raises ``ValueError`` when an entry of the index is equal to the name of the index (:issue:`48567`)
- Bug in :meth:`DataFrameGroupBy.resample` produces inconsistent results when passing empty DataFrame (:issue:`47705`)
- Bug in :class:`.DataFrameGroupBy` and :class:`.SeriesGroupBy` would not include unobserved categories in result when grouping by categorical indexes (:issue:`49354`)
- Bug in :class:`.DataFrameGroupBy` and :class:`.SeriesGroupBy` would change result order depending on the input index when grouping by categoricals (:issue:`49223`)
- Bug in :class:`.DataFrameGroupBy` and :class:`.SeriesGroupBy` when grouping on categorical data would sort result values even when used with ``sort=False`` (:issue:`42482`)
- Bug in :meth:`.DataFrameGroupBy.apply` and :class:`SeriesGroupBy.apply` with ``as_index=False`` would not attempt the computation without using the grouping keys when using them failed with a ``TypeError`` (:issue:`49256`)
- Bug in :meth:`.DataFrameGroupBy.describe` would describe the group keys (:issue:`49256`)
- Bug in :meth:`.SeriesGroupBy.describe` with ``as_index=False`` would have the incorrect shape (:issue:`49256`)
- Bug in :class:`.DataFrameGroupBy` and :class:`.SeriesGroupBy` with ``dropna=False`` would drop NA values when the grouper was categorical (:issue:`36327`)
- Bug in :meth:`.SeriesGroupBy.nunique` would incorrectly raise when the grouper was an empty categorical and ``observed=True`` (:issue:`21334`)
- Bug in :meth:`.SeriesGroupBy.nth` would raise when grouper contained NA values after subsetting from a :class:`DataFrameGroupBy` (:issue:`26454`)
- Bug in :meth:`DataFrame.groupby` would not include a :class:`.Grouper` specified by ``key`` in the result when ``as_index=False`` (:issue:`50413`)
- Bug in :meth:`.DataFrameGrouBy.value_counts` would raise when used with a :class:`.TimeGrouper` (:issue:`50486`)
- Bug in :meth:`Resampler.size` caused a wide :class:`DataFrame` to be returned instead of a :class:`Series` with :class:`MultiIndex` (:issue:`46826`)
- Bug in :meth:`.DataFrameGroupBy.transform` and :meth:`.SeriesGroupBy.transform` would raise incorrectly when grouper had ``axis=1`` for ``"idxmin"`` and ``"idxmax"`` arguments (:issue:`45986`)
- Bug in :class:`.DataFrameGroupBy` would raise when used with an empty DataFrame, categorical grouper, and ``dropna=False`` (:issue:`50634`)
- Bug in :meth:`.SeriesGroupBy.value_counts` did not respect ``sort=False`` (:issue:`50482`)
- Bug in :meth:`.DataFrameGroupBy.resample` raises ``KeyError`` when getting the result from a key list when resampling on time index (:issue:`50840`)
-

Reshaping
^^^^^^^^^
- Bug in :meth:`DataFrame.pivot_table` raising ``TypeError`` for nullable dtype and ``margins=True`` (:issue:`48681`)
- Bug in :meth:`DataFrame.unstack` and :meth:`Series.unstack` unstacking wrong level of :class:`MultiIndex` when :class:`MultiIndex` has mixed names (:issue:`48763`)
- Bug in :meth:`DataFrame.melt` losing extension array dtype (:issue:`41570`)
- Bug in :meth:`DataFrame.pivot` not respecting ``None`` as column name (:issue:`48293`)
- Bug in :func:`join` when ``left_on`` or ``right_on`` is or includes a :class:`CategoricalIndex` incorrectly raising ``AttributeError`` (:issue:`48464`)
- Bug in :meth:`DataFrame.pivot_table` raising ``ValueError`` with parameter ``margins=True`` when result is an empty :class:`DataFrame` (:issue:`49240`)
- Clarified error message in :func:`merge` when passing invalid ``validate`` option (:issue:`49417`)
- Bug in :meth:`DataFrame.explode` raising ``ValueError`` on multiple columns with ``NaN`` values or empty lists (:issue:`46084`)
- Bug in :meth:`DataFrame.transpose` with ``IntervalDtype`` column with ``timedelta64[ns]`` endpoints (:issue:`44917`)
-

Sparse
^^^^^^
- Bug in :meth:`Series.astype` when converting a ``SparseDtype`` with ``datetime64[ns]`` subtype to ``int64`` dtype raising, inconsistent with the non-sparse behavior (:issue:`49631`,:issue:`50087`)
- Bug in :meth:`Series.astype` when converting a from ``datetime64[ns]`` to ``Sparse[datetime64[ns]]`` incorrectly raising (:issue:`50082`)
-

ExtensionArray
^^^^^^^^^^^^^^
- Bug in :meth:`Series.mean` overflowing unnecessarily with nullable integers (:issue:`48378`)
- Bug in :meth:`Series.tolist` for nullable dtypes returning numpy scalars instead of python scalars (:issue:`49890`)
- Bug in :meth:`Series.round` for pyarrow-backed dtypes raising ``AttributeError`` (:issue:`50437`)
- Bug when concatenating an empty DataFrame with an ExtensionDtype to another DataFrame with the same ExtensionDtype, the resulting dtype turned into object (:issue:`48510`)
- Bug in :meth:`array.PandasArray.to_numpy` raising with ``NA`` value when ``na_value`` is specified (:issue:`40638`)
- Bug in :meth:`api.types.is_numeric_dtype` where a custom :class:`ExtensionDtype` would not return ``True`` if ``_is_numeric`` returned ``True`` (:issue:`50563`)
- Bug in :meth:`api.types.is_integer_dtype`, :meth:`api.types.is_unsigned_integer_dtype`, :meth:`api.types.is_signed_integer_dtype`, :meth:`api.types.is_float_dtype` where a custom :class:`ExtensionDtype` would not return ``True`` if ``kind`` returned the corresponding NumPy type (:issue:`50667`)
- Bug in :class:`Series` constructor unnecessarily overflowing for nullable unsigned integer dtypes (:issue:`38798`, :issue:`25880`)

Styler
^^^^^^
- Fix :meth:`~pandas.io.formats.style.Styler.background_gradient` for nullable dtype :class:`Series` with ``NA`` values (:issue:`50712`)
-

Metadata
^^^^^^^^
- Fixed metadata propagation in :meth:`DataFrame.corr` and :meth:`DataFrame.cov` (:issue:`28283`)
-

Other
^^^^^
- Bug in :meth:`Series.searchsorted` inconsistent behavior when accepting :class:`DataFrame` as parameter ``value`` (:issue:`49620`)
-

.. ***DO NOT USE THIS SECTION***

-
-

.. ---------------------------------------------------------------------------
.. _whatsnew_200.contributors:

Contributors
~~~~~~~~~~~~<|MERGE_RESOLUTION|>--- conflicted
+++ resolved
@@ -630,18 +630,15 @@
 Deprecations
 ~~~~~~~~~~~~
 - Deprecated argument ``infer_datetime_format`` in :func:`to_datetime` and :func:`read_csv`, as a strict version of it is now the default (:issue:`48621`)
+- Deprecated behavior of :func:`to_datetime` with ``unit`` when parsing strings, in a future version these will be parsed as datetimes (matching unit-less behavior) instead of cast to floats. To retain the old behavior, cast strings to numeric types before calling :func:`to_datetime` (:issue:`50735`)
 - Deprecated :func:`pandas.io.sql.execute` (:issue:`50185`)
 - :meth:`Index.is_boolean` has been deprecated. Use :func:`pandas.api.types.is_bool_dtype` instead (:issue:`50042`)
 - :meth:`Index.is_integer` has been deprecated. Use :func:`pandas.api.types.is_integer_dtype` instead (:issue:`50042`)
 - :meth:`Index.is_floating` has been deprecated. Use :func:`pandas.api.types.is_float_dtype` instead (:issue:`50042`)
 - :meth:`Index.holds_integer` has been deprecated. Use :func:`pandas.api.types.infer_dtype` instead (:issue:`50243`)
 - :meth:`Index.is_categorical` has been deprecated. Use :func:`pandas.api.types.is_categorical_dtype` instead (:issue:`50042`)
-<<<<<<< HEAD
-- Deprecated behavior of :func:`to_datetime` with ``unit`` when parsing strings, in a future version these will be parsed as datetimes (matching unit-less behavior) instead of cast to floats. To retain the old behavior, cast strings to numeric types before calling :func:`to_datetime` (:issue:`50735`)
--
-=======
 - :meth:`Index.is_interval` has been deprecated. Use :func:`pandas.api.types.is_intterval_dtype` instead (:issue:`50042`)
->>>>>>> bf1d0082
+-
 
 .. ---------------------------------------------------------------------------
 .. _whatsnew_200.prior_deprecations:
