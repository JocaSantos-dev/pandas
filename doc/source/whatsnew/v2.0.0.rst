.. _whatsnew_200:

What's new in 2.0.0 (??)
------------------------

These are the changes in pandas 2.0.0. See :ref:`release` for a full changelog
including other versions of pandas.

{{ header }}

.. ---------------------------------------------------------------------------
.. _whatsnew_200.enhancements:

Enhancements
~~~~~~~~~~~~

.. _whatsnew_200.enhancements.optional_dependency_management_pip:

Installing optional dependencies with pip extras
^^^^^^^^^^^^^^^^^^^^^^^^^^^^^^^^^^^^^^^^^^^^^^^^
When installing pandas using pip, sets of optional dependencies can also be installed by specifying extras.

.. code-block:: bash

  pip install "pandas[performance, aws]>=2.0.0"

The available extras, found in the :ref:`installation guide<install.dependencies>`, are
``[all, performance, computation, timezone, fss, aws, gcp, excel, parquet, feather, hdf5, spss, postgresql, mysql,
sql-other, html, xml, plot, output_formatting, clipboard, compression, test]`` (:issue:`39164`).

.. _whatsnew_200.enhancements.io_use_nullable_dtypes_and_dtype_backend:

Configuration option, ``mode.dtype_backend``, to return pyarrow-backed dtypes
^^^^^^^^^^^^^^^^^^^^^^^^^^^^^^^^^^^^^^^^^^^^^^^^^^^^^^^^^^^^^^^^^^^^^^^^^^^^^

The ``use_nullable_dtypes`` keyword argument has been expanded to the following functions to enable automatic conversion to nullable dtypes (:issue:`36712`)

* :func:`read_csv`
* :func:`read_fwf`
* :func:`read_excel`
* :func:`read_html`
* :func:`read_xml`
* :func:`read_sql`
* :func:`read_sql_query`
* :func:`read_sql_table`

Additionally a new global configuration, ``mode.dtype_backend`` can now be used in conjunction with the parameter ``use_nullable_dtypes=True`` in the following functions
to select the nullable dtypes implementation.

* :func:`read_csv` (with ``engine="pyarrow"`` or ``engine="python"``)
* :func:`read_excel`
* :func:`read_html`
* :func:`read_xml`
* :func:`read_parquet`
* :func:`read_orc`


And the following methods will also utilize the ``mode.dtype_backend`` option.

* :meth:`DataFrame.convert_dtypes`
* :meth:`Series.convert_dtypes`

By default, ``mode.dtype_backend`` is set to ``"pandas"`` to return existing, numpy-backed nullable dtypes, but it can also
be set to ``"pyarrow"`` to return pyarrow-backed, nullable :class:`ArrowDtype` (:issue:`48957`, :issue:`49997`).

.. ipython:: python

    import io
    data = io.StringIO("""a,b,c,d,e,f,g,h,i
        1,2.5,True,a,,,,,
        3,4.5,False,b,6,7.5,True,a,
    """)
    with pd.option_context("mode.dtype_backend", "pandas"):
        df = pd.read_csv(data, use_nullable_dtypes=True)
    df.dtypes

    data.seek(0)
    with pd.option_context("mode.dtype_backend", "pyarrow"):
        df_pyarrow = pd.read_csv(data, use_nullable_dtypes=True, engine="pyarrow")
    df_pyarrow.dtypes

.. _whatsnew_200.enhancements.other:

Other enhancements
^^^^^^^^^^^^^^^^^^
- :func:`read_sas` now supports using ``encoding='infer'`` to correctly read and use the encoding specified by the sas file. (:issue:`48048`)
- :meth:`.DataFrameGroupBy.quantile`, :meth:`.SeriesGroupBy.quantile` and :meth:`.DataFrameGroupBy.std` now preserve nullable dtypes instead of casting to numpy dtypes (:issue:`37493`)
- :meth:`Series.add_suffix`, :meth:`DataFrame.add_suffix`, :meth:`Series.add_prefix` and :meth:`DataFrame.add_prefix` support an ``axis`` argument. If ``axis`` is set, the default behaviour of which axis to consider can be overwritten (:issue:`47819`)
- :func:`assert_frame_equal` now shows the first element where the DataFrames differ, analogously to ``pytest``'s output (:issue:`47910`)
- Added ``index`` parameter to :meth:`DataFrame.to_dict` (:issue:`46398`)
- Added support for extension array dtypes in :func:`merge` (:issue:`44240`)
- Added metadata propagation for binary operators on :class:`DataFrame` (:issue:`28283`)
- Added ``cumsum``, ``cumprod``, ``cummin`` and ``cummax`` to the ``ExtensionArray`` interface via ``_accumulate`` (:issue:`28385`)
- :class:`.CategoricalConversionWarning`, :class:`.InvalidComparison`, :class:`.InvalidVersion`, :class:`.LossySetitemError`, and :class:`.NoBufferPresent` are now exposed in ``pandas.errors`` (:issue:`27656`)
- Fix ``test`` optional_extra by adding missing test package ``pytest-asyncio`` (:issue:`48361`)
- :func:`DataFrame.astype` exception message thrown improved to include column name when type conversion is not possible. (:issue:`47571`)
- :func:`date_range` now supports a ``unit`` keyword ("s", "ms", "us", or "ns") to specify the desired resolution of the output index (:issue:`49106`)
- :func:`timedelta_range` now supports a ``unit`` keyword ("s", "ms", "us", or "ns") to specify the desired resolution of the output index (:issue:`49824`)
- :meth:`DataFrame.to_json` now supports a ``mode`` keyword with supported inputs 'w' and 'a'. Defaulting to 'w', 'a' can be used when lines=True and orient='records' to append record oriented json lines to an existing json file. (:issue:`35849`)
- Added ``name`` parameter to :meth:`IntervalIndex.from_breaks`, :meth:`IntervalIndex.from_arrays` and :meth:`IntervalIndex.from_tuples` (:issue:`48911`)
- Improve exception message when using :func:`assert_frame_equal` on a :class:`DataFrame` to include the column that is compared (:issue:`50323`)
- Improved error message for :func:`merge_asof` when join-columns were duplicated (:issue:`50102`)
- Added :meth:`Index.infer_objects` analogous to :meth:`Series.infer_objects` (:issue:`50034`)
- Added ``copy`` parameter to :meth:`Series.infer_objects` and :meth:`DataFrame.infer_objects`, passing ``False`` will avoid making copies for series or columns that are already non-object or where no better dtype can be inferred (:issue:`50096`)
- :meth:`DataFrame.plot.hist` now recognizes ``xlabel`` and ``ylabel`` arguments (:issue:`49793`)
- Improved error message in :func:`to_datetime` for non-ISO8601 formats, informing users about the position of the first error (:issue:`50361`)
- Improved error message when trying to align :class:`DataFrame` objects (for example, in :func:`DataFrame.compare`) to clarify that "identically labelled" refers to both index and columns (:issue:`50083`)
- Performance improvement in :func:`to_datetime` when format is given or can be inferred (:issue:`50465`)
-

.. ---------------------------------------------------------------------------
.. _whatsnew_200.notable_bug_fixes:

Notable bug fixes
~~~~~~~~~~~~~~~~~

These are bug fixes that might have notable behavior changes.

.. _whatsnew_200.notable_bug_fixes.cumsum_cumprod_overflow:

:meth:`.GroupBy.cumsum` and :meth:`.GroupBy.cumprod` overflow instead of lossy casting to float
^^^^^^^^^^^^^^^^^^^^^^^^^^^^^^^^^^^^^^^^^^^^^^^^^^^^^^^^^^^^^^^^^^^^^^^^^^^^^^^^^^^^^^^^^^^^^^^

In previous versions we cast to float when applying ``cumsum`` and ``cumprod`` which
lead to incorrect results even if the result could be hold by ``int64`` dtype.
Additionally, the aggregation overflows consistent with numpy and the regular
:meth:`DataFrame.cumprod` and :meth:`DataFrame.cumsum` methods when the limit of
``int64`` is reached (:issue:`37493`).

*Old Behavior*

.. code-block:: ipython

    In [1]: df = pd.DataFrame({"key": ["b"] * 7, "value": 625})
    In [2]: df.groupby("key")["value"].cumprod()[5]
    Out[2]: 5.960464477539062e+16

We return incorrect results with the 6th value.

*New Behavior*

.. ipython:: python

    df = pd.DataFrame({"key": ["b"] * 7, "value": 625})
    df.groupby("key")["value"].cumprod()

We overflow with the 7th value, but the 6th value is still correct.

.. _whatsnew_200.notable_bug_fixes.groupby_nth_filter:

:meth:`.DataFrameGroupBy.nth` and :meth:`.SeriesGroupBy.nth` now behave as filtrations
^^^^^^^^^^^^^^^^^^^^^^^^^^^^^^^^^^^^^^^^^^^^^^^^^^^^^^^^^^^^^^^^^^^^^^^^^^^^^^^^^^^^^^

In previous versions of pandas, :meth:`.DataFrameGroupBy.nth` and
:meth:`.SeriesGroupBy.nth` acted as if they were aggregations. However, for most
inputs ``n``, they may return either zero or multiple rows per group. This means
that they are filtrations, similar to e.g. :meth:`.DataFrameGroupBy.head`. pandas
now treats them as filtrations (:issue:`13666`).

.. ipython:: python

    df = pd.DataFrame({"a": [1, 1, 2, 1, 2], "b": [np.nan, 2.0, 3.0, 4.0, 5.0]})
    gb = df.groupby("a")

*Old Behavior*

.. code-block:: ipython

    In [5]: gb.nth(n=1)
    Out[5]:
       A    B
    1  1  2.0
    4  2  5.0

*New Behavior*

.. ipython:: python

    gb.nth(n=1)

In particular, the index of the result is derived from the input by selecting
the appropriate rows. Also, when ``n`` is larger than the group, no rows instead of
``NaN`` is returned.

*Old Behavior*

.. code-block:: ipython

    In [5]: gb.nth(n=3, dropna="any")
    Out[5]:
        B
    A
    1 NaN
    2 NaN

*New Behavior*

.. ipython:: python

    gb.nth(n=3, dropna="any")

.. ---------------------------------------------------------------------------
.. _whatsnew_200.api_breaking:

Backwards incompatible API changes
~~~~~~~~~~~~~~~~~~~~~~~~~~~~~~~~~~

.. _whatsnew_200.api_breaking.unsupported_datetimelike_dtype_arg:

Construction with datetime64 or timedelta64 dtype with unsupported resolution
^^^^^^^^^^^^^^^^^^^^^^^^^^^^^^^^^^^^^^^^^^^^^^^^^^^^^^^^^^^^^^^^^^^^^^^^^^^^^
In past versions, when constructing a :class:`Series` or :class:`DataFrame` and
passing a "datetime64" or "timedelta64" dtype with unsupported resolution
(i.e. anything other than "ns"), pandas would silently replace the given dtype
with its nanosecond analogue:

*Previous behavior*:

.. code-block:: ipython

   In [5]: pd.Series(["2016-01-01"], dtype="datetime64[s]")
   Out[5]:
   0   2016-01-01
   dtype: datetime64[ns]

   In [6] pd.Series(["2016-01-01"], dtype="datetime64[D]")
   Out[6]:
   0   2016-01-01
   dtype: datetime64[ns]

In pandas 2.0 we support resolutions "s", "ms", "us", and "ns". When passing
a supported dtype (e.g. "datetime64[s]"), the result now has exactly
the requested dtype:

*New behavior*:

.. ipython:: python

   pd.Series(["2016-01-01"], dtype="datetime64[s]")

With an un-supported dtype, pandas now raises instead of silently swapping in
a supported dtype:

*New behavior*:

.. ipython:: python
   :okexcept:

   pd.Series(["2016-01-01"], dtype="datetime64[D]")

.. _whatsnew_200.api_breaking.astype_to_unsupported_datetimelike:

Disallow astype conversion to non-supported datetime64/timedelta64 dtypes
^^^^^^^^^^^^^^^^^^^^^^^^^^^^^^^^^^^^^^^^^^^^^^^^^^^^^^^^^^^^^^^^^^^^^^^^^
In previous versions, converting a :class:`Series` or :class:`DataFrame`
from ``datetime64[ns]`` to a different ``datetime64[X]`` dtype would return
with ``datetime64[ns]`` dtype instead of the requested dtype. In pandas 2.0,
support is added for "datetime64[s]", "datetime64[ms]", and "datetime64[us]" dtypes,
so converting to those dtypes gives exactly the requested dtype:

*Previous behavior*:

.. ipython:: python

   idx = pd.date_range("2016-01-01", periods=3)
   ser = pd.Series(idx)

*Previous behavior*:

.. code-block:: ipython

   In [4]: ser.astype("datetime64[s]")
   Out[4]:
   0   2016-01-01
   1   2016-01-02
   2   2016-01-03
   dtype: datetime64[ns]

With the new behavior, we get exactly the requested dtype:

*New behavior*:

.. ipython:: python

   ser.astype("datetime64[s]")

For non-supported resolutions e.g. "datetime64[D]", we raise instead of silently
ignoring the requested dtype:

*New behavior*:

.. ipython:: python
   :okexcept:

   ser.astype("datetime64[D]")

For conversion from ``timedelta64[ns]`` dtypes, the old behavior converted
to a floating point format.

*Previous behavior*:

.. ipython:: python

   idx = pd.timedelta_range("1 Day", periods=3)
   ser = pd.Series(idx)

*Previous behavior*:

.. code-block:: ipython

   In [7]: ser.astype("timedelta64[s]")
   Out[7]:
   0     86400.0
   1    172800.0
   2    259200.0
   dtype: float64

   In [8]: ser.astype("timedelta64[D]")
   Out[8]:
   0    1.0
   1    2.0
   2    3.0
   dtype: float64

The new behavior, as for datetime64, either gives exactly the requested dtype or raises:

*New behavior*:

.. ipython:: python
   :okexcept:

   ser.astype("timedelta64[s]")
   ser.astype("timedelta64[D]")

.. _whatsnew_200.api_breaking.default_to_stdlib_tzinfos:

UTC and fixed-offset timezones default to standard-library tzinfo objects
^^^^^^^^^^^^^^^^^^^^^^^^^^^^^^^^^^^^^^^^^^^^^^^^^^^^^^^^^^^^^^^^^^^^^^^^^
In previous versions, the default ``tzinfo`` object used to represent UTC
was ``pytz.UTC``. In pandas 2.0, we default to ``datetime.timezone.utc`` instead.
Similarly, for timezones represent fixed UTC offsets, we use ``datetime.timezone``
objects instead of ``pytz.FixedOffset`` objects. See (:issue:`34916`)

*Previous behavior*:

.. code-block:: ipython

   In [2]: ts = pd.Timestamp("2016-01-01", tz="UTC")
   In [3]: type(ts.tzinfo)
   Out[3]: pytz.UTC

   In [4]: ts2 = pd.Timestamp("2016-01-01 04:05:06-07:00")
   In [3]: type(ts2.tzinfo)
   Out[5]: pytz._FixedOffset

*New behavior*:

.. ipython:: python

   ts = pd.Timestamp("2016-01-01", tz="UTC")
   type(ts.tzinfo)

   ts2 = pd.Timestamp("2016-01-01 04:05:06-07:00")
   type(ts2.tzinfo)

For timezones that are neither UTC nor fixed offsets, e.g. "US/Pacific", we
continue to default to ``pytz`` objects.

.. _whatsnew_200.api_breaking.zero_len_indexes:

Empty DataFrames/Series will now default to have a ``RangeIndex``
^^^^^^^^^^^^^^^^^^^^^^^^^^^^^^^^^^^^^^^^^^^^^^^^^^^^^^^^^^^^^^^^^

Before, constructing an empty (where ``data`` is ``None`` or an empty list-like argument) :class:`Series` or :class:`DataFrame` without
specifying the axes (``index=None``, ``columns=None``) would return the axes as empty :class:`Index` with object dtype.

Now, the axes return an empty :class:`RangeIndex`.

*Previous behavior*:

.. code-block:: ipython

   In [8]: pd.Series().index
   Out[8]:
   Index([], dtype='object')

   In [9] pd.DataFrame().axes
   Out[9]:
   [Index([], dtype='object'), Index([], dtype='object')]

*New behavior*:

.. ipython:: python

   pd.Series().index
   pd.DataFrame().axes

.. _whatsnew_200.api_breaking.deps:

Increased minimum versions for dependencies
^^^^^^^^^^^^^^^^^^^^^^^^^^^^^^^^^^^^^^^^^^^
Some minimum supported versions of dependencies were updated.
If installed, we now require:

+-----------------+-----------------+----------+---------+
| Package         | Minimum Version | Required | Changed |
+=================+=================+==========+=========+
| mypy (dev)      | 0.991           |          |    X    |
+-----------------+-----------------+----------+---------+
| python-dateutil | 2.8.2           |    X     |    X    |
+-----------------+-----------------+----------+---------+

For `optional libraries <https://pandas.pydata.org/docs/getting_started/install.html>`_ the general recommendation is to use the latest version.
The following table lists the lowest version per library that is currently being tested throughout the development of pandas.
Optional libraries below the lowest tested version may still work, but are not considered supported.

+-----------------+-----------------+---------+
| Package         | Minimum Version | Changed |
+=================+=================+=========+
| pyarrow         | 6.0.0           |    X    |
+-----------------+-----------------+---------+
| matplotlib      | 3.6.1           |    X    |
+-----------------+-----------------+---------+
| fastparquet     | 0.6.3           |    X    |
+-----------------+-----------------+---------+
| xarray          | 0.21.0          |    X    |
+-----------------+-----------------+---------+

See :ref:`install.dependencies` and :ref:`install.optional_dependencies` for more.

Datetimes are now parsed with a consistent format
^^^^^^^^^^^^^^^^^^^^^^^^^^^^^^^^^^^^^^^^^^^^^^^^^

In the past, :func:`to_datetime` guessed the format for each element independently. This was appropriate for some cases where elements had mixed date formats - however, it would regularly cause problems when users expected a consistent format but the function would switch formats between elements. As of version 2.0.0, parsing will use a consistent format, determined by the first non-NA value (unless the user specifies a format, in which case that is used).

*Old behavior*:

  .. code-block:: ipython

     In [1]: ser = pd.Series(['13-01-2000', '12-01-2000'])
     In [2]: pd.to_datetime(ser)
     Out[2]:
     0   2000-01-13
     1   2000-12-01
     dtype: datetime64[ns]

*New behavior*:

  .. ipython:: python
    :okwarning:

     ser = pd.Series(['13-01-2000', '12-01-2000'])
     pd.to_datetime(ser)

Note that this affects :func:`read_csv` as well.

If you still need to parse dates with inconsistent formats, you'll need to apply :func:`to_datetime`
to each element individually, e.g. ::

     ser = pd.Series(['13-01-2000', '12 January 2000'])
     ser.apply(pd.to_datetime)

.. _whatsnew_200.api_breaking.other:

Other API changes
^^^^^^^^^^^^^^^^^
- The ``freq``, ``tz``, ``nanosecond``, and ``unit`` keywords in the :class:`Timestamp` constructor are now keyword-only (:issue:`45307`, :issue:`32526`)
- Passing ``nanoseconds`` greater than 999 or less than 0 in :class:`Timestamp` now raises a ``ValueError`` (:issue:`48538`, :issue:`48255`)
- :func:`read_csv`: specifying an incorrect number of columns with ``index_col`` of now raises ``ParserError`` instead of ``IndexError`` when using the c parser.
- Default value of ``dtype`` in :func:`get_dummies` is changed to ``bool`` from ``uint8`` (:issue:`45848`)
- :meth:`DataFrame.astype`, :meth:`Series.astype`, and :meth:`DatetimeIndex.astype` casting datetime64 data to any of "datetime64[s]", "datetime64[ms]", "datetime64[us]" will return an object with the given resolution instead of coercing back to "datetime64[ns]" (:issue:`48928`)
- :meth:`DataFrame.astype`, :meth:`Series.astype`, and :meth:`DatetimeIndex.astype` casting timedelta64 data to any of "timedelta64[s]", "timedelta64[ms]", "timedelta64[us]" will return an object with the given resolution instead of coercing to "float64" dtype (:issue:`48963`)
- :meth:`Index.astype` now allows casting from ``float64`` dtype to datetime-like dtypes, matching :class:`Series` behavior (:issue:`49660`)
- Passing data with dtype of "timedelta64[s]", "timedelta64[ms]", or "timedelta64[us]" to :class:`TimedeltaIndex`, :class:`Series`, or :class:`DataFrame` constructors will now retain that dtype instead of casting to "timedelta64[ns]"; timedelta64 data with lower resolution will be cast to the lowest supported resolution "timedelta64[s]" (:issue:`49014`)
- Passing ``dtype`` of "timedelta64[s]", "timedelta64[ms]", or "timedelta64[us]" to :class:`TimedeltaIndex`, :class:`Series`, or :class:`DataFrame` constructors will now retain that dtype instead of casting to "timedelta64[ns]"; passing a dtype with lower resolution for :class:`Series` or :class:`DataFrame` will be cast to the lowest supported resolution "timedelta64[s]" (:issue:`49014`)
- Passing a ``np.datetime64`` object with non-nanosecond resolution to :class:`Timestamp` will retain the input resolution if it is "s", "ms", "us", or "ns"; otherwise it will be cast to the closest supported resolution (:issue:`49008`)
- Passing a string in ISO-8601 format to :class:`Timestamp` will retain the resolution of the parsed input if it is "s", "ms", "us", or "ns"; otherwise it will be cast to the closest supported resolution (:issue:`49737`)
- The ``other`` argument in :meth:`DataFrame.mask` and :meth:`Series.mask` now defaults to ``no_default`` instead of ``np.nan`` consistent with :meth:`DataFrame.where` and :meth:`Series.where`. Entries will be filled with the corresponding NULL value (``np.nan`` for numpy dtypes, ``pd.NA`` for extension dtypes). (:issue:`49111`)
- Changed behavior of :meth:`Series.quantile` and :meth:`DataFrame.quantile` with :class:`SparseDtype` to retain sparse dtype (:issue:`49583`)
- When creating a :class:`Series` with a object-dtype :class:`Index` of datetime objects, pandas no longer silently converts the index to a :class:`DatetimeIndex` (:issue:`39307`, :issue:`23598`)
- :meth:`Series.unique` with dtype "timedelta64[ns]" or "datetime64[ns]" now returns :class:`TimedeltaArray` or :class:`DatetimeArray` instead of ``numpy.ndarray`` (:issue:`49176`)
- :func:`to_datetime` and :class:`DatetimeIndex` now allow sequences containing both ``datetime`` objects and numeric entries, matching :class:`Series` behavior (:issue:`49037`, :issue:`50453`)
- :func:`pandas.api.dtypes.is_string_dtype` now only returns ``True`` for array-likes with ``dtype=object`` when the elements are inferred to be strings (:issue:`15585`)
- Passing a sequence containing ``datetime`` objects and ``date`` objects to :class:`Series` constructor will return with ``object`` dtype instead of ``datetime64[ns]`` dtype, consistent with :class:`Index` behavior (:issue:`49341`)
- Passing strings that cannot be parsed as datetimes to :class:`Series` or :class:`DataFrame` with ``dtype="datetime64[ns]"`` will raise instead of silently ignoring the keyword and returning ``object`` dtype (:issue:`24435`)
- Passing a sequence containing a type that cannot be converted to :class:`Timedelta` to :func:`to_timedelta` or to the :class:`Series` or :class:`DataFrame` constructor with ``dtype="timedelta64[ns]"`` or to :class:`TimedeltaIndex` now raises ``TypeError`` instead of ``ValueError`` (:issue:`49525`)
- Changed behavior of :class:`Index` constructor with sequence containing at least one ``NaT`` and everything else either ``None`` or ``NaN`` to infer ``datetime64[ns]`` dtype instead of ``object``, matching :class:`Series` behavior (:issue:`49340`)
- :func:`read_stata` with parameter ``index_col`` set to ``None`` (the default) will now set the index on the returned :class:`DataFrame` to a :class:`RangeIndex` instead of a :class:`Int64Index` (:issue:`49745`)
- Changed behavior of :class:`Index`, :class:`Series`, and :class:`DataFrame` arithmetic methods when working with object-dtypes, the results no longer do type inference on the result of the array operations, use ``result.infer_objects(copy=False)`` to do type inference on the result (:issue:`49999`, :issue:`49714`)
- Changed behavior of :class:`Index` constructor with an object-dtype ``numpy.ndarray`` containing all-``bool`` values or all-complex values, this will now retain object dtype, consistent with the :class:`Series` behavior (:issue:`49594`)
- Added ``"None"`` to default ``na_values`` in :func:`read_csv` (:issue:`50286`)
- Changed behavior of :class:`Series` and :class:`DataFrame` constructors when given an integer dtype and floating-point data that is not round numbers, this now raises ``ValueError`` instead of silently retaining the float dtype; do ``Series(data)`` or ``DataFrame(data)`` to get the old behavior, and ``Series(data).astype(dtype)`` or ``DataFrame(data).astype(dtype)`` to get the specified dtype (:issue:`49599`)
- Changed behavior of :meth:`DataFrame.shift` with ``axis=1``, an integer ``fill_value``, and homogeneous datetime-like dtype, this now fills new columns with integer dtypes instead of casting to datetimelike (:issue:`49842`)
- Files are now closed when encountering an exception in :func:`read_json` (:issue:`49921`)
- Changed behavior of :func:`read_csv`, :func:`read_json` & :func:`read_fwf`, where the index will now always be a :class:`RangeIndex`, when no index is specified. Previously the index would be a :class:`Index` with dtype ``object`` if the new DataFrame/Series has length 0 (:issue:`49572`)
- :meth:`DataFrame.values`, :meth:`DataFrame.to_numpy`, :meth:`DataFrame.xs`, :meth:`DataFrame.reindex`, :meth:`DataFrame.fillna`, and :meth:`DataFrame.replace` no longer silently consolidate the underlying arrays; do ``df = df.copy()`` to ensure consolidation (:issue:`49356`)
- Creating a new DataFrame using a full slice on both axes with :attr:`~DataFrame.loc`
  or :attr:`~DataFrame.iloc` (thus, ``df.loc[:, :]`` or ``df.iloc[:, :]``) now returns a
  new DataFrame (shallow copy) instead of the original DataFrame, consistent with other
  methods to get a full slice (for example ``df.loc[:]`` or ``df[:]``) (:issue:`49469`)
- Disallow computing ``cumprod`` for :class:`Timedelta` object; previously this returned incorrect values (:issue:`50246`)
- :func:`to_datetime` with ``unit`` of either "Y" or "M" will now raise if a sequence contains a non-round ``float`` value, matching the ``Timestamp`` behavior (:issue:`50301`)
-

.. ---------------------------------------------------------------------------
.. _whatsnew_200.deprecations:

Deprecations
~~~~~~~~~~~~
- Deprecated argument ``infer_datetime_format`` in :func:`to_datetime` and :func:`read_csv`, as a strict version of it is now the default (:issue:`48621`)

.. ---------------------------------------------------------------------------

.. _whatsnew_200.prior_deprecations:

Removal of prior version deprecations/changes
~~~~~~~~~~~~~~~~~~~~~~~~~~~~~~~~~~~~~~~~~~~~~
- Removed deprecated :attr:`Timestamp.freq`, :attr:`Timestamp.freqstr` and argument ``freq`` from the :class:`Timestamp` constructor and :meth:`Timestamp.fromordinal` (:issue:`14146`)
- Removed deprecated :class:`CategoricalBlock`, :meth:`Block.is_categorical`, require datetime64 and timedelta64 values to be wrapped in :class:`DatetimeArray` or :class:`TimedeltaArray` before passing to :meth:`Block.make_block_same_class`, require ``DatetimeTZBlock.values`` to have the correct ndim when passing to the :class:`BlockManager` constructor, and removed the "fastpath" keyword from the :class:`SingleBlockManager` constructor (:issue:`40226`, :issue:`40571`)
- Removed deprecated global option ``use_inf_as_null`` in favor of ``use_inf_as_na`` (:issue:`17126`)
- Removed deprecated module ``pandas.core.index`` (:issue:`30193`)
- Removed deprecated alias ``pandas.core.tools.datetimes.to_time``, import the function directly from ``pandas.core.tools.times`` instead (:issue:`34145`)
- Removed deprecated :meth:`Categorical.to_dense`, use ``np.asarray(cat)`` instead (:issue:`32639`)
- Removed deprecated :meth:`Categorical.take_nd` (:issue:`27745`)
- Removed deprecated :meth:`Categorical.mode`, use ``Series(cat).mode()`` instead (:issue:`45033`)
- Removed deprecated :meth:`Categorical.is_dtype_equal` and :meth:`CategoricalIndex.is_dtype_equal` (:issue:`37545`)
- Removed deprecated :meth:`CategoricalIndex.take_nd` (:issue:`30702`)
- Removed deprecated :meth:`Index.is_type_compatible` (:issue:`42113`)
- Removed deprecated :meth:`Index.is_mixed`, check ``index.inferred_type`` directly instead (:issue:`32922`)
- Removed deprecated :func:`pandas.api.types.is_categorical`; use :func:`pandas.api.types.is_categorical_dtype` instead  (:issue:`33385`)
- Removed deprecated :meth:`Index.asi8` (:issue:`37877`)
- Enforced deprecation changing behavior when passing ``datetime64[ns]`` dtype data and timezone-aware dtype to :class:`Series`, interpreting the values as wall-times instead of UTC times, matching :class:`DatetimeIndex` behavior (:issue:`41662`)
- Enforced deprecation changing behavior when applying a numpy ufunc on multiple non-aligned (on the index or columns) :class:`DataFrame` that will now align the inputs first (:issue:`39239`)
- Removed deprecated :meth:`DataFrame._AXIS_NUMBERS`, :meth:`DataFrame._AXIS_NAMES`, :meth:`Series._AXIS_NUMBERS`, :meth:`Series._AXIS_NAMES` (:issue:`33637`)
- Removed deprecated :meth:`Index.to_native_types`, use ``obj.astype(str)`` instead (:issue:`36418`)
- Removed deprecated :meth:`Series.iteritems`, :meth:`DataFrame.iteritems`, use ``obj.items`` instead (:issue:`45321`)
- Removed deprecated :meth:`DataFrame.lookup` (:issue:`35224`)
- Removed deprecated :meth:`Series.append`, :meth:`DataFrame.append`, use :func:`concat` instead (:issue:`35407`)
- Removed deprecated :meth:`Series.iteritems`, :meth:`DataFrame.iteritems` and :meth:`HDFStore.iteritems` use ``obj.items`` instead (:issue:`45321`)
- Removed deprecated :meth:`DatetimeIndex.union_many` (:issue:`45018`)
- Removed deprecated ``weekofyear`` and ``week`` attributes of :class:`DatetimeArray`, :class:`DatetimeIndex` and ``dt`` accessor in favor of ``isocalendar().week`` (:issue:`33595`)
- Removed deprecated :meth:`RangeIndex._start`, :meth:`RangeIndex._stop`, :meth:`RangeIndex._step`, use ``start``, ``stop``, ``step`` instead (:issue:`30482`)
- Removed deprecated :meth:`DatetimeIndex.to_perioddelta`, Use ``dtindex - dtindex.to_period(freq).to_timestamp()`` instead (:issue:`34853`)
- Removed deprecated :meth:`.Styler.hide_index` and :meth:`.Styler.hide_columns` (:issue:`49397`)
- Removed deprecated :meth:`.Styler.set_na_rep` and :meth:`.Styler.set_precision` (:issue:`49397`)
- Removed deprecated :meth:`.Styler.where` (:issue:`49397`)
- Removed deprecated :meth:`.Styler.render` (:issue:`49397`)
- Removed deprecated argument ``null_color`` in :meth:`.Styler.highlight_null` (:issue:`49397`)
- Removed deprecated argument ``check_less_precise`` in :meth:`.testing.assert_frame_equal`, :meth:`.testing.assert_extension_array_equal`, :meth:`.testing.assert_series_equal`,  :meth:`.testing.assert_index_equal` (:issue:`30562`)
- Removed deprecated ``null_counts`` argument in :meth:`DataFrame.info`. Use ``show_counts`` instead (:issue:`37999`)
- Removed deprecated :meth:`Index.is_monotonic`, and :meth:`Series.is_monotonic`; use ``obj.is_monotonic_increasing`` instead (:issue:`45422`)
- Removed deprecated :meth:`Index.is_all_dates` (:issue:`36697`)
- Enforced deprecation disallowing passing a timezone-aware :class:`Timestamp` and ``dtype="datetime64[ns]"`` to :class:`Series` or :class:`DataFrame` constructors (:issue:`41555`)
- Enforced deprecation disallowing passing a sequence of timezone-aware values and ``dtype="datetime64[ns]"`` to to :class:`Series` or :class:`DataFrame` constructors (:issue:`41555`)
- Enforced deprecation disallowing ``numpy.ma.mrecords.MaskedRecords`` in the :class:`DataFrame` constructor; pass ``"{name: data[name] for name in data.dtype.names}`` instead (:issue:`40363`)
- Enforced deprecation disallowing unit-less "datetime64" dtype in :meth:`Series.astype` and :meth:`DataFrame.astype` (:issue:`47844`)
- Enforced deprecation disallowing using ``.astype`` to convert a ``datetime64[ns]`` :class:`Series`, :class:`DataFrame`, or :class:`DatetimeIndex` to timezone-aware dtype, use ``obj.tz_localize`` or ``ser.dt.tz_localize`` instead (:issue:`39258`)
- Enforced deprecation disallowing using ``.astype`` to convert a timezone-aware :class:`Series`, :class:`DataFrame`, or :class:`DatetimeIndex` to timezone-naive ``datetime64[ns]`` dtype, use ``obj.tz_localize(None)`` or ``obj.tz_convert("UTC").tz_localize(None)`` instead (:issue:`39258`)
- Enforced deprecation disallowing passing non boolean argument to sort in :func:`concat` (:issue:`44629`)
- Removed Date parser functions :func:`~pandas.io.date_converters.parse_date_time`,
  :func:`~pandas.io.date_converters.parse_date_fields`, :func:`~pandas.io.date_converters.parse_all_fields`
  and :func:`~pandas.io.date_converters.generic_parser` (:issue:`24518`)
- Removed argument ``index`` from the :class:`core.arrays.SparseArray` constructor (:issue:`43523`)
- Remove argument ``squeeze`` from :meth:`DataFrame.groupby` and :meth:`Series.groupby` (:issue:`32380`)
- Removed deprecated ``apply``, ``apply_index``, ``__call__``, ``onOffset``, and ``isAnchored`` attributes from :class:`DateOffset` (:issue:`34171`)
- Removed ``keep_tz`` argument in :meth:`DatetimeIndex.to_series` (:issue:`29731`)
- Remove arguments ``names`` and ``dtype`` from :meth:`Index.copy` and ``levels`` and ``codes`` from :meth:`MultiIndex.copy` (:issue:`35853`, :issue:`36685`)
- Remove argument ``inplace`` from :meth:`MultiIndex.set_levels` and :meth:`MultiIndex.set_codes` (:issue:`35626`)
- Removed arguments ``verbose`` and ``encoding`` from :meth:`DataFrame.to_excel` and :meth:`Series.to_excel` (:issue:`47912`)
- Removed argument ``line_terminator`` from :meth:`DataFrame.to_csv` and :meth:`Series.to_csv`, use ``lineterminator`` instead (:issue:`45302`)
- Removed argument ``inplace`` from :meth:`DataFrame.set_axis` and :meth:`Series.set_axis`, use ``obj = obj.set_axis(..., copy=False)`` instead (:issue:`48130`)
- Disallow passing positional arguments to :meth:`MultiIndex.set_levels` and :meth:`MultiIndex.set_codes` (:issue:`41485`)
- Disallow parsing to Timedelta strings with components with units "Y", "y", or "M", as these do not represent unambiguous durations (:issue:`36838`)
- Removed :meth:`MultiIndex.is_lexsorted` and :meth:`MultiIndex.lexsort_depth` (:issue:`38701`)
- Removed argument ``how`` from :meth:`PeriodIndex.astype`, use :meth:`PeriodIndex.to_timestamp` instead (:issue:`37982`)
- Removed argument ``try_cast`` from :meth:`DataFrame.mask`, :meth:`DataFrame.where`, :meth:`Series.mask` and :meth:`Series.where` (:issue:`38836`)
- Removed argument ``tz`` from :meth:`Period.to_timestamp`, use ``obj.to_timestamp(...).tz_localize(tz)`` instead (:issue:`34522`)
- Removed argument ``sort_columns`` in :meth:`DataFrame.plot` and :meth:`Series.plot` (:issue:`47563`)
- Removed argument ``is_copy`` from :meth:`DataFrame.take` and :meth:`Series.take` (:issue:`30615`)
- Removed argument ``kind`` from :meth:`Index.get_slice_bound`, :meth:`Index.slice_indexer` and :meth:`Index.slice_locs` (:issue:`41378`)
- Removed arguments ``prefix``, ``squeeze``, ``error_bad_lines`` and ``warn_bad_lines`` from :func:`read_csv` (:issue:`40413`, :issue:`43427`)
- Removed argument ``datetime_is_numeric`` from :meth:`DataFrame.describe` and :meth:`Series.describe` as datetime data will always be summarized as numeric data (:issue:`34798`)
- Disallow passing list ``key`` to :meth:`Series.xs` and :meth:`DataFrame.xs`, pass a tuple instead (:issue:`41789`)
- Disallow subclass-specific keywords (e.g. "freq", "tz", "names", "closed") in the :class:`Index` constructor (:issue:`38597`)
- Removed argument ``inplace`` from :meth:`Categorical.remove_unused_categories` (:issue:`37918`)
- Disallow passing non-round floats to :class:`Timestamp` with ``unit="M"`` or ``unit="Y"`` (:issue:`47266`)
- Remove keywords ``convert_float`` and ``mangle_dupe_cols`` from :func:`read_excel` (:issue:`41176`)
- Remove keyword ``mangle_dupe_cols`` from :func:`read_csv` and :func:`read_table` (:issue:`48137`)
- Removed ``errors`` keyword from :meth:`DataFrame.where`, :meth:`Series.where`, :meth:`DataFrame.mask` and :meth:`Series.mask` (:issue:`47728`)
- Disallow passing non-keyword arguments to :func:`read_excel` except ``io`` and ``sheet_name`` (:issue:`34418`)
- Disallow passing non-keyword arguments to :meth:`DataFrame.drop` and :meth:`Series.drop` except ``labels`` (:issue:`41486`)
- Disallow passing non-keyword arguments to :meth:`DataFrame.fillna` and :meth:`Series.fillna` except ``value`` (:issue:`41485`)
- Disallow passing non-keyword arguments to :meth:`StringMethods.split` and :meth:`StringMethods.rsplit` except for ``pat`` (:issue:`47448`)
- Disallow passing non-keyword arguments to :meth:`DataFrame.set_index` except ``keys`` (:issue:`41495`)
- Disallow passing non-keyword arguments to :meth:`Resampler.interpolate` except ``method`` (:issue:`41699`)
- Disallow passing non-keyword arguments to :meth:`DataFrame.reset_index` and :meth:`Series.reset_index` except ``level`` (:issue:`41496`)
- Disallow passing non-keyword arguments to :meth:`DataFrame.dropna` and :meth:`Series.dropna` (:issue:`41504`)
- Disallow passing non-keyword arguments to :meth:`ExtensionArray.argsort` (:issue:`46134`)
- Disallow passing non-keyword arguments to :meth:`Categorical.sort_values` (:issue:`47618`)
- Disallow passing non-keyword arguments to :meth:`Index.drop_duplicates` and :meth:`Series.drop_duplicates` (:issue:`41485`)
- Disallow passing non-keyword arguments to :meth:`DataFrame.drop_duplicates` except for ``subset`` (:issue:`41485`)
- Disallow passing non-keyword arguments to :meth:`DataFrame.sort_index` and :meth:`Series.sort_index` (:issue:`41506`)
- Disallow passing non-keyword arguments to :meth:`DataFrame.interpolate` and :meth:`Series.interpolate` except for ``method`` (:issue:`41510`)
- Disallow passing non-keyword arguments to :meth:`DataFrame.any` and :meth:`Series.any` (:issue:`44896`)
- Disallow passing non-keyword arguments to :meth:`Index.set_names` except for ``names`` (:issue:`41551`)
- Disallow passing non-keyword arguments to :meth:`Index.join` except for ``other`` (:issue:`46518`)
- Disallow passing non-keyword arguments to :func:`concat` except for ``objs`` (:issue:`41485`)
- Disallow passing non-keyword arguments to :func:`pivot` except for ``data`` (:issue:`48301`)
- Disallow passing non-keyword arguments to :meth:`DataFrame.pivot` (:issue:`48301`)
- Disallow passing non-keyword arguments to :func:`read_html` except for ``io`` (:issue:`27573`)
- Disallow passing non-keyword arguments to :func:`read_json` except for ``path_or_buf`` (:issue:`27573`)
- Disallow passing non-keyword arguments to :func:`read_sas` except for ``filepath_or_buffer`` (:issue:`47154`)
- Disallow passing non-keyword arguments to :func:`read_stata` except for ``filepath_or_buffer`` (:issue:`48128`)
- Disallow passing non-keyword arguments to :func:`read_csv` except ``filepath_or_buffer`` (:issue:`41485`)
- Disallow passing non-keyword arguments to :func:`read_table` except ``filepath_or_buffer`` (:issue:`41485`)
- Disallow passing non-keyword arguments to :func:`read_fwf` except ``filepath_or_buffer`` (:issue:`44710`)
- Disallow passing non-keyword arguments to :func:`read_xml` except for ``path_or_buffer`` (:issue:`45133`)
- Disallow passing non-keyword arguments to :meth:`Series.mask` and :meth:`DataFrame.mask` except ``cond`` and ``other`` (:issue:`41580`)
- Disallow passing non-keyword arguments to :meth:`DataFrame.to_stata` except for ``path`` (:issue:`48128`)
- Disallow passing non-keyword arguments to :meth:`DataFrame.where` and :meth:`Series.where` except for ``cond`` and ``other`` (:issue:`41523`)
- Disallow passing non-keyword arguments to :meth:`Series.set_axis` and :meth:`DataFrame.set_axis` except for ``labels`` (:issue:`41491`)
- Disallow passing non-keyword arguments to :meth:`Series.rename_axis` and :meth:`DataFrame.rename_axis` except for ``mapper`` (:issue:`47587`)
- Disallow passing non-keyword arguments to :meth:`Series.clip` and :meth:`DataFrame.clip` (:issue:`41511`)
- Disallow passing non-keyword arguments to :meth:`Series.bfill`, :meth:`Series.ffill`, :meth:`DataFrame.bfill` and :meth:`DataFrame.ffill` (:issue:`41508`)
- Disallow passing non-keyword arguments to :meth:`DataFrame.replace`, :meth:`Series.replace` except for ``to_replace`` and ``value`` (:issue:`47587`)
- Disallow passing non-keyword arguments to :meth:`DataFrame.sort_values` except for ``by`` (:issue:`41505`)
- Disallow passing non-keyword arguments to :meth:`Series.sort_values` (:issue:`41505`)
- Disallow :meth:`Index.reindex` with non-unique :class:`Index` objects (:issue:`42568`)
- Disallowed constructing :class:`Categorical` with scalar ``data`` (:issue:`38433`)
- Disallowed constructing :class:`CategoricalIndex` without passing ``data`` (:issue:`38944`)
- Removed :meth:`.Rolling.validate`, :meth:`.Expanding.validate`, and :meth:`.ExponentialMovingWindow.validate` (:issue:`43665`)
- Removed :attr:`Rolling.win_type` returning ``"freq"`` (:issue:`38963`)
- Removed :attr:`Rolling.is_datetimelike` (:issue:`38963`)
- Removed the ``level`` keyword in :class:`DataFrame` and :class:`Series` aggregations; use ``groupby`` instead (:issue:`39983`)
- Removed deprecated :meth:`Timedelta.delta`, :meth:`Timedelta.is_populated`, and :attr:`Timedelta.freq` (:issue:`46430`, :issue:`46476`)
- Removed deprecated :attr:`NaT.freq` (:issue:`45071`)
- Removed deprecated :meth:`Categorical.replace`, use :meth:`Series.replace` instead (:issue:`44929`)
- Removed the ``numeric_only`` keyword from :meth:`Categorical.min` and :meth:`Categorical.max` in favor of ``skipna`` (:issue:`48821`)
- Changed behavior of :meth:`DataFrame.median` and :meth:`DataFrame.mean` with ``numeric_only=None`` to not exclude datetime-like columns THIS NOTE WILL BE IRRELEVANT ONCE ``numeric_only=None`` DEPRECATION IS ENFORCED (:issue:`29941`)
- Removed :func:`is_extension_type` in favor of :func:`is_extension_array_dtype` (:issue:`29457`)
- Removed ``.ExponentialMovingWindow.vol`` (:issue:`39220`)
- Removed :meth:`Index.get_value` and :meth:`Index.set_value` (:issue:`33907`, :issue:`28621`)
- Removed :meth:`Series.slice_shift` and :meth:`DataFrame.slice_shift` (:issue:`37601`)
- Remove :meth:`DataFrameGroupBy.pad` and :meth:`DataFrameGroupBy.backfill` (:issue:`45076`)
- Remove ``numpy`` argument from :func:`read_json` (:issue:`30636`)
- Disallow passing abbreviations for ``orient`` in :meth:`DataFrame.to_dict` (:issue:`32516`)
- Disallow partial slicing on an non-monotonic :class:`DatetimeIndex` with keys which are not in Index. This now raises a ``KeyError`` (:issue:`18531`)
- Removed ``get_offset`` in favor of :func:`to_offset` (:issue:`30340`)
- Removed the ``warn`` keyword in :func:`infer_freq` (:issue:`45947`)
- Removed the ``include_start`` and ``include_end`` arguments in :meth:`DataFrame.between_time` in favor of ``inclusive`` (:issue:`43248`)
- Removed the ``closed`` argument in :meth:`date_range` and :meth:`bdate_range` in favor of ``inclusive`` argument (:issue:`40245`)
- Removed the ``center`` keyword in :meth:`DataFrame.expanding` (:issue:`20647`)
- Removed the ``truediv`` keyword from :func:`eval` (:issue:`29812`)
- Removed the ``method`` and ``tolerance`` arguments in :meth:`Index.get_loc`. Use ``index.get_indexer([label], method=..., tolerance=...)`` instead (:issue:`42269`)
- Removed the ``pandas.datetime`` submodule (:issue:`30489`)
- Removed the ``pandas.np`` submodule (:issue:`30296`)
- Removed ``pandas.util.testing`` in favor of ``pandas.testing`` (:issue:`30745`)
- Removed :meth:`Series.str.__iter__` (:issue:`28277`)
- Removed ``pandas.SparseArray`` in favor of :class:`arrays.SparseArray` (:issue:`30642`)
- Removed ``pandas.SparseSeries`` and ``pandas.SparseDataFrame``, including pickle support. (:issue:`30642`)
- Enforced disallowing passing an integer ``fill_value`` to :meth:`DataFrame.shift` and :meth:`Series.shift`` with datetime64, timedelta64, or period dtypes (:issue:`32591`)
- Enforced disallowing a string column label into ``times`` in :meth:`DataFrame.ewm` (:issue:`43265`)
- Enforced disallowing passing ``True`` and ``False`` into ``inclusive`` in :meth:`Series.between` in favor of ``"both"`` and ``"neither"`` respectively (:issue:`40628`)
- Enforced disallowing using ``usecols`` with out of bounds indices for ``read_csv`` with ``engine="c"`` (:issue:`25623`)
- Enforced disallowing the use of ``**kwargs`` in :class:`.ExcelWriter`; use the keyword argument ``engine_kwargs`` instead (:issue:`40430`)
- Enforced disallowing a tuple of column labels into :meth:`.DataFrameGroupBy.__getitem__` (:issue:`30546`)
- Enforced disallowing missing labels when indexing with a sequence of labels on a level of a :class:`MultiIndex`. This now raises a ``KeyError`` (:issue:`42351`)
- Enforced disallowing setting values with ``.loc`` using a positional slice. Use ``.loc`` with labels or ``.iloc`` with positions instead (:issue:`31840`)
- Enforced disallowing positional indexing with a ``float`` key even if that key is a round number, manually cast to integer instead (:issue:`34193`)
- Enforced disallowing using a :class:`DataFrame` indexer with ``.iloc``, use ``.loc`` instead for automatic alignment (:issue:`39022`)
- Enforced disallowing ``set`` or ``dict`` indexers in ``__getitem__`` and ``__setitem__`` methods (:issue:`42825`)
- Enforced disallowing indexing on a :class:`Index` or positional indexing on a :class:`Series` producing multi-dimensional objects e.g. ``obj[:, None]``, convert to numpy before indexing instead (:issue:`35141`)
- Enforced disallowing ``dict`` or ``set`` objects in ``suffixes`` in :func:`merge` (:issue:`34810`)
- Enforced disallowing :func:`merge` to produce duplicated columns through the ``suffixes`` keyword and already existing columns (:issue:`22818`)
- Enforced disallowing using :func:`merge` or :func:`join` on a different number of levels (:issue:`34862`)
- Enforced disallowing ``value_name`` argument in :func:`DataFrame.melt` to match an element in the :class:`DataFrame` columns (:issue:`35003`)
- Enforced disallowing passing ``showindex`` into ``**kwargs`` in :func:`DataFrame.to_markdown` and :func:`Series.to_markdown` in favor of ``index`` (:issue:`33091`)
- Removed setting Categorical._codes directly (:issue:`41429`)
- Removed setting Categorical.categories directly (:issue:`47834`)
- Removed argument ``inplace`` from :meth:`Categorical.add_categories`, :meth:`Categorical.remove_categories`, :meth:`Categorical.set_categories`, :meth:`Categorical.rename_categories`, :meth:`Categorical.reorder_categories`, :meth:`Categorical.set_ordered`, :meth:`Categorical.as_ordered`, :meth:`Categorical.as_unordered` (:issue:`37981`, :issue:`41118`, :issue:`41133`, :issue:`47834`)
- Enforced :meth:`Rolling.count` with ``min_periods=None`` to default to the size of the window (:issue:`31302`)
- Renamed ``fname`` to ``path`` in :meth:`DataFrame.to_parquet`, :meth:`DataFrame.to_stata` and :meth:`DataFrame.to_feather` (:issue:`30338`)
- Enforced disallowing indexing a :class:`Series` with a single item list with a slice (e.g. ``ser[[slice(0, 2)]]``). Either convert the list to tuple, or pass the slice directly instead (:issue:`31333`)
- Changed behavior indexing on a :class:`DataFrame` with a :class:`DatetimeIndex` index using a string indexer, previously this operated as a slice on rows, now it operates like any other column key; use ``frame.loc[key]`` for the old behavior (:issue:`36179`)
- Enforced the ``display.max_colwidth`` option to not accept negative integers (:issue:`31569`)
- Removed the ``display.column_space`` option in favor of ``df.to_string(col_space=...)`` (:issue:`47280`)
- Removed the deprecated method ``mad`` from pandas classes (:issue:`11787`)
- Removed the deprecated method ``tshift`` from pandas classes (:issue:`11631`)
- Changed behavior of empty data passed into :class:`Series`; the default dtype will be ``object`` instead of ``float64`` (:issue:`29405`)
- Changed the behavior of :meth:`DatetimeIndex.union`, :meth:`DatetimeIndex.intersection`, and :meth:`DatetimeIndex.symmetric_difference` with mismatched timezones to convert to UTC instead of casting to object dtype (:issue:`39328`)
- Changed the behavior of :func:`to_datetime` with argument "now" with ``utc=False`` to match ``Timestamp("now")`` (:issue:`18705`)
- Changed the behavior of indexing on a timezone-aware :class:`DatetimeIndex` with a timezone-naive ``datetime`` object or vice-versa; these now behave like any other non-comparable type by raising ``KeyError`` (:issue:`36148`)
- Changed the behavior of :meth:`Index.reindex`, :meth:`Series.reindex`, and :meth:`DataFrame.reindex` with a ``datetime64`` dtype and a ``datetime.date`` object for ``fill_value``; these are no longer considered equivalent to ``datetime.datetime`` objects so the reindex casts to object dtype (:issue:`39767`)
- Changed behavior of :meth:`SparseArray.astype` when given a dtype that is not explicitly ``SparseDtype``, cast to the exact requested dtype rather than silently using a ``SparseDtype`` instead (:issue:`34457`)
- Changed behavior of :meth:`Index.ravel` to return a view on the original :class:`Index` instead of a ``np.ndarray`` (:issue:`36900`)
- Changed behavior of :meth:`Series.to_frame` and :meth:`Index.to_frame` with explicit ``name=None`` to use ``None`` for the column name instead of the index's name or default ``0`` (:issue:`45523`)
- Changed behavior of :func:`concat` with one array of ``bool``-dtype and another of integer dtype, this now returns ``object`` dtype instead of integer dtype; explicitly cast the bool object to integer before concatenating to get the old behavior (:issue:`45101`)
- Changed behavior of :class:`DataFrame` constructor given floating-point ``data`` and an integer ``dtype``, when the data cannot be cast losslessly, the floating point dtype is retained, matching :class:`Series` behavior (:issue:`41170`)
- Changed behavior of :class:`Index` constructor when given a ``np.ndarray`` with object-dtype containing numeric entries; this now retains object dtype rather than inferring a numeric dtype, consistent with :class:`Series` behavior (:issue:`42870`)
- Changed behavior of :meth:`Index.__and__`, :meth:`Index.__or__` and :meth:`Index.__xor__` to behave as logical operations (matching :class:`Series` behavior) instead of aliases for set operations (:issue:`37374`)
- Changed behavior of :class:`DataFrame` constructor when passed a list whose first element is a :class:`Categorical`, this now treats the elements as rows casting to ``object`` dtype, consistent with behavior for other types (:issue:`38845`)
- Changed behavior of :class:`DataFrame` constructor when passed a ``dtype`` (other than int) that the data cannot be cast to; it now raises instead of silently ignoring the dtype (:issue:`41733`)
- Changed the behavior of :class:`Series` constructor, it will no longer infer a datetime64 or timedelta64 dtype from string entries (:issue:`41731`)
- Changed behavior of :class:`Timestamp` constructor with a ``np.datetime64`` object and a ``tz`` passed to interpret the input as a wall-time as opposed to a UTC time (:issue:`42288`)
- Changed behavior of :meth:`Timestamp.utcfromtimestamp` to return a timezone-aware object satisfying ``Timestamp.utcfromtimestamp(val).timestamp() == val`` (:issue:`45083`)
- Changed behavior of :class:`Index` constructor when passed a ``SparseArray`` or ``SparseDtype`` to retain that dtype instead of casting to ``numpy.ndarray`` (:issue:`43930`)
- Changed behavior of setitem-like operations (``__setitem__``, ``fillna``, ``where``, ``mask``, ``replace``, ``insert``, fill_value for ``shift``) on an object with :class:`DatetimeTZDtype` when using a value with a non-matching timezone, the value will be cast to the object's timezone instead of casting both to object-dtype (:issue:`44243`)
- Changed behavior of :class:`Index`, :class:`Series`, :class:`DataFrame` constructors with floating-dtype data and a :class:`DatetimeTZDtype`, the data are now interpreted as UTC-times instead of wall-times, consistent with how integer-dtype data are treated (:issue:`45573`)
- Changed behavior of :class:`Series` and :class:`DataFrame` constructors with integer dtype and floating-point data containing ``NaN``, this now raises ``IntCastingNaNError`` (:issue:`40110`)
- Changed behavior of :class:`Series` and :class:`DataFrame` constructors with an integer ``dtype`` and values that are too large to losslessly cast to this dtype, this now raises ``ValueError`` (:issue:`41734`)
- Changed behavior of :class:`Series` and :class:`DataFrame` constructors with an integer ``dtype`` and values having either ``datetime64`` or ``timedelta64`` dtypes, this now raises ``TypeError``, use ``values.view("int64")`` instead (:issue:`41770`)
- Removed the deprecated ``base`` and ``loffset`` arguments from :meth:`pandas.DataFrame.resample`, :meth:`pandas.Series.resample` and :class:`pandas.Grouper`. Use ``offset`` or ``origin`` instead (:issue:`31809`)
- Changed behavior of :meth:`Series.fillna` and :meth:`DataFrame.fillna` with ``timedelta64[ns]`` dtype and an incompatible ``fill_value``; this now casts to ``object`` dtype instead of raising, consistent with the behavior with other dtypes (:issue:`45746`)
- Change the default argument of ``regex`` for :meth:`Series.str.replace` from ``True`` to ``False``. Additionally, a single character ``pat`` with ``regex=True`` is now treated as a regular expression instead of a string literal. (:issue:`36695`, :issue:`24804`)
- Changed behavior of :meth:`DataFrame.any` and :meth:`DataFrame.all` with ``bool_only=True``; object-dtype columns with all-bool values will no longer be included, manually cast to ``bool`` dtype first (:issue:`46188`)
- Changed behavior of comparison of a :class:`Timestamp` with a ``datetime.date`` object; these now compare as un-equal and raise on inequality comparisons, matching the ``datetime.datetime`` behavior (:issue:`36131`)
- Changed behavior of comparison of ``NaT`` with a ``datetime.date`` object; these now raise on inequality comparisons (:issue:`39196`)
- Enforced deprecation of silently dropping columns that raised a ``TypeError`` in :class:`Series.transform` and :class:`DataFrame.transform` when used with a list or dictionary (:issue:`43740`)
- Changed behavior of :meth:`DataFrame.apply` with list-like so that any partial failure will raise an error (:issue:`43740`)
- Changed behavior of :meth:`Series.__setitem__` with an integer key and a :class:`Float64Index` when the key is not present in the index; previously we treated the key as positional (behaving like ``series.iloc[key] = val``), now we treat it is a label (behaving like ``series.loc[key] = val``), consistent with :meth:`Series.__getitem__`` behavior (:issue:`33469`)
- Removed ``na_sentinel`` argument from :func:`factorize`, :meth:`.Index.factorize`, and :meth:`.ExtensionArray.factorize` (:issue:`47157`)
- Changed behavior of :meth:`Series.diff` and :meth:`DataFrame.diff` with :class:`ExtensionDtype` dtypes whose arrays do not implement ``diff``, these now raise ``TypeError`` rather than casting to numpy (:issue:`31025`)
- Enforced deprecation of calling numpy "ufunc"s on :class:`DataFrame` with ``method="outer"``; this now raises ``NotImplementedError`` (:issue:`36955`)
- Enforced deprecation disallowing passing ``numeric_only=True`` to :class:`Series` reductions (``rank``, ``any``, ``all``, ...) with non-numeric dtype (:issue:`47500`)
- Changed behavior of :meth:`DataFrameGroupBy.apply` and :meth:`SeriesGroupBy.apply` so that ``group_keys`` is respected even if a transformer is detected (:issue:`34998`)
- Comparisons between a :class:`DataFrame` and a :class:`Series` where the frame's columns do not match the series's index raise ``ValueError`` instead of automatically aligning, do ``left, right = left.align(right, axis=1, copy=False)`` before comparing (:issue:`36795`)
- Enforced deprecation ``numeric_only=None`` (the default) in DataFrame reductions that would silently drop columns that raised; ``numeric_only`` now defaults to ``False`` (:issue:`41480`)
- Changed default of ``numeric_only`` to ``False`` in all DataFrame methods with that argument (:issue:`46096`, :issue:`46906`)
- Changed default of ``numeric_only`` to ``False`` in :meth:`Series.rank` (:issue:`47561`)
- Enforced deprecation of silently dropping nuisance columns in groupby and resample operations when ``numeric_only=False`` (:issue:`41475`)
- Changed behavior in setting values with ``df.loc[:, foo] = bar`` or ``df.iloc[:, foo] = bar``, these now always attempt to set values inplace before falling back to casting (:issue:`45333`)
- Changed default of ``numeric_only`` in various :class:`.DataFrameGroupBy` methods; all methods now default to ``numeric_only=False`` (:issue:`46072`)
- Changed default of ``numeric_only`` to ``False`` in :class:`.Resampler` methods (:issue:`47177`)
- Using the method :meth:`DataFrameGroupBy.transform` with a callable that returns DataFrames will align to the input's index (:issue:`47244`)
- When providing a list of columns of length one to :meth:`DataFrame.groupby`, the keys that are returned by iterating over the resulting :class:`DataFrameGroupBy` object will now be tuples of length one (:issue:`47761`)
- Removed deprecated methods :meth:`ExcelWriter.write_cells`, :meth:`ExcelWriter.save`, :meth:`ExcelWriter.cur_sheet`, :meth:`ExcelWriter.handles`, :meth:`ExcelWriter.path` (:issue:`45795`)
- The :class:`ExcelWriter` attribute ``book`` can no longer be set; it is still available to be accessed and mutated (:issue:`48943`)
- Removed unused ``*args`` and ``**kwargs`` in :class:`Rolling`, :class:`Expanding`, and :class:`ExponentialMovingWindow` ops (:issue:`47851`)
- Removed the deprecated argument ``line_terminator`` from :meth:`DataFrame.to_csv` (:issue:`45302`)
- Removed the deprecated argument ``label`` from :func:`lreshape` (:issue:`30219`)
- Arguments after ``expr`` in :meth:`DataFrame.eval` and :meth:`DataFrame.query` are keyword-only (:issue:`47587`)
-

.. ---------------------------------------------------------------------------
.. _whatsnew_200.performance:

Performance improvements
~~~~~~~~~~~~~~~~~~~~~~~~
- Performance improvement in :meth:`.DataFrameGroupBy.median` and :meth:`.SeriesGroupBy.median` and :meth:`.GroupBy.cumprod` for nullable dtypes (:issue:`37493`)
- Performance improvement in :meth:`MultiIndex.argsort` and :meth:`MultiIndex.sort_values` (:issue:`48406`)
- Performance improvement in :meth:`MultiIndex.size` (:issue:`48723`)
- Performance improvement in :meth:`MultiIndex.union` without missing values and without duplicates (:issue:`48505`, :issue:`48752`)
- Performance improvement in :meth:`MultiIndex.difference` (:issue:`48606`)
- Performance improvement in :class:`MultiIndex` set operations with sort=None (:issue:`49010`)
- Performance improvement in :meth:`.DataFrameGroupBy.mean`, :meth:`.SeriesGroupBy.mean`, :meth:`.DataFrameGroupBy.var`, and :meth:`.SeriesGroupBy.var` for extension array dtypes (:issue:`37493`)
- Performance improvement in :meth:`MultiIndex.isin` when ``level=None`` (:issue:`48622`, :issue:`49577`)
- Performance improvement in :meth:`MultiIndex.putmask` (:issue:`49830`)
- Performance improvement in :meth:`Index.union` and :meth:`MultiIndex.union` when index contains duplicates (:issue:`48900`)
- Performance improvement in :meth:`Series.rank` for pyarrow-backed dtypes (:issue:`50264`)
- Performance improvement in :meth:`Series.fillna` for extension array dtypes (:issue:`49722`, :issue:`50078`)
- Performance improvement in :meth:`Index.join`, :meth:`Index.intersection` and :meth:`Index.union` for masked dtypes when :class:`Index` is monotonic (:issue:`50310`)
- Performance improvement for :meth:`Series.value_counts` with nullable dtype (:issue:`48338`)
- Performance improvement for :class:`Series` constructor passing integer numpy array with nullable dtype (:issue:`48338`)
- Performance improvement for :class:`DatetimeIndex` constructor passing a list (:issue:`48609`)
- Performance improvement in :func:`merge` and :meth:`DataFrame.join` when joining on a sorted :class:`MultiIndex` (:issue:`48504`)
- Performance improvement in :func:`to_datetime` when parsing strings with timezone offsets (:issue:`50107`)
- Performance improvement in :meth:`DataFrame.loc` and :meth:`Series.loc` for tuple-based indexing of a :class:`MultiIndex` (:issue:`48384`)
- Performance improvement for :meth:`MultiIndex.unique` (:issue:`48335`)
- Performance improvement for :func:`concat` with extension array backed indexes (:issue:`49128`, :issue:`49178`)
- Reduce memory usage of :meth:`DataFrame.to_pickle`/:meth:`Series.to_pickle` when using BZ2 or LZMA (:issue:`49068`)
- Performance improvement for :class:`~arrays.StringArray` constructor passing a numpy array with type ``np.str_`` (:issue:`49109`)
- Performance improvement in :meth:`~arrays.ArrowExtensionArray.factorize` (:issue:`49177`)
- Performance improvement in :meth:`~arrays.ArrowExtensionArray.__setitem__` when key is a null slice (:issue:`50248`)
- Performance improvement in :class:`~arrays.ArrowExtensionArray` comparison methods when array contains NA (:issue:`50524`)
- Performance improvement in :meth:`~arrays.ArrowExtensionArray.to_numpy` (:issue:`49973`)
- Performance improvement in :meth:`DataFrame.join` when joining on a subset of a :class:`MultiIndex` (:issue:`48611`)
- Performance improvement for :meth:`MultiIndex.intersection` (:issue:`48604`)
- Performance improvement in ``var`` and ``std`` for nullable dtypes (:issue:`48379`).
- Performance improvement when iterating over pyarrow and nullable dtypes (:issue:`49825`, :issue:`49851`)
- Performance improvements to :func:`read_sas` (:issue:`47403`, :issue:`47405`, :issue:`47656`, :issue:`48502`)
- Memory improvement in :meth:`RangeIndex.sort_values` (:issue:`48801`)
- Performance improvement in :class:`DataFrameGroupBy` and :class:`SeriesGroupBy` when ``by`` is a categorical type and ``sort=False`` (:issue:`48976`)
- Performance improvement in :class:`DataFrameGroupBy` and :class:`SeriesGroupBy` when ``by`` is a categorical type and ``observed=False`` (:issue:`49596`)
- Performance improvement in :func:`read_stata` with parameter ``index_col`` set to ``None`` (the default). Now the index will be a :class:`RangeIndex` instead of :class:`Int64Index` (:issue:`49745`)
- Performance improvement in :func:`merge` when not merging on the index - the new index will now be :class:`RangeIndex` instead of :class:`Int64Index` (:issue:`49478`)
- Performance improvement in :meth:`DataFrame.to_dict` and :meth:`Series.to_dict` when using any non-object dtypes (:issue:`46470`)
- Performance improvement in :func:`read_html` when there are multiple tables (:issue:`49929`)
- Performance improvement in :func:`to_datetime` when using ``'%Y%m%d'`` format (:issue:`17410`)
- Performance improvement in :meth:`.SeriesGroupBy.value_count` with categorical dtype (:issue:`46202`)

.. ---------------------------------------------------------------------------
.. _whatsnew_200.bug_fixes:

Bug fixes
~~~~~~~~~

Categorical
^^^^^^^^^^^
- Bug in :meth:`Categorical.set_categories` losing dtype information (:issue:`48812`)
- Bug in :meth:`DataFrame.groupby` and :meth:`Series.groupby` would reorder categories when used as a grouper (:issue:`48749`)
- Bug in :class:`Categorical` constructor when constructing from a :class:`Categorical` object and ``dtype="category"`` losing ordered-ness (:issue:`49309`)
-

Datetimelike
^^^^^^^^^^^^
- Bug in :func:`pandas.infer_freq`, raising ``TypeError`` when inferred on :class:`RangeIndex` (:issue:`47084`)
- Bug in :func:`to_datetime` incorrectly raising ``OverflowError`` with string arguments corresponding to large integers (:issue:`50533`)
- Bug in :func:`to_datetime` was raising on invalid offsets with ``errors='coerce'`` and ``infer_datetime_format=True`` (:issue:`48633`)
- Bug in :class:`DatetimeIndex` constructor failing to raise when ``tz=None`` is explicitly specified in conjunction with timezone-aware ``dtype`` or data (:issue:`48659`)
- Bug in subtracting a ``datetime`` scalar from :class:`DatetimeIndex` failing to retain the original ``freq`` attribute (:issue:`48818`)
- Bug in ``pandas.tseries.holiday.Holiday`` where a half-open date interval causes inconsistent return types from :meth:`USFederalHolidayCalendar.holidays` (:issue:`49075`)
- Bug in rendering :class:`DatetimeIndex` and :class:`Series` and :class:`DataFrame` with timezone-aware dtypes with ``dateutil`` or ``zoneinfo`` timezones near daylight-savings transitions (:issue:`49684`)
- Bug in :func:`to_datetime` was raising ``ValueError`` when parsing :class:`Timestamp`, ``datetime.datetime``, ``datetime.date``, or ``np.datetime64`` objects when non-ISO8601 ``format`` was passed (:issue:`49298`, :issue:`50036`)
- Bug in :func:`to_datetime` was raising ``ValueError`` when parsing empty string and non-ISO8601 format was passed. Now, empty strings will be parsed as :class:`NaT`, for compatibility with how is done for ISO8601 formats (:issue:`50251`)
- Bug in :class:`Timestamp` was showing ``UserWarning``, which was not actionable by users, when parsing non-ISO8601 delimited date strings (:issue:`50232`)
- Bug in :func:`to_datetime` was showing misleading ``ValueError`` when parsing dates with format containing ISO week directive and ISO weekday directive (:issue:`50308`)
- Bug in :meth:`Timestamp.round` when the ``freq`` argument has zero-duration (e.g. "0ns") returning incorrect results instead of raising (:issue:`49737`)
- Bug in :func:`to_datetime` was not raising ``ValueError`` when invalid format was passed and ``errors`` was ``'ignore'`` or ``'coerce'`` (:issue:`50266`)
- Bug in :class:`DateOffset` was throwing ``TypeError`` when constructing with milliseconds and another super-daily argument (:issue:`49897`)
- Bug in :func:`to_datetime` was not raising ``ValueError`` when parsing string with decimal date with format ``'%Y%m%d'`` (:issue:`50051`)
- Bug in :func:`to_datetime` was not converting ``None`` to ``NaT`` when parsing mixed-offset date strings with ISO8601 format (:issue:`50071`)
- Bug in :func:`to_datetime` was not returning input when parsing out-of-bounds date string with ``errors='ignore'`` and ``format='%Y%m%d'`` (:issue:`14487`)
- Bug in :func:`to_datetime` was converting timezone-naive ``datetime.datetime`` to timezone-aware when parsing with timezone-aware strings, ISO8601 format, and ``utc=False`` (:issue:`50254`)
- Bug in :func:`to_datetime` was throwing ``ValueError`` when parsing dates with ISO8601 format where some values were not zero-padded (:issue:`21422`)
- Bug in :func:`to_datetime` was giving incorrect results when using ``format='%Y%m%d'`` and ``errors='ignore'`` (:issue:`26493`)
- Bug in :func:`to_datetime` was failing to parse date strings ``'today'`` and ``'now'`` if ``format`` was not ISO8601 (:issue:`50359`)
- Bug in :func:`Timestamp.utctimetuple` raising a ``TypeError`` (:issue:`32174`)

Timedelta
^^^^^^^^^
- Bug in :func:`to_timedelta` raising error when input has nullable dtype ``Float64`` (:issue:`48796`)
- Bug in :class:`Timedelta` constructor incorrectly raising instead of returning ``NaT`` when given a ``np.timedelta64("nat")`` (:issue:`48898`)
- Bug in :class:`Timedelta` constructor failing to raise when passed both a :class:`Timedelta` object and keywords (e.g. days, seconds) (:issue:`48898`)
-

Timezones
^^^^^^^^^
- Bug in :meth:`Series.astype` and :meth:`DataFrame.astype` with object-dtype containing multiple timezone-aware ``datetime`` objects with heterogeneous timezones to a :class:`DatetimeTZDtype` incorrectly raising (:issue:`32581`)
- Bug in :func:`to_datetime` was failing to parse date strings with timezone name when ``format`` was specified with ``%Z`` (:issue:`49748`)
- Better error message when passing invalid values to ``ambiguous`` parameter in :meth:`Timestamp.tz_localize` (:issue:`49565`)

Numeric
^^^^^^^
- Bug in :meth:`DataFrame.add` cannot apply ufunc when inputs contain mixed DataFrame type and Series type (:issue:`39853`)
- Bug in arithmetic operations on :class:`Series` not propagating mask when combining masked dtypes and numpy dtypes (:issue:`45810`, :issue:`42630`)
- Bug in DataFrame reduction methods (e.g. :meth:`DataFrame.sum`) with object dtype, ``axis=1`` and ``numeric_only=False`` would not be coerced to float (:issue:`49551`)
- Bug in :meth:`DataFrame.sem` and :meth:`Series.sem` where an erroneous ``TypeError`` would always raise when using data backed by an :class:`ArrowDtype` (:issue:`49759`)

Conversion
^^^^^^^^^^
- Bug in constructing :class:`Series` with ``int64`` dtype from a string list raising instead of casting (:issue:`44923`)
- Bug in constructing :class:`Series` with masked dtype and boolean values with ``NA`` raising (:issue:`42137`)
- Bug in :meth:`DataFrame.eval` incorrectly raising an ``AttributeError`` when there are negative values in function call (:issue:`46471`)
- Bug in :meth:`Series.convert_dtypes` not converting dtype to nullable dtype when :class:`Series` contains ``NA`` and has dtype ``object`` (:issue:`48791`)
- Bug where any :class:`ExtensionDtype` subclass with ``kind="M"`` would be interpreted as a timezone type (:issue:`34986`)
- Bug in :class:`.arrays.ArrowExtensionArray` that would raise ``NotImplementedError`` when passed a sequence of strings or binary (:issue:`49172`)
- Bug in :meth:`Series.astype` raising ``pyarrow.ArrowInvalid`` when converting from a non-pyarrow string dtype to a pyarrow numeric type (:issue:`50430`)
- Bug in :func:`to_datetime` was not respecting ``exact`` argument when ``format`` was an ISO8601 format (:issue:`12649`)
- Bug in :meth:`TimedeltaArray.astype` raising ``TypeError`` when converting to a pyarrow duration type (:issue:`49795`)
-

Strings
^^^^^^^
- Bug in :func:`pandas.api.dtypes.is_string_dtype` that would not return ``True`` for :class:`StringDtype` (:issue:`15585`)
-

Interval
^^^^^^^^
- Bug in :meth:`IntervalIndex.is_overlapping` incorrect output if interval has duplicate left boundaries (:issue:`49581`)
- Bug in :meth:`Series.infer_objects` failing to infer :class:`IntervalDtype` for an object series of :class:`Interval` objects (:issue:`50090`)
-

Indexing
^^^^^^^^
- Bug in :meth:`DataFrame.__setitem__` raising when indexer is a :class:`DataFrame` with ``boolean`` dtype (:issue:`47125`)
- Bug in :meth:`DataFrame.reindex` filling with wrong values when indexing columns and index for ``uint`` dtypes (:issue:`48184`)
- Bug in :meth:`DataFrame.loc` coercing dtypes when setting values with a list indexer (:issue:`49159`)
- Bug in :meth:`Series.loc` raising error for out of bounds end of slice indexer (:issue:`50161`)
- Bug in :meth:`DataFrame.loc` raising ``ValueError`` with ``bool`` indexer and :class:`MultiIndex` (:issue:`47687`)
- Bug in :meth:`DataFrame.loc` raising ``IndexError`` when setting values for a pyarrow-backed column with a non-scalar indexer (:issue:`50085`)
- Bug in :meth:`DataFrame.__setitem__` raising ``ValueError`` when right hand side is :class:`DataFrame` with :class:`MultiIndex` columns (:issue:`49121`)
- Bug in :meth:`DataFrame.reindex` casting dtype to ``object`` when :class:`DataFrame` has single extension array column when re-indexing ``columns`` and ``index`` (:issue:`48190`)
- Bug in :meth:`DataFrame.iloc` raising ``IndexError`` when indexer is a :class:`Series` with numeric extension array dtype (:issue:`49521`)
- Bug in :func:`~DataFrame.describe` when formatting percentiles in the resulting index showed more decimals than needed (:issue:`46362`)
- Bug in :meth:`DataFrame.compare` does not recognize differences when comparing ``NA`` with value in nullable dtypes (:issue:`48939`)
- Bug in :meth:`DataFrame.isetitem` coercing extension array dtypes in :class:`DataFrame` to object (:issue:`49922`)
- Bug in :class:`BusinessHour` would cause creation of :class:`DatetimeIndex` to fail when no opening hour was included in the index (:issue:`49835`)
-

Missing
^^^^^^^
- Bug in :meth:`Index.equals` raising ``TypeError`` when :class:`Index` consists of tuples that contain ``NA`` (:issue:`48446`)
- Bug in :meth:`Series.map` caused incorrect result when data has NaNs and defaultdict mapping was used (:issue:`48813`)
- Bug in :class:`NA` raising a ``TypeError`` instead of return :class:`NA` when performing a binary operation with a ``bytes`` object (:issue:`49108`)
- Bug in :meth:`DataFrame.update` with ``overwrite=False`` raising ``TypeError`` when ``self`` has column with ``NaT`` values and column not present in ``other`` (:issue:`16713`)

MultiIndex
^^^^^^^^^^
- Bug in :meth:`MultiIndex.get_indexer` not matching ``NaN`` values (:issue:`29252`, :issue:`37222`, :issue:`38623`, :issue:`42883`, :issue:`43222`, :issue:`46173`, :issue:`48905`)
- Bug in :meth:`MultiIndex.argsort` raising ``TypeError`` when index contains :attr:`NA` (:issue:`48495`)
- Bug in :meth:`MultiIndex.difference` losing extension array dtype (:issue:`48606`)
- Bug in :class:`MultiIndex.set_levels` raising ``IndexError`` when setting empty level (:issue:`48636`)
- Bug in :meth:`MultiIndex.unique` losing extension array dtype (:issue:`48335`)
- Bug in :meth:`MultiIndex.intersection` losing extension array (:issue:`48604`)
- Bug in :meth:`MultiIndex.union` losing extension array (:issue:`48498`, :issue:`48505`, :issue:`48900`)
- Bug in :meth:`MultiIndex.union` not sorting when sort=None and index contains missing values (:issue:`49010`)
- Bug in :meth:`MultiIndex.append` not checking names for equality (:issue:`48288`)
- Bug in :meth:`MultiIndex.symmetric_difference` losing extension array (:issue:`48607`)
- Bug in :meth:`MultiIndex.join` losing dtypes when :class:`MultiIndex` has duplicates (:issue:`49830`)
- Bug in :meth:`MultiIndex.putmask` losing extension array (:issue:`49830`)
- Bug in :meth:`MultiIndex.value_counts` returning a :class:`Series` indexed by flat index of tuples instead of a :class:`MultiIndex` (:issue:`49558`)
-

I/O
^^^
- Bug in :func:`read_sas` caused fragmentation of :class:`DataFrame` and raised :class:`.errors.PerformanceWarning` (:issue:`48595`)
- Improved error message in :func:`read_excel` by including the offending sheet name when an exception is raised while reading a file (:issue:`48706`)
- Bug when a pickling a subset PyArrow-backed data that would serialize the entire data instead of the subset (:issue:`42600`)
- Bug in :func:`read_sql_query` ignoring ``dtype`` argument when ``chunksize`` is specified and result is empty (:issue:`50245`)
- Bug in :func:`read_csv` for a single-line csv with fewer columns than ``names`` raised :class:`.errors.ParserError` with ``engine="c"`` (:issue:`47566`)
- Bug in :func:`read_json` raising with ``orient="table"`` and ``NA`` value (:issue:`40255`)
- Bug in displaying ``string`` dtypes not showing storage option (:issue:`50099`)
- Bug in :meth:`DataFrame.to_string` with ``header=False`` that printed the index name on the same line as the first row of the data (:issue:`49230`)
- Bug in :meth:`DataFrame.to_string` ignoring float formatter for extension arrays (:issue:`39336`)
- Fixed memory leak which stemmed from the initialization of the internal JSON module (:issue:`49222`)
- Fixed issue where :func:`json_normalize` would incorrectly remove leading characters from column names that matched the ``sep`` argument (:issue:`49861`)
- Bug in :meth:`DataFrame.to_json` where it would segfault when failing to encode a string (:issue:`50307`)

Period
^^^^^^
- Bug in :meth:`Period.strftime` and :meth:`PeriodIndex.strftime`, raising ``UnicodeDecodeError`` when a locale-specific directive was passed (:issue:`46319`)
- Bug in adding a :class:`Period` object to an array of :class:`DateOffset` objects incorrectly raising ``TypeError`` (:issue:`50162`)
-

Plotting
^^^^^^^^
- Bug in :meth:`DataFrame.plot.hist`, not dropping elements of ``weights`` corresponding to ``NaN`` values in ``data`` (:issue:`48884`)
- ``ax.set_xlim`` was sometimes raising ``UserWarning`` which users couldn't address due to ``set_xlim`` not accepting parsing arguments - the converter now uses :func:`Timestamp` instead (:issue:`49148`)
-

Groupby/resample/rolling
^^^^^^^^^^^^^^^^^^^^^^^^
- Bug in :class:`.ExponentialMovingWindow` with ``online`` not raising a ``NotImplementedError`` for unsupported operations (:issue:`48834`)
- Bug in :meth:`DataFrameGroupBy.sample` raises ``ValueError`` when the object is empty (:issue:`48459`)
- Bug in :meth:`Series.groupby` raises ``ValueError`` when an entry of the index is equal to the name of the index (:issue:`48567`)
- Bug in :meth:`DataFrameGroupBy.resample` produces inconsistent results when passing empty DataFrame (:issue:`47705`)
- Bug in :class:`.DataFrameGroupBy` and :class:`.SeriesGroupBy` would not include unobserved categories in result when grouping by categorical indexes (:issue:`49354`)
- Bug in :class:`.DataFrameGroupBy` and :class:`.SeriesGroupBy` would change result order depending on the input index when grouping by categoricals (:issue:`49223`)
- Bug in :class:`.DataFrameGroupBy` and :class:`.SeriesGroupBy` when grouping on categorical data would sort result values even when used with ``sort=False`` (:issue:`42482`)
- Bug in :meth:`.DataFrameGroupBy.apply` and :class:`SeriesGroupBy.apply` with ``as_index=False`` would not attempt the computation without using the grouping keys when using them failed with a ``TypeError`` (:issue:`49256`)
- Bug in :meth:`.DataFrameGroupBy.describe` would describe the group keys (:issue:`49256`)
- Bug in :meth:`.SeriesGroupBy.describe` with ``as_index=False`` would have the incorrect shape (:issue:`49256`)
- Bug in :class:`.DataFrameGroupBy` and :class:`.SeriesGroupBy` with ``dropna=False`` would drop NA values when the grouper was categorical (:issue:`36327`)
- Bug in :meth:`.SeriesGroupBy.nunique` would incorrectly raise when the grouper was an empty categorical and ``observed=True`` (:issue:`21334`)
- Bug in :meth:`.SeriesGroupBy.nth` would raise when grouper contained NA values after subsetting from a :class:`DataFrameGroupBy` (:issue:`26454`)
- Bug in :meth:`DataFrame.groupby` would not include a :class:`.Grouper` specified by ``key`` in the result when ``as_index=False`` (:issue:`50413`)
- Bug in :meth:`.DataFrameGrouBy.value_counts` would raise when used with a :class:`.TimeGrouper` (:issue:`50486`)
<<<<<<< HEAD
- Bug in :meth:`.SeriesGroupBy.value_counts` did not respect ``sort=False`` (:issue:`50482`)
=======
- Bug in :meth:`Resampler.size` caused a wide :class:`DataFrame` to be returned instead of a :class:`Series` with :class:`MultiIndex` (:issue:`46826`)
>>>>>>> 18bc585a
-

Reshaping
^^^^^^^^^
- Bug in :meth:`DataFrame.pivot_table` raising ``TypeError`` for nullable dtype and ``margins=True`` (:issue:`48681`)
- Bug in :meth:`DataFrame.unstack` and :meth:`Series.unstack` unstacking wrong level of :class:`MultiIndex` when :class:`MultiIndex` has mixed names (:issue:`48763`)
- Bug in :meth:`DataFrame.melt` losing extension array dtype (:issue:`41570`)
- Bug in :meth:`DataFrame.pivot` not respecting ``None`` as column name (:issue:`48293`)
- Bug in :func:`join` when ``left_on`` or ``right_on`` is or includes a :class:`CategoricalIndex` incorrectly raising ``AttributeError`` (:issue:`48464`)
- Bug in :meth:`DataFrame.pivot_table` raising ``ValueError`` with parameter ``margins=True`` when result is an empty :class:`DataFrame` (:issue:`49240`)
- Clarified error message in :func:`merge` when passing invalid ``validate`` option (:issue:`49417`)
- Bug in :meth:`DataFrame.explode` raising ``ValueError`` on multiple columns with ``NaN`` values or empty lists (:issue:`46084`)
- Bug in :meth:`DataFrame.transpose` with ``IntervalDtype`` column with ``timedelta64[ns]`` endpoints (:issue:`44917`)
-

Sparse
^^^^^^
- Bug in :meth:`Series.astype` when converting a ``SparseDtype`` with ``datetime64[ns]`` subtype to ``int64`` dtype raising, inconsistent with the non-sparse behavior (:issue:`49631`,:issue:`50087`)
- Bug in :meth:`Series.astype` when converting a from ``datetime64[ns]`` to ``Sparse[datetime64[ns]]`` incorrectly raising (:issue:`50082`)
-

ExtensionArray
^^^^^^^^^^^^^^
- Bug in :meth:`Series.mean` overflowing unnecessarily with nullable integers (:issue:`48378`)
- Bug in :meth:`Series.tolist` for nullable dtypes returning numpy scalars instead of python scalars (:issue:`49890`)
- Bug in :meth:`Series.round` for pyarrow-backed dtypes raising ``AttributeError`` (:issue:`50437`)
- Bug when concatenating an empty DataFrame with an ExtensionDtype to another DataFrame with the same ExtensionDtype, the resulting dtype turned into object (:issue:`48510`)
- Bug in :meth:`array.PandasArray.to_numpy` raising with ``NA`` value when ``na_value`` is specified (:issue:`40638`)

Styler
^^^^^^
-
-

Metadata
^^^^^^^^
- Fixed metadata propagation in :meth:`DataFrame.corr` and :meth:`DataFrame.cov` (:issue:`28283`)
-

Other
^^^^^

.. ***DO NOT USE THIS SECTION***

-
-

.. ---------------------------------------------------------------------------
.. _whatsnew_200.contributors:

Contributors
~~~~~~~~~~~~<|MERGE_RESOLUTION|>--- conflicted
+++ resolved
@@ -955,11 +955,8 @@
 - Bug in :meth:`.SeriesGroupBy.nth` would raise when grouper contained NA values after subsetting from a :class:`DataFrameGroupBy` (:issue:`26454`)
 - Bug in :meth:`DataFrame.groupby` would not include a :class:`.Grouper` specified by ``key`` in the result when ``as_index=False`` (:issue:`50413`)
 - Bug in :meth:`.DataFrameGrouBy.value_counts` would raise when used with a :class:`.TimeGrouper` (:issue:`50486`)
-<<<<<<< HEAD
+- Bug in :meth:`Resampler.size` caused a wide :class:`DataFrame` to be returned instead of a :class:`Series` with :class:`MultiIndex` (:issue:`46826`)
 - Bug in :meth:`.SeriesGroupBy.value_counts` did not respect ``sort=False`` (:issue:`50482`)
-=======
-- Bug in :meth:`Resampler.size` caused a wide :class:`DataFrame` to be returned instead of a :class:`Series` with :class:`MultiIndex` (:issue:`46826`)
->>>>>>> 18bc585a
 -
 
 Reshaping
