--- conflicted
+++ resolved
@@ -16,13 +16,10 @@
 ~~~~~~~~~~~~~~~~~
 - Fixed regression in taking NULL :class:`objects` from a :class:`DataFrame` causing a segmentation violation. These NULL values are created by :meth:`numpy.empty_like` (:issue:`46848`)
 - Fixed regression in :func:`concat` materializing :class:`Index` during sorting even if :class:`Index` was already sorted (:issue:`47501`)
-<<<<<<< HEAD
-- Fixed regression in :meth:`DataFrame.eval` creating a copy when updating inplace (:issue:`47449`)
-=======
 - Fixed regression in :meth:`DataFrame.loc` not updating the cache correctly after values were set (:issue:`47867`)
 - Fixed regression in :meth:`DataFrame.loc` not aligning index in some cases when setting a :class:`DataFrame` (:issue:`47578`)
 - Fixed regression in setting ``None`` or non-string value into a ``string``-dtype Series using a mask (:issue:`47628`)
->>>>>>> 46c615d4
+- Fixed regression in :meth:`DataFrame.eval` creating a copy when updating inplace (:issue:`47449`)
 -
 
 .. ---------------------------------------------------------------------------
