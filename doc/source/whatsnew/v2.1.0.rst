--- conflicted
+++ resolved
@@ -106,16 +106,13 @@
 - Performance improvement in :meth:`DataFrame.first_valid_index` and :meth:`DataFrame.last_valid_index` for extension array dtypes (:issue:`51549`)
 - Performance improvement in :meth:`DataFrame.where` when ``cond`` is backed by an extension dtype (:issue:`51574`)
 - Performance improvement in :meth:`read_orc` when reading a remote URI file path. (:issue:`51609`)
-<<<<<<< HEAD
+- Performance improvement in :meth:`~arrays.ArrowExtensionArray.isna` when array has zero nulls or is all nulls (:issue:`51630`)
 - :class:`Period`'s default formatter (`period_format`) is now significantly
   (~twice) faster. This improves performance of ``str(Period)``, ``repr(Period)``, and
   :meth:`Period.strftime(fmt=None)`, as well as ``PeriodArray.strftime(fmt=None)``,
   ``PeriodIndex.strftime(fmt=None)`` and ``PeriodIndex.format(fmt=None)``. Finally,
   ``to_csv`` operations involving :class:`PeriodArray` or :class:`PeriodIndex` with
   default ``date_format`` are also significantly accelerated. (:issue:`51459`)
-=======
-- Performance improvement in :meth:`~arrays.ArrowExtensionArray.isna` when array has zero nulls or is all nulls (:issue:`51630`)
->>>>>>> 19259187
 
 .. ---------------------------------------------------------------------------
 .. _whatsnew_210.bug_fixes:
