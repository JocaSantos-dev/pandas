--- conflicted
+++ resolved
@@ -346,12 +346,9 @@
 - :meth:`DataFrame.to_orc` now raising ``ValueError`` when non-default :class:`Index` is given (:issue:`51828`)
 - :meth:`DataFrame.to_sql` now raising ``ValueError`` when the name param is left empty while using SQLAlchemy to connect (:issue:`52675`)
 - Bug in :func:`read_html`, style elements were read into DataFrames (:issue:`52197`)
-<<<<<<< HEAD
 - Bug in :func:`read_csv` where it would error when ``parse_dates`` was set to a list or dictionary with ``engine="pyarrow"`` (:issue:`47961`)
-=======
 - Bug in :func:`read_html`, tail texts were removed together with elements containing ``display:none`` style (:issue:`51629`)
 -
->>>>>>> 23f74d3f
 
 Period
 ^^^^^^
