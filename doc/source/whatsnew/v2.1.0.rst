.. _whatsnew_210:

What's new in 2.1.0 (Aug 30, 2023)
--------------------------------------

These are the changes in pandas 2.1.0. See :ref:`release` for a full changelog
including other versions of pandas.

{{ header }}

.. ---------------------------------------------------------------------------
.. _whatsnew_210.enhancements:

Enhancements
~~~~~~~~~~~~

.. _whatsnew_210.enhancements.pyarrow_dependency:

PyArrow will become a required dependency with pandas 3.0
^^^^^^^^^^^^^^^^^^^^^^^^^^^^^^^^^^^^^^^^^^^^^^^^^^^^^^^^^

`PyArrow <https://arrow.apache.org/docs/python/index.html>`_ will become a required
dependency of pandas starting with pandas 3.0. This decision was made based on
`PDEP 10 <https://pandas.pydata.org/pdeps/0010-required-pyarrow-dependency.html>`_.

This will enable more changes that are hugely beneficial to pandas users, including
but not limited to:

- inferring strings as PyArrow backed strings by default enabling a significant
  reduction of the memory footprint and huge performance improvements.
- inferring more complex dtypes with PyArrow by default, like ``Decimal``, ``lists``,
  ``bytes``, ``structured data`` and more.
- Better interoperability with other libraries that depend on Apache Arrow.

<<<<<<< HEAD
Other enhancements
^^^^^^^^^^^^^^^^^^
- :meth:`to_sql` with method parameter set to ``multi`` works with Oracle on the backend
-
=======
We are collecting feedback on this decision `here <https://github.com/pandas-dev/pandas/issues/54466>`_.
>>>>>>> c866a4ad

.. _whatsnew_210.enhancements.infer_strings:

Avoid NumPy object dtype for strings by default
^^^^^^^^^^^^^^^^^^^^^^^^^^^^^^^^^^^^^^^^^^^^^^^

Previously, all strings were stored in columns with NumPy object dtype by default.
This release introduces an option ``future.infer_string`` that infers all
strings as PyArrow backed strings with dtype ``"string[pyarrow_numpy]"`` instead.
This is a new string dtype implementation that follows NumPy semantics in comparison
operations and will return ``np.nan`` as the missing value indicator.
Setting the option will also infer the dtype ``"string"`` as a :class:`StringDtype` with
storage set to ``"pyarrow_numpy"``, ignoring the value behind the option
``mode.string_storage``.

This option only works if PyArrow is installed. PyArrow backed strings have a
significantly reduced memory footprint and provide a big performance improvement
compared to NumPy object (:issue:`54430`).

The option can be enabled with:

.. code-block:: python

    pd.options.future.infer_string = True

This behavior will become the default with pandas 3.0.

.. _whatsnew_210.enhancements.reduction_extension_dtypes:

DataFrame reductions preserve extension dtypes
^^^^^^^^^^^^^^^^^^^^^^^^^^^^^^^^^^^^^^^^^^^^^^

In previous versions of pandas, the results of DataFrame reductions
(:meth:`DataFrame.sum` :meth:`DataFrame.mean` etc.) had NumPy dtypes, even when the DataFrames
were of extension dtypes. Pandas can now keep the dtypes when doing reductions over DataFrame
columns with a common dtype (:issue:`52788`).

*Old Behavior*

.. code-block:: ipython

    In [1]: df = pd.DataFrame({"a": [1, 1, 2, 1], "b": [np.nan, 2.0, 3.0, 4.0]}, dtype="Int64")
    In [2]: df.sum()
    Out[2]:
    a    5
    b    9
    dtype: int64
    In [3]: df = df.astype("int64[pyarrow]")
    In [4]: df.sum()
    Out[4]:
    a    5
    b    9
    dtype: int64

*New Behavior*

.. ipython:: python

    df = pd.DataFrame({"a": [1, 1, 2, 1], "b": [np.nan, 2.0, 3.0, 4.0]}, dtype="Int64")
    df.sum()
    df = df.astype("int64[pyarrow]")
    df.sum()

Notice that the dtype is now a masked dtype and PyArrow dtype, respectively, while previously it was a NumPy integer dtype.

To allow DataFrame reductions to preserve extension dtypes, :meth:`.ExtensionArray._reduce` has gotten a new keyword parameter ``keepdims``. Calling :meth:`.ExtensionArray._reduce` with ``keepdims=True`` should return an array of length 1 along the reduction axis. In order to maintain backward compatibility, the parameter is not required, but will it become required in the future. If the parameter is not found in the signature, DataFrame reductions can not preserve extension dtypes. Also, if the parameter is not found, a ``FutureWarning`` will be emitted and type checkers like mypy may complain about the signature not being compatible with :meth:`.ExtensionArray._reduce`.

.. _whatsnew_210.enhancements.cow:

Copy-on-Write improvements
^^^^^^^^^^^^^^^^^^^^^^^^^^

- :meth:`Series.transform` not respecting Copy-on-Write when ``func`` modifies :class:`Series` inplace (:issue:`53747`)
- Calling :meth:`Index.values` will now return a read-only NumPy array (:issue:`53704`)
- Setting a :class:`Series` into a :class:`DataFrame` now creates a lazy instead of a deep copy (:issue:`53142`)
- The :class:`DataFrame` constructor, when constructing a DataFrame from a dictionary
  of Index objects and specifying ``copy=False``, will now use a lazy copy
  of those Index objects for the columns of the DataFrame (:issue:`52947`)
- A shallow copy of a Series or DataFrame (``df.copy(deep=False)``) will now also return
  a shallow copy of the rows/columns :class:`Index` objects instead of only a shallow copy of
  the data, i.e. the index of the result is no longer identical
  (``df.copy(deep=False).index is df.index`` is no longer True) (:issue:`53721`)
- :meth:`DataFrame.head` and :meth:`DataFrame.tail` will now return deep copies (:issue:`54011`)
- Add lazy copy mechanism to :meth:`DataFrame.eval` (:issue:`53746`)

- Trying to operate inplace on a temporary column selection
  (for example, ``df["a"].fillna(100, inplace=True)``)
  will now always raise a warning when Copy-on-Write is enabled. In this mode,
  operating inplace like this will never work, since the selection behaves
  as a temporary copy. This holds true for:

  - DataFrame.update / Series.update
  - DataFrame.fillna / Series.fillna
  - DataFrame.replace / Series.replace
  - DataFrame.clip / Series.clip
  - DataFrame.where / Series.where
  - DataFrame.mask / Series.mask
  - DataFrame.interpolate / Series.interpolate
  - DataFrame.ffill / Series.ffill
  - DataFrame.bfill / Series.bfill

.. _whatsnew_210.enhancements.map_na_action:

New :meth:`DataFrame.map` method and support for ExtensionArrays
^^^^^^^^^^^^^^^^^^^^^^^^^^^^^^^^^^^^^^^^^^^^^^^^^^^^^^^^^^^^^^^^

The :meth:`DataFrame.map` been added and :meth:`DataFrame.applymap` has been deprecated. :meth:`DataFrame.map` has the same functionality as :meth:`DataFrame.applymap`, but the new name better communicates that this is the :class:`DataFrame` version of :meth:`Series.map` (:issue:`52353`).

When given a callable, :meth:`Series.map` applies the callable to all elements of the :class:`Series`.
Similarly, :meth:`DataFrame.map` applies the callable to all elements of the :class:`DataFrame`,
while :meth:`Index.map` applies the callable to all elements of the :class:`Index`.

Frequently, it is not desirable to apply the callable to nan-like values of the array and to avoid doing
that, the ``map`` method could be called with ``na_action="ignore"``, i.e. ``ser.map(func, na_action="ignore")``.
However, ``na_action="ignore"`` was not implemented for many :class:`.ExtensionArray` and ``Index`` types
and ``na_action="ignore"`` did not work correctly for any :class:`.ExtensionArray` subclass except the nullable numeric ones (i.e. with dtype :class:`Int64` etc.).

``na_action="ignore"`` now works for all array types (:issue:`52219`, :issue:`51645`, :issue:`51809`, :issue:`51936`, :issue:`52033`; :issue:`52096`).

*Previous behavior*:

.. code-block:: ipython

    In [1]: ser = pd.Series(["a", "b", np.nan], dtype="category")
    In [2]: ser.map(str.upper, na_action="ignore")
    NotImplementedError
    In [3]: df = pd.DataFrame(ser)
    In [4]: df.applymap(str.upper, na_action="ignore")  # worked for DataFrame
         0
    0    A
    1    B
    2  NaN
    In [5]: idx = pd.Index(ser)
    In [6]: idx.map(str.upper, na_action="ignore")
    TypeError: CategoricalIndex.map() got an unexpected keyword argument 'na_action'

*New behavior*:

.. ipython:: python

    ser = pd.Series(["a", "b", np.nan], dtype="category")
    ser.map(str.upper, na_action="ignore")
    df = pd.DataFrame(ser)
    df.map(str.upper, na_action="ignore")
    idx = pd.Index(ser)
    idx.map(str.upper, na_action="ignore")

Also, note that :meth:`Categorical.map` implicitly has had its ``na_action`` set to ``"ignore"`` by default.
This has been deprecated and the default for :meth:`Categorical.map` will change
to ``na_action=None``, consistent with all the other array types.

.. _whatsnew_210.enhancements.new_stack:

New implementation of :meth:`DataFrame.stack`
^^^^^^^^^^^^^^^^^^^^^^^^^^^^^^^^^^^^^^^^^^^^^

pandas has reimplemented :meth:`DataFrame.stack`. To use the new implementation, pass the argument ``future_stack=True``. This will become the only option in pandas 3.0.

The previous implementation had two main behavioral downsides.

1. The previous implementation would unnecessarily introduce NA values into the result. The user could have NA values automatically removed by passing ``dropna=True`` (the default), but doing this could also remove NA values from the result that existed in the input. See the examples below.
2. The previous implementation with ``sort=True`` (the default) would sometimes sort part of the resulting index, and sometimes not. If the input's columns are *not* a :class:`MultiIndex`, then the resulting index would never be sorted. If the columns are a :class:`MultiIndex`, then in most cases the level(s) in the resulting index that come from stacking the column level(s) would be sorted. In rare cases such level(s) would be sorted in a non-standard order, depending on how the columns were created.

The new implementation (``future_stack=True``) will no longer unnecessarily introduce NA values when stacking multiple levels and will never sort. As such, the arguments ``dropna`` and ``sort`` are not utilized and must remain unspecified when using ``future_stack=True``. These arguments will be removed in the next major release.

.. ipython:: python

    columns = pd.MultiIndex.from_tuples([("B", "d"), ("A", "c")])
    df = pd.DataFrame([[0, 2], [1, 3]], index=["z", "y"], columns=columns)
    df

In the previous version (``future_stack=False``), the default of ``dropna=True`` would remove unnecessarily introduced NA values but still coerce the dtype to ``float64`` in the process. In the new version, no NAs are introduced and so there is no coercion of the dtype.

.. ipython:: python
    :okwarning:

    df.stack([0, 1], future_stack=False, dropna=True)
    df.stack([0, 1], future_stack=True)

If the input contains NA values, the previous version would drop those as well with ``dropna=True`` or introduce new NA values with ``dropna=False``. The new version persists all values from the input.

.. ipython:: python
    :okwarning:

    df = pd.DataFrame([[0, 2], [np.nan, np.nan]], columns=columns)
    df
    df.stack([0, 1], future_stack=False, dropna=True)
    df.stack([0, 1], future_stack=False, dropna=False)
    df.stack([0, 1], future_stack=True)

.. _whatsnew_210.enhancements.other:

Other enhancements
^^^^^^^^^^^^^^^^^^
- :meth:`Series.ffill` and :meth:`Series.bfill` are now supported for objects with :class:`IntervalDtype` (:issue:`54247`)
- Added ``filters`` parameter to :func:`read_parquet` to filter out data, compatible with both ``engines`` (:issue:`53212`)
- :meth:`.Categorical.map` and :meth:`CategoricalIndex.map` now have a ``na_action`` parameter.
  :meth:`.Categorical.map` implicitly had a default value of ``"ignore"`` for ``na_action``. This has formally been deprecated and will be changed to ``None`` in the future.
  Also notice that :meth:`Series.map` has default ``na_action=None`` and calls to series with categorical data will now use ``na_action=None`` unless explicitly set otherwise (:issue:`44279`)
- :class:`api.extensions.ExtensionArray` now has a :meth:`~api.extensions.ExtensionArray.map` method (:issue:`51809`)
- :meth:`DataFrame.applymap` now uses the :meth:`~api.extensions.ExtensionArray.map` method of underlying :class:`api.extensions.ExtensionArray` instances (:issue:`52219`)
- :meth:`MultiIndex.sort_values` now supports ``na_position`` (:issue:`51612`)
- :meth:`MultiIndex.sortlevel` and :meth:`Index.sortlevel` gained a new keyword ``na_position`` (:issue:`51612`)
- :meth:`arrays.DatetimeArray.map`, :meth:`arrays.TimedeltaArray.map` and :meth:`arrays.PeriodArray.map` can now take a ``na_action`` argument (:issue:`51644`)
- :meth:`arrays.SparseArray.map` now supports ``na_action`` (:issue:`52096`).
- :meth:`pandas.read_html` now supports the ``storage_options`` keyword when used with a URL, allowing users to add headers to the outbound HTTP request (:issue:`49944`)
- Add :meth:`Index.diff` and :meth:`Index.round` (:issue:`19708`)
- Add ``"latex-math"`` as an option to the ``escape`` argument of :class:`.Styler` which will not escape all characters between ``"\("`` and ``"\)"`` during formatting (:issue:`51903`)
- Add dtype of categories to ``repr`` information of :class:`CategoricalDtype` (:issue:`52179`)
- Adding ``engine_kwargs`` parameter to :func:`read_excel` (:issue:`52214`)
- Classes that are useful for type-hinting have been added to the public API in the new submodule ``pandas.api.typing`` (:issue:`48577`)
- Implemented :attr:`Series.dt.is_month_start`, :attr:`Series.dt.is_month_end`, :attr:`Series.dt.is_year_start`, :attr:`Series.dt.is_year_end`, :attr:`Series.dt.is_quarter_start`, :attr:`Series.dt.is_quarter_end`, :attr:`Series.dt.days_in_month`, :attr:`Series.dt.unit`, :attr:`Series.dt.normalize`, :meth:`Series.dt.day_name`, :meth:`Series.dt.month_name`, :meth:`Series.dt.tz_convert` for :class:`ArrowDtype` with ``pyarrow.timestamp`` (:issue:`52388`, :issue:`51718`)
- :meth:`.DataFrameGroupBy.agg` and :meth:`.DataFrameGroupBy.transform` now support grouping by multiple keys when the index is not a :class:`MultiIndex` for ``engine="numba"`` (:issue:`53486`)
- :meth:`.SeriesGroupBy.agg` and :meth:`.DataFrameGroupBy.agg` now support passing in multiple functions for ``engine="numba"`` (:issue:`53486`)
- :meth:`.SeriesGroupBy.transform` and :meth:`.DataFrameGroupBy.transform` now support passing in a string as the function for ``engine="numba"`` (:issue:`53579`)
- :meth:`DataFrame.stack` gained the ``sort`` keyword to dictate whether the resulting :class:`MultiIndex` levels are sorted (:issue:`15105`)
- :meth:`DataFrame.unstack` gained the ``sort`` keyword to dictate whether the resulting :class:`MultiIndex` levels are sorted (:issue:`15105`)
- :meth:`Series.explode` now supports PyArrow-backed list types (:issue:`53602`)
- :meth:`Series.str.join` now supports ``ArrowDtype(pa.string())`` (:issue:`53646`)
- Add ``validate`` parameter to :meth:`Categorical.from_codes` (:issue:`50975`)
- Added :meth:`.ExtensionArray.interpolate` used by :meth:`Series.interpolate` and :meth:`DataFrame.interpolate` (:issue:`53659`)
- Added ``engine_kwargs`` parameter to :meth:`DataFrame.to_excel` (:issue:`53220`)
- Implemented :func:`api.interchange.from_dataframe` for :class:`DatetimeTZDtype` (:issue:`54239`)
- Implemented ``__from_arrow__`` on :class:`DatetimeTZDtype` (:issue:`52201`)
- Implemented ``__pandas_priority__`` to allow custom types to take precedence over :class:`DataFrame`, :class:`Series`, :class:`Index`, or :class:`.ExtensionArray` for arithmetic operations, :ref:`see the developer guide <extending.pandas_priority>` (:issue:`48347`)
- Improve error message when having incompatible columns using :meth:`DataFrame.merge` (:issue:`51861`)
- Improve error message when setting :class:`DataFrame` with wrong number of columns through :meth:`DataFrame.isetitem` (:issue:`51701`)
- Improved error handling when using :meth:`DataFrame.to_json` with incompatible ``index`` and ``orient`` arguments (:issue:`52143`)
- Improved error message when creating a DataFrame with empty data (0 rows), no index and an incorrect number of columns (:issue:`52084`)
- Improved error message when providing an invalid ``index`` or ``offset`` argument to :class:`.VariableOffsetWindowIndexer` (:issue:`54379`)
- Let :meth:`DataFrame.to_feather` accept a non-default :class:`Index` and non-string column names (:issue:`51787`)
- Added a new parameter ``by_row`` to :meth:`Series.apply` and :meth:`DataFrame.apply`. When set to ``False`` the supplied callables will always operate on the whole Series or DataFrame (:issue:`53400`, :issue:`53601`).
- :meth:`DataFrame.shift` and :meth:`Series.shift` now allow shifting by multiple periods by supplying a list of periods (:issue:`44424`)
- Groupby aggregations with ``numba`` (such as :meth:`.DataFrameGroupBy.sum`) now can preserve the dtype of the input instead of casting to ``float64`` (:issue:`44952`)
- Improved error message when :meth:`.DataFrameGroupBy.agg` failed (:issue:`52930`)
- Many read/to_* functions, such as :meth:`DataFrame.to_pickle` and :func:`read_csv`, support forwarding compression arguments to ``lzma.LZMAFile`` (:issue:`52979`)
- Reductions :meth:`Series.argmax`, :meth:`Series.argmin`, :meth:`Series.idxmax`, :meth:`Series.idxmin`, :meth:`Index.argmax`, :meth:`Index.argmin`, :meth:`DataFrame.idxmax`, :meth:`DataFrame.idxmin` are now supported for object-dtype (:issue:`4279`, :issue:`18021`, :issue:`40685`, :issue:`43697`)
- :meth:`DataFrame.to_parquet` and :func:`read_parquet` will now write and read ``attrs`` respectively (:issue:`54346`)
- :meth:`Index.all` and :meth:`Index.any` with floating dtypes and timedelta64 dtypes no longer raise ``TypeError``, matching the :meth:`Series.all` and :meth:`Series.any` behavior (:issue:`54566`)
- :meth:`Series.cummax`, :meth:`Series.cummin` and :meth:`Series.cumprod` are now supported for pyarrow dtypes with pyarrow version 13.0 and above (:issue:`52085`)
- Added support for the DataFrame Consortium Standard (:issue:`54383`)
- Performance improvement in :meth:`.DataFrameGroupBy.quantile` and :meth:`.SeriesGroupBy.quantile` (:issue:`51722`)
- PyArrow-backed integer dtypes now support bitwise operations (:issue:`54495`)

.. ---------------------------------------------------------------------------
.. _whatsnew_210.api_breaking:

Backwards incompatible API changes
~~~~~~~~~~~~~~~~~~~~~~~~~~~~~~~~~~

.. _whatsnew_210.api_breaking.deps:

Increased minimum version for Python
^^^^^^^^^^^^^^^^^^^^^^^^^^^^^^^^^^^^

pandas 2.1.0 supports Python 3.9 and higher.

Increased minimum versions for dependencies
^^^^^^^^^^^^^^^^^^^^^^^^^^^^^^^^^^^^^^^^^^^
Some minimum supported versions of dependencies were updated.
If installed, we now require:

+----------------------+-----------------+----------+---------+
| Package              | Minimum Version | Required | Changed |
+======================+=================+==========+=========+
| numpy                | 1.22.4          |    X     |    X    |
+----------------------+-----------------+----------+---------+
| mypy (dev)           | 1.4.1           |          |    X    |
+----------------------+-----------------+----------+---------+
| beautifulsoup4       | 4.11.1          |          |    X    |
+----------------------+-----------------+----------+---------+
| bottleneck           | 1.3.4           |          |    X    |
+----------------------+-----------------+----------+---------+
| dataframe-api-compat | 0.1.7           |          |    X    |
+----------------------+-----------------+----------+---------+
| fastparquet          | 0.8.1           |          |    X    |
+----------------------+-----------------+----------+---------+
| fsspec               | 2022.05.0       |          |    X    |
+----------------------+-----------------+----------+---------+
| hypothesis           | 6.46.1          |          |    X    |
+----------------------+-----------------+----------+---------+
| gcsfs                | 2022.05.0       |          |    X    |
+----------------------+-----------------+----------+---------+
| jinja2               | 3.1.2           |          |    X    |
+----------------------+-----------------+----------+---------+
| lxml                 | 4.8.0           |          |    X    |
+----------------------+-----------------+----------+---------+
| numba                | 0.55.2          |          |    X    |
+----------------------+-----------------+----------+---------+
| numexpr              | 2.8.0           |          |    X    |
+----------------------+-----------------+----------+---------+
| openpyxl             | 3.0.10          |          |    X    |
+----------------------+-----------------+----------+---------+
| pandas-gbq           | 0.17.5          |          |    X    |
+----------------------+-----------------+----------+---------+
| psycopg2             | 2.9.3           |          |    X    |
+----------------------+-----------------+----------+---------+
| pyreadstat           | 1.1.5           |          |    X    |
+----------------------+-----------------+----------+---------+
| pyqt5                | 5.15.6          |          |    X    |
+----------------------+-----------------+----------+---------+
| pytables             | 3.7.0           |          |    X    |
+----------------------+-----------------+----------+---------+
| pytest               | 7.3.2           |          |    X    |
+----------------------+-----------------+----------+---------+
| python-snappy        | 0.6.1           |          |    X    |
+----------------------+-----------------+----------+---------+
| pyxlsb               | 1.0.9           |          |    X    |
+----------------------+-----------------+----------+---------+
| s3fs                 | 2022.05.0       |          |    X    |
+----------------------+-----------------+----------+---------+
| scipy                | 1.8.1           |          |    X    |
+----------------------+-----------------+----------+---------+
| sqlalchemy           | 1.4.36          |          |    X    |
+----------------------+-----------------+----------+---------+
| tabulate             | 0.8.10          |          |    X    |
+----------------------+-----------------+----------+---------+
| xarray               | 2022.03.0       |          |    X    |
+----------------------+-----------------+----------+---------+
| xlsxwriter           | 3.0.3           |          |    X    |
+----------------------+-----------------+----------+---------+
| zstandard            | 0.17.0          |          |    X    |
+----------------------+-----------------+----------+---------+

For `optional libraries <https://pandas.pydata.org/docs/getting_started/install.html>`_ the general recommendation is to use the latest version.

See :ref:`install.dependencies` and :ref:`install.optional_dependencies` for more.

.. _whatsnew_210.api_breaking.other:

Other API changes
^^^^^^^^^^^^^^^^^
- :class:`arrays.PandasArray` has been renamed :class:`.NumpyExtensionArray` and the attached dtype name changed from ``PandasDtype`` to ``NumpyEADtype``; importing ``PandasArray`` still works until the next major version (:issue:`53694`)

.. ---------------------------------------------------------------------------
.. _whatsnew_210.deprecations:

Deprecations
~~~~~~~~~~~~

Deprecated silent upcasting in setitem-like Series operations
^^^^^^^^^^^^^^^^^^^^^^^^^^^^^^^^^^^^^^^^^^^^^^^^^^^^^^^^^^^^^

PDEP-6: https://pandas.pydata.org/pdeps/0006-ban-upcasting.html

Setitem-like operations on Series (or DataFrame columns) which silently upcast the dtype are
deprecated and show a warning. Examples of affected operations are:

- ``ser.fillna('foo', inplace=True)``
- ``ser.where(ser.isna(), 'foo', inplace=True)``
- ``ser.iloc[indexer] = 'foo'``
- ``ser.loc[indexer] = 'foo'``
- ``df.iloc[indexer, 0] = 'foo'``
- ``df.loc[indexer, 'a'] = 'foo'``
- ``ser[indexer] = 'foo'``

where ``ser`` is a :class:`Series`, ``df`` is a :class:`DataFrame`, and ``indexer``
could be a slice, a mask, a single value, a list or array of values, or any other
allowed indexer.

In a future version, these will raise an error and you should cast to a common dtype first.

*Previous behavior*:

.. code-block:: ipython

  In [1]: ser = pd.Series([1, 2, 3])

  In [2]: ser
  Out[2]:
  0    1
  1    2
  2    3
  dtype: int64

  In [3]: ser[0] = 'not an int64'

  In [4]: ser
  Out[4]:
  0    not an int64
  1               2
  2               3
  dtype: object

*New behavior*:

.. code-block:: ipython

  In [1]: ser = pd.Series([1, 2, 3])

  In [2]: ser
  Out[2]:
  0    1
  1    2
  2    3
  dtype: int64

  In [3]: ser[0] = 'not an int64'
  FutureWarning:
    Setting an item of incompatible dtype is deprecated and will raise in a future error of pandas.
    Value 'not an int64' has dtype incompatible with int64, please explicitly cast to a compatible dtype first.

  In [4]: ser
  Out[4]:
  0    not an int64
  1               2
  2               3
  dtype: object

To retain the current behaviour, in the case above you could cast ``ser`` to ``object`` dtype first:

.. ipython:: python

  ser = pd.Series([1, 2, 3])
  ser = ser.astype('object')
  ser[0] = 'not an int64'
  ser

Depending on the use-case, it might be more appropriate to cast to a different dtype.
In the following, for example, we cast to ``float64``:

.. ipython:: python

  ser = pd.Series([1, 2, 3])
  ser = ser.astype('float64')
  ser[0] = 1.1
  ser

For further reading, please see https://pandas.pydata.org/pdeps/0006-ban-upcasting.html.

Deprecated parsing datetimes with mixed time zones
^^^^^^^^^^^^^^^^^^^^^^^^^^^^^^^^^^^^^^^^^^^^^^^^^^

Parsing datetimes with mixed time zones is deprecated and shows a warning unless user passes ``utc=True`` to :func:`to_datetime` (:issue:`50887`)

*Previous behavior*:

.. code-block:: ipython

  In [7]: data = ["2020-01-01 00:00:00+06:00", "2020-01-01 00:00:00+01:00"]

  In [8]:  pd.to_datetime(data, utc=False)
  Out[8]:
  Index([2020-01-01 00:00:00+06:00, 2020-01-01 00:00:00+01:00], dtype='object')

*New behavior*:

.. code-block:: ipython

  In [9]: pd.to_datetime(data, utc=False)
  FutureWarning:
    In a future version of pandas, parsing datetimes with mixed time zones will raise
    a warning unless `utc=True`. Please specify `utc=True` to opt in to the new behaviour
    and silence this warning. To create a `Series` with mixed offsets and `object` dtype,
    please use `apply` and `datetime.datetime.strptime`.
  Index([2020-01-01 00:00:00+06:00, 2020-01-01 00:00:00+01:00], dtype='object')

In order to silence this warning and avoid an error in a future version of pandas,
please specify ``utc=True``:

.. ipython:: python

    data = ["2020-01-01 00:00:00+06:00", "2020-01-01 00:00:00+01:00"]
    pd.to_datetime(data, utc=True)

To create a ``Series`` with mixed offsets and ``object`` dtype, please use ``apply``
and ``datetime.datetime.strptime``:

.. ipython:: python

    import datetime as dt

    data = ["2020-01-01 00:00:00+06:00", "2020-01-01 00:00:00+01:00"]
    pd.Series(data).apply(lambda x: dt.datetime.strptime(x, '%Y-%m-%d %H:%M:%S%z'))

Other Deprecations
^^^^^^^^^^^^^^^^^^
- Deprecated :attr:`.DataFrameGroupBy.dtypes`, check ``dtypes`` on the underlying object instead (:issue:`51045`)
- Deprecated :attr:`DataFrame._data` and :attr:`Series._data`, use public APIs instead (:issue:`33333`)
- Deprecated :func:`concat` behavior when any of the objects being concatenated have length 0; in the past the dtypes of empty objects were ignored when determining the resulting dtype, in a future version they will not (:issue:`39122`)
- Deprecated :meth:`.Categorical.to_list`, use ``obj.tolist()`` instead (:issue:`51254`)
- Deprecated :meth:`.DataFrameGroupBy.all` and :meth:`.DataFrameGroupBy.any` with datetime64 or :class:`PeriodDtype` values, matching the :class:`Series` and :class:`DataFrame` deprecations (:issue:`34479`)
- Deprecated ``axis=1`` in :meth:`DataFrame.ewm`, :meth:`DataFrame.rolling`, :meth:`DataFrame.expanding`, transpose before calling the method instead (:issue:`51778`)
- Deprecated ``axis=1`` in :meth:`DataFrame.groupby` and in :class:`Grouper` constructor, do ``frame.T.groupby(...)`` instead (:issue:`51203`)
- Deprecated ``broadcast_axis`` keyword in :meth:`Series.align` and :meth:`DataFrame.align`, upcast before calling ``align`` with ``left = DataFrame({col: left for col in right.columns}, index=right.index)`` (:issue:`51856`)
- Deprecated ``downcast`` keyword in :meth:`Index.fillna` (:issue:`53956`)
- Deprecated ``fill_method`` and ``limit`` keywords in :meth:`DataFrame.pct_change`, :meth:`Series.pct_change`, :meth:`.DataFrameGroupBy.pct_change`, and :meth:`.SeriesGroupBy.pct_change`, explicitly call e.g. :meth:`DataFrame.ffill` or :meth:`DataFrame.bfill` before calling ``pct_change`` instead (:issue:`53491`)
- Deprecated ``method``, ``limit``, and ``fill_axis`` keywords in :meth:`DataFrame.align` and :meth:`Series.align`, explicitly call :meth:`DataFrame.fillna` or :meth:`Series.fillna` on the alignment results instead (:issue:`51856`)
- Deprecated ``quantile`` keyword in :meth:`.Rolling.quantile` and :meth:`.Expanding.quantile`, renamed to ``q`` instead (:issue:`52550`)
- Deprecated accepting slices in :meth:`DataFrame.take`, call ``obj[slicer]`` or pass a sequence of integers instead (:issue:`51539`)
- Deprecated behavior of :meth:`DataFrame.idxmax`, :meth:`DataFrame.idxmin`, :meth:`Series.idxmax`, :meth:`Series.idxmin` in with all-NA entries or any-NA and ``skipna=False``; in a future version these will raise ``ValueError`` (:issue:`51276`)
- Deprecated explicit support for subclassing :class:`Index` (:issue:`45289`)
- Deprecated making functions given to :meth:`Series.agg` attempt to operate on each element in the :class:`Series` and only operate on the whole :class:`Series` if the elementwise operations failed. In the future, functions given to :meth:`Series.agg` will always operate on the whole :class:`Series` only. To keep the current behavior, use :meth:`Series.transform` instead (:issue:`53325`)
- Deprecated making the functions in a list of functions given to :meth:`DataFrame.agg` attempt to operate on each element in the :class:`DataFrame` and only operate on the columns of the :class:`DataFrame` if the elementwise operations failed. To keep the current behavior, use :meth:`DataFrame.transform` instead (:issue:`53325`)
- Deprecated passing a :class:`DataFrame` to :meth:`DataFrame.from_records`, use :meth:`DataFrame.set_index` or :meth:`DataFrame.drop` instead (:issue:`51353`)
- Deprecated silently dropping unrecognized timezones when parsing strings to datetimes (:issue:`18702`)
- Deprecated the ``axis`` keyword in :meth:`DataFrame.ewm`, :meth:`Series.ewm`, :meth:`DataFrame.rolling`, :meth:`Series.rolling`, :meth:`DataFrame.expanding`, :meth:`Series.expanding` (:issue:`51778`)
- Deprecated the ``axis`` keyword in :meth:`DataFrame.resample`, :meth:`Series.resample` (:issue:`51778`)
- Deprecated the ``downcast`` keyword in :meth:`Series.interpolate`, :meth:`DataFrame.interpolate`, :meth:`Series.fillna`, :meth:`DataFrame.fillna`, :meth:`Series.ffill`, :meth:`DataFrame.ffill`, :meth:`Series.bfill`, :meth:`DataFrame.bfill` (:issue:`40988`)
- Deprecated the behavior of :func:`concat` with both ``len(keys) != len(objs)``, in a future version this will raise instead of truncating to the shorter of the two sequences (:issue:`43485`)
- Deprecated the behavior of :meth:`Series.argsort` in the presence of NA values; in a future version these will be sorted at the end instead of giving -1 (:issue:`54219`)
- Deprecated the default of ``observed=False`` in :meth:`DataFrame.groupby` and :meth:`Series.groupby`; this will default to ``True`` in a future version (:issue:`43999`)
- Deprecating pinning ``group.name`` to each group in :meth:`.SeriesGroupBy.aggregate` aggregations; if your operation requires utilizing the groupby keys, iterate over the groupby object instead (:issue:`41090`)
- Deprecated the ``axis`` keyword in :meth:`.DataFrameGroupBy.idxmax`, :meth:`.DataFrameGroupBy.idxmin`, :meth:`.DataFrameGroupBy.fillna`, :meth:`.DataFrameGroupBy.take`, :meth:`.DataFrameGroupBy.skew`, :meth:`.DataFrameGroupBy.rank`, :meth:`.DataFrameGroupBy.cumprod`, :meth:`.DataFrameGroupBy.cumsum`, :meth:`.DataFrameGroupBy.cummax`, :meth:`.DataFrameGroupBy.cummin`, :meth:`.DataFrameGroupBy.pct_change`, :meth:`.DataFrameGroupBy.diff`, :meth:`.DataFrameGroupBy.shift`, and :meth:`.DataFrameGroupBy.corrwith`; for ``axis=1`` operate on the underlying :class:`DataFrame` instead (:issue:`50405`, :issue:`51046`)
- Deprecated :class:`.DataFrameGroupBy` with ``as_index=False`` not including groupings in the result when they are not columns of the DataFrame (:issue:`49519`)
- Deprecated :func:`is_categorical_dtype`, use ``isinstance(obj.dtype, pd.CategoricalDtype)`` instead (:issue:`52527`)
- Deprecated :func:`is_datetime64tz_dtype`, check ``isinstance(dtype, pd.DatetimeTZDtype)`` instead (:issue:`52607`)
- Deprecated :func:`is_int64_dtype`, check ``dtype == np.dtype(np.int64)`` instead (:issue:`52564`)
- Deprecated :func:`is_interval_dtype`, check ``isinstance(dtype, pd.IntervalDtype)`` instead (:issue:`52607`)
- Deprecated :func:`is_period_dtype`, check ``isinstance(dtype, pd.PeriodDtype)`` instead (:issue:`52642`)
- Deprecated :func:`is_sparse`, check ``isinstance(dtype, pd.SparseDtype)`` instead (:issue:`52642`)
- Deprecated :meth:`.Styler.applymap_index`. Use the new :meth:`.Styler.map_index` method instead (:issue:`52708`)
- Deprecated :meth:`.Styler.applymap`. Use the new :meth:`.Styler.map` method instead (:issue:`52708`)
- Deprecated :meth:`DataFrame.applymap`. Use the new :meth:`DataFrame.map` method instead (:issue:`52353`)
- Deprecated :meth:`DataFrame.swapaxes` and :meth:`Series.swapaxes`, use :meth:`DataFrame.transpose` or :meth:`Series.transpose` instead (:issue:`51946`)
- Deprecated ``freq`` parameter in :class:`.PeriodArray` constructor, pass ``dtype`` instead (:issue:`52462`)
- Deprecated allowing non-standard inputs in :func:`take`, pass either a ``numpy.ndarray``, :class:`.ExtensionArray`, :class:`Index`, or :class:`Series` (:issue:`52981`)
- Deprecated allowing non-standard sequences for :func:`isin`, :func:`value_counts`, :func:`unique`, :func:`factorize`, case to one of ``numpy.ndarray``, :class:`Index`, :class:`.ExtensionArray`, or :class:`Series` before calling (:issue:`52986`)
- Deprecated behavior of :class:`DataFrame` reductions ``sum``, ``prod``, ``std``, ``var``, ``sem`` with ``axis=None``, in a future version this will operate over both axes returning a scalar instead of behaving like ``axis=0``; note this also affects numpy functions e.g. ``np.sum(df)`` (:issue:`21597`)
- Deprecated behavior of :func:`concat` when :class:`DataFrame` has columns that are all-NA, in a future version these will not be discarded when determining the resulting dtype (:issue:`40893`)
- Deprecated behavior of :meth:`Series.dt.to_pydatetime`, in a future version this will return a :class:`Series` containing python ``datetime`` objects instead of an ``ndarray`` of datetimes; this matches the behavior of other :attr:`Series.dt` properties (:issue:`20306`)
- Deprecated logical operations (``|``, ``&``, ``^``) between pandas objects and dtype-less sequences (e.g. ``list``, ``tuple``), wrap a sequence in a :class:`Series` or NumPy array before operating instead (:issue:`51521`)
- Deprecated making :meth:`Series.apply` return a :class:`DataFrame` when the passed-in callable returns a :class:`Series` object. In the future this will return a :class:`Series` whose values are themselves :class:`Series`. This pattern was very slow and it's recommended to use alternative methods to archive the same goal (:issue:`52116`)
- Deprecated parameter ``convert_type`` in :meth:`Series.apply` (:issue:`52140`)
- Deprecated passing a dictionary to :meth:`.SeriesGroupBy.agg`; pass a list of aggregations instead (:issue:`50684`)
- Deprecated the ``fastpath`` keyword in :class:`Categorical` constructor, use :meth:`Categorical.from_codes` instead (:issue:`20110`)
- Deprecated the behavior of :func:`is_bool_dtype` returning ``True`` for object-dtype :class:`Index` of bool objects (:issue:`52680`)
- Deprecated the methods :meth:`Series.bool` and :meth:`DataFrame.bool` (:issue:`51749`)
- Deprecated unused ``closed`` and ``normalize`` keywords in the :class:`DatetimeIndex` constructor (:issue:`52628`)
- Deprecated unused ``closed`` keyword in the :class:`TimedeltaIndex` constructor (:issue:`52628`)
- Deprecated logical operation between two non boolean :class:`Series` with different indexes always coercing the result to bool dtype. In a future version, this will maintain the return type of the inputs (:issue:`52500`, :issue:`52538`)
- Deprecated :class:`Period` and :class:`PeriodDtype` with ``BDay`` freq, use a :class:`DatetimeIndex` with ``BDay`` freq instead (:issue:`53446`)
- Deprecated :func:`value_counts`, use ``pd.Series(obj).value_counts()`` instead (:issue:`47862`)
- Deprecated :meth:`Series.first` and :meth:`DataFrame.first`; create a mask and filter using ``.loc`` instead (:issue:`45908`)
- Deprecated :meth:`Series.interpolate` and :meth:`DataFrame.interpolate` for object-dtype (:issue:`53631`)
- Deprecated :meth:`Series.last` and :meth:`DataFrame.last`; create a mask and filter using ``.loc`` instead (:issue:`53692`)
- Deprecated allowing arbitrary ``fill_value`` in :class:`SparseDtype`, in a future version the ``fill_value`` will need to be compatible with the ``dtype.subtype``, either a scalar that can be held by that subtype or ``NaN`` for integer or bool subtypes (:issue:`23124`)
- Deprecated allowing bool dtype in :meth:`.DataFrameGroupBy.quantile` and :meth:`.SeriesGroupBy.quantile`, consistent with the :meth:`Series.quantile` and :meth:`DataFrame.quantile` behavior (:issue:`51424`)
- Deprecated behavior of :func:`.testing.assert_series_equal` and :func:`.testing.assert_frame_equal` considering NA-like values (e.g. ``NaN`` vs ``None`` as equivalent) (:issue:`52081`)
- Deprecated bytes input to :func:`read_excel`. To read a file path, use a string or path-like object (:issue:`53767`)
- Deprecated constructing :class:`.SparseArray` from scalar data, pass a sequence instead (:issue:`53039`)
- Deprecated falling back to filling when ``value`` is not specified in :meth:`DataFrame.replace` and :meth:`Series.replace` with non-dict-like ``to_replace`` (:issue:`33302`)
- Deprecated literal json input to :func:`read_json`. Wrap literal json string input in ``io.StringIO`` instead (:issue:`53409`)
- Deprecated literal string input to :func:`read_xml`. Wrap literal string/bytes input in ``io.StringIO`` / ``io.BytesIO`` instead (:issue:`53767`)
- Deprecated literal string/bytes input to :func:`read_html`. Wrap literal string/bytes input in ``io.StringIO`` / ``io.BytesIO`` instead (:issue:`53767`)
- Deprecated option ``mode.use_inf_as_na``, convert inf entries to ``NaN`` before instead (:issue:`51684`)
- Deprecated parameter ``obj`` in :meth:`.DataFrameGroupBy.get_group` (:issue:`53545`)
- Deprecated positional indexing on :class:`Series` with :meth:`Series.__getitem__` and :meth:`Series.__setitem__`, in a future version ``ser[item]`` will *always* interpret ``item`` as a label, not a position (:issue:`50617`)
- Deprecated replacing builtin and NumPy functions in ``.agg``, ``.apply``, and ``.transform``; use the corresponding string alias (e.g. ``"sum"`` for ``sum`` or ``np.sum``) instead (:issue:`53425`)
- Deprecated strings ``T``, ``t``, ``L`` and ``l`` denoting units in :func:`to_timedelta` (:issue:`52536`)
- Deprecated the "method" and "limit" keywords in ``.ExtensionArray.fillna``, implement ``_pad_or_backfill`` instead (:issue:`53621`)
- Deprecated the ``method`` and ``limit`` keywords in :meth:`DataFrame.replace` and :meth:`Series.replace` (:issue:`33302`)
- Deprecated the ``method`` and ``limit`` keywords on :meth:`Series.fillna`, :meth:`DataFrame.fillna`, :meth:`.SeriesGroupBy.fillna`, :meth:`.DataFrameGroupBy.fillna`, and :meth:`.Resampler.fillna`, use ``obj.bfill()`` or ``obj.ffill()`` instead (:issue:`53394`)
- Deprecated the behavior of :meth:`Series.__getitem__`, :meth:`Series.__setitem__`, :meth:`DataFrame.__getitem__`, :meth:`DataFrame.__setitem__` with an integer slice on objects with a floating-dtype index, in a future version this will be treated as *positional* indexing (:issue:`49612`)
- Deprecated the use of non-supported datetime64 and timedelta64 resolutions with :func:`pandas.array`. Supported resolutions are: "s", "ms", "us", "ns" resolutions (:issue:`53058`)
- Deprecated values ``"pad"``, ``"ffill"``, ``"bfill"``, ``"backfill"`` for :meth:`Series.interpolate` and :meth:`DataFrame.interpolate`, use ``obj.ffill()`` or ``obj.bfill()`` instead (:issue:`53581`)
- Deprecated the behavior of :meth:`Index.argmax`, :meth:`Index.argmin`, :meth:`Series.argmax`, :meth:`Series.argmin` with either all-NAs and ``skipna=True`` or any-NAs and ``skipna=False`` returning -1; in a future version this will raise ``ValueError`` (:issue:`33941`, :issue:`33942`)
- Deprecated allowing non-keyword arguments in :meth:`DataFrame.to_sql` except ``name`` and ``con`` (:issue:`54229`)
- Deprecated silently ignoring ``fill_value`` when passing both ``freq`` and ``fill_value`` to :meth:`DataFrame.shift`, :meth:`Series.shift` and :meth:`.DataFrameGroupBy.shift`; in a future version this will raise ``ValueError`` (:issue:`53832`)

.. ---------------------------------------------------------------------------
.. _whatsnew_210.performance:

Performance improvements
~~~~~~~~~~~~~~~~~~~~~~~~
- Performance improvement in :func:`concat` with homogeneous ``np.float64`` or ``np.float32`` dtypes (:issue:`52685`)
- Performance improvement in :func:`factorize` for object columns not containing strings (:issue:`51921`)
- Performance improvement in :func:`read_orc` when reading a remote URI file path (:issue:`51609`)
- Performance improvement in :func:`read_parquet` and :meth:`DataFrame.to_parquet` when reading a remote file with ``engine="pyarrow"`` (:issue:`51609`)
- Performance improvement in :func:`read_parquet` on string columns when using ``use_nullable_dtypes=True`` (:issue:`47345`)
- Performance improvement in :meth:`DataFrame.clip` and :meth:`Series.clip` (:issue:`51472`)
- Performance improvement in :meth:`DataFrame.filter` when ``items`` is given (:issue:`52941`)
- Performance improvement in :meth:`DataFrame.first_valid_index` and :meth:`DataFrame.last_valid_index` for extension array dtypes (:issue:`51549`)
- Performance improvement in :meth:`DataFrame.where` when ``cond`` is backed by an extension dtype (:issue:`51574`)
- Performance improvement in :meth:`MultiIndex.set_levels` and :meth:`MultiIndex.set_codes` when ``verify_integrity=True`` (:issue:`51873`)
- Performance improvement in :meth:`MultiIndex.sortlevel` when ``ascending`` is a list (:issue:`51612`)
- Performance improvement in :meth:`Series.combine_first` (:issue:`51777`)
- Performance improvement in :meth:`~arrays.ArrowExtensionArray.fillna` when array does not contain nulls (:issue:`51635`)
- Performance improvement in :meth:`~arrays.ArrowExtensionArray.isna` when array has zero nulls or is all nulls (:issue:`51630`)
- Performance improvement when parsing strings to ``boolean[pyarrow]`` dtype (:issue:`51730`)
- Performance improvement when searching an :class:`Index` sliced from other indexes (:issue:`51738`)
- Performance improvement in :func:`concat` (:issue:`52291`, :issue:`52290`)
- :class:`Period`'s default formatter (``period_format``) is now significantly (~twice) faster. This improves performance of ``str(Period)``, ``repr(Period)``, and :meth:`.Period.strftime(fmt=None)`, as well as ``.PeriodArray.strftime(fmt=None)``, ``.PeriodIndex.strftime(fmt=None)`` and ``.PeriodIndex.format(fmt=None)``. ``to_csv`` operations involving :class:`.PeriodArray` or :class:`PeriodIndex` with default ``date_format`` are also significantly accelerated (:issue:`51459`)
- Performance improvement accessing :attr:`arrays.IntegerArrays.dtype` & :attr:`arrays.FloatingArray.dtype` (:issue:`52998`)
- Performance improvement for :class:`.DataFrameGroupBy`/:class:`.SeriesGroupBy` aggregations (e.g. :meth:`.DataFrameGroupBy.sum`) with ``engine="numba"`` (:issue:`53731`)
- Performance improvement in :class:`DataFrame` reductions with ``axis=1`` and extension dtypes (:issue:`54341`)
- Performance improvement in :class:`DataFrame` reductions with ``axis=None`` and extension dtypes (:issue:`54308`)
- Performance improvement in :class:`MultiIndex` and multi-column operations (e.g. :meth:`DataFrame.sort_values`, :meth:`DataFrame.groupby`, :meth:`Series.unstack`) when index/column values are already sorted (:issue:`53806`)
- Performance improvement in :class:`Series` reductions (:issue:`52341`)
- Performance improvement in :func:`concat` when ``axis=1`` and objects have different indexes (:issue:`52541`)
- Performance improvement in :func:`concat` when the concatenation axis is a :class:`MultiIndex` (:issue:`53574`)
- Performance improvement in :func:`merge` for PyArrow backed strings (:issue:`54443`)
- Performance improvement in :func:`read_csv` with ``engine="c"`` (:issue:`52632`)
- Performance improvement in :meth:`.ArrowExtensionArray.to_numpy` (:issue:`52525`)
- Performance improvement in :meth:`.DataFrameGroupBy.groups` (:issue:`53088`)
- Performance improvement in :meth:`DataFrame.astype` when ``dtype`` is an extension dtype (:issue:`54299`)
- Performance improvement in :meth:`DataFrame.iloc` when input is an single integer and dataframe is backed by extension dtypes (:issue:`54508`)
- Performance improvement in :meth:`DataFrame.isin` for extension dtypes (:issue:`53514`)
- Performance improvement in :meth:`DataFrame.loc` when selecting rows and columns (:issue:`53014`)
- Performance improvement in :meth:`DataFrame.transpose` when transposing a DataFrame with a single PyArrow dtype (:issue:`54224`)
- Performance improvement in :meth:`DataFrame.transpose` when transposing a DataFrame with a single masked dtype, e.g. :class:`Int64` (:issue:`52836`)
- Performance improvement in :meth:`Series.add` for PyArrow string and binary dtypes (:issue:`53150`)
- Performance improvement in :meth:`Series.corr` and :meth:`Series.cov` for extension dtypes (:issue:`52502`)
- Performance improvement in :meth:`Series.drop_duplicates` for ``ArrowDtype`` (:issue:`54667`).
- Performance improvement in :meth:`Series.ffill`, :meth:`Series.bfill`, :meth:`DataFrame.ffill`, :meth:`DataFrame.bfill` with PyArrow dtypes (:issue:`53950`)
- Performance improvement in :meth:`Series.str.get_dummies` for PyArrow-backed strings (:issue:`53655`)
- Performance improvement in :meth:`Series.str.get` for PyArrow-backed strings (:issue:`53152`)
- Performance improvement in :meth:`Series.str.split` with ``expand=True`` for PyArrow-backed strings (:issue:`53585`)
- Performance improvement in :meth:`Series.to_numpy` when dtype is a NumPy float dtype and ``na_value`` is ``np.nan`` (:issue:`52430`)
- Performance improvement in :meth:`~arrays.ArrowExtensionArray.astype` when converting from a PyArrow timestamp or duration dtype to NumPy (:issue:`53326`)
- Performance improvement in various :class:`MultiIndex` set and indexing operations (:issue:`53955`)
- Performance improvement when doing various reshaping operations on :class:`arrays.IntegerArray` & :class:`arrays.FloatingArray` by avoiding doing unnecessary validation (:issue:`53013`)
- Performance improvement when indexing with PyArrow timestamp and duration dtypes (:issue:`53368`)
- Performance improvement when passing an array to :meth:`RangeIndex.take`, :meth:`DataFrame.loc`, or :meth:`DataFrame.iloc` and the DataFrame is using a RangeIndex (:issue:`53387`)

.. ---------------------------------------------------------------------------
.. _whatsnew_210.bug_fixes:

Bug fixes
~~~~~~~~~

Categorical
^^^^^^^^^^^
- Bug in :meth:`CategoricalIndex.remove_categories` where ordered categories would not be maintained (:issue:`53935`).
- Bug in :meth:`Series.astype` with ``dtype="category"`` for nullable arrays with read-only null value masks (:issue:`53658`)
- Bug in :meth:`Series.map` , where the value of the ``na_action`` parameter was not used if the series held a :class:`Categorical` (:issue:`22527`).

Datetimelike
^^^^^^^^^^^^
- :meth:`DatetimeIndex.map` with ``na_action="ignore"`` now works as expected (:issue:`51644`)
- :meth:`DatetimeIndex.slice_indexer` now raises ``KeyError`` for non-monotonic indexes if either of the slice bounds is not in the index; this behaviour was previously deprecated but inconsistently handled (:issue:`53983`)
- Bug in :class:`DateOffset` which had inconsistent behavior when multiplying a :class:`DateOffset` object by a constant (:issue:`47953`)
- Bug in :func:`date_range` when ``freq`` was a :class:`DateOffset` with ``nanoseconds`` (:issue:`46877`)
- Bug in :func:`to_datetime` converting :class:`Series` or :class:`DataFrame` containing :class:`arrays.ArrowExtensionArray` of PyArrow timestamps to numpy datetimes (:issue:`52545`)
- Bug in :meth:`.DatetimeArray.map` and :meth:`DatetimeIndex.map`, where the supplied callable operated array-wise instead of element-wise (:issue:`51977`)
- Bug in :meth:`DataFrame.to_sql` raising ``ValueError`` for PyArrow-backed date like dtypes (:issue:`53854`)
- Bug in :meth:`Timestamp.date`, :meth:`Timestamp.isocalendar`, :meth:`Timestamp.timetuple`, and :meth:`Timestamp.toordinal` were returning incorrect results for inputs outside those supported by the Python standard library's datetime module (:issue:`53668`)
- Bug in :meth:`Timestamp.round` with values close to the implementation bounds returning incorrect results instead of raising ``OutOfBoundsDatetime`` (:issue:`51494`)
- Bug in constructing a :class:`Series` or :class:`DataFrame` from a datetime or timedelta scalar always inferring nanosecond resolution instead of inferring from the input (:issue:`52212`)
- Bug in constructing a :class:`Timestamp` from a string representing a time without a date inferring an incorrect unit (:issue:`54097`)
- Bug in constructing a :class:`Timestamp` with ``ts_input=pd.NA`` raising ``TypeError`` (:issue:`45481`)
- Bug in parsing datetime strings with weekday but no day e.g. "2023 Sept Thu" incorrectly raising ``AttributeError`` instead of ``ValueError`` (:issue:`52659`)
- Bug in the repr for :class:`Series` when dtype is a timezone aware datetime with non-nanosecond resolution raising ``OutOfBoundsDatetime`` (:issue:`54623`)

Timedelta
^^^^^^^^^
- Bug in :class:`TimedeltaIndex` division or multiplication leading to ``.freq`` of "0 Days" instead of ``None`` (:issue:`51575`)
- Bug in :class:`Timedelta` with NumPy ``timedelta64`` objects not properly raising ``ValueError`` (:issue:`52806`)
- Bug in :func:`to_timedelta` converting :class:`Series` or :class:`DataFrame` containing :class:`ArrowDtype` of ``pyarrow.duration`` to NumPy ``timedelta64`` (:issue:`54298`)
- Bug in :meth:`Timedelta.__hash__`, raising an ``OutOfBoundsTimedelta`` on certain large values of second resolution (:issue:`54037`)
- Bug in :meth:`Timedelta.round` with values close to the implementation bounds returning incorrect results instead of raising ``OutOfBoundsTimedelta`` (:issue:`51494`)
- Bug in :meth:`TimedeltaIndex.map` with ``na_action="ignore"`` (:issue:`51644`)
- Bug in :meth:`arrays.TimedeltaArray.map` and :meth:`TimedeltaIndex.map`, where the supplied callable operated array-wise instead of element-wise (:issue:`51977`)

Timezones
^^^^^^^^^
- Bug in :func:`infer_freq` that raises ``TypeError`` for ``Series`` of timezone-aware timestamps (:issue:`52456`)
- Bug in :meth:`DatetimeTZDtype.base` that always returns a NumPy dtype with nanosecond resolution (:issue:`52705`)

Numeric
^^^^^^^
- Bug in :class:`RangeIndex` setting ``step`` incorrectly when being the subtrahend with minuend a numeric value (:issue:`53255`)
- Bug in :meth:`Series.corr` and :meth:`Series.cov` raising ``AttributeError`` for masked dtypes (:issue:`51422`)
- Bug when calling :meth:`Series.kurt` and :meth:`Series.skew` on NumPy data of all zero returning a Python type instead of a NumPy type (:issue:`53482`)
- Bug in :meth:`Series.mean`, :meth:`DataFrame.mean` with object-dtype values containing strings that can be converted to numbers (e.g. "2") returning incorrect numeric results; these now raise ``TypeError`` (:issue:`36703`, :issue:`44008`)
- Bug in :meth:`DataFrame.corrwith` raising ``NotImplementedError`` for PyArrow-backed dtypes (:issue:`52314`)
- Bug in :meth:`DataFrame.size` and :meth:`Series.size` returning 64-bit integer instead of a Python int (:issue:`52897`)
- Bug in :meth:`DateFrame.dot` returning ``object`` dtype for :class:`ArrowDtype` data (:issue:`53979`)
- Bug in :meth:`Series.any`, :meth:`Series.all`, :meth:`DataFrame.any`, and :meth:`DataFrame.all` had the default value of ``bool_only`` set to ``None`` instead of ``False``; this change should have no impact on users (:issue:`53258`)
- Bug in :meth:`Series.corr` and :meth:`Series.cov` raising ``AttributeError`` for masked dtypes (:issue:`51422`)
- Bug in :meth:`Series.median` and :meth:`DataFrame.median` with object-dtype values containing strings that can be converted to numbers (e.g. "2") returning incorrect numeric results; these now raise ``TypeError`` (:issue:`34671`)
- Bug in :meth:`Series.sum` converting dtype ``uint64`` to ``int64`` (:issue:`53401`)


Conversion
^^^^^^^^^^
- Bug in :func:`DataFrame.style.to_latex` and :func:`DataFrame.style.to_html` if the DataFrame contains integers with more digits than can be represented by floating point double precision (:issue:`52272`)
- Bug in :func:`array`  when given a ``datetime64`` or ``timedelta64`` dtype with unit of "s", "us", or "ms" returning :class:`.NumpyExtensionArray` instead of :class:`.DatetimeArray` or :class:`.TimedeltaArray` (:issue:`52859`)
- Bug in :func:`array`  when given an empty list and no dtype returning :class:`.NumpyExtensionArray` instead of :class:`.FloatingArray` (:issue:`54371`)
- Bug in :meth:`.ArrowDtype.numpy_dtype` returning nanosecond units for non-nanosecond ``pyarrow.timestamp`` and ``pyarrow.duration`` types (:issue:`51800`)
- Bug in :meth:`DataFrame.__repr__` incorrectly raising a ``TypeError`` when the dtype of a column is ``np.record`` (:issue:`48526`)
- Bug in :meth:`DataFrame.info` raising  ``ValueError`` when ``use_numba`` is set (:issue:`51922`)
- Bug in :meth:`DataFrame.insert` raising ``TypeError`` if ``loc`` is ``np.int64`` (:issue:`53193`)
- Bug in :meth:`HDFStore.select` loses precision of large int when stored and retrieved (:issue:`54186`)
- Bug in :meth:`Series.astype` not supporting ``object_`` (:issue:`54251`)

Strings
^^^^^^^
- Bug in :meth:`Series.str` that did not raise a  ``TypeError`` when iterated (:issue:`54173`)
- Bug in ``repr`` for :class:`DataFrame`` with string-dtype columns (:issue:`54797`)

Interval
^^^^^^^^
- :meth:`IntervalIndex.get_indexer` and :meth:`IntervalIndex.get_indexer_nonunique` raising if ``target`` is read-only array (:issue:`53703`)
- Bug in :class:`IntervalDtype` where the object could be kept alive when deleted (:issue:`54184`)
- Bug in :func:`interval_range` where a float ``step`` would produce incorrect intervals from floating point artifacts (:issue:`54477`)

Indexing
^^^^^^^^
- Bug in :meth:`DataFrame.__setitem__` losing dtype when setting a :class:`DataFrame` into duplicated columns (:issue:`53143`)
- Bug in :meth:`DataFrame.__setitem__` with a boolean mask and :meth:`DataFrame.putmask` with mixed non-numeric dtypes and a value other than ``NaN`` incorrectly raising ``TypeError`` (:issue:`53291`)
- Bug in :meth:`DataFrame.iloc` when using ``nan`` as the only element (:issue:`52234`)
- Bug in :meth:`Series.loc` casting :class:`Series` to ``np.dnarray`` when assigning :class:`Series` at predefined index of ``object`` dtype :class:`Series` (:issue:`48933`)

Missing
^^^^^^^
- Bug in :meth:`DataFrame.interpolate` failing to fill across data when ``method`` is ``"pad"``, ``"ffill"``, ``"bfill"``, or ``"backfill"`` (:issue:`53898`)
- Bug in :meth:`DataFrame.interpolate` ignoring ``inplace`` when :class:`DataFrame` is empty (:issue:`53199`)
- Bug in :meth:`Series.idxmin`, :meth:`Series.idxmax`, :meth:`DataFrame.idxmin`, :meth:`DataFrame.idxmax` with a :class:`DatetimeIndex` index containing ``NaT`` incorrectly returning ``NaN`` instead of ``NaT`` (:issue:`43587`)
- Bug in :meth:`Series.interpolate` and :meth:`DataFrame.interpolate` failing to raise on invalid ``downcast`` keyword, which can be only ``None`` or ``"infer"`` (:issue:`53103`)
- Bug in :meth:`Series.interpolate` and :meth:`DataFrame.interpolate` with complex dtype incorrectly failing to fill ``NaN`` entries (:issue:`53635`)

MultiIndex
^^^^^^^^^^
- Bug in :meth:`MultiIndex.set_levels` not preserving dtypes for :class:`Categorical` (:issue:`52125`)
- Bug in displaying a :class:`MultiIndex` with a long element (:issue:`52960`)

I/O
^^^
- :meth:`DataFrame.to_orc` now raising ``ValueError`` when non-default :class:`Index` is given (:issue:`51828`)
- :meth:`DataFrame.to_sql` now raising ``ValueError`` when the name param is left empty while using SQLAlchemy to connect (:issue:`52675`)
- Bug in :func:`json_normalize` could not parse metadata fields list type (:issue:`37782`)
- Bug in :func:`read_csv` where it would error when ``parse_dates`` was set to a list or dictionary with ``engine="pyarrow"`` (:issue:`47961`)
- Bug in :func:`read_csv` with ``engine="pyarrow"`` raising when specifying a ``dtype`` with ``index_col`` (:issue:`53229`)
- Bug in :func:`read_hdf` not properly closing store after an ``IndexError`` is raised (:issue:`52781`)
- Bug in :func:`read_html` where style elements were read into DataFrames (:issue:`52197`)
- Bug in :func:`read_html` where tail texts were removed together with elements containing ``display:none`` style (:issue:`51629`)
- Bug in :func:`read_sql_table` raising an exception when reading a view (:issue:`52969`)
- Bug in :func:`read_sql` when reading multiple timezone aware columns with the same column name (:issue:`44421`)
- Bug in :func:`read_xml` stripping whitespace in string data (:issue:`53811`)
- Bug in :meth:`DataFrame.to_html` where ``colspace`` was incorrectly applied in case of multi index columns (:issue:`53885`)
- Bug in :meth:`DataFrame.to_html` where conversion for an empty :class:`DataFrame` with complex dtype raised a ``ValueError`` (:issue:`54167`)
- Bug in :meth:`DataFrame.to_json` where :class:`.DateTimeArray`/:class:`.DateTimeIndex` with non nanosecond precision could not be serialized correctly (:issue:`53686`)
- Bug when writing and reading empty Stata dta files where dtype information was lost (:issue:`46240`)
- Bug where ``bz2`` was treated as a hard requirement (:issue:`53857`)

Period
^^^^^^
- Bug in :class:`PeriodDtype` constructor failing to raise ``TypeError`` when no argument is passed or when ``None`` is passed (:issue:`27388`)
- Bug in :class:`PeriodDtype` constructor incorrectly returning the same ``normalize`` for different :class:`DateOffset` ``freq`` inputs (:issue:`24121`)
- Bug in :class:`PeriodDtype` constructor raising ``ValueError`` instead of ``TypeError`` when an invalid type is passed (:issue:`51790`)
- Bug in :class:`PeriodDtype` where the object could be kept alive when deleted (:issue:`54184`)
- Bug in :func:`read_csv` not processing empty strings as a null value, with ``engine="pyarrow"`` (:issue:`52087`)
- Bug in :func:`read_csv` returning ``object`` dtype columns instead of ``float64`` dtype columns with ``engine="pyarrow"`` for columns that are all null with ``engine="pyarrow"`` (:issue:`52087`)
- Bug in :meth:`Period.now` not accepting the ``freq`` parameter as a keyword argument (:issue:`53369`)
- Bug in :meth:`PeriodIndex.map` with ``na_action="ignore"`` (:issue:`51644`)
- Bug in :meth:`arrays.PeriodArray.map` and :meth:`PeriodIndex.map`, where the supplied callable operated array-wise instead of element-wise (:issue:`51977`)
- Bug in incorrectly allowing construction of :class:`Period` or :class:`PeriodDtype` with :class:`CustomBusinessDay` freq; use :class:`BusinessDay` instead (:issue:`52534`)

Plotting
^^^^^^^^
- Bug in :meth:`Series.plot` when invoked with ``color=None`` (:issue:`51953`)
- Fixed UserWarning in :meth:`DataFrame.plot.scatter` when invoked with ``c="b"`` (:issue:`53908`)

Groupby/resample/rolling
^^^^^^^^^^^^^^^^^^^^^^^^
- Bug in :meth:`.DataFrameGroupBy.idxmin`, :meth:`.SeriesGroupBy.idxmin`, :meth:`.DataFrameGroupBy.idxmax`, :meth:`.SeriesGroupBy.idxmax` returns wrong dtype when used on an empty DataFrameGroupBy or SeriesGroupBy (:issue:`51423`)
- Bug in :meth:`DataFrame.resample` and :meth:`Series.resample` in incorrectly allowing non-fixed ``freq`` when resampling on a :class:`TimedeltaIndex` (:issue:`51896`)
- Bug in :meth:`DataFrame.resample` and :meth:`Series.resample` losing time zone when resampling empty data (:issue:`53664`)
- Bug in :meth:`DataFrame.resample` and :meth:`Series.resample` where ``origin`` has no effect in resample when values are outside of axis  (:issue:`53662`)
- Bug in weighted rolling aggregations when specifying ``min_periods=0`` (:issue:`51449`)
- Bug in :meth:`DataFrame.groupby` and :meth:`Series.groupby` where, when the index of the
  grouped :class:`Series` or :class:`DataFrame` was a :class:`DatetimeIndex`, :class:`TimedeltaIndex`
  or :class:`PeriodIndex`, and the ``groupby`` method was given a function as its first argument,
  the function operated on the whole index rather than each element of the index (:issue:`51979`)
- Bug in :meth:`.DataFrameGroupBy.agg` with lists not respecting ``as_index=False`` (:issue:`52849`)
- Bug in :meth:`.DataFrameGroupBy.apply` causing an error to be raised when the input :class:`DataFrame` was subset as a :class:`DataFrame` after groupby (``[['a']]`` and not ``['a']``) and the given callable returned :class:`Series` that were not all indexed the same (:issue:`52444`)
- Bug in :meth:`.DataFrameGroupBy.apply` raising a ``TypeError`` when selecting multiple columns and providing a function that returns ``np.ndarray`` results (:issue:`18930`)
- Bug in :meth:`.DataFrameGroupBy.groups` and :meth:`.SeriesGroupBy.groups` with a datetime key in conjunction with another key produced an incorrect number of group keys (:issue:`51158`)
- Bug in :meth:`.DataFrameGroupBy.quantile` and :meth:`.SeriesGroupBy.quantile` may implicitly sort the result index with ``sort=False`` (:issue:`53009`)
- Bug in :meth:`.SeriesGroupBy.size` where the dtype would be ``np.int64`` for data with :class:`ArrowDtype` or masked dtypes (e.g. ``Int64``) (:issue:`53831`)
- Bug in :meth:`DataFrame.groupby` with column selection on the resulting groupby object not returning names as tuples when grouping by a list consisting of a single element (:issue:`53500`)
- Bug in :meth:`.DataFrameGroupBy.var` and :meth:`.SeriesGroupBy.var` failing to raise ``TypeError`` when called with datetime64, timedelta64 or :class:`PeriodDtype` values (:issue:`52128`, :issue:`53045`)
- Bug in :meth:`.DataFrameGroupBy.resample` with ``kind="period"`` raising ``AttributeError`` (:issue:`24103`)
- Bug in :meth:`.Resampler.ohlc` with empty object returning a :class:`Series` instead of empty :class:`DataFrame` (:issue:`42902`)
- Bug in :meth:`.SeriesGroupBy.count` and :meth:`.DataFrameGroupBy.count` where the dtype would be ``np.int64`` for data with :class:`ArrowDtype` or masked dtypes (e.g. ``Int64``) (:issue:`53831`)
- Bug in :meth:`.SeriesGroupBy.nth` and :meth:`.DataFrameGroupBy.nth` after performing column selection when using ``dropna="any"`` or ``dropna="all"`` would not subset columns (:issue:`53518`)
- Bug in :meth:`.SeriesGroupBy.nth` and :meth:`.DataFrameGroupBy.nth` raised after performing column selection when using ``dropna="any"`` or ``dropna="all"`` resulted in rows being dropped (:issue:`53518`)
- Bug in :meth:`.SeriesGroupBy.sum` and :meth:`.DataFrameGroupBy.sum` summing ``np.inf + np.inf`` and ``(-np.inf) + (-np.inf)`` to ``np.nan`` instead of ``np.inf`` and ``-np.inf`` respectively (:issue:`53606`)
- Bug in :meth:`Series.groupby` raising an error when grouped :class:`Series` has a :class:`DatetimeIndex` index and a :class:`Series` with a name that is a month is given to the ``by`` argument (:issue:`48509`)

Reshaping
^^^^^^^^^
- Bug in :func:`concat` coercing to ``object`` dtype when one column has ``pa.null()`` dtype (:issue:`53702`)
- Bug in :func:`crosstab` when ``dropna=False`` would not keep ``np.nan`` in the result (:issue:`10772`)
- Bug in :func:`melt` where the ``variable`` column would lose extension dtypes (:issue:`54297`)
- Bug in :func:`merge_asof` raising ``KeyError`` for extension dtypes (:issue:`52904`)
- Bug in :func:`merge_asof` raising ``ValueError`` for data backed by read-only ndarrays (:issue:`53513`)
- Bug in :func:`merge_asof` with ``left_index=True`` or ``right_index=True`` with mismatched index dtypes giving incorrect results in some cases instead of raising ``MergeError`` (:issue:`53870`)
- Bug in :func:`merge` when merging on integer ``ExtensionDtype`` and float NumPy dtype raising ``TypeError`` (:issue:`46178`)
- Bug in :meth:`DataFrame.agg` and :meth:`Series.agg` on non-unique columns would return incorrect type when dist-like argument passed in (:issue:`51099`)
- Bug in :meth:`DataFrame.combine_first` ignoring other's columns if ``other`` is empty (:issue:`53792`)
- Bug in :meth:`DataFrame.idxmin` and :meth:`DataFrame.idxmax`, where the axis dtype would be lost for empty frames (:issue:`53265`)
- Bug in :meth:`DataFrame.merge` not merging correctly when having ``MultiIndex`` with single level (:issue:`52331`)
- Bug in :meth:`DataFrame.stack` losing extension dtypes when columns is a :class:`MultiIndex` and frame contains mixed dtypes (:issue:`45740`)
- Bug in :meth:`DataFrame.stack` sorting columns lexicographically (:issue:`53786`)
- Bug in :meth:`DataFrame.transpose` inferring dtype for object column (:issue:`51546`)
- Bug in :meth:`Series.combine_first` converting ``int64`` dtype to ``float64`` and losing precision on very large integers (:issue:`51764`)
- Bug when joining empty :class:`DataFrame` objects, where the joined index would be a :class:`RangeIndex` instead of the joined index type (:issue:`52777`)

Sparse
^^^^^^
- Bug in :class:`SparseDtype` constructor failing to raise ``TypeError`` when given an incompatible ``dtype`` for its subtype, which must be a NumPy dtype (:issue:`53160`)
- Bug in :meth:`arrays.SparseArray.map` allowed the fill value to be included in the sparse values (:issue:`52095`)

ExtensionArray
^^^^^^^^^^^^^^
- Bug in :class:`.ArrowStringArray` constructor raises ``ValueError`` with dictionary types of strings (:issue:`54074`)
- Bug in :class:`DataFrame` constructor not copying :class:`Series` with extension dtype when given in dict (:issue:`53744`)
- Bug in :class:`~arrays.ArrowExtensionArray` converting pandas non-nanosecond temporal objects from non-zero values to zero values (:issue:`53171`)
- Bug in :meth:`Series.quantile` for PyArrow temporal types raising ``ArrowInvalid`` (:issue:`52678`)
- Bug in :meth:`Series.rank` returning wrong order for small values with ``Float64`` dtype (:issue:`52471`)
- Bug in :meth:`Series.unique` for boolean ``ArrowDtype`` with ``NA`` values (:issue:`54667`)
- Bug in :meth:`~arrays.ArrowExtensionArray.__iter__` and :meth:`~arrays.ArrowExtensionArray.__getitem__` returning python datetime and timedelta objects for non-nano dtypes (:issue:`53326`)
- Bug in :meth:`~arrays.ArrowExtensionArray.factorize` returning incorrect uniques for a ``pyarrow.dictionary`` type ``pyarrow.chunked_array`` with more than one chunk (:issue:`54844`)
- Bug when passing an :class:`ExtensionArray` subclass to ``dtype`` keywords. This will now raise a ``UserWarning`` to encourage passing an instance instead (:issue:`31356`, :issue:`54592`)
- Bug where the :class:`DataFrame` repr would not work when a column had an :class:`ArrowDtype` with a ``pyarrow.ExtensionDtype`` (:issue:`54063`)
- Bug where the ``__from_arrow__`` method of masked ExtensionDtypes (e.g. :class:`Float64Dtype`, :class:`BooleanDtype`) would not accept PyArrow arrays of type ``pyarrow.null()`` (:issue:`52223`)

Styler
^^^^^^
- Bug in :meth:`.Styler._copy` calling overridden methods in subclasses of :class:`.Styler` (:issue:`52728`)

Metadata
^^^^^^^^
- Fixed metadata propagation in :meth:`DataFrame.max`, :meth:`DataFrame.min`, :meth:`DataFrame.prod`, :meth:`DataFrame.mean`, :meth:`Series.mode`, :meth:`DataFrame.median`, :meth:`DataFrame.sem`, :meth:`DataFrame.skew`, :meth:`DataFrame.kurt` (:issue:`28283`)
- Fixed metadata propagation in :meth:`DataFrame.squeeze`, and :meth:`DataFrame.describe` (:issue:`28283`)
- Fixed metadata propagation in :meth:`DataFrame.std` (:issue:`28283`)

Other
^^^^^
- Bug in :class:`.FloatingArray.__contains__` with ``NaN`` item incorrectly returning ``False`` when ``NaN`` values are present (:issue:`52840`)
- Bug in :class:`DataFrame` and :class:`Series` raising for data of complex dtype when ``NaN`` values are present (:issue:`53627`)
- Bug in :class:`DatetimeIndex` where ``repr`` of index passed with time does not print time is midnight and non-day based freq(:issue:`53470`)
- Bug in :func:`.testing.assert_frame_equal` and :func:`.testing.assert_series_equal` now throw assertion error for two unequal sets (:issue:`51727`)
- Bug in :func:`.testing.assert_frame_equal` checks category dtypes even when asked not to check index type (:issue:`52126`)
- Bug in :func:`api.interchange.from_dataframe` was not respecting ``allow_copy`` argument (:issue:`54322`)
- Bug in :func:`api.interchange.from_dataframe` was raising during interchanging from non-pandas tz-aware data containing null values (:issue:`54287`)
- Bug in :func:`api.interchange.from_dataframe` when converting an empty DataFrame object (:issue:`53155`)
- Bug in :func:`from_dummies` where the resulting :class:`Index` did not match the original :class:`Index` (:issue:`54300`)
- Bug in :func:`from_dummies` where the resulting data would always be ``object`` dtype instead of the dtype of the columns (:issue:`54300`)
- Bug in :meth:`.DataFrameGroupBy.first`, :meth:`.DataFrameGroupBy.last`, :meth:`.SeriesGroupBy.first`, and :meth:`.SeriesGroupBy.last` where an empty group would return ``np.nan`` instead of the corresponding :class:`.ExtensionArray` NA value (:issue:`39098`)
- Bug in :meth:`DataFrame.pivot_table` with casting the mean of ints back to an int (:issue:`16676`)
- Bug in :meth:`DataFrame.reindex` with a ``fill_value`` that should be inferred with a :class:`ExtensionDtype` incorrectly inferring ``object`` dtype (:issue:`52586`)
- Bug in :meth:`DataFrame.shift` with ``axis=1`` on a :class:`DataFrame` with a single :class:`ExtensionDtype` column giving incorrect results (:issue:`53832`)
- Bug in :meth:`Index.sort_values` when a ``key`` is passed (:issue:`52764`)
- Bug in :meth:`Series.align`, :meth:`DataFrame.align`, :meth:`Series.reindex`, :meth:`DataFrame.reindex`, :meth:`Series.interpolate`, :meth:`DataFrame.interpolate`, incorrectly failing to raise with method="asfreq" (:issue:`53620`)
- Bug in :meth:`Series.argsort` failing to raise when an invalid ``axis`` is passed (:issue:`54257`)
- Bug in :meth:`Series.map` when giving a callable to an empty series, the returned series had ``object`` dtype. It now keeps the original dtype (:issue:`52384`)
- Bug in :meth:`Series.memory_usage` when ``deep=True`` throw an error with Series of objects and the returned value is incorrect, as it does not take into account GC corrections (:issue:`51858`)
- Bug in :meth:`period_range` the default behavior when freq was not passed as an argument was incorrect(:issue:`53687`)
- Fixed incorrect ``__name__`` attribute of ``pandas._libs.json`` (:issue:`52898`)

.. ---------------------------------------------------------------------------
.. _whatsnew_210.contributors:

Contributors
~~~~~~~~~~~~

.. contributors:: v2.0.3..v2.1.0|HEAD<|MERGE_RESOLUTION|>--- conflicted
+++ resolved
@@ -32,14 +32,7 @@
   ``bytes``, ``structured data`` and more.
 - Better interoperability with other libraries that depend on Apache Arrow.
 
-<<<<<<< HEAD
-Other enhancements
-^^^^^^^^^^^^^^^^^^
-- :meth:`to_sql` with method parameter set to ``multi`` works with Oracle on the backend
--
-=======
 We are collecting feedback on this decision `here <https://github.com/pandas-dev/pandas/issues/54466>`_.
->>>>>>> c866a4ad
 
 .. _whatsnew_210.enhancements.infer_strings:
 
