.. _whatsnew_210:

What's new in 2.1.0 (Month XX, 2023)
--------------------------------------

These are the changes in pandas 2.1.0. See :ref:`release` for a full changelog
including other versions of pandas.

{{ header }}

.. ---------------------------------------------------------------------------
.. _whatsnew_210.enhancements:

Enhancements
~~~~~~~~~~~~

.. _whatsnew_210.enhancements.reduction_extension_dtypes:

DataFrame reductions preserve extension dtypes
^^^^^^^^^^^^^^^^^^^^^^^^^^^^^^^^^^^^^^^^^^^^^^

In previous versions of pandas, the results of DataFrame reductions
(:meth:`DataFrame.sum` :meth:`DataFrame.mean` etc.) had numpy dtypes, even when the DataFrames
were of extension dtypes. Pandas can now keep the dtypes when doing reductions over Dataframe
columns with a common dtype (:issue:`52788`).

*Old Behavior*

.. code-block:: ipython

    In [1]: df = pd.DataFrame({"a": [1, 1, 2, 1], "b": [np.nan, 2.0, 3.0, 4.0]}, dtype="Int64")
    In [2]: df.sum()
    Out[2]:
    a    5
    b    9
    dtype: int64
    In [3]: df = df.astype("int64[pyarrow]")
    In [4]: df.sum()
    Out[4]:
    a    5
    b    9
    dtype: int64

*New Behavior*

.. ipython:: python

    df = pd.DataFrame({"a": [1, 1, 2, 1], "b": [np.nan, 2.0, 3.0, 4.0]}, dtype="Int64")
    df.sum()
    df = df.astype("int64[pyarrow]")
    df.sum()

Notice that the dtype is now a masked dtype and pyarrow dtype, respectively, while previously it was a numpy integer dtype.

To allow Dataframe reductions to preserve extension dtypes, :meth:`ExtensionArray._reduce` has gotten a new keyword parameter ``keepdims``. Calling :meth:`ExtensionArray._reduce` with ``keepdims=True`` should return an array of length 1 along the reduction axis. In order to maintain backward compatibility, the parameter is not required, but will it become required in the future. If the parameter is not found in the signature, DataFrame reductions can not preserve extension dtypes. Also, if the parameter is not found, a ``FutureWarning`` will be emitted and type checkers like mypy may complain about the signature not being compatible with :meth:`ExtensionArray._reduce`.

.. _whatsnew_210.enhancements.cow:

Copy-on-Write improvements
^^^^^^^^^^^^^^^^^^^^^^^^^^

- :meth:`Series.transform` not respecting Copy-on-Write when ``func`` modifies :class:`Series` inplace (:issue:`53747`)
- Calling :meth:`Index.values` will now return a read-only NumPy array (:issue:`53704`)
- Setting a :class:`Series` into a :class:`DataFrame` now creates a lazy instead of a deep copy (:issue:`53142`)
- The :class:`DataFrame` constructor, when constructing a DataFrame from a dictionary
  of Index objects and specifying ``copy=False``, will now use a lazy copy
  of those Index objects for the columns of the DataFrame (:issue:`52947`)
- :meth:`DataFrame.head` and :meth:`DataFrame.tail` will now return deep copies (:issue:`54011`)
- Add lazy copy mechanism to :meth:`DataFrame.eval` (:issue:`53746`)

- Trying to operate inplace on a temporary column selection
  (for example, ``df["a"].fillna(100, inplace=True)``)
  will now always raise a warning when Copy-on-Write is enabled. In this mode,
  operating inplace like this will never work, since the selection behaves
  as a temporary copy. This holds true for:

  - DataFrame.update / Series.update
  - DataFrame.fillna / Series.fillna
  - DataFrame.replace / Series.replace

.. _whatsnew_210.enhancements.enhancement2:

``map(func, na_action="ignore")`` now works for all array types
^^^^^^^^^^^^^^^^^^^^^^^^^^^^^^^^^^^^^^^^^^^^^^^^^^^^^^^^^^^^^^^

When given a callable, :meth:`Series.map` applies the callable to all elements of the :class:`Series`.
Similarly, :meth:`DataFrame.map` applies the callable to all elements of the :class:`DataFrame`,
while :meth:`Index.map` applies the callable to all elements of the :class:`Index`.

Frequently, it is not desirable to apply the callable to nan-like values of the array and to avoid doing
that, the ``map`` method could be called with ``na_action="ignore"``, i.e. ``ser.map(func, na_action="ignore")``.
However, ``na_action="ignore"`` was not implemented for many ``ExtensionArray`` and ``Index`` types
and ``na_action="ignore"`` did not work correctly for any ``ExtensionArray`` subclass except the nullable numeric ones (i.e. with dtype :class:`Int64` etc.).

``na_action="ignore"`` now works for all array types (:issue:`52219`, :issue:`51645`, :issue:`51809`, :issue:`51936`, :issue:`52033`; :issue:`52096`).

*Previous behavior*:

.. code-block:: ipython

    In [1]: ser = pd.Series(["a", "b", np.nan], dtype="category")
    In [2]: ser.map(str.upper, na_action="ignore")
    NotImplementedError
    In [3]: df = pd.DataFrame(ser)
    In [4]: df.applymap(str.upper, na_action="ignore")  # worked for DataFrame
         0
    0    A
    1    B
    2  NaN
    In [5]: idx = pd.Index(ser)
    In [6]: idx.map(str.upper, na_action="ignore")
    TypeError: CategoricalIndex.map() got an unexpected keyword argument 'na_action'

*New behavior*:

.. ipython:: python

    ser = pd.Series(["a", "b", np.nan], dtype="category")
    ser.map(str.upper, na_action="ignore")
    df = pd.DataFrame(ser)
    df.map(str.upper, na_action="ignore")
    idx = pd.Index(ser)
    idx.map(str.upper, na_action="ignore")

Notice also that in this version, :meth:`DataFrame.map` been added and :meth:`DataFrame.applymap` has been deprecated. :meth:`DataFrame.map` has the same functionality as :meth:`DataFrame.applymap`, but the new name better communicate that this is the :class:`DataFrame` version of :meth:`Series.map` (:issue:`52353`).

Also, note that :meth:`Categorical.map` implicitly has had its ``na_action`` set to ``"ignore"`` by default.
This has been deprecated and will :meth:`Categorical.map` in the future change the default
to ``na_action=None``, like for all the other array types.

.. _whatsnew_210.enhancements.other:

Other enhancements
^^^^^^^^^^^^^^^^^^
- :meth:`Series.ffill` and :meth:`Series.bfill` are now supported for objects with :class:`IntervalDtype` (:issue:`54247`)
- :meth:`Categorical.map` and :meth:`CategoricalIndex.map` now have a ``na_action`` parameter.
  :meth:`Categorical.map` implicitly had a default value of ``"ignore"`` for ``na_action``. This has formally been deprecated and will be changed to ``None`` in the future.
  Also notice that :meth:`Series.map` has default ``na_action=None`` and calls to series with categorical data will now use ``na_action=None`` unless explicitly set otherwise (:issue:`44279`)
- :class:`api.extensions.ExtensionArray` now has a :meth:`~api.extensions.ExtensionArray.map` method (:issue:`51809`)
- :meth:`DataFrame.applymap` now uses the :meth:`~api.extensions.ExtensionArray.map` method of underlying :class:`api.extensions.ExtensionArray` instances (:issue:`52219`)
- :meth:`MultiIndex.sort_values` now supports ``na_position`` (:issue:`51612`)
- :meth:`MultiIndex.sortlevel` and :meth:`Index.sortlevel` gained a new keyword ``na_position`` (:issue:`51612`)
- :meth:`arrays.DatetimeArray.map`, :meth:`arrays.TimedeltaArray.map` and :meth:`arrays.PeriodArray.map` can now take a ``na_action`` argument (:issue:`51644`)
- :meth:`arrays.SparseArray.map` now supports ``na_action`` (:issue:`52096`).
- :meth:`pandas.read_html` now supports the ``storage_options`` keyword when used with a URL, allowing users to add headers the outbound HTTP request (:issue:`49944`)
- Add :meth:`diff()` and :meth:`round()` for :class:`Index` (:issue:`19708`)
- Add dtype of categories to ``repr`` information of :class:`CategoricalDtype` (:issue:`52179`)
- Added to the escape mode "latex-math" preserving without escaping all characters between "\(" and "\)" in formatter (:issue:`51903`)
- Adding ``engine_kwargs`` parameter to :meth:`DataFrame.read_excel` (:issue:`52214`)
- Classes that are useful for type-hinting have been added to the public API in the new submodule ``pandas.api.typing`` (:issue:`48577`)
- Implemented :attr:`Series.dt.is_month_start`, :attr:`Series.dt.is_month_end`, :attr:`Series.dt.is_year_start`, :attr:`Series.dt.is_year_end`, :attr:`Series.dt.is_quarter_start`, :attr:`Series.dt.is_quarter_end`, :attr:`Series.dt.is_days_in_month`, :attr:`Series.dt.unit`, :meth:`Series.dt.is_normalize`, :meth:`Series.dt.day_name`, :meth:`Series.dt.month_name`, :meth:`Series.dt.tz_convert` for :class:`ArrowDtype` with ``pyarrow.timestamp`` (:issue:`52388`, :issue:`51718`)
- Implemented :func:`api.interchange.from_dataframe` for :class:`DatetimeTZDtype` (:issue:`54239`)
- Implemented ``__from_arrow__`` on :class:`DatetimeTZDtype`. (:issue:`52201`)
- Implemented ``__pandas_priority__`` to allow custom types to take precedence over :class:`DataFrame`, :class:`Series`, :class:`Index`, or :class:`ExtensionArray` for arithmetic operations, :ref:`see the developer guide <extending.pandas_priority>` (:issue:`48347`)
- Improve error message when having incompatible columns using :meth:`DataFrame.merge` (:issue:`51861`)
- Improve error message when setting :class:`DataFrame` with wrong number of columns through :meth:`DataFrame.isetitem` (:issue:`51701`)
- Improved error handling when using :meth:`DataFrame.to_json` with incompatible ``index`` and ``orient`` arguments (:issue:`52143`)
- Improved error message when creating a DataFrame with empty data (0 rows), no index and an incorrect number of columns. (:issue:`52084`)
- Let :meth:`DataFrame.to_feather` accept a non-default :class:`Index` and non-string column names (:issue:`51787`)
- Performance improvement in :func:`read_csv` (:issue:`52632`) with ``engine="c"``
- :meth:`Categorical.from_codes` has gotten a ``validate`` parameter (:issue:`50975`)
- :meth:`DataFrame.stack` gained the ``sort`` keyword to dictate whether the resulting :class:`MultiIndex` levels are sorted (:issue:`15105`)
- :meth:`DataFrame.unstack` gained the ``sort`` keyword to dictate whether the resulting :class:`MultiIndex` levels are sorted (:issue:`15105`)
- :meth:`DataFrameGroupby.agg` and :meth:`DataFrameGroupby.transform` now support grouping by multiple keys when the index is not a :class:`MultiIndex` for ``engine="numba"`` (:issue:`53486`)
- :meth:`Series.explode` now supports pyarrow-backed list types (:issue:`53602`)
- :meth:`Series.str.join` now supports ``ArrowDtype(pa.string())`` (:issue:`53646`)
- :meth:`SeriesGroupby.agg` and :meth:`DataFrameGroupby.agg` now support passing in multiple functions for ``engine="numba"`` (:issue:`53486`)
- :meth:`SeriesGroupby.transform` and :meth:`DataFrameGroupby.transform` now support passing in a string as the function for ``engine="numba"`` (:issue:`53579`)
- Added :meth:`ExtensionArray.interpolate` used by :meth:`Series.interpolate` and :meth:`DataFrame.interpolate` (:issue:`53659`)
- Added ``engine_kwargs`` parameter to :meth:`DataFrame.to_excel` (:issue:`53220`)
- Added a new parameter ``by_row`` to :meth:`Series.apply` and :meth:`DataFrame.apply`. When set to ``False`` the supplied callables will always operate on the whole Series or DataFrame (:issue:`53400`, :issue:`53601`).
- :meth:`DataFrame.shift` and :meth:`Series.shift` now allow shifting by multiple periods by supplying a list of periods (:issue:`44424`)
- Groupby aggregations (such as :meth:`DataFrameGroupby.sum`) now can preserve the dtype of the input instead of casting to ``float64`` (:issue:`44952`)
- Improved error message when :meth:`DataFrameGroupBy.agg` failed (:issue:`52930`)
- Many read/to_* functions, such as :meth:`DataFrame.to_pickle` and :func:`read_csv`, support forwarding compression arguments to lzma.LZMAFile (:issue:`52979`)
- Performance improvement in :func:`concat` with homogeneous ``np.float64`` or ``np.float32`` dtypes (:issue:`52685`)
- Performance improvement in :meth:`DataFrame.filter` when ``items`` is given (:issue:`52941`)
- Reductions :meth:`Series.argmax`, :meth:`Series.argmin`, :meth:`Series.idxmax`, :meth:`Series.idxmin`, :meth:`Index.argmax`, :meth:`Index.argmin`, :meth:`DataFrame.idxmax`, :meth:`DataFrame.idxmin` are now supported for object-dtype objects (:issue:`4279`, :issue:`18021`, :issue:`40685`, :issue:`43697`)
-

.. ---------------------------------------------------------------------------
.. _whatsnew_210.notable_bug_fixes:

Notable bug fixes
~~~~~~~~~~~~~~~~~

These are bug fixes that might have notable behavior changes.

.. _whatsnew_210.notable_bug_fixes.notable_bug_fix1:

notable_bug_fix1
^^^^^^^^^^^^^^^^

.. _whatsnew_210.notable_bug_fixes.notable_bug_fix2:

notable_bug_fix2
^^^^^^^^^^^^^^^^

.. ---------------------------------------------------------------------------
.. _whatsnew_210.api_breaking:

Backwards incompatible API changes
~~~~~~~~~~~~~~~~~~~~~~~~~~~~~~~~~~

.. _whatsnew_210.api_breaking.deps:

Increased minimum version for Python
^^^^^^^^^^^^^^^^^^^^^^^^^^^^^^^^^^^^

pandas 2.1.0 supports Python 3.9 and higher.

Increased minimum versions for dependencies
^^^^^^^^^^^^^^^^^^^^^^^^^^^^^^^^^^^^^^^^^^^
Some minimum supported versions of dependencies were updated.
If installed, we now require:

+-----------------+-----------------+----------+---------+
| Package         | Minimum Version | Required | Changed |
+=================+=================+==========+=========+
| numpy           | 1.22.4          |    X     |    X    |
+-----------------+-----------------+----------+---------+
| mypy (dev)      | 1.4.1           |          |    X    |
+-----------------+-----------------+----------+---------+
| beautifulsoup4  | 4.11.1          |          |    X    |
+-----------------+-----------------+----------+---------+
| bottleneck      | 1.3.4           |          |    X    |
+-----------------+-----------------+----------+---------+
| fastparquet     | 0.8.1           |          |    X    |
+-----------------+-----------------+----------+---------+
| fsspec          | 2022.05.0       |          |    X    |
+-----------------+-----------------+----------+---------+
| hypothesis      | 6.46.1          |          |    X    |
+-----------------+-----------------+----------+---------+
| gcsfs           | 2022.05.0       |          |    X    |
+-----------------+-----------------+----------+---------+
| jinja2          | 3.1.2           |          |    X    |
+-----------------+-----------------+----------+---------+
| lxml            | 4.8.0           |          |    X    |
+-----------------+-----------------+----------+---------+
| numba           | 0.55.2          |          |    X    |
+-----------------+-----------------+----------+---------+
| numexpr         | 2.8.0           |          |    X    |
+-----------------+-----------------+----------+---------+
| openpyxl        | 3.0.10          |          |    X    |
+-----------------+-----------------+----------+---------+
| pandas-gbq      | 0.17.5          |          |    X    |
+-----------------+-----------------+----------+---------+
| psycopg2        | 2.9.3           |          |    X    |
+-----------------+-----------------+----------+---------+
| pyreadstat      | 1.1.5           |          |    X    |
+-----------------+-----------------+----------+---------+
| pyqt5           | 5.15.6          |          |    X    |
+-----------------+-----------------+----------+---------+
| pytables        | 3.7.0           |          |    X    |
+-----------------+-----------------+----------+---------+
| pytest          | 7.3.2           |          |    X    |
+-----------------+-----------------+----------+---------+
| python-snappy   | 0.6.1           |          |    X    |
+-----------------+-----------------+----------+---------+
| pyxlsb          | 1.0.9           |          |    X    |
+-----------------+-----------------+----------+---------+
| s3fs            | 2022.05.0       |          |    X    |
+-----------------+-----------------+----------+---------+
| scipy           | 1.8.1           |          |    X    |
+-----------------+-----------------+----------+---------+
| sqlalchemy      | 1.4.36          |          |    X    |
+-----------------+-----------------+----------+---------+
| tabulate        | 0.8.10          |          |    X    |
+-----------------+-----------------+----------+---------+
| xarray          | 2022.03.0       |          |    X    |
+-----------------+-----------------+----------+---------+
| xlsxwriter      | 3.0.3           |          |    X    |
+-----------------+-----------------+----------+---------+
| zstandard       | 0.17.0          |          |    X    |
+-----------------+-----------------+----------+---------+

For `optional libraries <https://pandas.pydata.org/docs/getting_started/install.html>`_ the general recommendation is to use the latest version.
The following table lists the lowest version per library that is currently being tested throughout the development of pandas.
Optional libraries below the lowest tested version may still work, but are not considered supported.

+-----------------+-----------------+---------+
| Package         | Minimum Version | Changed |
+=================+=================+=========+
|                 |                 |    X    |
+-----------------+-----------------+---------+

See :ref:`install.dependencies` and :ref:`install.optional_dependencies` for more.

.. _whatsnew_210.api_breaking.other:

Other API changes
^^^^^^^^^^^^^^^^^
- :class:`arrays.PandasArray` has been renamed ``NumpyExtensionArray`` and the attached dtype name changed from ``PandasDtype`` to ``NumpyEADtype``; importing ``PandasArray`` still works until the next major version (:issue:`53694`)
-

.. ---------------------------------------------------------------------------
.. _whatsnew_210.deprecations:

Deprecations
~~~~~~~~~~~~

Deprecated silent upcasting in setitem-like Series operations
^^^^^^^^^^^^^^^^^^^^^^^^^^^^^^^^^^^^^^^^^^^^^^^^^^^^^^^^^^^^^

Setitem-like operations on Series (or DataFrame columns) which silently upcast the dtype are
deprecated and show a warning. Examples of affected operations are:

  - ``ser.fillna('foo', inplace=True)``
  - ``ser.where(ser.isna(), 'foo', inplace=True)``
  - ``ser.iloc[indexer] = 'foo'``
  - ``ser.loc[indexer] = 'foo'``
  - ``df.iloc[indexer, 0] = 'foo'``
  - ``df.loc[indexer, 'a'] = 'foo'``
  - ``ser[indexer] = 'foo'``

where ``ser`` is a :class:`Series`, ``df`` is a :class:`DataFrame`, and ``indexer``
could be a slice, a mask, a single value, a list or array of values, or any other
allowed indexer.

In a future version, these will raise an error and you should cast to a common dtype first.

*Previous behavior*:

.. code-block:: ipython

  In [1]: ser = pd.Series([1, 2, 3])

  In [2]: ser
  Out[2]:
  0    1
  1    2
  2    3
  dtype: int64

  In [3]: ser[0] = 'not an int64'

  In [4]: ser
  Out[4]:
  0    not an int64
  1               2
  2               3
  dtype: object

*New behavior*:

.. code-block:: ipython

  In [1]: ser = pd.Series([1, 2, 3])

  In [2]: ser
  Out[2]:
  0    1
  1    2
  2    3
  dtype: int64

  In [3]: ser[0] = 'not an int64'
  FutureWarning:
    Setting an item of incompatible dtype is deprecated and will raise in a future error of pandas.
    Value 'not an int64' has dtype incompatible with int64, please explicitly cast to a compatible dtype first.

  In [4]: ser
  Out[4]:
  0    not an int64
  1               2
  2               3
  dtype: object

To retain the current behaviour, in the case above you could cast ``ser`` to ``object`` dtype first:

.. ipython:: python

  ser = pd.Series([1, 2, 3])
  ser = ser.astype('object')
  ser[0] = 'not an int64'
  ser

Depending on the use-case, it might be more appropriate to cast to a different dtype.
In the following, for example, we cast to ``float64``:

.. ipython:: python

  ser = pd.Series([1, 2, 3])
  ser = ser.astype('float64')
  ser[0] = 1.1
  ser

For further reading, please see https://pandas.pydata.org/pdeps/0006-ban-upcasting.html.

Deprecated parsing datetimes with mixed time zones
^^^^^^^^^^^^^^^^^^^^^^^^^^^^^^^^^^^^^^^^^^^^^^^^^^

Parsing datetimes with mixed time zones is deprecated and shows a warning unless user passes ``utc=True`` to :func:`to_datetime` (:issue:`50887`)

*Previous behavior*:

.. code-block:: ipython

  In [7]: data = ["2020-01-01 00:00:00+06:00", "2020-01-01 00:00:00+01:00"]

  In [8]:  pd.to_datetime(data, utc=False)
  Out[8]:
  Index([2020-01-01 00:00:00+06:00, 2020-01-01 00:00:00+01:00], dtype='object')

*New behavior*:

.. code-block:: ipython

  In [9]: pd.to_datetime(data, utc=False)
  FutureWarning:
    In a future version of pandas, parsing datetimes with mixed time zones will raise
    a warning unless `utc=True`. Please specify `utc=True` to opt in to the new behaviour
    and silence this warning. To create a `Series` with mixed offsets and `object` dtype,
    please use `apply` and `datetime.datetime.strptime`.
  Index([2020-01-01 00:00:00+06:00, 2020-01-01 00:00:00+01:00], dtype='object')

In order to silence this warning and avoid an error in a future version of pandas,
please specify ``utc=True``:

.. ipython:: python

    data = ["2020-01-01 00:00:00+06:00", "2020-01-01 00:00:00+01:00"]
    pd.to_datetime(data, utc=True)

To create a ``Series`` with mixed offsets and ``object`` dtype, please use ``apply``
and ``datetime.datetime.strptime``:

.. ipython:: python

    import datetime as dt

    data = ["2020-01-01 00:00:00+06:00", "2020-01-01 00:00:00+01:00"]
    pd.Series(data).apply(lambda x: dt.datetime.strptime(x, '%Y-%m-%d %H:%M:%S%z'))

Other Deprecations
^^^^^^^^^^^^^^^^^^
- Deprecated 'broadcast_axis' keyword in :meth:`Series.align` and :meth:`DataFrame.align`, upcast before calling ``align`` with ``left = DataFrame({col: left for col in right.columns}, index=right.index)`` (:issue:`51856`)
- Deprecated 'downcast' keyword in :meth:`Index.fillna` (:issue:`53956`)
- Deprecated 'fill_method' and 'limit' keywords in :meth:`DataFrame.pct_change`, :meth:`Series.pct_change`, :meth:`DataFrameGroupBy.pct_change`, and :meth:`SeriesGroupBy.pct_change`, explicitly call ``ffill`` or ``bfill`` before calling ``pct_change`` instead (:issue:`53491`)
- Deprecated 'method', 'limit', and 'fill_axis' keywords in :meth:`DataFrame.align` and :meth:`Series.align`, explicitly call ``fillna`` on the alignment results instead (:issue:`51856`)
- Deprecated 'quantile' keyword in :meth:`Rolling.quantile` and :meth:`Expanding.quantile`, renamed as 'q' instead (:issue:`52550`)
- Deprecated :func:`concat` behavior when any of the objects being concatenated have length 0; in the past the dtypes of empty objects were ignored when determining the resulting dtype, in a future version they will not (:issue:`39122`)
- Deprecated :meth:`.DataFrameGroupBy.apply` and methods on the objects returned by :meth:`.DataFrameGroupBy.resample` operating on the grouping column(s); select the columns to operate on after groupby to either explicitly include or exclude the groupings and avoid the ``FutureWarning`` (:issue:`7155`)
- Deprecated :meth:`.Groupby.all` and :meth:`.GroupBy.any` with datetime64 or :class:`PeriodDtype` values, matching the :class:`Series` and :class:`DataFrame` deprecations (:issue:`34479`)
- Deprecated :meth:`Categorical.to_list`, use ``obj.tolist()`` instead (:issue:`51254`)
- Deprecated :meth:`DataFrame._data` and :meth:`Series._data`, use public APIs instead (:issue:`33333`)
- Deprecated :meth:`DataFrameGroupBy.dtypes`, check ``dtypes`` on the underlying object instead (:issue:`51045`)
- Deprecated ``axis=1`` in :meth:`DataFrame.ewm`, :meth:`DataFrame.rolling`, :meth:`DataFrame.expanding`, transpose before calling the method instead (:issue:`51778`)
- Deprecated ``axis=1`` in :meth:`DataFrame.groupby` and in :class:`Grouper` constructor, do ``frame.T.groupby(...)`` instead (:issue:`51203`)
- Deprecated accepting slices in :meth:`DataFrame.take`, call ``obj[slicer]`` or pass a sequence of integers instead (:issue:`51539`)
- Deprecated behavior of :meth:`DataFrame.idxmax`, :meth:`DataFrame.idxmin`, :meth:`Series.idxmax`, :meth:`Series.idxmin` in with all-NA entries or any-NA and ``skipna=False``; in a future version these will raise ``ValueError`` (:issue:`51276`)
- Deprecated explicit support for subclassing :class:`Index` (:issue:`45289`)
- Deprecated making functions given to :meth:`Series.agg` attempt to operate on each element in the :class:`Series` and only operate on the whole :class:`Series` if the elementwise operations failed. In the future, functions given to :meth:`Series.agg` will always operate on the whole :class:`Series` only. To keep the current behavior, use :meth:`Series.transform` instead. (:issue:`53325`)
- Deprecated making the functions in a list of functions given to :meth:`DataFrame.agg` attempt to operate on each element in the :class:`DataFrame` and only operate on the columns of the :class:`DataFrame` if the elementwise operations failed. To keep the current behavior, use :meth:`DataFrame.transform` instead. (:issue:`53325`)
- Deprecated passing a :class:`DataFrame` to :meth:`DataFrame.from_records`, use :meth:`DataFrame.set_index` or :meth:`DataFrame.drop` instead (:issue:`51353`)
- Deprecated silently dropping unrecognized timezones when parsing strings to datetimes (:issue:`18702`)
- Deprecated the "downcast" keyword in :meth:`Series.interpolate`, :meth:`DataFrame.interpolate`, :meth:`Series.fillna`, :meth:`DataFrame.fillna`, :meth:`Series.ffill`, :meth:`DataFrame.ffill`, :meth:`Series.bfill`, :meth:`DataFrame.bfill` (:issue:`40988`)
- Deprecated the ``axis`` keyword in :meth:`DataFrame.ewm`, :meth:`Series.ewm`, :meth:`DataFrame.rolling`, :meth:`Series.rolling`, :meth:`DataFrame.expanding`, :meth:`Series.expanding` (:issue:`51778`)
- Deprecated the ``axis`` keyword in :meth:`DataFrame.resample`, :meth:`Series.resample` (:issue:`51778`)
- Deprecated the behavior of :func:`concat` with both ``len(keys) != len(objs)``, in a future version this will raise instead of truncating to the shorter of the two sequences (:issue:`43485`)
- Deprecated the behavior of :meth:`Series.argsort` in the presence of NA values; in a future version these will be sorted at the end instead of giving -1 (:issue:`54219`)
- Deprecated the default of ``observed=False`` in :meth:`DataFrame.groupby` and :meth:`Series.groupby`; this will default to ``True`` in a future version (:issue:`43999`)
- Deprecating pinning ``group.name`` to each group in :meth:`SeriesGroupBy.aggregate` aggregations; if your operation requires utilizing the groupby keys, iterate over the groupby object instead (:issue:`41090`)
- Deprecated the 'axis' keyword in :meth:`.GroupBy.idxmax`, :meth:`.GroupBy.idxmin`, :meth:`.GroupBy.fillna`, :meth:`.GroupBy.take`, :meth:`.GroupBy.skew`, :meth:`.GroupBy.rank`, :meth:`.GroupBy.cumprod`, :meth:`.GroupBy.cumsum`, :meth:`.GroupBy.cummax`, :meth:`.GroupBy.cummin`, :meth:`.GroupBy.pct_change`, :meth:`GroupBy.diff`, :meth:`.GroupBy.shift`, and :meth:`DataFrameGroupBy.corrwith`; for ``axis=1`` operate on the underlying :class:`DataFrame` instead (:issue:`50405`, :issue:`51046`)
- Deprecated :class:`.DataFrameGroupBy` with ``as_index=False`` not including groupings in the result when they are not columns of the DataFrame (:issue:`49519`)
- Deprecated :func:`is_categorical_dtype`, use ``isinstance(obj.dtype, pd.CategoricalDtype)`` instead (:issue:`52527`)
- Deprecated :func:`is_datetime64tz_dtype`, check ``isinstance(dtype, pd.DatetimeTZDtype)`` instead (:issue:`52607`)
- Deprecated :func:`is_int64_dtype`, check ``dtype == np.dtype(np.int64)`` instead (:issue:`52564`)
- Deprecated :func:`is_interval_dtype`, check ``isinstance(dtype, pd.IntervalDtype)`` instead (:issue:`52607`)
- Deprecated :func:`is_period_dtype`, check ``isinstance(dtype, pd.PeriodDtype)`` instead (:issue:`52642`)
- Deprecated :func:`is_sparse`, check ``isinstance(dtype, pd.SparseDtype)`` instead (:issue:`52642`)
- Deprecated :meth:`.Styler.applymap_index`. Use the new :meth:`.Styler.map_index` method instead (:issue:`52708`)
- Deprecated :meth:`.Styler.applymap`. Use the new :meth:`.Styler.map` method instead (:issue:`52708`)
- Deprecated :meth:`DataFrame.applymap`. Use the new :meth:`DataFrame.map` method instead (:issue:`52353`)
- Deprecated :meth:`DataFrame.swapaxes` and :meth:`Series.swapaxes`, use :meth:`DataFrame.transpose` or :meth:`Series.transpose` instead (:issue:`51946`)
- Deprecated ``freq`` parameter in :class:`PeriodArray` constructor, pass ``dtype`` instead (:issue:`52462`)
- Deprecated allowing non-standard inputs in :func:`take`, pass either a ``numpy.ndarray``, :class:`ExtensionArray`, :class:`Index`, or :class:`Series` (:issue:`52981`)
- Deprecated allowing non-standard sequences for :func:`isin`, :func:`value_counts`, :func:`unique`, :func:`factorize`, case to one of ``numpy.ndarray``, :class:`Index`, :class:`ExtensionArray`, or :class:`Series` before calling (:issue:`52986`)
- Deprecated behavior of :class:`DataFrame` reductions ``sum``, ``prod``, ``std``, ``var``, ``sem`` with ``axis=None``, in a future version this will operate over both axes returning a scalar instead of behaving like ``axis=0``; note this also affects numpy functions e.g. ``np.sum(df)`` (:issue:`21597`)
- Deprecated behavior of :func:`concat` when :class:`DataFrame` has columns that are all-NA, in a future version these will not be discarded when determining the resulting dtype (:issue:`40893`)
- Deprecated behavior of :meth:`Series.dt.to_pydatetime`, in a future version this will return a :class:`Series` containing python ``datetime`` objects instead of an ``ndarray`` of datetimes; this matches the behavior of other :meth:`Series.dt` properties (:issue:`20306`)
- Deprecated logical operations (``|``, ``&``, ``^``) between pandas objects and dtype-less sequences (e.g. ``list``, ``tuple``), wrap a sequence in a :class:`Series` or numpy array before operating instead (:issue:`51521`)
- Deprecated making :meth:`Series.apply` return a :class:`DataFrame` when the passed-in callable returns a :class:`Series` object. In the future this will return a :class:`Series` whose values are themselves :class:`Series`. This pattern was very slow and it's recommended to use alternative methods to archive the same goal (:issue:`52116`)
- Deprecated parameter ``convert_type`` in :meth:`Series.apply` (:issue:`52140`)
- Deprecated passing a dictionary to :meth:`.SeriesGroupBy.agg`; pass a list of aggregations instead (:issue:`50684`)
- Deprecated the "fastpath" keyword in :class:`Categorical` constructor, use :meth:`Categorical.from_codes` instead (:issue:`20110`)
- Deprecated the behavior of :func:`is_bool_dtype` returning ``True`` for object-dtype :class:`Index` of bool objects (:issue:`52680`)
- Deprecated the methods :meth:`Series.bool` and :meth:`DataFrame.bool` (:issue:`51749`)
- Deprecated unused "closed" and "normalize" keywords in the :class:`DatetimeIndex` constructor (:issue:`52628`)
- Deprecated unused "closed" keyword in the :class:`TimedeltaIndex` constructor (:issue:`52628`)
- Deprecated logical operation between two non boolean :class:`Series` with different indexes always coercing the result to bool dtype. In a future version, this will maintain the return type of the inputs. (:issue:`52500`, :issue:`52538`)
- Deprecated :class:`Period` and :class:`PeriodDtype` with ``BDay`` freq, use a :class:`DatetimeIndex` with ``BDay`` freq instead (:issue:`53446`)
- Deprecated :func:`value_counts`, use ``pd.Series(obj).value_counts()`` instead (:issue:`47862`)
- Deprecated :meth:`Series.first` and :meth:`DataFrame.first` (please create a mask and filter using ``.loc`` instead) (:issue:`45908`)
- Deprecated :meth:`Series.interpolate` and :meth:`DataFrame.interpolate` for object-dtype (:issue:`53631`)
- Deprecated :meth:`Series.last` and :meth:`DataFrame.last` (please create a mask and filter using ``.loc`` instead) (:issue:`53692`)
- Deprecated allowing arbitrary ``fill_value`` in :class:`SparseDtype`, in a future version the ``fill_value`` will need to be compatible with the ``dtype.subtype``, either a scalar that can be held by that subtype or ``NaN`` for integer or bool subtypes (:issue:`23124`)
- Deprecated allowing bool dtype in :meth:`DataFrameGroupBy.quantile` and :meth:`SeriesGroupBy.quantile`, consistent with the :meth:`Series.quantile` and :meth:`DataFrame.quantile` behavior (:issue:`51424`)
- Deprecated behavior of :func:`assert_series_equal` and :func:`assert_frame_equal` considering NA-like values (e.g. ``NaN`` vs ``None`` as equivalent) (:issue:`52081`)
- Deprecated bytes input to :func:`read_excel`. To read a file path, use a string or path-like object. (:issue:`53767`)
- Deprecated constructing :class:`SparseArray` from scalar data, pass a sequence instead (:issue:`53039`)
- Deprecated falling back to filling when ``value`` is not specified in :meth:`DataFrame.replace` and :meth:`Series.replace` with non-dict-like ``to_replace`` (:issue:`33302`)
- Deprecated literal json input to :func:`read_json`. Wrap literal json string input in ``io.StringIO`` instead. (:issue:`53409`)
- Deprecated literal string input to :func:`read_xml`. Wrap literal string/bytes input in ``io.StringIO`` / ``io.BytesIO`` instead. (:issue:`53767`)
- Deprecated literal string/bytes input to :func:`read_html`. Wrap literal string/bytes input in ``io.StringIO`` / ``io.BytesIO`` instead. (:issue:`53767`)
- Deprecated option "mode.use_inf_as_na", convert inf entries to ``NaN`` before instead (:issue:`51684`)
- Deprecated parameter ``obj`` in :meth:`GroupBy.get_group` (:issue:`53545`)
- Deprecated positional indexing on :class:`Series` with :meth:`Series.__getitem__` and :meth:`Series.__setitem__`, in a future version ``ser[item]`` will *always* interpret ``item`` as a label, not a position (:issue:`50617`)
- Deprecated replacing builtin and NumPy functions in ``.agg``, ``.apply``, and ``.transform``; use the corresponding string alias (e.g. ``"sum"`` for ``sum`` or ``np.sum``) instead (:issue:`53425`)
- Deprecated strings ``T``, ``t``, ``L`` and ``l`` denoting units in :func:`to_timedelta` (:issue:`52536`)
- Deprecated the "method" and "limit" keywords in ``ExtensionArray.fillna``, implement and use ``pad_or_backfill`` instead (:issue:`53621`)
- Deprecated the "method" and "limit" keywords on :meth:`Series.fillna`, :meth:`DataFrame.fillna`, :meth:`SeriesGroupBy.fillna`, :meth:`DataFrameGroupBy.fillna`, and :meth:`Resampler.fillna`, use ``obj.bfill()`` or ``obj.ffill()`` instead (:issue:`53394`)
- Deprecated the ``method`` and ``limit`` keywords in :meth:`DataFrame.replace` and :meth:`Series.replace` (:issue:`33302`)
- Deprecated the use of non-supported datetime64 and timedelta64 resolutions with :func:`pandas.array`. Supported resolutions are: "s", "ms", "us", "ns" resolutions (:issue:`53058`)
- Deprecated values "pad", "ffill", "bfill", "backfill" for :meth:`Series.interpolate` and :meth:`DataFrame.interpolate`, use ``obj.ffill()`` or ``obj.bfill()`` instead (:issue:`53581`)
- Deprecated the behavior of :meth:`Index.argmax`, :meth:`Index.argmin`, :meth:`Series.argmax`, :meth:`Series.argmin` with either all-NAs and skipna=True or any-NAs and skipna=False returning -1; in a future version this will raise ``ValueError`` (:issue:`33941`, :issue:`33942`)
-

.. ---------------------------------------------------------------------------
.. _whatsnew_210.performance:

Performance improvements
~~~~~~~~~~~~~~~~~~~~~~~~
- Performance improvement in :func:`factorize` for object columns not containing strings (:issue:`51921`)
- Performance improvement in :func:`read_orc` when reading a remote URI file path. (:issue:`51609`)
- Performance improvement in :func:`read_parquet` and :meth:`DataFrame.to_parquet` when reading a remote file with ``engine="pyarrow"`` (:issue:`51609`)
- Performance improvement in :func:`read_parquet` on string columns when using ``use_nullable_dtypes=True`` (:issue:`47345`)
- Performance improvement in :meth:`DataFrame.clip` and :meth:`Series.clip` (:issue:`51472`)
- Performance improvement in :meth:`DataFrame.first_valid_index` and :meth:`DataFrame.last_valid_index` for extension array dtypes (:issue:`51549`)
- Performance improvement in :meth:`DataFrame.where` when ``cond`` is backed by an extension dtype (:issue:`51574`)
- Performance improvement in :meth:`MultiIndex.set_levels` and :meth:`MultiIndex.set_codes` when ``verify_integrity=True`` (:issue:`51873`)
- Performance improvement in :meth:`MultiIndex.sortlevel` when ``ascending`` is a list (:issue:`51612`)
- Performance improvement in :meth:`Series.combine_first` (:issue:`51777`)
- Performance improvement in :meth:`~arrays.ArrowExtensionArray.fillna` when array does not contain nulls (:issue:`51635`)
- Performance improvement in :meth:`~arrays.ArrowExtensionArray.isna` when array has zero nulls or is all nulls (:issue:`51630`)
- Performance improvement when parsing strings to ``boolean[pyarrow]`` dtype (:issue:`51730`)
- Performance improvement when searching an :class:`Index` sliced from other indexes (:issue:`51738`)
- Performance improvement in :func:`concat` (:issue:`52291`, :issue:`52290`)
- :class:`Period`'s default formatter (`period_format`) is now significantly (~twice) faster. This improves performance of ``str(Period)``, ``repr(Period)``, and :meth:`Period.strftime(fmt=None)`, as well as ``PeriodArray.strftime(fmt=None)``, ``PeriodIndex.strftime(fmt=None)`` and ``PeriodIndex.format(fmt=None)``. Finally, ``to_csv`` operations involving :class:`PeriodArray` or :class:`PeriodIndex` with default ``date_format`` are also significantly accelerated. (:issue:`51459`)
- Performance improvement accessing :attr:`arrays.IntegerArrays.dtype` & :attr:`arrays.FloatingArray.dtype` (:issue:`52998`)
- Performance improvement in :class:`DataFrame` reductions with ``axis=None`` and extension dtypes (:issue:`54308`)
- Performance improvement in :class:`MultiIndex` and multi-column operations (e.g. :meth:`DataFrame.sort_values`, :meth:`DataFrame.groupby`, :meth:`Series.unstack`) when index/column values are already sorted (:issue:`53806`)
- Performance improvement in :class:`Series` reductions (:issue:`52341`)
- Performance improvement in :func:`concat` when ``axis=1`` and objects have different indexes (:issue:`52541`)
- Performance improvement in :func:`concat` when the concatenation axis is a :class:`MultiIndex` (:issue:`53574`)
- Performance improvement in :meth:`.DataFrameGroupBy.groups` (:issue:`53088`)
- Performance improvement in :meth:`DataFrame.astype` when ``dtype`` is an extension dtype (:issue:`54299`)
- Performance improvement in :meth:`DataFrame.isin` for extension dtypes (:issue:`53514`)
- Performance improvement in :meth:`DataFrame.loc` when selecting rows and columns (:issue:`53014`)
- Performance improvement in :meth:`DataFrame.transpose` when transposing a DataFrame with a single masked dtype, e.g. :class:`Int64` (:issue:`52836`)
- Performance improvement in :meth:`DataFrame.transpose` when transposing a DataFrame with a single pyarrow dtype (:issue:`54224`)
- Performance improvement in :meth:`Series.add` for pyarrow string and binary dtypes (:issue:`53150`)
- Performance improvement in :meth:`Series.corr` and :meth:`Series.cov` for extension dtypes (:issue:`52502`)
- Performance improvement in :meth:`Series.ffill`, :meth:`Series.bfill`, :meth:`DataFrame.ffill`, :meth:`DataFrame.bfill` with pyarrow dtypes (:issue:`53950`)
- Performance improvement in :meth:`Series.str.get_dummies` for pyarrow-backed strings (:issue:`53655`)
- Performance improvement in :meth:`Series.str.get` for pyarrow-backed strings (:issue:`53152`)
- Performance improvement in :meth:`Series.str.split` with ``expand=True`` for pyarrow-backed strings (:issue:`53585`)
- Performance improvement in :meth:`Series.to_numpy` when dtype is a numpy float dtype and ``na_value`` is ``np.nan`` (:issue:`52430`)
- Performance improvement in :meth:`~arrays.ArrowExtensionArray.astype` when converting from a pyarrow timestamp or duration dtype to numpy (:issue:`53326`)
- Performance improvement in :meth:`~arrays.ArrowExtensionArray.to_numpy` (:issue:`52525`)
- Performance improvement in various :class:`MultiIndex` set and indexing operations (:issue:`53955`)
- Performance improvement when doing various reshaping operations on :class:`arrays.IntegerArrays` & :class:`arrays.FloatingArray` by avoiding doing unnecessary validation (:issue:`53013`)
- Performance improvement when indexing with pyarrow timestamp and duration dtypes (:issue:`53368`)
- Performance improvement when passing an array to :meth:`RangeIndex.take`, :meth:`DataFrame.loc`, or :meth:`DataFrame.iloc` and the DataFrame is using a RangeIndex (:issue:`53387`)
-

.. ---------------------------------------------------------------------------
.. _whatsnew_210.bug_fixes:

Bug fixes
~~~~~~~~~

Categorical
^^^^^^^^^^^
- Bug in :meth:`CategoricalIndex.remove_categories` where ordered categories would not be maintained (:issue:`53935`).
- Bug in :meth:`Series.astype` with ``dtype="category"`` for nullable arrays with read-only null value masks (:issue:`53658`)
- Bug in :meth:`Series.map` , where the value of the ``na_action`` parameter was not used if the series held a :class:`Categorical` (:issue:`22527`).
-

Datetimelike
^^^^^^^^^^^^
- :meth:`DatetimeIndex.map` with ``na_action="ignore"`` now works as expected. (:issue:`51644`)
- :meth:`DatetimeIndex.slice_indexer` now raises ``KeyError`` for non-monotonic indexes if either of the slice bounds is not in the index, this behaviour was previously deprecated but inconsistently handled. (:issue:`53983`)
- Bug in :class:`DateOffset` which had inconsistent behavior when multiplying a :class:`DateOffset` object by a constant (:issue:`47953`)
- Bug in :func:`date_range` when ``freq`` was a :class:`DateOffset` with ``nanoseconds`` (:issue:`46877`)
- Bug in :func:`to_datetime` converting :class:`Series` or :class:`DataFrame` containing :class:`arrays.ArrowExtensionArray` of ``pyarrow`` timestamps to numpy datetimes (:issue:`52545`)
- Bug in :meth:`DataFrame.to_sql` raising ``ValueError`` for pyarrow-backed date like dtypes (:issue:`53854`)
- Bug in :meth:`Timestamp.date`, :meth:`Timestamp.isocalendar`, :meth:`Timestamp.timetuple`, and :meth:`Timestamp.toordinal` were returning incorrect results for inputs outside those supported by the Python standard library's datetime module (:issue:`53668`)
- Bug in :meth:`Timestamp.round` with values close to the implementation bounds returning incorrect results instead of raising ``OutOfBoundsDatetime`` (:issue:`51494`)
- Bug in :meth:`arrays.DatetimeArray.map` and :meth:`DatetimeIndex.map`, where the supplied callable operated array-wise instead of element-wise (:issue:`51977`)
- Bug in constructing a :class:`Series` or :class:`DataFrame` from a datetime or timedelta scalar always inferring nanosecond resolution instead of inferring from the input (:issue:`52212`)
- Bug in constructing a :class:`Timestamp` from a string representing a time without a date inferring an incorrect unit (:issue:`54097`)
- Bug in constructing a :class:`Timestamp` with ``ts_input=pd.NA`` raising ``TypeError`` (:issue:`45481`)
- Bug in parsing datetime strings with weekday but no day e.g. "2023 Sept Thu" incorrectly raising ``AttributeError`` instead of ``ValueError`` (:issue:`52659`)

Timedelta
^^^^^^^^^
- :meth:`TimedeltaIndex.map` with ``na_action="ignore"`` now works as expected (:issue:`51644`)
- Bug in :class:`TimedeltaIndex` division or multiplication leading to ``.freq`` of "0 Days" instead of ``None`` (:issue:`51575`)
- Bug in :class:`Timedelta` with Numpy timedelta64 objects not properly raising ``ValueError`` (:issue:`52806`)
- Bug in :meth:`Timedelta.__hash__`, raising an ``OutOfBoundsTimedelta`` on certain large values of second resolution (:issue:`54037`)
- Bug in :meth:`Timedelta.round` with values close to the implementation bounds returning incorrect results instead of raising ``OutOfBoundsTimedelta`` (:issue:`51494`)
- Bug in :meth:`arrays.TimedeltaArray.map` and :meth:`TimedeltaIndex.map`, where the supplied callable operated array-wise instead of element-wise (:issue:`51977`)
-

Timezones
^^^^^^^^^
- Bug in :func:`infer_freq` that raises ``TypeError`` for ``Series`` of timezone-aware timestamps (:issue:`52456`)
- Bug in :meth:`DatetimeTZDtype.base` that always returns a NumPy dtype with nanosecond resolution (:issue:`52705`)
-

Numeric
^^^^^^^
- Bug in :class:`RangeIndex` setting ``step`` incorrectly when being the subtrahend with minuend a numeric value (:issue:`53255`)
- Bug in :meth:`Series.corr` and :meth:`Series.cov` raising ``AttributeError`` for masked dtypes (:issue:`51422`)
- Bug when calling :meth:`Series.kurt` and :meth:`Series.skew` on numpy data of all zero returning a python type instead of a numpy type (:issue:`53482`)
- Bug in :meth:`Series.mean`, :meth:`DataFrame.mean` with object-dtype values containing strings that can be converted to numbers (e.g. "2") returning incorrect numeric results; these now raise ``TypeError`` (:issue:`36703`, :issue:`44008`)
- Bug in :meth:`DataFrame.corrwith` raising ``NotImplementedError`` for pyarrow-backed dtypes (:issue:`52314`)
- Bug in :meth:`DataFrame.size` and :meth:`Series.size` returning 64-bit integer instead of int (:issue:`52897`)
- Bug in :meth:`DateFrame.dot` returning ``object`` dtype for :class:`ArrowDtype` data (:issue:`53979`)
- Bug in :meth:`Series.any`, :meth:`Series.all`, :meth:`DataFrame.any`, and :meth:`DataFrame.all` had the default value of ``bool_only`` set to ``None`` instead of ``False``; this change should have no impact on users (:issue:`53258`)
- Bug in :meth:`Series.corr` and :meth:`Series.cov` raising ``AttributeError`` for masked dtypes (:issue:`51422`)
- Bug in :meth:`Series.median` and :meth:`DataFrame.median` with object-dtype values containing strings that can be converted to numbers (e.g. "2") returning incorrect numeric results; these now raise ``TypeError`` (:issue:`34671`)
- Bug in :meth:`Series.sum` converting dtype ``uint64`` to ``int64`` (:issue:`53401`)


Conversion
^^^^^^^^^^
- Bug in :func:`DataFrame.style.to_latex` and :func:`DataFrame.style.to_html` if the DataFrame contains integers with more digits than can be represented by floating point double precision (:issue:`52272`)
- Bug in :func:`array`  when given a ``datetime64`` or ``timedelta64`` dtype with unit of "s", "us", or "ms" returning :class:`PandasArray` instead of :class:`DatetimeArray` or :class:`TimedeltaArray` (:issue:`52859`)
- Bug in :meth:`ArrowDtype.numpy_dtype` returning nanosecond units for non-nanosecond ``pyarrow.timestamp`` and ``pyarrow.duration`` types (:issue:`51800`)
- Bug in :meth:`DataFrame.__repr__` incorrectly raising a ``TypeError`` when the dtype of a column is ``np.record`` (:issue:`48526`)
- Bug in :meth:`DataFrame.info` raising  ``ValueError`` when ``use_numba`` is set (:issue:`51922`)
- Bug in :meth:`DataFrame.insert` raising ``TypeError`` if ``loc`` is ``np.int64`` (:issue:`53193`)
- Bug in :meth:`HDFStore.select` loses precision of large int when stored and retrieved (:issue:`54186`)

Strings
^^^^^^^
- Bug in :meth:`Series.str` that did not raise a ``TypeError`` when iterated (:issue:`54173`)
-

Interval
^^^^^^^^
- :meth:`pd.IntervalIndex.get_indexer` and :meth:`pd.IntervalIndex.get_indexer_nonunique` raising if ``target`` is read-only array (:issue:`53703`)
- Bug in :class:`IntervalDtype` where the object could be kept alive when deleted (:issue:`54184`)

Indexing
^^^^^^^^
- Bug in :meth:`DataFrame.__setitem__` losing dtype when setting a :class:`DataFrame` into duplicated columns (:issue:`53143`)
- Bug in :meth:`DataFrame.__setitem__` with a boolean mask and :meth:`DataFrame.putmask` with mixed non-numeric dtypes and a value other than ``NaN`` incorrectly raising ``TypeError`` (:issue:`53291`)
- Bug in :meth:`DataFrame.iloc` when using ``nan`` as the only element (:issue:`52234`)

Missing
^^^^^^^
- Bug in :meth:`DataFrame.interpolate` failing to fill across multiblock data when ``method`` is "pad", "ffill", "bfill", or "backfill" (:issue:`53898`)
- Bug in :meth:`DataFrame.interpolate` ignoring ``inplace`` when :class:`DataFrame` is empty (:issue:`53199`)
- Bug in :meth:`Series.idxmin`, :meth:`Series.idxmax`, :meth:`DataFrame.idxmin`, :meth:`DataFrame.idxmax` with a :class:`DatetimeIndex` index containing ``NaT`` incorrectly returning ``NaN`` instead of ``NaT`` (:issue:`43587`)
- Bug in :meth:`Series.interpolate` and :meth:`DataFrame.interpolate` failing to raise on invalid ``downcast`` keyword, which can be only ``None`` or "infer" (:issue:`53103`)
- Bug in :meth:`Series.interpolate` and :meth:`DataFrame.interpolate` with complex dtype incorrectly failing to fill ``NaN`` entries (:issue:`53635`)
-

MultiIndex
^^^^^^^^^^
- Bug in :meth:`MultiIndex.set_levels` not preserving dtypes for :class:`Categorical` (:issue:`52125`)
- Bug in displaying a :class:`MultiIndex` with a long element (:issue:`52960`)

I/O
^^^
- :meth:`DataFrame.to_orc` now raising ``ValueError`` when non-default :class:`Index` is given (:issue:`51828`)
- :meth:`DataFrame.to_sql` now raising ``ValueError`` when the name param is left empty while using SQLAlchemy to connect (:issue:`52675`)
- Bug in :func:`json_normalize`, fix json_normalize cannot parse metadata fields list type (:issue:`37782`)
- Bug in :func:`read_csv` where it would error when ``parse_dates`` was set to a list or dictionary with ``engine="pyarrow"`` (:issue:`47961`)
- Bug in :func:`read_csv`, with ``engine="pyarrow"`` erroring when specifying a ``dtype`` with ``index_col`` (:issue:`53229`)
- Bug in :func:`read_hdf` not properly closing store after a ``IndexError`` is raised (:issue:`52781`)
- Bug in :func:`read_html`, style elements were read into DataFrames (:issue:`52197`)
- Bug in :func:`read_html`, tail texts were removed together with elements containing ``display:none`` style (:issue:`51629`)
- Bug in :func:`read_sql_table` raising an exception when reading a view (:issue:`52969`)
- Bug in :func:`read_sql` when reading multiple timezone aware columns with the same column name (:issue:`44421`)
- Bug in :func:`read_xml` stripping whitespace in string data (:issue:`53811`)
- Bug in :meth:`DataFrame.to_html` where ``colspace`` was incorrectly applied in case of multi index columns (:issue:`53885`)
- Bug in :meth:`DataFrame.to_json` where :class:`DateTimeArray`/:class:`DateTimeIndex` with non nanosecond precision could not be serialized correctly (:issue:`53686`)
- Bug when writing and reading empty Stata dta files where dtype information was lost (:issue:`46240`)
- Bug where ``bz2`` was treated as a hard requirement (:issue:`53857`)

Period
^^^^^^
- :meth:`PeriodIndex.map` with ``na_action="ignore"`` now works as expected (:issue:`51644`)
- Bug in :class:`PeriodDtype` constructor failing to raise ``TypeError`` when no argument is passed or when ``None`` is passed (:issue:`27388`)
- Bug in :class:`PeriodDtype` constructor incorrectly returning the same ``normalize`` for different :class:`DateOffset` ``freq`` inputs (:issue:`24121`)
- Bug in :class:`PeriodDtype` constructor raising ``ValueError`` instead of ``TypeError`` when an invalid type is passed (:issue:`51790`)
- Bug in :class:`PeriodDtype` where the object could be kept alive when deleted (:issue:`54184`)
- Bug in :func:`read_csv` not processing empty strings as a null value, with ``engine="pyarrow"`` (:issue:`52087`)
- Bug in :func:`read_csv` returning ``object`` dtype columns instead of ``float64`` dtype columns with ``engine="pyarrow"`` for columns that are all null with ``engine="pyarrow"`` (:issue:`52087`)
- Bug in :meth:`Period.now` not accepting the ``freq`` parameter as a keyword argument (:issue:`53369`)
- Bug in :meth:`arrays.PeriodArray.map` and :meth:`PeriodIndex.map`, where the supplied callable operated array-wise instead of element-wise (:issue:`51977`)
- Bug in incorrectly allowing construction of :class:`Period` or :class:`PeriodDtype` with :class:`CustomBusinessDay` freq; use :class:`BusinessDay` instead (:issue:`52534`)

Plotting
^^^^^^^^
- Bug in :meth:`Series.plot` when invoked with ``color=None`` (:issue:`51953`)
- Fixed UserWarning in :meth:`DataFrame.plot.scatter` when invoked with ``c="b"`` (:issue:`53908`)
-

Groupby/resample/rolling
^^^^^^^^^^^^^^^^^^^^^^^^
- Bug in :meth:`DataFrame.resample` and :meth:`Series.resample` :class:`Datetimelike` ``origin`` has no effect in resample when values are outside of axis  (:issue:`53662`)
- Bug in :meth:`DataFrame.resample` and :meth:`Series.resample` in incorrectly allowing non-fixed ``freq`` when resampling on a :class:`TimedeltaIndex` (:issue:`51896`)
- Bug in :meth:`DataFrame.resample` and :meth:`Series.resample` losing time zone when resampling empty data (:issue:`53664`)
- Bug in :meth:`DataFrameGroupBy.idxmin`, :meth:`SeriesGroupBy.idxmin`, :meth:`DataFrameGroupBy.idxmax`, :meth:`SeriesGroupBy.idxmax` return wrong dtype when used on empty DataFrameGroupBy or SeriesGroupBy (:issue:`51423`)
- Bug in weighted rolling aggregations when specifying ``min_periods=0`` (:issue:`51449`)
- Bug in :meth:`DataFrame.groupby` and :meth:`Series.groupby`, where, when the index of the
  grouped :class:`Series` or :class:`DataFrame` was a :class:`DatetimeIndex`, :class:`TimedeltaIndex`
  or :class:`PeriodIndex`, and the ``groupby`` method was given a function as its first argument,
  the function operated on the whole index rather than each element of the index. (:issue:`51979`)
- Bug in :meth:`DataFrame.groupby` with column selection on the resulting groupby object not returning names as tuples when grouping by a list of a single element. (:issue:`53500`)
- Bug in :meth:`DataFrameGroupBy.agg` with lists not respecting ``as_index=False`` (:issue:`52849`)
- Bug in :meth:`DataFrameGroupBy.apply` causing an error to be raised when the input :class:`DataFrame` was subset as a :class:`DataFrame` after groupby (``[['a']]`` and not ``['a']``) and the given callable returned :class:`Series` that were not all indexed the same. (:issue:`52444`)
- Bug in :meth:`DataFrameGroupBy.apply` raising a ``TypeError`` when selecting multiple columns and providing a function that returns ``np.ndarray`` results (:issue:`18930`)
- Bug in :meth:`GroupBy.groups` with a datetime key in conjunction with another key produced incorrect number of group keys (:issue:`51158`)
- Bug in :meth:`GroupBy.quantile` may implicitly sort the result index with ``sort=False`` (:issue:`53009`)
- Bug in :meth:`SeriesGroupBy.size` where the dtype would be ``np.int64`` for data with :class:`ArrowDtype` or masked dtypes (e.g. ``Int64``) (:issue:`53831`)
- Bug in :meth:`GroupBy.var` failing to raise ``TypeError`` when called with datetime64, timedelta64 or :class:`PeriodDtype` values (:issue:`52128`, :issue:`53045`)
- Bug in :meth:`DataFrameGroupby.resample` with ``kind="period"`` raising ``AttributeError`` (:issue:`24103`)
- Bug in :meth:`Resampler.ohlc` with empty object returning a :class:`Series` instead of empty :class:`DataFrame` (:issue:`42902`)
- Bug in :meth:`SeriesGroupBy.count` and :meth:`DataFrameGroupBy.count` where the dtype would be ``np.int64`` for data with :class:`ArrowDtype` or masked dtypes (e.g. ``Int64``) (:issue:`53831`)
- Bug in :meth:`SeriesGroupBy.nth` and :meth:`DataFrameGroupBy.nth` after performing column selection when using ``dropna="any"`` or ``dropna="all"`` would not subset columns (:issue:`53518`)
- Bug in :meth:`SeriesGroupBy.nth` and :meth:`DataFrameGroupBy.nth` raised after performing column selection when using ``dropna="any"`` or ``dropna="all"`` resulted in rows being dropped (:issue:`53518`)
- Bug in :meth:`SeriesGroupBy.sum` and :meth:`DataFrameGroupby.sum` summing ``np.inf + np.inf`` and ``(-np.inf) + (-np.inf)`` to ``np.nan`` (:issue:`53606`)

Reshaping
^^^^^^^^^
- Bug in :func:`concat` coercing to ``object`` dtype when one column has ``pa.null()`` dtype (:issue:`53702`)
- Bug in :func:`crosstab` when ``dropna=False`` would not keep ``np.nan`` in the result (:issue:`10772`)
- Bug in :func:`melt` where the ``variable`` column would lose extension dtypes (:issue:`54297`)
- Bug in :func:`merge_asof` raising ``KeyError`` for extension dtypes (:issue:`52904`)
- Bug in :func:`merge_asof` raising ``ValueError`` for data backed by read-only ndarrays (:issue:`53513`)
- Bug in :func:`merge_asof` with ``left_index=True`` or ``right_index=True`` with mismatched index dtypes giving incorrect results in some cases instead of raising ``MergeError`` (:issue:`53870`)
- Bug in :meth:`DataFrame.agg` and :meth:`Series.agg` on non-unique columns would return incorrect type when dist-like argument passed in (:issue:`51099`)
- Bug in :meth:`DataFrame.combine_first` ignoring other's columns if ``other`` is empty (:issue:`53792`)
- Bug in :meth:`DataFrame.idxmin` and :meth:`DataFrame.idxmax`, where the axis dtype would be lost for empty frames (:issue:`53265`)
- Bug in :meth:`DataFrame.merge` not merging correctly when having ``MultiIndex`` with single level (:issue:`52331`)
- Bug in :meth:`DataFrame.stack` losing extension dtypes when columns is a :class:`MultiIndex` and frame contains mixed dtypes (:issue:`45740`)
- Bug in :meth:`DataFrame.stack` sorting columns lexicographically (:issue:`53786`)
- Bug in :meth:`DataFrame.transpose` inferring dtype for object column (:issue:`51546`)
- Bug in :meth:`Series.combine_first` converting ``int64`` dtype to ``float64`` and losing precision on very large integers (:issue:`51764`)
- Bug when joining empty :class:`DataFrame` objects, where the joined index would be a :class:`RangeIndex` instead of the joined index type (:issue:`52777`)
-

Sparse
^^^^^^
- Bug in :class:`SparseDtype` constructor failing to raise ``TypeError`` when given an incompatible ``dtype`` for its subtype, which must be a ``numpy`` dtype (:issue:`53160`)
- Bug in :meth:`arrays.SparseArray.map` allowed the fill value to be included in the sparse values (:issue:`52095`)
-

ExtensionArray
^^^^^^^^^^^^^^
- Bug in :class:`ArrowStringArray` constructor raises ``ValueError`` with dictionary types of strings (:issue:`54074`)
- Bug in :class:`DataFrame` constructor not copying :class:`Series` with extension dtype when given in dict (:issue:`53744`)
- Bug in :class:`~arrays.ArrowExtensionArray` converting pandas non-nanosecond temporal objects from non-zero values to zero values (:issue:`53171`)
- Bug in :meth:`Series.quantile` for pyarrow temporal types raising ArrowInvalid (:issue:`52678`)
- Bug in :meth:`Series.rank` returning wrong order for small values with ``Float64`` dtype (:issue:`52471`)
- Bug in :meth:`~arrays.ArrowExtensionArray.__iter__` and :meth:`~arrays.ArrowExtensionArray.__getitem__` returning python datetime and timedelta objects for non-nano dtypes (:issue:`53326`)
- Bug where the :class:`DataFrame` repr would not work when a column would have an :class:`ArrowDtype` with an ``pyarrow.ExtensionDtype`` (:issue:`54063`)
- Bug where the ``__from_arrow__`` method of masked ExtensionDtypes(e.g. :class:`Float64Dtype`, :class:`BooleanDtype`) would not accept pyarrow arrays of type ``pyarrow.null()`` (:issue:`52223`)

Styler
^^^^^^
- Bug in :meth:`Styler._copy` calling overridden methods in subclasses of :class:`Styler` (:issue:`52728`)
-

Metadata
^^^^^^^^
- Fixed metadata propagation in :meth:`DataFrame.squeeze`, and :meth:`DataFrame.describe` (:issue:`28283`)
- Fixed metadata propagation in :meth:`DataFrame.std` (:issue:`28283`)

Other
^^^^^
- Bug in :class:`DataFrame` and :class:`Series` raising for data of complex dtype when ``NaN`` values are present (:issue:`53627`)
- Bug in :class:`DatetimeIndex` where ``repr`` of index passed with time does not print time is midnight and non-day based freq(:issue:`53470`)
- Bug in :class:`FloatingArray.__contains__` with ``NaN`` item incorrectly returning ``False`` when ``NaN`` values are present (:issue:`52840`)
- Bug in :func:`api.interchange.from_dataframe` was not respecting ``allow_copy`` argument (:issue:`54322`)
- Bug in :func:`api.interchange.from_dataframe` was raising during interchanging from non-pandas tz-aware data containing null values (:issue:`54287`)
- Bug in :func:`api.interchange.from_dataframe` when converting an empty DataFrame object (:issue:`53155`)
- Bug in :func:`assert_almost_equal` now throwing assertion error for two unequal sets (:issue:`51727`)
- Bug in :func:`assert_frame_equal` checks category dtypes even when asked not to check index type (:issue:`52126`)
- Bug in :meth:`DataFrame.reindex` with a ``fill_value`` that should be inferred with a :class:`ExtensionDtype` incorrectly inferring ``object`` dtype (:issue:`52586`)
- Bug in :meth:`DataFrame.shift` and :meth:`Series.shift` and :meth:`DataFrameGroupBy.shift` when passing both "freq" and "fill_value" silently ignoring "fill_value" instead of raising ``ValueError`` (:issue:`53832`)
- Bug in :meth:`DataFrame.shift` with ``axis=1`` on a :class:`DataFrame` with a single :class:`ExtensionDtype` column giving incorrect results (:issue:`53832`)
- Bug in :meth:`GroupBy.first` and :meth:`GroupBy.last` where an empty group would return ``np.nan`` instead of a an ExtensionArray's NA value (:issue:`39098`)
- Bug in :meth:`Index.sort_values` when a ``key`` is passed (:issue:`52764`)
- Bug in :meth:`Series.align`, :meth:`DataFrame.align`, :meth:`Series.reindex`, :meth:`DataFrame.reindex`, :meth:`Series.interpolate`, :meth:`DataFrame.interpolate`, incorrectly failing to raise with method="asfreq" (:issue:`53620`)
- Bug in :meth:`Series.argsort` failing to raise when an invalid ``axis`` is passed (:issue:`54257`)
- Bug in :meth:`Series.map` when giving a callable to an empty series, the returned series had ``object`` dtype. It now keeps the original dtype (:issue:`52384`)
- Bug in :meth:`Series.memory_usage` when ``deep=True`` throw an error with Series of objects and the returned value is incorrect, as it does not take into account GC corrections (:issue:`51858`)
- Bug in :meth:`period_range` the default behavior when freq was not passed as an argument was incorrect(:issue:`53687`)
- Fixed incorrect ``__name__`` attribute of ``pandas._libs.json`` (:issue:`52898`)
<<<<<<< HEAD
- The minimum version of Cython needed to compile pandas is now ``3.0.0`` (:issue:`54335`)
=======
-
>>>>>>> 206eb021

.. ***DO NOT USE THIS SECTION***

-

.. ---------------------------------------------------------------------------
.. _whatsnew_210.contributors:

Contributors
~~~~~~~~~~~~<|MERGE_RESOLUTION|>--- conflicted
+++ resolved
@@ -794,11 +794,7 @@
 - Bug in :meth:`Series.memory_usage` when ``deep=True`` throw an error with Series of objects and the returned value is incorrect, as it does not take into account GC corrections (:issue:`51858`)
 - Bug in :meth:`period_range` the default behavior when freq was not passed as an argument was incorrect(:issue:`53687`)
 - Fixed incorrect ``__name__`` attribute of ``pandas._libs.json`` (:issue:`52898`)
-<<<<<<< HEAD
 - The minimum version of Cython needed to compile pandas is now ``3.0.0`` (:issue:`54335`)
-=======
--
->>>>>>> 206eb021
 
 .. ***DO NOT USE THIS SECTION***
 
