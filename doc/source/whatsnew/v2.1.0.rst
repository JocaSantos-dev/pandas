--- conflicted
+++ resolved
@@ -543,11 +543,7 @@
 - Bug in :meth:`Series.map` when giving a callable to an empty series, the returned series had ``object`` dtype. It now keeps the original dtype (:issue:`52384`)
 - Bug in :meth:`Series.memory_usage` when ``deep=True`` throw an error with Series of objects and the returned value is incorrect, as it does not take into account GC corrections (:issue:`51858`)
 - Fixed incorrect ``__name__`` attribute of ``pandas._libs.json`` (:issue:`52898`)
-<<<<<<< HEAD
 - Bug in :class:`DatetimeIndex` where ``repr`` of index passed with time does not print time is midnight
--
-=======
->>>>>>> 49dc7b9e
 
 .. ***DO NOT USE THIS SECTION***
 
