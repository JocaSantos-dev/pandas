.. _whatsnew_210:

What's new in 2.1.0 (Month XX, 2023)
--------------------------------------

These are the changes in pandas 2.1.0. See :ref:`release` for a full changelog
including other versions of pandas.

{{ header }}

.. ---------------------------------------------------------------------------
.. _whatsnew_210.enhancements:

Enhancements
~~~~~~~~~~~~

.. _whatsnew_210.enhancements.enhancement1:

enhancement1
^^^^^^^^^^^^

.. _whatsnew_210.enhancements.enhancement2:

enhancement2
^^^^^^^^^^^^

.. _whatsnew_210.enhancements.other:

Other enhancements
^^^^^^^^^^^^^^^^^^
- :meth:`Categorical.map` and :meth:`CategoricalIndex.map` now have a ``na_action`` parameter.
  :meth:`Categorical.map` implicitly had a default value of ``"ignore"`` for ``na_action``. This has formally been deprecated and will be changed to ``None`` in the future.
  Also notice that :meth:`Series.map` has default ``na_action=None`` and calls to series with categorical data will now use ``na_action=None`` unless explicitly set otherwise (:issue:`44279`)
- Implemented ``__pandas_priority__`` to allow custom types to take precedence over :class:`DataFrame`, :class:`Series`, :class:`Index`, or :class:`ExtensionArray` for arithmetic operations, :ref:`see the developer guide <extending.pandas_priority>` (:issue:`48347`)
- :meth:`MultiIndex.sort_values` now supports ``na_position`` (:issue:`51612`)
- :meth:`MultiIndex.sortlevel` and :meth:`Index.sortlevel` gained a new keyword ``na_position`` (:issue:`51612`)
- Improve error message when setting :class:`DataFrame` with wrong number of columns through :meth:`DataFrame.isetitem` (:issue:`51701`)
- Let :meth:`DataFrame.to_feather` accept a non-default :class:`Index` and non-string column names (:issue:`51787`)
- :class:`api.extensions.ExtensionArray` now has a :meth:`~api.extensions.ExtensionArray.map` method (:issue:`51809`)
- Improve error message when having incompatible columns using :meth:`DataFrame.merge` (:issue:`51861`)
- Added to the escape mode "latex-math" preserving without escaping all characters between "\(" and "\)" in formatter (:issue:`51903`)
- Improved error message when creating a DataFrame with empty data (0 rows), no index and an incorrect number of columns. (:issue:`52084`)
- :meth:`DataFrame.applymap` now uses the :meth:`~api.extensions.ExtensionArray.map` method of underlying :class:`api.extensions.ExtensionArray` instances (:issue:`52219`)
- :meth:`arrays.SparseArray.map` now supports ``na_action`` (:issue:`52096`).
- :meth:`Categorical.map` and :meth:`CategoricalIndex.map` now have a ``na_action`` parameter (:issue:`44279`)
- Add dtype of categories to ``repr`` information of :class:`CategoricalDtype` (:issue:`52179`)
-

.. ---------------------------------------------------------------------------
.. _whatsnew_210.notable_bug_fixes:

Notable bug fixes
~~~~~~~~~~~~~~~~~

These are bug fixes that might have notable behavior changes.

.. _whatsnew_210.notable_bug_fixes.notable_bug_fix1:

notable_bug_fix1
^^^^^^^^^^^^^^^^

.. _whatsnew_210.notable_bug_fixes.notable_bug_fix2:

notable_bug_fix2
^^^^^^^^^^^^^^^^

.. ---------------------------------------------------------------------------
.. _whatsnew_210.api_breaking:

Backwards incompatible API changes
~~~~~~~~~~~~~~~~~~~~~~~~~~~~~~~~~~

.. _whatsnew_210.api_breaking.deps:

Increased minimum versions for dependencies
^^^^^^^^^^^^^^^^^^^^^^^^^^^^^^^^^^^^^^^^^^^
Some minimum supported versions of dependencies were updated.
If installed, we now require:

+-----------------+-----------------+----------+---------+
| Package         | Minimum Version | Required | Changed |
+=================+=================+==========+=========+
|                 |                 |    X     |    X    |
+-----------------+-----------------+----------+---------+

For `optional libraries <https://pandas.pydata.org/docs/getting_started/install.html>`_ the general recommendation is to use the latest version.
The following table lists the lowest version per library that is currently being tested throughout the development of pandas.
Optional libraries below the lowest tested version may still work, but are not considered supported.

+-----------------+-----------------+---------+
| Package         | Minimum Version | Changed |
+=================+=================+=========+
|                 |                 |    X    |
+-----------------+-----------------+---------+

See :ref:`install.dependencies` and :ref:`install.optional_dependencies` for more.

.. _whatsnew_210.api_breaking.other:

Other API changes
^^^^^^^^^^^^^^^^^
-

.. ---------------------------------------------------------------------------
.. _whatsnew_210.deprecations:

Deprecations
~~~~~~~~~~~~
- Deprecated silently dropping unrecognized timezones when parsing strings to datetimes (:issue:`18702`)
- Deprecated :meth:`DataFrame._data` and :meth:`Series._data`, use public APIs instead (:issue:`33333`)
- Deprecated :meth:`.Groupby.all` and :meth:`.GroupBy.any` with datetime64 or :class:`PeriodDtype` values, matching the :class:`Series` and :class:`DataFrame` deprecations (:issue:`34479`)
- Deprecating pinning ``group.name`` to each group in :meth:`SeriesGroupBy.aggregate` aggregations; if your operation requires utilizing the groupby keys, iterate over the groupby object instead (:issue:`41090`)
- Deprecated the default of ``observed=False`` in :meth:`DataFrame.groupby` and :meth:`Series.groupby`; this will default to ``True`` in a future version (:issue:`43999`)
- Deprecated explicit support for subclassing :class:`Index` (:issue:`45289`)
- Deprecated :meth:`DataFrameGroupBy.dtypes`, check ``dtypes`` on the underlying object instead (:issue:`51045`)
- Deprecated ``axis=1`` in :meth:`DataFrame.groupby` and in :class:`Grouper` constructor, do ``frame.T.groupby(...)`` instead (:issue:`51203`)
- Deprecated :meth:`Categorical.to_list`, use ``obj.tolist()`` instead (:issue:`51254`)
- Deprecated passing a :class:`DataFrame` to :meth:`DataFrame.from_records`, use :meth:`DataFrame.set_index` or :meth:`DataFrame.drop` instead (:issue:`51353`)
- Deprecated accepting slices in :meth:`DataFrame.take`, call ``obj[slicer]`` or pass a sequence of integers instead (:issue:`51539`)
- Deprecated ``axis=1`` in :meth:`DataFrame.ewm`, :meth:`DataFrame.rolling`, :meth:`DataFrame.expanding`, transpose before calling the method instead (:issue:`51778`)
- Deprecated the ``axis`` keyword in :meth:`DataFrame.ewm`, :meth:`Series.ewm`, :meth:`DataFrame.rolling`, :meth:`Series.rolling`, :meth:`DataFrame.expanding`, :meth:`Series.expanding` (:issue:`51778`)
- Deprecated the ``axis`` keyword in :meth:`DataFrame.resample`, :meth:`Series.resample` (:issue:`51778`)
- Deprecated 'method', 'limit', and 'fill_axis' keywords in :meth:`DataFrame.align` and :meth:`Series.align`, explicitly call ``fillna`` on the alignment results instead (:issue:`51856`)
- Deprecated 'broadcast_axis' keyword in :meth:`Series.align` and :meth:`DataFrame.align`, upcast before calling ``align`` with ``left = DataFrame({col: left for col in right.columns}, index=right.index)`` (:issue:`51856`)
- Deprecated the 'axis' keyword in :meth:`.GroupBy.idxmax`, :meth:`.GroupBy.idxmin`, :meth:`.GroupBy.fillna`, :meth:`.GroupBy.take`, :meth:`.GroupBy.skew`, :meth:`.GroupBy.rank`, :meth:`.GroupBy.cumprod`, :meth:`.GroupBy.cumsum`, :meth:`.GroupBy.cummax`, :meth:`.GroupBy.cummin`, :meth:`.GroupBy.pct_change`, :meth:`GroupBy.diff`, :meth:`.GroupBy.shift`, and :meth:`DataFrameGroupBy.corrwith`; for ``axis=1`` operate on the underlying :class:`DataFrame` instead (:issue:`50405`, :issue:`51046`)
- Deprecated passing a dictionary to :meth:`.SeriesGroupBy.agg`; pass a list of aggregations instead (:issue:`50684`)
- Deprecated logical operations (``|``, ``&``, ``^``) between pandas objects and dtype-less sequences (e.g. ``list``, ``tuple``), wrap a sequence in a :class:`Series` or numpy array before operating instead (:issue:`51521`)
- Deprecated the methods :meth:`Series.bool` and :meth:`DataFrame.bool` (:issue:`51749`)
- Deprecated :meth:`DataFrame.swapaxes` and :meth:`Series.swapaxes`, use :meth:`DataFrame.transpose` or :meth:`Series.transpose` instead (:issue:`51946`)
- Deprecated parameter ``convert_type`` in :meth:`Series.apply` (:issue:`52140`)
-

.. ---------------------------------------------------------------------------
.. _whatsnew_210.performance:

Performance improvements
~~~~~~~~~~~~~~~~~~~~~~~~
- Performance improvement in :func:`read_parquet` on string columns when using ``use_nullable_dtypes=True`` (:issue:`47345`)
- Performance improvement in :meth:`DataFrame.clip` and :meth:`Series.clip` (:issue:`51472`)
- Performance improvement in :meth:`DataFrame.first_valid_index` and :meth:`DataFrame.last_valid_index` for extension array dtypes (:issue:`51549`)
- Performance improvement in :meth:`DataFrame.where` when ``cond`` is backed by an extension dtype (:issue:`51574`)
- Performance improvement in :func:`read_orc` when reading a remote URI file path. (:issue:`51609`)
- Performance improvement in :func:`read_parquet` and :meth:`DataFrame.to_parquet` when reading a remote file with ``engine="pyarrow"`` (:issue:`51609`)
- Performance improvement in :meth:`MultiIndex.sortlevel` when ``ascending`` is a list (:issue:`51612`)
- Performance improvement in :meth:`~arrays.ArrowExtensionArray.isna` when array has zero nulls or is all nulls (:issue:`51630`)
- Performance improvement in :meth:`~arrays.ArrowExtensionArray.fillna` when array does not contain nulls (:issue:`51635`)
- Performance improvement when parsing strings to ``boolean[pyarrow]`` dtype (:issue:`51730`)
- Performance improvement when searching an :class:`Index` sliced from other indexes (:issue:`51738`)
- Performance improvement in :meth:`Series.combine_first` (:issue:`51777`)
- Performance improvement in :meth:`MultiIndex.set_levels` and :meth:`MultiIndex.set_codes` when ``verify_integrity=True`` (:issue:`51873`)
- Performance improvement in :func:`factorize` for object columns not containing strings (:issue:`51921`)

.. ---------------------------------------------------------------------------
.. _whatsnew_210.bug_fixes:

Bug fixes
~~~~~~~~~

Categorical
^^^^^^^^^^^
- Bug in :meth:`Series.map` , where the value of the ``na_action`` parameter was not used if the series held a :class:`Categorical` (:issue:`22527`).
-

Datetimelike
^^^^^^^^^^^^
- Bug in :meth:`Timestamp.round` with values close to the implementation bounds returning incorrect results instead of raising ``OutOfBoundsDatetime`` (:issue:`51494`)
- :meth:`arrays.DatetimeArray.map` can now take a ``na_action`` argument. :meth:`DatetimeIndex.map` with ``na_action="ignore"`` now works as expected. (:issue:`51644`)
- Bug in :meth:`arrays.DatetimeArray.map` and :meth:`DatetimeIndex.map`, where the supplied callable operated array-wise instead of element-wise (:issue:`51977`)
-

Timedelta
^^^^^^^^^
- Bug in :meth:`Timedelta.round` with values close to the implementation bounds returning incorrect results instead of raising ``OutOfBoundsTimedelta`` (:issue:`51494`)
- Bug in :class:`TimedeltaIndex` division or multiplication leading to ``.freq`` of "0 Days" instead of ``None`` (:issue:`51575`)
- :meth:`arrays.TimedeltaArray.map` can now take a ``na_action`` argument. :meth:`TimedeltaIndex.map` with ``na_action="ignore"`` now works as expected. (:issue:`51644`)
- Bug in :meth:`arrays.TimedeltaArray.map` and :meth:`TimedeltaIndex.map`, where the supplied callable operated array-wise instead of element-wise (:issue:`51977`)
-

Timezones
^^^^^^^^^
-
-

Numeric
^^^^^^^
- Bug in :meth:`Series.corr` and :meth:`Series.cov` raising ``AttributeError`` for masked dtypes (:issue:`51422`)
- Bug in :meth:`DataFrame.corrwith` raising ``NotImplementedError`` for pyarrow-backed dtypes (:issue:`52314`)
-

Conversion
^^^^^^^^^^
- Bug in :meth:`ArrowDtype.numpy_dtype` returning nanosecond units for non-nanosecond ``pyarrow.timestamp`` and ``pyarrow.duration`` types (:issue:`51800`)
- Bug in :meth:`DataFrame.info` raising  ``ValueError`` when ``use_numba`` is set (:issue:`51922`)
-

Strings
^^^^^^^
-
-

Interval
^^^^^^^^
-
-

Indexing
^^^^^^^^
-
-

Missing
^^^^^^^
-
-

MultiIndex
^^^^^^^^^^
- Bug in :meth:`MultiIndex.set_levels` not preserving dtypes for :class:`Categorical` (:issue:`52125`)
-

I/O
^^^
- Bug in :func:`read_html`, tail texts were removed together with elements containing ``display:none`` style (:issue:`51629`)
- :meth:`DataFrame.to_orc` now raising ``ValueError`` when non-default :class:`Index` is given (:issue:`51828`)
- Bug in :func:`read_html`, style elements were read into DataFrames (:issue:`52197`)
-

Period
^^^^^^
- Bug in :class:`PeriodDtype` constructor failing to raise ``TypeError`` when no argument is passed or when ``None`` is passed (:issue:`27388`)
- :meth:`arrays.PeriodArray.map` can now take a ``na_action`` argument. :meth:`PeriodIndex.map` with ``na_action="ignore"`` now works as expected. (:issue:`51644`)
- Bug in :class:`PeriodDtype` constructor raising ``ValueError`` instead of ``TypeError`` when an invalid type is passed (:issue:`51790`)
- Bug in :meth:`arrays.PeriodArray.map` and :meth:`PeriodIndex.map`, where the supplied callable operated array-wise instead of element-wise (:issue:`51977`)
-

Plotting
^^^^^^^^
- Bug in :meth:`Series.plot` when invoked with ``color=None`` (:issue:`51953`)
-

Groupby/resample/rolling
^^^^^^^^^^^^^^^^^^^^^^^^
- Bug in :meth:`DataFrameGroupBy.idxmin`, :meth:`SeriesGroupBy.idxmin`, :meth:`DataFrameGroupBy.idxmax`, :meth:`SeriesGroupBy.idxmax` return wrong dtype when used on empty DataFrameGroupBy or SeriesGroupBy (:issue:`51423`)
- Bug in weighted rolling aggregations when specifying ``min_periods=0`` (:issue:`51449`)
- Bug in :meth:`DataFrame.resample` and :meth:`Series.resample` in incorrectly allowing non-fixed ``freq`` when resampling on a :class:`TimedeltaIndex` (:issue:`51896`)
- Bug in :meth:`DataFrame.groupby` and :meth:`Series.groupby`, where, when the index of the
  grouped :class:`Series` or :class:`DataFrame` was a :class:`DatetimeIndex`, :class:`TimedeltaIndex`
  or :class:`PeriodIndex`, and the ``groupby`` method was given a function as its first argument,
  the function operated on the whole index rather than each element of the index. (:issue:`51979`)
- Bug in :meth:`GroupBy.var` failing to raise ``TypeError`` when called with datetime64 or :class:`PeriodDtype` values (:issue:`52128`)
-

Reshaping
^^^^^^^^^
- Bug in :meth:`DataFrame.stack` losing extension dtypes when columns is a :class:`MultiIndex` and frame contains mixed dtypes (:issue:`45740`)
- Bug in :meth:`DataFrame.transpose` inferring dtype for object column (:issue:`51546`)
- Bug in :meth:`Series.combine_first` converting ``int64`` dtype to ``float64`` and losing precision on very large integers (:issue:`51764`)
-

Sparse
^^^^^^
- Bug in :meth:`arrays.SparseArray.map` allowed the fill value to be included in the sparse values (:issue:`52095`)
-

ExtensionArray
^^^^^^^^^^^^^^
-

Styler
^^^^^^
-
-

Other
^^^^^
- Bug in :func:`assert_almost_equal` now throwing assertion error for two unequal sets (:issue:`51727`)
<<<<<<< HEAD
- Bug in :meth:`DataFrame.clip` fixed for arguments ``lower`` > ``higher`` (:issue:`52147`)
=======
- Bug in :meth:`Series.memory_usage` when ``deep=True`` throw an error with Series of objects and the returned value is incorrect, as it does not take into account GC corrections (:issue:`51858`)
- Bug in :func:`assert_frame_equal` checks category dtypes even when asked not to check index type (:issue:`52126`)
>>>>>>> 0d6787b3

.. ***DO NOT USE THIS SECTION***

-

.. ---------------------------------------------------------------------------
.. _whatsnew_210.contributors:

Contributors
~~~~~~~~~~~~<|MERGE_RESOLUTION|>--- conflicted
+++ resolved
@@ -274,12 +274,9 @@
 Other
 ^^^^^
 - Bug in :func:`assert_almost_equal` now throwing assertion error for two unequal sets (:issue:`51727`)
-<<<<<<< HEAD
-- Bug in :meth:`DataFrame.clip` fixed for arguments ``lower`` > ``higher`` (:issue:`52147`)
-=======
 - Bug in :meth:`Series.memory_usage` when ``deep=True`` throw an error with Series of objects and the returned value is incorrect, as it does not take into account GC corrections (:issue:`51858`)
 - Bug in :func:`assert_frame_equal` checks category dtypes even when asked not to check index type (:issue:`52126`)
->>>>>>> 0d6787b3
+- Bug in :meth:`DataFrame.clip` fixed for arguments ``lower`` > ``higher`` (:issue:`52147`)
 
 .. ***DO NOT USE THIS SECTION***
 
