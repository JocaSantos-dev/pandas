.. _whatsnew_210:

What's new in 2.1.0 (Month XX, 2023)
--------------------------------------

These are the changes in pandas 2.1.0. See :ref:`release` for a full changelog
including other versions of pandas.

{{ header }}

.. ---------------------------------------------------------------------------
.. _whatsnew_210.enhancements:

Enhancements
~~~~~~~~~~~~

.. _whatsnew_210.enhancements.enhancement1:

enhancement1
^^^^^^^^^^^^

.. _whatsnew_210.enhancements.enhancement2:

``map(func, na_action="ignore")`` now works for all array types
^^^^^^^^^^^^^^^^^^^^^^^^^^^^^^^^^^^^^^^^^^^^^^^^^^^^^^^^^^^^^^^

When given a callable, :meth:`Series.map` applies the callable to all elements of the :class:`Series`.
Similarly, :meth:`DataFrame.applymap` applies the callable to all elements of the :class:`DataFrame`,
while :meth:`Index.map` applies the callable to all elements of the :class:`Index`.

Frequently, it is not desirable to apply the callable to nan-like values of the array and to avoid doing
that, the ``map`` method could be called with ``na_action="ignore"``, i.e. ``ser.map(func, na_action="ignore")``.
However, ``na_action="ignore"`` was not implemented for many ``ExtensionArray`` and ``Index`` types
and ``na_action="ignore"`` did not work correctly for any ``ExtensionArray`` subclass except the nullable numeric ones (i.e. with dtype :class:`Int64` etc.).

``na_action="ignore"`` now works for all array types (:issue:`52219`, :issue:`51645`, :issue:`51809`, :issue:`51936`, :issue:`52033`; :issue:`52096`).

*Previous behavior*:

.. code-block:: ipython

    In [1]: ser = pd.Series(["a", "b", np.nan], dtype="category")
    In [2]: ser.map(str.upper, na_action="ignore")
    NotImplementedError
    In [3]: df = pd.DataFrame(ser)
    In [4]: df.applymap(str.upper, na_action="ignore")  # worked for DataFrame
         0
    0    A
    1    B
    2  NaN
    In [5]: idx = pd.Index(ser)
    In [6]: idx.map(str.upper, na_action="ignore")
    TypeError: CategoricalIndex.map() got an unexpected keyword argument 'na_action'

*New behavior*:

.. ipython:: python

    ser = pd.Series(["a", "b", np.nan], dtype="category")
    ser.map(str.upper, na_action="ignore")
    df = pd.DataFrame(ser)
    df.applymap(str.upper, na_action="ignore")
    idx = pd.Index(ser)
    idx.map(str.upper, na_action="ignore")

Also, note that :meth:`Categorical.map` implicitly has had its ``na_action`` set to ``"ignore"`` by default.
This has been deprecated and will :meth:`Categorical.map` in the future change the default
to ``na_action=None``, like for all the other array types.

.. _whatsnew_210.enhancements.other:

Other enhancements
^^^^^^^^^^^^^^^^^^
- :meth:`Categorical.map` and :meth:`CategoricalIndex.map` now have a ``na_action`` parameter.
  :meth:`Categorical.map` implicitly had a default value of ``"ignore"`` for ``na_action``. This has formally been deprecated and will be changed to ``None`` in the future.
  Also notice that :meth:`Series.map` has default ``na_action=None`` and calls to series with categorical data will now use ``na_action=None`` unless explicitly set otherwise (:issue:`44279`)
- Implemented ``__pandas_priority__`` to allow custom types to take precedence over :class:`DataFrame`, :class:`Series`, :class:`Index`, or :class:`ExtensionArray` for arithmetic operations, :ref:`see the developer guide <extending.pandas_priority>` (:issue:`48347`)
- :meth:`MultiIndex.sort_values` now supports ``na_position`` (:issue:`51612`)
- :meth:`MultiIndex.sortlevel` and :meth:`Index.sortlevel` gained a new keyword ``na_position`` (:issue:`51612`)
- :meth:`arrays.DatetimeArray.map`, :meth:`arrays.TimedeltaArray.map` and :meth:`arrays.PeriodArray.map` can now take a ``na_action`` argument (:issue:`51644`)
- Improve error message when setting :class:`DataFrame` with wrong number of columns through :meth:`DataFrame.isetitem` (:issue:`51701`)
- Let :meth:`DataFrame.to_feather` accept a non-default :class:`Index` and non-string column names (:issue:`51787`)
- :class:`api.extensions.ExtensionArray` now has a :meth:`~api.extensions.ExtensionArray.map` method (:issue:`51809`)
- Improve error message when having incompatible columns using :meth:`DataFrame.merge` (:issue:`51861`)
- Added to the escape mode "latex-math" preserving without escaping all characters between "\(" and "\)" in formatter (:issue:`51903`)
- Improved error message when creating a DataFrame with empty data (0 rows), no index and an incorrect number of columns. (:issue:`52084`)
- :meth:`DataFrame.applymap` now uses the :meth:`~api.extensions.ExtensionArray.map` method of underlying :class:`api.extensions.ExtensionArray` instances (:issue:`52219`)
- :meth:`arrays.SparseArray.map` now supports ``na_action`` (:issue:`52096`).
- Add dtype of categories to ``repr`` information of :class:`CategoricalDtype` (:issue:`52179`)
-

.. ---------------------------------------------------------------------------
.. _whatsnew_210.notable_bug_fixes:

Notable bug fixes
~~~~~~~~~~~~~~~~~

These are bug fixes that might have notable behavior changes.

.. _whatsnew_210.notable_bug_fixes.notable_bug_fix1:

notable_bug_fix1
^^^^^^^^^^^^^^^^

.. _whatsnew_210.notable_bug_fixes.notable_bug_fix2:

notable_bug_fix2
^^^^^^^^^^^^^^^^

.. ---------------------------------------------------------------------------
.. _whatsnew_210.api_breaking:

Backwards incompatible API changes
~~~~~~~~~~~~~~~~~~~~~~~~~~~~~~~~~~

.. _whatsnew_210.api_breaking.deps:

Increased minimum versions for dependencies
^^^^^^^^^^^^^^^^^^^^^^^^^^^^^^^^^^^^^^^^^^^
Some minimum supported versions of dependencies were updated.
If installed, we now require:

+-----------------+-----------------+----------+---------+
| Package         | Minimum Version | Required | Changed |
+=================+=================+==========+=========+
| mypy (dev)      | 1.2             |          |    X    |
+-----------------+-----------------+----------+---------+
| beautifulsoup4  | 4.11.1          |          |    X    |
+-----------------+-----------------+----------+---------+
| bottleneck      | 1.3.4           |          |    X    |
+-----------------+-----------------+----------+---------+
| fastparquet     | 0.8.1           |          |    X    |
+-----------------+-----------------+----------+---------+
| fsspec          | 2022.05.0       |          |    X    |
+-----------------+-----------------+----------+---------+
| hypothesis      | 6.46.1          |          |    X    |
+-----------------+-----------------+----------+---------+
| gcsfs           | 2022.05.0       |          |    X    |
+-----------------+-----------------+----------+---------+
| jinja2          | 3.1.2           |          |    X    |
+-----------------+-----------------+----------+---------+
| lxml            | 4.8.0           |          |    X    |
+-----------------+-----------------+----------+---------+
| numba           | 0.55.2          |          |    X    |
+-----------------+-----------------+----------+---------+
| numexpr         | 2.8.0           |          |    X    |
+-----------------+-----------------+----------+---------+
| openpyxl        | 3.0.10          |          |    X    |
+-----------------+-----------------+----------+---------+
| pandas-gbq      | 0.17.5          |          |    X    |
+-----------------+-----------------+----------+---------+
| psycopg2        | 2.9.3           |          |    X    |
+-----------------+-----------------+----------+---------+
| pyreadstat      | 1.1.5           |          |    X    |
+-----------------+-----------------+----------+---------+
| pyqt5           | 5.15.6          |          |    X    |
+-----------------+-----------------+----------+---------+
| pytables        | 3.7.0           |          |    X    |
+-----------------+-----------------+----------+---------+
| python-snappy   | 0.6.1           |          |    X    |
+-----------------+-----------------+----------+---------+
| pyxlsb          | 1.0.9           |          |    X    |
+-----------------+-----------------+----------+---------+
| s3fs            | 2022.05.0       |          |    X    |
+-----------------+-----------------+----------+---------+
| scipy           | 1.8.1           |          |    X    |
+-----------------+-----------------+----------+---------+
| sqlalchemy      | 1.4.36          |          |    X    |
+-----------------+-----------------+----------+---------+
| tabulate        | 0.8.10          |          |    X    |
+-----------------+-----------------+----------+---------+
| xarray          | 2022.03.0       |          |    X    |
+-----------------+-----------------+----------+---------+
| xlsxwriter      | 3.0.3           |          |    X    |
+-----------------+-----------------+----------+---------+
| zstandard       | 0.17.0          |          |    X    |
+-----------------+-----------------+----------+---------+

For `optional libraries <https://pandas.pydata.org/docs/getting_started/install.html>`_ the general recommendation is to use the latest version.
The following table lists the lowest version per library that is currently being tested throughout the development of pandas.
Optional libraries below the lowest tested version may still work, but are not considered supported.

+-----------------+-----------------+---------+
| Package         | Minimum Version | Changed |
+=================+=================+=========+
|                 |                 |    X    |
+-----------------+-----------------+---------+

See :ref:`install.dependencies` and :ref:`install.optional_dependencies` for more.

.. _whatsnew_210.api_breaking.other:

Other API changes
^^^^^^^^^^^^^^^^^
-

.. ---------------------------------------------------------------------------
.. _whatsnew_210.deprecations:

Deprecations
~~~~~~~~~~~~
- Deprecated silently dropping unrecognized timezones when parsing strings to datetimes (:issue:`18702`)
- Deprecated :meth:`DataFrame._data` and :meth:`Series._data`, use public APIs instead (:issue:`33333`)
- Deprecated :meth:`.Groupby.all` and :meth:`.GroupBy.any` with datetime64 or :class:`PeriodDtype` values, matching the :class:`Series` and :class:`DataFrame` deprecations (:issue:`34479`)
- Deprecating pinning ``group.name`` to each group in :meth:`SeriesGroupBy.aggregate` aggregations; if your operation requires utilizing the groupby keys, iterate over the groupby object instead (:issue:`41090`)
- Deprecated the behavior of :func:`concat` with both ``len(keys) != len(objs)``, in a future version this will raise instead of truncating to the shorter of the two sequences (:issue:`43485`)
- Deprecated the default of ``observed=False`` in :meth:`DataFrame.groupby` and :meth:`Series.groupby`; this will default to ``True`` in a future version (:issue:`43999`)
- Deprecated explicit support for subclassing :class:`Index` (:issue:`45289`)
- Deprecated :meth:`DataFrameGroupBy.dtypes`, check ``dtypes`` on the underlying object instead (:issue:`51045`)
- Deprecated ``axis=1`` in :meth:`DataFrame.groupby` and in :class:`Grouper` constructor, do ``frame.T.groupby(...)`` instead (:issue:`51203`)
- Deprecated :meth:`Categorical.to_list`, use ``obj.tolist()`` instead (:issue:`51254`)
- Deprecated passing a :class:`DataFrame` to :meth:`DataFrame.from_records`, use :meth:`DataFrame.set_index` or :meth:`DataFrame.drop` instead (:issue:`51353`)
- Deprecated accepting slices in :meth:`DataFrame.take`, call ``obj[slicer]`` or pass a sequence of integers instead (:issue:`51539`)
- Deprecated ``axis=1`` in :meth:`DataFrame.ewm`, :meth:`DataFrame.rolling`, :meth:`DataFrame.expanding`, transpose before calling the method instead (:issue:`51778`)
- Deprecated the ``axis`` keyword in :meth:`DataFrame.ewm`, :meth:`Series.ewm`, :meth:`DataFrame.rolling`, :meth:`Series.rolling`, :meth:`DataFrame.expanding`, :meth:`Series.expanding` (:issue:`51778`)
- Deprecated the ``axis`` keyword in :meth:`DataFrame.resample`, :meth:`Series.resample` (:issue:`51778`)
- Deprecated 'method', 'limit', and 'fill_axis' keywords in :meth:`DataFrame.align` and :meth:`Series.align`, explicitly call ``fillna`` on the alignment results instead (:issue:`51856`)
- Deprecated 'broadcast_axis' keyword in :meth:`Series.align` and :meth:`DataFrame.align`, upcast before calling ``align`` with ``left = DataFrame({col: left for col in right.columns}, index=right.index)`` (:issue:`51856`)
- Deprecated the 'axis' keyword in :meth:`.GroupBy.idxmax`, :meth:`.GroupBy.idxmin`, :meth:`.GroupBy.fillna`, :meth:`.GroupBy.take`, :meth:`.GroupBy.skew`, :meth:`.GroupBy.rank`, :meth:`.GroupBy.cumprod`, :meth:`.GroupBy.cumsum`, :meth:`.GroupBy.cummax`, :meth:`.GroupBy.cummin`, :meth:`.GroupBy.pct_change`, :meth:`GroupBy.diff`, :meth:`.GroupBy.shift`, and :meth:`DataFrameGroupBy.corrwith`; for ``axis=1`` operate on the underlying :class:`DataFrame` instead (:issue:`50405`, :issue:`51046`)
- Deprecated the "fastpath" keyword in :class:`Categorical` constructor, use :meth:`Categorical.from_codes` instead (:issue:`20110`)
- Deprecated behavior of :meth:`Series.dt.to_pydatetime`, in a future version this will return a :class:`Series` containing python ``datetime`` objects instead of an ``ndarray`` of datetimes; this matches the behavior of other :meth:`Series.dt` properties (:issue:`20306`)
- Deprecated passing a dictionary to :meth:`.SeriesGroupBy.agg`; pass a list of aggregations instead (:issue:`50684`)
- Deprecated logical operations (``|``, ``&``, ``^``) between pandas objects and dtype-less sequences (e.g. ``list``, ``tuple``), wrap a sequence in a :class:`Series` or numpy array before operating instead (:issue:`51521`)
- Deprecated the methods :meth:`Series.bool` and :meth:`DataFrame.bool` (:issue:`51749`)
- Deprecated :meth:`DataFrame.swapaxes` and :meth:`Series.swapaxes`, use :meth:`DataFrame.transpose` or :meth:`Series.transpose` instead (:issue:`51946`)
- Deprecated making :meth:`Series.apply` return a :class:`DataFrame` when the passed-in callable returns a :class:`Series` object. In the future this will return a :class:`Series` whose values are themselves :class:`Series`. This pattern was very slow and it's recommended to use alternative methods to archive the same goal (:issue:`52116`)
- Deprecated parameter ``convert_type`` in :meth:`Series.apply` (:issue:`52140`)
- Deprecated ``freq`` parameter in :class:`PeriodArray` constructor, pass ``dtype`` instead (:issue:`52462`)
<<<<<<< HEAD
- Deprecated :func:`is_categorical_dtype`, use ``isinstance(obj.dtype, pd.CategoricalDtype)`` instead (:issue:`52527`)
=======
- Deprecated :func:`is_int64_dtype`, check ``dtype == np.dtype(np.int64)`` instead (:issue:`52564`)
>>>>>>> 8b9600cb
-

.. ---------------------------------------------------------------------------
.. _whatsnew_210.performance:

Performance improvements
~~~~~~~~~~~~~~~~~~~~~~~~
- Performance improvement in :func:`read_parquet` on string columns when using ``use_nullable_dtypes=True`` (:issue:`47345`)
- Performance improvement in :meth:`DataFrame.clip` and :meth:`Series.clip` (:issue:`51472`)
- Performance improvement in :meth:`DataFrame.first_valid_index` and :meth:`DataFrame.last_valid_index` for extension array dtypes (:issue:`51549`)
- Performance improvement in :meth:`DataFrame.where` when ``cond`` is backed by an extension dtype (:issue:`51574`)
- Performance improvement in :func:`read_orc` when reading a remote URI file path. (:issue:`51609`)
- Performance improvement in :func:`read_parquet` and :meth:`DataFrame.to_parquet` when reading a remote file with ``engine="pyarrow"`` (:issue:`51609`)
- Performance improvement in :meth:`MultiIndex.sortlevel` when ``ascending`` is a list (:issue:`51612`)
- Performance improvement in :meth:`~arrays.ArrowExtensionArray.isna` when array has zero nulls or is all nulls (:issue:`51630`)
- Performance improvement in :meth:`~arrays.ArrowExtensionArray.fillna` when array does not contain nulls (:issue:`51635`)
- Performance improvement when parsing strings to ``boolean[pyarrow]`` dtype (:issue:`51730`)
- Performance improvement when searching an :class:`Index` sliced from other indexes (:issue:`51738`)
- Performance improvement in :meth:`Series.combine_first` (:issue:`51777`)
- Performance improvement in :meth:`MultiIndex.set_levels` and :meth:`MultiIndex.set_codes` when ``verify_integrity=True`` (:issue:`51873`)
- Performance improvement in :func:`factorize` for object columns not containing strings (:issue:`51921`)
- Performance improvement in :class:`Series` reductions (:issue:`52341`)
- Performance improvement in :meth:`Series.to_numpy` when dtype is a numpy float dtype and ``na_value`` is ``np.nan`` (:issue:`52430`)
- Performance improvement in :meth:`Series.corr` and :meth:`Series.cov` for extension dtypes (:issue:`52502`)
- Performance improvement in :meth:`~arrays.ArrowExtensionArray.to_numpy` (:issue:`52525`)
-

.. ---------------------------------------------------------------------------
.. _whatsnew_210.bug_fixes:

Bug fixes
~~~~~~~~~

Categorical
^^^^^^^^^^^
- Bug in :meth:`Series.map` , where the value of the ``na_action`` parameter was not used if the series held a :class:`Categorical` (:issue:`22527`).
-

Datetimelike
^^^^^^^^^^^^
- Bug in :meth:`Timestamp.round` with values close to the implementation bounds returning incorrect results instead of raising ``OutOfBoundsDatetime`` (:issue:`51494`)
- :meth:`DatetimeIndex.map` with ``na_action="ignore"`` now works as expected. (:issue:`51644`)
- Bug in :meth:`arrays.DatetimeArray.map` and :meth:`DatetimeIndex.map`, where the supplied callable operated array-wise instead of element-wise (:issue:`51977`)
-

Timedelta
^^^^^^^^^
- Bug in :meth:`Timedelta.round` with values close to the implementation bounds returning incorrect results instead of raising ``OutOfBoundsTimedelta`` (:issue:`51494`)
- Bug in :class:`TimedeltaIndex` division or multiplication leading to ``.freq`` of "0 Days" instead of ``None`` (:issue:`51575`)
- :meth:`TimedeltaIndex.map` with ``na_action="ignore"`` now works as expected (:issue:`51644`)
- Bug in :meth:`arrays.TimedeltaArray.map` and :meth:`TimedeltaIndex.map`, where the supplied callable operated array-wise instead of element-wise (:issue:`51977`)
-

Timezones
^^^^^^^^^
-
-

Numeric
^^^^^^^
- Bug in :meth:`Series.corr` and :meth:`Series.cov` raising ``AttributeError`` for masked dtypes (:issue:`51422`)
- Bug in :meth:`DataFrame.corrwith` raising ``NotImplementedError`` for pyarrow-backed dtypes (:issue:`52314`)
-

Conversion
^^^^^^^^^^
- Bug in :meth:`ArrowDtype.numpy_dtype` returning nanosecond units for non-nanosecond ``pyarrow.timestamp`` and ``pyarrow.duration`` types (:issue:`51800`)
- Bug in :meth:`DataFrame.info` raising  ``ValueError`` when ``use_numba`` is set (:issue:`51922`)
-

Strings
^^^^^^^
-
-

Interval
^^^^^^^^
-
-

Indexing
^^^^^^^^
-
-

Missing
^^^^^^^
-
-

MultiIndex
^^^^^^^^^^
- Bug in :meth:`MultiIndex.set_levels` not preserving dtypes for :class:`Categorical` (:issue:`52125`)
-

I/O
^^^
- Bug in :func:`read_html`, tail texts were removed together with elements containing ``display:none`` style (:issue:`51629`)
- :meth:`DataFrame.to_orc` now raising ``ValueError`` when non-default :class:`Index` is given (:issue:`51828`)
- Bug in :func:`read_html`, style elements were read into DataFrames (:issue:`52197`)
-

Period
^^^^^^
- Bug in :class:`PeriodDtype` constructor failing to raise ``TypeError`` when no argument is passed or when ``None`` is passed (:issue:`27388`)
- :meth:`PeriodIndex.map` with ``na_action="ignore"`` now works as expected (:issue:`51644`)
- Bug in :class:`PeriodDtype` constructor raising ``ValueError`` instead of ``TypeError`` when an invalid type is passed (:issue:`51790`)
- Bug in :meth:`arrays.PeriodArray.map` and :meth:`PeriodIndex.map`, where the supplied callable operated array-wise instead of element-wise (:issue:`51977`)
- Bug in :func:`read_csv` not processing empty strings as a null value, with ``engine="pyarrow"`` (:issue:`52087`)
- Bug in :func:`read_csv` returning ``object`` dtype columns instead of ``float64`` dtype columns with ``engine="pyarrow"`` for columns that are all null with ``engine="pyarrow"`` (:issue:`52087`)

Plotting
^^^^^^^^
- Bug in :meth:`Series.plot` when invoked with ``color=None`` (:issue:`51953`)
-

Groupby/resample/rolling
^^^^^^^^^^^^^^^^^^^^^^^^
- Bug in :meth:`DataFrameGroupBy.idxmin`, :meth:`SeriesGroupBy.idxmin`, :meth:`DataFrameGroupBy.idxmax`, :meth:`SeriesGroupBy.idxmax` return wrong dtype when used on empty DataFrameGroupBy or SeriesGroupBy (:issue:`51423`)
- Bug in weighted rolling aggregations when specifying ``min_periods=0`` (:issue:`51449`)
- Bug in :meth:`DataFrame.resample` and :meth:`Series.resample` in incorrectly allowing non-fixed ``freq`` when resampling on a :class:`TimedeltaIndex` (:issue:`51896`)
- Bug in :meth:`DataFrame.groupby` and :meth:`Series.groupby`, where, when the index of the
  grouped :class:`Series` or :class:`DataFrame` was a :class:`DatetimeIndex`, :class:`TimedeltaIndex`
  or :class:`PeriodIndex`, and the ``groupby`` method was given a function as its first argument,
  the function operated on the whole index rather than each element of the index. (:issue:`51979`)
- Bug in :meth:`GroupBy.groups` with a datetime key in conjunction with another key produced incorrect number of group keys (:issue:`51158`)
- Bug in :meth:`GroupBy.var` failing to raise ``TypeError`` when called with datetime64 or :class:`PeriodDtype` values (:issue:`52128`)
- Bug in :meth:`DataFrameGroupBy.apply` causing an error to be raised when the input :class:`DataFrame` was subset as a :class:`DataFrame` after groupby (``[['a']]`` and not ``['a']``) and the given callable returned :class:`Series` that were not all indexed the same. (:issue:`52444`)
-

Reshaping
^^^^^^^^^
- Bug in :meth:`DataFrame.stack` losing extension dtypes when columns is a :class:`MultiIndex` and frame contains mixed dtypes (:issue:`45740`)
- Bug in :meth:`DataFrame.transpose` inferring dtype for object column (:issue:`51546`)
- Bug in :meth:`Series.combine_first` converting ``int64`` dtype to ``float64`` and losing precision on very large integers (:issue:`51764`)
-

Sparse
^^^^^^
- Bug in :meth:`arrays.SparseArray.map` allowed the fill value to be included in the sparse values (:issue:`52095`)
-

ExtensionArray
^^^^^^^^^^^^^^
- Bug where the ``__from_arrow__`` method of masked ExtensionDtypes(e.g. :class:`Float64Dtype`, :class:`BooleanDtype`) would not accept pyarrow arrays of type ``pyarrow.null()`` (:issue:`52223`)
- Bug in :meth:`Series.rank` returning wrong order for small values with ``Float64`` dtype (:issue:`52471`)
-

Styler
^^^^^^
-
-

Other
^^^^^
- Bug in :func:`assert_almost_equal` now throwing assertion error for two unequal sets (:issue:`51727`)
- Bug in :meth:`Series.memory_usage` when ``deep=True`` throw an error with Series of objects and the returned value is incorrect, as it does not take into account GC corrections (:issue:`51858`)
- Bug in :func:`assert_frame_equal` checks category dtypes even when asked not to check index type (:issue:`52126`)
- Bug in :meth:`Series.map` when giving a callable to an empty series, the returned series had ``object`` dtype. It now keeps the original dtype (:issue:`52384`)

.. ***DO NOT USE THIS SECTION***

-

.. ---------------------------------------------------------------------------
.. _whatsnew_210.contributors:

Contributors
~~~~~~~~~~~~<|MERGE_RESOLUTION|>--- conflicted
+++ resolved
@@ -226,11 +226,8 @@
 - Deprecated making :meth:`Series.apply` return a :class:`DataFrame` when the passed-in callable returns a :class:`Series` object. In the future this will return a :class:`Series` whose values are themselves :class:`Series`. This pattern was very slow and it's recommended to use alternative methods to archive the same goal (:issue:`52116`)
 - Deprecated parameter ``convert_type`` in :meth:`Series.apply` (:issue:`52140`)
 - Deprecated ``freq`` parameter in :class:`PeriodArray` constructor, pass ``dtype`` instead (:issue:`52462`)
-<<<<<<< HEAD
 - Deprecated :func:`is_categorical_dtype`, use ``isinstance(obj.dtype, pd.CategoricalDtype)`` instead (:issue:`52527`)
-=======
 - Deprecated :func:`is_int64_dtype`, check ``dtype == np.dtype(np.int64)`` instead (:issue:`52564`)
->>>>>>> 8b9600cb
 -
 
 .. ---------------------------------------------------------------------------
