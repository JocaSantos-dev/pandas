--- conflicted
+++ resolved
@@ -331,13 +331,10 @@
 - Deprecated :meth:`DataFrame.applymap`. Use the new :meth:`DataFrame.map` method instead (:issue:`52353`)
 - Deprecated :meth:`DataFrame.swapaxes` and :meth:`Series.swapaxes`, use :meth:`DataFrame.transpose` or :meth:`Series.transpose` instead (:issue:`51946`)
 - Deprecated ``freq`` parameter in :class:`PeriodArray` constructor, pass ``dtype`` instead (:issue:`52462`)
-<<<<<<< HEAD
-- Deprecated allowing subclasses :meth:`DataFrame._constructor`, :meth:`Series._constructor`, :meth:`DataFrame._constructor_sliced`, and :meth:`Series._constructor_expanddim` to return a function, in a future version these will be expected to return a class (:issue:`51772`)
-=======
 - Deprecated allowing non-standard inputs in :func:`take`, pass either a ``numpy.ndarray``, :class:`ExtensionArray`, :class:`Index`, or :class:`Series` (:issue:`52981`)
 - Deprecated allowing non-standard sequences for :func:`isin`, :func:`value_counts`, :func:`unique`, :func:`factorize`, case to one of ``numpy.ndarray``, :class:`Index`, :class:`ExtensionArray`, or :class:`Series` before calling (:issue:`52986`)
+- Deprecated allowing subclasses :meth:`DataFrame._constructor`, :meth:`Series._constructor`, :meth:`DataFrame._constructor_sliced`, and :meth:`Series._constructor_expanddim` to return a function, in a future version these will be expected to return a class (:issue:`51772`)
 - Deprecated behavior of :class:`DataFrame` reductions ``sum``, ``prod``, ``std``, ``var``, ``sem`` with ``axis=None``, in a future version this will operate over both axes returning a scalar instead of behaving like ``axis=0``; note this also affects numpy functions e.g. ``np.sum(df)`` (:issue:`21597`)
->>>>>>> ee18e060
 - Deprecated behavior of :func:`concat` when :class:`DataFrame` has columns that are all-NA, in a future version these will not be discarded when determining the resulting dtype (:issue:`40893`)
 - Deprecated behavior of :meth:`Series.dt.to_pydatetime`, in a future version this will return a :class:`Series` containing python ``datetime`` objects instead of an ``ndarray`` of datetimes; this matches the behavior of other :meth:`Series.dt` properties (:issue:`20306`)
 - Deprecated behavior of :meth:`Series.dt.to_pydatetime`, in a future version this will return a :class:`Series` containing python ``datetime`` objects instead of an ``ndarray`` of datetimes; this matches the behavior of other :meth:`Series.dt` properties (:issue:`20306`)
