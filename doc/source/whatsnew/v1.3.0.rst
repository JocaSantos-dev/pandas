--- conflicted
+++ resolved
@@ -1037,11 +1037,8 @@
 - Bug in :meth:`DataFrameGroupBy.__getitem__` with non-unique columns incorrectly returning a malformed :class:`SeriesGroupBy` instead of :class:`DataFrameGroupBy` (:issue:`41427`)
 - Bug in :meth:`DataFrameGroupBy.transform` with non-unique columns incorrectly raising ``AttributeError`` (:issue:`41427`)
 - Bug in :meth:`Resampler.apply` with non-unique columns incorrectly dropping duplicated columns (:issue:`41445`)
-<<<<<<< HEAD
 - Bug in :meth:`SeriesGroupBy` aggregations incorrectly returning empty :class:`Series` instead of raising ``TypeError`` on aggregations that are invalid for its dtype, e.g. ``.prod`` with ``datetime64[ns]`` dtype (:issue:`41342`)
-=======
 - Bug in :meth:`DataFrameGroupBy.transform` and :meth:`DataFrameGroupBy.agg` with ``engine="numba"`` where ``*args`` were being cached with the user passed function (:issue:`41647`)
->>>>>>> 036c9305
 
 Reshaping
 ^^^^^^^^^
