.. _whatsnew_130:

What's new in 1.3.0 (??)
------------------------

These are the changes in pandas 1.3.0. See :ref:`release` for a full changelog
including other versions of pandas.

{{ header }}

.. ---------------------------------------------------------------------------

Enhancements
~~~~~~~~~~~~

.. _whatsnew_130.read_csv_json_http_headers:

Custom HTTP(s) headers when reading csv or json files
^^^^^^^^^^^^^^^^^^^^^^^^^^^^^^^^^^^^^^^^^^^^^^^^^^^^^

When reading from a remote URL that is not handled by fsspec (ie. HTTP and
HTTPS) the dictionary passed to ``storage_options`` will be used to create the
headers included in the request.  This can be used to control the User-Agent
header or send other custom headers (:issue:`36688`).
For example:

.. ipython:: python

    headers = {"User-Agent": "pandas"}
    df = pd.read_csv(
        "https://download.bls.gov/pub/time.series/cu/cu.item",
        sep="\t",
        storage_options=headers
    )

.. _whatsnew_130.window_method_table:

:class:`Rolling` and :class:`Expanding` now support a ``method`` argument with a
``'table'`` option that performs the windowing operation over an entire :class:`DataFrame`.
See ref:`window.overview` for performance and functional benefits. (:issue:`15095`)

.. _whatsnew_130.enhancements.other:

Other enhancements
^^^^^^^^^^^^^^^^^^

- Added :meth:`MultiIndex.dtypes` (:issue:`37062`)
- Added ``end`` and ``end_day`` options for ``origin`` in :meth:`DataFrame.resample` (:issue:`37804`)
- Improve error message when ``usecols`` and ``names`` do not match for :func:`read_csv` and ``engine="c"`` (:issue:`29042`)
- Improved consistency of error message when passing an invalid ``win_type`` argument in :class:`Window` (:issue:`15969`)
- :func:`pandas.read_sql_query` now accepts a ``dtype`` argument to cast the columnar data from the SQL database based on user input (:issue:`10285`)
- Improved integer type mapping from pandas to SQLAlchemy when using :meth:`DataFrame.to_sql` (:issue:`35076`)
- :func:`to_numeric` now supports downcasting of nullable ``ExtensionDtype`` objects (:issue:`33013`)
- :func:`pandas.read_excel` can now auto detect .xlsb files (:issue:`35416`)

.. ---------------------------------------------------------------------------

.. _whatsnew_130.notable_bug_fixes:

Notable bug fixes
~~~~~~~~~~~~~~~~~

These are bug fixes that might have notable behavior changes.



.. _whatsnew_130.api_breaking.deps:

Increased minimum versions for dependencies
^^^^^^^^^^^^^^^^^^^^^^^^^^^^^^^^^^^^^^^^^^^
Some minimum supported versions of dependencies were updated.
If installed, we now require:

+-----------------+-----------------+----------+---------+
| Package         | Minimum Version | Required | Changed |
+=================+=================+==========+=========+
| numpy           | 1.16.5          |    X     |         |
+-----------------+-----------------+----------+---------+
| pytz            | 2017.3          |    X     |         |
+-----------------+-----------------+----------+---------+
| python-dateutil | 2.7.3           |    X     |         |
+-----------------+-----------------+----------+---------+
| bottleneck      | 1.2.1           |          |         |
+-----------------+-----------------+----------+---------+
| numexpr         | 2.6.8           |          |         |
+-----------------+-----------------+----------+---------+
| pytest (dev)    | 5.0.1           |          |         |
+-----------------+-----------------+----------+---------+
| mypy (dev)      | 0.782           |          |         |
+-----------------+-----------------+----------+---------+

For `optional libraries <https://dev.pandas.io/docs/install.html#dependencies>`_ the general recommendation is to use the latest version.
The following table lists the lowest version per library that is currently being tested throughout the development of pandas.
Optional libraries below the lowest tested version may still work, but are not considered supported.

+-----------------+-----------------+---------+
| Package         | Minimum Version | Changed |
+=================+=================+=========+
| beautifulsoup4  | 4.6.0           |         |
+-----------------+-----------------+---------+
| fastparquet     | 0.3.2           |         |
+-----------------+-----------------+---------+
| fsspec          | 0.7.4           |         |
+-----------------+-----------------+---------+
| gcsfs           | 0.6.0           |         |
+-----------------+-----------------+---------+
| lxml            | 4.3.0           |         |
+-----------------+-----------------+---------+
| matplotlib      | 2.2.3           |         |
+-----------------+-----------------+---------+
| numba           | 0.46.0          |         |
+-----------------+-----------------+---------+
| openpyxl        | 2.6.0           |         |
+-----------------+-----------------+---------+
| pyarrow         | 0.15.0          |         |
+-----------------+-----------------+---------+
| pymysql         | 0.7.11          |         |
+-----------------+-----------------+---------+
| pytables        | 3.5.1           |         |
+-----------------+-----------------+---------+
| s3fs            | 0.4.0           |         |
+-----------------+-----------------+---------+
| scipy           | 1.2.0           |         |
+-----------------+-----------------+---------+
| sqlalchemy      | 1.2.8           |         |
+-----------------+-----------------+---------+
| tabulate        | 0.8.7           |    X    |
+-----------------+-----------------+---------+
| xarray          | 0.12.0          |         |
+-----------------+-----------------+---------+
| xlrd            | 1.2.0           |         |
+-----------------+-----------------+---------+
| xlsxwriter      | 1.0.2           |         |
+-----------------+-----------------+---------+
| xlwt            | 1.3.0           |         |
+-----------------+-----------------+---------+
| pandas-gbq      | 0.12.0          |         |
+-----------------+-----------------+---------+

See :ref:`install.dependencies` and :ref:`install.optional_dependencies` for more.

.. _whatsnew_130.api.other:

Other API changes
^^^^^^^^^^^^^^^^^
- Partially initialized :class:`CategoricalDtype` (i.e. those with ``categories=None`` objects will no longer compare as equal to fully initialized dtype objects.
-
-

.. ---------------------------------------------------------------------------

.. _whatsnew_130.deprecations:

Deprecations
~~~~~~~~~~~~
- Deprecating allowing scalars passed to the :class:`Categorical` constructor (:issue:`38433`)
- Deprecated allowing subclass-specific keyword arguments in the :class:`Index` constructor, use the specific subclass directly instead (:issue:`14093`,:issue:`21311`,:issue:`22315`,:issue:`26974`)
- Deprecated ``astype`` of datetimelike (``timedelta64[ns]``, ``datetime64[ns]``, ``Datetime64TZDtype``, ``PeriodDtype``) to integer dtypes, use ``values.view(...)`` instead (:issue:`38544`)
- Deprecated keyword ``try_cast`` in :meth:`Series.where`, :meth:`Series.mask`, :meth:`DataFrame.where`, :meth:`DataFrame.mask`; cast results manually if desired (:issue:`38836`)
- Deprecated comparison of :class:`Timestamp` object with ``datetime.date`` objects.  Instead of e.g. ``ts <= mydate`` use ``ts <= pd.Timestamp(mydate)`` or ``ts.date() <= mydate`` (:issue:`36131`)
-

.. ---------------------------------------------------------------------------


.. _whatsnew_130.performance:

Performance improvements
~~~~~~~~~~~~~~~~~~~~~~~~
- Performance improvement in :meth:`IntervalIndex.isin` (:issue:`38353`)
- Performance improvement in :meth:`Series.mean` for nullable data types (:issue:`34814`)
-

.. ---------------------------------------------------------------------------

.. _whatsnew_130.bug_fixes:

Bug fixes
~~~~~~~~~

-
-

Categorical
^^^^^^^^^^^
- Bug in :class:`CategoricalIndex` incorrectly failing to raise ``TypeError`` when scalar data is passed (:issue:`38614`)
- Bug in ``CategoricalIndex.reindex`` failed when ``Index`` passed with elements all in category (:issue:`28690`)
- Bug where constructing a :class:`Categorical` from an object-dtype array of ``date`` objects did not round-trip correctly with ``astype`` (:issue:`38552`)
- Bug in constructing a :class:`DataFrame` from an ``ndarray`` and a :class:`CategoricalDtype` (:issue:`38857`)

Datetimelike
^^^^^^^^^^^^
- Bug in :class:`DataFrame` and :class:`Series` constructors sometimes dropping nanoseconds from :class:`Timestamp` (resp. :class:`Timedelta`) ``data``, with ``dtype=datetime64[ns]`` (resp. ``timedelta64[ns]``) (:issue:`38032`)
- Bug in :meth:`DataFrame.first` and :meth:`Series.first` returning two months for offset one month when first day is last calendar day (:issue:`29623`)
- Bug in constructing a :class:`DataFrame` or :class:`Series` with mismatched ``datetime64`` data and ``timedelta64`` dtype, or vice-versa, failing to raise ``TypeError`` (:issue:`38575`, :issue:`38764`, :issue:`38792`)
- Bug in constructing a :class:`Series` or :class:`DataFrame` with a ``datetime`` object out of bounds for ``datetime64[ns]`` dtype (:issue:`38792`)
- Bug in :meth:`DatetimeIndex.intersection`, :meth:`DatetimeIndex.symmetric_difference`, :meth:`PeriodIndex.intersection`, :meth:`PeriodIndex.symmetric_difference` always returning object-dtype when operating with :class:`CategoricalIndex` (:issue:`38741`)
- Bug in :meth:`Series.where` incorrectly casting ``datetime64`` values to ``int64`` (:issue:`37682`)
-

Timedelta
^^^^^^^^^

-
-

Timezones
^^^^^^^^^

-
-

Numeric
^^^^^^^
- Bug in :meth:`DataFrame.quantile`, :meth:`DataFrame.sort_values` causing incorrect subsequent indexing behavior (:issue:`38351`)
- Bug in :meth:`DataFrame.select_dtypes` with ``include=np.number`` now retains numeric ``ExtensionDtype`` columns (:issue:`35340`)
- Bug in :meth:`DataFrame.mode` and :meth:`Series.mode` not keeping consistent integer :class:`Index` for empty input (:issue:`33321`)
- Bug in :meth:`DataFrame.rank` with ``np.inf`` and mixture of ``np.nan`` and ``np.inf`` (:issue:`32593`)

Conversion
^^^^^^^^^^
-
-

Strings
^^^^^^^

-
-

Interval
^^^^^^^^
- Bug in :meth:`IntervalIndex.intersection` and :meth:`IntervalIndex.symmetric_difference` always returning object-dtype when operating with :class:`CategoricalIndex` (:issue:`38653`, :issue:`38741`)
- Bug in :meth:`IntervalIndex.intersection` returning duplicates when at least one of both Indexes has duplicates which are present in the other (:issue:`38743`)
-

Indexing
^^^^^^^^
- Bug in :meth:`CategoricalIndex.get_indexer` failing to raise ``InvalidIndexError`` when non-unique (:issue:`38372`)
- Bug in inserting many new columns into a :class:`DataFrame` causing incorrect subsequent indexing behavior (:issue:`38380`)
- Bug in :meth:`DataFrame.iloc.__setitem__` and :meth:`DataFrame.loc.__setitem__` with mixed dtypes when setting with a dictionary value (:issue:`38335`)
<<<<<<< HEAD
- Bug in :meth:`DataFrame.loc`, :meth:`Series.loc`, :meth:`DataFrame.__getitem__` and :meth:`Series.__getitem__` returning incorrect elements for non-monotonic :class:`DatetimeIndex` for string slices (:issue:`33146`)
=======
- Bug in :meth:`DataFrame.loc` dropping levels of :class:`MultiIndex` when :class:`DataFrame` used as input has only one row (:issue:`10521`)
>>>>>>> f0908e93
-

Missing
^^^^^^^

- Bug in :class:`Grouper` now correctly propagates ``dropna`` argument and :meth:`DataFrameGroupBy.transform` now correctly handles missing values for ``dropna=True`` (:issue:`35612`)
-
-

MultiIndex
^^^^^^^^^^

- Bug in :meth:`DataFrame.drop` raising ``TypeError`` when :class:`MultiIndex` is non-unique and no level is provided (:issue:`36293`)
- Bug in :meth:`MultiIndex.equals` incorrectly returning ``True`` when :class:`MultiIndex` containing ``NaN`` even when they are differntly ordered (:issue:`38439`)
- Bug in :meth:`MultiIndex.intersection` always returning empty when intersecting with :class:`CategoricalIndex` (:issue:`38653`)

I/O
^^^

- Bug in :meth:`Index.__repr__` when ``display.max_seq_items=1`` (:issue:`38415`)
- Bug in :func:`read_csv` not recognizing scientific notation if decimal is set for ``engine="python"`` (:issue:`31920`)
- Bug in :func:`read_csv` interpreting ``NA`` value as comment, when ``NA`` does contain the comment string fixed for ``engine="python"`` (:issue:`34002`)
- Bug in :func:`read_csv` raising ``IndexError`` with multiple header columns and ``index_col`` specified when file has no data rows (:issue:`38292`)
- Bug in :func:`read_csv` not accepting ``usecols`` with different length than ``names`` for ``engine="python"`` (:issue:`16469`)
- Bug in :func:`read_csv` raising ``TypeError`` when ``names`` and ``parse_dates`` is specified for ``engine="c"`` (:issue:`33699`)
- Bug in :func:`read_clipboard`, :func:`DataFrame.to_clipboard` not working in WSL (:issue:`38527`)
- Allow custom error values for parse_dates argument of :func:`read_sql`, :func:`read_sql_query` and :func:`read_sql_table` (:issue:`35185`)
- Bug in :func:`to_hdf` raising ``KeyError`` when trying to apply
  for subclasses of ``DataFrame`` or ``Series`` (:issue:`33748`).
- Bug in :func:`json_normalize` resulting in the first element of a generator object not being included in the returned ``DataFrame`` (:issue:`35923`)
- Bug in :func:`read_excel` forward filling :class:`MultiIndex` names with multiple header and index columns specified (:issue:`34673`)
- :func:`pandas.read_excel` now respects :func:``pandas.set_option`` (:issue:`34252`)

Period
^^^^^^

-
-

Plotting
^^^^^^^^

- Bug in :func:`scatter_matrix` raising when 2d ``ax`` argument passed (:issue:`16253`)
-
-

Groupby/resample/rolling
^^^^^^^^^^^^^^^^^^^^^^^^

- Bug in :meth:`SeriesGroupBy.value_counts` where unobserved categories in a grouped categorical series were not tallied (:issue:`38672`)
- Bug in :meth:`.GroupBy.indices` would contain non-existent indices when null values were present in the groupby keys (:issue:`9304`)
-

Reshaping
^^^^^^^^^
- Bug in :meth:`DataFrame.unstack` with missing levels led to incorrect index names (:issue:`37510`)
- Bug in :func:`concat` incorrectly casting to ``object`` dtype in some cases when one or more of the operands is empty (:issue:`38843`, :issue:`38907`)
-


Sparse
^^^^^^

- Bug in :meth:`DataFrame.sparse.to_coo` raising ``KeyError`` with columns that are a numeric :class:`Index` without a 0 (:issue:`18414`)
- Bug in :meth:`SparseArray.astype` with ``copy=False`` producing incorrect results when going from integer dtype to floating dtype (:issue:`34456`)
-

ExtensionArray
^^^^^^^^^^^^^^

- Bug in :meth:`DataFrame.where` when ``other`` is a :class:`Series` with ExtensionArray dtype (:issue:`38729`)
- Fixed bug where :meth:`Series.idxmax`, :meth:`Series.idxmin` and ``argmax/min`` fail when the underlying data is :class:`ExtensionArray` (:issue:`32749`, :issue:`33719`, :issue:`36566`)
-

Other
^^^^^
- Bug in :class:`Index` constructor sometimes silently ignorning a a specified ``dtype`` (:issue:`38879`)
-
-

.. ---------------------------------------------------------------------------

.. _whatsnew_130.contributors:

Contributors
~~~~~~~~~~~~<|MERGE_RESOLUTION|>--- conflicted
+++ resolved
@@ -238,12 +238,9 @@
 ^^^^^^^^
 - Bug in :meth:`CategoricalIndex.get_indexer` failing to raise ``InvalidIndexError`` when non-unique (:issue:`38372`)
 - Bug in inserting many new columns into a :class:`DataFrame` causing incorrect subsequent indexing behavior (:issue:`38380`)
+- Bug in :meth:`DataFrame.loc`, :meth:`Series.loc`, :meth:`DataFrame.__getitem__` and :meth:`Series.__getitem__` returning incorrect elements for non-monotonic :class:`DatetimeIndex` for string slices (:issue:`33146`)
 - Bug in :meth:`DataFrame.iloc.__setitem__` and :meth:`DataFrame.loc.__setitem__` with mixed dtypes when setting with a dictionary value (:issue:`38335`)
-<<<<<<< HEAD
-- Bug in :meth:`DataFrame.loc`, :meth:`Series.loc`, :meth:`DataFrame.__getitem__` and :meth:`Series.__getitem__` returning incorrect elements for non-monotonic :class:`DatetimeIndex` for string slices (:issue:`33146`)
-=======
 - Bug in :meth:`DataFrame.loc` dropping levels of :class:`MultiIndex` when :class:`DataFrame` used as input has only one row (:issue:`10521`)
->>>>>>> f0908e93
 -
 
 Missing
