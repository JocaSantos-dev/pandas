--- conflicted
+++ resolved
@@ -79,11 +79,8 @@
 - :meth:`DataFrame.plot.scatter` can now accept a categorical column as the argument to ``c`` (:issue:`12380`, :issue:`31357`)
 - :meth:`.Styler.set_tooltips` allows on hover tooltips to be added to styled HTML dataframes.
 - :meth:`Series.loc.__getitem__` and :meth:`Series.loc.__setitem__` with :class:`MultiIndex` now raising helpful error message when indexer has too many dimensions (:issue:`35349`)
-<<<<<<< HEAD
-=======
 - :meth:`pandas.read_stata` and :class:`StataReader` support reading data from compressed files.
 
->>>>>>> 9a52a81f
 .. ---------------------------------------------------------------------------
 
 .. _whatsnew_130.notable_bug_fixes:
