--- conflicted
+++ resolved
@@ -148,11 +148,8 @@
 I/O
 ^^^
 
-<<<<<<< HEAD
 - Bug in :func:`read_csv` interpreting ``NA`` value as comment, when ``NA`` does contain the comment string fixed for ``engine="python"`` (:issue:`34002`)
-=======
 - Bug in :func:`read_csv` raising ``TypeError`` when ``names`` and ``parse_dates`` is specified for ``engine="c"`` (:issue:`33699`)
->>>>>>> dc674dd4
 -
 
 Period
