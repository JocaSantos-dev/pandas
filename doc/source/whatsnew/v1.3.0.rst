--- conflicted
+++ resolved
@@ -1023,11 +1023,8 @@
 - Bug in :meth:`DataFrame.__setitem__` raising a ``TypeError`` when using a ``str`` subclass as the column name with a :class:`DatetimeIndex` (:issue:`37366`)
 - Bug in :meth:`PeriodIndex.get_loc` failing to raise a ``KeyError`` when given a :class:`Period` with a mismatched ``freq`` (:issue:`41670`)
 - Bug ``.loc.__getitem__`` with a :class:`UInt64Index` and negative-integer keys raising ``OverflowError`` instead of ``KeyError`` in some cases, wrapping around to positive integers in others (:issue:`41777`)
-<<<<<<< HEAD
+- Bug in :meth:`Index.get_indexer` failing to raise ``ValueError`` in some cases with invalid ``method``, ``limit``, or ``tolerance`` arguments (:issue:`41918`)
 - Bug when slicing a :class:`Series` or :class:`DataFrame` with a :class:`TimedeltaIndex` when passing an invalid string raising ``ValueError`` instead of a ``TypeError`` (:issue:`41821`)
-=======
-- Bug in :meth:`Index.get_indexer` failing to raise ``ValueError`` in some cases with invalid ``method``, ``limit``, or ``tolerance`` arguments (:issue:`41918`)
->>>>>>> 450c29e2
 
 Missing
 ^^^^^^^
