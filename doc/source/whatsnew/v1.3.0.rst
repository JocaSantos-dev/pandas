.. _whatsnew_130:

What's new in 1.3.0 (??)
------------------------

These are the changes in pandas 1.3.0. See :ref:`release` for a full changelog
including other versions of pandas.

{{ header }}

.. warning::

   When reading new Excel 2007+ (``.xlsx``) files, the default argument
   ``engine=None`` to :func:`~pandas.read_excel` will now result in using the
   `openpyxl <https://openpyxl.readthedocs.io/en/stable/>`_ engine in all cases
   when the option :attr:`io.excel.xlsx.reader` is set to ``"auto"``.
   Previously, some cases would use the
   `xlrd <https://xlrd.readthedocs.io/en/latest/>`_ engine instead. See
   :ref:`What's new 1.2.0 <whatsnew_120>` for background on this change.

.. ---------------------------------------------------------------------------

Enhancements
~~~~~~~~~~~~

.. _whatsnew_130.read_csv_json_http_headers:

Custom HTTP(s) headers when reading csv or json files
^^^^^^^^^^^^^^^^^^^^^^^^^^^^^^^^^^^^^^^^^^^^^^^^^^^^^

When reading from a remote URL that is not handled by fsspec (ie. HTTP and
HTTPS) the dictionary passed to ``storage_options`` will be used to create the
headers included in the request.  This can be used to control the User-Agent
header or send other custom headers (:issue:`36688`).
For example:

.. ipython:: python

    headers = {"User-Agent": "pandas"}
    df = pd.read_csv(
        "https://download.bls.gov/pub/time.series/cu/cu.item",
        sep="\t",
        storage_options=headers
    )

.. _whatsnew_130.read_to_xml:

Read and write XML documents
^^^^^^^^^^^^^^^^^^^^^^^^^^^^

We added I/O support to read and render shallow versions of `XML`_ documents with
:func:`pandas.read_xml` and :meth:`DataFrame.to_xml`. Using `lxml`_ as parser,
both XPath 1.0 and XSLT 1.0 is available. (:issue:`27554`)

.. _XML: https://www.w3.org/standards/xml/core
.. _lxml: https://lxml.de

.. code-block:: ipython

    In [1]: xml = """<?xml version='1.0' encoding='utf-8'?>
       ...: <data>
       ...:  <row>
       ...:     <shape>square</shape>
       ...:     <degrees>360</degrees>
       ...:     <sides>4.0</sides>
       ...:  </row>
       ...:  <row>
       ...:     <shape>circle</shape>
       ...:     <degrees>360</degrees>
       ...:     <sides/>
       ...:  </row>
       ...:  <row>
       ...:     <shape>triangle</shape>
       ...:     <degrees>180</degrees>
       ...:     <sides>3.0</sides>
       ...:  </row>
       ...:  </data>"""

    In [2]: df = pd.read_xml(xml)
    In [3]: df
    Out[3]:
          shape  degrees  sides
    0    square      360    4.0
    1    circle      360    NaN
    2  triangle      180    3.0

    In [4]: df.to_xml()
    Out[4]:
    <?xml version='1.0' encoding='utf-8'?>
    <data>
      <row>
        <index>0</index>
        <shape>square</shape>
        <degrees>360</degrees>
        <sides>4.0</sides>
      </row>
      <row>
        <index>1</index>
        <shape>circle</shape>
        <degrees>360</degrees>
        <sides/>
      </row>
      <row>
        <index>2</index>
        <shape>triangle</shape>
        <degrees>180</degrees>
        <sides>3.0</sides>
      </row>
    </data>

For more, see :ref:`io.xml` in the user guide on IO tools.

Styler Upgrades
^^^^^^^^^^^^^^^

We provided some focused development on :class:`.Styler`, including altering methods
to accept more universal CSS language for arguments, such as ``'color:red;'`` instead of
``[('color', 'red')]`` (:issue:`39564`). This is also added to the built-in methods
to allow custom CSS highlighting instead of default background coloring (:issue:`40242`).
Enhancements to other built-in methods include extending the :meth:`.Styler.background_gradient`
method to shade elements based on a given gradient map and not be restricted only to
values in the DataFrame (:issue:`39930` :issue:`22727` :issue:`28901`).

The :meth:`.Styler.apply` now consistently allows functions with ``ndarray`` output to
allow more flexible development of UDFs when ``axis`` is ``None`` ``0`` or ``1`` (:issue:`39393`).

:meth:`.Styler.set_tooltips` is a new method that allows adding on hover tooltips to
enhance interactive displays (:issue:`35643`). :meth:`.Styler.set_td_classes`, which was recently
introduced in v1.2.0 (:issue:`36159`) to allow adding specific CSS classes to data cells, has
been made as performant as :meth:`.Styler.apply` and :meth:`.Styler.applymap` (:issue:`40453`),
if not more performant in some cases. The overall performance of HTML
render times has been considerably improved to
match :meth:`DataFrame.to_html` (:issue:`39952` :issue:`37792` :issue:`40425`).

The :meth:`.Styler.format` has had upgrades to easily format missing data,
precision, and perform HTML escaping (:issue:`40437` :issue:`40134`). There have been numerous other bug fixes to
properly format HTML and eliminate some inconsistencies (:issue:`39942` :issue:`40356` :issue:`39807` :issue:`39889` :issue:`39627`)

Documentation has also seen major revisions in light of new features (:issue:`39720` :issue:`39317` :issue:`40493`)

.. _whatsnew_130.dataframe_honors_copy_with_dict:

DataFrame constructor honors ``copy=False`` with dict
^^^^^^^^^^^^^^^^^^^^^^^^^^^^^^^^^^^^^^^^^^^^^^^^^^^^^

When passing a dictionary to :class:`DataFrame` with ``copy=False``,
a copy will no longer be made (:issue:`32960`)

.. ipython:: python

    arr = np.array([1, 2, 3])
    df = pd.DataFrame({"A": arr, "B": arr.copy()}, copy=False)
    df

``df["A"]`` remains a view on ``arr``:

.. ipython:: python

    arr[0] = 0
    assert df.iloc[0, 0] == 0

The default behavior when not passing ``copy`` will remain unchanged, i.e.
a copy will be made.

Centered Datetime-Like Rolling Windows
^^^^^^^^^^^^^^^^^^^^^^^^^^^^^^^^^^^^^^

When performing rolling calculations on :class:`DataFrame` and :class:`Series`
objects with a datetime-like index, a centered datetime-like window can now be
used (:issue:`38780`).
For example:

.. ipython:: python

    df = pd.DataFrame(
        {"A": [0, 1, 2, 3, 4]}, index=pd.date_range("2020", periods=5, freq="1D")
    )
    df
    df.rolling("2D", center=True).mean()


.. _whatsnew_130.enhancements.other:

Other enhancements
^^^^^^^^^^^^^^^^^^

- :class:`Rolling` and :class:`Expanding` now support a ``method`` argument with a ``'table'`` option that performs the windowing operation over an entire :class:`DataFrame`. See ref:`window.overview` for performance and functional benefits (:issue:`15095`, :issue:`38995`)
- Added :meth:`MultiIndex.dtypes` (:issue:`37062`)
- Added ``end`` and ``end_day`` options for ``origin`` in :meth:`DataFrame.resample` (:issue:`37804`)
- Improve error message when ``usecols`` and ``names`` do not match for :func:`read_csv` and ``engine="c"`` (:issue:`29042`)
- Improved consistency of error message when passing an invalid ``win_type`` argument in :class:`Window` (:issue:`15969`)
- :func:`pandas.read_sql_query` now accepts a ``dtype`` argument to cast the columnar data from the SQL database based on user input (:issue:`10285`)
- Improved integer type mapping from pandas to SQLAlchemy when using :meth:`DataFrame.to_sql` (:issue:`35076`)
- :func:`to_numeric` now supports downcasting of nullable ``ExtensionDtype`` objects (:issue:`33013`)
- Add support for dict-like names in :class:`MultiIndex.set_names` and :class:`MultiIndex.rename` (:issue:`20421`)
- :func:`pandas.read_excel` can now auto detect .xlsb files (:issue:`35416`)
- :meth:`.Rolling.sum`, :meth:`.Expanding.sum`, :meth:`.Rolling.mean`, :meth:`.Expanding.mean`, :meth:`.Rolling.median`, :meth:`.Expanding.median`, :meth:`.Rolling.max`, :meth:`.Expanding.max`, :meth:`.Rolling.min`, and :meth:`.Expanding.min` now support ``Numba`` execution with the ``engine`` keyword (:issue:`38895`)
- :meth:`DataFrame.apply` can now accept NumPy unary operators as strings, e.g. ``df.apply("sqrt")``, which was already the case for :meth:`Series.apply` (:issue:`39116`)
- :meth:`DataFrame.apply` can now accept non-callable DataFrame properties as strings, e.g. ``df.apply("size")``, which was already the case for :meth:`Series.apply` (:issue:`39116`)
- :meth:`DataFrame.applymap` can now accept kwargs to pass on to func (:issue:`39987`)
- Disallow :class:`DataFrame` indexer for ``iloc`` for :meth:`Series.__getitem__` and :meth:`DataFrame.__getitem__`, (:issue:`39004`)
- :meth:`Series.apply` can now accept list-like or dictionary-like arguments that aren't lists or dictionaries, e.g. ``ser.apply(np.array(["sum", "mean"]))``, which was already the case for :meth:`DataFrame.apply` (:issue:`39140`)
- :meth:`DataFrame.plot.scatter` can now accept a categorical column as the argument to ``c`` (:issue:`12380`, :issue:`31357`)
- :meth:`.Styler.set_tooltips` allows on hover tooltips to be added to styled HTML dataframes (:issue:`35643`, :issue:`21266`, :issue:`39317`, :issue:`39708`, :issue:`40284`)
- :meth:`.Styler.set_table_styles` amended to optionally allow certain css-string input arguments (:issue:`39564`)
- :meth:`.Styler.apply` now more consistently accepts ndarray function returns, i.e. in all cases for ``axis`` is ``0, 1 or None`` (:issue:`39359`)
- :meth:`.Styler.apply` and :meth:`.Styler.applymap` now raise errors if wrong format CSS is passed on render (:issue:`39660`)
- :meth:`.Styler.format` adds keyword argument ``escape`` for optional HTML escaping (:issue:`40437`)
- :meth:`.Styler.background_gradient` now allows the ability to supply a specific gradient map (:issue:`22727`)
- :meth:`.Styler.clear` now clears :attr:`Styler.hidden_index` and :attr:`Styler.hidden_columns` as well (:issue:`40484`)
- Builtin highlighting methods in :class:`Styler` have a more consistent signature and css customisability (:issue:`40242`)
- :meth:`.Styler.highlight_between` added to list of builtin styling methods (:issue:`39821`)
- :meth:`Series.loc.__getitem__` and :meth:`Series.loc.__setitem__` with :class:`MultiIndex` now raising helpful error message when indexer has too many dimensions (:issue:`35349`)
- :meth:`pandas.read_stata` and :class:`StataReader` support reading data from compressed files.
- Add support for parsing ``ISO 8601``-like timestamps with negative signs to :meth:`pandas.Timedelta` (:issue:`37172`)
- Add support for unary operators in :class:`FloatingArray` (:issue:`38749`)
- :class:`RangeIndex` can now be constructed by passing a ``range`` object directly e.g. ``pd.RangeIndex(range(3))`` (:issue:`12067`)
- :meth:`round` being enabled for the nullable integer and floating dtypes (:issue:`38844`)
- :meth:`pandas.read_csv` and :meth:`pandas.read_json` expose the argument ``encoding_errors`` to control how encoding errors are handled (:issue:`39450`)
- :meth:`.GroupBy.any` and :meth:`.GroupBy.all` use Kleene logic with nullable data types (:issue:`37506`)
- :meth:`.GroupBy.any` and :meth:`.GroupBy.all` return a ``BooleanDtype`` for columns with nullable data types (:issue:`33449`)
-

.. ---------------------------------------------------------------------------

.. _whatsnew_130.notable_bug_fixes:

Notable bug fixes
~~~~~~~~~~~~~~~~~

These are bug fixes that might have notable behavior changes.

``Categorical.unique`` now always maintains same dtype as original
^^^^^^^^^^^^^^^^^^^^^^^^^^^^^^^^^^^^^^^^^^^^^^^^^^^^^^^^^^^^^^^^^^

Previously, when calling :meth:`~Categorical.unique` with categorical data, unused categories in the new array
would be removed, meaning that the dtype of the new array would be different than the
original, if some categories are not present in the unique array (:issue:`18291`)

As an example of this, given:

.. ipython:: python

        dtype = pd.CategoricalDtype(['bad', 'neutral', 'good'], ordered=True)
        cat = pd.Categorical(['good', 'good', 'bad', 'bad'], dtype=dtype)
        original = pd.Series(cat)
        unique = original.unique()

*pandas < 1.3.0*:

.. code-block:: ipython

    In [1]: unique
    ['good', 'bad']
    Categories (2, object): ['bad' < 'good']
    In [2]: original.dtype == unique.dtype
    False

*pandas >= 1.3.0*

.. ipython:: python

        unique
        original.dtype == unique.dtype

Preserve dtypes in  :meth:`~pandas.DataFrame.combine_first`
^^^^^^^^^^^^^^^^^^^^^^^^^^^^^^^^^^^^^^^^^^^^^^^^^^^^^^^^^^^

:meth:`~pandas.DataFrame.combine_first` will now preserve dtypes (:issue:`7509`)

.. ipython:: python

   df1 = pd.DataFrame({"A": [1, 2, 3], "B": [1, 2, 3]}, index=[0, 1, 2])
   df1
   df2 = pd.DataFrame({"B": [4, 5, 6], "C": [1, 2, 3]}, index=[2, 3, 4])
   df2
   combined = df1.combine_first(df2)

*pandas 1.2.x*

.. code-block:: ipython

   In [1]: combined.dtypes
   Out[2]:
   A    float64
   B    float64
   C    float64
   dtype: object

*pandas 1.3.0*

.. ipython:: python

   combined.dtypes


Try operating inplace when setting values with ``loc`` and ``iloc``
^^^^^^^^^^^^^^^^^^^^^^^^^^^^^^^^^^^^^^^^^^^^^^^^^^^^^^^^^^^^^^^^^^^

When setting an entire column using ``loc`` or ``iloc``, pandas will try to
insert the values into the existing data rather than create an entirely new array.

.. ipython:: python

   df = pd.DataFrame(range(3), columns=["A"], dtype="float64")
   values = df.values
   new = np.array([5, 6, 7], dtype="int64")
   df.loc[[0, 1, 2], "A"] = new

In both the new and old behavior, the data in ``values`` is overwritten, but in
the old behavior the dtype of ``df["A"]`` changed to ``int64``.

*pandas 1.2.x*

.. code-block:: ipython

   In [1]: df.dtypes
   Out[1]:
   A    int64
   dtype: object
   In [2]: np.shares_memory(df["A"].values, new)
   Out[2]: False
   In [3]: np.shares_memory(df["A"].values, values)
   Out[3]: False

In pandas 1.3.0, ``df`` continues to share data with ``values``

*pandas 1.3.0*

.. ipython:: python

   df.dtypes
   np.shares_memory(df["A"], new)
   np.shares_memory(df["A"], values)


.. _whatsnew_130.notable_bug_fixes.setitem_never_inplace:

Never Operate Inplace When Setting ``frame[keys] = values``
^^^^^^^^^^^^^^^^^^^^^^^^^^^^^^^^^^^^^^^^^^^^^^^^^^^^^^^^^^^

When setting multiple columns using ``frame[keys] = values`` new arrays will
replace pre-existing arrays for these keys, which will *not* be over-written
(:issue:`39510`).  As a result, the columns will retain the dtype(s) of ``values``,
never casting to the dtypes of the existing arrays.

.. ipython:: python

   df = pd.DataFrame(range(3), columns=["A"], dtype="float64")
   df[["A"]] = 5

In the old behavior, ``5`` was cast to ``float64`` and inserted into the existing
array backing ``df``:

*pandas 1.2.x*

.. code-block:: ipython

   In [1]: df.dtypes
   Out[1]:
   A    float64

In the new behavior, we get a new array, and retain an integer-dtyped ``5``:

*pandas 1.3.0*

.. ipython:: python

   df.dtypes


.. _whatsnew_130.notable_bug_fixes.setitem_with_bool_casting:

Consistent Casting With Setting Into Boolean Series
^^^^^^^^^^^^^^^^^^^^^^^^^^^^^^^^^^^^^^^^^^^^^^^^^^^

Setting non-boolean values into a :class:`Series with ``dtype=bool`` consistently
cast to ``dtype=object`` (:issue:`38709`)

.. ipython:: python

   orig = pd.Series([True, False])
   ser = orig.copy()
   ser.iloc[1] = np.nan
   ser2 = orig.copy()
   ser2.iloc[1] = 2.0

*pandas 1.2.x*

.. code-block:: ipython

   In [1]: ser
   Out [1]:
   0    1.0
   1    NaN
   dtype: float64

   In [2]:ser2
   Out [2]:
   0    True
   1     2.0
   dtype: object

*pandas 1.3.0*

.. ipython:: python

   ser
   ser2


.. _whatsnew_130.notable_bug_fixes.rolling_groupby_column:

GroupBy.rolling no longer returns grouped-by column in values
^^^^^^^^^^^^^^^^^^^^^^^^^^^^^^^^^^^^^^^^^^^^^^^^^^^^^^^^^^^^^

The group-by column will now be dropped from the result of a
``groupby.rolling`` operation (:issue:`32262`)

.. ipython:: python

    df = pd.DataFrame({"A": [1, 1, 2, 3], "B": [0, 1, 2, 3]})
    df

*Previous behavior*:

.. code-block:: ipython

    In [1]: df.groupby("A").rolling(2).sum()
    Out[1]:
           A    B
    A
    1 0  NaN  NaN
    1    2.0  1.0
    2 2  NaN  NaN
    3 3  NaN  NaN

*New behavior*:

.. ipython:: python

    df.groupby("A").rolling(2).sum()

.. _whatsnew_130.notable_bug_fixes.rolling_var_precision:

Removed artificial truncation in rolling variance and standard deviation
^^^^^^^^^^^^^^^^^^^^^^^^^^^^^^^^^^^^^^^^^^^^^^^^^^^^^^^^^^^^^^^^^^^^^^^^

:meth:`core.window.Rolling.std` and :meth:`core.window.Rolling.var` will no longer
artificially truncate results that are less than ``~1e-8`` and ``~1e-15`` respectively to
zero (:issue:`37051`, :issue:`40448`, :issue:`39872`).

However, floating point artifacts may now exist in the results when rolling over larger values.

.. ipython:: python

   s = pd.Series([7, 5, 5, 5])
   s.rolling(3).var()

.. _whatsnew_130.notable_bug_fixes.rolling_groupby_multiindex:

GroupBy.rolling with MultiIndex no longer drops levels in the result
^^^^^^^^^^^^^^^^^^^^^^^^^^^^^^^^^^^^^^^^^^^^^^^^^^^^^^^^^^^^^^^^^^^^

:class:`core.window.rolling.RollingGroupby` will no longer drop levels of a :class:`DataFrame`
with a :class:`MultiIndex` in the result. This can lead to a perceived duplication of levels in the resulting
:class:`MultiIndex`, but this change restores the behavior that was present in version 1.1.3 (:issue:`38787`, :issue:`38523`).


.. ipython:: python

   index = pd.MultiIndex.from_tuples([('idx1', 'idx2')], names=['label1', 'label2'])
   df = pd.DataFrame({'a': [1], 'b': [2]}, index=index)
   df

*Previous behavior*:

.. code-block:: ipython

    In [1]: df.groupby('label1').rolling(1).sum()
    Out[1]:
              a    b
    label1
    idx1    1.0  2.0

*New behavior*:

.. ipython:: python

    df.groupby('label1').rolling(1).sum()


.. _whatsnew_130.api_breaking.deps:

Increased minimum versions for dependencies
^^^^^^^^^^^^^^^^^^^^^^^^^^^^^^^^^^^^^^^^^^^
Some minimum supported versions of dependencies were updated.
If installed, we now require:

+-----------------+-----------------+----------+---------+
| Package         | Minimum Version | Required | Changed |
+=================+=================+==========+=========+
| numpy           | 1.17.3          |    X     |    X    |
+-----------------+-----------------+----------+---------+
| pytz            | 2017.3          |    X     |         |
+-----------------+-----------------+----------+---------+
| python-dateutil | 2.7.3           |    X     |         |
+-----------------+-----------------+----------+---------+
| bottleneck      | 1.2.1           |          |         |
+-----------------+-----------------+----------+---------+
| numexpr         | 2.6.8           |          |         |
+-----------------+-----------------+----------+---------+
| pytest (dev)    | 5.0.1           |          |         |
+-----------------+-----------------+----------+---------+
| mypy (dev)      | 0.800           |          |    X    |
+-----------------+-----------------+----------+---------+
| setuptools      | 38.6.0          |          |    X    |
+-----------------+-----------------+----------+---------+

For `optional libraries <https://pandas.pydata.org/docs/getting_started/install.html>`_ the general recommendation is to use the latest version.
The following table lists the lowest version per library that is currently being tested throughout the development of pandas.
Optional libraries below the lowest tested version may still work, but are not considered supported.

+-----------------+-----------------+---------+
| Package         | Minimum Version | Changed |
+=================+=================+=========+
| beautifulsoup4  | 4.6.0           |         |
+-----------------+-----------------+---------+
| fastparquet     | 0.4.0           |    X    |
+-----------------+-----------------+---------+
| fsspec          | 0.7.4           |         |
+-----------------+-----------------+---------+
| gcsfs           | 0.6.0           |         |
+-----------------+-----------------+---------+
| lxml            | 4.3.0           |         |
+-----------------+-----------------+---------+
| matplotlib      | 2.2.3           |         |
+-----------------+-----------------+---------+
| numba           | 0.46.0          |         |
+-----------------+-----------------+---------+
| openpyxl        | 3.0.0           |    X    |
+-----------------+-----------------+---------+
| pyarrow         | 0.15.0          |         |
+-----------------+-----------------+---------+
| pymysql         | 0.8.1           |    X    |
+-----------------+-----------------+---------+
| pytables        | 3.5.1           |         |
+-----------------+-----------------+---------+
| s3fs            | 0.4.0           |         |
+-----------------+-----------------+---------+
| scipy           | 1.2.0           |         |
+-----------------+-----------------+---------+
| sqlalchemy      | 1.2.8           |         |
+-----------------+-----------------+---------+
| tabulate        | 0.8.7           |    X    |
+-----------------+-----------------+---------+
| xarray          | 0.12.0          |         |
+-----------------+-----------------+---------+
| xlrd            | 1.2.0           |         |
+-----------------+-----------------+---------+
| xlsxwriter      | 1.0.2           |         |
+-----------------+-----------------+---------+
| xlwt            | 1.3.0           |         |
+-----------------+-----------------+---------+
| pandas-gbq      | 0.12.0          |         |
+-----------------+-----------------+---------+

See :ref:`install.dependencies` and :ref:`install.optional_dependencies` for more.

.. _whatsnew_130.api.other:

Other API changes
^^^^^^^^^^^^^^^^^
- Partially initialized :class:`CategoricalDtype` (i.e. those with ``categories=None`` objects will no longer compare as equal to fully initialized dtype objects.
- Accessing ``_constructor_expanddim`` on a :class:`DataFrame` and ``_constructor_sliced`` on a :class:`Series` now raise an ``AttributeError``. Previously a ``NotImplementedError`` was raised (:issue:`38782`)
-

Build
=====

- Documentation in ``.pptx`` and ``.pdf`` formats are no longer included in wheels or source distributions. (:issue:`30741`)

.. ---------------------------------------------------------------------------

.. _whatsnew_130.deprecations:

Deprecations
~~~~~~~~~~~~
- Deprecated allowing scalars to be passed to the :class:`Categorical` constructor (:issue:`38433`)
- Deprecated allowing subclass-specific keyword arguments in the :class:`Index` constructor, use the specific subclass directly instead (:issue:`14093`, :issue:`21311`, :issue:`22315`, :issue:`26974`)
- Deprecated ``astype`` of datetimelike (``timedelta64[ns]``, ``datetime64[ns]``, ``Datetime64TZDtype``, ``PeriodDtype``) to integer dtypes, use ``values.view(...)`` instead (:issue:`38544`)
- Deprecated :meth:`MultiIndex.is_lexsorted` and :meth:`MultiIndex.lexsort_depth`, use :meth:`MultiIndex.is_monotonic_increasing` instead (:issue:`32259`)
- Deprecated keyword ``try_cast`` in :meth:`Series.where`, :meth:`Series.mask`, :meth:`DataFrame.where`, :meth:`DataFrame.mask`; cast results manually if desired (:issue:`38836`)
- Deprecated comparison of :class:`Timestamp` object with ``datetime.date`` objects.  Instead of e.g. ``ts <= mydate`` use ``ts <= pd.Timestamp(mydate)`` or ``ts.date() <= mydate`` (:issue:`36131`)
- Deprecated :attr:`Rolling.win_type` returning ``"freq"`` (:issue:`38963`)
- Deprecated :attr:`Rolling.is_datetimelike` (:issue:`38963`)
- Deprecated :class:`DataFrame` indexer for :meth:`Series.__setitem__` and :meth:`DataFrame.__setitem__` (:issue:`39004`)
- Deprecated :meth:`core.window.ewm.ExponentialMovingWindow.vol` (:issue:`39220`)
- Using ``.astype`` to convert between ``datetime64[ns]`` dtype and :class:`DatetimeTZDtype` is deprecated and will raise in a future version, use ``obj.tz_localize`` or ``obj.dt.tz_localize`` instead (:issue:`38622`)
- Deprecated casting ``datetime.date`` objects to ``datetime64`` when used as ``fill_value`` in :meth:`DataFrame.unstack`, :meth:`DataFrame.shift`, :meth:`Series.shift`, and :meth:`DataFrame.reindex`, pass ``pd.Timestamp(dateobj)`` instead (:issue:`39767`)
- Deprecated :meth:`.Styler.set_na_rep` and :meth:`.Styler.set_precision` in favour of :meth:`.Styler.format` with ``na_rep`` and ``precision`` as existing and new input arguments respectively (:issue:`40134`, :issue:`40425`)
- Deprecated allowing partial failure in :meth:`Series.transform` and :meth:`DataFrame.transform` when ``func`` is list-like or dict-like and raises anything but ``TypeError``; ``func`` raising anything but a ``TypeError`` will raise in a future version (:issue:`40211`)
- Deprecated support for ``np.ma.mrecords.MaskedRecords`` in the :class:`DataFrame` constructor, pass ``{name: data[name] for name in data.dtype.names}`` instead (:issue:`40363`)
- Deprecated using :func:`merge` or :func:`join` on a different number of levels (:issue:`34862`)
- Deprecated the use of ``**kwargs`` in :class:`.ExcelWriter`; use the keyword argument ``engine_kwargs`` instead (:issue:`40430`)
- Deprecated the ``level`` keyword for :class:`DataFrame` and :class:`Series` aggregations; use groupby instead (:issue:`39983`)
- Deprecated :func:`merge` producing duplicated columns through the ``suffixes`` keyword  and already existing columns (:issue:`22818`)

.. ---------------------------------------------------------------------------


.. _whatsnew_130.performance:

Performance improvements
~~~~~~~~~~~~~~~~~~~~~~~~
- Performance improvement in :meth:`IntervalIndex.isin` (:issue:`38353`)
- Performance improvement in :meth:`Series.mean` for nullable data types (:issue:`34814`)
- Performance improvement in :meth:`Series.isin` for nullable data types (:issue:`38340`)
- Performance improvement in :meth:`DataFrame.fillna` with ``method="pad|backfill"`` for nullable floating and nullable integer dtypes (:issue:`39953`)
- Performance improvement in :meth:`DataFrame.corr` for method=kendall (:issue:`28329`)
- Performance improvement in :meth:`core.window.rolling.Rolling.corr` and :meth:`core.window.rolling.Rolling.cov` (:issue:`39388`)
- Performance improvement in :meth:`core.window.rolling.RollingGroupby.corr`, :meth:`core.window.expanding.ExpandingGroupby.corr`, :meth:`core.window.expanding.ExpandingGroupby.corr` and :meth:`core.window.expanding.ExpandingGroupby.cov` (:issue:`39591`)
- Performance improvement in :func:`unique` for object data type (:issue:`37615`)
- Performance improvement in :func:`pd.json_normalize` for basic cases (including separators) (:issue:`40035` :issue:`15621`)
- Performance improvement in :class:`core.window.rolling.ExpandingGroupby` aggregation methods (:issue:`39664`)
- Performance improvement in :class:`Styler` where render times are more than 50% reduced (:issue:`39972` :issue:`39952`)
- Performance improvement in :meth:`core.window.ewm.ExponentialMovingWindow.mean` with ``times`` (:issue:`39784`)
- Performance improvement in :meth:`.GroupBy.apply` when requiring the python fallback implementation (:issue:`40176`)
- Performance improvement for concatenation of data with type :class:`CategoricalDtype` (:issue:`40193`)
- Performance improvement in :meth:`.GroupBy.cummin` and :meth:`.GroupBy.cummax` with nullable data types (:issue:`37493`)
-

.. ---------------------------------------------------------------------------

.. _whatsnew_130.bug_fixes:

Bug fixes
~~~~~~~~~

Categorical
^^^^^^^^^^^
- Bug in :class:`CategoricalIndex` incorrectly failing to raise ``TypeError`` when scalar data is passed (:issue:`38614`)
- Bug in ``CategoricalIndex.reindex`` failed when ``Index`` passed with elements all in category (:issue:`28690`)
- Bug where constructing a :class:`Categorical` from an object-dtype array of ``date`` objects did not round-trip correctly with ``astype`` (:issue:`38552`)
- Bug in constructing a :class:`DataFrame` from an ``ndarray`` and a :class:`CategoricalDtype` (:issue:`38857`)
- Bug in :meth:`DataFrame.reindex` was throwing ``IndexError`` when new index contained duplicates and old index was :class:`CategoricalIndex` (:issue:`38906`)
- Bug in setting categorical values into an object-dtype column in a :class:`DataFrame` (:issue:`39136`)
- Bug in :meth:`DataFrame.reindex` was raising ``IndexError`` when new index contained duplicates and old index was :class:`CategoricalIndex` (:issue:`38906`)

Datetimelike
^^^^^^^^^^^^
- Bug in :class:`DataFrame` and :class:`Series` constructors sometimes dropping nanoseconds from :class:`Timestamp` (resp. :class:`Timedelta`) ``data``, with ``dtype=datetime64[ns]`` (resp. ``timedelta64[ns]``) (:issue:`38032`)
- Bug in :meth:`DataFrame.first` and :meth:`Series.first` returning two months for offset one month when first day is last calendar day (:issue:`29623`)
- Bug in constructing a :class:`DataFrame` or :class:`Series` with mismatched ``datetime64`` data and ``timedelta64`` dtype, or vice-versa, failing to raise ``TypeError`` (:issue:`38575`, :issue:`38764`, :issue:`38792`)
- Bug in constructing a :class:`Series` or :class:`DataFrame` with a ``datetime`` object out of bounds for ``datetime64[ns]`` dtype or a ``timedelta`` object out of bounds for ``timedelta64[ns]`` dtype (:issue:`38792`, :issue:`38965`)
- Bug in :meth:`DatetimeIndex.intersection`, :meth:`DatetimeIndex.symmetric_difference`, :meth:`PeriodIndex.intersection`, :meth:`PeriodIndex.symmetric_difference` always returning object-dtype when operating with :class:`CategoricalIndex` (:issue:`38741`)
- Bug in :meth:`Series.where` incorrectly casting ``datetime64`` values to ``int64`` (:issue:`37682`)
- Bug in :class:`Categorical` incorrectly typecasting ``datetime`` object to ``Timestamp`` (:issue:`38878`)
- Bug in comparisons between :class:`Timestamp` object and ``datetime64`` objects just outside the implementation bounds for nanosecond ``datetime64`` (:issue:`39221`)
- Bug in :meth:`Timestamp.round`, :meth:`Timestamp.floor`, :meth:`Timestamp.ceil` for values near the implementation bounds of :class:`Timestamp` (:issue:`39244`)
- Bug in :meth:`Timedelta.round`, :meth:`Timedelta.floor`, :meth:`Timedelta.ceil` for values near the implementation bounds of :class:`Timedelta` (:issue:`38964`)
- Bug in :func:`date_range` incorrectly creating :class:`DatetimeIndex` containing ``NaT`` instead of raising ``OutOfBoundsDatetime`` in corner cases (:issue:`24124`)
- Bug in :func:`infer_freq` incorrectly fails to infer 'H' frequency of :class:`DatetimeIndex` if the latter has a timezone and crosses DST boundaries (:issue:`39556`)

Timedelta
^^^^^^^^^
- Bug in constructing :class:`Timedelta` from ``np.timedelta64`` objects with non-nanosecond units that are out of bounds for ``timedelta64[ns]`` (:issue:`38965`)
- Bug in constructing a :class:`TimedeltaIndex` incorrectly accepting ``np.datetime64("NaT")`` objects (:issue:`39462`)
- Bug in constructing :class:`Timedelta` from input string with only symbols and no digits failed to raise an error (:issue:`39710`)
- Bug in :class:`TimedeltaIndex` and :func:`to_timedelta` failing to raise when passed non-nanosecond ``timedelta64`` arrays that overflow when converting to ``timedelta64[ns]`` (:issue:`40008`)

Timezones
^^^^^^^^^
- Bug in different ``tzinfo`` objects representing UTC not being treated as equivalent (:issue:`39216`)
- Bug in ``dateutil.tz.gettz("UTC")`` not being recognized as equivalent to other UTC-representing tzinfos (:issue:`39276`)
-

Numeric
^^^^^^^
- Bug in :meth:`DataFrame.quantile`, :meth:`DataFrame.sort_values` causing incorrect subsequent indexing behavior (:issue:`38351`)
- Bug in :meth:`DataFrame.sort_values` raising an :class:`IndexError` for empty ``by`` (:issue:`40258`)
- Bug in :meth:`DataFrame.select_dtypes` with ``include=np.number`` now retains numeric ``ExtensionDtype`` columns (:issue:`35340`)
- Bug in :meth:`DataFrame.mode` and :meth:`Series.mode` not keeping consistent integer :class:`Index` for empty input (:issue:`33321`)
- Bug in :meth:`DataFrame.rank` with ``np.inf`` and mixture of ``np.nan`` and ``np.inf`` (:issue:`32593`)
- Bug in :meth:`DataFrame.rank` with ``axis=0`` and columns holding incomparable types raising ``IndexError`` (:issue:`38932`)
- Bug in ``rank`` method for :class:`Series`, :class:`DataFrame`, :class:`DataFrameGroupBy`, and :class:`SeriesGroupBy` treating the most negative ``int64`` value as missing (:issue:`32859`)
- Bug in :func:`select_dtypes` different behavior between Windows and Linux with ``include="int"`` (:issue:`36569`)
- Bug in :meth:`DataFrame.apply` and :meth:`DataFrame.agg` when passed argument ``func="size"`` would operate on the entire ``DataFrame`` instead of rows or columns (:issue:`39934`)
- Bug in :meth:`DataFrame.transform` would raise ``SpecificationError`` when passed a dictionary and columns were missing; will now raise a ``KeyError`` instead (:issue:`40004`)
- Bug in :meth:`DataFrameGroupBy.rank` giving incorrect results with ``pct=True`` and equal values between consecutive groups (:issue:`40518`)
-

Conversion
^^^^^^^^^^
- Bug in :meth:`Series.to_dict` with ``orient='records'`` now returns python native types (:issue:`25969`)
- Bug in :meth:`Series.view` and :meth:`Index.view` when converting between datetime-like (``datetime64[ns]``, ``datetime64[ns, tz]``, ``timedelta64``, ``period``) dtypes (:issue:`39788`)
- Bug in creating a :class:`DataFrame` from an empty ``np.recarray`` not retaining the original dtypes (:issue:`40121`)
- Bug in :class:`DataFrame` failing to raise ``TypeError`` when constructing from a ``frozenset`` (:issue:`40163`)
- Bug in :class:`Index` construction silently ignoring a passed ``dtype`` when the data cannot be cast to that dtype (:issue:`21311`)
- Bug in :meth:`StringArray.astype` falling back to numpy and raising when converting to ``dtype='categorical'`` (:issue:`40450`)
- Bug in :class:`DataFrame` construction with a dictionary containing an arraylike with ``ExtensionDtype`` and ``copy=True`` failing to make a copy (:issue:`38939`)
-

Strings
^^^^^^^

-
-

Interval
^^^^^^^^
- Bug in :meth:`IntervalIndex.intersection` and :meth:`IntervalIndex.symmetric_difference` always returning object-dtype when operating with :class:`CategoricalIndex` (:issue:`38653`, :issue:`38741`)
- Bug in :meth:`IntervalIndex.intersection` returning duplicates when at least one of both Indexes has duplicates which are present in the other (:issue:`38743`)
- :meth:`IntervalIndex.union`, :meth:`IntervalIndex.intersection`, :meth:`IntervalIndex.difference`, and :meth:`IntervalIndex.symmetric_difference` now cast to the appropriate dtype instead of raising ``TypeError`` when operating with another :class:`IntervalIndex` with incompatible dtype (:issue:`39267`)
- :meth:`PeriodIndex.union`, :meth:`PeriodIndex.intersection`, :meth:`PeriodIndex.symmetric_difference`, :meth:`PeriodIndex.difference` now cast to object dtype instead of raising ``IncompatibleFrequency`` when operating with another :class:`PeriodIndex` with incompatible dtype (:issue:`??`)

Indexing
^^^^^^^^

- Bug in :meth:`Index.union` dropping duplicate ``Index`` values when ``Index`` was not monotonic or ``sort`` was set to ``False`` (:issue:`36289`, :issue:`31326`, :issue:`40862`)
- Bug in :meth:`CategoricalIndex.get_indexer` failing to raise ``InvalidIndexError`` when non-unique (:issue:`38372`)
- Bug in inserting many new columns into a :class:`DataFrame` causing incorrect subsequent indexing behavior (:issue:`38380`)
- Bug in :meth:`DataFrame.__setitem__` raising ``ValueError`` when setting multiple values to duplicate columns (:issue:`15695`)
- Bug in :meth:`DataFrame.loc`, :meth:`Series.loc`, :meth:`DataFrame.__getitem__` and :meth:`Series.__getitem__` returning incorrect elements for non-monotonic :class:`DatetimeIndex` for string slices (:issue:`33146`)
- Bug in :meth:`DataFrame.reindex` and :meth:`Series.reindex` with timezone aware indexes raising ``TypeError`` for ``method="ffill"`` and ``method="bfill"`` and specified ``tolerance`` (:issue:`38566`)
- Bug in :meth:`DataFrame.reindex` with ``datetime64[ns]`` or ``timedelta64[ns]`` incorrectly casting to integers when the ``fill_value`` requires casting to object dtype (:issue:`39755`)
- Bug in :meth:`DataFrame.__setitem__` raising ``ValueError`` with empty :class:`DataFrame` and specified columns for string indexer and non empty :class:`DataFrame` to set (:issue:`38831`)
- Bug in :meth:`DataFrame.loc.__setitem__` raising ValueError when expanding unique column for :class:`DataFrame` with duplicate columns (:issue:`38521`)
- Bug in :meth:`DataFrame.iloc.__setitem__` and :meth:`DataFrame.loc.__setitem__` with mixed dtypes when setting with a dictionary value (:issue:`38335`)
- Bug in :meth:`Series.loc.__setitem__` and :meth:`DataFrame.loc.__setitem__` raising ``KeyError`` for boolean Iterator indexer (:issue:`39614`)
- Bug in :meth:`Series.iloc` and :meth:`DataFrame.iloc` raising ``KeyError`` for Iterator indexer (:issue:`39614`)
- Bug in :meth:`DataFrame.__setitem__` not raising ``ValueError`` when right hand side is a :class:`DataFrame` with wrong number of columns (:issue:`38604`)
- Bug in :meth:`Series.__setitem__` raising ``ValueError`` when setting a :class:`Series` with a scalar indexer (:issue:`38303`)
- Bug in :meth:`DataFrame.loc` dropping levels of :class:`MultiIndex` when :class:`DataFrame` used as input has only one row (:issue:`10521`)
- Bug in :meth:`DataFrame.__getitem__` and :meth:`Series.__getitem__` always raising ``KeyError`` when slicing with existing strings an :class:`Index` with milliseconds (:issue:`33589`)
- Bug in setting ``timedelta64`` or ``datetime64`` values into numeric :class:`Series` failing to cast to object dtype (:issue:`39086`, issue:`39619`)
- Bug in setting :class:`Interval` values into a :class:`Series` or :class:`DataFrame` with mismatched :class:`IntervalDtype` incorrectly casting the new values to the existing dtype (:issue:`39120`)
- Bug in setting ``datetime64`` values into a :class:`Series` with integer-dtype incorrect casting the datetime64 values to integers (:issue:`39266`)
- Bug in setting ``np.datetime64("NaT")`` into a :class:`Series` with :class:`Datetime64TZDtype` incorrectly treating the timezone-naive value as timezone-aware (:issue:`39769`)
- Bug in :meth:`Index.get_loc` not raising ``KeyError`` when method is specified for ``NaN`` value when ``NaN`` is not in :class:`Index` (:issue:`39382`)
- Bug in :meth:`DatetimeIndex.insert` when inserting ``np.datetime64("NaT")`` into a timezone-aware index incorrectly treating the timezone-naive value as timezone-aware (:issue:`39769`)
- Bug in incorrectly raising in :meth:`Index.insert`, when setting a new column that cannot be held in the existing ``frame.columns``, or in :meth:`Series.reset_index` or :meth:`DataFrame.reset_index` instead of casting to a compatible dtype (:issue:`39068`)
- Bug in :meth:`RangeIndex.append` where a single object of length 1 was concatenated incorrectly (:issue:`39401`)
- Bug in setting ``numpy.timedelta64`` values into an object-dtype :class:`Series` using a boolean indexer (:issue:`39488`)
- Bug in setting numeric values into a into a boolean-dtypes :class:`Series` using ``at`` or ``iat`` failing to cast to object-dtype (:issue:`39582`)
- Bug in :meth:`DataFrame.loc.__setitem__` when setting-with-expansion incorrectly raising when the index in the expanding axis contains duplicates (:issue:`40096`)
- Bug in :meth:`DataFrame.loc` incorrectly matching non-boolean index elements (:issue:`20432`)
- Bug in :meth:`Series.__delitem__` with ``ExtensionDtype`` incorrectly casting to ``ndarray`` (:issue:`40386`)

Missing
^^^^^^^

- Bug in :class:`Grouper` now correctly propagates ``dropna`` argument and :meth:`DataFrameGroupBy.transform` now correctly handles missing values for ``dropna=True`` (:issue:`35612`)
- Bug in :func:`isna`, and :meth:`Series.isna`, :meth:`Index.isna`, :meth:`DataFrame.isna` (and the corresponding ``notna`` functions) not recognizing ``Decimal("NaN")`` objects (:issue:`39409`)
- Bug in :meth:`DataFrame.fillna` not accepting dictionary for ``downcast`` keyword (:issue:`40809`)
- Bug in :func:`isna` not returning a copy of the mask for nullable types, causing any subsequent mask modification to change the original array (:issue:`40935`)

MultiIndex
^^^^^^^^^^

- Bug in :meth:`DataFrame.drop` raising ``TypeError`` when :class:`MultiIndex` is non-unique and ``level`` is not provided (:issue:`36293`)
- Bug in :meth:`MultiIndex.intersection` duplicating ``NaN`` in result (:issue:`38623`)
- Bug in :meth:`MultiIndex.equals` incorrectly returning ``True`` when :class:`MultiIndex` containing ``NaN`` even when they are differently ordered (:issue:`38439`)
- Bug in :meth:`MultiIndex.intersection` always returning empty when intersecting with :class:`CategoricalIndex` (:issue:`38653`)

I/O
^^^

- Bug in :meth:`Index.__repr__` when ``display.max_seq_items=1`` (:issue:`38415`)
- Bug in :func:`read_csv` not recognizing scientific notation if decimal is set for ``engine="python"`` (:issue:`31920`)
- Bug in :func:`read_csv` interpreting ``NA`` value as comment, when ``NA`` does contain the comment string fixed for ``engine="python"`` (:issue:`34002`)
- Bug in :func:`read_csv` raising ``IndexError`` with multiple header columns and ``index_col`` specified when file has no data rows (:issue:`38292`)
- Bug in :func:`read_csv` not accepting ``usecols`` with different length than ``names`` for ``engine="python"`` (:issue:`16469`)
- Bug in :meth:`read_csv` returning object dtype when ``delimiter=","`` with ``usecols`` and ``parse_dates`` specified for ``engine="python"`` (:issue:`35873`)
- Bug in :func:`read_csv` raising ``TypeError`` when ``names`` and ``parse_dates`` is specified for ``engine="c"`` (:issue:`33699`)
- Bug in :func:`read_clipboard`, :func:`DataFrame.to_clipboard` not working in WSL (:issue:`38527`)
- Allow custom error values for parse_dates argument of :func:`read_sql`, :func:`read_sql_query` and :func:`read_sql_table` (:issue:`35185`)
- Bug in :func:`to_hdf` raising ``KeyError`` when trying to apply for subclasses of ``DataFrame`` or ``Series`` (:issue:`33748`)
- Bug in :meth:`~HDFStore.put` raising a wrong ``TypeError`` when saving a DataFrame with non-string dtype (:issue:`34274`)
- Bug in :func:`json_normalize` resulting in the first element of a generator object not being included in the returned ``DataFrame`` (:issue:`35923`)
- Bug in :func:`read_csv` applying thousands separator to date columns when column should be parsed for dates and ``usecols`` is specified for ``engine="python"`` (:issue:`39365`)
- Bug in :func:`read_excel` forward filling :class:`MultiIndex` names with multiple header and index columns specified (:issue:`34673`)
- :func:`read_excel` now respects :func:`set_option` (:issue:`34252`)
- Bug in :func:`read_csv` not switching ``true_values`` and ``false_values`` for nullable ``boolean`` dtype (:issue:`34655`)
- Bug in :func:`read_json` when ``orient="split"`` does not maintain numeric string index (:issue:`28556`)
- :meth:`read_sql` returned an empty generator if ``chunksize`` was no-zero and the query returned no results. Now returns a generator with a single empty dataframe (:issue:`34411`)
- Bug in :func:`read_hdf` returning unexpected records when filtering on categorical string columns using ``where`` parameter (:issue:`39189`)
- Bug in :func:`read_sas` raising ``ValueError`` when ``datetimes`` were null (:issue:`39725`)
- Bug in :func:`read_excel` dropping empty values from single-column spreadsheets (:issue:`39808`)
- Bug in :meth:`DataFrame.to_string` misplacing the truncation column when ``index=False`` (:issue:`40907`)

Period
^^^^^^
- Comparisons of :class:`Period` objects or :class:`Index`, :class:`Series`, or :class:`DataFrame` with mismatched ``PeriodDtype`` now behave like other mismatched-type comparisons, returning ``False`` for equals, ``True`` for not-equal, and raising ``TypeError`` for inequality checks (:issue:`39274`)
-
-

Plotting
^^^^^^^^

- Bug in :func:`scatter_matrix` raising when 2d ``ax`` argument passed (:issue:`16253`)
- Prevent warnings when matplotlib's ``constrained_layout`` is enabled (:issue:`25261`)
- Bug in :func:`DataFrame.plot` was showing the wrong colors in the legend if the function was called repeatedly and some calls used ``yerr`` while others didn't (partial fix of :issue:`39522`)
- Bug in :func:`DataFrame.plot` was showing the wrong colors in the legend if the function was called repeatedly and some calls used ``secondary_y`` and others use ``legend=False`` (:issue:`40044`)


Groupby/resample/rolling
^^^^^^^^^^^^^^^^^^^^^^^^
- Bug in :meth:`DataFrameGroupBy.agg` and :meth:`SeriesGroupBy.agg` with :class:`PeriodDtype` columns incorrectly casting results too aggressively (:issue:`38254`)
- Bug in :meth:`SeriesGroupBy.value_counts` where unobserved categories in a grouped categorical series were not tallied (:issue:`38672`)
- Bug in :meth:`SeriesGroupBy.value_counts` where error was raised on an empty series (:issue:`39172`)
- Bug in :meth:`.GroupBy.indices` would contain non-existent indices when null values were present in the groupby keys (:issue:`9304`)
- Fixed bug in :meth:`DataFrameGroupBy.sum` and :meth:`SeriesGroupBy.sum` causing loss of precision through using Kahan summation (:issue:`38778`)
- Fixed bug in :meth:`DataFrameGroupBy.cumsum`, :meth:`SeriesGroupBy.cumsum`, :meth:`DataFrameGroupBy.mean` and :meth:`SeriesGroupBy.mean` causing loss of precision through using Kahan summation (:issue:`38934`)
- Bug in :meth:`.Resampler.aggregate` and :meth:`DataFrame.transform` raising ``TypeError`` instead of ``SpecificationError`` when missing keys had mixed dtypes (:issue:`39025`)
- Bug in :meth:`.DataFrameGroupBy.idxmin` and :meth:`.DataFrameGroupBy.idxmax` with ``ExtensionDtype`` columns (:issue:`38733`)
- Bug in :meth:`Series.resample` would raise when the index was a :class:`PeriodIndex` consisting of ``NaT`` (:issue:`39227`)
- Bug in :meth:`core.window.rolling.RollingGroupby.corr` and :meth:`core.window.expanding.ExpandingGroupby.corr` where the groupby column would return 0 instead of ``np.nan`` when providing ``other`` that was longer than each group (:issue:`39591`)
- Bug in :meth:`core.window.expanding.ExpandingGroupby.corr` and :meth:`core.window.expanding.ExpandingGroupby.cov` where 1 would be returned instead of ``np.nan`` when providing ``other`` that was longer than each group (:issue:`39591`)
- Bug in :meth:`.GroupBy.mean`, :meth:`.GroupBy.median` and :meth:`DataFrame.pivot_table` not propagating metadata (:issue:`28283`)
- Bug in :meth:`Series.rolling` and :meth:`DataFrame.rolling` not calculating window bounds correctly when window is an offset and dates are in descending order (:issue:`40002`)
- Bug in :class:`SeriesGroupBy` and :class:`DataFrameGroupBy` on an empty ``Series`` or ``DataFrame`` would lose index, columns, and/or data types when directly using the methods ``idxmax``, ``idxmin``, ``mad``, ``min``, ``max``, ``sum``, ``prod``, and ``skew`` or using them through ``apply``, ``aggregate``, or ``resample`` (:issue:`26411`)
- Bug in :meth:`DataFrameGroupBy.apply` where a :class:`MultiIndex` would be created instead of an :class:`Index` if a :class:`:meth:`core.window.rolling.RollingGroupby` object was created (:issue:`39732`)
- Bug in :meth:`DataFrameGroupBy.sample` where error was raised when ``weights`` was specified and the index was an :class:`Int64Index` (:issue:`39927`)
- Bug in :meth:`DataFrameGroupBy.aggregate` and :meth:`.Resampler.aggregate` would sometimes raise ``SpecificationError`` when passed a dictionary and columns were missing; will now always raise a ``KeyError`` instead (:issue:`40004`)
- Bug in :meth:`DataFrameGroupBy.sample` where column selection was not applied to sample result (:issue:`39928`)
- Bug in :class:`core.window.ewm.ExponentialMovingWindow` when calling ``__getitem__`` would incorrectly raise a ``ValueError`` when providing ``times`` (:issue:`40164`)
- Bug in :class:`core.window.ewm.ExponentialMovingWindow` when calling ``__getitem__`` would not retain ``com``, ``span``, ``alpha`` or ``halflife`` attributes  (:issue:`40164`)
- :class:`core.window.ewm.ExponentialMovingWindow` now raises a ``NotImplementedError`` when specifying ``times`` with ``adjust=False`` due to an incorrect calculation (:issue:`40098`)
- Bug in :meth:`core.window.ewm.ExponentialMovingWindowGroupby.mean` where the times argument was ignored when ``engine='numba'`` (:issue:`40951`)
- Bug in :meth:`core.window.ewm.ExponentialMovingWindowGroupby.mean` where the wrong times were used in case of multiple groups (:issue:`40951`)
- Bug in :class:`core.window.ewm.ExponentialMovingWindowGroupby` where the times vector and values became out of sync for non-trivial groups (:issue:`40951`)
- Bug in :meth:`Series.asfreq` and :meth:`DataFrame.asfreq` dropping rows when the index is not sorted (:issue:`39805`)
- Bug in aggregation functions for :class:`DataFrame` not respecting ``numeric_only`` argument when ``level`` keyword was given (:issue:`40660`)
- Bug in :meth:`SeriesGroupBy.aggregate` where using a user-defined function to aggregate a ``Series`` with an object-typed :class:`Index` causes an incorrect :class:`Index` shape (issue:`40014`)
- Bug in :class:`core.window.RollingGroupby` where ``as_index=False`` argument in ``groupby`` was ignored (:issue:`39433`)
- Bug in :meth:`.GroupBy.any` and :meth:`.GroupBy.all` raising ``ValueError`` when using with nullable type columns holding ``NA`` even with ``skipna=True`` (:issue:`40585`)
- Bug in :meth:`GroupBy.cummin` and :meth:`GroupBy.cummax` incorrectly rounding integer values near the ``int64`` implementations bounds (:issue:`40767`)
<<<<<<< HEAD
- Bug in :meth:`.GroupBy.cummin` and :meth:`.GroupBy.cummax` computing wrong result with nullable data types too large to roundtrip when casting to float (:issue:`37493`)

=======
- Bug in :meth:`.GroupBy.rank` with nullable dtypes incorrectly raising ``TypeError`` (:issue:`41010`)
>>>>>>> aab87997

Reshaping
^^^^^^^^^
- Bug in :func:`merge` raising error when performing an inner join with partial index and ``right_index`` when no overlap between indices (:issue:`33814`)
- Bug in :meth:`DataFrame.unstack` with missing levels led to incorrect index names (:issue:`37510`)
- Bug in :func:`merge_asof` propagating the right Index with ``left_index=True`` and ``right_on`` specification instead of left Index (:issue:`33463`)
- Bug in :func:`join` over :class:`MultiIndex` returned wrong result, when one of both indexes had only one level (:issue:`36909`)
- :meth:`merge_asof` raises ``ValueError`` instead of cryptic ``TypeError`` in case of non-numerical merge columns (:issue:`29130`)
- Bug in :meth:`DataFrame.join` not assigning values correctly when having :class:`MultiIndex` where at least one dimension is from dtype ``Categorical`` with non-alphabetically sorted categories (:issue:`38502`)
- :meth:`Series.value_counts` and :meth:`Series.mode` return consistent keys in original order (:issue:`12679`, :issue:`11227` and :issue:`39007`)
- Bug in :meth:`DataFrame.stack` not handling ``NaN`` in :class:`MultiIndex` columns correct (:issue:`39481`)
- Bug in :meth:`DataFrame.apply` would give incorrect results when used with a string argument and ``axis=1`` when the axis argument was not supported and now raises a ``ValueError`` instead (:issue:`39211`)
- Bug in :meth:`DataFrame.sort_values` not reshaping index correctly after sorting on columns, when ``ignore_index=True`` (:issue:`39464`)
- Bug in :meth:`DataFrame.append` returning incorrect dtypes with combinations of ``ExtensionDtype`` dtypes (:issue:`39454`)
- Bug in :meth:`DataFrame.append` returning incorrect dtypes with combinations of ``datetime64`` and ``timedelta64`` dtypes (:issue:`39574`)
- Bug in :meth:`DataFrame.pivot_table` returning a ``MultiIndex`` for a single value when operating on and empty ``DataFrame`` (:issue:`13483`)
- Allow :class:`Index` to be passed to the :func:`numpy.all` function (:issue:`40180`)
- Bug in :meth:`DataFrame.stack` not preserving ``CategoricalDtype`` in a ``MultiIndex`` (:issue:`36991`)
- Bug in :func:`to_datetime` raising error when input sequence contains unhashable items (:issue:`39756`)
- Bug in :meth:`Series.explode` preserving index when ``ignore_index`` was ``True`` and values were scalars (:issue:`40487`)
- Bug in :func:`to_datetime` raising ``ValueError`` when :class:`Series` contains ``None`` and ``NaT`` and has more than 50 elements (:issue:`39882`)

Sparse
^^^^^^

- Bug in :meth:`DataFrame.sparse.to_coo` raising ``KeyError`` with columns that are a numeric :class:`Index` without a 0 (:issue:`18414`)
- Bug in :meth:`SparseArray.astype` with ``copy=False`` producing incorrect results when going from integer dtype to floating dtype (:issue:`34456`)
-

ExtensionArray
^^^^^^^^^^^^^^

- Bug in :meth:`DataFrame.where` when ``other`` is a :class:`Series` with :class:`ExtensionArray` dtype (:issue:`38729`)
- Fixed bug where :meth:`Series.idxmax`, :meth:`Series.idxmin` and ``argmax/min`` fail when the underlying data is :class:`ExtensionArray` (:issue:`32749`, :issue:`33719`, :issue:`36566`)
- Fixed a bug where some properties of subclasses of :class:`PandasExtensionDtype` where improperly cached (:issue:`40329`)
- Bug in :meth:`DataFrame.mask` where masking a :class:`Dataframe` with an :class:`ExtensionArray` dtype raises ``ValueError`` (:issue:`40941`)

Styler
^^^^^^

- Bug in :class:`Styler` where ``subset`` arg in methods raised an error for some valid multiindex slices (:issue:`33562`)
- :class:`Styler` rendered HTML output minor alterations to support w3 good code standard (:issue:`39626`)
- Bug in :class:`Styler` where rendered HTML was missing a column class identifier for certain header cells (:issue:`39716`)
- Bug in :meth:`Styler.background_gradient` where text-color was not determined correctly (:issue:`39888`)
- Bug in :class:`Styler` where multiple elements in CSS-selectors were not correctly added to ``table_styles`` (:issue:`39942`)
- Bug in :class:`.Styler` where copying from Jupyter dropped top left cell and misaligned headers (:issue:`12147`)
- Bug in :class:`.Styler.where` where ``kwargs`` were not passed to the applicable callable (:issue:`40845`)
- Bug in :class:`Styler` which caused CSS to duplicate on multiple renders. (:issue:`39395`, :issue:`40334`)


Other
^^^^^
- Bug in :class:`Index` constructor sometimes silently ignoring a specified ``dtype`` (:issue:`38879`)
- Bug in :func:`pandas.api.types.infer_dtype` not recognizing Series, Index or array with a period dtype (:issue:`23553`)
- Bug in :func:`pandas.api.types.infer_dtype` raising an error for general :class:`.ExtensionArray` objects. It will now return ``"unknown-array"`` instead of raising (:issue:`37367`)
- Bug in constructing a :class:`Series` from a list and a :class:`PandasDtype` (:issue:`39357`)
- ``inspect.getmembers(Series)`` no longer raises an ``AbstractMethodError`` (:issue:`38782`)
- Bug in :meth:`Series.where` with numeric dtype and ``other = None`` not casting to ``nan`` (:issue:`39761`)
- :meth:`Index.where` behavior now mirrors :meth:`Index.putmask` behavior, i.e. ``index.where(mask, other)`` matches ``index.putmask(~mask, other)`` (:issue:`39412`)
- Bug in :func:`pandas.testing.assert_series_equal`, :func:`pandas.testing.assert_frame_equal`, :func:`pandas.testing.assert_index_equal` and :func:`pandas.testing.assert_extension_array_equal` incorrectly raising when an attribute has an unrecognized NA type (:issue:`39461`)
- Bug in :meth:`DataFrame.equals`, :meth:`Series.equals`, :meth:`Index.equals` with object-dtype containing ``np.datetime64("NaT")`` or ``np.timedelta64("NaT")`` (:issue:`39650`)
- Bug in :func:`pandas.util.show_versions` where console JSON output was not proper JSON (:issue:`39701`)
- Bug in :meth:`DataFrame.convert_dtypes` incorrectly raised ValueError when called on an empty DataFrame (:issue:`40393`)

.. ---------------------------------------------------------------------------

.. _whatsnew_130.contributors:

Contributors
~~~~~~~~~~~~<|MERGE_RESOLUTION|>--- conflicted
+++ resolved
@@ -836,12 +836,8 @@
 - Bug in :class:`core.window.RollingGroupby` where ``as_index=False`` argument in ``groupby`` was ignored (:issue:`39433`)
 - Bug in :meth:`.GroupBy.any` and :meth:`.GroupBy.all` raising ``ValueError`` when using with nullable type columns holding ``NA`` even with ``skipna=True`` (:issue:`40585`)
 - Bug in :meth:`GroupBy.cummin` and :meth:`GroupBy.cummax` incorrectly rounding integer values near the ``int64`` implementations bounds (:issue:`40767`)
-<<<<<<< HEAD
+- Bug in :meth:`.GroupBy.rank` with nullable dtypes incorrectly raising ``TypeError`` (:issue:`41010`)
 - Bug in :meth:`.GroupBy.cummin` and :meth:`.GroupBy.cummax` computing wrong result with nullable data types too large to roundtrip when casting to float (:issue:`37493`)
-
-=======
-- Bug in :meth:`.GroupBy.rank` with nullable dtypes incorrectly raising ``TypeError`` (:issue:`41010`)
->>>>>>> aab87997
 
 Reshaping
 ^^^^^^^^^
