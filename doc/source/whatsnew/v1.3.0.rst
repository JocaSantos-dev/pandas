.. _whatsnew_130:

What's new in 1.3.0 (??)
------------------------

These are the changes in pandas 1.3.0. See :ref:`release` for a full changelog
including other versions of pandas.

{{ header }}

.. ---------------------------------------------------------------------------

Enhancements
~~~~~~~~~~~~

.. _whatsnew_130.read_csv_json_http_headers:

Custom HTTP(s) headers when reading csv or json files
^^^^^^^^^^^^^^^^^^^^^^^^^^^^^^^^^^^^^^^^^^^^^^^^^^^^^

When reading from a remote URL that is not handled by fsspec (ie. HTTP and
HTTPS) the dictionary passed to ``storage_options`` will be used to create the
headers included in the request.  This can be used to control the User-Agent
header or send other custom headers (:issue:`36688`).
For example:

.. ipython:: python

    headers = {"User-Agent": "pandas"}
    df = pd.read_csv(
        "https://download.bls.gov/pub/time.series/cu/cu.item",
        sep="\t",
        storage_options=headers
    )

.. _whatsnew_130.window_method_table:

:class:`Rolling` and :class:`Expanding` now support a ``method`` argument with a
``'table'`` option that performs the windowing operation over an entire :class:`DataFrame`.
See ref:`window.overview` for performance and functional benefits. (:issue:`15095`)

.. _whatsnew_130.enhancements.other:

Other enhancements
^^^^^^^^^^^^^^^^^^

- Added :meth:`MultiIndex.dtypes` (:issue:`37062`)
- Added ``end`` and ``end_day`` options for ``origin`` in :meth:`DataFrame.resample` (:issue:`37804`)
- Improve error message when ``usecols`` and ``names`` do not match for :func:`read_csv` and ``engine="c"`` (:issue:`29042`)
- Improved consistency of error message when passing an invalid ``win_type`` argument in :class:`Window` (:issue:`15969`)
- :func:`pandas.read_sql_query` now accepts a ``dtype`` argument to cast the columnar data from the SQL database based on user input (:issue:`10285`)
- Improved integer type mapping from pandas to SQLAlchemy when using :meth:`DataFrame.to_sql` (:issue:`35076`)
<<<<<<< HEAD
- :func:`pandas.read_excel` can now auto detect .xlsb files (:issue:`35416`)
- :func:`pandas.read_excel` now respects ``pandas.set_option`` (:issue:`34252`)
=======
- :func:`to_numeric` now supports downcasting of nullable ``ExtensionDtype`` objects (:issue:`33013`)
>>>>>>> 94810d12

.. ---------------------------------------------------------------------------

.. _whatsnew_130.notable_bug_fixes:

Notable bug fixes
~~~~~~~~~~~~~~~~~

These are bug fixes that might have notable behavior changes.



.. _whatsnew_130.api_breaking.deps:

Increased minimum versions for dependencies
^^^^^^^^^^^^^^^^^^^^^^^^^^^^^^^^^^^^^^^^^^^
Some minimum supported versions of dependencies were updated.
If installed, we now require:

+-----------------+-----------------+----------+---------+
| Package         | Minimum Version | Required | Changed |
+=================+=================+==========+=========+
| numpy           | 1.16.5          |    X     |         |
+-----------------+-----------------+----------+---------+
| pytz            | 2017.3          |    X     |         |
+-----------------+-----------------+----------+---------+
| python-dateutil | 2.7.3           |    X     |         |
+-----------------+-----------------+----------+---------+
| bottleneck      | 1.2.1           |          |         |
+-----------------+-----------------+----------+---------+
| numexpr         | 2.6.8           |          |         |
+-----------------+-----------------+----------+---------+
| pytest (dev)    | 5.0.1           |          |         |
+-----------------+-----------------+----------+---------+
| mypy (dev)      | 0.782           |          |         |
+-----------------+-----------------+----------+---------+

For `optional libraries <https://dev.pandas.io/docs/install.html#dependencies>`_ the general recommendation is to use the latest version.
The following table lists the lowest version per library that is currently being tested throughout the development of pandas.
Optional libraries below the lowest tested version may still work, but are not considered supported.

+-----------------+-----------------+---------+
| Package         | Minimum Version | Changed |
+=================+=================+=========+
| beautifulsoup4  | 4.6.0           |         |
+-----------------+-----------------+---------+
| fastparquet     | 0.3.2           |         |
+-----------------+-----------------+---------+
| fsspec          | 0.7.4           |         |
+-----------------+-----------------+---------+
| gcsfs           | 0.6.0           |         |
+-----------------+-----------------+---------+
| lxml            | 4.3.0           |         |
+-----------------+-----------------+---------+
| matplotlib      | 2.2.3           |         |
+-----------------+-----------------+---------+
| numba           | 0.46.0          |         |
+-----------------+-----------------+---------+
| openpyxl        | 2.6.0           |         |
+-----------------+-----------------+---------+
| pyarrow         | 0.15.0          |         |
+-----------------+-----------------+---------+
| pymysql         | 0.7.11          |         |
+-----------------+-----------------+---------+
| pytables        | 3.5.1           |         |
+-----------------+-----------------+---------+
| s3fs            | 0.4.0           |         |
+-----------------+-----------------+---------+
| scipy           | 1.2.0           |         |
+-----------------+-----------------+---------+
| sqlalchemy      | 1.2.8           |         |
+-----------------+-----------------+---------+
| tabulate        | 0.8.7           |    X    |
+-----------------+-----------------+---------+
| xarray          | 0.12.0          |         |
+-----------------+-----------------+---------+
| xlrd            | 1.2.0           |         |
+-----------------+-----------------+---------+
| xlsxwriter      | 1.0.2           |         |
+-----------------+-----------------+---------+
| xlwt            | 1.3.0           |         |
+-----------------+-----------------+---------+
| pandas-gbq      | 0.12.0          |         |
+-----------------+-----------------+---------+

See :ref:`install.dependencies` and :ref:`install.optional_dependencies` for more.

.. _whatsnew_130.api.other:

Other API changes
^^^^^^^^^^^^^^^^^
- Partially initialized :class:`CategoricalDtype` (i.e. those with ``categories=None`` objects will no longer compare as equal to fully initialized dtype objects.
-
-

.. ---------------------------------------------------------------------------

.. _whatsnew_130.deprecations:

Deprecations
~~~~~~~~~~~~
- Deprecating allowing scalars passed to the :class:`Categorical` constructor (:issue:`38433`)
- Deprecated allowing subclass-specific keyword arguments in the :class:`Index` constructor, use the specific subclass directly instead (:issue:`14093`,:issue:`21311`,:issue:`22315`,:issue:`26974`)
- Deprecated ``astype`` of datetimelike (``timedelta64[ns]``, ``datetime64[ns]``, ``Datetime64TZDtype``, ``PeriodDtype``) to integer dtypes, use ``values.view(...)`` instead (:issue:`38544`)
-
-

.. ---------------------------------------------------------------------------


.. _whatsnew_130.performance:

Performance improvements
~~~~~~~~~~~~~~~~~~~~~~~~
- Performance improvement in :meth:`IntervalIndex.isin` (:issue:`38353`)
-
-

.. ---------------------------------------------------------------------------

.. _whatsnew_130.bug_fixes:

Bug fixes
~~~~~~~~~

-
-

Categorical
^^^^^^^^^^^
- Bug in :class:`CategoricalIndex` incorrectly failing to raise ``TypeError`` when scalar data is passed (:issue:`38614`)
- Bug in ``CategoricalIndex.reindex`` failed when ``Index`` passed with elements all in category (:issue:`28690`)
- Bug where construcing a :class:`Categorical` from an object-dtype array of ``date`` objects did not round-trip correctly with ``astype`` (:issue:`38552`)


Datetimelike
^^^^^^^^^^^^
- Bug in :class:`DataFrame` and :class:`Series` constructors sometimes dropping nanoseconds from :class:`Timestamp` (resp. :class:`Timedelta`) ``data``, with ``dtype=datetime64[ns]`` (resp. ``timedelta64[ns]``) (:issue:`38032`)
- Bug in :meth:`DataFrame.first` and :meth:`Series.first` returning two months for offset one month when first day is last calendar day (:issue:`29623`)
- Bug in constructing a :class:`DataFrame` or :class:`Series` with mismatched ``datetime64`` data and ``timedelta64`` dtype, or vice-versa, failing to raise ``TypeError`` (:issue:`38575`, :issue:`38764`)
- Bug in :meth:`DatetimeIndex.intersection`, :meth:`DatetimeIndex.symmetric_difference`, :meth:`PeriodIndex.intersection`, :meth:`PeriodIndex.symmetric_difference` always returning object-dtype when operating with :class:`CategoricalIndex` (:issue:`38741`)
- Bug in :meth:`Series.where` incorrectly casting ``datetime64`` values to ``int64`` (:issue:`37682`)
-

Timedelta
^^^^^^^^^

-
-

Timezones
^^^^^^^^^

-
-

Numeric
^^^^^^^
- Bug in :meth:`DataFrame.quantile`, :meth:`DataFrame.sort_values` causing incorrect subsequent indexing behavior (:issue:`38351`)
- Bug in :meth:`DataFrame.select_dtypes` with ``include=np.number`` now retains numeric ``ExtensionDtype`` columns (:issue:`35340`)
- Bug in :meth:`DataFrame.mode` and :meth:`Series.mode` not keeping consistent integer :class:`Index` for empty input (:issue:`33321`)

Conversion
^^^^^^^^^^
-
-

Strings
^^^^^^^

-
-

Interval
^^^^^^^^
- Bug in :meth:`IntervalIndex.intersection` and :meth:`IntervalIndex.symmetric_difference` always returning object-dtype when operating with :class:`CategoricalIndex` (:issue:`38653`, :issue:`38741`)
-
-

Indexing
^^^^^^^^
- Bug in :meth:`CategoricalIndex.get_indexer` failing to raise ``InvalidIndexError`` when non-unique (:issue:`38372`)
- Bug in inserting many new columns into a :class:`DataFrame` causing incorrect subsequent indexing behavior (:issue:`38380`)
- Bug in :meth:`DataFrame.iloc.__setitem__` and :meth:`DataFrame.loc.__setitem__` with mixed dtypes when setting with a dictionary value (:issue:`38335`)
- Bug in :meth:`DataFrame.loc` dropping levels of :class:`MultiIndex` when :class:`DataFrame` used as input has only one row (:issue:`10521`)
-

Missing
^^^^^^^

- Bug in :class:`Grouper` now correctly propagates ``dropna`` argument and :meth:`DataFrameGroupBy.transform` now correctly handles missing values for ``dropna=True`` (:issue:`35612`)
-
-

MultiIndex
^^^^^^^^^^

- Bug in :meth:`DataFrame.drop` raising ``TypeError`` when :class:`MultiIndex` is non-unique and no level is provided (:issue:`36293`)
- Bug in :meth:`MultiIndex.equals` incorrectly returning ``True`` when :class:`MultiIndex` containing ``NaN`` even when they are differntly ordered (:issue:`38439`)
- Bug in :meth:`MultiIndex.intersection` always returning empty when intersecting with :class:`CategoricalIndex` (:issue:`38653`)

I/O
^^^

- Bug in :meth:`Index.__repr__` when ``display.max_seq_items=1`` (:issue:`38415`)
- Bug in :func:`read_csv` interpreting ``NA`` value as comment, when ``NA`` does contain the comment string fixed for ``engine="python"`` (:issue:`34002`)
- Bug in :func:`read_csv` raising ``IndexError`` with multiple header columns and ``index_col`` specified when file has no data rows (:issue:`38292`)
- Bug in :func:`read_csv` not accepting ``usecols`` with different length than ``names`` for ``engine="python"`` (:issue:`16469`)
- Bug in :func:`read_csv` raising ``TypeError`` when ``names`` and ``parse_dates`` is specified for ``engine="c"`` (:issue:`33699`)
- Bug in :func:`read_clipboard`, :func:`DataFrame.to_clipboard` not working in WSL (:issue:`38527`)
- Allow custom error values for parse_dates argument of :func:`read_sql`, :func:`read_sql_query` and :func:`read_sql_table` (:issue:`35185`)
- Bug in :func:`to_hdf` raising ``KeyError`` when trying to apply
  for subclasses of ``DataFrame`` or ``Series`` (:issue:`33748`).

Period
^^^^^^

-
-

Plotting
^^^^^^^^

- Bug in :func:`scatter_matrix` raising when 2d ``ax`` argument passed (:issue:`16253`)
-
-

Groupby/resample/rolling
^^^^^^^^^^^^^^^^^^^^^^^^

-
-

Reshaping
^^^^^^^^^

-
-

Sparse
^^^^^^

- Bug in :meth:`DataFrame.sparse.to_coo` raising ``KeyError`` with columns that are a numeric :class:`Index` without a 0 (:issue:`18414`)
-
-

ExtensionArray
^^^^^^^^^^^^^^
- Bug in :meth:`DataFrame.where` when ``other`` is a :class:`Series` with ExtensionArray dtype (:issue:`38729`)
-
-

Other
^^^^^

-
-

.. ---------------------------------------------------------------------------

.. _whatsnew_130.contributors:

Contributors
~~~~~~~~~~~~<|MERGE_RESOLUTION|>--- conflicted
+++ resolved
@@ -50,12 +50,9 @@
 - Improved consistency of error message when passing an invalid ``win_type`` argument in :class:`Window` (:issue:`15969`)
 - :func:`pandas.read_sql_query` now accepts a ``dtype`` argument to cast the columnar data from the SQL database based on user input (:issue:`10285`)
 - Improved integer type mapping from pandas to SQLAlchemy when using :meth:`DataFrame.to_sql` (:issue:`35076`)
-<<<<<<< HEAD
+- :func:`to_numeric` now supports downcasting of nullable ``ExtensionDtype`` objects (:issue:`33013`)
 - :func:`pandas.read_excel` can now auto detect .xlsb files (:issue:`35416`)
 - :func:`pandas.read_excel` now respects ``pandas.set_option`` (:issue:`34252`)
-=======
-- :func:`to_numeric` now supports downcasting of nullable ``ExtensionDtype`` objects (:issue:`33013`)
->>>>>>> 94810d12
 
 .. ---------------------------------------------------------------------------
 
