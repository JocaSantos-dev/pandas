--- conflicted
+++ resolved
@@ -648,11 +648,9 @@
 - Deprecated setting :attr:`Categorical._codes`, create a new :class:`Categorical` with the desired codes instead (:issue:`40606`)
 - Deprecated behavior of :meth:`DatetimeIndex.union` with mixed timezones; in a future version both will be cast to UTC instead of object dtype (:issue:`39328`)
 - Deprecated using ``usecols`` with out of bounds indices for ``read_csv`` with ``engine="c"`` (:issue:`25623`)
-<<<<<<< HEAD
-- Deprecated passing arguments as positional in :meth:`DataFrame.sort_values` (except for ``by``) and :meth:`Series.sort_values` (:issue:`41485`)
-=======
-- Deprecated passing arguments as positional (except for ``"method"``) in :meth:`DataFrame.interpolate` and :meth:`Series.interpolate` (:issue:`41485`)
->>>>>>> a246270e
+- Deprecated passing arguments as positional in (:issue:`41485`) :
+  - :meth:`DataFrame.interpolate` (other than ``"method"``) and :meth:`Series.interpolate`
+  - :meth:`DataFrame.sort_values` (other than ``"by"``) and :meth:`Series.sort_values`
 
 .. ---------------------------------------------------------------------------
 
