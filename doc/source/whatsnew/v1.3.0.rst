.. _whatsnew_130:

What's new in 1.3.0 (July 2, 2021)
----------------------------------

These are the changes in pandas 1.3.0. See :ref:`release` for a full changelog
including other versions of pandas.

{{ header }}

.. warning::

   When reading new Excel 2007+ (``.xlsx``) files, the default argument
   ``engine=None`` to :func:`read_excel` will now result in using the
   `openpyxl <https://openpyxl.readthedocs.io/en/stable/>`_ engine in all cases
   when the option :attr:`io.excel.xlsx.reader` is set to ``"auto"``.
   Previously, some cases would use the
   `xlrd <https://xlrd.readthedocs.io/en/latest/>`_ engine instead. See
   :ref:`What's new 1.2.0 <whatsnew_120>` for background on this change.

.. ---------------------------------------------------------------------------

.. _whatsnew_130.enhancements:

Enhancements
~~~~~~~~~~~~

.. _whatsnew_130.enhancements.read_csv_json_http_headers:

Custom HTTP(s) headers when reading csv or json files
^^^^^^^^^^^^^^^^^^^^^^^^^^^^^^^^^^^^^^^^^^^^^^^^^^^^^

When reading from a remote URL that is not handled by fsspec (e.g. HTTP and
HTTPS) the dictionary passed to ``storage_options`` will be used to create the
headers included in the request.  This can be used to control the User-Agent
header or send other custom headers (:issue:`36688`).
For example:

.. ipython:: python

    headers = {"User-Agent": "pandas"}
    df = pd.read_csv(
        "https://download.bls.gov/pub/time.series/cu/cu.item",
        sep="\t",
        storage_options=headers
    )

.. _whatsnew_130.enhancements.read_to_xml:

Read and write XML documents
^^^^^^^^^^^^^^^^^^^^^^^^^^^^

We added I/O support to read and render shallow versions of `XML`_ documents with
:func:`read_xml` and :meth:`DataFrame.to_xml`. Using `lxml`_ as parser,
both XPath 1.0 and XSLT 1.0 are available. (:issue:`27554`)

.. _XML: https://www.w3.org/standards/xml/core
.. _lxml: https://lxml.de

.. code-block:: ipython

    In [1]: xml = """<?xml version='1.0' encoding='utf-8'?>
       ...: <data>
       ...:  <row>
       ...:     <shape>square</shape>
       ...:     <degrees>360</degrees>
       ...:     <sides>4.0</sides>
       ...:  </row>
       ...:  <row>
       ...:     <shape>circle</shape>
       ...:     <degrees>360</degrees>
       ...:     <sides/>
       ...:  </row>
       ...:  <row>
       ...:     <shape>triangle</shape>
       ...:     <degrees>180</degrees>
       ...:     <sides>3.0</sides>
       ...:  </row>
       ...:  </data>"""

    In [2]: df = pd.read_xml(xml)
    In [3]: df
    Out[3]:
          shape  degrees  sides
    0    square      360    4.0
    1    circle      360    NaN
    2  triangle      180    3.0

    In [4]: df.to_xml()
    Out[4]:
    <?xml version='1.0' encoding='utf-8'?>
    <data>
      <row>
        <index>0</index>
        <shape>square</shape>
        <degrees>360</degrees>
        <sides>4.0</sides>
      </row>
      <row>
        <index>1</index>
        <shape>circle</shape>
        <degrees>360</degrees>
        <sides/>
      </row>
      <row>
        <index>2</index>
        <shape>triangle</shape>
        <degrees>180</degrees>
        <sides>3.0</sides>
      </row>
    </data>

For more, see :ref:`io.xml` in the user guide on IO tools.

.. _whatsnew_130.enhancements.styler:

Styler enhancements
^^^^^^^^^^^^^^^^^^^

We provided some focused development on :class:`.Styler`. See also the `Styler documentation <../user_guide/style.ipynb>`_
which has been revised and improved (:issue:`39720`, :issue:`39317`, :issue:`40493`).

 - The method :meth:`.Styler.set_table_styles` can now accept more natural CSS language for arguments, such as ``'color:red;'`` instead of ``[('color', 'red')]`` (:issue:`39563`)
 - The methods :meth:`.Styler.highlight_null`, :meth:`.Styler.highlight_min`, and :meth:`.Styler.highlight_max` now allow custom CSS highlighting instead of the default background coloring (:issue:`40242`)
 - :meth:`.Styler.apply` now accepts functions that return an ``ndarray`` when ``axis=None``, making it now consistent with the ``axis=0`` and ``axis=1`` behavior (:issue:`39359`)
 - When incorrectly formatted CSS is given via :meth:`.Styler.apply` or :meth:`.Styler.applymap`, an error is now raised upon rendering (:issue:`39660`)
 - :meth:`.Styler.format` now accepts the keyword argument ``escape`` for optional HTML and LaTeX escaping (:issue:`40388`, :issue:`41619`)
 - :meth:`.Styler.background_gradient` has gained the argument ``gmap`` to supply a specific gradient map for shading (:issue:`22727`)
 - :meth:`.Styler.clear` now clears :attr:`Styler.hidden_index` and :attr:`Styler.hidden_columns` as well (:issue:`40484`)
 - Added the method :meth:`.Styler.highlight_between` (:issue:`39821`)
 - Added the method :meth:`.Styler.highlight_quantile` (:issue:`40926`)
 - Added the method :meth:`.Styler.text_gradient` (:issue:`41098`)
 - Added the method :meth:`.Styler.set_tooltips` to allow hover tooltips; this can be used enhance interactive displays (:issue:`21266`, :issue:`40284`)
 - Added the parameter ``precision`` to the method :meth:`.Styler.format` to control the display of floating point numbers (:issue:`40134`)
 - :class:`.Styler` rendered HTML output now follows the `w3 HTML Style Guide <https://www.w3schools.com/html/html5_syntax.asp>`_ (:issue:`39626`)
 - Many features of the :class:`.Styler` class are now either partially or fully usable on a DataFrame with a non-unique indexes or columns (:issue:`41143`)
 - One has greater control of the display through separate sparsification of the index or columns using the :ref:`new styler options <options.available>`, which are also usable via :func:`option_context` (:issue:`41142`)
 - Added the option ``styler.render.max_elements`` to avoid browser overload when styling large DataFrames (:issue:`40712`)
 - Added the method :meth:`.Styler.to_latex` (:issue:`21673`, :issue:`42320`), which also allows some limited CSS conversion (:issue:`40731`)
 - Added the method :meth:`.Styler.to_html` (:issue:`13379`)
 - Added the method :meth:`.Styler.set_sticky` to make index and column headers permanently visible in scrolling HTML frames (:issue:`29072`)

.. _whatsnew_130.enhancements.dataframe_honors_copy_with_dict:

DataFrame constructor honors ``copy=False`` with dict
^^^^^^^^^^^^^^^^^^^^^^^^^^^^^^^^^^^^^^^^^^^^^^^^^^^^^

When passing a dictionary to :class:`DataFrame` with ``copy=False``,
a copy will no longer be made (:issue:`32960`).

.. ipython:: python

    arr = np.array([1, 2, 3])
    df = pd.DataFrame({"A": arr, "B": arr.copy()}, copy=False)
    df

``df["A"]`` remains a view on ``arr``:

.. ipython:: python

    arr[0] = 0
    assert df.iloc[0, 0] == 0

The default behavior when not passing ``copy`` will remain unchanged, i.e.
a copy will be made.

.. _whatsnew_130.enhancements.arrow_string:

PyArrow backed string data type
^^^^^^^^^^^^^^^^^^^^^^^^^^^^^^^

We've enhanced the :class:`StringDtype`, an extension type dedicated to string data.
(:issue:`39908`)

It is now possible to specify a ``storage`` keyword option to :class:`StringDtype`. Use
pandas options or specify the dtype using ``dtype='string[pyarrow]'`` to allow the
StringArray to be backed by a PyArrow array instead of a NumPy array of Python objects.

The PyArrow backed StringArray requires pyarrow 1.0.0 or greater to be installed.

.. warning::

   ``string[pyarrow]`` is currently considered experimental. The implementation
   and parts of the API may change without warning.

.. ipython:: python

   pd.Series(['abc', None, 'def'], dtype=pd.StringDtype(storage="pyarrow"))

You can use the alias ``"string[pyarrow]"`` as well.

.. ipython:: python

   s = pd.Series(['abc', None, 'def'], dtype="string[pyarrow]")
   s

You can also create a PyArrow backed string array using pandas options.

.. ipython:: python

    with pd.option_context("string_storage", "pyarrow"):
        s = pd.Series(['abc', None, 'def'], dtype="string")
    s

The usual string accessor methods work. Where appropriate, the return type of the Series
or columns of a DataFrame will also have string dtype.

.. ipython:: python

   s.str.upper()
   s.str.split('b', expand=True).dtypes

String accessor methods returning integers will return a value with :class:`Int64Dtype`

.. ipython:: python

   s.str.count("a")

.. _whatsnew_130.enhancements.centered_datetimelike_rolling_window:

Centered datetime-like rolling windows
^^^^^^^^^^^^^^^^^^^^^^^^^^^^^^^^^^^^^^

When performing rolling calculations on DataFrame and Series
objects with a datetime-like index, a centered datetime-like window can now be
used (:issue:`38780`).
For example:

.. ipython:: python

    df = pd.DataFrame(
        {"A": [0, 1, 2, 3, 4]}, index=pd.date_range("2020", periods=5, freq="1D")
    )
    df
    df.rolling("2D", center=True).mean()


.. _whatsnew_130.enhancements.other:

Other enhancements
^^^^^^^^^^^^^^^^^^

- :meth:`DataFrame.rolling`, :meth:`Series.rolling`, :meth:`DataFrame.expanding`, and :meth:`Series.expanding` now support a ``method`` argument with a ``'table'`` option that performs the windowing operation over an entire :class:`DataFrame`. See :ref:`Window Overview <window.overview>` for performance and functional benefits (:issue:`15095`, :issue:`38995`)
- :class:`.ExponentialMovingWindow` now support a ``online`` method that can perform ``mean`` calculations in an online fashion. See :ref:`Window Overview <window.overview>` (:issue:`41673`)
- Added :meth:`MultiIndex.dtypes` (:issue:`37062`)
- Added ``end`` and ``end_day`` options for the ``origin`` argument in :meth:`DataFrame.resample` (:issue:`37804`)
- Improved error message when ``usecols`` and ``names`` do not match for :func:`read_csv` and ``engine="c"`` (:issue:`29042`)
- Improved consistency of error messages when passing an invalid ``win_type`` argument in :ref:`Window methods <api.window>` (:issue:`15969`)
- :func:`read_sql_query` now accepts a ``dtype`` argument to cast the columnar data from the SQL database based on user input (:issue:`10285`)
- :func:`read_csv` now raising ``ParserWarning`` if length of header or given names does not match length of data when ``usecols`` is not specified (:issue:`21768`)
- Improved integer type mapping from pandas to SQLAlchemy when using :meth:`DataFrame.to_sql` (:issue:`35076`)
- :func:`to_numeric` now supports downcasting of nullable ``ExtensionDtype`` objects (:issue:`33013`)
- Added support for dict-like names in :class:`MultiIndex.set_names` and :class:`MultiIndex.rename` (:issue:`20421`)
- :func:`read_excel` can now auto-detect .xlsb files and older .xls files (:issue:`35416`, :issue:`41225`)
- :class:`ExcelWriter` now accepts an ``if_sheet_exists`` parameter to control the behavior of append mode when writing to existing sheets (:issue:`40230`)
- :meth:`.Rolling.sum`, :meth:`.Expanding.sum`, :meth:`.Rolling.mean`, :meth:`.Expanding.mean`, :meth:`.ExponentialMovingWindow.mean`, :meth:`.Rolling.median`, :meth:`.Expanding.median`, :meth:`.Rolling.max`, :meth:`.Expanding.max`, :meth:`.Rolling.min`, and :meth:`.Expanding.min` now support `Numba <http://numba.pydata.org/>`_ execution with the ``engine`` keyword (:issue:`38895`, :issue:`41267`)
- :meth:`DataFrame.apply` can now accept NumPy unary operators as strings, e.g. ``df.apply("sqrt")``, which was already the case for :meth:`Series.apply` (:issue:`39116`)
- :meth:`DataFrame.apply` can now accept non-callable DataFrame properties as strings, e.g. ``df.apply("size")``, which was already the case for :meth:`Series.apply` (:issue:`39116`)
- :meth:`DataFrame.applymap` can now accept kwargs to pass on to the user-provided ``func`` (:issue:`39987`)
- Passing a :class:`DataFrame` indexer to ``iloc`` is now disallowed for :meth:`Series.__getitem__` and :meth:`DataFrame.__getitem__` (:issue:`39004`)
- :meth:`Series.apply` can now accept list-like or dictionary-like arguments that aren't lists or dictionaries, e.g. ``ser.apply(np.array(["sum", "mean"]))``, which was already the case for :meth:`DataFrame.apply` (:issue:`39140`)
- :meth:`DataFrame.plot.scatter` can now accept a categorical column for the argument ``c`` (:issue:`12380`, :issue:`31357`)
- :meth:`Series.loc` now raises a helpful error message when the Series has a :class:`MultiIndex` and the indexer has too many dimensions (:issue:`35349`)
- :func:`read_stata` now supports reading data from compressed files (:issue:`26599`)
- Added support for parsing ``ISO 8601``-like timestamps with negative signs to :class:`Timedelta` (:issue:`37172`)
- Added support for unary operators in :class:`FloatingArray` (:issue:`38749`)
- :class:`RangeIndex` can now be constructed by passing a ``range`` object directly e.g. ``pd.RangeIndex(range(3))`` (:issue:`12067`)
- :meth:`Series.round` and :meth:`DataFrame.round` now work with nullable integer and floating dtypes (:issue:`38844`)
- :meth:`read_csv` and :meth:`read_json` expose the argument ``encoding_errors`` to control how encoding errors are handled (:issue:`39450`)
- :meth:`.GroupBy.any` and :meth:`.GroupBy.all` use Kleene logic with nullable data types (:issue:`37506`)
- :meth:`.GroupBy.any` and :meth:`.GroupBy.all` return a ``BooleanDtype`` for columns with nullable data types (:issue:`33449`)
- :meth:`.GroupBy.any` and :meth:`.GroupBy.all` raising with ``object`` data containing ``pd.NA`` even when ``skipna=True`` (:issue:`37501`)
- :meth:`.GroupBy.rank` now supports object-dtype data (:issue:`38278`)
- Constructing a :class:`DataFrame` or :class:`Series` with the ``data`` argument being a Python iterable that is *not* a NumPy ``ndarray`` consisting of NumPy scalars will now result in a dtype with a precision the maximum of the NumPy scalars; this was already the case when ``data`` is a NumPy ``ndarray`` (:issue:`40908`)
- Add keyword ``sort`` to :func:`pivot_table` to allow non-sorting of the result (:issue:`39143`)
- Add keyword ``dropna`` to :meth:`DataFrame.value_counts` to allow counting rows that include ``NA`` values (:issue:`41325`)
- :meth:`Series.replace` will now cast results to ``PeriodDtype`` where possible instead of ``object`` dtype (:issue:`41526`)
- Improved error message in ``corr`` and ``cov`` methods on :class:`.Rolling`, :class:`.Expanding`, and :class:`.ExponentialMovingWindow` when ``other`` is not a :class:`DataFrame` or :class:`Series` (:issue:`41741`)
- :meth:`Series.between` can now accept ``left`` or ``right`` as arguments to ``inclusive`` to include only the left or right boundary (:issue:`40245`)
- :meth:`DataFrame.explode` now supports exploding multiple columns. Its ``column`` argument now also accepts a list of str or tuples for exploding on multiple columns at the same time (:issue:`39240`)
- :meth:`DataFrame.sample` now accepts the ``ignore_index`` argument to reset the index after sampling, similar to :meth:`DataFrame.drop_duplicates` and :meth:`DataFrame.sort_values` (:issue:`38581`)

.. ---------------------------------------------------------------------------

.. _whatsnew_130.notable_bug_fixes:

Notable bug fixes
~~~~~~~~~~~~~~~~~

These are bug fixes that might have notable behavior changes.

.. _whatsnew_130.notable_bug_fixes.categorical_unique_maintains_dtype:

``Categorical.unique`` now always maintains same dtype as original
^^^^^^^^^^^^^^^^^^^^^^^^^^^^^^^^^^^^^^^^^^^^^^^^^^^^^^^^^^^^^^^^^^

Previously, when calling :meth:`Categorical.unique` with categorical data, unused categories in the new array
would be removed, making the dtype of the new array different than the
original (:issue:`18291`)

As an example of this, given:

.. ipython:: python

        dtype = pd.CategoricalDtype(['bad', 'neutral', 'good'], ordered=True)
        cat = pd.Categorical(['good', 'good', 'bad', 'bad'], dtype=dtype)
        original = pd.Series(cat)
        unique = original.unique()

*Previous behavior*:

.. code-block:: ipython

    In [1]: unique
    ['good', 'bad']
    Categories (2, object): ['bad' < 'good']
    In [2]: original.dtype == unique.dtype
    False

*New behavior*:

.. ipython:: python

        unique
        original.dtype == unique.dtype

.. _whatsnew_130.notable_bug_fixes.combine_first_preserves_dtype:

Preserve dtypes in :meth:`DataFrame.combine_first`
^^^^^^^^^^^^^^^^^^^^^^^^^^^^^^^^^^^^^^^^^^^^^^^^^^

:meth:`DataFrame.combine_first` will now preserve dtypes (:issue:`7509`)

.. ipython:: python

   df1 = pd.DataFrame({"A": [1, 2, 3], "B": [1, 2, 3]}, index=[0, 1, 2])
   df1
   df2 = pd.DataFrame({"B": [4, 5, 6], "C": [1, 2, 3]}, index=[2, 3, 4])
   df2
   combined = df1.combine_first(df2)

*Previous behavior*:

.. code-block:: ipython

   In [1]: combined.dtypes
   Out[2]:
   A    float64
   B    float64
   C    float64
   dtype: object

*New behavior*:

.. ipython:: python

   combined.dtypes

.. _whatsnew_130.notable_bug_fixes.groupby_preserves_dtype:

Groupby methods agg and transform no longer changes return dtype for callables
^^^^^^^^^^^^^^^^^^^^^^^^^^^^^^^^^^^^^^^^^^^^^^^^^^^^^^^^^^^^^^^^^^^^^^^^^^^^^^

Previously the methods :meth:`.DataFrameGroupBy.aggregate`,
:meth:`.SeriesGroupBy.aggregate`, :meth:`.DataFrameGroupBy.transform`, and
:meth:`.SeriesGroupBy.transform` might cast the result dtype when the argument ``func``
is callable, possibly leading to undesirable results (:issue:`21240`). The cast would
occur if the result is numeric and casting back to the input dtype does not change any
values as measured by ``np.allclose``. Now no such casting occurs.

.. ipython:: python

    df = pd.DataFrame({'key': [1, 1], 'a': [True, False], 'b': [True, True]})
    df

*Previous behavior*:

.. code-block:: ipython

    In [5]: df.groupby('key').agg(lambda x: x.sum())
    Out[5]:
            a  b
    key
    1    True  2

*New behavior*:

.. ipython:: python

    df.groupby('key').agg(lambda x: x.sum())

.. _whatsnew_130.notable_bug_fixes.groupby_reductions_float_result:

``float`` result for :meth:`.GroupBy.mean`, :meth:`.GroupBy.median`, and :meth:`.GroupBy.var`
^^^^^^^^^^^^^^^^^^^^^^^^^^^^^^^^^^^^^^^^^^^^^^^^^^^^^^^^^^^^^^^^^^^^^^^^^^^^^^^^^^^^^^^^^^^^^

Previously, these methods could result in different dtypes depending on the input values.
Now, these methods will always return a float dtype. (:issue:`41137`)

.. ipython:: python

    df = pd.DataFrame({'a': [True], 'b': [1], 'c': [1.0]})

*Previous behavior*:

.. code-block:: ipython

    In [5]: df.groupby(df.index).mean()
    Out[5]:
            a  b    c
    0    True  1  1.0

*New behavior*:

.. ipython:: python

    df.groupby(df.index).mean()

.. _whatsnew_130.notable_bug_fixes.setitem_column_try_inplace:

Try operating inplace when setting values with ``loc`` and ``iloc``
^^^^^^^^^^^^^^^^^^^^^^^^^^^^^^^^^^^^^^^^^^^^^^^^^^^^^^^^^^^^^^^^^^^

When setting an entire column using ``loc`` or ``iloc``, pandas will try to
insert the values into the existing data rather than create an entirely new array.

.. ipython:: python

   df = pd.DataFrame(range(3), columns=["A"], dtype="float64")
   values = df.values
   new = np.array([5, 6, 7], dtype="int64")
   df.loc[[0, 1, 2], "A"] = new

In both the new and old behavior, the data in ``values`` is overwritten, but in
the old behavior the dtype of ``df["A"]`` changed to ``int64``.

*Previous behavior*:

.. code-block:: ipython

   In [1]: df.dtypes
   Out[1]:
   A    int64
   dtype: object
   In [2]: np.shares_memory(df["A"].values, new)
   Out[2]: False
   In [3]: np.shares_memory(df["A"].values, values)
   Out[3]: False

In pandas 1.3.0, ``df`` continues to share data with ``values``

*New behavior*:

.. ipython:: python

   df.dtypes
   np.shares_memory(df["A"], new)
   np.shares_memory(df["A"], values)


.. _whatsnew_130.notable_bug_fixes.setitem_never_inplace:

Never operate inplace when setting ``frame[keys] = values``
^^^^^^^^^^^^^^^^^^^^^^^^^^^^^^^^^^^^^^^^^^^^^^^^^^^^^^^^^^^

When setting multiple columns using ``frame[keys] = values`` new arrays will
replace pre-existing arrays for these keys, which will *not* be over-written
(:issue:`39510`).  As a result, the columns will retain the dtype(s) of ``values``,
never casting to the dtypes of the existing arrays.

.. ipython:: python

   df = pd.DataFrame(range(3), columns=["A"], dtype="float64")
   df[["A"]] = 5

In the old behavior, ``5`` was cast to ``float64`` and inserted into the existing
array backing ``df``:

*Previous behavior*:

.. code-block:: ipython

   In [1]: df.dtypes
   Out[1]:
   A    float64

In the new behavior, we get a new array, and retain an integer-dtyped ``5``:

*New behavior*:

.. ipython:: python

   df.dtypes


.. _whatsnew_130.notable_bug_fixes.setitem_with_bool_casting:

Consistent casting with setting into Boolean Series
^^^^^^^^^^^^^^^^^^^^^^^^^^^^^^^^^^^^^^^^^^^^^^^^^^^

Setting non-boolean values into a :class:`Series` with ``dtype=bool`` now consistently
casts to ``dtype=object`` (:issue:`38709`)

.. ipython:: python

   orig = pd.Series([True, False])
   ser = orig.copy()
   ser.iloc[1] = np.nan
   ser2 = orig.copy()
   ser2.iloc[1] = 2.0

*Previous behavior*:

.. code-block:: ipython

   In [1]: ser
   Out [1]:
   0    1.0
   1    NaN
   dtype: float64

   In [2]:ser2
   Out [2]:
   0    True
   1     2.0
   dtype: object

*New behavior*:

.. ipython:: python

   ser
   ser2


.. _whatsnew_130.notable_bug_fixes.rolling_groupby_column:

GroupBy.rolling no longer returns grouped-by column in values
^^^^^^^^^^^^^^^^^^^^^^^^^^^^^^^^^^^^^^^^^^^^^^^^^^^^^^^^^^^^^

The group-by column will now be dropped from the result of a
``groupby.rolling`` operation (:issue:`32262`)

.. ipython:: python

    df = pd.DataFrame({"A": [1, 1, 2, 3], "B": [0, 1, 2, 3]})
    df

*Previous behavior*:

.. code-block:: ipython

    In [1]: df.groupby("A").rolling(2).sum()
    Out[1]:
           A    B
    A
    1 0  NaN  NaN
    1    2.0  1.0
    2 2  NaN  NaN
    3 3  NaN  NaN

*New behavior*:

.. ipython:: python

    df.groupby("A").rolling(2).sum()

.. _whatsnew_130.notable_bug_fixes.rolling_var_precision:

Removed artificial truncation in rolling variance and standard deviation
^^^^^^^^^^^^^^^^^^^^^^^^^^^^^^^^^^^^^^^^^^^^^^^^^^^^^^^^^^^^^^^^^^^^^^^^

:meth:`.Rolling.std` and :meth:`.Rolling.var` will no longer
artificially truncate results that are less than ``~1e-8`` and ``~1e-15`` respectively to
zero (:issue:`37051`, :issue:`40448`, :issue:`39872`).

However, floating point artifacts may now exist in the results when rolling over larger values.

.. ipython:: python

   s = pd.Series([7, 5, 5, 5])
   s.rolling(3).var()

.. _whatsnew_130.notable_bug_fixes.rolling_groupby_multiindex:

GroupBy.rolling with MultiIndex no longer drops levels in the result
^^^^^^^^^^^^^^^^^^^^^^^^^^^^^^^^^^^^^^^^^^^^^^^^^^^^^^^^^^^^^^^^^^^^

:meth:`GroupBy.rolling` will no longer drop levels of a :class:`DataFrame`
with a :class:`MultiIndex` in the result. This can lead to a perceived duplication of levels in the resulting
:class:`MultiIndex`, but this change restores the behavior that was present in version 1.1.3 (:issue:`38787`, :issue:`38523`).


.. ipython:: python

   index = pd.MultiIndex.from_tuples([('idx1', 'idx2')], names=['label1', 'label2'])
   df = pd.DataFrame({'a': [1], 'b': [2]}, index=index)
   df

*Previous behavior*:

.. code-block:: ipython

    In [1]: df.groupby('label1').rolling(1).sum()
    Out[1]:
              a    b
    label1
    idx1    1.0  2.0

*New behavior*:

.. ipython:: python

    df.groupby('label1').rolling(1).sum()


.. ---------------------------------------------------------------------------

.. _whatsnew_130.api_breaking:

Backwards incompatible API changes
~~~~~~~~~~~~~~~~~~~~~~~~~~~~~~~~~~

.. _whatsnew_130.api_breaking.deps:

Increased minimum versions for dependencies
^^^^^^^^^^^^^^^^^^^^^^^^^^^^^^^^^^^^^^^^^^^
Some minimum supported versions of dependencies were updated.
If installed, we now require:

+-----------------+-----------------+----------+---------+
| Package         | Minimum Version | Required | Changed |
+=================+=================+==========+=========+
| numpy           | 1.17.3          |    X     |    X    |
+-----------------+-----------------+----------+---------+
| pytz            | 2017.3          |    X     |         |
+-----------------+-----------------+----------+---------+
| python-dateutil | 2.7.3           |    X     |         |
+-----------------+-----------------+----------+---------+
| bottleneck      | 1.2.1           |          |         |
+-----------------+-----------------+----------+---------+
| numexpr         | 2.7.0           |          |    X    |
+-----------------+-----------------+----------+---------+
| pytest (dev)    | 6.0             |          |    X    |
+-----------------+-----------------+----------+---------+
| mypy (dev)      | 0.812           |          |    X    |
+-----------------+-----------------+----------+---------+
| setuptools      | 38.6.0          |          |    X    |
+-----------------+-----------------+----------+---------+

For `optional libraries <https://pandas.pydata.org/docs/getting_started/install.html>`_ the general recommendation is to use the latest version.
The following table lists the lowest version per library that is currently being tested throughout the development of pandas.
Optional libraries below the lowest tested version may still work, but are not considered supported.

+-----------------+-----------------+---------+
| Package         | Minimum Version | Changed |
+=================+=================+=========+
| beautifulsoup4  | 4.6.0           |         |
+-----------------+-----------------+---------+
| fastparquet     | 0.4.0           |    X    |
+-----------------+-----------------+---------+
| fsspec          | 0.7.4           |         |
+-----------------+-----------------+---------+
| gcsfs           | 0.6.0           |         |
+-----------------+-----------------+---------+
| lxml            | 4.3.0           |         |
+-----------------+-----------------+---------+
| matplotlib      | 2.2.3           |         |
+-----------------+-----------------+---------+
| numba           | 0.46.0          |         |
+-----------------+-----------------+---------+
| openpyxl        | 3.0.0           |    X    |
+-----------------+-----------------+---------+
| pyarrow         | 0.17.0          |    X    |
+-----------------+-----------------+---------+
| pymysql         | 0.8.1           |    X    |
+-----------------+-----------------+---------+
| pytables        | 3.5.1           |         |
+-----------------+-----------------+---------+
| s3fs            | 0.4.0           |         |
+-----------------+-----------------+---------+
| scipy           | 1.2.0           |         |
+-----------------+-----------------+---------+
| sqlalchemy      | 1.3.0           |    X    |
+-----------------+-----------------+---------+
| tabulate        | 0.8.7           |    X    |
+-----------------+-----------------+---------+
| xarray          | 0.12.0          |         |
+-----------------+-----------------+---------+
| xlrd            | 1.2.0           |         |
+-----------------+-----------------+---------+
| xlsxwriter      | 1.0.2           |         |
+-----------------+-----------------+---------+
| xlwt            | 1.3.0           |         |
+-----------------+-----------------+---------+
| pandas-gbq      | 0.12.0          |         |
+-----------------+-----------------+---------+

See :ref:`install.dependencies` and :ref:`install.optional_dependencies` for more.

.. _whatsnew_130.api_breaking.other:

Other API changes
^^^^^^^^^^^^^^^^^
- Partially initialized :class:`CategoricalDtype` objects (i.e. those with ``categories=None``) will no longer compare as equal to fully initialized dtype objects (:issue:`38516`)
- Accessing ``_constructor_expanddim`` on a :class:`DataFrame` and ``_constructor_sliced`` on a :class:`Series` now raise an ``AttributeError``. Previously a ``NotImplementedError`` was raised (:issue:`38782`)
- Added new ``engine`` and ``**engine_kwargs`` parameters to :meth:`DataFrame.to_sql` to support other future "SQL engines". Currently we still only use ``SQLAlchemy`` under the hood, but more engines are planned to be supported such as `turbodbc <https://turbodbc.readthedocs.io/en/latest/>`_ (:issue:`36893`)
- Removed redundant ``freq`` from :class:`PeriodIndex` string representation (:issue:`41653`)
- :meth:`ExtensionDtype.construct_array_type` is now a required method instead of an optional one for :class:`ExtensionDtype` subclasses (:issue:`24860`)
- Calling ``hash`` on non-hashable pandas objects will now raise ``TypeError`` with the built-in error message (e.g. ``unhashable type: 'Series'``). Previously it would raise a custom message such as ``'Series' objects are mutable, thus they cannot be hashed``. Furthermore, ``isinstance(<Series>, abc.collections.Hashable)`` will now return ``False`` (:issue:`40013`)
- :meth:`.Styler.from_custom_template` now has two new arguments for template names, and removed the old ``name``, due to template inheritance having been introducing for better parsing (:issue:`42053`). Subclassing modifications to Styler attributes are also needed.

.. _whatsnew_130.api_breaking.build:

Build
^^^^^
- Documentation in ``.pptx`` and ``.pdf`` formats are no longer included in wheels or source distributions. (:issue:`30741`)

.. ---------------------------------------------------------------------------

.. _whatsnew_130.deprecations:

Deprecations
~~~~~~~~~~~~

.. _whatsnew_130.deprecations.nuisance_columns:

Deprecated dropping nuisance columns in DataFrame reductions and DataFrameGroupBy operations
^^^^^^^^^^^^^^^^^^^^^^^^^^^^^^^^^^^^^^^^^^^^^^^^^^^^^^^^^^^^^^^^^^^^^^^^^^^^^^^^^^^^^^^^^^^^
Calling a reduction (e.g. ``.min``, ``.max``, ``.sum``) on a :class:`DataFrame` with
``numeric_only=None`` (the default), columns where the reduction raises a ``TypeError``
are silently ignored and dropped from the result.

This behavior is deprecated. In a future version, the ``TypeError`` will be raised,
and users will need to select only valid columns before calling the function.

For example:

.. ipython:: python

   df = pd.DataFrame({"A": [1, 2, 3, 4], "B": pd.date_range("2016-01-01", periods=4)})
   df

*Old behavior*:

.. code-block:: ipython

    In [3]: df.prod()
    Out[3]:
    Out[3]:
    A    24
    dtype: int64

*Future behavior*:

.. code-block:: ipython

    In [4]: df.prod()
    ...
    TypeError: 'DatetimeArray' does not implement reduction 'prod'

    In [5]: df[["A"]].prod()
    Out[5]:
    A    24
    dtype: int64


Similarly, when applying a function to :class:`DataFrameGroupBy`, columns on which
the function raises ``TypeError`` are currently silently ignored and dropped
from the result.

This behavior is deprecated.  In a future version, the ``TypeError``
will be raised, and users will need to select only valid columns before calling
the function.

For example:

.. ipython:: python

   df = pd.DataFrame({"A": [1, 2, 3, 4], "B": pd.date_range("2016-01-01", periods=4)})
   gb = df.groupby([1, 1, 2, 2])

*Old behavior*:

.. code-block:: ipython

    In [4]: gb.prod(numeric_only=False)
    Out[4]:
    A
    1   2
    2  12

*Future behavior*:

.. code-block:: ipython

    In [5]: gb.prod(numeric_only=False)
    ...
    TypeError: datetime64 type does not support prod operations

    In [6]: gb[["A"]].prod(numeric_only=False)
    Out[6]:
        A
    1   2
    2  12

.. _whatsnew_130.deprecations.other:

Other Deprecations
^^^^^^^^^^^^^^^^^^
- Deprecated allowing scalars to be passed to the :class:`Categorical` constructor (:issue:`38433`)
- Deprecated constructing :class:`CategoricalIndex` without passing list-like data (:issue:`38944`)
- Deprecated allowing subclass-specific keyword arguments in the :class:`Index` constructor, use the specific subclass directly instead (:issue:`14093`, :issue:`21311`, :issue:`22315`, :issue:`26974`)
- Deprecated the :meth:`astype` method of datetimelike (``timedelta64[ns]``, ``datetime64[ns]``, ``Datetime64TZDtype``, ``PeriodDtype``) to convert to integer dtypes, use ``values.view(...)`` instead (:issue:`38544`)
- Deprecated :meth:`MultiIndex.is_lexsorted` and :meth:`MultiIndex.lexsort_depth`, use :meth:`MultiIndex.is_monotonic_increasing` instead (:issue:`32259`)
- Deprecated keyword ``try_cast`` in :meth:`Series.where`, :meth:`Series.mask`, :meth:`DataFrame.where`, :meth:`DataFrame.mask`; cast results manually if desired (:issue:`38836`)
- Deprecated comparison of :class:`Timestamp` objects with ``datetime.date`` objects.  Instead of e.g. ``ts <= mydate`` use ``ts <= pd.Timestamp(mydate)`` or ``ts.date() <= mydate`` (:issue:`36131`)
- Deprecated :attr:`Rolling.win_type` returning ``"freq"`` (:issue:`38963`)
- Deprecated :attr:`Rolling.is_datetimelike` (:issue:`38963`)
- Deprecated :class:`DataFrame` indexer for :meth:`Series.__setitem__` and :meth:`DataFrame.__setitem__` (:issue:`39004`)
- Deprecated :meth:`ExponentialMovingWindow.vol` (:issue:`39220`)
- Using ``.astype`` to convert between ``datetime64[ns]`` dtype and :class:`DatetimeTZDtype` is deprecated and will raise in a future version, use ``obj.tz_localize`` or ``obj.dt.tz_localize`` instead (:issue:`38622`)
- Deprecated casting ``datetime.date`` objects to ``datetime64`` when used as ``fill_value`` in :meth:`DataFrame.unstack`, :meth:`DataFrame.shift`, :meth:`Series.shift`, and :meth:`DataFrame.reindex`, pass ``pd.Timestamp(dateobj)`` instead (:issue:`39767`)
- Deprecated :meth:`.Styler.set_na_rep` and :meth:`.Styler.set_precision` in favor of :meth:`.Styler.format` with ``na_rep`` and ``precision`` as existing and new input arguments respectively (:issue:`40134`, :issue:`40425`)
- Deprecated :meth:`.Styler.where` in favor of using an alternative formulation with :meth:`Styler.applymap` (:issue:`40821`)
- Deprecated allowing partial failure in :meth:`Series.transform` and :meth:`DataFrame.transform` when ``func`` is list-like or dict-like and raises anything but ``TypeError``; ``func`` raising anything but a ``TypeError`` will raise in a future version (:issue:`40211`)
- Deprecated arguments ``error_bad_lines`` and ``warn_bad_lines`` in :meth:`read_csv` and :meth:`read_table` in favor of argument ``on_bad_lines`` (:issue:`15122`)
- Deprecated support for ``np.ma.mrecords.MaskedRecords`` in the :class:`DataFrame` constructor, pass ``{name: data[name] for name in data.dtype.names}`` instead (:issue:`40363`)
- Deprecated using :func:`merge`, :meth:`DataFrame.merge`, and :meth:`DataFrame.join` on a different number of levels (:issue:`34862`)
- Deprecated the use of ``**kwargs`` in :class:`.ExcelWriter`; use the keyword argument ``engine_kwargs`` instead (:issue:`40430`)
- Deprecated the ``level`` keyword for :class:`DataFrame` and :class:`Series` aggregations; use groupby instead (:issue:`39983`)
- Deprecated the ``inplace`` parameter of :meth:`Categorical.remove_categories`, :meth:`Categorical.add_categories`, :meth:`Categorical.reorder_categories`, :meth:`Categorical.rename_categories`, :meth:`Categorical.set_categories` and will be removed in a future version (:issue:`37643`)
- Deprecated :func:`merge` producing duplicated columns through the ``suffixes`` keyword  and already existing columns (:issue:`22818`)
- Deprecated setting :attr:`Categorical._codes`, create a new :class:`Categorical` with the desired codes instead (:issue:`40606`)
- Deprecated the ``convert_float`` optional argument in :func:`read_excel` and :meth:`ExcelFile.parse` (:issue:`41127`)
- Deprecated behavior of :meth:`DatetimeIndex.union` with mixed timezones; in a future version both will be cast to UTC instead of object dtype (:issue:`39328`)
- Deprecated using ``usecols`` with out of bounds indices for :func:`read_csv` with ``engine="c"`` (:issue:`25623`)
- Deprecated special treatment of lists with first element a Categorical in the :class:`DataFrame` constructor; pass as ``pd.DataFrame({col: categorical, ...})`` instead (:issue:`38845`)
- Deprecated behavior of :class:`DataFrame` constructor when a ``dtype`` is passed and the data cannot be cast to that dtype. In a future version, this will raise instead of being silently ignored (:issue:`24435`)
- Deprecated the :attr:`Timestamp.freq` attribute.  For the properties that use it (``is_month_start``, ``is_month_end``, ``is_quarter_start``, ``is_quarter_end``, ``is_year_start``, ``is_year_end``), when you have a ``freq``, use e.g. ``freq.is_month_start(ts)`` (:issue:`15146`)
- Deprecated construction of :class:`Series` or :class:`DataFrame` with ``DatetimeTZDtype`` data and ``datetime64[ns]`` dtype.  Use ``Series(data).dt.tz_localize(None)`` instead (:issue:`41555`, :issue:`33401`)
- Deprecated behavior of :class:`Series` construction with large-integer values and small-integer dtype silently overflowing; use ``Series(data).astype(dtype)`` instead (:issue:`41734`)
- Deprecated behavior of :class:`DataFrame` construction with floating data and integer dtype casting even when lossy; in a future version this will remain floating, matching :class:`Series` behavior (:issue:`41770`)
- Deprecated inference of ``timedelta64[ns]``, ``datetime64[ns]``, or ``DatetimeTZDtype`` dtypes in :class:`Series` construction when data containing strings is passed and no ``dtype`` is passed (:issue:`33558`)
- In a future version, constructing :class:`Series` or :class:`DataFrame` with ``datetime64[ns]`` data and ``DatetimeTZDtype`` will treat the data as wall-times instead of as UTC times (matching DatetimeIndex behavior). To treat the data as UTC times, use ``pd.Series(data).dt.tz_localize("UTC").dt.tz_convert(dtype.tz)`` or ``pd.Series(data.view("int64"), dtype=dtype)`` (:issue:`33401`)
- Deprecated passing lists as ``key`` to :meth:`DataFrame.xs` and :meth:`Series.xs` (:issue:`41760`)
- Deprecated boolean arguments of ``inclusive`` in :meth:`Series.between` to have ``{"left", "right", "neither", "both"}`` as standard argument values (:issue:`40628`)
- Deprecated passing arguments as positional for all of the following, with exceptions noted (:issue:`41485`):

  - :func:`concat` (other than ``objs``)
  - :func:`read_csv` (other than ``filepath_or_buffer``)
  - :func:`read_table` (other than ``filepath_or_buffer``)
  - :meth:`DataFrame.clip` and :meth:`Series.clip` (other than ``upper`` and ``lower``)
  - :meth:`DataFrame.drop_duplicates` (except for ``subset``), :meth:`Series.drop_duplicates`, :meth:`Index.drop_duplicates` and :meth:`MultiIndex.drop_duplicates`
  - :meth:`DataFrame.drop` (other than ``labels``) and :meth:`Series.drop`
  - :meth:`DataFrame.dropna` and :meth:`Series.dropna`
  - :meth:`DataFrame.ffill`, :meth:`Series.ffill`, :meth:`DataFrame.bfill`, and :meth:`Series.bfill`
  - :meth:`DataFrame.fillna` and :meth:`Series.fillna` (apart from ``value``)
  - :meth:`DataFrame.interpolate` and :meth:`Series.interpolate` (other than ``method``)
  - :meth:`DataFrame.mask` and :meth:`Series.mask` (other than ``cond`` and ``other``)
  - :meth:`DataFrame.reset_index` (other than ``level``) and :meth:`Series.reset_index`
  - :meth:`DataFrame.set_axis` and :meth:`Series.set_axis` (other than ``labels``)
  - :meth:`DataFrame.set_index` (other than ``keys``)
  - :meth:`DataFrame.sort_index` and :meth:`Series.sort_index`
  - :meth:`DataFrame.sort_values` (other than ``by``) and :meth:`Series.sort_values`
  - :meth:`DataFrame.where` and :meth:`Series.where` (other than ``cond`` and ``other``)
  - :meth:`Index.set_names` and :meth:`MultiIndex.set_names` (except for ``names``)
  - :meth:`MultiIndex.codes` (except for ``codes``)
  - :meth:`MultiIndex.set_levels` (except for ``levels``)
  - :meth:`Resampler.interpolate` (other than ``method``)


.. ---------------------------------------------------------------------------


.. _whatsnew_130.performance:

Performance improvements
~~~~~~~~~~~~~~~~~~~~~~~~
- Performance improvement in :meth:`IntervalIndex.isin` (:issue:`38353`)
- Performance improvement in :meth:`Series.mean` for nullable data types (:issue:`34814`)
- Performance improvement in :meth:`Series.isin` for nullable data types (:issue:`38340`)
- Performance improvement in :meth:`DataFrame.fillna` with ``method="pad"`` or ``method="backfill"`` for nullable floating and nullable integer dtypes (:issue:`39953`)
- Performance improvement in :meth:`DataFrame.corr` for ``method=kendall`` (:issue:`28329`)
- Performance improvement in :meth:`DataFrame.corr` for ``method=spearman`` (:issue:`40956`, :issue:`41885`)
- Performance improvement in :meth:`.Rolling.corr` and :meth:`.Rolling.cov` (:issue:`39388`)
- Performance improvement in :meth:`.RollingGroupby.corr`, :meth:`.ExpandingGroupby.corr`, :meth:`.ExpandingGroupby.corr` and :meth:`.ExpandingGroupby.cov` (:issue:`39591`)
- Performance improvement in :func:`unique` for object data type (:issue:`37615`)
- Performance improvement in :func:`json_normalize` for basic cases (including separators) (:issue:`40035` :issue:`15621`)
- Performance improvement in :class:`.ExpandingGroupby` aggregation methods (:issue:`39664`)
- Performance improvement in :class:`.Styler` where render times are more than 50% reduced and now matches :meth:`DataFrame.to_html` (:issue:`39972` :issue:`39952`, :issue:`40425`)
- The method :meth:`.Styler.set_td_classes` is now as performant as :meth:`.Styler.apply` and :meth:`.Styler.applymap`, and even more so in some cases (:issue:`40453`)
- Performance improvement in :meth:`.ExponentialMovingWindow.mean` with ``times`` (:issue:`39784`)
- Performance improvement in :meth:`.GroupBy.apply` when requiring the Python fallback implementation (:issue:`40176`)
- Performance improvement in the conversion of a PyArrow Boolean array to a pandas nullable Boolean array (:issue:`41051`)
- Performance improvement for concatenation of data with type :class:`CategoricalDtype` (:issue:`40193`)
- Performance improvement in :meth:`.GroupBy.cummin` and :meth:`.GroupBy.cummax` with nullable data types (:issue:`37493`)
- Performance improvement in :meth:`Series.nunique` with nan values (:issue:`40865`)
- Performance improvement in :meth:`DataFrame.transpose`, :meth:`Series.unstack` with ``DatetimeTZDtype`` (:issue:`40149`)
- Performance improvement in :meth:`Series.plot` and :meth:`DataFrame.plot` with entry point lazy loading (:issue:`41492`)

.. ---------------------------------------------------------------------------

.. _whatsnew_130.bug_fixes:

Bug fixes
~~~~~~~~~

Categorical
^^^^^^^^^^^
- Bug in :class:`CategoricalIndex` incorrectly failing to raise ``TypeError`` when scalar data is passed (:issue:`38614`)
- Bug in ``CategoricalIndex.reindex`` failed when the :class:`Index` passed was not categorical but whose values were all labels in the category (:issue:`28690`)
- Bug where constructing a :class:`Categorical` from an object-dtype array of ``date`` objects did not round-trip correctly with ``astype`` (:issue:`38552`)
- Bug in constructing a :class:`DataFrame` from an ``ndarray`` and a :class:`CategoricalDtype` (:issue:`38857`)
- Bug in setting categorical values into an object-dtype column in a :class:`DataFrame` (:issue:`39136`)
- Bug in :meth:`DataFrame.reindex` was raising an ``IndexError`` when the new index contained duplicates and the old index was a :class:`CategoricalIndex` (:issue:`38906`)
- Bug in :meth:`Categorical.fillna` with a tuple-like category raising ``NotImplementedError`` instead of ``ValueError`` when filling with a non-category tuple (:issue:`41914`)

Datetimelike
^^^^^^^^^^^^
- Bug in :class:`DataFrame` and :class:`Series` constructors sometimes dropping nanoseconds from :class:`Timestamp` (resp. :class:`Timedelta`) ``data``, with ``dtype=datetime64[ns]`` (resp. ``timedelta64[ns]``) (:issue:`38032`)
- Bug in :meth:`DataFrame.first` and :meth:`Series.first` with an offset of one month returning an incorrect result when the first day is the last day of a month (:issue:`29623`)
- Bug in constructing a :class:`DataFrame` or :class:`Series` with mismatched ``datetime64`` data and ``timedelta64`` dtype, or vice-versa, failing to raise a ``TypeError`` (:issue:`38575`, :issue:`38764`, :issue:`38792`)
- Bug in constructing a :class:`Series` or :class:`DataFrame` with a ``datetime`` object out of bounds for ``datetime64[ns]`` dtype or a ``timedelta`` object out of bounds for ``timedelta64[ns]`` dtype (:issue:`38792`, :issue:`38965`)
- Bug in :meth:`DatetimeIndex.intersection`, :meth:`DatetimeIndex.symmetric_difference`, :meth:`PeriodIndex.intersection`, :meth:`PeriodIndex.symmetric_difference` always returning object-dtype when operating with :class:`CategoricalIndex` (:issue:`38741`)
- Bug in :meth:`DatetimeIndex.intersection` giving incorrect results with non-Tick frequencies with ``n != 1`` (:issue:`42104`)
- Bug in :meth:`Series.where` incorrectly casting ``datetime64`` values to ``int64`` (:issue:`37682`)
- Bug in :class:`Categorical` incorrectly typecasting ``datetime`` object to ``Timestamp`` (:issue:`38878`)
- Bug in comparisons between :class:`Timestamp` object and ``datetime64`` objects just outside the implementation bounds for nanosecond ``datetime64`` (:issue:`39221`)
- Bug in :meth:`Timestamp.round`, :meth:`Timestamp.floor`, :meth:`Timestamp.ceil` for values near the implementation bounds of :class:`Timestamp` (:issue:`39244`)
- Bug in :meth:`Timedelta.round`, :meth:`Timedelta.floor`, :meth:`Timedelta.ceil` for values near the implementation bounds of :class:`Timedelta` (:issue:`38964`)
- Bug in :func:`date_range` incorrectly creating :class:`DatetimeIndex` containing ``NaT`` instead of raising ``OutOfBoundsDatetime`` in corner cases (:issue:`24124`)
- Bug in :func:`infer_freq` incorrectly fails to infer 'H' frequency of :class:`DatetimeIndex` if the latter has a timezone and crosses DST boundaries (:issue:`39556`)
- Bug in :class:`Series` backed by :class:`DatetimeArray` or :class:`TimedeltaArray` sometimes failing to set the array's ``freq`` to ``None`` (:issue:`41425`)

Timedelta
^^^^^^^^^
- Bug in constructing :class:`Timedelta` from ``np.timedelta64`` objects with non-nanosecond units that are out of bounds for ``timedelta64[ns]`` (:issue:`38965`)
- Bug in constructing a :class:`TimedeltaIndex` incorrectly accepting ``np.datetime64("NaT")`` objects (:issue:`39462`)
- Bug in constructing :class:`Timedelta` from an input string with only symbols and no digits failed to raise an error (:issue:`39710`)
- Bug in :class:`TimedeltaIndex` and :func:`to_timedelta` failing to raise when passed non-nanosecond ``timedelta64`` arrays that overflow when converting to ``timedelta64[ns]`` (:issue:`40008`)

Timezones
^^^^^^^^^
- Bug in different ``tzinfo`` objects representing UTC not being treated as equivalent (:issue:`39216`)
- Bug in ``dateutil.tz.gettz("UTC")`` not being recognized as equivalent to other UTC-representing tzinfos (:issue:`39276`)

Numeric
^^^^^^^
- Bug in :meth:`DataFrame.quantile`, :meth:`DataFrame.sort_values` causing incorrect subsequent indexing behavior (:issue:`38351`)
- Bug in :meth:`DataFrame.sort_values` raising an :class:`IndexError` for empty ``by`` (:issue:`40258`)
- Bug in :meth:`DataFrame.select_dtypes` with ``include=np.number`` would drop numeric ``ExtensionDtype`` columns (:issue:`35340`)
- Bug in :meth:`DataFrame.mode` and :meth:`Series.mode` not keeping consistent integer :class:`Index` for empty input (:issue:`33321`)
- Bug in :meth:`DataFrame.rank` when the DataFrame contained ``np.inf`` (:issue:`32593`)
- Bug in :meth:`DataFrame.rank` with ``axis=0`` and columns holding incomparable types raising an ``IndexError`` (:issue:`38932`)
- Bug in :meth:`Series.rank`, :meth:`DataFrame.rank`, and :meth:`.GroupBy.rank` treating the most negative ``int64`` value as missing (:issue:`32859`)
- Bug in :meth:`DataFrame.select_dtypes` different behavior between Windows and Linux with ``include="int"`` (:issue:`36596`)
- Bug in :meth:`DataFrame.apply` and :meth:`DataFrame.agg` when passed the argument ``func="size"`` would operate on the entire ``DataFrame`` instead of rows or columns (:issue:`39934`)
- Bug in :meth:`DataFrame.transform` would raise a ``SpecificationError`` when passed a dictionary and columns were missing; will now raise a ``KeyError`` instead (:issue:`40004`)
- Bug in :meth:`.GroupBy.rank` giving incorrect results with ``pct=True`` and equal values between consecutive groups (:issue:`40518`)
- Bug in :meth:`Series.count` would result in an ``int32`` result on 32-bit platforms when argument ``level=None`` (:issue:`40908`)
- Bug in :class:`Series` and :class:`DataFrame` reductions with methods ``any`` and ``all`` not returning Boolean results for object data (:issue:`12863`, :issue:`35450`, :issue:`27709`)
- Bug in :meth:`Series.clip` would fail if the Series contains NA values and has nullable int or float as a data type (:issue:`40851`)
- Bug in :meth:`UInt64Index.where` and :meth:`UInt64Index.putmask` with an ``np.int64`` dtype ``other`` incorrectly raising ``TypeError`` (:issue:`41974`)
- Bug in :meth:`DataFrame.agg()` not sorting the aggregated axis in the order of the provided aggregation functions when one or more aggregation function fails to produce results (:issue:`33634`)
- Bug in :meth:`DataFrame.clip` not interpreting missing values as no threshold (:issue:`40420`)

Conversion
^^^^^^^^^^
- Bug in :meth:`Series.to_dict` with ``orient='records'`` now returns Python native types (:issue:`25969`)
- Bug in :meth:`Series.view` and :meth:`Index.view` when converting between datetime-like (``datetime64[ns]``, ``datetime64[ns, tz]``, ``timedelta64``, ``period``) dtypes (:issue:`39788`)
- Bug in creating a :class:`DataFrame` from an empty ``np.recarray`` not retaining the original dtypes (:issue:`40121`)
- Bug in :class:`DataFrame` failing to raise a ``TypeError`` when constructing from a ``frozenset`` (:issue:`40163`)
- Bug in :class:`Index` construction silently ignoring a passed ``dtype`` when the data cannot be cast to that dtype (:issue:`21311`)
- Bug in :meth:`StringArray.astype` falling back to NumPy and raising when converting to ``dtype='categorical'`` (:issue:`40450`)
- Bug in :func:`factorize` where, when given an array with a numeric NumPy dtype lower than int64, uint64 and float64, the unique values did not keep their original dtype (:issue:`41132`)
- Bug in :class:`DataFrame` construction with a dictionary containing an array-like with ``ExtensionDtype`` and ``copy=True`` failing to make a copy (:issue:`38939`)
- Bug in :meth:`qcut` raising error when taking ``Float64DType`` as input (:issue:`40730`)
- Bug in :class:`DataFrame` and :class:`Series` construction with ``datetime64[ns]`` data and ``dtype=object`` resulting in ``datetime`` objects instead of :class:`Timestamp` objects (:issue:`41599`)
- Bug in :class:`DataFrame` and :class:`Series` construction with ``timedelta64[ns]`` data and ``dtype=object`` resulting in ``np.timedelta64`` objects instead of :class:`Timedelta` objects (:issue:`41599`)
- Bug in :class:`DataFrame` construction when given a two-dimensional object-dtype ``np.ndarray`` of :class:`Period` or :class:`Interval` objects failing to cast to :class:`PeriodDtype` or :class:`IntervalDtype`, respectively (:issue:`41812`)
- Bug in constructing a :class:`Series` from a list and a :class:`PandasDtype` (:issue:`39357`)
- Bug in creating a :class:`Series` from a ``range`` object that does not fit in the bounds of ``int64`` dtype (:issue:`30173`)
- Bug in creating a :class:`Series` from a ``dict`` with all-tuple keys and an :class:`Index` that requires reindexing (:issue:`41707`)
- Bug in :func:`.infer_dtype` not recognizing Series, Index, or array with a Period dtype (:issue:`23553`)
- Bug in :func:`.infer_dtype` raising an error for general :class:`.ExtensionArray` objects. It will now return ``"unknown-array"`` instead of raising (:issue:`37367`)
- Bug in :meth:`DataFrame.convert_dtypes` incorrectly raised a ``ValueError`` when called on an empty DataFrame (:issue:`40393`)

Strings
^^^^^^^
- Bug in the conversion from ``pyarrow.ChunkedArray`` to :class:`~arrays.StringArray` when the original had zero chunks (:issue:`41040`)
- Bug in :meth:`Series.replace` and :meth:`DataFrame.replace` ignoring replacements with ``regex=True`` for ``StringDType`` data (:issue:`41333`, :issue:`35977`)
- Bug in :meth:`Series.str.extract` with :class:`~arrays.StringArray` returning object dtype for an empty :class:`DataFrame` (:issue:`41441`)
- Bug in :meth:`Series.str.replace` where the ``case`` argument was ignored when ``regex=False`` (:issue:`41602`)

Interval
^^^^^^^^
- Bug in :meth:`IntervalIndex.intersection` and :meth:`IntervalIndex.symmetric_difference` always returning object-dtype when operating with :class:`CategoricalIndex` (:issue:`38653`, :issue:`38741`)
- Bug in :meth:`IntervalIndex.intersection` returning duplicates when at least one of the :class:`Index` objects have duplicates which are present in the other (:issue:`38743`)
- :meth:`IntervalIndex.union`, :meth:`IntervalIndex.intersection`, :meth:`IntervalIndex.difference`, and :meth:`IntervalIndex.symmetric_difference` now cast to the appropriate dtype instead of raising a ``TypeError`` when operating with another :class:`IntervalIndex` with incompatible dtype (:issue:`39267`)
- :meth:`PeriodIndex.union`, :meth:`PeriodIndex.intersection`, :meth:`PeriodIndex.symmetric_difference`, :meth:`PeriodIndex.difference` now cast to object dtype instead of raising ``IncompatibleFrequency`` when operating with another :class:`PeriodIndex` with incompatible dtype (:issue:`39306`)
- Bug in :meth:`IntervalIndex.is_monotonic`, :meth:`IntervalIndex.get_loc`, :meth:`IntervalIndex.get_indexer_for`, and :meth:`IntervalIndex.__contains__` when NA values are present (:issue:`41831`)

Indexing
^^^^^^^^
- Bug in :meth:`Index.union` and :meth:`MultiIndex.union` dropping duplicate ``Index`` values when ``Index`` was not monotonic or ``sort`` was set to ``False`` (:issue:`36289`, :issue:`31326`, :issue:`40862`)
- Bug in :meth:`CategoricalIndex.get_indexer` failing to raise ``InvalidIndexError`` when non-unique (:issue:`38372`)
- Bug in :meth:`IntervalIndex.get_indexer` when ``target`` has ``CategoricalDtype`` and both the index and the target contain NA values (:issue:`41934`)
- Bug in :meth:`Series.loc` raising a ``ValueError`` when input was filtered with a Boolean list and values to set were a list with lower dimension (:issue:`20438`)
- Bug in inserting many new columns into a :class:`DataFrame` causing incorrect subsequent indexing behavior (:issue:`38380`)
- Bug in :meth:`DataFrame.__setitem__` raising a ``ValueError`` when setting multiple values to duplicate columns (:issue:`15695`)
- Bug in :meth:`DataFrame.loc`, :meth:`Series.loc`, :meth:`DataFrame.__getitem__` and :meth:`Series.__getitem__` returning incorrect elements for non-monotonic :class:`DatetimeIndex` for string slices (:issue:`33146`)
- Bug in :meth:`DataFrame.reindex` and :meth:`Series.reindex` with timezone aware indexes raising a ``TypeError`` for ``method="ffill"`` and ``method="bfill"`` and specified ``tolerance`` (:issue:`38566`)
- Bug in :meth:`DataFrame.reindex` with ``datetime64[ns]`` or ``timedelta64[ns]`` incorrectly casting to integers when the ``fill_value`` requires casting to object dtype (:issue:`39755`)
- Bug in :meth:`DataFrame.__setitem__` raising a ``ValueError`` when setting on an empty :class:`DataFrame` using specified columns and a nonempty :class:`DataFrame` value (:issue:`38831`)
- Bug in :meth:`DataFrame.loc.__setitem__` raising a ``ValueError`` when operating on a unique column when the :class:`DataFrame` has duplicate columns (:issue:`38521`)
- Bug in :meth:`DataFrame.iloc.__setitem__` and :meth:`DataFrame.loc.__setitem__` with mixed dtypes when setting with a dictionary value (:issue:`38335`)
- Bug in :meth:`Series.loc.__setitem__` and :meth:`DataFrame.loc.__setitem__` raising ``KeyError`` when provided a Boolean generator (:issue:`39614`)
- Bug in :meth:`Series.iloc` and :meth:`DataFrame.iloc` raising a ``KeyError`` when provided a generator (:issue:`39614`)
- Bug in :meth:`DataFrame.__setitem__` not raising a ``ValueError`` when the right hand side is a :class:`DataFrame` with wrong number of columns (:issue:`38604`)
- Bug in :meth:`Series.__setitem__` raising a ``ValueError`` when setting a :class:`Series` with a scalar indexer (:issue:`38303`)
- Bug in :meth:`DataFrame.loc` dropping levels of a :class:`MultiIndex` when the :class:`DataFrame` used as input has only one row (:issue:`10521`)
- Bug in :meth:`DataFrame.__getitem__` and :meth:`Series.__getitem__` always raising ``KeyError`` when slicing with existing strings where the :class:`Index` has milliseconds (:issue:`33589`)
- Bug in setting ``timedelta64`` or ``datetime64`` values into numeric :class:`Series` failing to cast to object dtype (:issue:`39086`, :issue:`39619`)
- Bug in setting :class:`Interval` values into a :class:`Series` or :class:`DataFrame` with mismatched :class:`IntervalDtype` incorrectly casting the new values to the existing dtype (:issue:`39120`)
- Bug in setting ``datetime64`` values into a :class:`Series` with integer-dtype incorrectly casting the datetime64 values to integers (:issue:`39266`)
- Bug in setting ``np.datetime64("NaT")`` into a :class:`Series` with :class:`Datetime64TZDtype` incorrectly treating the timezone-naive value as timezone-aware (:issue:`39769`)
- Bug in :meth:`Index.get_loc` not raising ``KeyError`` when ``key=NaN`` and ``method`` is specified but ``NaN`` is not in the :class:`Index` (:issue:`39382`)
- Bug in :meth:`DatetimeIndex.insert` when inserting ``np.datetime64("NaT")`` into a timezone-aware index incorrectly treating the timezone-naive value as timezone-aware (:issue:`39769`)
- Bug in incorrectly raising in :meth:`Index.insert`, when setting a new column that cannot be held in the existing ``frame.columns``, or in :meth:`Series.reset_index` or :meth:`DataFrame.reset_index` instead of casting to a compatible dtype (:issue:`39068`)
- Bug in :meth:`RangeIndex.append` where a single object of length 1 was concatenated incorrectly (:issue:`39401`)
- Bug in :meth:`RangeIndex.astype` where when converting to :class:`CategoricalIndex`, the categories became a :class:`Int64Index` instead of a :class:`RangeIndex` (:issue:`41263`)
- Bug in setting ``numpy.timedelta64`` values into an object-dtype :class:`Series` using a Boolean indexer (:issue:`39488`)
- Bug in setting numeric values into a into a boolean-dtypes :class:`Series` using ``at`` or ``iat`` failing to cast to object-dtype (:issue:`39582`)
- Bug in :meth:`DataFrame.__setitem__` and :meth:`DataFrame.iloc.__setitem__` raising ``ValueError`` when trying to index with a row-slice and setting a list as values (:issue:`40440`)
<<<<<<< HEAD
- Bug in :meth:`DataFrame.loc` not raising ``KeyError`` when key was not found in :class:`MultiIndex` when levels contain more values than used (:issue:`41170`)
- Bug in :meth:`DataFrame.loc.__setitem__` when setting-with-expansion incorrectly raising when the index in the expanding axis contains duplicates (:issue:`40096`)
- Bug in :meth:`DataFrame.loc` incorrectly matching non-boolean index elements (:issue:`20432`)
- Bug in :meth:`DataFrame.loc.__setitem__` changing dtype when indexer was completely ``False`` (:issue:`37550`)
=======
- Bug in :meth:`DataFrame.loc` not raising ``KeyError`` when the key was not found in :class:`MultiIndex` and the levels were not fully specified (:issue:`41170`)
- Bug in :meth:`DataFrame.loc.__setitem__` when setting-with-expansion incorrectly raising when the index in the expanding axis contained duplicates (:issue:`40096`)
- Bug in :meth:`DataFrame.loc.__getitem__` with :class:`MultiIndex` casting to float when at least one index column has float dtype and we retrieve a scalar (:issue:`41369`)
- Bug in :meth:`DataFrame.loc` incorrectly matching non-Boolean index elements (:issue:`20432`)
- Bug in indexing with ``np.nan`` on a :class:`Series` or :class:`DataFrame` with a :class:`CategoricalIndex` incorrectly raising ``KeyError`` when ``np.nan`` keys are present (:issue:`41933`)
>>>>>>> ff84f692
- Bug in :meth:`Series.__delitem__` with ``ExtensionDtype`` incorrectly casting to ``ndarray`` (:issue:`40386`)
- Bug in :meth:`DataFrame.at` with a :class:`CategoricalIndex` returning incorrect results when passed integer keys (:issue:`41846`)
- Bug in :meth:`DataFrame.loc` returning a :class:`MultiIndex` in the wrong order if an indexer has duplicates (:issue:`40978`)
- Bug in :meth:`DataFrame.__setitem__` raising a ``TypeError`` when using a ``str`` subclass as the column name with a :class:`DatetimeIndex` (:issue:`37366`)
- Bug in :meth:`PeriodIndex.get_loc` failing to raise a ``KeyError`` when given a :class:`Period` with a mismatched ``freq`` (:issue:`41670`)
- Bug ``.loc.__getitem__`` with a :class:`UInt64Index` and negative-integer keys raising ``OverflowError`` instead of ``KeyError`` in some cases, wrapping around to positive integers in others (:issue:`41777`)
- Bug in :meth:`Index.get_indexer` failing to raise ``ValueError`` in some cases with invalid ``method``, ``limit``, or ``tolerance`` arguments (:issue:`41918`)
- Bug when slicing a :class:`Series` or :class:`DataFrame` with a :class:`TimedeltaIndex` when passing an invalid string raising ``ValueError`` instead of a ``TypeError`` (:issue:`41821`)
- Bug in :class:`Index` constructor sometimes silently ignoring a specified ``dtype`` (:issue:`38879`)
- :meth:`Index.where` behavior now mirrors :meth:`Index.putmask` behavior, i.e. ``index.where(mask, other)`` matches ``index.putmask(~mask, other)`` (:issue:`39412`)

Missing
^^^^^^^
- Bug in :class:`Grouper` did not correctly propagate the ``dropna`` argument; :meth:`.DataFrameGroupBy.transform` now correctly handles missing values for ``dropna=True`` (:issue:`35612`)
- Bug in :func:`isna`, :meth:`Series.isna`, :meth:`Index.isna`, :meth:`DataFrame.isna`, and the corresponding ``notna`` functions not recognizing ``Decimal("NaN")`` objects (:issue:`39409`)
- Bug in :meth:`DataFrame.fillna` not accepting a dictionary for the ``downcast`` keyword (:issue:`40809`)
- Bug in :func:`isna` not returning a copy of the mask for nullable types, causing any subsequent mask modification to change the original array (:issue:`40935`)
- Bug in :class:`DataFrame` construction with float data containing ``NaN`` and an integer ``dtype`` casting instead of retaining the ``NaN`` (:issue:`26919`)
- Bug in :meth:`Series.isin` and :meth:`MultiIndex.isin` didn't treat all nans as equivalent if they were in tuples (:issue:`41836`)

MultiIndex
^^^^^^^^^^
- Bug in :meth:`DataFrame.drop` raising a ``TypeError`` when the :class:`MultiIndex` is non-unique and ``level`` is not provided (:issue:`36293`)
- Bug in :meth:`MultiIndex.intersection` duplicating ``NaN`` in the result (:issue:`38623`)
- Bug in :meth:`MultiIndex.equals` incorrectly returning ``True`` when the :class:`MultiIndex` contained ``NaN`` even when they are differently ordered (:issue:`38439`)
- Bug in :meth:`MultiIndex.intersection` always returning an empty result when intersecting with :class:`CategoricalIndex` (:issue:`38653`)
- Bug in :meth:`MultiIndex.difference` incorrectly raising ``TypeError`` when indexes contain non-sortable entries (:issue:`41915`)
- Bug in :meth:`MultiIndex.reindex` raising a ``ValueError`` when used on an empty :class:`MultiIndex` and indexing only a specific level (:issue:`41170`)
- Bug in :meth:`MultiIndex.reindex` raising ``TypeError`` when reindexing against a flat :class:`Index` (:issue:`41707`)

I/O
^^^
- Bug in :meth:`Index.__repr__` when ``display.max_seq_items=1`` (:issue:`38415`)
- Bug in :func:`read_csv` not recognizing scientific notation if the argument ``decimal`` is set and ``engine="python"`` (:issue:`31920`)
- Bug in :func:`read_csv` interpreting ``NA`` value as comment, when ``NA`` does contain the comment string fixed for ``engine="python"`` (:issue:`34002`)
- Bug in :func:`read_csv` raising an ``IndexError`` with multiple header columns and ``index_col`` is specified when the file has no data rows (:issue:`38292`)
- Bug in :func:`read_csv` not accepting ``usecols`` with a different length than ``names`` for ``engine="python"`` (:issue:`16469`)
- Bug in :meth:`read_csv` returning object dtype when ``delimiter=","`` with ``usecols`` and ``parse_dates`` specified for ``engine="python"`` (:issue:`35873`)
- Bug in :func:`read_csv` raising a ``TypeError`` when ``names`` and ``parse_dates`` is specified for ``engine="c"`` (:issue:`33699`)
- Bug in :func:`read_clipboard` and :func:`DataFrame.to_clipboard` not working in WSL (:issue:`38527`)
- Allow custom error values for the ``parse_dates`` argument of :func:`read_sql`, :func:`read_sql_query` and :func:`read_sql_table` (:issue:`35185`)
- Bug in :meth:`DataFrame.to_hdf` and :meth:`Series.to_hdf` raising a ``KeyError`` when trying to apply for subclasses of ``DataFrame`` or ``Series`` (:issue:`33748`)
- Bug in :meth:`.HDFStore.put` raising a wrong ``TypeError`` when saving a DataFrame with non-string dtype (:issue:`34274`)
- Bug in :func:`json_normalize` resulting in the first element of a generator object not being included in the returned DataFrame (:issue:`35923`)
- Bug in :func:`read_csv` applying the thousands separator to date columns when the column should be parsed for dates and ``usecols`` is specified for ``engine="python"`` (:issue:`39365`)
- Bug in :func:`read_excel` forward filling :class:`MultiIndex` names when multiple header and index columns are specified (:issue:`34673`)
- Bug in :func:`read_excel` not respecting :func:`set_option` (:issue:`34252`)
- Bug in :func:`read_csv` not switching ``true_values`` and ``false_values`` for nullable Boolean dtype (:issue:`34655`)
- Bug in :func:`read_json` when ``orient="split"`` not maintaining a numeric string index (:issue:`28556`)
- :meth:`read_sql` returned an empty generator if ``chunksize`` was non-zero and the query returned no results. Now returns a generator with a single empty DataFrame (:issue:`34411`)
- Bug in :func:`read_hdf` returning unexpected records when filtering on categorical string columns using the ``where`` parameter (:issue:`39189`)
- Bug in :func:`read_sas` raising a ``ValueError`` when ``datetimes`` were null (:issue:`39725`)
- Bug in :func:`read_excel` dropping empty values from single-column spreadsheets (:issue:`39808`)
- Bug in :func:`read_excel` loading trailing empty rows/columns for some filetypes (:issue:`41167`)
- Bug in :func:`read_excel` raising an ``AttributeError`` when the excel file had a ``MultiIndex`` header followed by two empty rows and no index (:issue:`40442`)
- Bug in :func:`read_excel`, :func:`read_csv`, :func:`read_table`, :func:`read_fwf`, and :func:`read_clipboard` where one blank row after a ``MultiIndex`` header with no index would be dropped (:issue:`40442`)
- Bug in :meth:`DataFrame.to_string` misplacing the truncation column when ``index=False`` (:issue:`40904`)
- Bug in :meth:`DataFrame.to_string` adding an extra dot and misaligning the truncation row when ``index=False`` (:issue:`40904`)
- Bug in :func:`read_orc` always raising an ``AttributeError`` (:issue:`40918`)
- Bug in :func:`read_csv` and :func:`read_table` silently ignoring ``prefix`` if ``names`` and ``prefix`` are defined, now raising a ``ValueError`` (:issue:`39123`)
- Bug in :func:`read_csv` and :func:`read_excel` not respecting the dtype for a duplicated column name when ``mangle_dupe_cols`` is set to ``True`` (:issue:`35211`)
- Bug in :func:`read_csv` silently ignoring ``sep`` if ``delimiter`` and ``sep`` are defined, now raising a ``ValueError`` (:issue:`39823`)
- Bug in :func:`read_csv` and :func:`read_table` misinterpreting arguments when ``sys.setprofile`` had been previously called (:issue:`41069`)
- Bug in the conversion from PyArrow to pandas (e.g. for reading Parquet) with nullable dtypes and a PyArrow array whose data buffer size is not a multiple of the dtype size (:issue:`40896`)
- Bug in :func:`read_excel` would raise an error when pandas could not determine the file type even though the user specified the ``engine`` argument (:issue:`41225`)
- Bug in :func:`read_clipboard` copying from an excel file shifts values into the wrong column if there are null values in first column (:issue:`41108`)
- Bug in :meth:`DataFrame.to_hdf` and :meth:`Series.to_hdf` raising a ``TypeError`` when trying to append a string column to an incompatible column (:issue:`41897`)

Period
^^^^^^
- Comparisons of :class:`Period` objects or :class:`Index`, :class:`Series`, or :class:`DataFrame` with mismatched ``PeriodDtype`` now behave like other mismatched-type comparisons, returning ``False`` for equals, ``True`` for not-equal, and raising ``TypeError`` for inequality checks (:issue:`39274`)

Plotting
^^^^^^^^
- Bug in :func:`plotting.scatter_matrix` raising when 2d ``ax`` argument passed (:issue:`16253`)
- Prevent warnings when Matplotlib's ``constrained_layout`` is enabled (:issue:`25261`)
- Bug in :func:`DataFrame.plot` was showing the wrong colors in the legend if the function was called repeatedly and some calls used ``yerr`` while others didn't (:issue:`39522`)
- Bug in :func:`DataFrame.plot` was showing the wrong colors in the legend if the function was called repeatedly and some calls used ``secondary_y`` and others use ``legend=False`` (:issue:`40044`)
- Bug in :meth:`DataFrame.plot.box` when ``dark_background`` theme was selected, caps or min/max markers for the plot were not visible (:issue:`40769`)

Groupby/resample/rolling
^^^^^^^^^^^^^^^^^^^^^^^^
- Bug in :meth:`.GroupBy.agg` with :class:`PeriodDtype` columns incorrectly casting results too aggressively (:issue:`38254`)
- Bug in :meth:`.SeriesGroupBy.value_counts` where unobserved categories in a grouped categorical Series were not tallied (:issue:`38672`)
- Bug in :meth:`.SeriesGroupBy.value_counts` where an error was raised on an empty Series (:issue:`39172`)
- Bug in :meth:`.GroupBy.indices` would contain non-existent indices when null values were present in the groupby keys (:issue:`9304`)
- Fixed bug in :meth:`.GroupBy.sum` causing a loss of precision by now using Kahan summation (:issue:`38778`)
- Fixed bug in :meth:`.GroupBy.cumsum` and :meth:`.GroupBy.mean` causing loss of precision through using Kahan summation (:issue:`38934`)
- Bug in :meth:`.Resampler.aggregate` and :meth:`DataFrame.transform` raising a ``TypeError`` instead of ``SpecificationError`` when missing keys had mixed dtypes (:issue:`39025`)
- Bug in :meth:`.DataFrameGroupBy.idxmin` and :meth:`.DataFrameGroupBy.idxmax` with ``ExtensionDtype`` columns (:issue:`38733`)
- Bug in :meth:`Series.resample` would raise when the index was a :class:`PeriodIndex` consisting of ``NaT`` (:issue:`39227`)
- Bug in :meth:`.RollingGroupby.corr` and :meth:`.ExpandingGroupby.corr` where the groupby column would return ``0`` instead of ``np.nan`` when providing ``other`` that was longer than each group (:issue:`39591`)
- Bug in :meth:`.ExpandingGroupby.corr` and :meth:`.ExpandingGroupby.cov` where ``1`` would be returned instead of ``np.nan`` when providing ``other`` that was longer than each group (:issue:`39591`)
- Bug in :meth:`.GroupBy.mean`, :meth:`.GroupBy.median` and :meth:`DataFrame.pivot_table` not propagating metadata (:issue:`28283`)
- Bug in :meth:`Series.rolling` and :meth:`DataFrame.rolling` not calculating window bounds correctly when window is an offset and dates are in descending order (:issue:`40002`)
- Bug in :meth:`Series.groupby` and :meth:`DataFrame.groupby` on an empty ``Series`` or ``DataFrame`` would lose index, columns, and/or data types when directly using the methods ``idxmax``, ``idxmin``, ``mad``, ``min``, ``max``, ``sum``, ``prod``, and ``skew`` or using them through ``apply``, ``aggregate``, or ``resample`` (:issue:`26411`)
- Bug in :meth:`.GroupBy.apply` where a :class:`MultiIndex` would be created instead of an :class:`Index` when used on a :class:`.RollingGroupby` object (:issue:`39732`)
- Bug in :meth:`.DataFrameGroupBy.sample` where an error was raised when ``weights`` was specified and the index was an :class:`Int64Index` (:issue:`39927`)
- Bug in :meth:`.DataFrameGroupBy.aggregate` and :meth:`.Resampler.aggregate` would sometimes raise a ``SpecificationError`` when passed a dictionary and columns were missing; will now always raise a ``KeyError`` instead (:issue:`40004`)
- Bug in :meth:`.DataFrameGroupBy.sample` where column selection was not applied before computing the result (:issue:`39928`)
- Bug in :class:`.ExponentialMovingWindow` when calling ``__getitem__`` would incorrectly raise a ``ValueError`` when providing ``times`` (:issue:`40164`)
- Bug in :class:`.ExponentialMovingWindow` when calling ``__getitem__`` would not retain ``com``, ``span``, ``alpha`` or ``halflife`` attributes  (:issue:`40164`)
- :class:`.ExponentialMovingWindow` now raises a ``NotImplementedError`` when specifying ``times`` with ``adjust=False`` due to an incorrect calculation (:issue:`40098`)
- Bug in :meth:`.ExponentialMovingWindowGroupby.mean` where the ``times`` argument was ignored when ``engine='numba'`` (:issue:`40951`)
- Bug in :meth:`.ExponentialMovingWindowGroupby.mean` where the wrong times were used the in case of multiple groups (:issue:`40951`)
- Bug in :class:`.ExponentialMovingWindowGroupby` where the times vector and values became out of sync for non-trivial groups (:issue:`40951`)
- Bug in :meth:`Series.asfreq` and :meth:`DataFrame.asfreq` dropping rows when the index was not sorted (:issue:`39805`)
- Bug in aggregation functions for :class:`DataFrame` not respecting ``numeric_only`` argument when ``level`` keyword was given (:issue:`40660`)
- Bug in :meth:`.SeriesGroupBy.aggregate` where using a user-defined function to aggregate a Series with an object-typed :class:`Index` causes an incorrect :class:`Index` shape (:issue:`40014`)
- Bug in :class:`.RollingGroupby` where ``as_index=False`` argument in ``groupby`` was ignored (:issue:`39433`)
- Bug in :meth:`.GroupBy.any` and :meth:`.GroupBy.all` raising a ``ValueError`` when using with nullable type columns holding ``NA`` even with ``skipna=True`` (:issue:`40585`)
- Bug in :meth:`.GroupBy.cummin` and :meth:`.GroupBy.cummax` incorrectly rounding integer values near the ``int64`` implementations bounds (:issue:`40767`)
- Bug in :meth:`.GroupBy.rank` with nullable dtypes incorrectly raising a ``TypeError`` (:issue:`41010`)
- Bug in :meth:`.GroupBy.cummin` and :meth:`.GroupBy.cummax` computing wrong result with nullable data types too large to roundtrip when casting to float (:issue:`37493`)
- Bug in :meth:`DataFrame.rolling` returning mean zero for all ``NaN`` window with ``min_periods=0`` if calculation is not numerical stable (:issue:`41053`)
- Bug in :meth:`DataFrame.rolling` returning sum not zero for all ``NaN`` window with ``min_periods=0`` if calculation is not numerical stable (:issue:`41053`)
- Bug in :meth:`.SeriesGroupBy.agg` failing to retain ordered :class:`CategoricalDtype` on order-preserving aggregations (:issue:`41147`)
- Bug in :meth:`.GroupBy.min` and :meth:`.GroupBy.max` with multiple object-dtype columns and ``numeric_only=False`` incorrectly raising a ``ValueError`` (:issue:`41111`)
- Bug in :meth:`.DataFrameGroupBy.rank` with the GroupBy object's ``axis=0`` and the ``rank`` method's keyword ``axis=1`` (:issue:`41320`)
- Bug in :meth:`DataFrameGroupBy.__getitem__` with non-unique columns incorrectly returning a malformed :class:`SeriesGroupBy` instead of :class:`DataFrameGroupBy` (:issue:`41427`)
- Bug in :meth:`.DataFrameGroupBy.transform` with non-unique columns incorrectly raising an ``AttributeError`` (:issue:`41427`)
- Bug in :meth:`.Resampler.apply` with non-unique columns incorrectly dropping duplicated columns (:issue:`41445`)
- Bug in :meth:`Series.groupby` aggregations incorrectly returning empty :class:`Series` instead of raising ``TypeError`` on aggregations that are invalid for its dtype, e.g. ``.prod`` with ``datetime64[ns]`` dtype (:issue:`41342`)
- Bug in :class:`DataFrameGroupBy` aggregations incorrectly failing to drop columns with invalid dtypes for that aggregation when there are no valid columns (:issue:`41291`)
- Bug in :meth:`DataFrame.rolling.__iter__` where ``on`` was not assigned to the index of the resulting objects (:issue:`40373`)
- Bug in :meth:`.DataFrameGroupBy.transform` and :meth:`.DataFrameGroupBy.agg` with ``engine="numba"`` where ``*args`` were being cached with the user passed function (:issue:`41647`)
- Bug in :class:`DataFrameGroupBy` methods ``agg``, ``transform``, ``sum``, ``bfill``, ``ffill``, ``pad``, ``pct_change``, ``shift``, ``ohlc`` dropping ``.columns.names`` (:issue:`41497`)


Reshaping
^^^^^^^^^
- Bug in :func:`merge` raising error when performing an inner join with partial index and ``right_index=True`` when there was no overlap between indices (:issue:`33814`)
- Bug in :meth:`DataFrame.unstack` with missing levels led to incorrect index names (:issue:`37510`)
- Bug in :func:`merge_asof` propagating the right Index with ``left_index=True`` and ``right_on`` specification instead of left Index (:issue:`33463`)
- Bug in :meth:`DataFrame.join` on a DataFrame with a :class:`MultiIndex` returned the wrong result when one of both indexes had only one level (:issue:`36909`)
- :func:`merge_asof` now raises a ``ValueError`` instead of a cryptic ``TypeError`` in case of non-numerical merge columns (:issue:`29130`)
- Bug in :meth:`DataFrame.join` not assigning values correctly when the DataFrame had a :class:`MultiIndex` where at least one dimension had dtype ``Categorical`` with non-alphabetically sorted categories (:issue:`38502`)
- :meth:`Series.value_counts` and :meth:`Series.mode` now return consistent keys in original order (:issue:`12679`, :issue:`11227` and :issue:`39007`)
- Bug in :meth:`DataFrame.stack` not handling ``NaN`` in :class:`MultiIndex` columns correctly (:issue:`39481`)
- Bug in :meth:`DataFrame.apply` would give incorrect results when the argument ``func`` was a string, ``axis=1``, and the axis argument was not supported; now raises a ``ValueError`` instead (:issue:`39211`)
- Bug in :meth:`DataFrame.sort_values` not reshaping the index correctly after sorting on columns when ``ignore_index=True`` (:issue:`39464`)
- Bug in :meth:`DataFrame.append` returning incorrect dtypes with combinations of ``ExtensionDtype`` dtypes (:issue:`39454`)
- Bug in :meth:`DataFrame.append` returning incorrect dtypes when used with combinations of ``datetime64`` and ``timedelta64`` dtypes (:issue:`39574`)
- Bug in :meth:`DataFrame.append` with a :class:`DataFrame` with a :class:`MultiIndex` and appending a :class:`Series` whose :class:`Index` is not a :class:`MultiIndex` (:issue:`41707`)
- Bug in :meth:`DataFrame.pivot_table` returning a :class:`MultiIndex` for a single value when operating on an empty DataFrame (:issue:`13483`)
- :class:`Index` can now be passed to the :func:`numpy.all` function (:issue:`40180`)
- Bug in :meth:`DataFrame.stack` not preserving ``CategoricalDtype`` in a :class:`MultiIndex` (:issue:`36991`)
- Bug in :func:`to_datetime` raising an error when the input sequence contained unhashable items (:issue:`39756`)
- Bug in :meth:`Series.explode` preserving the index when ``ignore_index`` was ``True`` and values were scalars (:issue:`40487`)
- Bug in :func:`to_datetime` raising a ``ValueError`` when :class:`Series` contains ``None`` and ``NaT`` and has more than 50 elements (:issue:`39882`)
- Bug in :meth:`Series.unstack` and :meth:`DataFrame.unstack` with object-dtype values containing timezone-aware datetime objects incorrectly raising ``TypeError`` (:issue:`41875`)
- Bug in :meth:`DataFrame.melt` raising ``InvalidIndexError`` when :class:`DataFrame` has duplicate columns used as ``value_vars`` (:issue:`41951`)

Sparse
^^^^^^
- Bug in :meth:`DataFrame.sparse.to_coo` raising a ``KeyError`` with columns that are a numeric :class:`Index` without a ``0`` (:issue:`18414`)
- Bug in :meth:`SparseArray.astype` with ``copy=False`` producing incorrect results when going from integer dtype to floating dtype (:issue:`34456`)
- Bug in :meth:`SparseArray.max` and :meth:`SparseArray.min` would always return an empty result (:issue:`40921`)

ExtensionArray
^^^^^^^^^^^^^^
- Bug in :meth:`DataFrame.where` when ``other`` is a Series with an :class:`ExtensionDtype` (:issue:`38729`)
- Fixed bug where :meth:`Series.idxmax`, :meth:`Series.idxmin`, :meth:`Series.argmax`, and :meth:`Series.argmin` would fail when the underlying data is an :class:`ExtensionArray` (:issue:`32749`, :issue:`33719`, :issue:`36566`)
- Fixed bug where some properties of subclasses of :class:`PandasExtensionDtype` where improperly cached (:issue:`40329`)
- Bug in :meth:`DataFrame.mask` where masking a DataFrame with an :class:`ExtensionDtype` raises a ``ValueError`` (:issue:`40941`)

Styler
^^^^^^
- Bug in :class:`.Styler` where the ``subset`` argument in methods raised an error for some valid MultiIndex slices (:issue:`33562`)
- :class:`.Styler` rendered HTML output has seen minor alterations to support w3 good code standards (:issue:`39626`)
- Bug in :class:`.Styler` where rendered HTML was missing a column class identifier for certain header cells (:issue:`39716`)
- Bug in :meth:`.Styler.background_gradient` where text-color was not determined correctly (:issue:`39888`)
- Bug in :meth:`.Styler.set_table_styles` where multiple elements in CSS-selectors of the ``table_styles`` argument were not correctly added (:issue:`34061`)
- Bug in :class:`.Styler` where copying from Jupyter dropped the top left cell and misaligned headers (:issue:`12147`)
- Bug in :class:`Styler.where` where ``kwargs`` were not passed to the applicable callable (:issue:`40845`)
- Bug in :class:`.Styler` causing CSS to duplicate on multiple renders (:issue:`39395`, :issue:`40334`)

Other
^^^^^
- ``inspect.getmembers(Series)`` no longer raises an ``AbstractMethodError`` (:issue:`38782`)
- Bug in :meth:`Series.where` with numeric dtype and ``other=None`` not casting to ``nan`` (:issue:`39761`)
- Bug in :func:`.assert_series_equal`, :func:`.assert_frame_equal`, :func:`.assert_index_equal` and :func:`.assert_extension_array_equal` incorrectly raising when an attribute has an unrecognized NA type (:issue:`39461`)
- Bug in :func:`.assert_index_equal` with ``exact=True`` not raising when comparing :class:`CategoricalIndex` instances with ``Int64Index`` and ``RangeIndex`` categories (:issue:`41263`)
- Bug in :meth:`DataFrame.equals`, :meth:`Series.equals`, and :meth:`Index.equals` with object-dtype containing ``np.datetime64("NaT")`` or ``np.timedelta64("NaT")`` (:issue:`39650`)
- Bug in :func:`show_versions` where console JSON output was not proper JSON (:issue:`39701`)
- pandas can now compile on z/OS when using `xlc <https://www.ibm.com/products/xl-cpp-compiler-zos>`_ (:issue:`35826`)
- Bug in :func:`pandas.util.hash_pandas_object` not recognizing ``hash_key``, ``encoding`` and ``categorize`` when the input object type is a :class:`DataFrame` (:issue:`41404`)

.. ---------------------------------------------------------------------------

.. _whatsnew_130.contributors:

Contributors
~~~~~~~~~~~~

.. contributors:: v1.2.5..v1.3.0<|MERGE_RESOLUTION|>--- conflicted
+++ resolved
@@ -1033,18 +1033,11 @@
 - Bug in setting ``numpy.timedelta64`` values into an object-dtype :class:`Series` using a Boolean indexer (:issue:`39488`)
 - Bug in setting numeric values into a into a boolean-dtypes :class:`Series` using ``at`` or ``iat`` failing to cast to object-dtype (:issue:`39582`)
 - Bug in :meth:`DataFrame.__setitem__` and :meth:`DataFrame.iloc.__setitem__` raising ``ValueError`` when trying to index with a row-slice and setting a list as values (:issue:`40440`)
-<<<<<<< HEAD
-- Bug in :meth:`DataFrame.loc` not raising ``KeyError`` when key was not found in :class:`MultiIndex` when levels contain more values than used (:issue:`41170`)
-- Bug in :meth:`DataFrame.loc.__setitem__` when setting-with-expansion incorrectly raising when the index in the expanding axis contains duplicates (:issue:`40096`)
-- Bug in :meth:`DataFrame.loc` incorrectly matching non-boolean index elements (:issue:`20432`)
-- Bug in :meth:`DataFrame.loc.__setitem__` changing dtype when indexer was completely ``False`` (:issue:`37550`)
-=======
 - Bug in :meth:`DataFrame.loc` not raising ``KeyError`` when the key was not found in :class:`MultiIndex` and the levels were not fully specified (:issue:`41170`)
 - Bug in :meth:`DataFrame.loc.__setitem__` when setting-with-expansion incorrectly raising when the index in the expanding axis contained duplicates (:issue:`40096`)
 - Bug in :meth:`DataFrame.loc.__getitem__` with :class:`MultiIndex` casting to float when at least one index column has float dtype and we retrieve a scalar (:issue:`41369`)
 - Bug in :meth:`DataFrame.loc` incorrectly matching non-Boolean index elements (:issue:`20432`)
 - Bug in indexing with ``np.nan`` on a :class:`Series` or :class:`DataFrame` with a :class:`CategoricalIndex` incorrectly raising ``KeyError`` when ``np.nan`` keys are present (:issue:`41933`)
->>>>>>> ff84f692
 - Bug in :meth:`Series.__delitem__` with ``ExtensionDtype`` incorrectly casting to ``ndarray`` (:issue:`40386`)
 - Bug in :meth:`DataFrame.at` with a :class:`CategoricalIndex` returning incorrect results when passed integer keys (:issue:`41846`)
 - Bug in :meth:`DataFrame.loc` returning a :class:`MultiIndex` in the wrong order if an indexer has duplicates (:issue:`40978`)
