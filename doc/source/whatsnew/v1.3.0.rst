.. _whatsnew_130:

What's new in 1.3.0 (??)
------------------------

These are the changes in pandas 1.3.0. See :ref:`release` for a full changelog
including other versions of pandas.

{{ header }}

.. warning::

   When reading new Excel 2007+ (``.xlsx``) files, the default argument
   ``engine=None`` to :func:`~pandas.read_excel` will now result in using the
   `openpyxl <https://openpyxl.readthedocs.io/en/stable/>`_ engine in all cases
   when the option :attr:`io.excel.xlsx.reader` is set to ``"auto"``.
   Previously, some cases would use the
   `xlrd <https://xlrd.readthedocs.io/en/latest/>`_ engine instead. See
   :ref:`What's new 1.2.0 <whatsnew_120>` for background on this change.

.. ---------------------------------------------------------------------------

Enhancements
~~~~~~~~~~~~

.. _whatsnew_130.read_csv_json_http_headers:

Custom HTTP(s) headers when reading csv or json files
^^^^^^^^^^^^^^^^^^^^^^^^^^^^^^^^^^^^^^^^^^^^^^^^^^^^^

When reading from a remote URL that is not handled by fsspec (ie. HTTP and
HTTPS) the dictionary passed to ``storage_options`` will be used to create the
headers included in the request.  This can be used to control the User-Agent
header or send other custom headers (:issue:`36688`).
For example:

.. ipython:: python

    headers = {"User-Agent": "pandas"}
    df = pd.read_csv(
        "https://download.bls.gov/pub/time.series/cu/cu.item",
        sep="\t",
        storage_options=headers
    )

.. _whatsnew_130.read_to_xml:

Read and write XML documents
^^^^^^^^^^^^^^^^^^^^^^^^^^^^

We added I/O support to read and render shallow versions of `XML`_ documents with
:func:`pandas.read_xml` and :meth:`DataFrame.to_xml`. Using `lxml`_ as parser,
both XPath 1.0 and XSLT 1.0 is available. (:issue:`27554`)

.. _XML: https://www.w3.org/standards/xml/core
.. _lxml: https://lxml.de

.. code-block:: ipython

    In [1]: xml = """<?xml version='1.0' encoding='utf-8'?>
       ...: <data>
       ...:  <row>
       ...:     <shape>square</shape>
       ...:     <degrees>360</degrees>
       ...:     <sides>4.0</sides>
       ...:  </row>
       ...:  <row>
       ...:     <shape>circle</shape>
       ...:     <degrees>360</degrees>
       ...:     <sides/>
       ...:  </row>
       ...:  <row>
       ...:     <shape>triangle</shape>
       ...:     <degrees>180</degrees>
       ...:     <sides>3.0</sides>
       ...:  </row>
       ...:  </data>"""

    In [2]: df = pd.read_xml(xml)
    In [3]: df
    Out[3]:
          shape  degrees  sides
    0    square      360    4.0
    1    circle      360    NaN
    2  triangle      180    3.0

    In [4]: df.to_xml()
    Out[4]:
    <?xml version='1.0' encoding='utf-8'?>
    <data>
      <row>
        <index>0</index>
        <shape>square</shape>
        <degrees>360</degrees>
        <sides>4.0</sides>
      </row>
      <row>
        <index>1</index>
        <shape>circle</shape>
        <degrees>360</degrees>
        <sides/>
      </row>
      <row>
        <index>2</index>
        <shape>triangle</shape>
        <degrees>180</degrees>
        <sides>3.0</sides>
      </row>
    </data>

For more, see :ref:`io.xml` in the user guide on IO tools.

Styler Upgrades
^^^^^^^^^^^^^^^

We provided some focused development on :class:`.Styler`, including altering methods
to accept more universal CSS language for arguments, such as ``'color:red;'`` instead of
``[('color', 'red')]`` (:issue:`39564`). This is also added to the built-in methods
to allow custom CSS highlighting instead of default background coloring (:issue:`40242`).
Enhancements to other built-in methods include extending the :meth:`.Styler.background_gradient`
method to shade elements based on a given gradient map and not be restricted only to
values in the DataFrame (:issue:`39930` :issue:`22727` :issue:`28901`). Additional
built-in methods such as :meth:`.Styler.highlight_between` and :meth:`.Styler.highlight_quantile`
have been added (:issue:`39821` and :issue:`40926`).

The :meth:`.Styler.apply` now consistently allows functions with ``ndarray`` output to
allow more flexible development of UDFs when ``axis`` is ``None`` ``0`` or ``1`` (:issue:`39393`).

:meth:`.Styler.set_tooltips` is a new method that allows adding on hover tooltips to
enhance interactive displays (:issue:`35643`). :meth:`.Styler.set_td_classes`, which was recently
introduced in v1.2.0 (:issue:`36159`) to allow adding specific CSS classes to data cells, has
been made as performant as :meth:`.Styler.apply` and :meth:`.Styler.applymap` (:issue:`40453`),
if not more performant in some cases. The overall performance of HTML
render times has been considerably improved to
match :meth:`DataFrame.to_html` (:issue:`39952` :issue:`37792` :issue:`40425`).

The :meth:`.Styler.format` has had upgrades to easily format missing data,
precision, and perform HTML escaping (:issue:`40437` :issue:`40134`). There have been numerous other bug fixes to
properly format HTML and eliminate some inconsistencies (:issue:`39942` :issue:`40356` :issue:`39807` :issue:`39889` :issue:`39627`)

:class:`.Styler` has also been compatible with non-unique index or columns, at least for as many features as are fully compatible, others made only partially compatible (:issue:`41269`).

Documentation has also seen major revisions in light of new features (:issue:`39720` :issue:`39317` :issue:`40493`)

.. _whatsnew_130.dataframe_honors_copy_with_dict:

DataFrame constructor honors ``copy=False`` with dict
^^^^^^^^^^^^^^^^^^^^^^^^^^^^^^^^^^^^^^^^^^^^^^^^^^^^^

When passing a dictionary to :class:`DataFrame` with ``copy=False``,
a copy will no longer be made (:issue:`32960`)

.. ipython:: python

    arr = np.array([1, 2, 3])
    df = pd.DataFrame({"A": arr, "B": arr.copy()}, copy=False)
    df

``df["A"]`` remains a view on ``arr``:

.. ipython:: python

    arr[0] = 0
    assert df.iloc[0, 0] == 0

The default behavior when not passing ``copy`` will remain unchanged, i.e.
a copy will be made.

Centered Datetime-Like Rolling Windows
^^^^^^^^^^^^^^^^^^^^^^^^^^^^^^^^^^^^^^

When performing rolling calculations on :class:`DataFrame` and :class:`Series`
objects with a datetime-like index, a centered datetime-like window can now be
used (:issue:`38780`).
For example:

.. ipython:: python

    df = pd.DataFrame(
        {"A": [0, 1, 2, 3, 4]}, index=pd.date_range("2020", periods=5, freq="1D")
    )
    df
    df.rolling("2D", center=True).mean()


.. _whatsnew_130.enhancements.other:

Other enhancements
^^^^^^^^^^^^^^^^^^

- :class:`Rolling` and :class:`Expanding` now support a ``method`` argument with a ``'table'`` option that performs the windowing operation over an entire :class:`DataFrame`. See ref:`window.overview` for performance and functional benefits (:issue:`15095`, :issue:`38995`)
- Added :meth:`MultiIndex.dtypes` (:issue:`37062`)
- Added ``end`` and ``end_day`` options for ``origin`` in :meth:`DataFrame.resample` (:issue:`37804`)
- Improve error message when ``usecols`` and ``names`` do not match for :func:`read_csv` and ``engine="c"`` (:issue:`29042`)
- Improved consistency of error message when passing an invalid ``win_type`` argument in :class:`Window` (:issue:`15969`)
- :func:`pandas.read_sql_query` now accepts a ``dtype`` argument to cast the columnar data from the SQL database based on user input (:issue:`10285`)
- Improved integer type mapping from pandas to SQLAlchemy when using :meth:`DataFrame.to_sql` (:issue:`35076`)
- :func:`to_numeric` now supports downcasting of nullable ``ExtensionDtype`` objects (:issue:`33013`)
- Add support for dict-like names in :class:`MultiIndex.set_names` and :class:`MultiIndex.rename` (:issue:`20421`)
- :func:`pandas.read_excel` can now auto detect .xlsb files (:issue:`35416`) and older .xls files (:issue:`41225`)
- :class:`pandas.ExcelWriter` now accepts an ``if_sheet_exists`` parameter to control the behaviour of append mode when writing to existing sheets (:issue:`40230`)
- :meth:`.Rolling.sum`, :meth:`.Expanding.sum`, :meth:`.Rolling.mean`, :meth:`.Expanding.mean`, :meth:`.ExponentialMovingWindow.mean`, :meth:`.Rolling.median`, :meth:`.Expanding.median`, :meth:`.Rolling.max`, :meth:`.Expanding.max`, :meth:`.Rolling.min`, and :meth:`.Expanding.min` now support ``Numba`` execution with the ``engine`` keyword (:issue:`38895`, :issue:`41267`)
- :meth:`DataFrame.apply` can now accept NumPy unary operators as strings, e.g. ``df.apply("sqrt")``, which was already the case for :meth:`Series.apply` (:issue:`39116`)
- :meth:`DataFrame.apply` can now accept non-callable DataFrame properties as strings, e.g. ``df.apply("size")``, which was already the case for :meth:`Series.apply` (:issue:`39116`)
- :meth:`DataFrame.applymap` can now accept kwargs to pass on to func (:issue:`39987`)
- Disallow :class:`DataFrame` indexer for ``iloc`` for :meth:`Series.__getitem__` and :meth:`DataFrame.__getitem__`, (:issue:`39004`)
- :meth:`Series.apply` can now accept list-like or dictionary-like arguments that aren't lists or dictionaries, e.g. ``ser.apply(np.array(["sum", "mean"]))``, which was already the case for :meth:`DataFrame.apply` (:issue:`39140`)
- :meth:`DataFrame.plot.scatter` can now accept a categorical column as the argument to ``c`` (:issue:`12380`, :issue:`31357`)
- :meth:`.Styler.set_tooltips` allows on hover tooltips to be added to styled HTML dataframes (:issue:`35643`, :issue:`21266`, :issue:`39317`, :issue:`39708`, :issue:`40284`)
- :meth:`.Styler.set_table_styles` amended to optionally allow certain css-string input arguments (:issue:`39564`)
- :meth:`.Styler.apply` now more consistently accepts ndarray function returns, i.e. in all cases for ``axis`` is ``0, 1 or None`` (:issue:`39359`)
- :meth:`.Styler.apply` and :meth:`.Styler.applymap` now raise errors if wrong format CSS is passed on render (:issue:`39660`)
- :meth:`.Styler.format` adds keyword argument ``escape`` for optional HTML escaping (:issue:`40437`)
- :meth:`.Styler.background_gradient` now allows the ability to supply a specific gradient map (:issue:`22727`)
- :meth:`.Styler.clear` now clears :attr:`Styler.hidden_index` and :attr:`Styler.hidden_columns` as well (:issue:`40484`)
- Builtin highlighting methods in :class:`Styler` have a more consistent signature and css customisability (:issue:`40242`)
- :meth:`.Styler.highlight_between` added to list of builtin styling methods (:issue:`39821`)
- :meth:`Series.loc.__getitem__` and :meth:`Series.loc.__setitem__` with :class:`MultiIndex` now raising helpful error message when indexer has too many dimensions (:issue:`35349`)
- :meth:`pandas.read_stata` and :class:`StataReader` support reading data from compressed files.
- Add support for parsing ``ISO 8601``-like timestamps with negative signs to :meth:`pandas.Timedelta` (:issue:`37172`)
- Add support for unary operators in :class:`FloatingArray` (:issue:`38749`)
- :class:`RangeIndex` can now be constructed by passing a ``range`` object directly e.g. ``pd.RangeIndex(range(3))`` (:issue:`12067`)
- :meth:`round` being enabled for the nullable integer and floating dtypes (:issue:`38844`)
- :meth:`pandas.read_csv` and :meth:`pandas.read_json` expose the argument ``encoding_errors`` to control how encoding errors are handled (:issue:`39450`)
- :meth:`.GroupBy.any` and :meth:`.GroupBy.all` use Kleene logic with nullable data types (:issue:`37506`)
- :meth:`.GroupBy.any` and :meth:`.GroupBy.all` return a ``BooleanDtype`` for columns with nullable data types (:issue:`33449`)
- Constructing a :class:`DataFrame` or :class:`Series` with the ``data`` argument being a Python iterable that is *not* a NumPy ``ndarray`` consisting of NumPy scalars will now result in a dtype with a precision the maximum of the NumPy scalars; this was already the case when ``data`` is a NumPy ``ndarray`` (:issue:`40908`)
- Add keyword ``sort`` to :func:`pivot_table` to allow non-sorting of the result (:issue:`39143`)
<<<<<<< HEAD
=======
- Add keyword ``dropna`` to :meth:`DataFrame.value_counts` to allow counting rows that include ``NA`` values (:issue:`41325`)
-
>>>>>>> 4ec6925c

.. ---------------------------------------------------------------------------

.. _whatsnew_130.notable_bug_fixes:

Notable bug fixes
~~~~~~~~~~~~~~~~~

These are bug fixes that might have notable behavior changes.

``Categorical.unique`` now always maintains same dtype as original
^^^^^^^^^^^^^^^^^^^^^^^^^^^^^^^^^^^^^^^^^^^^^^^^^^^^^^^^^^^^^^^^^^

Previously, when calling :meth:`~Categorical.unique` with categorical data, unused categories in the new array
would be removed, meaning that the dtype of the new array would be different than the
original, if some categories are not present in the unique array (:issue:`18291`)

As an example of this, given:

.. ipython:: python

        dtype = pd.CategoricalDtype(['bad', 'neutral', 'good'], ordered=True)
        cat = pd.Categorical(['good', 'good', 'bad', 'bad'], dtype=dtype)
        original = pd.Series(cat)
        unique = original.unique()

*pandas < 1.3.0*:

.. code-block:: ipython

    In [1]: unique
    ['good', 'bad']
    Categories (2, object): ['bad' < 'good']
    In [2]: original.dtype == unique.dtype
    False

*pandas >= 1.3.0*

.. ipython:: python

        unique
        original.dtype == unique.dtype

Preserve dtypes in  :meth:`~pandas.DataFrame.combine_first`
^^^^^^^^^^^^^^^^^^^^^^^^^^^^^^^^^^^^^^^^^^^^^^^^^^^^^^^^^^^

:meth:`~pandas.DataFrame.combine_first` will now preserve dtypes (:issue:`7509`)

.. ipython:: python

   df1 = pd.DataFrame({"A": [1, 2, 3], "B": [1, 2, 3]}, index=[0, 1, 2])
   df1
   df2 = pd.DataFrame({"B": [4, 5, 6], "C": [1, 2, 3]}, index=[2, 3, 4])
   df2
   combined = df1.combine_first(df2)

*pandas 1.2.x*

.. code-block:: ipython

   In [1]: combined.dtypes
   Out[2]:
   A    float64
   B    float64
   C    float64
   dtype: object

*pandas 1.3.0*

.. ipython:: python

   combined.dtypes

Group by methods agg and transform no longer changes return dtype for callables
^^^^^^^^^^^^^^^^^^^^^^^^^^^^^^^^^^^^^^^^^^^^^^^^^^^^^^^^^^^^^^^^^^^^^^^^^^^^^^^

Previously the methods :meth:`.DataFrameGroupBy.aggregate`,
:meth:`.SeriesGroupBy.aggregate`, :meth:`.DataFrameGroupBy.transform`, and
:meth:`.SeriesGroupBy.transform` might cast the result dtype when the argument ``func``
is callable, possibly leading to undesirable results (:issue:`21240`). The cast would
occur if the result is numeric and casting back to the input dtype does not change any
values as measured by ``np.allclose``. Now no such casting occurs.

.. ipython:: python

    df = pd.DataFrame({'key': [1, 1], 'a': [True, False], 'b': [True, True]})
    df

*pandas 1.2.x*

.. code-block:: ipython

    In [5]: df.groupby('key').agg(lambda x: x.sum())
    Out[5]:
            a  b
    key
    1    True  2

*pandas 1.3.0*

.. ipython:: python

    df.groupby('key').agg(lambda x: x.sum())

Try operating inplace when setting values with ``loc`` and ``iloc``
^^^^^^^^^^^^^^^^^^^^^^^^^^^^^^^^^^^^^^^^^^^^^^^^^^^^^^^^^^^^^^^^^^^

When setting an entire column using ``loc`` or ``iloc``, pandas will try to
insert the values into the existing data rather than create an entirely new array.

.. ipython:: python

   df = pd.DataFrame(range(3), columns=["A"], dtype="float64")
   values = df.values
   new = np.array([5, 6, 7], dtype="int64")
   df.loc[[0, 1, 2], "A"] = new

In both the new and old behavior, the data in ``values`` is overwritten, but in
the old behavior the dtype of ``df["A"]`` changed to ``int64``.

*pandas 1.2.x*

.. code-block:: ipython

   In [1]: df.dtypes
   Out[1]:
   A    int64
   dtype: object
   In [2]: np.shares_memory(df["A"].values, new)
   Out[2]: False
   In [3]: np.shares_memory(df["A"].values, values)
   Out[3]: False

In pandas 1.3.0, ``df`` continues to share data with ``values``

*pandas 1.3.0*

.. ipython:: python

   df.dtypes
   np.shares_memory(df["A"], new)
   np.shares_memory(df["A"], values)


.. _whatsnew_130.notable_bug_fixes.setitem_never_inplace:

Never Operate Inplace When Setting ``frame[keys] = values``
^^^^^^^^^^^^^^^^^^^^^^^^^^^^^^^^^^^^^^^^^^^^^^^^^^^^^^^^^^^

When setting multiple columns using ``frame[keys] = values`` new arrays will
replace pre-existing arrays for these keys, which will *not* be over-written
(:issue:`39510`).  As a result, the columns will retain the dtype(s) of ``values``,
never casting to the dtypes of the existing arrays.

.. ipython:: python

   df = pd.DataFrame(range(3), columns=["A"], dtype="float64")
   df[["A"]] = 5

In the old behavior, ``5`` was cast to ``float64`` and inserted into the existing
array backing ``df``:

*pandas 1.2.x*

.. code-block:: ipython

   In [1]: df.dtypes
   Out[1]:
   A    float64

In the new behavior, we get a new array, and retain an integer-dtyped ``5``:

*pandas 1.3.0*

.. ipython:: python

   df.dtypes


.. _whatsnew_130.notable_bug_fixes.setitem_with_bool_casting:

Consistent Casting With Setting Into Boolean Series
^^^^^^^^^^^^^^^^^^^^^^^^^^^^^^^^^^^^^^^^^^^^^^^^^^^

Setting non-boolean values into a :class:`Series with ``dtype=bool`` consistently
cast to ``dtype=object`` (:issue:`38709`)

.. ipython:: python

   orig = pd.Series([True, False])
   ser = orig.copy()
   ser.iloc[1] = np.nan
   ser2 = orig.copy()
   ser2.iloc[1] = 2.0

*pandas 1.2.x*

.. code-block:: ipython

   In [1]: ser
   Out [1]:
   0    1.0
   1    NaN
   dtype: float64

   In [2]:ser2
   Out [2]:
   0    True
   1     2.0
   dtype: object

*pandas 1.3.0*

.. ipython:: python

   ser
   ser2


.. _whatsnew_130.notable_bug_fixes.rolling_groupby_column:

GroupBy.rolling no longer returns grouped-by column in values
^^^^^^^^^^^^^^^^^^^^^^^^^^^^^^^^^^^^^^^^^^^^^^^^^^^^^^^^^^^^^

The group-by column will now be dropped from the result of a
``groupby.rolling`` operation (:issue:`32262`)

.. ipython:: python

    df = pd.DataFrame({"A": [1, 1, 2, 3], "B": [0, 1, 2, 3]})
    df

*Previous behavior*:

.. code-block:: ipython

    In [1]: df.groupby("A").rolling(2).sum()
    Out[1]:
           A    B
    A
    1 0  NaN  NaN
    1    2.0  1.0
    2 2  NaN  NaN
    3 3  NaN  NaN

*New behavior*:

.. ipython:: python

    df.groupby("A").rolling(2).sum()

.. _whatsnew_130.notable_bug_fixes.rolling_var_precision:

Removed artificial truncation in rolling variance and standard deviation
^^^^^^^^^^^^^^^^^^^^^^^^^^^^^^^^^^^^^^^^^^^^^^^^^^^^^^^^^^^^^^^^^^^^^^^^

:meth:`core.window.Rolling.std` and :meth:`core.window.Rolling.var` will no longer
artificially truncate results that are less than ``~1e-8`` and ``~1e-15`` respectively to
zero (:issue:`37051`, :issue:`40448`, :issue:`39872`).

However, floating point artifacts may now exist in the results when rolling over larger values.

.. ipython:: python

   s = pd.Series([7, 5, 5, 5])
   s.rolling(3).var()

.. _whatsnew_130.notable_bug_fixes.rolling_groupby_multiindex:

GroupBy.rolling with MultiIndex no longer drops levels in the result
^^^^^^^^^^^^^^^^^^^^^^^^^^^^^^^^^^^^^^^^^^^^^^^^^^^^^^^^^^^^^^^^^^^^

:class:`core.window.rolling.RollingGroupby` will no longer drop levels of a :class:`DataFrame`
with a :class:`MultiIndex` in the result. This can lead to a perceived duplication of levels in the resulting
:class:`MultiIndex`, but this change restores the behavior that was present in version 1.1.3 (:issue:`38787`, :issue:`38523`).


.. ipython:: python

   index = pd.MultiIndex.from_tuples([('idx1', 'idx2')], names=['label1', 'label2'])
   df = pd.DataFrame({'a': [1], 'b': [2]}, index=index)
   df

*Previous behavior*:

.. code-block:: ipython

    In [1]: df.groupby('label1').rolling(1).sum()
    Out[1]:
              a    b
    label1
    idx1    1.0  2.0

*New behavior*:

.. ipython:: python

    df.groupby('label1').rolling(1).sum()


.. _whatsnew_130.api_breaking.deps:

Increased minimum versions for dependencies
^^^^^^^^^^^^^^^^^^^^^^^^^^^^^^^^^^^^^^^^^^^
Some minimum supported versions of dependencies were updated.
If installed, we now require:

+-----------------+-----------------+----------+---------+
| Package         | Minimum Version | Required | Changed |
+=================+=================+==========+=========+
| numpy           | 1.17.3          |    X     |    X    |
+-----------------+-----------------+----------+---------+
| pytz            | 2017.3          |    X     |         |
+-----------------+-----------------+----------+---------+
| python-dateutil | 2.7.3           |    X     |         |
+-----------------+-----------------+----------+---------+
| bottleneck      | 1.2.1           |          |         |
+-----------------+-----------------+----------+---------+
| numexpr         | 2.6.8           |          |         |
+-----------------+-----------------+----------+---------+
| pytest (dev)    | 6.0             |          |    X    |
+-----------------+-----------------+----------+---------+
| mypy (dev)      | 0.800           |          |    X    |
+-----------------+-----------------+----------+---------+
| setuptools      | 38.6.0          |          |    X    |
+-----------------+-----------------+----------+---------+

For `optional libraries <https://pandas.pydata.org/docs/getting_started/install.html>`_ the general recommendation is to use the latest version.
The following table lists the lowest version per library that is currently being tested throughout the development of pandas.
Optional libraries below the lowest tested version may still work, but are not considered supported.

+-----------------+-----------------+---------+
| Package         | Minimum Version | Changed |
+=================+=================+=========+
| beautifulsoup4  | 4.6.0           |         |
+-----------------+-----------------+---------+
| fastparquet     | 0.4.0           |    X    |
+-----------------+-----------------+---------+
| fsspec          | 0.7.4           |         |
+-----------------+-----------------+---------+
| gcsfs           | 0.6.0           |         |
+-----------------+-----------------+---------+
| lxml            | 4.3.0           |         |
+-----------------+-----------------+---------+
| matplotlib      | 2.2.3           |         |
+-----------------+-----------------+---------+
| numba           | 0.46.0          |         |
+-----------------+-----------------+---------+
| openpyxl        | 3.0.0           |    X    |
+-----------------+-----------------+---------+
| pyarrow         | 0.15.0          |         |
+-----------------+-----------------+---------+
| pymysql         | 0.8.1           |    X    |
+-----------------+-----------------+---------+
| pytables        | 3.5.1           |         |
+-----------------+-----------------+---------+
| s3fs            | 0.4.0           |         |
+-----------------+-----------------+---------+
| scipy           | 1.2.0           |         |
+-----------------+-----------------+---------+
| sqlalchemy      | 1.2.8           |         |
+-----------------+-----------------+---------+
| tabulate        | 0.8.7           |    X    |
+-----------------+-----------------+---------+
| xarray          | 0.12.0          |         |
+-----------------+-----------------+---------+
| xlrd            | 1.2.0           |         |
+-----------------+-----------------+---------+
| xlsxwriter      | 1.0.2           |         |
+-----------------+-----------------+---------+
| xlwt            | 1.3.0           |         |
+-----------------+-----------------+---------+
| pandas-gbq      | 0.12.0          |         |
+-----------------+-----------------+---------+

See :ref:`install.dependencies` and :ref:`install.optional_dependencies` for more.

.. _whatsnew_130.api.other:

Other API changes
^^^^^^^^^^^^^^^^^
- Partially initialized :class:`CategoricalDtype` (i.e. those with ``categories=None`` objects will no longer compare as equal to fully initialized dtype objects.
- Accessing ``_constructor_expanddim`` on a :class:`DataFrame` and ``_constructor_sliced`` on a :class:`Series` now raise an ``AttributeError``. Previously a ``NotImplementedError`` was raised (:issue:`38782`)
- Added new ``engine`` and ``**engine_kwargs`` parameters to :meth:`DataFrame.to_sql` to support other future "SQL engines". Currently we still only use ``SQLAlchemy`` under the hood, but more engines are planned to be supported such as ``turbodbc`` (:issue:`36893`)

Build
=====

- Documentation in ``.pptx`` and ``.pdf`` formats are no longer included in wheels or source distributions. (:issue:`30741`)

.. ---------------------------------------------------------------------------

.. _whatsnew_130.deprecations:

Deprecations
~~~~~~~~~~~~
- Deprecated allowing scalars to be passed to the :class:`Categorical` constructor (:issue:`38433`)
- Deprecated allowing subclass-specific keyword arguments in the :class:`Index` constructor, use the specific subclass directly instead (:issue:`14093`, :issue:`21311`, :issue:`22315`, :issue:`26974`)
- Deprecated ``astype`` of datetimelike (``timedelta64[ns]``, ``datetime64[ns]``, ``Datetime64TZDtype``, ``PeriodDtype``) to integer dtypes, use ``values.view(...)`` instead (:issue:`38544`)
- Deprecated :meth:`MultiIndex.is_lexsorted` and :meth:`MultiIndex.lexsort_depth`, use :meth:`MultiIndex.is_monotonic_increasing` instead (:issue:`32259`)
- Deprecated keyword ``try_cast`` in :meth:`Series.where`, :meth:`Series.mask`, :meth:`DataFrame.where`, :meth:`DataFrame.mask`; cast results manually if desired (:issue:`38836`)
- Deprecated comparison of :class:`Timestamp` object with ``datetime.date`` objects.  Instead of e.g. ``ts <= mydate`` use ``ts <= pd.Timestamp(mydate)`` or ``ts.date() <= mydate`` (:issue:`36131`)
- Deprecated :attr:`Rolling.win_type` returning ``"freq"`` (:issue:`38963`)
- Deprecated :attr:`Rolling.is_datetimelike` (:issue:`38963`)
- Deprecated :class:`DataFrame` indexer for :meth:`Series.__setitem__` and :meth:`DataFrame.__setitem__` (:issue:`39004`)
- Deprecated :meth:`core.window.ewm.ExponentialMovingWindow.vol` (:issue:`39220`)
- Using ``.astype`` to convert between ``datetime64[ns]`` dtype and :class:`DatetimeTZDtype` is deprecated and will raise in a future version, use ``obj.tz_localize`` or ``obj.dt.tz_localize`` instead (:issue:`38622`)
- Deprecated casting ``datetime.date`` objects to ``datetime64`` when used as ``fill_value`` in :meth:`DataFrame.unstack`, :meth:`DataFrame.shift`, :meth:`Series.shift`, and :meth:`DataFrame.reindex`, pass ``pd.Timestamp(dateobj)`` instead (:issue:`39767`)
- Deprecated :meth:`.Styler.set_na_rep` and :meth:`.Styler.set_precision` in favour of :meth:`.Styler.format` with ``na_rep`` and ``precision`` as existing and new input arguments respectively (:issue:`40134`, :issue:`40425`)
- Deprecated allowing partial failure in :meth:`Series.transform` and :meth:`DataFrame.transform` when ``func`` is list-like or dict-like and raises anything but ``TypeError``; ``func`` raising anything but a ``TypeError`` will raise in a future version (:issue:`40211`)
- Deprecated support for ``np.ma.mrecords.MaskedRecords`` in the :class:`DataFrame` constructor, pass ``{name: data[name] for name in data.dtype.names}`` instead (:issue:`40363`)
- Deprecated using :func:`merge` or :func:`join` on a different number of levels (:issue:`34862`)
- Deprecated the use of ``**kwargs`` in :class:`.ExcelWriter`; use the keyword argument ``engine_kwargs`` instead (:issue:`40430`)
- Deprecated the ``level`` keyword for :class:`DataFrame` and :class:`Series` aggregations; use groupby instead (:issue:`39983`)
- The ``inplace`` parameter of :meth:`Categorical.remove_categories`, :meth:`Categorical.add_categories`, :meth:`Categorical.reorder_categories`, :meth:`Categorical.rename_categories`, :meth:`Categorical.set_categories` is deprecated and will be removed in a future version (:issue:`37643`)
- Deprecated :func:`merge` producing duplicated columns through the ``suffixes`` keyword  and already existing columns (:issue:`22818`)
- Deprecated setting :attr:`Categorical._codes`, create a new :class:`Categorical` with the desired codes instead (:issue:`40606`)

.. ---------------------------------------------------------------------------


.. _whatsnew_130.performance:

Performance improvements
~~~~~~~~~~~~~~~~~~~~~~~~
- Performance improvement in :meth:`IntervalIndex.isin` (:issue:`38353`)
- Performance improvement in :meth:`Series.mean` for nullable data types (:issue:`34814`)
- Performance improvement in :meth:`Series.isin` for nullable data types (:issue:`38340`)
- Performance improvement in :meth:`DataFrame.fillna` with ``method="pad|backfill"`` for nullable floating and nullable integer dtypes (:issue:`39953`)
- Performance improvement in :meth:`DataFrame.corr` for method=kendall (:issue:`28329`)
- Performance improvement in :meth:`core.window.rolling.Rolling.corr` and :meth:`core.window.rolling.Rolling.cov` (:issue:`39388`)
- Performance improvement in :meth:`core.window.rolling.RollingGroupby.corr`, :meth:`core.window.expanding.ExpandingGroupby.corr`, :meth:`core.window.expanding.ExpandingGroupby.corr` and :meth:`core.window.expanding.ExpandingGroupby.cov` (:issue:`39591`)
- Performance improvement in :func:`unique` for object data type (:issue:`37615`)
- Performance improvement in :func:`pd.json_normalize` for basic cases (including separators) (:issue:`40035` :issue:`15621`)
- Performance improvement in :class:`core.window.rolling.ExpandingGroupby` aggregation methods (:issue:`39664`)
- Performance improvement in :class:`Styler` where render times are more than 50% reduced (:issue:`39972` :issue:`39952`)
- Performance improvement in :meth:`core.window.ewm.ExponentialMovingWindow.mean` with ``times`` (:issue:`39784`)
- Performance improvement in :meth:`.GroupBy.apply` when requiring the python fallback implementation (:issue:`40176`)
- Performance improvement in the conversion of pyarrow boolean array to a pandas nullable boolean array (:issue:`41051`)
- Performance improvement for concatenation of data with type :class:`CategoricalDtype` (:issue:`40193`)
- Performance improvement in :meth:`.GroupBy.cummin` and :meth:`.GroupBy.cummax` with nullable data types (:issue:`37493`)
- Performance improvement in :meth:`Series.nunique` with nan values (:issue:`40865`)

.. ---------------------------------------------------------------------------

.. _whatsnew_130.bug_fixes:

Bug fixes
~~~~~~~~~

Categorical
^^^^^^^^^^^
- Bug in :class:`CategoricalIndex` incorrectly failing to raise ``TypeError`` when scalar data is passed (:issue:`38614`)
- Bug in ``CategoricalIndex.reindex`` failed when ``Index`` passed with elements all in category (:issue:`28690`)
- Bug where constructing a :class:`Categorical` from an object-dtype array of ``date`` objects did not round-trip correctly with ``astype`` (:issue:`38552`)
- Bug in constructing a :class:`DataFrame` from an ``ndarray`` and a :class:`CategoricalDtype` (:issue:`38857`)
- Bug in :meth:`DataFrame.reindex` was throwing ``IndexError`` when new index contained duplicates and old index was :class:`CategoricalIndex` (:issue:`38906`)
- Bug in setting categorical values into an object-dtype column in a :class:`DataFrame` (:issue:`39136`)
- Bug in :meth:`DataFrame.reindex` was raising ``IndexError`` when new index contained duplicates and old index was :class:`CategoricalIndex` (:issue:`38906`)

Datetimelike
^^^^^^^^^^^^
- Bug in :class:`DataFrame` and :class:`Series` constructors sometimes dropping nanoseconds from :class:`Timestamp` (resp. :class:`Timedelta`) ``data``, with ``dtype=datetime64[ns]`` (resp. ``timedelta64[ns]``) (:issue:`38032`)
- Bug in :meth:`DataFrame.first` and :meth:`Series.first` returning two months for offset one month when first day is last calendar day (:issue:`29623`)
- Bug in constructing a :class:`DataFrame` or :class:`Series` with mismatched ``datetime64`` data and ``timedelta64`` dtype, or vice-versa, failing to raise ``TypeError`` (:issue:`38575`, :issue:`38764`, :issue:`38792`)
- Bug in constructing a :class:`Series` or :class:`DataFrame` with a ``datetime`` object out of bounds for ``datetime64[ns]`` dtype or a ``timedelta`` object out of bounds for ``timedelta64[ns]`` dtype (:issue:`38792`, :issue:`38965`)
- Bug in :meth:`DatetimeIndex.intersection`, :meth:`DatetimeIndex.symmetric_difference`, :meth:`PeriodIndex.intersection`, :meth:`PeriodIndex.symmetric_difference` always returning object-dtype when operating with :class:`CategoricalIndex` (:issue:`38741`)
- Bug in :meth:`Series.where` incorrectly casting ``datetime64`` values to ``int64`` (:issue:`37682`)
- Bug in :class:`Categorical` incorrectly typecasting ``datetime`` object to ``Timestamp`` (:issue:`38878`)
- Bug in comparisons between :class:`Timestamp` object and ``datetime64`` objects just outside the implementation bounds for nanosecond ``datetime64`` (:issue:`39221`)
- Bug in :meth:`Timestamp.round`, :meth:`Timestamp.floor`, :meth:`Timestamp.ceil` for values near the implementation bounds of :class:`Timestamp` (:issue:`39244`)
- Bug in :meth:`Timedelta.round`, :meth:`Timedelta.floor`, :meth:`Timedelta.ceil` for values near the implementation bounds of :class:`Timedelta` (:issue:`38964`)
- Bug in :func:`date_range` incorrectly creating :class:`DatetimeIndex` containing ``NaT`` instead of raising ``OutOfBoundsDatetime`` in corner cases (:issue:`24124`)
- Bug in :func:`infer_freq` incorrectly fails to infer 'H' frequency of :class:`DatetimeIndex` if the latter has a timezone and crosses DST boundaries (:issue:`39556`)

Timedelta
^^^^^^^^^
- Bug in constructing :class:`Timedelta` from ``np.timedelta64`` objects with non-nanosecond units that are out of bounds for ``timedelta64[ns]`` (:issue:`38965`)
- Bug in constructing a :class:`TimedeltaIndex` incorrectly accepting ``np.datetime64("NaT")`` objects (:issue:`39462`)
- Bug in constructing :class:`Timedelta` from input string with only symbols and no digits failed to raise an error (:issue:`39710`)
- Bug in :class:`TimedeltaIndex` and :func:`to_timedelta` failing to raise when passed non-nanosecond ``timedelta64`` arrays that overflow when converting to ``timedelta64[ns]`` (:issue:`40008`)

Timezones
^^^^^^^^^
- Bug in different ``tzinfo`` objects representing UTC not being treated as equivalent (:issue:`39216`)
- Bug in ``dateutil.tz.gettz("UTC")`` not being recognized as equivalent to other UTC-representing tzinfos (:issue:`39276`)
-

Numeric
^^^^^^^
- Bug in :meth:`DataFrame.quantile`, :meth:`DataFrame.sort_values` causing incorrect subsequent indexing behavior (:issue:`38351`)
- Bug in :meth:`DataFrame.sort_values` raising an :class:`IndexError` for empty ``by`` (:issue:`40258`)
- Bug in :meth:`DataFrame.select_dtypes` with ``include=np.number`` now retains numeric ``ExtensionDtype`` columns (:issue:`35340`)
- Bug in :meth:`DataFrame.mode` and :meth:`Series.mode` not keeping consistent integer :class:`Index` for empty input (:issue:`33321`)
- Bug in :meth:`DataFrame.rank` with ``np.inf`` and mixture of ``np.nan`` and ``np.inf`` (:issue:`32593`)
- Bug in :meth:`DataFrame.rank` with ``axis=0`` and columns holding incomparable types raising ``IndexError`` (:issue:`38932`)
- Bug in ``rank`` method for :class:`Series`, :class:`DataFrame`, :class:`DataFrameGroupBy`, and :class:`SeriesGroupBy` treating the most negative ``int64`` value as missing (:issue:`32859`)
- Bug in :func:`select_dtypes` different behavior between Windows and Linux with ``include="int"`` (:issue:`36569`)
- Bug in :meth:`DataFrame.apply` and :meth:`DataFrame.agg` when passed argument ``func="size"`` would operate on the entire ``DataFrame`` instead of rows or columns (:issue:`39934`)
- Bug in :meth:`DataFrame.transform` would raise ``SpecificationError`` when passed a dictionary and columns were missing; will now raise a ``KeyError`` instead (:issue:`40004`)
- Bug in :meth:`DataFrameGroupBy.rank` giving incorrect results with ``pct=True`` and equal values between consecutive groups (:issue:`40518`)
- Bug in :meth:`Series.count` would result in an ``int32`` result on 32-bit platforms when argument ``level=None`` (:issue:`40908`)
- Bug in :class:`Series` and :class:`DataFrame` reductions with methods ``any`` and ``all`` not returning boolean results for object data (:issue:`12863`, :issue:`35450`, :issue:`27709`)
- Bug in :meth:`Series.clip` would fail if series contains NA values and has nullable int or float as a data type (:issue:`40851`)

Conversion
^^^^^^^^^^
- Bug in :meth:`Series.to_dict` with ``orient='records'`` now returns python native types (:issue:`25969`)
- Bug in :meth:`Series.view` and :meth:`Index.view` when converting between datetime-like (``datetime64[ns]``, ``datetime64[ns, tz]``, ``timedelta64``, ``period``) dtypes (:issue:`39788`)
- Bug in creating a :class:`DataFrame` from an empty ``np.recarray`` not retaining the original dtypes (:issue:`40121`)
- Bug in :class:`DataFrame` failing to raise ``TypeError`` when constructing from a ``frozenset`` (:issue:`40163`)
- Bug in :class:`Index` construction silently ignoring a passed ``dtype`` when the data cannot be cast to that dtype (:issue:`21311`)
- Bug in :meth:`StringArray.astype` falling back to numpy and raising when converting to ``dtype='categorical'`` (:issue:`40450`)
- Bug in :func:`factorize` where, when given an array with a numeric numpy dtype lower than int64, uint64 and float64, the unique values did not keep their original dtype (:issue:`41132`)
- Bug in :class:`DataFrame` construction with a dictionary containing an arraylike with ``ExtensionDtype`` and ``copy=True`` failing to make a copy (:issue:`38939`)
- Bug in :meth:`qcut` raising error when taking ``Float64DType`` as input (:issue:`40730`)

Strings
^^^^^^^

- Bug in the conversion from ``pyarrow.ChunkedArray`` to :class:`~arrays.StringArray` when the original had zero chunks (:issue:`41040`)
- Bug in :meth:`Series.replace` and :meth:`DataFrame.replace` ignoring replacements with ``regex=True`` for ``StringDType`` data (:issue:`41333`, :issue:`35977`)

Interval
^^^^^^^^
- Bug in :meth:`IntervalIndex.intersection` and :meth:`IntervalIndex.symmetric_difference` always returning object-dtype when operating with :class:`CategoricalIndex` (:issue:`38653`, :issue:`38741`)
- Bug in :meth:`IntervalIndex.intersection` returning duplicates when at least one of both Indexes has duplicates which are present in the other (:issue:`38743`)
- :meth:`IntervalIndex.union`, :meth:`IntervalIndex.intersection`, :meth:`IntervalIndex.difference`, and :meth:`IntervalIndex.symmetric_difference` now cast to the appropriate dtype instead of raising ``TypeError`` when operating with another :class:`IntervalIndex` with incompatible dtype (:issue:`39267`)
- :meth:`PeriodIndex.union`, :meth:`PeriodIndex.intersection`, :meth:`PeriodIndex.symmetric_difference`, :meth:`PeriodIndex.difference` now cast to object dtype instead of raising ``IncompatibleFrequency`` when operating with another :class:`PeriodIndex` with incompatible dtype (:issue:`??`)

Indexing
^^^^^^^^

- Bug in :meth:`Index.union` dropping duplicate ``Index`` values when ``Index`` was not monotonic or ``sort`` was set to ``False`` (:issue:`36289`, :issue:`31326`, :issue:`40862`)
- Bug in :meth:`CategoricalIndex.get_indexer` failing to raise ``InvalidIndexError`` when non-unique (:issue:`38372`)
- Bug in inserting many new columns into a :class:`DataFrame` causing incorrect subsequent indexing behavior (:issue:`38380`)
- Bug in :meth:`DataFrame.__setitem__` raising ``ValueError`` when setting multiple values to duplicate columns (:issue:`15695`)
- Bug in :meth:`DataFrame.loc`, :meth:`Series.loc`, :meth:`DataFrame.__getitem__` and :meth:`Series.__getitem__` returning incorrect elements for non-monotonic :class:`DatetimeIndex` for string slices (:issue:`33146`)
- Bug in :meth:`DataFrame.reindex` and :meth:`Series.reindex` with timezone aware indexes raising ``TypeError`` for ``method="ffill"`` and ``method="bfill"`` and specified ``tolerance`` (:issue:`38566`)
- Bug in :meth:`DataFrame.reindex` with ``datetime64[ns]`` or ``timedelta64[ns]`` incorrectly casting to integers when the ``fill_value`` requires casting to object dtype (:issue:`39755`)
- Bug in :meth:`DataFrame.__setitem__` raising ``ValueError`` with empty :class:`DataFrame` and specified columns for string indexer and non empty :class:`DataFrame` to set (:issue:`38831`)
- Bug in :meth:`DataFrame.loc.__setitem__` raising ValueError when expanding unique column for :class:`DataFrame` with duplicate columns (:issue:`38521`)
- Bug in :meth:`DataFrame.iloc.__setitem__` and :meth:`DataFrame.loc.__setitem__` with mixed dtypes when setting with a dictionary value (:issue:`38335`)
- Bug in :meth:`Series.loc.__setitem__` and :meth:`DataFrame.loc.__setitem__` raising ``KeyError`` for boolean Iterator indexer (:issue:`39614`)
- Bug in :meth:`Series.iloc` and :meth:`DataFrame.iloc` raising ``KeyError`` for Iterator indexer (:issue:`39614`)
- Bug in :meth:`DataFrame.__setitem__` not raising ``ValueError`` when right hand side is a :class:`DataFrame` with wrong number of columns (:issue:`38604`)
- Bug in :meth:`Series.__setitem__` raising ``ValueError`` when setting a :class:`Series` with a scalar indexer (:issue:`38303`)
- Bug in :meth:`DataFrame.loc` dropping levels of :class:`MultiIndex` when :class:`DataFrame` used as input has only one row (:issue:`10521`)
- Bug in :meth:`DataFrame.__getitem__` and :meth:`Series.__getitem__` always raising ``KeyError`` when slicing with existing strings an :class:`Index` with milliseconds (:issue:`33589`)
- Bug in setting ``timedelta64`` or ``datetime64`` values into numeric :class:`Series` failing to cast to object dtype (:issue:`39086`, issue:`39619`)
- Bug in setting :class:`Interval` values into a :class:`Series` or :class:`DataFrame` with mismatched :class:`IntervalDtype` incorrectly casting the new values to the existing dtype (:issue:`39120`)
- Bug in setting ``datetime64`` values into a :class:`Series` with integer-dtype incorrect casting the datetime64 values to integers (:issue:`39266`)
- Bug in setting ``np.datetime64("NaT")`` into a :class:`Series` with :class:`Datetime64TZDtype` incorrectly treating the timezone-naive value as timezone-aware (:issue:`39769`)
- Bug in :meth:`Index.get_loc` not raising ``KeyError`` when method is specified for ``NaN`` value when ``NaN`` is not in :class:`Index` (:issue:`39382`)
- Bug in :meth:`DatetimeIndex.insert` when inserting ``np.datetime64("NaT")`` into a timezone-aware index incorrectly treating the timezone-naive value as timezone-aware (:issue:`39769`)
- Bug in incorrectly raising in :meth:`Index.insert`, when setting a new column that cannot be held in the existing ``frame.columns``, or in :meth:`Series.reset_index` or :meth:`DataFrame.reset_index` instead of casting to a compatible dtype (:issue:`39068`)
- Bug in :meth:`RangeIndex.append` where a single object of length 1 was concatenated incorrectly (:issue:`39401`)
- Bug in :meth:`RangeIndex.astype` where when converting to :class:`CategoricalIndex`, the categories became a :class:`Int64Index` instead of a :class:`RangeIndex` (:issue:`41263`)
- Bug in setting ``numpy.timedelta64`` values into an object-dtype :class:`Series` using a boolean indexer (:issue:`39488`)
- Bug in setting numeric values into a into a boolean-dtypes :class:`Series` using ``at`` or ``iat`` failing to cast to object-dtype (:issue:`39582`)
- Bug in :meth:`DataFrame.__setitem__` and :meth:`DataFrame.iloc.__setitem__` raising ``ValueError`` when trying to index with a row-slice and setting a list as values (:issue:`40440`)
- Bug in :meth:`DataFrame.loc` not raising ``KeyError`` when key was not found in :class:`MultiIndex` when levels contain more values than used (:issue:`41170`)
- Bug in :meth:`DataFrame.loc.__setitem__` when setting-with-expansion incorrectly raising when the index in the expanding axis contains duplicates (:issue:`40096`)
- Bug in :meth:`DataFrame.loc` incorrectly matching non-boolean index elements (:issue:`20432`)
- Bug in :meth:`Series.__delitem__` with ``ExtensionDtype`` incorrectly casting to ``ndarray`` (:issue:`40386`)
- Bug in :meth:`DataFrame.__setitem__` raising ``TypeError`` when using a str subclass as the column name with a :class:`DatetimeIndex` (:issue:`37366`)

Missing
^^^^^^^

- Bug in :class:`Grouper` now correctly propagates ``dropna`` argument and :meth:`DataFrameGroupBy.transform` now correctly handles missing values for ``dropna=True`` (:issue:`35612`)
- Bug in :func:`isna`, and :meth:`Series.isna`, :meth:`Index.isna`, :meth:`DataFrame.isna` (and the corresponding ``notna`` functions) not recognizing ``Decimal("NaN")`` objects (:issue:`39409`)
- Bug in :meth:`DataFrame.fillna` not accepting dictionary for ``downcast`` keyword (:issue:`40809`)
- Bug in :func:`isna` not returning a copy of the mask for nullable types, causing any subsequent mask modification to change the original array (:issue:`40935`)

MultiIndex
^^^^^^^^^^

- Bug in :meth:`DataFrame.drop` raising ``TypeError`` when :class:`MultiIndex` is non-unique and ``level`` is not provided (:issue:`36293`)
- Bug in :meth:`MultiIndex.intersection` duplicating ``NaN`` in result (:issue:`38623`)
- Bug in :meth:`MultiIndex.equals` incorrectly returning ``True`` when :class:`MultiIndex` containing ``NaN`` even when they are differently ordered (:issue:`38439`)
- Bug in :meth:`MultiIndex.intersection` always returning empty when intersecting with :class:`CategoricalIndex` (:issue:`38653`)
- Bug in :meth:`MultiIndex.reindex` raising ``ValueError`` with empty MultiIndex and indexing only a specific level (:issue:`41170`)

I/O
^^^

- Bug in :meth:`Index.__repr__` when ``display.max_seq_items=1`` (:issue:`38415`)
- Bug in :func:`read_csv` not recognizing scientific notation if decimal is set for ``engine="python"`` (:issue:`31920`)
- Bug in :func:`read_csv` interpreting ``NA`` value as comment, when ``NA`` does contain the comment string fixed for ``engine="python"`` (:issue:`34002`)
- Bug in :func:`read_csv` raising ``IndexError`` with multiple header columns and ``index_col`` specified when file has no data rows (:issue:`38292`)
- Bug in :func:`read_csv` not accepting ``usecols`` with different length than ``names`` for ``engine="python"`` (:issue:`16469`)
- Bug in :meth:`read_csv` returning object dtype when ``delimiter=","`` with ``usecols`` and ``parse_dates`` specified for ``engine="python"`` (:issue:`35873`)
- Bug in :func:`read_csv` raising ``TypeError`` when ``names`` and ``parse_dates`` is specified for ``engine="c"`` (:issue:`33699`)
- Bug in :func:`read_clipboard`, :func:`DataFrame.to_clipboard` not working in WSL (:issue:`38527`)
- Allow custom error values for parse_dates argument of :func:`read_sql`, :func:`read_sql_query` and :func:`read_sql_table` (:issue:`35185`)
- Bug in :func:`to_hdf` raising ``KeyError`` when trying to apply for subclasses of ``DataFrame`` or ``Series`` (:issue:`33748`)
- Bug in :meth:`~HDFStore.put` raising a wrong ``TypeError`` when saving a DataFrame with non-string dtype (:issue:`34274`)
- Bug in :func:`json_normalize` resulting in the first element of a generator object not being included in the returned ``DataFrame`` (:issue:`35923`)
- Bug in :func:`read_csv` applying thousands separator to date columns when column should be parsed for dates and ``usecols`` is specified for ``engine="python"`` (:issue:`39365`)
- Bug in :func:`read_excel` forward filling :class:`MultiIndex` names with multiple header and index columns specified (:issue:`34673`)
- :func:`read_excel` now respects :func:`set_option` (:issue:`34252`)
- Bug in :func:`read_csv` not switching ``true_values`` and ``false_values`` for nullable ``boolean`` dtype (:issue:`34655`)
- Bug in :func:`read_json` when ``orient="split"`` does not maintain numeric string index (:issue:`28556`)
- :meth:`read_sql` returned an empty generator if ``chunksize`` was no-zero and the query returned no results. Now returns a generator with a single empty dataframe (:issue:`34411`)
- Bug in :func:`read_hdf` returning unexpected records when filtering on categorical string columns using ``where`` parameter (:issue:`39189`)
- Bug in :func:`read_sas` raising ``ValueError`` when ``datetimes`` were null (:issue:`39725`)
- Bug in :func:`read_excel` dropping empty values from single-column spreadsheets (:issue:`39808`)
- Bug in :func:`read_excel` loading trailing empty rows/columns for some filetypes (:issue:`41167`)
- Bug in :func:`read_excel` raising ``AttributeError`` with ``MultiIndex`` header followed by two empty rows and no index, and bug affecting :func:`read_excel`, :func:`read_csv`, :func:`read_table`, :func:`read_fwf`, and :func:`read_clipboard` where one blank row after a ``MultiIndex`` header with no index would be dropped (:issue:`40442`)
- Bug in :meth:`DataFrame.to_string` misplacing the truncation column when ``index=False`` (:issue:`40907`)
- Bug in :func:`read_orc` always raising ``AttributeError`` (:issue:`40918`)
- Bug in :func:`read_csv` and :func:`read_excel` not respecting dtype for duplicated column name when ``mangle_dupe_cols`` is set to ``True`` (:issue:`35211`)
- Bug in :func:`read_csv` and :func:`read_table` misinterpreting arguments when ``sys.setprofile`` had been previously called (:issue:`41069`)
- Bug in the conversion from pyarrow to pandas (e.g. for reading Parquet) with nullable dtypes and a pyarrow array whose data buffer size is not a multiple of dtype size (:issue:`40896`)
- Bug in read_excel would raise an error when pandas could not determine the file type, even when user specified the ``engine`` argument (:issue:`41225`)
-

Period
^^^^^^
- Comparisons of :class:`Period` objects or :class:`Index`, :class:`Series`, or :class:`DataFrame` with mismatched ``PeriodDtype`` now behave like other mismatched-type comparisons, returning ``False`` for equals, ``True`` for not-equal, and raising ``TypeError`` for inequality checks (:issue:`39274`)
-
-

Plotting
^^^^^^^^

- Bug in :func:`scatter_matrix` raising when 2d ``ax`` argument passed (:issue:`16253`)
- Prevent warnings when matplotlib's ``constrained_layout`` is enabled (:issue:`25261`)
- Bug in :func:`DataFrame.plot` was showing the wrong colors in the legend if the function was called repeatedly and some calls used ``yerr`` while others didn't (partial fix of :issue:`39522`)
- Bug in :func:`DataFrame.plot` was showing the wrong colors in the legend if the function was called repeatedly and some calls used ``secondary_y`` and others use ``legend=False`` (:issue:`40044`)
- Bug in :meth:`DataFrame.plot.box` in box plot when ``dark_background`` theme was selected, caps or min/max markers for the plot was not visible (:issue:`40769`)


Groupby/resample/rolling
^^^^^^^^^^^^^^^^^^^^^^^^
- Bug in :meth:`DataFrameGroupBy.agg` and :meth:`SeriesGroupBy.agg` with :class:`PeriodDtype` columns incorrectly casting results too aggressively (:issue:`38254`)
- Bug in :meth:`SeriesGroupBy.value_counts` where unobserved categories in a grouped categorical series were not tallied (:issue:`38672`)
- Bug in :meth:`SeriesGroupBy.value_counts` where error was raised on an empty series (:issue:`39172`)
- Bug in :meth:`.GroupBy.indices` would contain non-existent indices when null values were present in the groupby keys (:issue:`9304`)
- Fixed bug in :meth:`DataFrameGroupBy.sum` and :meth:`SeriesGroupBy.sum` causing loss of precision through using Kahan summation (:issue:`38778`)
- Fixed bug in :meth:`DataFrameGroupBy.cumsum`, :meth:`SeriesGroupBy.cumsum`, :meth:`DataFrameGroupBy.mean` and :meth:`SeriesGroupBy.mean` causing loss of precision through using Kahan summation (:issue:`38934`)
- Bug in :meth:`.Resampler.aggregate` and :meth:`DataFrame.transform` raising ``TypeError`` instead of ``SpecificationError`` when missing keys had mixed dtypes (:issue:`39025`)
- Bug in :meth:`.DataFrameGroupBy.idxmin` and :meth:`.DataFrameGroupBy.idxmax` with ``ExtensionDtype`` columns (:issue:`38733`)
- Bug in :meth:`Series.resample` would raise when the index was a :class:`PeriodIndex` consisting of ``NaT`` (:issue:`39227`)
- Bug in :meth:`core.window.rolling.RollingGroupby.corr` and :meth:`core.window.expanding.ExpandingGroupby.corr` where the groupby column would return 0 instead of ``np.nan`` when providing ``other`` that was longer than each group (:issue:`39591`)
- Bug in :meth:`core.window.expanding.ExpandingGroupby.corr` and :meth:`core.window.expanding.ExpandingGroupby.cov` where 1 would be returned instead of ``np.nan`` when providing ``other`` that was longer than each group (:issue:`39591`)
- Bug in :meth:`.GroupBy.mean`, :meth:`.GroupBy.median` and :meth:`DataFrame.pivot_table` not propagating metadata (:issue:`28283`)
- Bug in :meth:`Series.rolling` and :meth:`DataFrame.rolling` not calculating window bounds correctly when window is an offset and dates are in descending order (:issue:`40002`)
- Bug in :class:`SeriesGroupBy` and :class:`DataFrameGroupBy` on an empty ``Series`` or ``DataFrame`` would lose index, columns, and/or data types when directly using the methods ``idxmax``, ``idxmin``, ``mad``, ``min``, ``max``, ``sum``, ``prod``, and ``skew`` or using them through ``apply``, ``aggregate``, or ``resample`` (:issue:`26411`)
- Bug in :meth:`DataFrameGroupBy.apply` where a :class:`MultiIndex` would be created instead of an :class:`Index` if a :class:`:meth:`core.window.rolling.RollingGroupby` object was created (:issue:`39732`)
- Bug in :meth:`DataFrameGroupBy.sample` where error was raised when ``weights`` was specified and the index was an :class:`Int64Index` (:issue:`39927`)
- Bug in :meth:`DataFrameGroupBy.aggregate` and :meth:`.Resampler.aggregate` would sometimes raise ``SpecificationError`` when passed a dictionary and columns were missing; will now always raise a ``KeyError`` instead (:issue:`40004`)
- Bug in :meth:`DataFrameGroupBy.sample` where column selection was not applied to sample result (:issue:`39928`)
- Bug in :class:`core.window.ewm.ExponentialMovingWindow` when calling ``__getitem__`` would incorrectly raise a ``ValueError`` when providing ``times`` (:issue:`40164`)
- Bug in :class:`core.window.ewm.ExponentialMovingWindow` when calling ``__getitem__`` would not retain ``com``, ``span``, ``alpha`` or ``halflife`` attributes  (:issue:`40164`)
- :class:`core.window.ewm.ExponentialMovingWindow` now raises a ``NotImplementedError`` when specifying ``times`` with ``adjust=False`` due to an incorrect calculation (:issue:`40098`)
- Bug in :meth:`core.window.ewm.ExponentialMovingWindowGroupby.mean` where the times argument was ignored when ``engine='numba'`` (:issue:`40951`)
- Bug in :meth:`core.window.ewm.ExponentialMovingWindowGroupby.mean` where the wrong times were used in case of multiple groups (:issue:`40951`)
- Bug in :class:`core.window.ewm.ExponentialMovingWindowGroupby` where the times vector and values became out of sync for non-trivial groups (:issue:`40951`)
- Bug in :meth:`Series.asfreq` and :meth:`DataFrame.asfreq` dropping rows when the index is not sorted (:issue:`39805`)
- Bug in aggregation functions for :class:`DataFrame` not respecting ``numeric_only`` argument when ``level`` keyword was given (:issue:`40660`)
- Bug in :meth:`SeriesGroupBy.aggregate` where using a user-defined function to aggregate a ``Series`` with an object-typed :class:`Index` causes an incorrect :class:`Index` shape (issue:`40014`)
- Bug in :class:`core.window.RollingGroupby` where ``as_index=False`` argument in ``groupby`` was ignored (:issue:`39433`)
- Bug in :meth:`.GroupBy.any` and :meth:`.GroupBy.all` raising ``ValueError`` when using with nullable type columns holding ``NA`` even with ``skipna=True`` (:issue:`40585`)
- Bug in :meth:`GroupBy.cummin` and :meth:`GroupBy.cummax` incorrectly rounding integer values near the ``int64`` implementations bounds (:issue:`40767`)
- Bug in :meth:`.GroupBy.rank` with nullable dtypes incorrectly raising ``TypeError`` (:issue:`41010`)
- Bug in :meth:`.GroupBy.cummin` and :meth:`.GroupBy.cummax` computing wrong result with nullable data types too large to roundtrip when casting to float (:issue:`37493`)
- Bug in :meth:`DataFrame.rolling` returning mean zero for all ``NaN`` window with ``min_periods=0`` if calculation is not numerical stable (:issue:`41053`)
- Bug in :meth:`DataFrame.rolling` returning sum not zero for all ``NaN`` window with ``min_periods=0`` if calculation is not numerical stable (:issue:`41053`)
- Bug in :meth:`SeriesGroupBy.agg` failing to retain ordered :class:`CategoricalDtype` on order-preserving aggregations (:issue:`41147`)
- Bug in :meth:`DataFrameGroupBy.min` and :meth:`DataFrameGroupBy.max` with multiple object-dtype columns and ``numeric_only=False`` incorrectly raising ``ValueError`` (:issue:41111`)
- Bug in :meth:`DataFrameGroupBy.rank` with the GroupBy object's ``axis=0`` and the ``rank`` method's keyword ``axis=1`` (:issue:`41320`)
- Bug in :meth:`DataFrameGroupBy.__getitem__` with non-unique columns incorrectly returning a malformed :class:`SeriesGroupBy` instead of :class:`DataFrameGroupBy` (:issue:`41427`)
- Bug in :meth:`DataFrameGroupBy.transform` with non-unique columns incorrectly raising ``AttributeError`` (:issue:`41427`)

Reshaping
^^^^^^^^^
- Bug in :func:`merge` raising error when performing an inner join with partial index and ``right_index`` when no overlap between indices (:issue:`33814`)
- Bug in :meth:`DataFrame.unstack` with missing levels led to incorrect index names (:issue:`37510`)
- Bug in :func:`merge_asof` propagating the right Index with ``left_index=True`` and ``right_on`` specification instead of left Index (:issue:`33463`)
- Bug in :func:`join` over :class:`MultiIndex` returned wrong result, when one of both indexes had only one level (:issue:`36909`)
- :meth:`merge_asof` raises ``ValueError`` instead of cryptic ``TypeError`` in case of non-numerical merge columns (:issue:`29130`)
- Bug in :meth:`DataFrame.join` not assigning values correctly when having :class:`MultiIndex` where at least one dimension is from dtype ``Categorical`` with non-alphabetically sorted categories (:issue:`38502`)
- :meth:`Series.value_counts` and :meth:`Series.mode` return consistent keys in original order (:issue:`12679`, :issue:`11227` and :issue:`39007`)
- Bug in :meth:`DataFrame.stack` not handling ``NaN`` in :class:`MultiIndex` columns correct (:issue:`39481`)
- Bug in :meth:`DataFrame.apply` would give incorrect results when used with a string argument and ``axis=1`` when the axis argument was not supported and now raises a ``ValueError`` instead (:issue:`39211`)
- Bug in :meth:`DataFrame.sort_values` not reshaping index correctly after sorting on columns, when ``ignore_index=True`` (:issue:`39464`)
- Bug in :meth:`DataFrame.append` returning incorrect dtypes with combinations of ``ExtensionDtype`` dtypes (:issue:`39454`)
- Bug in :meth:`DataFrame.append` returning incorrect dtypes with combinations of ``datetime64`` and ``timedelta64`` dtypes (:issue:`39574`)
- Bug in :meth:`DataFrame.pivot_table` returning a ``MultiIndex`` for a single value when operating on and empty ``DataFrame`` (:issue:`13483`)
- Allow :class:`Index` to be passed to the :func:`numpy.all` function (:issue:`40180`)
- Bug in :meth:`DataFrame.stack` not preserving ``CategoricalDtype`` in a ``MultiIndex`` (:issue:`36991`)
- Bug in :func:`to_datetime` raising error when input sequence contains unhashable items (:issue:`39756`)
- Bug in :meth:`Series.explode` preserving index when ``ignore_index`` was ``True`` and values were scalars (:issue:`40487`)
- Bug in :func:`to_datetime` raising ``ValueError`` when :class:`Series` contains ``None`` and ``NaT`` and has more than 50 elements (:issue:`39882`)

Sparse
^^^^^^

- Bug in :meth:`DataFrame.sparse.to_coo` raising ``KeyError`` with columns that are a numeric :class:`Index` without a 0 (:issue:`18414`)
- Bug in :meth:`SparseArray.astype` with ``copy=False`` producing incorrect results when going from integer dtype to floating dtype (:issue:`34456`)
- Implemented :meth:`SparseArray.max` and :meth:`SparseArray.min` (:issue:`40921`)

ExtensionArray
^^^^^^^^^^^^^^

- Bug in :meth:`DataFrame.where` when ``other`` is a :class:`Series` with :class:`ExtensionArray` dtype (:issue:`38729`)
- Fixed bug where :meth:`Series.idxmax`, :meth:`Series.idxmin` and ``argmax/min`` fail when the underlying data is :class:`ExtensionArray` (:issue:`32749`, :issue:`33719`, :issue:`36566`)
- Fixed a bug where some properties of subclasses of :class:`PandasExtensionDtype` where improperly cached (:issue:`40329`)
- Bug in :meth:`DataFrame.mask` where masking a :class:`Dataframe` with an :class:`ExtensionArray` dtype raises ``ValueError`` (:issue:`40941`)

Styler
^^^^^^

- Bug in :class:`Styler` where ``subset`` arg in methods raised an error for some valid multiindex slices (:issue:`33562`)
- :class:`Styler` rendered HTML output minor alterations to support w3 good code standard (:issue:`39626`)
- Bug in :class:`Styler` where rendered HTML was missing a column class identifier for certain header cells (:issue:`39716`)
- Bug in :meth:`Styler.background_gradient` where text-color was not determined correctly (:issue:`39888`)
- Bug in :class:`Styler` where multiple elements in CSS-selectors were not correctly added to ``table_styles`` (:issue:`39942`)
- Bug in :class:`.Styler` where copying from Jupyter dropped top left cell and misaligned headers (:issue:`12147`)
- Bug in :class:`.Styler.where` where ``kwargs`` were not passed to the applicable callable (:issue:`40845`)
- Bug in :class:`Styler` which caused CSS to duplicate on multiple renders. (:issue:`39395`, :issue:`40334`)


Other
^^^^^
- Bug in :class:`Index` constructor sometimes silently ignoring a specified ``dtype`` (:issue:`38879`)
- Bug in :func:`pandas.api.types.infer_dtype` not recognizing Series, Index or array with a period dtype (:issue:`23553`)
- Bug in :func:`pandas.api.types.infer_dtype` raising an error for general :class:`.ExtensionArray` objects. It will now return ``"unknown-array"`` instead of raising (:issue:`37367`)
- Bug in constructing a :class:`Series` from a list and a :class:`PandasDtype` (:issue:`39357`)
- ``inspect.getmembers(Series)`` no longer raises an ``AbstractMethodError`` (:issue:`38782`)
- Bug in :meth:`Series.where` with numeric dtype and ``other = None`` not casting to ``nan`` (:issue:`39761`)
- :meth:`Index.where` behavior now mirrors :meth:`Index.putmask` behavior, i.e. ``index.where(mask, other)`` matches ``index.putmask(~mask, other)`` (:issue:`39412`)
- Bug in :func:`pandas.testing.assert_series_equal`, :func:`pandas.testing.assert_frame_equal`, :func:`pandas.testing.assert_index_equal` and :func:`pandas.testing.assert_extension_array_equal` incorrectly raising when an attribute has an unrecognized NA type (:issue:`39461`)
- Bug in :func:`pandas.testing.assert_index_equal` with ``exact=True`` not raising when comparing :class:`CategoricalIndex` instances with ``Int64Index`` and ``RangeIndex`` categories (:issue:`41263`)
- Bug in :meth:`DataFrame.equals`, :meth:`Series.equals`, :meth:`Index.equals` with object-dtype containing ``np.datetime64("NaT")`` or ``np.timedelta64("NaT")`` (:issue:`39650`)
- Bug in :func:`pandas.util.show_versions` where console JSON output was not proper JSON (:issue:`39701`)
- Bug in :meth:`DataFrame.convert_dtypes` incorrectly raised ValueError when called on an empty DataFrame (:issue:`40393`)
- Bug in :meth:`DataFrame.clip` not interpreting missing values as no threshold (:issue:`40420`)

.. ---------------------------------------------------------------------------

.. _whatsnew_130.contributors:

Contributors
~~~~~~~~~~~~<|MERGE_RESOLUTION|>--- conflicted
+++ resolved
@@ -226,11 +226,8 @@
 - :meth:`.GroupBy.any` and :meth:`.GroupBy.all` return a ``BooleanDtype`` for columns with nullable data types (:issue:`33449`)
 - Constructing a :class:`DataFrame` or :class:`Series` with the ``data`` argument being a Python iterable that is *not* a NumPy ``ndarray`` consisting of NumPy scalars will now result in a dtype with a precision the maximum of the NumPy scalars; this was already the case when ``data`` is a NumPy ``ndarray`` (:issue:`40908`)
 - Add keyword ``sort`` to :func:`pivot_table` to allow non-sorting of the result (:issue:`39143`)
-<<<<<<< HEAD
-=======
 - Add keyword ``dropna`` to :meth:`DataFrame.value_counts` to allow counting rows that include ``NA`` values (:issue:`41325`)
 -
->>>>>>> 4ec6925c
 
 .. ---------------------------------------------------------------------------
 
