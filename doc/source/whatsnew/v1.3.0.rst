.. _whatsnew_130:

What's new in 1.3.0 (??)
------------------------

These are the changes in pandas 1.3.0. See :ref:`release` for a full changelog
including other versions of pandas.

{{ header }}

.. ---------------------------------------------------------------------------

Enhancements
~~~~~~~~~~~~

.. _whatsnew_130.read_csv_json_http_headers:

Custom HTTP(s) headers when reading csv or json files
^^^^^^^^^^^^^^^^^^^^^^^^^^^^^^^^^^^^^^^^^^^^^^^^^^^^^

When reading from a remote URL that is not handled by fsspec (ie. HTTP and
HTTPS) the dictionary passed to ``storage_options`` will be used to create the
headers included in the request.  This can be used to control the User-Agent
header or send other custom headers (:issue:`36688`).
For example:

.. ipython:: python

    headers = {"User-Agent": "pandas"}
    df = pd.read_csv(
        "https://download.bls.gov/pub/time.series/cu/cu.item",
        sep="\t",
        storage_options=headers
    )

.. _whatsnew_130.enhancements.other:

Other enhancements
^^^^^^^^^^^^^^^^^^

- :class:`Rolling` and :class:`Expanding` now support a ``method`` argument with a ``'table'`` option that performs the windowing operation over an entire :class:`DataFrame`. See ref:`window.overview` for performance and functional benefits (:issue:`15095`, :issue:`38995`)
- Added :meth:`MultiIndex.dtypes` (:issue:`37062`)
- Added ``end`` and ``end_day`` options for ``origin`` in :meth:`DataFrame.resample` (:issue:`37804`)
- Improve error message when ``usecols`` and ``names`` do not match for :func:`read_csv` and ``engine="c"`` (:issue:`29042`)
- Improved consistency of error message when passing an invalid ``win_type`` argument in :class:`Window` (:issue:`15969`)
- :func:`pandas.read_sql_query` now accepts a ``dtype`` argument to cast the columnar data from the SQL database based on user input (:issue:`10285`)
- Improved integer type mapping from pandas to SQLAlchemy when using :meth:`DataFrame.to_sql` (:issue:`35076`)
- :func:`to_numeric` now supports downcasting of nullable ``ExtensionDtype`` objects (:issue:`33013`)
- Add support for dict-like names in :class:`MultiIndex.set_names` and :class:`MultiIndex.rename` (:issue:`20421`)
- :func:`pandas.read_excel` can now auto detect .xlsb files (:issue:`35416`)
- :meth:`.Rolling.sum`, :meth:`.Expanding.sum`, :meth:`.Rolling.mean`, :meth:`.Expanding.mean`, :meth:`.Rolling.median`, :meth:`.Expanding.median`, :meth:`.Rolling.max`, :meth:`.Expanding.max`, :meth:`.Rolling.min`, and :meth:`.Expanding.min` now support ``Numba`` execution with the ``engine`` keyword (:issue:`38895`)
- :meth:`DataFrame.apply` can now accept NumPy unary operators as strings, e.g. ``df.apply("sqrt")``, which was already the case for :meth:`Series.apply` (:issue:`39116`)
- :meth:`DataFrame.apply` can now accept non-callable :class:`DataFrame` properties as strings, e.g. ``df.apply("size")``, which was already the case for :meth:`Series.apply` (:issue:`39116`)

.. ---------------------------------------------------------------------------

.. _whatsnew_130.notable_bug_fixes:

Notable bug fixes
~~~~~~~~~~~~~~~~~

These are bug fixes that might have notable behavior changes.



.. _whatsnew_130.api_breaking.deps:

Increased minimum versions for dependencies
^^^^^^^^^^^^^^^^^^^^^^^^^^^^^^^^^^^^^^^^^^^
Some minimum supported versions of dependencies were updated.
If installed, we now require:

+-----------------+-----------------+----------+---------+
| Package         | Minimum Version | Required | Changed |
+=================+=================+==========+=========+
| numpy           | 1.16.5          |    X     |         |
+-----------------+-----------------+----------+---------+
| pytz            | 2017.3          |    X     |         |
+-----------------+-----------------+----------+---------+
| python-dateutil | 2.7.3           |    X     |         |
+-----------------+-----------------+----------+---------+
| bottleneck      | 1.2.1           |          |         |
+-----------------+-----------------+----------+---------+
| numexpr         | 2.6.8           |          |         |
+-----------------+-----------------+----------+---------+
| pytest (dev)    | 5.0.1           |          |         |
+-----------------+-----------------+----------+---------+
| mypy (dev)      | 0.790           |          |    X    |
+-----------------+-----------------+----------+---------+

For `optional libraries <https://dev.pandas.io/docs/install.html#dependencies>`_ the general recommendation is to use the latest version.
The following table lists the lowest version per library that is currently being tested throughout the development of pandas.
Optional libraries below the lowest tested version may still work, but are not considered supported.

+-----------------+-----------------+---------+
| Package         | Minimum Version | Changed |
+=================+=================+=========+
| beautifulsoup4  | 4.6.0           |         |
+-----------------+-----------------+---------+
| fastparquet     | 0.3.2           |         |
+-----------------+-----------------+---------+
| fsspec          | 0.7.4           |         |
+-----------------+-----------------+---------+
| gcsfs           | 0.6.0           |         |
+-----------------+-----------------+---------+
| lxml            | 4.3.0           |         |
+-----------------+-----------------+---------+
| matplotlib      | 2.2.3           |         |
+-----------------+-----------------+---------+
| numba           | 0.46.0          |         |
+-----------------+-----------------+---------+
| openpyxl        | 2.6.0           |         |
+-----------------+-----------------+---------+
| pyarrow         | 0.15.0          |         |
+-----------------+-----------------+---------+
| pymysql         | 0.7.11          |         |
+-----------------+-----------------+---------+
| pytables        | 3.5.1           |         |
+-----------------+-----------------+---------+
| s3fs            | 0.4.0           |         |
+-----------------+-----------------+---------+
| scipy           | 1.2.0           |         |
+-----------------+-----------------+---------+
| sqlalchemy      | 1.2.8           |         |
+-----------------+-----------------+---------+
| tabulate        | 0.8.7           |    X    |
+-----------------+-----------------+---------+
| xarray          | 0.12.0          |         |
+-----------------+-----------------+---------+
| xlrd            | 1.2.0           |         |
+-----------------+-----------------+---------+
| xlsxwriter      | 1.0.2           |         |
+-----------------+-----------------+---------+
| xlwt            | 1.3.0           |         |
+-----------------+-----------------+---------+
| pandas-gbq      | 0.12.0          |         |
+-----------------+-----------------+---------+

See :ref:`install.dependencies` and :ref:`install.optional_dependencies` for more.

.. _whatsnew_130.api.other:

Other API changes
^^^^^^^^^^^^^^^^^
- Partially initialized :class:`CategoricalDtype` (i.e. those with ``categories=None`` objects will no longer compare as equal to fully initialized dtype objects.
-
-

.. ---------------------------------------------------------------------------

.. _whatsnew_130.deprecations:

Deprecations
~~~~~~~~~~~~
- Deprecated allowing scalars to be passed to the :class:`Categorical` constructor (:issue:`38433`)
- Deprecated allowing subclass-specific keyword arguments in the :class:`Index` constructor, use the specific subclass directly instead (:issue:`14093`, :issue:`21311`, :issue:`22315`, :issue:`26974`)
- Deprecated ``astype`` of datetimelike (``timedelta64[ns]``, ``datetime64[ns]``, ``Datetime64TZDtype``, ``PeriodDtype``) to integer dtypes, use ``values.view(...)`` instead (:issue:`38544`)
- Deprecated :meth:`MultiIndex.is_lexsorted` and :meth:`MultiIndex.lexsort_depth`, use :meth:`MultiIndex.is_monotonic_increasing` instead (:issue:`32259`)
- Deprecated keyword ``try_cast`` in :meth:`Series.where`, :meth:`Series.mask`, :meth:`DataFrame.where`, :meth:`DataFrame.mask`; cast results manually if desired (:issue:`38836`)
- Deprecated comparison of :class:`Timestamp` object with ``datetime.date`` objects.  Instead of e.g. ``ts <= mydate`` use ``ts <= pd.Timestamp(mydate)`` or ``ts.date() <= mydate`` (:issue:`36131`)
- Deprecated :attr:`Rolling.win_type` returning ``"freq"`` (:issue:`38963`)
- Deprecated :attr:`Rolling.is_datetimelike` (:issue:`38963`)
-

.. ---------------------------------------------------------------------------


.. _whatsnew_130.performance:

Performance improvements
~~~~~~~~~~~~~~~~~~~~~~~~
- Performance improvement in :meth:`IntervalIndex.isin` (:issue:`38353`)
- Performance improvement in :meth:`Series.mean` for nullable data types (:issue:`34814`)
-

.. ---------------------------------------------------------------------------

.. _whatsnew_130.bug_fixes:

Bug fixes
~~~~~~~~~

Categorical
^^^^^^^^^^^
- Bug in :class:`CategoricalIndex` incorrectly failing to raise ``TypeError`` when scalar data is passed (:issue:`38614`)
- Bug in ``CategoricalIndex.reindex`` failed when ``Index`` passed with elements all in category (:issue:`28690`)
- Bug where constructing a :class:`Categorical` from an object-dtype array of ``date`` objects did not round-trip correctly with ``astype`` (:issue:`38552`)
- Bug in constructing a :class:`DataFrame` from an ``ndarray`` and a :class:`CategoricalDtype` (:issue:`38857`)
<<<<<<< HEAD
- Bug in :meth:`DataFrame.reindex` was throwing ``IndexError`` when new index contained duplicates and old index was :class:`CategoricalIndex` (:issue:`38906`)
- Bug in setting categorical values into an object-dtype column in a :class:`DataFrame` (:issue:`39136`)
=======
- Bug in :meth:`DataFrame.reindex` was raising ``IndexError`` when new index contained duplicates and old index was :class:`CategoricalIndex` (:issue:`38906`)
>>>>>>> 76701a69

Datetimelike
^^^^^^^^^^^^
- Bug in :class:`DataFrame` and :class:`Series` constructors sometimes dropping nanoseconds from :class:`Timestamp` (resp. :class:`Timedelta`) ``data``, with ``dtype=datetime64[ns]`` (resp. ``timedelta64[ns]``) (:issue:`38032`)
- Bug in :meth:`DataFrame.first` and :meth:`Series.first` returning two months for offset one month when first day is last calendar day (:issue:`29623`)
- Bug in constructing a :class:`DataFrame` or :class:`Series` with mismatched ``datetime64`` data and ``timedelta64`` dtype, or vice-versa, failing to raise ``TypeError`` (:issue:`38575`, :issue:`38764`, :issue:`38792`)
- Bug in constructing a :class:`Series` or :class:`DataFrame` with a ``datetime`` object out of bounds for ``datetime64[ns]`` dtype or a ``timedelta`` object out of bounds for ``timedelta64[ns]`` dtype (:issue:`38792`, :issue:`38965`)
- Bug in :meth:`DatetimeIndex.intersection`, :meth:`DatetimeIndex.symmetric_difference`, :meth:`PeriodIndex.intersection`, :meth:`PeriodIndex.symmetric_difference` always returning object-dtype when operating with :class:`CategoricalIndex` (:issue:`38741`)
- Bug in :meth:`Series.where` incorrectly casting ``datetime64`` values to ``int64`` (:issue:`37682`)
- Bug in :class:`Categorical` incorrectly typecasting ``datetime`` object to ``Timestamp`` (:issue:`38878`)

Timedelta
^^^^^^^^^
- Bug in constructing :class:`Timedelta` from ``np.timedelta64`` objects with non-nanosecond units that are out of bounds for ``timedelta64[ns]`` (:issue:`38965`)
-
-

Timezones
^^^^^^^^^

-
-

Numeric
^^^^^^^
- Bug in :meth:`DataFrame.quantile`, :meth:`DataFrame.sort_values` causing incorrect subsequent indexing behavior (:issue:`38351`)
- Bug in :meth:`DataFrame.select_dtypes` with ``include=np.number`` now retains numeric ``ExtensionDtype`` columns (:issue:`35340`)
- Bug in :meth:`DataFrame.mode` and :meth:`Series.mode` not keeping consistent integer :class:`Index` for empty input (:issue:`33321`)
- Bug in :meth:`DataFrame.rank` with ``np.inf`` and mixture of ``np.nan`` and ``np.inf`` (:issue:`32593`)
- Bug in :meth:`DataFrame.rank` with ``axis=0`` and columns holding incomparable types raising ``IndexError`` (:issue:`38932`)
-

Conversion
^^^^^^^^^^
-
-

Strings
^^^^^^^

-
-

Interval
^^^^^^^^
- Bug in :meth:`IntervalIndex.intersection` and :meth:`IntervalIndex.symmetric_difference` always returning object-dtype when operating with :class:`CategoricalIndex` (:issue:`38653`, :issue:`38741`)
- Bug in :meth:`IntervalIndex.intersection` returning duplicates when at least one of both Indexes has duplicates which are present in the other (:issue:`38743`)
-

Indexing
^^^^^^^^
- Bug in :meth:`CategoricalIndex.get_indexer` failing to raise ``InvalidIndexError`` when non-unique (:issue:`38372`)
- Bug in inserting many new columns into a :class:`DataFrame` causing incorrect subsequent indexing behavior (:issue:`38380`)
- Bug in :meth:`DataFrame.loc`, :meth:`Series.loc`, :meth:`DataFrame.__getitem__` and :meth:`Series.__getitem__` returning incorrect elements for non-monotonic :class:`DatetimeIndex` for string slices (:issue:`33146`)
- Bug in :meth:`DataFrame.reindex` and :meth:`Series.reindex` with timezone aware indexes raising ``TypeError`` for ``method="ffill"`` and ``method="bfill"`` and specified ``tolerance`` (:issue:`38566`)
- Bug in :meth:`DataFrame.__setitem__` raising ``ValueError`` with empty :class:`DataFrame` and specified columns for string indexer and non empty :class:`DataFrame` to set (:issue:`38831`)
- Bug in :meth:`DataFrame.iloc.__setitem__` and :meth:`DataFrame.loc.__setitem__` with mixed dtypes when setting with a dictionary value (:issue:`38335`)
- Bug in :meth:`DataFrame.loc` dropping levels of :class:`MultiIndex` when :class:`DataFrame` used as input has only one row (:issue:`10521`)
- Bug in setting ``timedelta64`` values into numeric :class:`Series` failing to cast to object dtype (:issue:`39086`)

Missing
^^^^^^^

- Bug in :class:`Grouper` now correctly propagates ``dropna`` argument and :meth:`DataFrameGroupBy.transform` now correctly handles missing values for ``dropna=True`` (:issue:`35612`)
-
-

MultiIndex
^^^^^^^^^^

- Bug in :meth:`DataFrame.drop` raising ``TypeError`` when :class:`MultiIndex` is non-unique and ``level`` is not provided (:issue:`36293`)
- Bug in :meth:`MultiIndex.intersection` duplicating ``NaN`` in result (:issue:`38623`)
- Bug in :meth:`MultiIndex.equals` incorrectly returning ``True`` when :class:`MultiIndex` containing ``NaN`` even when they are differently ordered (:issue:`38439`)
- Bug in :meth:`MultiIndex.intersection` always returning empty when intersecting with :class:`CategoricalIndex` (:issue:`38653`)

I/O
^^^

- Bug in :meth:`Index.__repr__` when ``display.max_seq_items=1`` (:issue:`38415`)
- Bug in :func:`read_csv` not recognizing scientific notation if decimal is set for ``engine="python"`` (:issue:`31920`)
- Bug in :func:`read_csv` interpreting ``NA`` value as comment, when ``NA`` does contain the comment string fixed for ``engine="python"`` (:issue:`34002`)
- Bug in :func:`read_csv` raising ``IndexError`` with multiple header columns and ``index_col`` specified when file has no data rows (:issue:`38292`)
- Bug in :func:`read_csv` not accepting ``usecols`` with different length than ``names`` for ``engine="python"`` (:issue:`16469`)
- Bug in :meth:`read_csv` returning object dtype when ``delimiter=","`` with ``usecols`` and ``parse_dates`` specified for ``engine="python"`` (:issue:`35873`)
- Bug in :func:`read_csv` raising ``TypeError`` when ``names`` and ``parse_dates`` is specified for ``engine="c"`` (:issue:`33699`)
- Bug in :func:`read_clipboard`, :func:`DataFrame.to_clipboard` not working in WSL (:issue:`38527`)
- Allow custom error values for parse_dates argument of :func:`read_sql`, :func:`read_sql_query` and :func:`read_sql_table` (:issue:`35185`)
- Bug in :func:`to_hdf` raising ``KeyError`` when trying to apply for subclasses of ``DataFrame`` or ``Series`` (:issue:`33748`)
- Bug in :meth:`~HDFStore.put` raising a wrong ``TypeError`` when saving a DataFrame with non-string dtype (:issue:`34274`)
- Bug in :func:`json_normalize` resulting in the first element of a generator object not being included in the returned ``DataFrame`` (:issue:`35923`)
- Bug in :func:`read_excel` forward filling :class:`MultiIndex` names with multiple header and index columns specified (:issue:`34673`)
- :func:`read_excel` now respects :func:`set_option` (:issue:`34252`)
- Bug in :func:`read_csv` not switching ``true_values`` and ``false_values`` for nullable ``boolean`` dtype (:issue:`34655`)
- Bug in :func:`read_json` when ``orient="split"`` does not maintain numeric string index (:issue:`28556`)
- :meth:`read_sql` returned an empty generator if ``chunksize`` was no-zero and the query returned no results. Now returns a generator with a single empty dataframe (:issue:`34411`)

Period
^^^^^^

-
-

Plotting
^^^^^^^^

- Bug in :func:`scatter_matrix` raising when 2d ``ax`` argument passed (:issue:`16253`)
-
-

Groupby/resample/rolling
^^^^^^^^^^^^^^^^^^^^^^^^

- Bug in :meth:`SeriesGroupBy.value_counts` where unobserved categories in a grouped categorical series were not tallied (:issue:`38672`)
- Bug in :meth:`.GroupBy.indices` would contain non-existent indices when null values were present in the groupby keys (:issue:`9304`)
- Fixed bug in :meth:`DataFrameGroupBy.sum` and :meth:`SeriesGroupBy.sum` causing loss of precision through using Kahan summation (:issue:`38778`)
- Fixed bug in :meth:`DataFrameGroupBy.cumsum`, :meth:`SeriesGroupBy.cumsum`, :meth:`DataFrameGroupBy.mean` and :meth:`SeriesGroupBy.mean` causing loss of precision through using Kahan summation (:issue:`38934`)
- Bug in :meth:`.Resampler.aggregate` and :meth:`DataFrame.transform` raising ``TypeError`` instead of ``SpecificationError`` when missing keys had mixed dtypes (:issue:`39025`)

Reshaping
^^^^^^^^^
- Bug in :func:`merge` raising error when performing an inner join with partial index and ``right_index`` when no overlap between indices (:issue:`33814`)
- Bug in :meth:`DataFrame.unstack` with missing levels led to incorrect index names (:issue:`37510`)
- Bug in :func:`join` over :class:`MultiIndex` returned wrong result, when one of both indexes had only one level (:issue:`36909`)
- :meth:`merge_asof` raises ``ValueError`` instead of cryptic ``TypeError`` in case of non-numerical merge columns (:issue:`29130`)
- Bug in :meth:`DataFrame.join` not assigning values correctly when having :class:`MultiIndex` where at least one dimension is from dtype ``Categorical`` with non-alphabetically sorted categories (:issue:`38502`)
-

Sparse
^^^^^^

- Bug in :meth:`DataFrame.sparse.to_coo` raising ``KeyError`` with columns that are a numeric :class:`Index` without a 0 (:issue:`18414`)
- Bug in :meth:`SparseArray.astype` with ``copy=False`` producing incorrect results when going from integer dtype to floating dtype (:issue:`34456`)
-

ExtensionArray
^^^^^^^^^^^^^^

- Bug in :meth:`DataFrame.where` when ``other`` is a :class:`Series` with :class:`ExtensionArray` dtype (:issue:`38729`)
- Fixed bug where :meth:`Series.idxmax`, :meth:`Series.idxmin` and ``argmax/min`` fail when the underlying data is :class:`ExtensionArray` (:issue:`32749`, :issue:`33719`, :issue:`36566`)
-

Other
^^^^^
- Bug in :class:`Index` constructor sometimes silently ignorning a specified ``dtype`` (:issue:`38879`)
-
-

.. ---------------------------------------------------------------------------

.. _whatsnew_130.contributors:

Contributors
~~~~~~~~~~~~<|MERGE_RESOLUTION|>--- conflicted
+++ resolved
@@ -186,12 +186,9 @@
 - Bug in ``CategoricalIndex.reindex`` failed when ``Index`` passed with elements all in category (:issue:`28690`)
 - Bug where constructing a :class:`Categorical` from an object-dtype array of ``date`` objects did not round-trip correctly with ``astype`` (:issue:`38552`)
 - Bug in constructing a :class:`DataFrame` from an ``ndarray`` and a :class:`CategoricalDtype` (:issue:`38857`)
-<<<<<<< HEAD
 - Bug in :meth:`DataFrame.reindex` was throwing ``IndexError`` when new index contained duplicates and old index was :class:`CategoricalIndex` (:issue:`38906`)
 - Bug in setting categorical values into an object-dtype column in a :class:`DataFrame` (:issue:`39136`)
-=======
 - Bug in :meth:`DataFrame.reindex` was raising ``IndexError`` when new index contained duplicates and old index was :class:`CategoricalIndex` (:issue:`38906`)
->>>>>>> 76701a69
 
 Datetimelike
 ^^^^^^^^^^^^
