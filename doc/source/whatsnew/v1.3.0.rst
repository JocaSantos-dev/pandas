.. _whatsnew_130:

What's new in 1.3.0 (??)
------------------------

These are the changes in pandas 1.3.0. See :ref:`release` for a full changelog
including other versions of pandas.

{{ header }}

.. ---------------------------------------------------------------------------

Enhancements
~~~~~~~~~~~~

.. _whatsnew_130.read_csv_json_http_headers:

Custom HTTP(s) headers when reading csv or json files
^^^^^^^^^^^^^^^^^^^^^^^^^^^^^^^^^^^^^^^^^^^^^^^^^^^^^

When reading from a remote URL that is not handled by fsspec (ie. HTTP and
HTTPS) the dictionary passed to ``storage_options`` will be used to create the
headers included in the request.  This can be used to control the User-Agent
header or send other custom headers (:issue:`36688`).
For example:

.. ipython:: python

    headers = {"User-Agent": "pandas"}
    df = pd.read_csv(
        "https://download.bls.gov/pub/time.series/cu/cu.item",
        sep="\t",
        storage_options=headers
    )

.. _whatsnew_130.enhancements.other:

Other enhancements
^^^^^^^^^^^^^^^^^^

- :class:`Rolling` and :class:`Expanding` now support a ``method`` argument with a ``'table'`` option that performs the windowing operation over an entire :class:`DataFrame`. See ref:`window.overview` for performance and functional benefits (:issue:`15095`, :issue:`38995`)
- Added :meth:`MultiIndex.dtypes` (:issue:`37062`)
- Added ``end`` and ``end_day`` options for ``origin`` in :meth:`DataFrame.resample` (:issue:`37804`)
- Improve error message when ``usecols`` and ``names`` do not match for :func:`read_csv` and ``engine="c"`` (:issue:`29042`)
- Improved consistency of error message when passing an invalid ``win_type`` argument in :class:`Window` (:issue:`15969`)
- :func:`pandas.read_sql_query` now accepts a ``dtype`` argument to cast the columnar data from the SQL database based on user input (:issue:`10285`)
- Improved integer type mapping from pandas to SQLAlchemy when using :meth:`DataFrame.to_sql` (:issue:`35076`)
- :func:`to_numeric` now supports downcasting of nullable ``ExtensionDtype`` objects (:issue:`33013`)
- Add support for dict-like names in :class:`MultiIndex.set_names` and :class:`MultiIndex.rename` (:issue:`20421`)
- :func:`pandas.read_excel` can now auto detect .xlsb files (:issue:`35416`)
- :meth:`.Rolling.sum`, :meth:`.Expanding.sum`, :meth:`.Rolling.mean`, :meth:`.Expanding.mean`, :meth:`.Rolling.median`, :meth:`.Expanding.median`, :meth:`.Rolling.max`, :meth:`.Expanding.max`, :meth:`.Rolling.min`, and :meth:`.Expanding.min` now support ``Numba`` execution with the ``engine`` keyword (:issue:`38895`)
- :meth:`DataFrame.apply` can now accept NumPy unary operators as strings, e.g. ``df.apply("sqrt")``, which was already the case for :meth:`Series.apply` (:issue:`39116`)
- :meth:`DataFrame.apply` can now accept non-callable DataFrame properties as strings, e.g. ``df.apply("size")``, which was already the case for :meth:`Series.apply` (:issue:`39116`)
- :meth:`Series.apply` can now accept list-like or dictionary-like arguments that aren't lists or dictionaries, e.g. ``ser.apply(np.array(["sum", "mean"]))``, which was already the case for :meth:`DataFrame.apply` (:issue:`39140`)
- :meth:`.Styler.set_tooltips` allows on hover tooltips to be added to styled HTML dataframes.

.. ---------------------------------------------------------------------------

.. _whatsnew_130.notable_bug_fixes:

Notable bug fixes
~~~~~~~~~~~~~~~~~

These are bug fixes that might have notable behavior changes.

Assigning with ``DataFrame.__setitem__`` consistently creates a new array
^^^^^^^^^^^^^^^^^^^^^^^^^^^^^^^^^^^^^^^^^^^^^^^^^^^^^^^^^^^^^^^^^^^^^^^^^

Assigning values with ``DataFrame.__setitem__`` now consistently assigns a new array, rather than mutating inplace (:issue:`33457`, :issue:`35271`, :issue:`35266`)

Previously, ``DataFrame.__setitem__`` would sometimes operate inplace on the
underlying array, and sometimes assign a new array. Fixing this inconsistency
can have behavior-changing implications for workloads that relied on inplace
mutation. The two most common cases are creating a ``DataFrame`` from an array
and slicing a ``DataFrame``.

*Previous Behavior*

The array would be mutated inplace for some dtypes, like NumPy's ``int64`` dtype.

.. code-block:: python

   >>> import pandas as pd
   >>> import numpy as np
   >>> a = np.array([1, 2, 3])
   >>> df = pd.DataFrame(a, columns=['a'])
   >>> df['a'] = 0
   >>> a  # mutated inplace
   array([0, 0, 0])

But not others, like :class:`Int64Dtype`.

.. code-block:: python

   >>> import pandas as pd
   >>> import numpy as np
   >>> a = pd.array([1, 2, 3], dtype="Int64")
   >>> df = pd.DataFrame(a, columns=['a'])
   >>> df['a'] = 0
   >>> a  # not mutated
   <IntegerArray>
   [1, 2, 3]
   Length: 3, dtype: Int64


*New Behavior*

In pandas 1.3.0, ``DataFrame.__setitem__`` consistently sets on a new array rather than
mutating the existing array inplace.

For NumPy's int64 dtype

.. ipython:: python

   import pandas as pd
   import numpy as np
   a = np.array([1, 2, 3])
   df = pd.DataFrame(a, columns=['a'])
   df['a'] = 0
   a  # not mutated

For :class:`Int64Dtype`.

.. ipython:: python

   import pandas as pd
   import numpy as np
   a = pd.array([1, 2, 3], dtype="Int64")
   df = pd.DataFrame(a, columns=['a'])
   df['a'] = 0
   a  # not mutated

This also affects cases where a second ``Series`` or ``DataFrame`` is a view on a first ``DataFrame``.

.. code-block:: python

   df = pd.DataFrame({"A": [1, 2, 3]})
   df2 = df[['A']]
   df['A'] = np.array([0, 0, 0])

Previously, whether ``df2`` was mutated depending on the dtype of the array being assigned to. Now, a new array is consistently assigned, so ``df2`` is not mutated.


Preserve dtypes in  :meth:`~pandas.DataFrame.combine_first`
^^^^^^^^^^^^^^^^^^^^^^^^^^^^^^^^^^^^^^^^^^^^^^^^^^^^^^^^^^^

:meth:`~pandas.DataFrame.combine_first` will now preserve dtypes (:issue:`7509`)

.. ipython:: python

   df1 = pd.DataFrame({"A": [1, 2, 3], "B": [1, 2, 3]}, index=[0, 1, 2])
   df1
   df2 = pd.DataFrame({"B": [4, 5, 6], "C": [1, 2, 3]}, index=[2, 3, 4])
   df2
   combined = df1.combine_first(df2)

*pandas 1.2.x*

.. code-block:: ipython

   In [1]: combined.dtypes
   Out[2]:
   A    float64
   B    float64
   C    float64
   dtype: object

*pandas 1.3.0*

.. ipython:: python

   combined.dtypes


.. _whatsnew_130.api_breaking.deps:

Increased minimum versions for dependencies
^^^^^^^^^^^^^^^^^^^^^^^^^^^^^^^^^^^^^^^^^^^
Some minimum supported versions of dependencies were updated.
If installed, we now require:

+-----------------+-----------------+----------+---------+
| Package         | Minimum Version | Required | Changed |
+=================+=================+==========+=========+
| numpy           | 1.16.5          |    X     |         |
+-----------------+-----------------+----------+---------+
| pytz            | 2017.3          |    X     |         |
+-----------------+-----------------+----------+---------+
| python-dateutil | 2.7.3           |    X     |         |
+-----------------+-----------------+----------+---------+
| bottleneck      | 1.2.1           |          |         |
+-----------------+-----------------+----------+---------+
| numexpr         | 2.6.8           |          |         |
+-----------------+-----------------+----------+---------+
| pytest (dev)    | 5.0.1           |          |         |
+-----------------+-----------------+----------+---------+
| mypy (dev)      | 0.790           |          |    X    |
+-----------------+-----------------+----------+---------+

For `optional libraries <https://dev.pandas.io/docs/install.html#dependencies>`_ the general recommendation is to use the latest version.
The following table lists the lowest version per library that is currently being tested throughout the development of pandas.
Optional libraries below the lowest tested version may still work, but are not considered supported.

+-----------------+-----------------+---------+
| Package         | Minimum Version | Changed |
+=================+=================+=========+
| beautifulsoup4  | 4.6.0           |         |
+-----------------+-----------------+---------+
| fastparquet     | 0.3.2           |         |
+-----------------+-----------------+---------+
| fsspec          | 0.7.4           |         |
+-----------------+-----------------+---------+
| gcsfs           | 0.6.0           |         |
+-----------------+-----------------+---------+
| lxml            | 4.3.0           |         |
+-----------------+-----------------+---------+
| matplotlib      | 2.2.3           |         |
+-----------------+-----------------+---------+
| numba           | 0.46.0          |         |
+-----------------+-----------------+---------+
| openpyxl        | 2.6.0           |         |
+-----------------+-----------------+---------+
| pyarrow         | 0.15.0          |         |
+-----------------+-----------------+---------+
| pymysql         | 0.7.11          |         |
+-----------------+-----------------+---------+
| pytables        | 3.5.1           |         |
+-----------------+-----------------+---------+
| s3fs            | 0.4.0           |         |
+-----------------+-----------------+---------+
| scipy           | 1.2.0           |         |
+-----------------+-----------------+---------+
| sqlalchemy      | 1.2.8           |         |
+-----------------+-----------------+---------+
| tabulate        | 0.8.7           |    X    |
+-----------------+-----------------+---------+
| xarray          | 0.12.0          |         |
+-----------------+-----------------+---------+
| xlrd            | 1.2.0           |         |
+-----------------+-----------------+---------+
| xlsxwriter      | 1.0.2           |         |
+-----------------+-----------------+---------+
| xlwt            | 1.3.0           |         |
+-----------------+-----------------+---------+
| pandas-gbq      | 0.12.0          |         |
+-----------------+-----------------+---------+

See :ref:`install.dependencies` and :ref:`install.optional_dependencies` for more.

.. _whatsnew_130.api.other:

Other API changes
^^^^^^^^^^^^^^^^^
- Partially initialized :class:`CategoricalDtype` (i.e. those with ``categories=None`` objects will no longer compare as equal to fully initialized dtype objects.
-
-

.. ---------------------------------------------------------------------------

.. _whatsnew_130.deprecations:

Deprecations
~~~~~~~~~~~~
- Deprecated allowing scalars to be passed to the :class:`Categorical` constructor (:issue:`38433`)
- Deprecated allowing subclass-specific keyword arguments in the :class:`Index` constructor, use the specific subclass directly instead (:issue:`14093`, :issue:`21311`, :issue:`22315`, :issue:`26974`)
- Deprecated ``astype`` of datetimelike (``timedelta64[ns]``, ``datetime64[ns]``, ``Datetime64TZDtype``, ``PeriodDtype``) to integer dtypes, use ``values.view(...)`` instead (:issue:`38544`)
- Deprecated :meth:`MultiIndex.is_lexsorted` and :meth:`MultiIndex.lexsort_depth`, use :meth:`MultiIndex.is_monotonic_increasing` instead (:issue:`32259`)
- Deprecated keyword ``try_cast`` in :meth:`Series.where`, :meth:`Series.mask`, :meth:`DataFrame.where`, :meth:`DataFrame.mask`; cast results manually if desired (:issue:`38836`)
- Deprecated comparison of :class:`Timestamp` object with ``datetime.date`` objects.  Instead of e.g. ``ts <= mydate`` use ``ts <= pd.Timestamp(mydate)`` or ``ts.date() <= mydate`` (:issue:`36131`)
- Deprecated :attr:`Rolling.win_type` returning ``"freq"`` (:issue:`38963`)
- Deprecated :attr:`Rolling.is_datetimelike` (:issue:`38963`)
- Deprecated :meth:`core.window.ewm.ExponentialMovingWindow.vol` (:issue:`39220`)
- Using ``.astype`` to convert between ``datetime64[ns]`` dtype and :class:`DatetimeTZDtype` is deprecated and will raise in a future version, use ``obj.tz_localize`` or ``obj.dt.tz_localize`` instead (:issue:`38622`)
-

.. ---------------------------------------------------------------------------


.. _whatsnew_130.performance:

Performance improvements
~~~~~~~~~~~~~~~~~~~~~~~~
- Performance improvement in :meth:`IntervalIndex.isin` (:issue:`38353`)
- Performance improvement in :meth:`Series.mean` for nullable data types (:issue:`34814`)
- Performance improvement in :meth:`Series.isin` for nullable data types (:issue:`38340`)
- Performance improvement in :meth:`DataFrame.corr` for method=kendall (:issue:`28329`)

.. ---------------------------------------------------------------------------

.. _whatsnew_130.bug_fixes:

Bug fixes
~~~~~~~~~

Categorical
^^^^^^^^^^^
- Bug in :class:`CategoricalIndex` incorrectly failing to raise ``TypeError`` when scalar data is passed (:issue:`38614`)
- Bug in ``CategoricalIndex.reindex`` failed when ``Index`` passed with elements all in category (:issue:`28690`)
- Bug where constructing a :class:`Categorical` from an object-dtype array of ``date`` objects did not round-trip correctly with ``astype`` (:issue:`38552`)
- Bug in constructing a :class:`DataFrame` from an ``ndarray`` and a :class:`CategoricalDtype` (:issue:`38857`)
- Bug in :meth:`DataFrame.reindex` was throwing ``IndexError`` when new index contained duplicates and old index was :class:`CategoricalIndex` (:issue:`38906`)
- Bug in setting categorical values into an object-dtype column in a :class:`DataFrame` (:issue:`39136`)
- Bug in :meth:`DataFrame.reindex` was raising ``IndexError`` when new index contained duplicates and old index was :class:`CategoricalIndex` (:issue:`38906`)

Datetimelike
^^^^^^^^^^^^
- Bug in :class:`DataFrame` and :class:`Series` constructors sometimes dropping nanoseconds from :class:`Timestamp` (resp. :class:`Timedelta`) ``data``, with ``dtype=datetime64[ns]`` (resp. ``timedelta64[ns]``) (:issue:`38032`)
- Bug in :meth:`DataFrame.first` and :meth:`Series.first` returning two months for offset one month when first day is last calendar day (:issue:`29623`)
- Bug in constructing a :class:`DataFrame` or :class:`Series` with mismatched ``datetime64`` data and ``timedelta64`` dtype, or vice-versa, failing to raise ``TypeError`` (:issue:`38575`, :issue:`38764`, :issue:`38792`)
- Bug in constructing a :class:`Series` or :class:`DataFrame` with a ``datetime`` object out of bounds for ``datetime64[ns]`` dtype or a ``timedelta`` object out of bounds for ``timedelta64[ns]`` dtype (:issue:`38792`, :issue:`38965`)
- Bug in :meth:`DatetimeIndex.intersection`, :meth:`DatetimeIndex.symmetric_difference`, :meth:`PeriodIndex.intersection`, :meth:`PeriodIndex.symmetric_difference` always returning object-dtype when operating with :class:`CategoricalIndex` (:issue:`38741`)
- Bug in :meth:`Series.where` incorrectly casting ``datetime64`` values to ``int64`` (:issue:`37682`)
- Bug in :class:`Categorical` incorrectly typecasting ``datetime`` object to ``Timestamp`` (:issue:`38878`)
- Bug in comparisons between :class:`Timestamp` object and ``datetime64`` objects just outside the implementation bounds for nanosecond ``datetime64`` (:issue:`39221`)
- Bug in :meth:`Timestamp.round`, :meth:`Timestamp.floor`, :meth:`Timestamp.ceil` for values near the implementation bounds of :class:`Timestamp` (:issue:`39244`)
- Bug in :func:`date_range` incorrectly creating :class:`DatetimeIndex` containing ``NaT`` instead of raising ``OutOfBoundsDatetime`` in corner cases (:issue:`24124`)

Timedelta
^^^^^^^^^
- Bug in constructing :class:`Timedelta` from ``np.timedelta64`` objects with non-nanosecond units that are out of bounds for ``timedelta64[ns]`` (:issue:`38965`)
-
-

Timezones
^^^^^^^^^
- Bug in different ``tzinfo`` objects representing UTC not being treated as equivalent (:issue:`39216`)
- Bug in ``dateutil.tz.gettz("UTC")`` not being recognized as equivalent to other UTC-representing tzinfos (:issue:`39276`)
-

Numeric
^^^^^^^
- Bug in :meth:`DataFrame.quantile`, :meth:`DataFrame.sort_values` causing incorrect subsequent indexing behavior (:issue:`38351`)
- Bug in :meth:`DataFrame.select_dtypes` with ``include=np.number`` now retains numeric ``ExtensionDtype`` columns (:issue:`35340`)
- Bug in :meth:`DataFrame.mode` and :meth:`Series.mode` not keeping consistent integer :class:`Index` for empty input (:issue:`33321`)
- Bug in :meth:`DataFrame.rank` with ``np.inf`` and mixture of ``np.nan`` and ``np.inf`` (:issue:`32593`)
- Bug in :meth:`DataFrame.rank` with ``axis=0`` and columns holding incomparable types raising ``IndexError`` (:issue:`38932`)
-

Conversion
^^^^^^^^^^
-
-

Strings
^^^^^^^

-
-

Interval
^^^^^^^^
- Bug in :meth:`IntervalIndex.intersection` and :meth:`IntervalIndex.symmetric_difference` always returning object-dtype when operating with :class:`CategoricalIndex` (:issue:`38653`, :issue:`38741`)
- Bug in :meth:`IntervalIndex.intersection` returning duplicates when at least one of both Indexes has duplicates which are present in the other (:issue:`38743`)
- :meth:`IntervalIndex.union`, :meth:`IntervalIndex.intersection`, :meth:`IntervalIndex.difference`, and :meth:`IntervalIndex.symmetric_difference` now cast to the appropriate dtype instead of raising ``TypeError`` when operating with another :class:`IntervalIndex` with incompatible dtype (:issue:`39267`)
- :meth:`PeriodIndex.union`, :meth:`PeriodIndex.intersection`, :meth:`PeriodIndex.symmetric_difference`, :meth:`PeriodIndex.difference` now cast to object dtype instead of raising ``IncompatibleFrequency`` when opearting with another :class:`PeriodIndex` with incompatible dtype (:issue:`??`)

Indexing
^^^^^^^^
- Bug in :meth:`CategoricalIndex.get_indexer` failing to raise ``InvalidIndexError`` when non-unique (:issue:`38372`)
- Bug in inserting many new columns into a :class:`DataFrame` causing incorrect subsequent indexing behavior (:issue:`38380`)
- Bug in :meth:`DataFrame.__setitem__` raising ``ValueError`` when setting multiple values to duplicate columns (:issue:`15695`)
- Bug in :meth:`DataFrame.loc`, :meth:`Series.loc`, :meth:`DataFrame.__getitem__` and :meth:`Series.__getitem__` returning incorrect elements for non-monotonic :class:`DatetimeIndex` for string slices (:issue:`33146`)
- Bug in :meth:`DataFrame.iloc.__setitem__` creating a new array instead of overwriting ``Categorical`` values in-place (:issue:`35417`)
- Bug in :meth:`DataFrame.reindex` and :meth:`Series.reindex` with timezone aware indexes raising ``TypeError`` for ``method="ffill"`` and ``method="bfill"`` and specified ``tolerance`` (:issue:`38566`)
- Bug in :meth:`DataFrame.__setitem__` raising ``ValueError`` with empty :class:`DataFrame` and specified columns for string indexer and non empty :class:`DataFrame` to set (:issue:`38831`)
- Bug in :meth:`DataFrame.loc.__setitem__` raising ValueError when expanding unique column for :class:`DataFrame` with duplicate columns (:issue:`38521`)
- Bug in :meth:`DataFrame.iloc.__setitem__` and :meth:`DataFrame.loc.__setitem__` with mixed dtypes when setting with a dictionary value (:issue:`38335`)
- Bug in :meth:`DataFrame.loc` dropping levels of :class:`MultiIndex` when :class:`DataFrame` used as input has only one row (:issue:`10521`)
- Bug in setting ``timedelta64`` values into numeric :class:`Series` failing to cast to object dtype (:issue:`39086`)
- Bug in setting :class:`Interval` values into a :class:`Series` or :class:`DataFrame` with mismatched :class:`IntervalDtype` incorrectly casting the new values to the existing dtype (:issue:`39120`)
<<<<<<< HEAD
-
=======
- Bug in incorrectly raising in :meth:`Index.insert`, when setting a new column that cannot be held in the existing ``frame.columns``, or in :meth:`Series.reset_index` or :meth:`DataFrame.reset_index` instead of casting to a compatible dtype (:issue:`39068`)
>>>>>>> 7e531e3d

Missing
^^^^^^^

- Bug in :class:`Grouper` now correctly propagates ``dropna`` argument and :meth:`DataFrameGroupBy.transform` now correctly handles missing values for ``dropna=True`` (:issue:`35612`)
-
-

MultiIndex
^^^^^^^^^^

- Bug in :meth:`DataFrame.drop` raising ``TypeError`` when :class:`MultiIndex` is non-unique and ``level`` is not provided (:issue:`36293`)
- Bug in :meth:`MultiIndex.intersection` duplicating ``NaN`` in result (:issue:`38623`)
- Bug in :meth:`MultiIndex.equals` incorrectly returning ``True`` when :class:`MultiIndex` containing ``NaN`` even when they are differently ordered (:issue:`38439`)
- Bug in :meth:`MultiIndex.intersection` always returning empty when intersecting with :class:`CategoricalIndex` (:issue:`38653`)

I/O
^^^

- Bug in :meth:`Index.__repr__` when ``display.max_seq_items=1`` (:issue:`38415`)
- Bug in :func:`read_csv` not recognizing scientific notation if decimal is set for ``engine="python"`` (:issue:`31920`)
- Bug in :func:`read_csv` interpreting ``NA`` value as comment, when ``NA`` does contain the comment string fixed for ``engine="python"`` (:issue:`34002`)
- Bug in :func:`read_csv` raising ``IndexError`` with multiple header columns and ``index_col`` specified when file has no data rows (:issue:`38292`)
- Bug in :func:`read_csv` not accepting ``usecols`` with different length than ``names`` for ``engine="python"`` (:issue:`16469`)
- Bug in :meth:`read_csv` returning object dtype when ``delimiter=","`` with ``usecols`` and ``parse_dates`` specified for ``engine="python"`` (:issue:`35873`)
- Bug in :func:`read_csv` raising ``TypeError`` when ``names`` and ``parse_dates`` is specified for ``engine="c"`` (:issue:`33699`)
- Bug in :func:`read_clipboard`, :func:`DataFrame.to_clipboard` not working in WSL (:issue:`38527`)
- Allow custom error values for parse_dates argument of :func:`read_sql`, :func:`read_sql_query` and :func:`read_sql_table` (:issue:`35185`)
- Bug in :func:`to_hdf` raising ``KeyError`` when trying to apply for subclasses of ``DataFrame`` or ``Series`` (:issue:`33748`)
- Bug in :meth:`~HDFStore.put` raising a wrong ``TypeError`` when saving a DataFrame with non-string dtype (:issue:`34274`)
- Bug in :func:`json_normalize` resulting in the first element of a generator object not being included in the returned ``DataFrame`` (:issue:`35923`)
- Bug in :func:`read_excel` forward filling :class:`MultiIndex` names with multiple header and index columns specified (:issue:`34673`)
- :func:`read_excel` now respects :func:`set_option` (:issue:`34252`)
- Bug in :func:`read_csv` not switching ``true_values`` and ``false_values`` for nullable ``boolean`` dtype (:issue:`34655`)
- Bug in :func:`read_json` when ``orient="split"`` does not maintain numeric string index (:issue:`28556`)
- :meth:`read_sql` returned an empty generator if ``chunksize`` was no-zero and the query returned no results. Now returns a generator with a single empty dataframe (:issue:`34411`)

Period
^^^^^^
- Comparisons of :class:`Period` objects or :class:`Index`, :class:`Series`, or :class:`DataFrame` with mismatched ``PeriodDtype`` now behave like other mismatched-type comparisons, returning ``False`` for equals, ``True`` for not-equal, and raising ``TypeError`` for inequality checks (:issue:`??`)
-
-

Plotting
^^^^^^^^

- Bug in :func:`scatter_matrix` raising when 2d ``ax`` argument passed (:issue:`16253`)
-
-

Groupby/resample/rolling
^^^^^^^^^^^^^^^^^^^^^^^^

- Bug in :meth:`SeriesGroupBy.value_counts` where unobserved categories in a grouped categorical series were not tallied (:issue:`38672`)
- Bug in :meth:`.GroupBy.indices` would contain non-existent indices when null values were present in the groupby keys (:issue:`9304`)
- Fixed bug in :meth:`DataFrameGroupBy.sum` and :meth:`SeriesGroupBy.sum` causing loss of precision through using Kahan summation (:issue:`38778`)
- Fixed bug in :meth:`DataFrameGroupBy.cumsum`, :meth:`SeriesGroupBy.cumsum`, :meth:`DataFrameGroupBy.mean` and :meth:`SeriesGroupBy.mean` causing loss of precision through using Kahan summation (:issue:`38934`)
- Bug in :meth:`.Resampler.aggregate` and :meth:`DataFrame.transform` raising ``TypeError`` instead of ``SpecificationError`` when missing keys had mixed dtypes (:issue:`39025`)
- Bug in :meth:`.DataFrameGroupBy.idxmin` and :meth:`.DataFrameGroupBy.idxmax` with ``ExtensionDtype`` columns (:issue:`38733`)

Reshaping
^^^^^^^^^
- Bug in :func:`merge` raising error when performing an inner join with partial index and ``right_index`` when no overlap between indices (:issue:`33814`)
- Bug in :meth:`DataFrame.unstack` with missing levels led to incorrect index names (:issue:`37510`)
- Bug in :func:`join` over :class:`MultiIndex` returned wrong result, when one of both indexes had only one level (:issue:`36909`)
- :meth:`merge_asof` raises ``ValueError`` instead of cryptic ``TypeError`` in case of non-numerical merge columns (:issue:`29130`)
- Bug in :meth:`DataFrame.join` not assigning values correctly when having :class:`MultiIndex` where at least one dimension is from dtype ``Categorical`` with non-alphabetically sorted categories (:issue:`38502`)
- :meth:`Series.value_counts` returns keys in original order (:issue:`12679`, :issue:`11227`)
- Bug in :meth:`DataFrame.apply` would give incorrect results when used with a string argument and ``axis=1`` when the axis argument was not supported and now raises a ``ValueError`` instead (:issue:`39211`)
-

Sparse
^^^^^^

- Bug in :meth:`DataFrame.sparse.to_coo` raising ``KeyError`` with columns that are a numeric :class:`Index` without a 0 (:issue:`18414`)
- Bug in :meth:`SparseArray.astype` with ``copy=False`` producing incorrect results when going from integer dtype to floating dtype (:issue:`34456`)
-

ExtensionArray
^^^^^^^^^^^^^^

- Bug in :meth:`DataFrame.where` when ``other`` is a :class:`Series` with :class:`ExtensionArray` dtype (:issue:`38729`)
- Fixed bug where :meth:`Series.idxmax`, :meth:`Series.idxmin` and ``argmax/min`` fail when the underlying data is :class:`ExtensionArray` (:issue:`32749`, :issue:`33719`, :issue:`36566`)
-

Other
^^^^^
- Bug in :class:`Index` constructor sometimes silently ignorning a specified ``dtype`` (:issue:`38879`)
-
-

.. ---------------------------------------------------------------------------

.. _whatsnew_130.contributors:

Contributors
~~~~~~~~~~~~<|MERGE_RESOLUTION|>--- conflicted
+++ resolved
@@ -366,13 +366,10 @@
 - Bug in :meth:`DataFrame.loc.__setitem__` raising ValueError when expanding unique column for :class:`DataFrame` with duplicate columns (:issue:`38521`)
 - Bug in :meth:`DataFrame.iloc.__setitem__` and :meth:`DataFrame.loc.__setitem__` with mixed dtypes when setting with a dictionary value (:issue:`38335`)
 - Bug in :meth:`DataFrame.loc` dropping levels of :class:`MultiIndex` when :class:`DataFrame` used as input has only one row (:issue:`10521`)
+- Bug in incorrectly raising in :meth:`Index.insert`, when setting a new column that cannot be held in the existing ``frame.columns``, or in :meth:`Series.reset_index` or :meth:`DataFrame.reset_index` instead of casting to a compatible dtype (:issue:`39068`)
 - Bug in setting ``timedelta64`` values into numeric :class:`Series` failing to cast to object dtype (:issue:`39086`)
 - Bug in setting :class:`Interval` values into a :class:`Series` or :class:`DataFrame` with mismatched :class:`IntervalDtype` incorrectly casting the new values to the existing dtype (:issue:`39120`)
-<<<<<<< HEAD
--
-=======
-- Bug in incorrectly raising in :meth:`Index.insert`, when setting a new column that cannot be held in the existing ``frame.columns``, or in :meth:`Series.reset_index` or :meth:`DataFrame.reset_index` instead of casting to a compatible dtype (:issue:`39068`)
->>>>>>> 7e531e3d
+-
 
 Missing
 ^^^^^^^
