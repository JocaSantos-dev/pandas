--- conflicted
+++ resolved
@@ -217,11 +217,8 @@
 I/O
 ^^^
 
-<<<<<<< HEAD
 - Bug in :func:`read_csv` interpreting ``NA`` value as comment, when ``NA`` does contain the comment string fixed for ``engine="python"`` (:issue:`34002`)
-=======
 - Bug in :func:`read_csv` raising ``IndexError`` with multiple header columns and ``index_col`` specified when file has no data rows (:issue:`38292`)
->>>>>>> bd39ded5
 - Bug in :func:`read_csv` not accepting ``usecols`` with different length than ``names`` for ``engine="python"`` (:issue:`16469`)
 - Bug in :func:`read_csv` raising ``TypeError`` when ``names`` and ``parse_dates`` is specified for ``engine="c"`` (:issue:`33699`)
 -
