--- conflicted
+++ resolved
@@ -413,12 +413,9 @@
 - :meth:`merge_asof` raises ``ValueError`` instead of cryptic ``TypeError`` in case of non-numerical merge columns (:issue:`29130`)
 - Bug in :meth:`DataFrame.join` not assigning values correctly when having :class:`MultiIndex` where at least one dimension is from dtype ``Categorical`` with non-alphabetically sorted categories (:issue:`38502`)
 - :meth:`Series.value_counts` and :meth:`Series.mode` return consistent keys in original order (:issue:`12679`, :issue:`11227` and :issue:`39007`)
+- Bug in :meth:`DataFrame.stack` not handling ``NaN`` in :class:`MultiIndex` columns correct (:issue:`39481`)
 - Bug in :meth:`DataFrame.apply` would give incorrect results when used with a string argument and ``axis=1`` when the axis argument was not supported and now raises a ``ValueError`` instead (:issue:`39211`)
-<<<<<<< HEAD
-- Bug in :meth:`DataFrame.stack` not handling ``NaN`` in :class:`MultiIndex` columns correct (:issue:`39481`)
-=======
 - Bug in :meth:`DataFrame.append` returning incorrect dtypes with combinations of ``ExtensionDtype`` dtypes (:issue:`39454`)
->>>>>>> dae99c72
 
 Sparse
 ^^^^^^
