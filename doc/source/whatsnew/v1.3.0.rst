--- conflicted
+++ resolved
@@ -144,11 +144,8 @@
 
 Deprecations
 ~~~~~~~~~~~~
-<<<<<<< HEAD
 - Deprecating allowing scalars passed to the :class:`Categorical` constructor (:issue:`38433`)
-=======
 - Deprecated allowing subclass-specific keyword arguments in the :class:`Index` constructor, use the specific subclass directly instead (:issue:`14093`,:issue:`21311`,:issue:`22315`,:issue:`26974`)
->>>>>>> 7d7880d7
 -
 -
 
