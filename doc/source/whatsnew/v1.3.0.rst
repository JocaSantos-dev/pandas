.. _whatsnew_130:

What's new in 1.3.0 (??)
------------------------

These are the changes in pandas 1.3.0. See :ref:`release` for a full changelog
including other versions of pandas.

{{ header }}

.. ---------------------------------------------------------------------------

Enhancements
~~~~~~~~~~~~

.. _whatsnew_130.read_csv_json_http_headers:

Custom HTTP(s) headers when reading csv or json files
^^^^^^^^^^^^^^^^^^^^^^^^^^^^^^^^^^^^^^^^^^^^^^^^^^^^^

When reading from a remote URL that is not handled by fsspec (ie. HTTP and
HTTPS) the dictionary passed to ``storage_options`` will be used to create the
headers included in the request.  This can be used to control the User-Agent
header or send other custom headers (:issue:`36688`).
For example:

.. ipython:: python

    headers = {"User-Agent": "pandas"}
    df = pd.read_csv(
        "https://download.bls.gov/pub/time.series/cu/cu.item",
        sep="\t",
        storage_options=headers
    )


.. _whatsnew_130.enhancements.other:

Other enhancements
^^^^^^^^^^^^^^^^^^

- Added :meth:`MultiIndex.dtypes` (:issue:`37062`)
- Added ``end`` and ``end_day`` options for ``origin`` in :meth:`DataFrame.resample` (:issue:`37804`)
- Improve error message when ``usecols`` and ``names`` do not match for :func:`read_csv` and ``engine="c"`` (:issue:`29042`)
- Improved consistency of error message when passing an invalid ``win_type`` argument in :class:`Window` (:issue:`15969`)
- :func:`pandas.read_sql_query` now accepts a ``dtype`` argument to cast the columnar data from the SQL database based on user input (:issue:`10285`)

.. ---------------------------------------------------------------------------

.. _whatsnew_130.notable_bug_fixes:

Notable bug fixes
~~~~~~~~~~~~~~~~~

These are bug fixes that might have notable behavior changes.



.. _whatsnew_130.api_breaking.deps:

Increased minimum versions for dependencies
^^^^^^^^^^^^^^^^^^^^^^^^^^^^^^^^^^^^^^^^^^^
Some minimum supported versions of dependencies were updated.
If installed, we now require:

+-----------------+-----------------+----------+---------+
| Package         | Minimum Version | Required | Changed |
+=================+=================+==========+=========+
| numpy           | 1.16.5          |    X     |         |
+-----------------+-----------------+----------+---------+
| pytz            | 2017.3          |    X     |         |
+-----------------+-----------------+----------+---------+
| python-dateutil | 2.7.3           |    X     |         |
+-----------------+-----------------+----------+---------+
| bottleneck      | 1.2.1           |          |         |
+-----------------+-----------------+----------+---------+
| numexpr         | 2.6.8           |          |         |
+-----------------+-----------------+----------+---------+
| pytest (dev)    | 5.0.1           |          |         |
+-----------------+-----------------+----------+---------+
| mypy (dev)      | 0.782           |          |         |
+-----------------+-----------------+----------+---------+

For `optional libraries <https://dev.pandas.io/docs/install.html#dependencies>`_ the general recommendation is to use the latest version.
The following table lists the lowest version per library that is currently being tested throughout the development of pandas.
Optional libraries below the lowest tested version may still work, but are not considered supported.

+-----------------+-----------------+---------+
| Package         | Minimum Version | Changed |
+=================+=================+=========+
| beautifulsoup4  | 4.6.0           |         |
+-----------------+-----------------+---------+
| fastparquet     | 0.3.2           |         |
+-----------------+-----------------+---------+
| fsspec          | 0.7.4           |         |
+-----------------+-----------------+---------+
| gcsfs           | 0.6.0           |         |
+-----------------+-----------------+---------+
| lxml            | 4.3.0           |         |
+-----------------+-----------------+---------+
| matplotlib      | 2.2.3           |         |
+-----------------+-----------------+---------+
| numba           | 0.46.0          |         |
+-----------------+-----------------+---------+
| openpyxl        | 2.6.0           |         |
+-----------------+-----------------+---------+
| pyarrow         | 0.15.0          |         |
+-----------------+-----------------+---------+
| pymysql         | 0.7.11          |         |
+-----------------+-----------------+---------+
| pytables        | 3.5.1           |         |
+-----------------+-----------------+---------+
| s3fs            | 0.4.0           |         |
+-----------------+-----------------+---------+
| scipy           | 1.2.0           |         |
+-----------------+-----------------+---------+
| sqlalchemy      | 1.2.8           |         |
+-----------------+-----------------+---------+
| tabulate        | 0.8.7           |    X    |
+-----------------+-----------------+---------+
| xarray          | 0.12.0          |         |
+-----------------+-----------------+---------+
| xlrd            | 1.2.0           |         |
+-----------------+-----------------+---------+
| xlsxwriter      | 1.0.2           |         |
+-----------------+-----------------+---------+
| xlwt            | 1.3.0           |         |
+-----------------+-----------------+---------+
| pandas-gbq      | 0.12.0          |         |
+-----------------+-----------------+---------+

See :ref:`install.dependencies` and :ref:`install.optional_dependencies` for more.

.. _whatsnew_130.api.other:

Other API changes
^^^^^^^^^^^^^^^^^
- Partially initialized :class:`CategoricalDtype` (i.e. those with ``categories=None`` objects will no longer compare as equal to fully initialized dtype objects.
-
-

.. ---------------------------------------------------------------------------

.. _whatsnew_130.deprecations:

Deprecations
~~~~~~~~~~~~
- Deprecating allowing scalars passed to the :class:`Categorical` constructor (:issue:`38433`)
- Deprecated allowing subclass-specific keyword arguments in the :class:`Index` constructor, use the specific subclass directly instead (:issue:`14093`,:issue:`21311`,:issue:`22315`,:issue:`26974`)
- Deprecated ``astype`` of datetimelike (``timedelta64[ns]``, ``datetime64[ns]``, ``Datetime64TZDtype``, ``PeriodDtype``) to integer dtypes, use ``values.view(...)`` instead (:issue:`38544`)
-
-

.. ---------------------------------------------------------------------------


.. _whatsnew_130.performance:

Performance improvements
~~~~~~~~~~~~~~~~~~~~~~~~
- Performance improvement in :meth:`IntervalIndex.isin` (:issue:`38353`)
-
-

.. ---------------------------------------------------------------------------

.. _whatsnew_130.bug_fixes:

Bug fixes
~~~~~~~~~

-
-

Categorical
^^^^^^^^^^^
- Bug in :class:`CategoricalIndex` incorrectly failing to raise ``TypeError`` when scalar data is passed (:issue:`38614`)
- Bug in ``CategoricalIndex.reindex`` failed when ``Index`` passed with elements all in category (:issue:`28690`)
- Bug where construcing a :class:`Categorical` from an object-dtype array of ``date`` objects did not round-trip correctly with ``astype`` (:issue:`38552`)


Datetimelike
^^^^^^^^^^^^
- Bug in :class:`DataFrame` and :class:`Series` constructors sometimes dropping nanoseconds from :class:`Timestamp` (resp. :class:`Timedelta`) ``data``, with ``dtype=datetime64[ns]`` (resp. ``timedelta64[ns]``) (:issue:`38032`)
- Bug in :meth:`DataFrame.first` and :meth:`Series.first` returning two months for offset one month when first day is last calendar day (:issue:`29623`)
<<<<<<< HEAD
- Bug in :meth:`Series.where` incorrectly casting ``datetime64`` values to ``int64`` (:issue:`37682`)
-
=======
- Bug in constructing a :class:`DataFrame` or :class:`Series` with mismatched ``datetime64`` data and ``timedelta64`` dtype, or vice-versa, failing to raise ``TypeError`` (:issue:`38575`)
>>>>>>> 0805043f

Timedelta
^^^^^^^^^

-
-

Timezones
^^^^^^^^^

-
-

Numeric
^^^^^^^
- Bug in :meth:`DataFrame.quantile`, :meth:`DataFrame.sort_values` causing incorrect subsequent indexing behavior (:issue:`38351`)
- Bug in :meth:`DataFrame.select_dtypes` with ``include=np.number`` now retains numeric ``ExtensionDtype`` columns (:issue:`35340`)

Conversion
^^^^^^^^^^
-
-

Strings
^^^^^^^

-
-

Interval
^^^^^^^^
- Bug in :meth:`IntervalIndex.intersection` always returning object-dtype when intersecting with :class:`CategoricalIndex` (:issue:`38653`)
-
-

Indexing
^^^^^^^^
- Bug in :meth:`CategoricalIndex.get_indexer` failing to raise ``InvalidIndexError`` when non-unique (:issue:`38372`)
- Bug in inserting many new columns into a :class:`DataFrame` causing incorrect subsequent indexing behavior (:issue:`38380`)
- Bug in :meth:`DataFrame.iloc.__setitem__` and :meth:`DataFrame.loc.__setitem__` with mixed dtypes when setting with a dictionary value (:issue:`38335`)
-
-

Missing
^^^^^^^

- Bug in :class:`Grouper` now correctly propagates ``dropna`` argument and :meth:`DataFrameGroupBy.transform` now correctly handles missing values for ``dropna=True`` (:issue:`35612`)
-
-

MultiIndex
^^^^^^^^^^

- Bug in :meth:`DataFrame.drop` raising ``TypeError`` when :class:`MultiIndex` is non-unique and no level is provided (:issue:`36293`)
- Bug in :meth:`MultiIndex.equals` incorrectly returning ``True`` when :class:`MultiIndex` containing ``NaN`` even when they are differntly ordered (:issue:`38439`)
- Bug in :meth:`MultiIndex.intersection` always returning empty when intersecting with :class:`CategoricalIndex` (:issue:`38653`)

I/O
^^^

- Bug in :func:`read_csv` interpreting ``NA`` value as comment, when ``NA`` does contain the comment string fixed for ``engine="python"`` (:issue:`34002`)
- Bug in :func:`read_csv` raising ``IndexError`` with multiple header columns and ``index_col`` specified when file has no data rows (:issue:`38292`)
- Bug in :func:`read_csv` not accepting ``usecols`` with different length than ``names`` for ``engine="python"`` (:issue:`16469`)
- Bug in :func:`read_csv` raising ``TypeError`` when ``names`` and ``parse_dates`` is specified for ``engine="c"`` (:issue:`33699`)
- Bug in :func:`read_clipboard`, :func:`DataFrame.to_clipboard` not working in WSL (:issue:`38527`)
- Allow custom error values for parse_dates argument of :func:`read_sql`, :func:`read_sql_query` and :func:`read_sql_table` (:issue:`35185`)
- Bug in :func:`to_hdf` raising ``KeyError`` when trying to apply
  for subclasses of ``DataFrame`` or ``Series`` (:issue:`33748`).

Period
^^^^^^

-
-

Plotting
^^^^^^^^

- Bug in :func:`scatter_matrix` raising when 2d ``ax`` argument passed (:issue:`16253`)
-
-

Groupby/resample/rolling
^^^^^^^^^^^^^^^^^^^^^^^^

-
-

Reshaping
^^^^^^^^^

-
-

Sparse
^^^^^^

- Bug in :meth:`DataFrame.sparse.to_coo` raising ``KeyError`` with columns that are a numeric :class:`Index` without a 0 (:issue:`18414`)
-
-

ExtensionArray
^^^^^^^^^^^^^^

-
-

Other
^^^^^

-
-

.. ---------------------------------------------------------------------------

.. _whatsnew_130.contributors:

Contributors
~~~~~~~~~~~~<|MERGE_RESOLUTION|>--- conflicted
+++ resolved
@@ -183,12 +183,9 @@
 ^^^^^^^^^^^^
 - Bug in :class:`DataFrame` and :class:`Series` constructors sometimes dropping nanoseconds from :class:`Timestamp` (resp. :class:`Timedelta`) ``data``, with ``dtype=datetime64[ns]`` (resp. ``timedelta64[ns]``) (:issue:`38032`)
 - Bug in :meth:`DataFrame.first` and :meth:`Series.first` returning two months for offset one month when first day is last calendar day (:issue:`29623`)
-<<<<<<< HEAD
+- Bug in constructing a :class:`DataFrame` or :class:`Series` with mismatched ``datetime64`` data and ``timedelta64`` dtype, or vice-versa, failing to raise ``TypeError`` (:issue:`38575`)
 - Bug in :meth:`Series.where` incorrectly casting ``datetime64`` values to ``int64`` (:issue:`37682`)
 -
-=======
-- Bug in constructing a :class:`DataFrame` or :class:`Series` with mismatched ``datetime64`` data and ``timedelta64`` dtype, or vice-versa, failing to raise ``TypeError`` (:issue:`38575`)
->>>>>>> 0805043f
 
 Timedelta
 ^^^^^^^^^
