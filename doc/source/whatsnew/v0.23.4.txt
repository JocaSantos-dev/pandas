--- conflicted
+++ resolved
@@ -31,40 +31,6 @@
 
 - Bug where calling :func:`DataFrameGroupBy.agg` with a list of functions including ``ohlc`` as the non-initial element would raise a ``ValueError`` (:issue:`21716`)
 - Bug in ``roll_quantile`` caused a memory leak when calling ``.rolling(...).quantile(q)`` with ``q`` in (0,1) (:issue:`21965`)
-<<<<<<< HEAD
--
-
-**Conversion**
-
--
--
-
-**Indexing**
-
-- Fix ``OverflowError`` when trying to use 'inf' as ``na_value`` with integer index column (:issue:`17128`)
--
-
-**I/O**
-
--
--
-
-**Categorical**
-
--
--
-
-**Timezones**
-
--
--
-
-**Timedelta**
-
--
--
-=======
->>>>>>> 35dd15ba
 
 **Missing**
 
