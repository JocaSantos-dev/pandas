.. _whatsnew_300:

What's new in 3.0.0 (Month XX, 2024)
------------------------------------

These are the changes in pandas 3.0.0. See :ref:`release` for a full changelog
including other versions of pandas.

{{ header }}

.. ---------------------------------------------------------------------------
.. _whatsnew_300.enhancements:

Enhancements
~~~~~~~~~~~~

.. _whatsnew_300.enhancements.enhancement1:

Enhancement1
^^^^^^^^^^^^

.. _whatsnew_300.enhancements.enhancement2:

Enhancement2
^^^^^^^^^^^^

.. _whatsnew_300.enhancements.other:

Other enhancements
^^^^^^^^^^^^^^^^^^
- :func:`pandas.merge` propagates the ``attrs`` attribute to the result if all
  inputs have identical ``attrs``, as has so far already been the case for
  :func:`pandas.concat`.
- :class:`pandas.api.typing.FrozenList` is available for typing the outputs of :attr:`MultiIndex.names`, :attr:`MultiIndex.codes` and :attr:`MultiIndex.levels` (:issue:`58237`)
- :class:`pandas.api.typing.SASReader` is available for typing the output of :func:`read_sas` (:issue:`55689`)
- Added :meth:`.Styler.to_typst` to write Styler objects to file, buffer or string in Typst format (:issue:`57617`)
- Added missing :meth:`pandas.Series.info` to API reference (:issue:`60926`)
- :class:`pandas.api.typing.NoDefault` is available for typing ``no_default``
- :func:`DataFrame.to_excel` now raises an ``UserWarning`` when the character count in a cell exceeds Excel's limitation of 32767 characters (:issue:`56954`)
- :func:`pandas.merge` now validates the ``how`` parameter input (merge type) (:issue:`59435`)
- :func:`pandas.merge`, :meth:`DataFrame.merge` and :meth:`DataFrame.join` now support anti joins (``left_anti`` and ``right_anti``) in the ``how`` parameter (:issue:`42916`)
- :func:`read_spss` now supports kwargs to be passed to pyreadstat (:issue:`56356`)
- :func:`read_stata` now returns ``datetime64`` resolutions better matching those natively stored in the stata format (:issue:`55642`)
- :meth:`DataFrame.agg` called with ``axis=1`` and a ``func`` which relabels the result index now raises a ``NotImplementedError`` (:issue:`58807`).
- :meth:`Index.get_loc` now accepts also subclasses of ``tuple`` as keys (:issue:`57922`)
- :meth:`Styler.set_tooltips` provides alternative method to storing tooltips by using title attribute of td elements. (:issue:`56981`)
- Added missing parameter ``weights`` in :meth:`DataFrame.plot.kde` for the estimation of the PDF (:issue:`59337`)
- Allow dictionaries to be passed to :meth:`pandas.Series.str.replace` via ``pat`` parameter (:issue:`51748`)
- Support passing a :class:`Series` input to :func:`json_normalize` that retains the :class:`Series` :class:`Index` (:issue:`51452`)
- Support reading value labels from Stata 108-format (Stata 6) and earlier files (:issue:`58154`)
- Users can globally disable any ``PerformanceWarning`` by setting the option ``mode.performance_warnings`` to ``False`` (:issue:`56920`)
- :meth:`Styler.format_index_names` can now be used to format the index and column names (:issue:`48936` and :issue:`47489`)
- :class:`.errors.DtypeWarning` improved to include column names when mixed data types are detected (:issue:`58174`)
- :class:`Rolling` and :class:`Expanding` now support ``pipe`` method (:issue:`57076`)
- :class:`Series` now supports the Arrow PyCapsule Interface for export (:issue:`59518`)
- :func:`DataFrame.to_excel` argument ``merge_cells`` now accepts a value of ``"columns"`` to only merge :class:`MultiIndex` column header header cells (:issue:`35384`)
- :func:`set_option` now accepts a dictionary of options, simplifying configuration of multiple settings at once (:issue:`61093`)
- :meth:`DataFrame.corrwith` now accepts ``min_periods`` as optional arguments, as in :meth:`DataFrame.corr` and :meth:`Series.corr` (:issue:`9490`)
- :meth:`DataFrame.cummin`, :meth:`DataFrame.cummax`, :meth:`DataFrame.cumprod` and :meth:`DataFrame.cumsum` methods now have a ``numeric_only`` parameter (:issue:`53072`)
- :meth:`DataFrame.ewm` now allows ``adjust=False`` when ``times`` is provided (:issue:`54328`)
- :meth:`DataFrame.fillna` and :meth:`Series.fillna` can now accept ``value=None``; for non-object dtype the corresponding NA value will be used (:issue:`57723`)
- :meth:`DataFrame.pivot_table` and :func:`pivot_table` now allow the passing of keyword arguments to ``aggfunc`` through ``**kwargs`` (:issue:`57884`)
- :meth:`DataFrame.to_json` now encodes ``Decimal`` as strings instead of floats (:issue:`60698`)
- :meth:`Series.cummin` and :meth:`Series.cummax` now supports :class:`CategoricalDtype` (:issue:`52335`)
- :meth:`Series.plot` now correctly handle the ``ylabel`` parameter for pie charts, allowing for explicit control over the y-axis label (:issue:`58239`)
- :meth:`DataFrame.plot.scatter` argument ``c`` now accepts a column of strings, where rows with the same string are colored identically (:issue:`16827` and :issue:`16485`)
- :meth:`Series.nlargest` uses a 'stable' sort internally and will preserve original ordering.
- :class:`ArrowDtype` now supports ``pyarrow.JsonType`` (:issue:`60958`)
- :class:`DataFrameGroupBy` and :class:`SeriesGroupBy` methods ``sum``, ``mean``, ``median``, ``prod``, ``min``, ``max``, ``std``, ``var`` and ``sem`` now accept ``skipna`` parameter (:issue:`15675`)
- :class:`Easter` has gained a new constructor argument ``method`` which specifies the method used to calculate Easter — for example, Orthodox Easter (:issue:`61665`)
- :class:`Holiday` constructor argument ``days_of_week`` will raise a ``ValueError`` when type is something other than ``None`` or ``tuple`` (:issue:`61658`)
- :class:`Holiday` has gained the constructor argument and field ``exclude_dates`` to exclude specific datetimes from a custom holiday calendar (:issue:`54382`)
- :class:`Rolling` and :class:`Expanding` now support ``nunique`` (:issue:`26958`)
- :class:`Rolling` and :class:`Expanding` now support aggregations ``first`` and ``last`` (:issue:`33155`)
- :func:`read_parquet` accepts ``to_pandas_kwargs`` which are forwarded to :meth:`pyarrow.Table.to_pandas` which enables passing additional keywords to customize the conversion to pandas, such as ``maps_as_pydicts`` to read the Parquet map data type as python dictionaries (:issue:`56842`)
- :meth:`.DataFrameGroupBy.transform`, :meth:`.SeriesGroupBy.transform`, :meth:`.DataFrameGroupBy.agg`, :meth:`.SeriesGroupBy.agg`, :meth:`.SeriesGroupBy.apply`, :meth:`.DataFrameGroupBy.apply` now support ``kurt`` (:issue:`40139`)
- :meth:`DataFrame.apply` supports using third-party execution engines like the Bodo.ai JIT compiler (:issue:`60668`)
- :meth:`DataFrame.iloc` and :meth:`Series.iloc` now support boolean masks in ``__getitem__`` for more consistent indexing behavior (:issue:`60994`)
- :meth:`DataFrame.to_csv` and :meth:`Series.to_csv` now support Python's new-style format strings (e.g., ``"{:.6f}"``) for the ``float_format`` parameter, in addition to old-style ``%`` format strings and callables. This allows for more flexible and modern formatting of floating point numbers when exporting to CSV. (:issue:`49580`)
- :meth:`DataFrameGroupBy.transform`, :meth:`SeriesGroupBy.transform`, :meth:`DataFrameGroupBy.agg`, :meth:`SeriesGroupBy.agg`, :meth:`RollingGroupby.apply`, :meth:`ExpandingGroupby.apply`, :meth:`Rolling.apply`, :meth:`Expanding.apply`, :meth:`DataFrame.apply` with ``engine="numba"`` now supports positional arguments passed as kwargs (:issue:`58995`)
- :meth:`Rolling.agg`, :meth:`Expanding.agg` and :meth:`ExponentialMovingWindow.agg` now accept :class:`NamedAgg` aggregations through ``**kwargs`` (:issue:`28333`)
- :meth:`Series.map` can now accept kwargs to pass on to func (:issue:`59814`)
- :meth:`Series.map` now accepts an ``engine`` parameter to allow execution with a third-party execution engine (:issue:`61125`)
- :meth:`Series.str.get_dummies` now accepts a  ``dtype`` parameter to specify the dtype of the resulting DataFrame (:issue:`47872`)
- :meth:`pandas.concat` will raise a ``ValueError`` when ``ignore_index=True`` and ``keys`` is not ``None`` (:issue:`59274`)
- :py:class:`frozenset` elements in pandas objects are now natively printed (:issue:`60690`)
- Add ``"delete_rows"`` option to ``if_exists`` argument in :meth:`DataFrame.to_sql` deleting all records of the table before inserting data (:issue:`37210`).
- Added half-year offset classes :class:`HalfYearBegin`, :class:`HalfYearEnd`, :class:`BHalfYearBegin` and :class:`BHalfYearEnd` (:issue:`60928`)
- Added support to read and write from and to Apache Iceberg tables with the new :func:`read_iceberg` and :meth:`DataFrame.to_iceberg` functions (:issue:`61383`)
- Errors occurring during SQL I/O will now throw a generic :class:`.DatabaseError` instead of the raw Exception type from the underlying driver manager library (:issue:`60748`)
- Implemented :meth:`Series.str.isascii` and :meth:`Series.str.isascii` (:issue:`59091`)
- Improved deprecation message for offset aliases (:issue:`60820`)
- Multiplying two :class:`DateOffset` objects will now raise a ``TypeError`` instead of a ``RecursionError`` (:issue:`59442`)
- Restore support for reading Stata 104-format and enable reading 103-format dta files (:issue:`58554`)
- Support passing a :class:`Iterable[Hashable]` input to :meth:`DataFrame.drop_duplicates` (:issue:`59237`)
- Support reading Stata 102-format (Stata 1) dta files (:issue:`58978`)
- Support reading Stata 110-format (Stata 7) dta files (:issue:`47176`)

.. ---------------------------------------------------------------------------
.. _whatsnew_300.notable_bug_fixes:

Notable bug fixes
~~~~~~~~~~~~~~~~~

These are bug fixes that might have notable behavior changes.

.. _whatsnew_300.notable_bug_fixes.groupby_unobs_and_na:

Improved behavior in groupby for ``observed=False``
^^^^^^^^^^^^^^^^^^^^^^^^^^^^^^^^^^^^^^^^^^^^^^^^^^^

A number of bugs have been fixed due to improved handling of unobserved groups (:issue:`55738`). All remarks in this section equally impact :class:`.SeriesGroupBy`.

In previous versions of pandas, a single grouping with :meth:`.DataFrameGroupBy.apply` or :meth:`.DataFrameGroupBy.agg` would pass the unobserved groups to the provided function, resulting in ``0`` below.

.. ipython:: python

    df = pd.DataFrame(
        {
            "key1": pd.Categorical(list("aabb"), categories=list("abc")),
            "key2": [1, 1, 1, 2],
            "values": [1, 2, 3, 4],
        }
    )
    df
    gb = df.groupby("key1", observed=False)
    gb[["values"]].apply(lambda x: x.sum())

However this was not the case when using multiple groupings, resulting in ``NaN`` below.

.. code-block:: ipython

    In [1]: gb = df.groupby(["key1", "key2"], observed=False)
    In [2]: gb[["values"]].apply(lambda x: x.sum())
    Out[2]:
               values
    key1 key2
    a    1        3.0
         2        NaN
    b    1        3.0
         2        4.0
    c    1        NaN
         2        NaN

Now using multiple groupings will also pass the unobserved groups to the provided function.

.. ipython:: python

    gb = df.groupby(["key1", "key2"], observed=False)
    gb[["values"]].apply(lambda x: x.sum())

Similarly:

- In previous versions of pandas the method :meth:`.DataFrameGroupBy.sum` would result in ``0`` for unobserved groups, but :meth:`.DataFrameGroupBy.prod`, :meth:`.DataFrameGroupBy.all`, and :meth:`.DataFrameGroupBy.any` would all result in NA values. Now these methods result in ``1``, ``True``, and ``False`` respectively.
- :meth:`.DataFrameGroupBy.groups` did not include unobserved groups and now does.

These improvements also fixed certain bugs in groupby:

- :meth:`.DataFrameGroupBy.agg` would fail when there are multiple groupings, unobserved groups, and ``as_index=False`` (:issue:`36698`)
- :meth:`.DataFrameGroupBy.groups` with ``sort=False`` would sort groups; they now occur in the order they are observed (:issue:`56966`)
- :meth:`.DataFrameGroupBy.nunique` would fail when there are multiple groupings, unobserved groups, and ``as_index=False`` (:issue:`52848`)
- :meth:`.DataFrameGroupBy.sum` would have incorrect values when there are multiple groupings, unobserved groups, and non-numeric data (:issue:`43891`)
- :meth:`.DataFrameGroupBy.value_counts` would produce incorrect results when used with some categorical and some non-categorical groupings and ``observed=False`` (:issue:`56016`)

.. _whatsnew_300.notable_bug_fixes.notable_bug_fix2:

notable_bug_fix2
^^^^^^^^^^^^^^^^

.. ---------------------------------------------------------------------------
.. _whatsnew_300.api_breaking:

Backwards incompatible API changes
~~~~~~~~~~~~~~~~~~~~~~~~~~~~~~~~~~

.. _whatsnew_300.api_breaking.datetime_resolution_inference:

Datetime resolution inference
^^^^^^^^^^^^^^^^^^^^^^^^^^^^^

Converting a sequence of strings, ``datetime`` objects, or ``np.datetime64`` objects to
a ``datetime64`` dtype now performs inference on the appropriate resolution (AKA unit) for the output dtype. This affects :class:`Series`, :class:`DataFrame`, :class:`Index`, :class:`DatetimeIndex`, and :func:`to_datetime`.

Previously, these would always give nanosecond resolution:

.. code-block:: ipython

    In [1]: dt = pd.Timestamp("2024-03-22 11:36").to_pydatetime()
    In [2]: pd.to_datetime([dt]).dtype
    Out[2]: dtype('<M8[ns]')
    In [3]: pd.Index([dt]).dtype
    Out[3]: dtype('<M8[ns]')
    In [4]: pd.DatetimeIndex([dt]).dtype
    Out[4]: dtype('<M8[ns]')
    In [5]: pd.Series([dt]).dtype
    Out[5]: dtype('<M8[ns]')

This now infers the unit microsecond unit "us" from the pydatetime object, matching the scalar :class:`Timestamp` behavior.

.. ipython:: python

    In [1]: dt = pd.Timestamp("2024-03-22 11:36").to_pydatetime()
    In [2]: pd.to_datetime([dt]).dtype
    In [3]: pd.Index([dt]).dtype
    In [4]: pd.DatetimeIndex([dt]).dtype
    In [5]: pd.Series([dt]).dtype

Similar when passed a sequence of ``np.datetime64`` objects, the resolution of the passed objects will be retained (or for lower-than-second resolution, second resolution will be used).

When passing strings, the resolution will depend on the precision of the string, again matching the :class:`Timestamp` behavior. Previously:

.. code-block:: ipython

    In [2]: pd.to_datetime(["2024-03-22 11:43:01"]).dtype
    Out[2]: dtype('<M8[ns]')
    In [3]: pd.to_datetime(["2024-03-22 11:43:01.002"]).dtype
    Out[3]: dtype('<M8[ns]')
    In [4]: pd.to_datetime(["2024-03-22 11:43:01.002003"]).dtype
    Out[4]: dtype('<M8[ns]')
    In [5]: pd.to_datetime(["2024-03-22 11:43:01.002003004"]).dtype
    Out[5]: dtype('<M8[ns]')

The inferred resolution now matches that of the input strings:

.. ipython:: python

    In [2]: pd.to_datetime(["2024-03-22 11:43:01"]).dtype
    In [3]: pd.to_datetime(["2024-03-22 11:43:01.002"]).dtype
    In [4]: pd.to_datetime(["2024-03-22 11:43:01.002003"]).dtype
    In [5]: pd.to_datetime(["2024-03-22 11:43:01.002003004"]).dtype

In cases with mixed-resolution inputs, the highest resolution is used:

.. code-block:: ipython

    In [2]: pd.to_datetime([pd.Timestamp("2024-03-22 11:43:01"), "2024-03-22 11:43:01.002"]).dtype
    Out[2]: dtype('<M8[ns]')

.. _whatsnew_300.api_breaking.value_counts_sorting:

Changed behavior in :meth:`DataFrame.value_counts` and :meth:`DataFrameGroupBy.value_counts` when ``sort=False``
^^^^^^^^^^^^^^^^^^^^^^^^^^^^^^^^^^^^^^^^^^^^^^^^^^^^^^^^^^^^^^^^^^^^^^^^^^^^^^^^^^^^^^^^^^^^^^^^^^^^^^^^^^^^^^^^

In previous versions of pandas, :meth:`DataFrame.value_counts` with ``sort=False`` would sort the result by row labels (as was documented). This was nonintuitive and inconsistent with :meth:`Series.value_counts` which would maintain the order of the input. Now :meth:`DataFrame.value_counts` will maintain the order of the input.

.. ipython:: python

    df = pd.DataFrame(
        {
            "a": [2, 2, 2, 2, 1, 1, 1, 1],
            "b": [2, 1, 3, 1, 2, 3, 1, 1],
        }
    )
    df

*Old behavior*

.. code-block:: ipython

    In [3]: df.value_counts(sort=False)
    Out[3]:
    a  b
    1  1    2
       2    1
       3    1
    2  1    2
       2    1
       3    1
    Name: count, dtype: int64

*New behavior*

.. ipython:: python

    df.value_counts(sort=False)

This change also applies to :meth:`.DataFrameGroupBy.value_counts`. Here, there are two options for sorting: one ``sort`` passed to :meth:`DataFrame.groupby` and one passed directly to :meth:`.DataFrameGroupBy.value_counts`. The former will determine whether to sort the groups, the latter whether to sort the counts. All non-grouping columns will maintain the order of the input *within groups*.

*Old behavior*

.. code-block:: ipython

    In [5]: df.groupby("a", sort=True).value_counts(sort=False)
    Out[5]:
    a  b
    1  1    2
       2    1
       3    1
    2  1    2
       2    1
       3    1
    dtype: int64

*New behavior*

.. ipython:: python

    df.groupby("a", sort=True).value_counts(sort=False)

.. _whatsnew_300.api_breaking.deps:

Increased minimum version for Python
^^^^^^^^^^^^^^^^^^^^^^^^^^^^^^^^^^^^

pandas 3.0.0 supports Python 3.10 and higher.

Increased minimum versions for dependencies
^^^^^^^^^^^^^^^^^^^^^^^^^^^^^^^^^^^^^^^^^^^
Some minimum supported versions of dependencies were updated.
The following required dependencies were updated:

+-----------------+----------------------+
| Package         | New Minimum Version  |
+=================+======================+
| numpy           | 1.26.0               |
+-----------------+----------------------+
| tzdata          | 2023.3               |
+-----------------+----------------------+

For `optional libraries <https://pandas.pydata.org/docs/getting_started/install.html>`_ the general recommendation is to use the latest version.
The following table lists the lowest version per library that is currently being tested throughout the development of pandas.
Optional libraries below the lowest tested version may still work, but are not considered supported.

+------------------------+---------------------+
| Package                | New Minimum Version |
+========================+=====================+
| pyarrow                | 12.0.1              |
+------------------------+---------------------+
| pytz                   | 2023.4              |
+------------------------+---------------------+
| fastparquet            | 2024.2.0            |
+------------------------+---------------------+
| adbc-driver-postgresql | 0.10.0              |
+------------------------+---------------------+
| mypy (dev)             | 1.9.0               |
+------------------------+---------------------+
| beautifulsoup4         | 4.12.3              |
+------------------------+---------------------+
| fsspec                 | 2024.2.0            |
+------------------------+---------------------+
| gcsfs                  | 2024.2.0            |
+------------------------+---------------------+
| s3fs                   | 2024.2.0            |
+------------------------+---------------------+
| Jinja2                 | 3.1.3               |
+------------------------+---------------------+
| matplotlib             | 3.8.3               |
+------------------------+---------------------+
| numba                  | 0.59.0              |
+------------------------+---------------------+
| numexpr                | 2.9.0               |
+------------------------+---------------------+
| pymysql                | 1.1.0               |
+------------------------+---------------------+
| pyreadstat             | 1.2.6               |
+------------------------+---------------------+
| SciPy                  | 1.12.0              |
+------------------------+---------------------+
| xarray                 | 2024.1.0            |
+------------------------+---------------------+
| xlsxwriter             | 3.2.0               |
+------------------------+---------------------+
| zstandard              | 0.22.0              |
+------------------------+---------------------+

See :ref:`install.dependencies` and :ref:`install.optional_dependencies` for more.

.. _whatsnew_300.api_breaking.pytz:

``pytz`` now an optional dependency
^^^^^^^^^^^^^^^^^^^^^^^^^^^^^^^^^^^

pandas now uses :py:mod:`zoneinfo` from the standard library as the default timezone implementation when passing a timezone
string to various methods. (:issue:`34916`)

*Old behavior:*

.. code-block:: ipython

    In [1]: ts = pd.Timestamp(2024, 1, 1).tz_localize("US/Pacific")
    In [2]: ts.tz
    <DstTzInfo 'US/Pacific' LMT-1 day, 16:07:00 STD>

*New behavior:*

.. ipython:: python

    ts = pd.Timestamp(2024, 1, 1).tz_localize("US/Pacific")
    ts.tz

``pytz`` timezone objects are still supported when passed directly, but they will no longer be returned by default
from string inputs. Moreover, ``pytz`` is no longer a required dependency of pandas, but can be installed
with the pip extra ``pip install pandas[timezone]``.


Additionally, pandas no longer throws ``pytz`` exceptions for timezone operations leading to ambiguous or nonexistent
times. These cases will now raise a ``ValueError``.

.. _whatsnew_300.api_breaking.other:

Other API changes
^^^^^^^^^^^^^^^^^
- 3rd party ``py.path`` objects are no longer explicitly supported in IO methods. Use :py:class:`pathlib.Path` objects instead (:issue:`57091`)
- :func:`read_table`'s ``parse_dates`` argument defaults to ``None`` to improve consistency with :func:`read_csv` (:issue:`57476`)
- All classes inheriting from builtin ``tuple`` (including types created with :func:`collections.namedtuple`) are now hashed and compared as builtin ``tuple`` during indexing operations (:issue:`57922`)
- Made ``dtype`` a required argument in :meth:`ExtensionArray._from_sequence_of_strings` (:issue:`56519`)
- Passing a :class:`Series` input to :func:`json_normalize` will now retain the :class:`Series` :class:`Index`, previously output had a new :class:`RangeIndex` (:issue:`51452`)
- Removed :meth:`Index.sort` which always raised a ``TypeError``. This attribute is not defined and will raise an ``AttributeError`` (:issue:`59283`)
- Unused ``dtype`` argument has been removed from the :class:`MultiIndex` constructor (:issue:`60962`)
- Updated :meth:`DataFrame.to_excel` so that the output spreadsheet has no styling. Custom styling can still be done using :meth:`Styler.to_excel` (:issue:`54154`)
- pickle and HDF (``.h5``) files created with Python 2 are no longer explicitly supported (:issue:`57387`)
- pickled objects from pandas version less than ``1.0.0`` are no longer supported (:issue:`57155`)
- when comparing the indexes in :func:`testing.assert_series_equal`, check_exact defaults to True if an :class:`Index` is of integer dtypes. (:issue:`57386`)
- Index set operations (like union or intersection) will now ignore the dtype of
  an empty ``RangeIndex`` or empty ``Index`` with object dtype when determining
  the dtype of the resulting Index (:issue:`60797`)
- :class:`IncompatibleFrequency` now subclasses ``TypeError`` instead of ``ValueError``. As a result, joins with mismatched frequencies now cast to object like other non-comparable joins, and arithmetic with indexes with mismatched frequencies align (:issue:`55782`)
- Comparison operations between :class:`Index` and :class:`Series` now consistently return :class:`Series` regardless of which object is on the left or right (:issue:`36759`)
- Numpy functions like ``np.isinf`` that return a bool dtype when called on a :class:`Index` object now return a bool-dtype :class:`Index` instead of ``np.ndarray`` (:issue:`52676`)

.. ---------------------------------------------------------------------------
.. _whatsnew_300.deprecations:

Deprecations
~~~~~~~~~~~~

Copy keyword
^^^^^^^^^^^^

The ``copy`` keyword argument in the following methods is deprecated and
will be removed in a future version:

- :meth:`DataFrame.truncate` / :meth:`Series.truncate`
- :meth:`DataFrame.tz_convert` / :meth:`Series.tz_convert`
- :meth:`DataFrame.tz_localize` / :meth:`Series.tz_localize`
- :meth:`DataFrame.infer_objects` / :meth:`Series.infer_objects`
- :meth:`DataFrame.align` / :meth:`Series.align`
- :meth:`DataFrame.astype` / :meth:`Series.astype`
- :meth:`DataFrame.reindex` / :meth:`Series.reindex`
- :meth:`DataFrame.reindex_like` / :meth:`Series.reindex_like`
- :meth:`DataFrame.set_axis` / :meth:`Series.set_axis`
- :meth:`DataFrame.to_period` / :meth:`Series.to_period`
- :meth:`DataFrame.to_timestamp` / :meth:`Series.to_timestamp`
- :meth:`DataFrame.rename` / :meth:`Series.rename`
- :meth:`DataFrame.transpose`
- :meth:`DataFrame.swaplevel`
- :meth:`DataFrame.merge` / :func:`pd.merge`

Copy-on-Write utilizes a lazy copy mechanism that defers copying the data until
necessary. Use ``.copy`` to trigger an eager copy. The copy keyword has no effect
starting with 3.0, so it can be safely removed from your code.

Other Deprecations
^^^^^^^^^^^^^^^^^^

- Deprecated :func:`core.internals.api.make_block`, use public APIs instead (:issue:`56815`)
- Deprecated :meth:`.DataFrameGroupby.corrwith` (:issue:`57158`)
- Deprecated :meth:`Timestamp.utcfromtimestamp`, use ``Timestamp.fromtimestamp(ts, "UTC")`` instead (:issue:`56680`)
- Deprecated :meth:`Timestamp.utcnow`, use ``Timestamp.now("UTC")`` instead (:issue:`56680`)
- Deprecated allowing non-keyword arguments in :meth:`DataFrame.all`, :meth:`DataFrame.min`, :meth:`DataFrame.max`, :meth:`DataFrame.sum`, :meth:`DataFrame.prod`, :meth:`DataFrame.mean`, :meth:`DataFrame.median`, :meth:`DataFrame.sem`, :meth:`DataFrame.var`, :meth:`DataFrame.std`, :meth:`DataFrame.skew`, :meth:`DataFrame.kurt`, :meth:`Series.all`,  :meth:`Series.min`, :meth:`Series.max`, :meth:`Series.sum`, :meth:`Series.prod`, :meth:`Series.mean`, :meth:`Series.median`, :meth:`Series.sem`, :meth:`Series.var`, :meth:`Series.std`, :meth:`Series.skew`, and :meth:`Series.kurt`. (:issue:`57087`)
- Deprecated allowing non-keyword arguments in :meth:`Series.to_markdown` except ``buf``. (:issue:`57280`)
- Deprecated allowing non-keyword arguments in :meth:`Series.to_string` except ``buf``. (:issue:`57280`)
- Deprecated behavior of :meth:`.DataFrameGroupBy.groups` and :meth:`.SeriesGroupBy.groups`, in a future version ``groups`` by one element list will return tuple instead of scalar. (:issue:`58858`)
- Deprecated behavior of :meth:`Series.dt.to_pytimedelta`, in a future version this will return a :class:`Series` containing python ``datetime.timedelta`` objects instead of an ``ndarray`` of timedelta; this matches the behavior of other :meth:`Series.dt` properties. (:issue:`57463`)
- Deprecated converting object-dtype columns of ``datetime.datetime`` objects to datetime64 when writing to stata (:issue:`56536`)
- Deprecated lowercase strings ``d``, ``b`` and ``c`` denoting frequencies in :class:`Day`, :class:`BusinessDay` and :class:`CustomBusinessDay` in favour of ``D``, ``B`` and ``C`` (:issue:`58998`)
- Deprecated lowercase strings ``w``, ``w-mon``, ``w-tue``, etc. denoting frequencies in :class:`Week` in favour of ``W``, ``W-MON``, ``W-TUE``, etc. (:issue:`58998`)
- Deprecated parameter ``method`` in :meth:`DataFrame.reindex_like` / :meth:`Series.reindex_like` (:issue:`58667`)
- Deprecated strings ``w``, ``d``, ``MIN``, ``MS``, ``US`` and ``NS`` denoting units in :class:`Timedelta` in favour of ``W``, ``D``, ``min``, ``ms``, ``us`` and ``ns`` (:issue:`59051`)
- Deprecated the ``arg`` parameter of ``Series.map``; pass the added ``func`` argument instead. (:issue:`61260`)
- Deprecated using ``epoch`` date format in :meth:`DataFrame.to_json` and :meth:`Series.to_json`, use ``iso`` instead. (:issue:`57063`)

.. ---------------------------------------------------------------------------
.. _whatsnew_300.prior_deprecations:

Removal of prior version deprecations/changes
~~~~~~~~~~~~~~~~~~~~~~~~~~~~~~~~~~~~~~~~~~~~~

Enforced deprecation of aliases ``M``, ``Q``, ``Y``, etc. in favour of ``ME``, ``QE``, ``YE``, etc. for offsets
^^^^^^^^^^^^^^^^^^^^^^^^^^^^^^^^^^^^^^^^^^^^^^^^^^^^^^^^^^^^^^^^^^^^^^^^^^^^^^^^^^^^^^^^^^^^^^^^^^^^^^^^^^^^^^^

Renamed the following offset aliases (:issue:`57986`):

+-------------------------------+------------------+------------------+
| offset                        | removed alias    | new alias        |
+===============================+==================+==================+
|:class:`MonthEnd`              |      ``M``       |     ``ME``       |
+-------------------------------+------------------+------------------+
|:class:`BusinessMonthEnd`      |      ``BM``      |     ``BME``      |
+-------------------------------+------------------+------------------+
|:class:`SemiMonthEnd`          |      ``SM``      |     ``SME``      |
+-------------------------------+------------------+------------------+
|:class:`CustomBusinessMonthEnd`|      ``CBM``     |     ``CBME``     |
+-------------------------------+------------------+------------------+
|:class:`QuarterEnd`            |      ``Q``       |     ``QE``       |
+-------------------------------+------------------+------------------+
|:class:`BQuarterEnd`           |      ``BQ``      |     ``BQE``      |
+-------------------------------+------------------+------------------+
|:class:`YearEnd`               |      ``Y``       |     ``YE``       |
+-------------------------------+------------------+------------------+
|:class:`BYearEnd`              |      ``BY``      |     ``BYE``      |
+-------------------------------+------------------+------------------+

Other Removals
^^^^^^^^^^^^^^
- :class:`.DataFrameGroupBy.idxmin`, :class:`.DataFrameGroupBy.idxmax`, :class:`.SeriesGroupBy.idxmin`, and :class:`.SeriesGroupBy.idxmax` will now raise a ``ValueError`` when used with ``skipna=False`` and an NA value is encountered (:issue:`10694`)
- :func:`concat` no longer ignores empty objects when determining output dtypes (:issue:`39122`)
- :func:`concat` with all-NA entries no longer ignores the dtype of those entries when determining the result dtype (:issue:`40893`)
- :func:`read_excel`, :func:`read_json`, :func:`read_html`, and :func:`read_xml` no longer accept raw string or byte representation of the data. That type of data must be wrapped in a :py:class:`StringIO` or :py:class:`BytesIO` (:issue:`53767`)
- :func:`to_datetime` with a ``unit`` specified no longer parses strings into floats, instead parses them the same way as without ``unit`` (:issue:`50735`)
- :meth:`DataFrame.groupby` with ``as_index=False`` and aggregation methods will no longer exclude from the result the groupings that do not arise from the input (:issue:`49519`)
- :meth:`ExtensionArray._reduce` now requires a ``keepdims: bool = False`` parameter in the signature (:issue:`52788`)
- :meth:`Series.dt.to_pydatetime` now returns a :class:`Series` of :py:class:`datetime.datetime` objects (:issue:`52459`)
- :meth:`SeriesGroupBy.agg` no longer pins the name of the group to the input passed to the provided ``func`` (:issue:`51703`)
- All arguments except ``name`` in :meth:`Index.rename` are now keyword only (:issue:`56493`)
- All arguments except the first ``path``-like argument in IO writers are now keyword only (:issue:`54229`)
- Changed behavior of :meth:`Series.__getitem__` and :meth:`Series.__setitem__` to always treat integer keys as labels, never as positional, consistent with :class:`DataFrame` behavior (:issue:`50617`)
- Changed behavior of :meth:`Series.__getitem__`, :meth:`Series.__setitem__`, :meth:`DataFrame.__getitem__`, :meth:`DataFrame.__setitem__` with an integer slice on objects with a floating-dtype index. This is now treated as *positional* indexing (:issue:`49612`)
- Disallow a callable argument to :meth:`Series.iloc` to return a ``tuple`` (:issue:`53769`)
- Disallow allowing logical operations (``||``, ``&``, ``^``) between pandas objects and dtype-less sequences (e.g. ``list``, ``tuple``); wrap the objects in :class:`Series`, :class:`Index`, or ``np.array`` first instead (:issue:`52264`)
- Disallow automatic casting to object in :class:`Series` logical operations (``&``, ``^``, ``||``) between series with mismatched indexes and dtypes other than ``object`` or ``bool`` (:issue:`52538`)
- Disallow calling :meth:`Series.replace` or :meth:`DataFrame.replace` without a ``value`` and with non-dict-like ``to_replace`` (:issue:`33302`)
- Disallow constructing a :class:`arrays.SparseArray` with scalar data (:issue:`53039`)
- Disallow indexing an :class:`Index` with a boolean indexer of length zero, it now raises ``ValueError`` (:issue:`55820`)
- Disallow non-standard (``np.ndarray``, :class:`Index`, :class:`ExtensionArray`, or :class:`Series`) to :func:`isin`, :func:`unique`, :func:`factorize` (:issue:`52986`)
- Disallow passing a pandas type to :meth:`Index.view` (:issue:`55709`)
- Disallow units other than "s", "ms", "us", "ns" for datetime64 and timedelta64 dtypes in :func:`array` (:issue:`53817`)
- Removed "freq" keyword from :class:`PeriodArray` constructor, use "dtype" instead (:issue:`52462`)
- Removed 'fastpath' keyword in :class:`Categorical` constructor (:issue:`20110`)
- Removed 'kind' keyword in :meth:`Series.resample` and :meth:`DataFrame.resample` (:issue:`58125`)
- Removed ``Block``, ``DatetimeTZBlock``, ``ExtensionBlock``, ``create_block_manager_from_blocks`` from ``pandas.core.internals`` and ``pandas.core.internals.api`` (:issue:`55139`)
- Removed alias :class:`arrays.PandasArray` for :class:`arrays.NumpyExtensionArray` (:issue:`53694`)
- Removed deprecated "method" and "limit" keywords from :meth:`Series.replace` and :meth:`DataFrame.replace` (:issue:`53492`)
- Removed extension test classes ``BaseNoReduceTests``, ``BaseNumericReduceTests``, ``BaseBooleanReduceTests`` (:issue:`54663`)
- Removed the "closed" and "normalize" keywords in :meth:`DatetimeIndex.__new__` (:issue:`52628`)
- Removed the deprecated ``delim_whitespace`` keyword in :func:`read_csv` and :func:`read_table`, use ``sep=r"\s+"`` instead (:issue:`55569`)
- Require :meth:`SparseDtype.fill_value` to be a valid value for the :meth:`SparseDtype.subtype` (:issue:`53043`)
- Stopped automatically casting non-datetimelike values (mainly strings) in :meth:`Series.isin` and :meth:`Index.isin` with ``datetime64``, ``timedelta64``, and :class:`PeriodDtype` dtypes (:issue:`53111`)
- Stopped performing dtype inference in :class:`Index`, :class:`Series` and :class:`DataFrame` constructors when given a pandas object (:class:`Series`, :class:`Index`, :class:`ExtensionArray`), call ``.infer_objects`` on the input to keep the current behavior (:issue:`56012`)
- Stopped performing dtype inference when setting a :class:`Index` into a :class:`DataFrame` (:issue:`56102`)
- Stopped performing dtype inference with in :meth:`Index.insert` with object-dtype index; this often affects the index/columns that result when setting new entries into an empty :class:`Series` or :class:`DataFrame` (:issue:`51363`)
- Removed the "closed" and "unit" keywords in :meth:`TimedeltaIndex.__new__` (:issue:`52628`, :issue:`55499`)
- All arguments in :meth:`Index.sort_values` are now keyword only (:issue:`56493`)
- All arguments in :meth:`Series.to_dict` are now keyword only (:issue:`56493`)
- Changed the default value of ``na_action`` in :meth:`Categorical.map` to ``None`` (:issue:`51645`)
- Changed the default value of ``observed`` in :meth:`DataFrame.groupby` and :meth:`Series.groupby` to ``True`` (:issue:`51811`)
- Enforce deprecation in :func:`testing.assert_series_equal` and :func:`testing.assert_frame_equal` with object dtype and mismatched null-like values, which are now considered not-equal (:issue:`18463`)
- Enforce banning of upcasting in in-place setitem-like operations (:issue:`59007`) (see `PDEP6 <https://pandas.pydata.org/pdeps/0006-ban-upcasting.html>`_)
- Enforced deprecation ``all`` and ``any`` reductions with ``datetime64``, :class:`DatetimeTZDtype`, and :class:`PeriodDtype` dtypes (:issue:`58029`)
- Enforced deprecation disallowing ``float`` "periods" in :func:`date_range`, :func:`period_range`, :func:`timedelta_range`, :func:`interval_range`,  (:issue:`56036`)
- Enforced deprecation disallowing parsing datetimes with mixed time zones unless user passes ``utc=True`` to :func:`to_datetime` (:issue:`57275`)
- Enforced deprecation in :meth:`Series.value_counts` and :meth:`Index.value_counts` with object dtype performing dtype inference on the ``.index`` of the result (:issue:`56161`)
- Enforced deprecation of :meth:`.DataFrameGroupBy.get_group` and :meth:`.SeriesGroupBy.get_group` allowing the ``name`` argument to be a non-tuple when grouping by a list of length 1 (:issue:`54155`)
- Enforced deprecation of :meth:`Series.interpolate` and :meth:`DataFrame.interpolate` for object-dtype (:issue:`57820`)
- Enforced deprecation of :meth:`offsets.Tick.delta`, use ``pd.Timedelta(obj)`` instead (:issue:`55498`)
- Enforced deprecation of ``axis=None`` acting the same as ``axis=0`` in the DataFrame reductions ``sum``, ``prod``, ``std``, ``var``, and ``sem``, passing ``axis=None`` will now reduce over both axes; this is particularly the case when doing e.g. ``numpy.sum(df)`` (:issue:`21597`)
- Enforced deprecation of ``core.internals`` member ``DatetimeTZBlock`` (:issue:`58467`)
- Enforced deprecation of ``date_parser`` in :func:`read_csv`, :func:`read_table`, :func:`read_fwf`, and :func:`read_excel` in favour of ``date_format`` (:issue:`50601`)
- Enforced deprecation of ``keep_date_col`` keyword in :func:`read_csv` (:issue:`55569`)
- Enforced deprecation of ``quantile`` keyword in :meth:`.Rolling.quantile` and :meth:`.Expanding.quantile`, renamed to ``q`` instead. (:issue:`52550`)
- Enforced deprecation of argument ``infer_datetime_format`` in :func:`read_csv`, as a strict version of it is now the default (:issue:`48621`)
- Enforced deprecation of combining parsed datetime columns in :func:`read_csv` in ``parse_dates`` (:issue:`55569`)
- Enforced deprecation of non-standard (``np.ndarray``, :class:`ExtensionArray`, :class:`Index`, or :class:`Series`) argument to :func:`api.extensions.take` (:issue:`52981`)
- Enforced deprecation of parsing system timezone strings to ``tzlocal``, which depended on system timezone, pass the 'tz' keyword instead (:issue:`50791`)
- Enforced deprecation of passing a dictionary to :meth:`SeriesGroupBy.agg` (:issue:`52268`)
- Enforced deprecation of string ``AS`` denoting frequency in :class:`YearBegin` and strings ``AS-DEC``, ``AS-JAN``, etc. denoting annual frequencies with various fiscal year starts (:issue:`57793`)
- Enforced deprecation of string ``A`` denoting frequency in :class:`YearEnd` and strings ``A-DEC``, ``A-JAN``, etc. denoting annual frequencies with various fiscal year ends (:issue:`57699`)
- Enforced deprecation of string ``BAS`` denoting frequency in :class:`BYearBegin` and strings ``BAS-DEC``, ``BAS-JAN``, etc. denoting annual frequencies with various fiscal year starts (:issue:`57793`)
- Enforced deprecation of string ``BA`` denoting frequency in :class:`BYearEnd` and strings ``BA-DEC``, ``BA-JAN``, etc. denoting annual frequencies with various fiscal year ends (:issue:`57793`)
- Enforced deprecation of strings ``H``, ``BH``, and ``CBH`` denoting frequencies in :class:`Hour`, :class:`BusinessHour`, :class:`CustomBusinessHour` (:issue:`59143`)
- Enforced deprecation of strings ``H``, ``BH``, and ``CBH`` denoting units in :class:`Timedelta` (:issue:`59143`)
- Enforced deprecation of strings ``T``, ``L``, ``U``, and ``N`` denoting frequencies in :class:`Minute`, :class:`Milli`, :class:`Micro`, :class:`Nano` (:issue:`57627`)
- Enforced deprecation of strings ``T``, ``L``, ``U``, and ``N`` denoting units in :class:`Timedelta` (:issue:`57627`)
- Enforced deprecation of the behavior of :func:`concat` when ``len(keys) != len(objs)`` would truncate to the shorter of the two. Now this raises a ``ValueError`` (:issue:`43485`)
- Enforced deprecation of the behavior of :meth:`DataFrame.replace` and :meth:`Series.replace` with :class:`CategoricalDtype` that would introduce new categories. (:issue:`58270`)
- Enforced deprecation of the behavior of :meth:`Series.argsort` in the presence of NA values (:issue:`58232`)
- Enforced deprecation of values "pad", "ffill", "bfill", and "backfill" for :meth:`Series.interpolate` and :meth:`DataFrame.interpolate` (:issue:`57869`)
- Enforced deprecation removing :meth:`Categorical.to_list`, use ``obj.tolist()`` instead (:issue:`51254`)
- Enforced silent-downcasting deprecation for :ref:`all relevant methods <whatsnew_220.silent_downcasting>` (:issue:`54710`)
- In :meth:`DataFrame.stack`, the default value of ``future_stack`` is now ``True``; specifying ``False`` will raise a ``FutureWarning`` (:issue:`55448`)
- Iterating over a :class:`.DataFrameGroupBy` or :class:`.SeriesGroupBy` will return tuples of length 1 for the groups when grouping by ``level`` a list of length 1 (:issue:`50064`)
- Methods ``apply``, ``agg``, and ``transform`` will no longer replace NumPy functions (e.g. ``np.sum``) and built-in functions (e.g. ``min``) with the equivalent pandas implementation; use string aliases (e.g. ``"sum"`` and ``"min"``) if you desire to use the pandas implementation (:issue:`53974`)
- Passing both ``freq`` and ``fill_value`` in :meth:`DataFrame.shift` and :meth:`Series.shift` and :meth:`.DataFrameGroupBy.shift` now raises a ``ValueError`` (:issue:`54818`)
- Removed :meth:`.DataFrameGroupBy.quantile` and :meth:`.SeriesGroupBy.quantile` supporting bool dtype (:issue:`53975`)
- Removed :meth:`DateOffset.is_anchored` and :meth:`offsets.Tick.is_anchored` (:issue:`56594`)
- Removed ``DataFrame.applymap``, ``Styler.applymap`` and ``Styler.applymap_index`` (:issue:`52364`)
- Removed ``DataFrame.bool`` and ``Series.bool`` (:issue:`51756`)
- Removed ``DataFrame.first`` and ``DataFrame.last`` (:issue:`53710`)
- Removed ``DataFrame.swapaxes`` and ``Series.swapaxes`` (:issue:`51946`)
- Removed ``DataFrameGroupBy.grouper`` and ``SeriesGroupBy.grouper`` (:issue:`56521`)
- Removed ``DataFrameGroupby.fillna`` and ``SeriesGroupBy.fillna``` (:issue:`55719`)
- Removed ``Index.format``, use :meth:`Index.astype` with ``str`` or :meth:`Index.map` with a ``formatter`` function instead (:issue:`55439`)
- Removed ``Resample.fillna`` (:issue:`55719`)
- Removed ``Series.__int__`` and ``Series.__float__``. Call ``int(Series.iloc[0])`` or ``float(Series.iloc[0])`` instead. (:issue:`51131`)
- Removed ``Series.ravel`` (:issue:`56053`)
- Removed ``Series.view`` (:issue:`56054`)
- Removed ``StataReader.close`` (:issue:`49228`)
- Removed ``_data`` from :class:`DataFrame`, :class:`Series`, :class:`.arrays.ArrowExtensionArray` (:issue:`52003`)
- Removed ``axis`` argument from :meth:`DataFrame.groupby`, :meth:`Series.groupby`, :meth:`DataFrame.rolling`, :meth:`Series.rolling`, :meth:`DataFrame.resample`, and :meth:`Series.resample` (:issue:`51203`)
- Removed ``axis`` argument from all groupby operations (:issue:`50405`)
- Removed ``convert_dtype`` from :meth:`Series.apply` (:issue:`52257`)
- Removed ``method``, ``limit`` ``fill_axis`` and ``broadcast_axis`` keywords from :meth:`DataFrame.align` (:issue:`51968`)
- Removed ``pandas.api.types.is_interval`` and ``pandas.api.types.is_period``, use ``isinstance(obj, pd.Interval)`` and ``isinstance(obj, pd.Period)`` instead (:issue:`55264`)
- Removed ``pandas.io.sql.execute`` (:issue:`50185`)
- Removed ``pandas.value_counts``, use :meth:`Series.value_counts` instead (:issue:`53493`)
- Removed ``read_gbq`` and ``DataFrame.to_gbq``. Use ``pandas_gbq.read_gbq`` and ``pandas_gbq.to_gbq`` instead https://pandas-gbq.readthedocs.io/en/latest/api.html (:issue:`55525`)
- Removed ``use_nullable_dtypes`` from :func:`read_parquet` (:issue:`51853`)
- Removed ``year``, ``month``, ``quarter``, ``day``, ``hour``, ``minute``, and ``second`` keywords in the :class:`PeriodIndex` constructor, use :meth:`PeriodIndex.from_fields` instead (:issue:`55960`)
- Removed argument ``limit`` from :meth:`DataFrame.pct_change`, :meth:`Series.pct_change`, :meth:`.DataFrameGroupBy.pct_change`, and :meth:`.SeriesGroupBy.pct_change`; the argument ``method`` must be set to ``None`` and will be removed in a future version of pandas (:issue:`53520`)
- Removed deprecated argument ``obj`` in :meth:`.DataFrameGroupBy.get_group` and :meth:`.SeriesGroupBy.get_group` (:issue:`53545`)
- Removed deprecated behavior of :meth:`Series.agg` using :meth:`Series.apply` (:issue:`53325`)
- Removed deprecated keyword ``method`` on :meth:`Series.fillna`, :meth:`DataFrame.fillna` (:issue:`57760`)
- Removed option ``mode.use_inf_as_na``, convert inf entries to ``NaN`` before instead (:issue:`51684`)
- Removed support for :class:`DataFrame` in :meth:`DataFrame.from_records`(:issue:`51697`)
- Removed support for ``errors="ignore"`` in :func:`to_datetime`, :func:`to_timedelta` and :func:`to_numeric` (:issue:`55734`)
- Removed support for ``slice`` in :meth:`DataFrame.take` (:issue:`51539`)
- Removed the ``ArrayManager`` (:issue:`55043`)
- Removed the ``fastpath`` argument from the :class:`Series` constructor (:issue:`55466`)
- Removed the ``is_boolean``, ``is_integer``, ``is_floating``, ``holds_integer``, ``is_numeric``, ``is_categorical``, ``is_object``, and ``is_interval`` attributes of :class:`Index` (:issue:`50042`)
- Removed the ``ordinal`` keyword in :class:`PeriodIndex`, use :meth:`PeriodIndex.from_ordinals` instead (:issue:`55960`)
- Removed unused arguments ``*args`` and ``**kwargs`` in :class:`Resampler` methods (:issue:`50977`)
- Unrecognized timezones when parsing strings to datetimes now raises a ``ValueError`` (:issue:`51477`)
- Removed the :class:`Grouper` attributes ``ax``, ``groups``, ``indexer``, and ``obj`` (:issue:`51206`, :issue:`51182`)
- Removed deprecated keyword ``verbose`` on :func:`read_csv` and :func:`read_table` (:issue:`56556`)
- Removed the ``method`` keyword in ``ExtensionArray.fillna``, implement ``ExtensionArray._pad_or_backfill`` instead (:issue:`53621`)
- Removed the attribute ``dtypes`` from :class:`.DataFrameGroupBy` (:issue:`51997`)
- Enforced deprecation of ``argmin``, ``argmax``, ``idxmin``, and ``idxmax`` returning a result when ``skipna=False`` and an NA value is encountered or all values are NA values; these operations will now raise in such cases (:issue:`33941`, :issue:`51276`)
- Removed specifying ``include_groups=True`` in :class:`.DataFrameGroupBy.apply` and :class:`.Resampler.apply` (:issue:`7155`)

.. ---------------------------------------------------------------------------
.. _whatsnew_300.performance:

Performance improvements
~~~~~~~~~~~~~~~~~~~~~~~~
- Eliminated circular reference in to original pandas object in accessor attributes (e.g. :attr:`Series.str`). However, accessor instantiation is no longer cached (:issue:`47667`, :issue:`41357`)
- :attr:`Categorical.categories` returns a :class:`RangeIndex` columns instead of an :class:`Index` if the constructed ``values`` was a ``range``. (:issue:`57787`)
- :class:`DataFrame` returns a :class:`RangeIndex` columns when possible when ``data`` is a ``dict`` (:issue:`57943`)
- :class:`Series` returns a :class:`RangeIndex` index when possible when ``data`` is a ``dict`` (:issue:`58118`)
- :func:`concat` returns a :class:`RangeIndex` column when possible when ``objs`` contains :class:`Series` and :class:`DataFrame` and ``axis=0`` (:issue:`58119`)
- :func:`concat` returns a :class:`RangeIndex` level in the :class:`MultiIndex` result when ``keys`` is a ``range`` or :class:`RangeIndex` (:issue:`57542`)
- :meth:`RangeIndex.append` returns a :class:`RangeIndex` instead of a :class:`Index` when appending values that could continue the :class:`RangeIndex` (:issue:`57467`)
- :meth:`Series.nlargest` has improved performance when there are duplicate values in the index (:issue:`55767`)
- :meth:`Series.str.extract` returns a :class:`RangeIndex` columns instead of an :class:`Index` column when possible (:issue:`57542`)
- :meth:`Series.str.partition` with :class:`ArrowDtype` returns a :class:`RangeIndex` columns instead of an :class:`Index` column when possible (:issue:`57768`)
- Performance improvement in :class:`DataFrame` when ``data`` is a ``dict`` and ``columns`` is specified (:issue:`24368`)
- Performance improvement in :class:`MultiIndex` when setting :attr:`MultiIndex.names` doesn't invalidate all cached operations (:issue:`59578`)
- Performance improvement in :meth:`DataFrame.join` for sorted but non-unique indexes (:issue:`56941`)
- Performance improvement in :meth:`DataFrame.join` when left and/or right are non-unique and ``how`` is ``"left"``, ``"right"``, or ``"inner"`` (:issue:`56817`)
- Performance improvement in :meth:`DataFrame.join` with ``how="left"`` or ``how="right"`` and ``sort=True`` (:issue:`56919`)
- Performance improvement in :meth:`DataFrame.to_csv` when ``index=False`` (:issue:`59312`)
- Performance improvement in :meth:`DataFrameGroupBy.ffill`, :meth:`DataFrameGroupBy.bfill`, :meth:`SeriesGroupBy.ffill`, and :meth:`SeriesGroupBy.bfill` (:issue:`56902`)
- Performance improvement in :meth:`Index.join` by propagating cached attributes in cases where the result matches one of the inputs (:issue:`57023`)
- Performance improvement in :meth:`Index.take` when ``indices`` is a full range indexer from zero to length of index (:issue:`56806`)
- Performance improvement in :meth:`Index.to_frame` returning a :class:`RangeIndex` columns of a :class:`Index` when possible. (:issue:`58018`)
- Performance improvement in :meth:`MultiIndex._engine` to use smaller dtypes if possible (:issue:`58411`)
- Performance improvement in :meth:`MultiIndex.equals` for equal length indexes (:issue:`56990`)
- Performance improvement in :meth:`MultiIndex.memory_usage` to ignore the index engine when it isn't already cached. (:issue:`58385`)
- Performance improvement in :meth:`RangeIndex.__getitem__` with a boolean mask or integers returning a :class:`RangeIndex` instead of a :class:`Index` when possible. (:issue:`57588`)
- Performance improvement in :meth:`RangeIndex.append` when appending the same index (:issue:`57252`)
- Performance improvement in :meth:`RangeIndex.argmin` and :meth:`RangeIndex.argmax` (:issue:`57823`)
- Performance improvement in :meth:`RangeIndex.insert` returning a :class:`RangeIndex` instead of a :class:`Index` when the :class:`RangeIndex` is empty. (:issue:`57833`)
- Performance improvement in :meth:`RangeIndex.round` returning a :class:`RangeIndex` instead of a :class:`Index` when possible. (:issue:`57824`)
- Performance improvement in :meth:`RangeIndex.searchsorted` (:issue:`58376`)
- Performance improvement in :meth:`RangeIndex.to_numpy` when specifying an ``na_value`` (:issue:`58376`)
- Performance improvement in :meth:`RangeIndex.value_counts` (:issue:`58376`)
- Performance improvement in :meth:`RangeIndex.join` returning a :class:`RangeIndex` instead of a :class:`Index` when possible. (:issue:`57651`, :issue:`57752`)
- Performance improvement in :meth:`RangeIndex.reindex` returning a :class:`RangeIndex` instead of a :class:`Index` when possible. (:issue:`57647`, :issue:`57752`)
- Performance improvement in :meth:`RangeIndex.take` returning a :class:`RangeIndex` instead of a :class:`Index` when possible. (:issue:`57445`, :issue:`57752`)
- Performance improvement in :func:`merge` if hash-join can be used (:issue:`57970`)
- Performance improvement in :meth:`CategoricalDtype.update_dtype` when ``dtype`` is a :class:`CategoricalDtype` with non ``None`` categories and ordered (:issue:`59647`)
- Performance improvement in :meth:`DataFrame.__getitem__` when ``key`` is a :class:`DataFrame` with many columns (:issue:`61010`)
- Performance improvement in :meth:`DataFrame.astype` when converting to extension floating dtypes, e.g. "Float64" (:issue:`60066`)
- Performance improvement in :meth:`DataFrame.stack` when using ``future_stack=True`` and the DataFrame does not have a :class:`MultiIndex` (:issue:`58391`)
- Performance improvement in :meth:`DataFrame.where` when ``cond`` is a :class:`DataFrame` with many columns (:issue:`61010`)
- Performance improvement in :meth:`to_hdf` avoid unnecessary reopenings of the HDF5 file to speedup data addition to files with a very large number of groups . (:issue:`58248`)
- Performance improvement in ``DataFrameGroupBy.__len__`` and ``SeriesGroupBy.__len__`` (:issue:`57595`)
- Performance improvement in indexing operations for string dtypes (:issue:`56997`)
- Performance improvement in unary methods on a :class:`RangeIndex` returning a :class:`RangeIndex` instead of a :class:`Index` when possible. (:issue:`57825`)

.. ---------------------------------------------------------------------------
.. _whatsnew_300.bug_fixes:

Bug fixes
~~~~~~~~~

Categorical
^^^^^^^^^^^
- Bug in :func:`Series.apply` where ``nan`` was ignored for :class:`CategoricalDtype` (:issue:`59938`)
- Bug in :meth:`DataFrame.pivot` and :meth:`DataFrame.set_index` raising an ``ArrowNotImplementedError`` for columns with pyarrow dictionary dtype (:issue:`53051`)
- Bug in :meth:`Series.convert_dtypes` with ``dtype_backend="pyarrow"`` where empty :class:`CategoricalDtype` :class:`Series` raised an error or got converted to ``null[pyarrow]`` (:issue:`59934`)
-

Datetimelike
^^^^^^^^^^^^
- Bug in :attr:`is_year_start` where a DateTimeIndex constructed via a date_range with frequency 'MS' wouldn't have the correct year or quarter start attributes (:issue:`57377`)
- Bug in :class:`DataFrame` raising ``ValueError`` when ``dtype`` is ``timedelta64`` and ``data`` is a list containing ``None`` (:issue:`60064`)
- Bug in :class:`Timestamp` constructor failing to raise when ``tz=None`` is explicitly specified in conjunction with timezone-aware ``tzinfo`` or data (:issue:`48688`)
- Bug in :class:`Timestamp` constructor failing to raise when given a ``np.datetime64`` object with non-standard unit (:issue:`25611`)
- Bug in :func:`date_range` where the last valid timestamp would sometimes not be produced (:issue:`56134`)
- Bug in :func:`date_range` where using a negative frequency value would not include all points between the start and end values (:issue:`56147`)
- Bug in :func:`tseries.api.guess_datetime_format` would fail to infer time format when "%Y" == "%H%M" (:issue:`57452`)
- Bug in :func:`tseries.frequencies.to_offset` would fail to parse frequency strings starting with "LWOM" (:issue:`59218`)
- Bug in :meth:`DataFrame.fillna` raising an ``AssertionError`` instead of ``OutOfBoundsDatetime`` when filling a ``datetime64[ns]`` column with an out-of-bounds timestamp. Now correctly raises ``OutOfBoundsDatetime``. (:issue:`61208`)
- Bug in :meth:`DataFrame.min` and :meth:`DataFrame.max` casting ``datetime64`` and ``timedelta64`` columns to ``float64`` and losing precision (:issue:`60850`)
- Bug in :meth:`Dataframe.agg` with df with missing values resulting in IndexError (:issue:`58810`)
- Bug in :meth:`DatetimeIndex.is_year_start` and :meth:`DatetimeIndex.is_quarter_start` does not raise on Custom business days frequencies bigger then "1C" (:issue:`58664`)
- Bug in :meth:`DatetimeIndex.is_year_start` and :meth:`DatetimeIndex.is_quarter_start` returning ``False`` on double-digit frequencies (:issue:`58523`)
- Bug in :meth:`DatetimeIndex.union` and :meth:`DatetimeIndex.intersection` when ``unit`` was non-nanosecond (:issue:`59036`)
- Bug in :meth:`Series.dt.microsecond` producing incorrect results for pyarrow backed :class:`Series`. (:issue:`59154`)
- Bug in :meth:`to_datetime` not respecting dayfirst if an uncommon date string was passed. (:issue:`58859`)
- Bug in :meth:`to_datetime` on float array with missing values throwing ``FloatingPointError`` (:issue:`58419`)
- Bug in :meth:`to_datetime` on float32 df with year, month, day etc. columns leads to precision issues and incorrect result. (:issue:`60506`)
- Bug in :meth:`to_datetime` reports incorrect index in case of any failure scenario. (:issue:`58298`)
- Bug in :meth:`to_datetime` with ``format="ISO8601"`` and ``utc=True`` where naive timestamps incorrectly inherited timezone offset from previous timestamps in a series. (:issue:`61389`)
- Bug in :meth:`to_datetime` wrongly converts when ``arg`` is a ``np.datetime64`` object with unit of ``ps``. (:issue:`60341`)
- Bug in constructing arrays with :class:`ArrowDtype` with ``timestamp`` type incorrectly allowing ``Decimal("NaN")`` (:issue:`61773`)
- Bug in constructing arrays with a timezone-aware :class:`ArrowDtype` from timezone-naive datetime objects incorrectly treating those as UTC times instead of wall times like :class:`DatetimeTZDtype` (:issue:`61775`)
- Bug in setting scalar values with mismatched resolution into arrays with non-nanosecond ``datetime64``, ``timedelta64`` or :class:`DatetimeTZDtype` incorrectly truncating those scalars (:issue:`56410`)

Timedelta
^^^^^^^^^
- Accuracy improvement in :meth:`Timedelta.to_pytimedelta` to round microseconds consistently for large nanosecond based Timedelta (:issue:`57841`)
- Bug in :class:`Timedelta` constructor failing to raise when passed an invalid keyword (:issue:`53801`)
- Bug in :meth:`DataFrame.cumsum` which was raising ``IndexError`` if dtype is ``timedelta64[ns]`` (:issue:`57956`)

Timezones
^^^^^^^^^
- Bug in :meth:`DatetimeIndex.union`, :meth:`DatetimeIndex.intersection`, and :meth:`DatetimeIndex.symmetric_difference` changing timezone to UTC when merging two DatetimeIndex objects with the same timezone but different units (:issue:`60080`)
-

Numeric
^^^^^^^
- Bug in :func:`api.types.infer_dtype` returning "mixed-integer-float" for float and ``pd.NA`` mix (:issue:`61621`)
- Bug in :meth:`DataFrame.corr` where numerical precision errors resulted in correlations above ``1.0`` (:issue:`61120`)
- Bug in :meth:`DataFrame.cov` raises a ``TypeError`` instead of returning potentially incorrect results or other errors (:issue:`53115`)
- Bug in :meth:`DataFrame.quantile` where the column type was not preserved when ``numeric_only=True`` with a list-like ``q`` produced an empty result (:issue:`59035`)
- Bug in :meth:`Series.dot` returning ``object`` dtype for :class:`ArrowDtype` and nullable-dtype data (:issue:`61375`)
- Bug in :meth:`Series.std` and :meth:`Series.var` when using complex-valued data (:issue:`61645`)
- Bug in ``np.matmul`` with :class:`Index` inputs raising a ``TypeError`` (:issue:`57079`)

Conversion
^^^^^^^^^^
- Bug in :meth:`DataFrame.astype` not casting ``values`` for Arrow-based dictionary dtype correctly (:issue:`58479`)
- Bug in :meth:`DataFrame.update` bool dtype being converted to object (:issue:`55509`)
- Bug in :meth:`Series.astype` might modify read-only array inplace when casting to a string dtype (:issue:`57212`)
- Bug in :meth:`Series.convert_dtypes` and :meth:`DataFrame.convert_dtypes` removing timezone information for objects with :class:`ArrowDtype` (:issue:`60237`)
- Bug in :meth:`Series.reindex` not maintaining ``float32`` type when a ``reindex`` introduces a missing value (:issue:`45857`)

Strings
^^^^^^^
- Bug in :meth:`Series.value_counts` would not respect ``sort=False`` for series having ``string`` dtype (:issue:`55224`)
-

Interval
^^^^^^^^
- :meth:`Index.is_monotonic_decreasing`, :meth:`Index.is_monotonic_increasing`, and :meth:`Index.is_unique` could incorrectly be ``False`` for an ``Index`` created from a slice of another ``Index``. (:issue:`57911`)
- Bug in :func:`interval_range` where start and end numeric types were always cast to 64 bit (:issue:`57268`)
-

Indexing
^^^^^^^^
- Bug in :meth:`DataFrame.__getitem__` returning modified columns when called with ``slice`` in Python 3.12 (:issue:`57500`)
- Bug in :meth:`DataFrame.__getitem__` when slicing a :class:`DataFrame` with many rows raised an ``OverflowError`` (:issue:`59531`)
- Bug in :meth:`DataFrame.from_records` throwing a ``ValueError`` when passed an empty list in ``index`` (:issue:`58594`)
- Bug in :meth:`DataFrame.loc` and :meth:`DataFrame.iloc` returning incorrect dtype when selecting from a :class:`DataFrame` with mixed data types. (:issue:`60600`)
- Bug in :meth:`DataFrame.loc` with inconsistent behavior of loc-set with 2 given indexes to Series (:issue:`59933`)
- Bug in :meth:`Index.equals` when comparing between :class:`Series` with string dtype :class:`Index` (:issue:`61099`)
- Bug in :meth:`Index.get_indexer` and similar methods when ``NaN`` is located at or after position 128 (:issue:`58924`)
- Bug in :meth:`MultiIndex.insert` when a new value inserted to a datetime-like level gets cast to ``NaT`` and fails indexing (:issue:`60388`)
- Bug in :meth:`Series.__setitem__` when assigning boolean series with boolean indexer will raise ``LossySetitemError`` (:issue:`57338`)
- Bug in printing :attr:`Index.names` and :attr:`MultiIndex.levels` would not escape single quotes (:issue:`60190`)
- Bug in reindexing of :class:`DataFrame` with :class:`PeriodDtype` columns in case of consolidated block (:issue:`60980`, :issue:`60273`)

Missing
^^^^^^^
- Bug in :meth:`DataFrame.fillna` and :meth:`Series.fillna` that would ignore the ``limit`` argument on :class:`.ExtensionArray` dtypes (:issue:`58001`)
- Bug in :meth:`NA.__and__`, :meth:`NA.__or__` and :meth:`NA.__xor__` when operating with ``np.bool_`` objects (:issue:`58427`)
-

MultiIndex
^^^^^^^^^^
- :func:`DataFrame.loc` with ``axis=0``  and :class:`MultiIndex` when setting a value adds extra columns (:issue:`58116`)
- :meth:`DataFrame.melt` would not accept multiple names in ``var_name`` when the columns were a :class:`MultiIndex` (:issue:`58033`)
- :meth:`MultiIndex.insert` would not insert NA value correctly at unified location of index -1 (:issue:`59003`)
- :func:`MultiIndex.get_level_values` accessing a :class:`DatetimeIndex` does not carry the frequency attribute along (:issue:`58327`, :issue:`57949`)
- Bug in :class:`DataFrame` arithmetic operations in case of unaligned MultiIndex columns (:issue:`60498`)
- Bug in :class:`DataFrame` arithmetic operations with :class:`Series` in case of unaligned MultiIndex (:issue:`61009`)
- Bug in :meth:`MultiIndex.from_tuples` causing wrong output with input of type tuples having NaN values (:issue:`60695`, :issue:`60988`)

I/O
^^^
- Bug in :class:`DataFrame` and :class:`Series` ``repr`` of :py:class:`collections.abc.Mapping` elements. (:issue:`57915`)
- Bug in :meth:`.DataFrame.to_json` when ``"index"`` was a value in the :attr:`DataFrame.column` and :attr:`Index.name` was ``None``. Now, this will fail with a ``ValueError`` (:issue:`58925`)
- Bug in :meth:`.io.common.is_fsspec_url` not recognizing chained fsspec URLs (:issue:`48978`)
- Bug in :meth:`DataFrame._repr_html_` which ignored the ``"display.float_format"`` option (:issue:`59876`)
- Bug in :meth:`DataFrame.from_records` where ``columns`` parameter with numpy structured array was not reordering and filtering out the columns (:issue:`59717`)
- Bug in :meth:`DataFrame.to_dict` raises unnecessary ``UserWarning`` when columns are not unique and ``orient='tight'``. (:issue:`58281`)
- Bug in :meth:`DataFrame.to_excel` when writing empty :class:`DataFrame` with :class:`MultiIndex` on both axes (:issue:`57696`)
- Bug in :meth:`DataFrame.to_excel` where the :class:`MultiIndex` index with a period level was not a date (:issue:`60099`)
- Bug in :meth:`DataFrame.to_stata` when exporting a column containing both long strings (Stata strL) and :class:`pd.NA` values (:issue:`23633`)
- Bug in :meth:`DataFrame.to_stata` when input encoded length and normal length are mismatched (:issue:`61583`)
- Bug in :meth:`DataFrame.to_stata` when writing :class:`DataFrame` and ``byteorder=`big```. (:issue:`58969`)
- Bug in :meth:`DataFrame.to_stata` when writing more than 32,000 value labels. (:issue:`60107`)
- Bug in :meth:`DataFrame.to_string` that raised ``StopIteration`` with nested DataFrames. (:issue:`16098`)
- Bug in :meth:`HDFStore.get` was failing to save data of dtype datetime64[s] correctly (:issue:`59004`)
- Bug in :meth:`HDFStore.select` causing queries on categorical string columns to return unexpected results (:issue:`57608`)
- Bug in :meth:`read_csv` causing segmentation fault when ``encoding_errors`` is not a string. (:issue:`59059`)
- Bug in :meth:`read_csv` raising ``TypeError`` when ``index_col`` is specified and ``na_values`` is a dict containing the key ``None``. (:issue:`57547`)
- Bug in :meth:`read_csv` raising ``TypeError`` when ``nrows`` and ``iterator`` are specified without specifying a ``chunksize``. (:issue:`59079`)
- Bug in :meth:`read_csv` where the order of the ``na_values`` makes an inconsistency when ``na_values`` is a list non-string values. (:issue:`59303`)
- Bug in :meth:`read_excel` raising ``ValueError`` when passing array of boolean values when ``dtype="boolean"``. (:issue:`58159`)
- Bug in :meth:`read_html` where ``rowspan`` in header row causes incorrect conversion to ``DataFrame``. (:issue:`60210`)
- Bug in :meth:`read_json` ignoring the given ``dtype`` when ``engine="pyarrow"`` (:issue:`59516`)
- Bug in :meth:`read_json` not validating the ``typ`` argument to not be exactly ``"frame"`` or ``"series"`` (:issue:`59124`)
- Bug in :meth:`read_json` where extreme value integers in string format were incorrectly parsed as a different integer number (:issue:`20608`)
- Bug in :meth:`read_stata` raising ``KeyError`` when input file is stored in big-endian format and contains strL data. (:issue:`58638`)
- Bug in :meth:`read_stata` where extreme value integers were incorrectly interpreted as missing for format versions 111 and prior (:issue:`58130`)
- Bug in :meth:`read_stata` where the missing code for double was not recognised for format versions 105 and prior (:issue:`58149`)
- Bug in :meth:`set_option` where setting the pandas option ``display.html.use_mathjax`` to ``False`` has no effect (:issue:`59884`)
- Bug in :meth:`to_csv` where ``quotechar``` is not escaped when ``escapechar`` is not None (:issue:`61407`)
- Bug in :meth:`to_excel` where :class:`MultiIndex` columns would be merged to a single row when ``merge_cells=False`` is passed (:issue:`60274`)

Period
^^^^^^
- Fixed error message when passing invalid period alias to :meth:`PeriodIndex.to_timestamp` (:issue:`58974`)
-

Plotting
^^^^^^^^
- Bug in :meth:`.DataFrameGroupBy.boxplot` failed when there were multiple groupings (:issue:`14701`)
- Bug in :meth:`DataFrame.plot.bar` when ``subplots`` and ``stacked=True`` are used in conjunction which causes incorrect stacking. (:issue:`61018`)
- Bug in :meth:`DataFrame.plot.bar` with ``stacked=True`` where labels on stacked bars with zero-height segments were incorrectly positioned at the base instead of the label position of the previous segment (:issue:`59429`)
- Bug in :meth:`DataFrame.plot.line` raising ``ValueError`` when set both color and a ``dict`` style (:issue:`59461`)
- Bug in :meth:`DataFrame.plot` that causes a shift to the right when the frequency multiplier is greater than one. (:issue:`57587`)
- Bug in :meth:`DataFrame.plot` where ``title`` would require extra titles when plotting more than one column per subplot. (:issue:`61019`)
- Bug in :meth:`Series.plot` preventing a line and bar from being aligned on the same plot (:issue:`61161`)
- Bug in :meth:`Series.plot` preventing a line and scatter plot from being aligned (:issue:`61005`)
- Bug in :meth:`Series.plot` with ``kind="pie"`` with :class:`ArrowDtype` (:issue:`59192`)

Groupby/resample/rolling
^^^^^^^^^^^^^^^^^^^^^^^^
- Bug in :meth:`.DataFrameGroupBy.__len__` and :meth:`.SeriesGroupBy.__len__` would raise when the grouping contained NA values and ``dropna=False`` (:issue:`58644`)
- Bug in :meth:`.DataFrameGroupBy.any` that returned True for groups where all Timedelta values are NaT. (:issue:`59712`)
- Bug in :meth:`.DataFrameGroupBy.groups` and :meth:`.SeriesGroupBy.groups` would fail when the groups were :class:`Categorical` with an NA value (:issue:`61356`)
- Bug in :meth:`.DataFrameGroupBy.groups` and :meth:`.SeriesGroupby.groups` that would not respect groupby argument ``dropna`` (:issue:`55919`)
- Bug in :meth:`.DataFrameGroupBy.median` where nat values gave an incorrect result. (:issue:`57926`)
- Bug in :meth:`.DataFrameGroupBy.quantile` when ``interpolation="nearest"`` is inconsistent with :meth:`DataFrame.quantile` (:issue:`47942`)
- Bug in :meth:`.Resampler.interpolate` on a :class:`DataFrame` with non-uniform sampling and/or indices not aligning with the resulting resampled index would result in wrong interpolation (:issue:`21351`)
- Bug in :meth:`.Series.rolling` when used with a :class:`.BaseIndexer` subclass and computing min/max (:issue:`46726`)
- Bug in :meth:`DataFrame.ewm` and :meth:`Series.ewm` when passed ``times`` and aggregation functions other than mean (:issue:`51695`)
<<<<<<< HEAD
- Bug in :meth:`DataFrameGroupBy.agg` and :meth:`SeriesGroupBy.agg` that was returning numpy dtype values when input values are pyarrow dtype values, instead of returning pyarrow dtype values. (:issue:`53030`)
=======
- Bug in :meth:`DataFrame.resample` and :meth:`Series.resample` were not keeping the index name when the index had :class:`ArrowDtype` timestamp dtype (:issue:`61222`)
- Bug in :meth:`DataFrame.resample` changing index type to :class:`MultiIndex` when the dataframe is empty and using an upsample method (:issue:`55572`)
>>>>>>> 8de38e88
- Bug in :meth:`DataFrameGroupBy.agg` that raises ``AttributeError`` when there is dictionary input and duplicated columns, instead of returning a DataFrame with the aggregation of all duplicate columns. (:issue:`55041`)
- Bug in :meth:`DataFrameGroupBy.agg` where applying a user-defined function to an empty DataFrame returned a Series instead of an empty DataFrame. (:issue:`61503`)
- Bug in :meth:`DataFrameGroupBy.apply` and :meth:`SeriesGroupBy.apply` for empty data frame with ``group_keys=False`` still creating output index using group keys. (:issue:`60471`)
- Bug in :meth:`DataFrameGroupBy.apply` that was returning a completely empty DataFrame when all return values of ``func`` were ``None`` instead of returning an empty DataFrame with the original columns and dtypes. (:issue:`57775`)
- Bug in :meth:`DataFrameGroupBy.apply` with ``as_index=False`` that was returning :class:`MultiIndex` instead of returning :class:`Index`. (:issue:`58291`)
- Bug in :meth:`DataFrameGroupBy.cumsum` and :meth:`DataFrameGroupBy.cumprod` where ``numeric_only`` parameter was passed indirectly through kwargs instead of passing directly. (:issue:`58811`)
- Bug in :meth:`DataFrameGroupBy.cumsum` where it did not return the correct dtype when the label contained ``None``. (:issue:`58811`)
- Bug in :meth:`DataFrameGroupby.transform` and :meth:`SeriesGroupby.transform` with a reducer and ``observed=False`` that coerces dtype to float when there are unobserved categories. (:issue:`55326`)
- Bug in :meth:`Rolling.apply` for ``method="table"`` where column order was not being respected due to the columns getting sorted by default. (:issue:`59666`)
- Bug in :meth:`Rolling.apply` where the applied function could be called on fewer than ``min_period`` periods if ``method="table"``. (:issue:`58868`)
- Bug in :meth:`Series.resample` could raise when the date range ended shortly before a non-existent time. (:issue:`58380`)

Reshaping
^^^^^^^^^
- Bug in :func:`qcut` where values at the quantile boundaries could be incorrectly assigned (:issue:`59355`)
- Bug in :meth:`DataFrame.combine_first` not preserving the column order (:issue:`60427`)
- Bug in :meth:`DataFrame.explode` producing incorrect result for :class:`pyarrow.large_list` type (:issue:`61091`)
- Bug in :meth:`DataFrame.join` inconsistently setting result index name (:issue:`55815`)
- Bug in :meth:`DataFrame.join` when a :class:`DataFrame` with a :class:`MultiIndex` would raise an ``AssertionError`` when :attr:`MultiIndex.names` contained ``None``. (:issue:`58721`)
- Bug in :meth:`DataFrame.merge` where merging on a column containing only ``NaN`` values resulted in an out-of-bounds array access (:issue:`59421`)
- Bug in :meth:`DataFrame.unstack` producing incorrect results when ``sort=False`` (:issue:`54987`, :issue:`55516`)
- Bug in :meth:`DataFrame.merge` when merging two :class:`DataFrame` on ``intc`` or ``uintc`` types on Windows (:issue:`60091`, :issue:`58713`)
- Bug in :meth:`DataFrame.pivot_table` incorrectly subaggregating results when called without an ``index`` argument (:issue:`58722`)
- Bug in :meth:`DataFrame.pivot_table` incorrectly ignoring the ``values`` argument when also supplied to the ``index`` or ``columns`` parameters (:issue:`57876`, :issue:`61292`)
- Bug in :meth:`DataFrame.pivot_table` where ``margins=True`` did not correctly include groups with ``NaN`` values in the index or columns when ``dropna=False`` was explicitly passed. (:issue:`61509`)
- Bug in :meth:`DataFrame.stack` with the new implementation where ``ValueError`` is raised when ``level=[]`` (:issue:`60740`)
- Bug in :meth:`DataFrame.unstack` producing incorrect results when manipulating empty :class:`DataFrame` with an :class:`ExtentionDtype` (:issue:`59123`)
- Bug in :meth:`concat` where concatenating DataFrame and Series with ``ignore_index = True`` drops the series name (:issue:`60723`, :issue:`56257`)
- Bug in :func:`melt` where calling with duplicate column names in ``id_vars`` raised a misleading ``AttributeError`` (:issue:`61475`)
- Bug in :meth:`DataFrame.merge` where user-provided suffixes could result in duplicate column names if the resulting names matched existing columns. Now raises a :class:`MergeError` in such cases. (:issue:`61402`)

Sparse
^^^^^^
- Bug in :class:`SparseDtype` for equal comparison with na fill value. (:issue:`54770`)
- Bug in :meth:`DataFrame.sparse.from_spmatrix` which hard coded an invalid ``fill_value`` for certain subtypes. (:issue:`59063`)
- Bug in :meth:`DataFrame.sparse.to_dense` which ignored subclassing and always returned an instance of :class:`DataFrame` (:issue:`59913`)

ExtensionArray
^^^^^^^^^^^^^^
- Bug in :class:`Categorical` when constructing with an :class:`Index` with :class:`ArrowDtype` (:issue:`60563`)
- Bug in :meth:`.arrays.ArrowExtensionArray.__setitem__` which caused wrong behavior when using an integer array with repeated values as a key (:issue:`58530`)
- Bug in :meth:`ArrowExtensionArray.factorize` where NA values were dropped when input was dictionary-encoded even when dropna was set to False(:issue:`60567`)
- Bug in :meth:`api.types.is_datetime64_any_dtype` where a custom :class:`ExtensionDtype` would return ``False`` for array-likes (:issue:`57055`)
- Bug in comparison between object with :class:`ArrowDtype` and incompatible-dtyped (e.g. string vs bool) incorrectly raising instead of returning all-``False`` (for ``==``) or all-``True`` (for ``!=``) (:issue:`59505`)
- Bug in constructing pandas data structures when passing into ``dtype`` a string of the type followed by ``[pyarrow]`` while PyArrow is not installed would raise ``NameError`` rather than ``ImportError`` (:issue:`57928`)
- Bug in various :class:`DataFrame` reductions for pyarrow temporal dtypes returning incorrect dtype when result was null (:issue:`59234`)

Styler
^^^^^^
- Bug in :meth:`Styler.to_latex` where styling column headers when combined with a hidden index or hidden index-levels is fixed.

Other
^^^^^
- Bug in :class:`DataFrame` when passing a ``dict`` with a NA scalar and ``columns`` that would always return ``np.nan`` (:issue:`57205`)
- Bug in :class:`Series` ignoring errors when trying to convert :class:`Series` input data to the given ``dtype`` (:issue:`60728`)
- Bug in :func:`eval` on :class:`ExtensionArray` on including division ``/`` failed with a ``TypeError``. (:issue:`58748`)
- Bug in :func:`eval` where method calls on binary operations like ``(x + y).dropna()`` would raise ``AttributeError: 'BinOp' object has no attribute 'value'`` (:issue:`61175`)
- Bug in :func:`eval` where the names of the :class:`Series` were not preserved when using ``engine="numexpr"``. (:issue:`10239`)
- Bug in :func:`eval` with ``engine="numexpr"`` returning unexpected result for float division. (:issue:`59736`)
- Bug in :func:`to_numeric` raising ``TypeError`` when ``arg`` is a :class:`Timedelta` or :class:`Timestamp` scalar. (:issue:`59944`)
- Bug in :func:`unique` on :class:`Index` not always returning :class:`Index` (:issue:`57043`)
- Bug in :meth:`DataFrame.apply` raising ``RecursionError`` when passing ``func=list[int]``. (:issue:`61565`)
- Bug in :meth:`DataFrame.apply` where passing ``engine="numba"`` ignored ``args`` passed to the applied function (:issue:`58712`)
- Bug in :meth:`DataFrame.eval` and :meth:`DataFrame.query` which caused an exception when using NumPy attributes via ``@`` notation, e.g., ``df.eval("@np.floor(a)")``. (:issue:`58041`)
- Bug in :meth:`DataFrame.eval` and :meth:`DataFrame.query` which did not allow to use ``tan`` function. (:issue:`55091`)
- Bug in :meth:`DataFrame.query` where using duplicate column names led to a ``TypeError``. (:issue:`59950`)
- Bug in :meth:`DataFrame.query` which raised an exception or produced incorrect results when expressions contained backtick-quoted column names containing the hash character ``#``, backticks, or characters that fall outside the ASCII range (U+0001..U+007F). (:issue:`59285`) (:issue:`49633`)
- Bug in :meth:`DataFrame.query` which raised an exception when querying integer column names using backticks. (:issue:`60494`)
- Bug in :meth:`DataFrame.sample` with ``replace=False`` and ``(n * max(weights) / sum(weights)) > 1``, the method would return biased results. Now raises ``ValueError``. (:issue:`61516`)
- Bug in :meth:`DataFrame.shift` where passing a ``freq`` on a DataFrame with no columns did not shift the index correctly. (:issue:`60102`)
- Bug in :meth:`DataFrame.sort_index` when passing ``axis="columns"`` and ``ignore_index=True`` and ``ascending=False`` not returning a :class:`RangeIndex` columns (:issue:`57293`)
- Bug in :meth:`DataFrame.sort_values` where sorting by a column explicitly named ``None`` raised a ``KeyError`` instead of sorting by the column as expected. (:issue:`61512`)
- Bug in :meth:`DataFrame.transform` that was returning the wrong order unless the index was monotonically increasing. (:issue:`57069`)
- Bug in :meth:`DataFrame.where` where using a non-bool type array in the function would return a ``ValueError`` instead of a ``TypeError`` (:issue:`56330`)
- Bug in :meth:`Index.sort_values` when passing a key function that turns values into tuples, e.g. ``key=natsort.natsort_key``, would raise ``TypeError`` (:issue:`56081`)
- Bug in :meth:`MultiIndex.fillna` error message was referring to ``isna`` instead of ``fillna`` (:issue:`60974`)
- Bug in :meth:`Series.describe` where median percentile was always included when the ``percentiles`` argument was passed (:issue:`60550`).
- Bug in :meth:`Series.diff` allowing non-integer values for the ``periods`` argument. (:issue:`56607`)
- Bug in :meth:`Series.dt` methods in :class:`ArrowDtype` that were returning incorrect values. (:issue:`57355`)
- Bug in :meth:`Series.isin` raising ``TypeError`` when series is large (>10**6) and ``values`` contains NA (:issue:`60678`)
- Bug in :meth:`Series.mode` where an exception was raised when taking the mode with nullable types with no null values in the series. (:issue:`58926`)
- Bug in :meth:`Series.rank` that doesn't preserve missing values for nullable integers when ``na_option='keep'``. (:issue:`56976`)
- Bug in :meth:`Series.replace` and :meth:`DataFrame.replace` inconsistently replacing matching instances when ``regex=True`` and missing values are present. (:issue:`56599`)
- Bug in :meth:`Series.replace` and :meth:`DataFrame.replace` throwing ``ValueError`` when ``regex=True`` and all NA values. (:issue:`60688`)
- Bug in :meth:`Series.to_string` when series contains complex floats with exponents (:issue:`60405`)
- Bug in :meth:`read_csv` where chained fsspec TAR file and ``compression="infer"`` fails with ``tarfile.ReadError`` (:issue:`60028`)
- Bug in Dataframe Interchange Protocol implementation was returning incorrect results for data buffers' associated dtype, for string and datetime columns (:issue:`54781`)
- Bug in ``Series.list`` methods not preserving the original :class:`Index`. (:issue:`58425`)
- Bug in ``Series.list`` methods not preserving the original name. (:issue:`60522`)
- Bug in printing a :class:`DataFrame` with a :class:`DataFrame` stored in :attr:`DataFrame.attrs` raised a ``ValueError`` (:issue:`60455`)
- Bug in printing a :class:`Series` with a :class:`DataFrame` stored in :attr:`Series.attrs` raised a ``ValueError`` (:issue:`60568`)
- Fixed bug where the :class:`DataFrame` constructor misclassified array-like objects with a ``.name`` attribute as :class:`Series` or :class:`Index` (:issue:`61443`)
- Fixed regression in :meth:`DataFrame.from_records` not initializing subclasses properly (:issue:`57008`)

.. ***DO NOT USE THIS SECTION***

-
-

.. ---------------------------------------------------------------------------
.. _whatsnew_300.contributors:

Contributors
~~~~~~~~~~~~<|MERGE_RESOLUTION|>--- conflicted
+++ resolved
@@ -848,12 +848,9 @@
 - Bug in :meth:`.Resampler.interpolate` on a :class:`DataFrame` with non-uniform sampling and/or indices not aligning with the resulting resampled index would result in wrong interpolation (:issue:`21351`)
 - Bug in :meth:`.Series.rolling` when used with a :class:`.BaseIndexer` subclass and computing min/max (:issue:`46726`)
 - Bug in :meth:`DataFrame.ewm` and :meth:`Series.ewm` when passed ``times`` and aggregation functions other than mean (:issue:`51695`)
-<<<<<<< HEAD
-- Bug in :meth:`DataFrameGroupBy.agg` and :meth:`SeriesGroupBy.agg` that was returning numpy dtype values when input values are pyarrow dtype values, instead of returning pyarrow dtype values. (:issue:`53030`)
-=======
 - Bug in :meth:`DataFrame.resample` and :meth:`Series.resample` were not keeping the index name when the index had :class:`ArrowDtype` timestamp dtype (:issue:`61222`)
 - Bug in :meth:`DataFrame.resample` changing index type to :class:`MultiIndex` when the dataframe is empty and using an upsample method (:issue:`55572`)
->>>>>>> 8de38e88
+- Bug in :meth:`DataFrameGroupBy.agg` and :meth:`SeriesGroupBy.agg` that was returning numpy dtype values when input values are pyarrow dtype values, instead of returning pyarrow dtype values. (:issue:`53030`)
 - Bug in :meth:`DataFrameGroupBy.agg` that raises ``AttributeError`` when there is dictionary input and duplicated columns, instead of returning a DataFrame with the aggregation of all duplicate columns. (:issue:`55041`)
 - Bug in :meth:`DataFrameGroupBy.agg` where applying a user-defined function to an empty DataFrame returned a Series instead of an empty DataFrame. (:issue:`61503`)
 - Bug in :meth:`DataFrameGroupBy.apply` and :meth:`SeriesGroupBy.apply` for empty data frame with ``group_keys=False`` still creating output index using group keys. (:issue:`60471`)
