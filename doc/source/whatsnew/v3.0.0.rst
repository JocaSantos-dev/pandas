.. _whatsnew_230:

What's new in 3.0.0 (Month XX, 2024)
------------------------------------

These are the changes in pandas 3.0.0. See :ref:`release` for a full changelog
including other versions of pandas.

{{ header }}

.. ---------------------------------------------------------------------------
.. _whatsnew_300.enhancements:

Enhancements
~~~~~~~~~~~~

.. _whatsnew_300.enhancements.enhancement1:

enhancement1
^^^^^^^^^^^^

.. _whatsnew_300.enhancements.enhancement2:

enhancement2
^^^^^^^^^^^^

.. _whatsnew_300.enhancements.other:

Other enhancements
^^^^^^^^^^^^^^^^^^
- :class:`pandas.api.typing.FrozenList` is available for typing the outputs of :attr:`MultiIndex.names`, :attr:`MultiIndex.codes` and :attr:`MultiIndex.levels` (:issue:`58237`)
- :func:`DataFrame.to_excel` now raises an ``UserWarning`` when the character count in a cell exceeds Excel's limitation of 32767 characters (:issue:`56954`)
- :func:`read_stata` now returns ``datetime64`` resolutions better matching those natively stored in the stata format (:issue:`55642`)
- :meth:`Styler.set_tooltips` provides alternative method to storing tooltips by using title attribute of td elements. (:issue:`56981`)
- Allow dictionaries to be passed to :meth:`pandas.Series.str.replace` via ``pat`` parameter (:issue:`51748`)
- Support passing a :class:`Series` input to :func:`json_normalize` that retains the :class:`Series` :class:`Index` (:issue:`51452`)
- Support reading value labels from Stata 108-format (Stata 6) and earlier files (:issue:`58154`)
- Users can globally disable any ``PerformanceWarning`` by setting the option ``mode.performance_warnings`` to ``False`` (:issue:`56920`)
- :meth:`Styler.format_index_names` can now be used to format the index and column names (:issue:`48936` and :issue:`47489`)
- :class:`.errors.DtypeWarning` improved to include column names when mixed data types are detected (:issue:`58174`)
- :meth:`DataFrame.cummin`, :meth:`DataFrame.cummax`, :meth:`DataFrame.cumprod` and :meth:`DataFrame.cumsum` methods now have a ``numeric_only`` parameter (:issue:`53072`)
<<<<<<< HEAD
=======
- :meth:`DataFrame.fillna` and :meth:`Series.fillna` can now accept ``value=None``; for non-object dtype the corresponding NA value will be used (:issue:`57723`)

>>>>>>> 9f7e89e7
.. ---------------------------------------------------------------------------
.. _whatsnew_300.notable_bug_fixes:

Notable bug fixes
~~~~~~~~~~~~~~~~~

These are bug fixes that might have notable behavior changes.

.. _whatsnew_300.notable_bug_fixes.groupby_unobs_and_na:

Improved behavior in groupby for ``observed=False``
^^^^^^^^^^^^^^^^^^^^^^^^^^^^^^^^^^^^^^^^^^^^^^^^^^^

A number of bugs have been fixed due to improved handling of unobserved groups (:issue:`55738`). All remarks in this section equally impact :class:`.SeriesGroupBy`.

In previous versions of pandas, a single grouping with :meth:`.DataFrameGroupBy.apply` or :meth:`.DataFrameGroupBy.agg` would pass the unobserved groups to the provided function, resulting in ``0`` below.

.. ipython:: python

    df = pd.DataFrame(
        {
            "key1": pd.Categorical(list("aabb"), categories=list("abc")),
            "key2": [1, 1, 1, 2],
            "values": [1, 2, 3, 4],
        }
    )
    df
    gb = df.groupby("key1", observed=False)
    gb[["values"]].apply(lambda x: x.sum())

However this was not the case when using multiple groupings, resulting in ``NaN`` below.

.. code-block:: ipython

    In [1]: gb = df.groupby(["key1", "key2"], observed=False)
    In [2]: gb[["values"]].apply(lambda x: x.sum())
    Out[2]:
               values
    key1 key2
    a    1        3.0
         2        NaN
    b    1        3.0
         2        4.0
    c    1        NaN
         2        NaN

Now using multiple groupings will also pass the unobserved groups to the provided function.

.. ipython:: python

    gb = df.groupby(["key1", "key2"], observed=False)
    gb[["values"]].apply(lambda x: x.sum())

Similarly:

- In previous versions of pandas the method :meth:`.DataFrameGroupBy.sum` would result in ``0`` for unobserved groups, but :meth:`.DataFrameGroupBy.prod`, :meth:`.DataFrameGroupBy.all`, and :meth:`.DataFrameGroupBy.any` would all result in NA values. Now these methods result in ``1``, ``True``, and ``False`` respectively.
- :meth:`.DataFrameGroupBy.groups` did not include unobserved groups and now does.

These improvements also fixed certain bugs in groupby:

- :meth:`.DataFrameGroupBy.agg` would fail when there are multiple groupings, unobserved groups, and ``as_index=False`` (:issue:`36698`)
- :meth:`.DataFrameGroupBy.groups` with ``sort=False`` would sort groups; they now occur in the order they are observed (:issue:`56966`)
- :meth:`.DataFrameGroupBy.nunique` would fail when there are multiple groupings, unobserved groups, and ``as_index=False`` (:issue:`52848`)
- :meth:`.DataFrameGroupBy.sum` would have incorrect values when there are multiple groupings, unobserved groups, and non-numeric data (:issue:`43891`)
- :meth:`.DataFrameGroupBy.value_counts` would produce incorrect results when used with some categorical and some non-categorical groupings and ``observed=False`` (:issue:`56016`)

.. _whatsnew_300.notable_bug_fixes.notable_bug_fix2:

notable_bug_fix2
^^^^^^^^^^^^^^^^

.. ---------------------------------------------------------------------------
.. _whatsnew_300.api_breaking:

Backwards incompatible API changes
~~~~~~~~~~~~~~~~~~~~~~~~~~~~~~~~~~

.. _whatsnew_300.api_breaking.deps:

Increased minimum versions for dependencies
^^^^^^^^^^^^^^^^^^^^^^^^^^^^^^^^^^^^^^^^^^^
Some minimum supported versions of dependencies were updated.
If installed, we now require:

+-----------------+-----------------+----------+---------+
| Package         | Minimum Version | Required | Changed |
+=================+=================+==========+=========+
| numpy           | 1.23.5          |    X     |    X    |
+-----------------+-----------------+----------+---------+

For `optional libraries <https://pandas.pydata.org/docs/getting_started/install.html>`_ the general recommendation is to use the latest version.
The following table lists the lowest version per library that is currently being tested throughout the development of pandas.
Optional libraries below the lowest tested version may still work, but are not considered supported.

+------------------------+---------------------+
| Package                | New Minimum Version |
+========================+=====================+
| fastparquet            | 2023.10.0           |
+------------------------+---------------------+
| adbc-driver-postgresql | 0.10.0              |
+------------------------+---------------------+
| mypy (dev)             | 1.9.0               |
+------------------------+---------------------+

See :ref:`install.dependencies` and :ref:`install.optional_dependencies` for more.

.. _whatsnew_300.api_breaking.other:

Other API changes
^^^^^^^^^^^^^^^^^
- 3rd party ``py.path`` objects are no longer explicitly supported in IO methods. Use :py:class:`pathlib.Path` objects instead (:issue:`57091`)
- :func:`read_table`'s ``parse_dates`` argument defaults to ``None`` to improve consistency with :func:`read_csv` (:issue:`57476`)
- Made ``dtype`` a required argument in :meth:`ExtensionArray._from_sequence_of_strings` (:issue:`56519`)
- Updated :meth:`DataFrame.to_excel` so that the output spreadsheet has no styling. Custom styling can still be done using :meth:`Styler.to_excel` (:issue:`54154`)
- pickle and HDF (``.h5``) files created with Python 2 are no longer explicitly supported (:issue:`57387`)
- pickled objects from pandas version less than ``1.0.0`` are no longer supported (:issue:`57155`)

.. ---------------------------------------------------------------------------
.. _whatsnew_300.deprecations:

Deprecations
~~~~~~~~~~~~

Copy keyword
^^^^^^^^^^^^

The ``copy`` keyword argument in the following methods is deprecated and
will be removed in a future version:

- :meth:`DataFrame.truncate` / :meth:`Series.truncate`
- :meth:`DataFrame.tz_convert` / :meth:`Series.tz_convert`
- :meth:`DataFrame.tz_localize` / :meth:`Series.tz_localize`
- :meth:`DataFrame.infer_objects` / :meth:`Series.infer_objects`
- :meth:`DataFrame.align` / :meth:`Series.align`
- :meth:`DataFrame.astype` / :meth:`Series.astype`
- :meth:`DataFrame.reindex` / :meth:`Series.reindex`
- :meth:`DataFrame.reindex_like` / :meth:`Series.reindex_like`
- :meth:`DataFrame.set_axis` / :meth:`Series.set_axis`
- :meth:`DataFrame.to_period` / :meth:`Series.to_period`
- :meth:`DataFrame.to_timestamp` / :meth:`Series.to_timestamp`
- :meth:`DataFrame.rename` / :meth:`Series.rename`
- :meth:`DataFrame.transpose`
- :meth:`DataFrame.swaplevel`
- :meth:`DataFrame.merge` / :func:`pd.merge`

Copy-on-Write utilizes a lazy copy mechanism that defers copying the data until
necessary. Use ``.copy`` to trigger an eager copy. The copy keyword has no effect
starting with 3.0, so it can be safely removed from your code.

Other Deprecations
^^^^^^^^^^^^^^^^^^

- Deprecated :meth:`Timestamp.utcfromtimestamp`, use ``Timestamp.fromtimestamp(ts, "UTC")`` instead (:issue:`56680`)
- Deprecated :meth:`Timestamp.utcnow`, use ``Timestamp.now("UTC")`` instead (:issue:`56680`)
- Deprecated allowing non-keyword arguments in :meth:`DataFrame.all`, :meth:`DataFrame.min`, :meth:`DataFrame.max`, :meth:`DataFrame.sum`, :meth:`DataFrame.prod`, :meth:`DataFrame.mean`, :meth:`DataFrame.median`, :meth:`DataFrame.sem`, :meth:`DataFrame.var`, :meth:`DataFrame.std`, :meth:`DataFrame.skew`, :meth:`DataFrame.kurt`, :meth:`Series.all`,  :meth:`Series.min`, :meth:`Series.max`, :meth:`Series.sum`, :meth:`Series.prod`, :meth:`Series.mean`, :meth:`Series.median`, :meth:`Series.sem`, :meth:`Series.var`, :meth:`Series.std`, :meth:`Series.skew`, and :meth:`Series.kurt`. (:issue:`57087`)
- Deprecated allowing non-keyword arguments in :meth:`Series.to_markdown` except ``buf``. (:issue:`57280`)
- Deprecated allowing non-keyword arguments in :meth:`Series.to_string` except ``buf``. (:issue:`57280`)
- Deprecated using ``epoch`` date format in :meth:`DataFrame.to_json` and :meth:`Series.to_json`, use ``iso`` instead. (:issue:`57063`)
-

.. ---------------------------------------------------------------------------
.. _whatsnew_300.prior_deprecations:

Removal of prior version deprecations/changes
~~~~~~~~~~~~~~~~~~~~~~~~~~~~~~~~~~~~~~~~~~~~~
- :class:`.DataFrameGroupBy.idxmin`, :class:`.DataFrameGroupBy.idxmax`, :class:`.SeriesGroupBy.idxmin`, and :class:`.SeriesGroupBy.idxmax` will now raise a ``ValueError`` when used with ``skipna=False`` and an NA value is encountered (:issue:`10694`)
- :func:`concat` no longer ignores empty objects when determining output dtypes (:issue:`39122`)
- :func:`concat` with all-NA entries no longer ignores the dtype of those entries when determining the result dtype (:issue:`40893`)
- :func:`read_excel`, :func:`read_json`, :func:`read_html`, and :func:`read_xml` no longer accept raw string or byte representation of the data. That type of data must be wrapped in a :py:class:`StringIO` or :py:class:`BytesIO` (:issue:`53767`)
- :meth:`DataFrame.groupby` with ``as_index=False`` and aggregation methods will no longer exclude from the result the groupings that do not arise from the input (:issue:`49519`)
- :meth:`Series.dt.to_pydatetime` now returns a :class:`Series` of :py:class:`datetime.datetime` objects (:issue:`52459`)
- :meth:`SeriesGroupBy.agg` no longer pins the name of the group to the input passed to the provided ``func`` (:issue:`51703`)
- All arguments except ``name`` in :meth:`Index.rename` are now keyword only (:issue:`56493`)
- All arguments except the first ``path``-like argument in IO writers are now keyword only (:issue:`54229`)
- Disallow allowing logical operations (``||``, ``&``, ``^``) between pandas objects and dtype-less sequences (e.g. ``list``, ``tuple``); wrap the objects in :class:`Series`, :class:`Index`, or ``np.array`` first instead (:issue:`52264`)
- Disallow automatic casting to object in :class:`Series` logical operations (``&``, ``^``, ``||``) between series with mismatched indexes and dtypes other than ``object`` or ``bool`` (:issue:`52538`)
- Disallow calling :meth:`Series.replace` or :meth:`DataFrame.replace` without a ``value`` and with non-dict-like ``to_replace`` (:issue:`33302`)
- Disallow constructing a :class:`arrays.SparseArray` with scalar data (:issue:`53039`)
- Disallow non-standard (``np.ndarray``, :class:`Index`, :class:`ExtensionArray`, or :class:`Series`) to :func:`isin`, :func:`unique`, :func:`factorize` (:issue:`52986`)
- Disallow passing a pandas type to :meth:`Index.view` (:issue:`55709`)
- Disallow units other than "s", "ms", "us", "ns" for datetime64 and timedelta64 dtypes in :func:`array` (:issue:`53817`)
- Removed "freq" keyword from :class:`PeriodArray` constructor, use "dtype" instead (:issue:`52462`)
- Removed 'fastpath' keyword in :class:`Categorical` constructor (:issue:`20110`)
- Removed 'kind' keyword in :meth:`Series.resample` and :meth:`DataFrame.resample` (:issue:`58125`)
- Removed alias :class:`arrays.PandasArray` for :class:`arrays.NumpyExtensionArray` (:issue:`53694`)
- Removed deprecated "method" and "limit" keywords from :meth:`Series.replace` and :meth:`DataFrame.replace` (:issue:`53492`)
- Removed extension test classes ``BaseNoReduceTests``, ``BaseNumericReduceTests``, ``BaseBooleanReduceTests`` (:issue:`54663`)
- Removed the "closed" and "normalize" keywords in :meth:`DatetimeIndex.__new__` (:issue:`52628`)
- Require :meth:`SparseDtype.fill_value` to be a valid value for the :meth:`SparseDtype.subtype` (:issue:`53043`)
- Stopped performing dtype inference with in :meth:`Index.insert` with object-dtype index; this often affects the index/columns that result when setting new entries into an empty :class:`Series` or :class:`DataFrame` (:issue:`51363`)
- Removed the "closed" and "unit" keywords in :meth:`TimedeltaIndex.__new__` (:issue:`52628`, :issue:`55499`)
- All arguments in :meth:`Index.sort_values` are now keyword only (:issue:`56493`)
- All arguments in :meth:`Series.to_dict` are now keyword only (:issue:`56493`)
- Changed the default value of ``observed`` in :meth:`DataFrame.groupby` and :meth:`Series.groupby` to ``True`` (:issue:`51811`)
- Enforce deprecation in :func:`testing.assert_series_equal` and :func:`testing.assert_frame_equal` with object dtype and mismatched null-like values, which are now considered not-equal (:issue:`18463`)
- Enforced deprecation ``all`` and ``any`` reductions with ``datetime64``, :class:`DatetimeTZDtype`, and :class:`PeriodDtype` dtypes (:issue:`58029`)
- Enforced deprecation disallowing ``float`` "periods" in :func:`date_range`, :func:`period_range`, :func:`timedelta_range`, :func:`interval_range`,  (:issue:`56036`)
- Enforced deprecation disallowing parsing datetimes with mixed time zones unless user passes ``utc=True`` to :func:`to_datetime` (:issue:`57275`)
- Enforced deprecation in :meth:`Series.value_counts` and :meth:`Index.value_counts` with object dtype performing dtype inference on the ``.index`` of the result (:issue:`56161`)
- Enforced deprecation of :meth:`.DataFrameGroupBy.get_group` and :meth:`.SeriesGroupBy.get_group` allowing the ``name`` argument to be a non-tuple when grouping by a list of length 1 (:issue:`54155`)
- Enforced deprecation of :meth:`Series.interpolate` and :meth:`DataFrame.interpolate` for object-dtype (:issue:`57820`)
- Enforced deprecation of :meth:`offsets.Tick.delta`, use ``pd.Timedelta(obj)`` instead (:issue:`55498`)
- Enforced deprecation of ``axis=None`` acting the same as ``axis=0`` in the DataFrame reductions ``sum``, ``prod``, ``std``, ``var``, and ``sem``, passing ``axis=None`` will now reduce over both axes; this is particularly the case when doing e.g. ``numpy.sum(df)`` (:issue:`21597`)
- Enforced deprecation of non-standard (``np.ndarray``, :class:`ExtensionArray`, :class:`Index`, or :class:`Series`) argument to :func:`api.extensions.take` (:issue:`52981`)
- Enforced deprecation of parsing system timezone strings to ``tzlocal``, which depended on system timezone, pass the 'tz' keyword instead (:issue:`50791`)
- Enforced deprecation of passing a dictionary to :meth:`SeriesGroupBy.agg` (:issue:`52268`)
- Enforced deprecation of string ``AS`` denoting frequency in :class:`YearBegin` and strings ``AS-DEC``, ``AS-JAN``, etc. denoting annual frequencies with various fiscal year starts (:issue:`57793`)
- Enforced deprecation of string ``A`` denoting frequency in :class:`YearEnd` and strings ``A-DEC``, ``A-JAN``, etc. denoting annual frequencies with various fiscal year ends (:issue:`57699`)
- Enforced deprecation of string ``BAS`` denoting frequency in :class:`BYearBegin` and strings ``BAS-DEC``, ``BAS-JAN``, etc. denoting annual frequencies with various fiscal year starts (:issue:`57793`)
- Enforced deprecation of string ``BA`` denoting frequency in :class:`BYearEnd` and strings ``BA-DEC``, ``BA-JAN``, etc. denoting annual frequencies with various fiscal year ends (:issue:`57793`)
- Enforced deprecation of strings ``T``, ``L``, ``U``, and ``N`` denoting frequencies in :class:`Minute`, :class:`Second`, :class:`Milli`, :class:`Micro`, :class:`Nano` (:issue:`57627`)
- Enforced deprecation of strings ``T``, ``L``, ``U``, and ``N`` denoting units in :class:`Timedelta` (:issue:`57627`)
- Enforced deprecation of the behavior of :func:`concat` when ``len(keys) != len(objs)`` would truncate to the shorter of the two. Now this raises a ``ValueError`` (:issue:`43485`)
- Enforced deprecation of values "pad", "ffill", "bfill", and "backfill" for :meth:`Series.interpolate` and :meth:`DataFrame.interpolate` (:issue:`57869`)
- Enforced deprecation removing :meth:`Categorical.to_list`, use ``obj.tolist()`` instead (:issue:`51254`)
- Enforced silent-downcasting deprecation for :ref:`all relevant methods <whatsnew_220.silent_downcasting>` (:issue:`54710`)
- In :meth:`DataFrame.stack`, the default value of ``future_stack`` is now ``True``; specifying ``False`` will raise a ``FutureWarning`` (:issue:`55448`)
- Iterating over a :class:`.DataFrameGroupBy` or :class:`.SeriesGroupBy` will return tuples of length 1 for the groups when grouping by ``level`` a list of length 1 (:issue:`50064`)
- Methods ``apply``, ``agg``, and ``transform`` will no longer replace NumPy functions (e.g. ``np.sum``) and built-in functions (e.g. ``min``) with the equivalent pandas implementation; use string aliases (e.g. ``"sum"`` and ``"min"``) if you desire to use the pandas implementation (:issue:`53974`)
- Passing both ``freq`` and ``fill_value`` in :meth:`DataFrame.shift` and :meth:`Series.shift` and :meth:`.DataFrameGroupBy.shift` now raises a ``ValueError`` (:issue:`54818`)
- Removed :meth:`.DataFrameGroupBy.quantile` and :meth:`.SeriesGroupBy.quantile` supporting bool dtype (:issue:`53975`)
- Removed :meth:`DateOffset.is_anchored` and :meth:`offsets.Tick.is_anchored` (:issue:`56594`)
- Removed ``DataFrame.applymap``, ``Styler.applymap`` and ``Styler.applymap_index`` (:issue:`52364`)
- Removed ``DataFrame.bool`` and ``Series.bool`` (:issue:`51756`)
- Removed ``DataFrame.first`` and ``DataFrame.last`` (:issue:`53710`)
- Removed ``DataFrame.swapaxes`` and ``Series.swapaxes`` (:issue:`51946`)
- Removed ``DataFrameGroupBy.grouper`` and ``SeriesGroupBy.grouper`` (:issue:`56521`)
- Removed ``DataFrameGroupby.fillna`` and ``SeriesGroupBy.fillna``` (:issue:`55719`)
- Removed ``Index.format``, use :meth:`Index.astype` with ``str`` or :meth:`Index.map` with a ``formatter`` function instead (:issue:`55439`)
- Removed ``Resample.fillna`` (:issue:`55719`)
- Removed ``Series.__int__`` and ``Series.__float__``. Call ``int(Series.iloc[0])`` or ``float(Series.iloc[0])`` instead. (:issue:`51131`)
- Removed ``Series.ravel`` (:issue:`56053`)
- Removed ``Series.view`` (:issue:`56054`)
- Removed ``StataReader.close`` (:issue:`49228`)
- Removed ``_data`` from :class:`DataFrame`, :class:`Series`, :class:`.arrays.ArrowExtensionArray` (:issue:`52003`)
- Removed ``axis`` argument from :meth:`DataFrame.groupby`, :meth:`Series.groupby`, :meth:`DataFrame.rolling`, :meth:`Series.rolling`, :meth:`DataFrame.resample`, and :meth:`Series.resample` (:issue:`51203`)
- Removed ``axis`` argument from all groupby operations (:issue:`50405`)
- Removed ``convert_dtype`` from :meth:`Series.apply` (:issue:`52257`)
- Removed ``method``, ``limit`` ``fill_axis`` and ``broadcast_axis`` keywords from :meth:`DataFrame.align` (:issue:`51968`)
- Removed ``pandas.api.types.is_interval`` and ``pandas.api.types.is_period``, use ``isinstance(obj, pd.Interval)`` and ``isinstance(obj, pd.Period)`` instead (:issue:`55264`)
- Removed ``pandas.io.sql.execute`` (:issue:`50185`)
- Removed ``pandas.value_counts``, use :meth:`Series.value_counts` instead (:issue:`53493`)
- Removed ``read_gbq`` and ``DataFrame.to_gbq``. Use ``pandas_gbq.read_gbq`` and ``pandas_gbq.to_gbq`` instead https://pandas-gbq.readthedocs.io/en/latest/api.html (:issue:`55525`)
- Removed ``use_nullable_dtypes`` from :func:`read_parquet` (:issue:`51853`)
- Removed ``year``, ``month``, ``quarter``, ``day``, ``hour``, ``minute``, and ``second`` keywords in the :class:`PeriodIndex` constructor, use :meth:`PeriodIndex.from_fields` instead (:issue:`55960`)
- Removed argument ``limit`` from :meth:`DataFrame.pct_change`, :meth:`Series.pct_change`, :meth:`.DataFrameGroupBy.pct_change`, and :meth:`.SeriesGroupBy.pct_change`; the argument ``method`` must be set to ``None`` and will be removed in a future version of pandas (:issue:`53520`)
- Removed deprecated argument ``obj`` in :meth:`.DataFrameGroupBy.get_group` and :meth:`.SeriesGroupBy.get_group` (:issue:`53545`)
- Removed deprecated behavior of :meth:`Series.agg` using :meth:`Series.apply` (:issue:`53325`)
- Removed deprecated keyword ``method`` on :meth:`Series.fillna`, :meth:`DataFrame.fillna` (:issue:`57760`)
- Removed option ``mode.use_inf_as_na``, convert inf entries to ``NaN`` before instead (:issue:`51684`)
- Removed support for :class:`DataFrame` in :meth:`DataFrame.from_records`(:issue:`51697`)
- Removed support for ``errors="ignore"`` in :func:`to_datetime`, :func:`to_timedelta` and :func:`to_numeric` (:issue:`55734`)
- Removed support for ``slice`` in :meth:`DataFrame.take` (:issue:`51539`)
- Removed the ``ArrayManager`` (:issue:`55043`)
- Removed the ``fastpath`` argument from the :class:`Series` constructor (:issue:`55466`)
- Removed the ``is_boolean``, ``is_integer``, ``is_floating``, ``holds_integer``, ``is_numeric``, ``is_categorical``, ``is_object``, and ``is_interval`` attributes of :class:`Index` (:issue:`50042`)
- Removed the ``ordinal`` keyword in :class:`PeriodIndex`, use :meth:`PeriodIndex.from_ordinals` instead (:issue:`55960`)
- Removed unused arguments ``*args`` and ``**kwargs`` in :class:`Resampler` methods (:issue:`50977`)
- Unrecognized timezones when parsing strings to datetimes now raises a ``ValueError`` (:issue:`51477`)
- Removed the :class:`Grouper` attributes ``ax``, ``groups``, ``indexer``, and ``obj`` (:issue:`51206`, :issue:`51182`)
- Removed deprecated keyword ``verbose`` on :func:`read_csv` and :func:`read_table` (:issue:`56556`)
- Removed the ``method`` keyword in ``ExtensionArray.fillna``, implement ``ExtensionArray._pad_or_backfill`` instead (:issue:`53621`)
- Removed the attribute ``dtypes`` from :class:`.DataFrameGroupBy` (:issue:`51997`)
- Enforced deprecation of ``argmin``, ``argmax``, ``idxmin``, and ``idxmax`` returning a result when ``skipna=False`` and an NA value is encountered or all values are NA values; these operations will now raise in such cases (:issue:`33941`, :issue:`51276`)

.. ---------------------------------------------------------------------------
.. _whatsnew_300.performance:

Performance improvements
~~~~~~~~~~~~~~~~~~~~~~~~
- :attr:`Categorical.categories` returns a :class:`RangeIndex` columns instead of an :class:`Index` if the constructed ``values`` was a ``range``. (:issue:`57787`)
- :class:`DataFrame` returns a :class:`RangeIndex` columns when possible when ``data`` is a ``dict`` (:issue:`57943`)
- :class:`Series` returns a :class:`RangeIndex` index when possible when ``data`` is a ``dict`` (:issue:`58118`)
- :func:`concat` returns a :class:`RangeIndex` column when possible when ``objs`` contains :class:`Series` and :class:`DataFrame` and ``axis=0`` (:issue:`58119`)
- :func:`concat` returns a :class:`RangeIndex` level in the :class:`MultiIndex` result when ``keys`` is a ``range`` or :class:`RangeIndex` (:issue:`57542`)
- :meth:`RangeIndex.append` returns a :class:`RangeIndex` instead of a :class:`Index` when appending values that could continue the :class:`RangeIndex` (:issue:`57467`)
- :meth:`Series.str.extract` returns a :class:`RangeIndex` columns instead of an :class:`Index` column when possible (:issue:`57542`)
- :meth:`Series.str.partition` with :class:`ArrowDtype` returns a :class:`RangeIndex` columns instead of an :class:`Index` column when possible (:issue:`57768`)
- Performance improvement in :class:`DataFrame` when ``data`` is a ``dict`` and ``columns`` is specified (:issue:`24368`)
- Performance improvement in :meth:`DataFrame.join` for sorted but non-unique indexes (:issue:`56941`)
- Performance improvement in :meth:`DataFrame.join` when left and/or right are non-unique and ``how`` is ``"left"``, ``"right"``, or ``"inner"`` (:issue:`56817`)
- Performance improvement in :meth:`DataFrame.join` with ``how="left"`` or ``how="right"`` and ``sort=True`` (:issue:`56919`)
- Performance improvement in :meth:`DataFrameGroupBy.ffill`, :meth:`DataFrameGroupBy.bfill`, :meth:`SeriesGroupBy.ffill`, and :meth:`SeriesGroupBy.bfill` (:issue:`56902`)
- Performance improvement in :meth:`Index.join` by propagating cached attributes in cases where the result matches one of the inputs (:issue:`57023`)
- Performance improvement in :meth:`Index.take` when ``indices`` is a full range indexer from zero to length of index (:issue:`56806`)
- Performance improvement in :meth:`Index.to_frame` returning a :class:`RangeIndex` columns of a :class:`Index` when possible. (:issue:`58018`)
- Performance improvement in :meth:`MultiIndex.equals` for equal length indexes (:issue:`56990`)
- Performance improvement in :meth:`RangeIndex.__getitem__` with a boolean mask or integers returning a :class:`RangeIndex` instead of a :class:`Index` when possible. (:issue:`57588`)
- Performance improvement in :meth:`RangeIndex.append` when appending the same index (:issue:`57252`)
- Performance improvement in :meth:`RangeIndex.argmin` and :meth:`RangeIndex.argmax` (:issue:`57823`)
- Performance improvement in :meth:`RangeIndex.insert` returning a :class:`RangeIndex` instead of a :class:`Index` when the :class:`RangeIndex` is empty. (:issue:`57833`)
- Performance improvement in :meth:`RangeIndex.round` returning a :class:`RangeIndex` instead of a :class:`Index` when possible. (:issue:`57824`)
- Performance improvement in :meth:`RangeIndex.join` returning a :class:`RangeIndex` instead of a :class:`Index` when possible. (:issue:`57651`, :issue:`57752`)
- Performance improvement in :meth:`RangeIndex.reindex` returning a :class:`RangeIndex` instead of a :class:`Index` when possible. (:issue:`57647`, :issue:`57752`)
- Performance improvement in :meth:`RangeIndex.take` returning a :class:`RangeIndex` instead of a :class:`Index` when possible. (:issue:`57445`, :issue:`57752`)
- Performance improvement in :func:`merge` if hash-join can be used (:issue:`57970`)
- Performance improvement in :meth:`to_hdf` avoid unnecessary reopenings of the HDF5 file to speedup data addition to files with a very large number of groups . (:issue:`58248`)
- Performance improvement in ``DataFrameGroupBy.__len__`` and ``SeriesGroupBy.__len__`` (:issue:`57595`)
- Performance improvement in indexing operations for string dtypes (:issue:`56997`)
- Performance improvement in unary methods on a :class:`RangeIndex` returning a :class:`RangeIndex` instead of a :class:`Index` when possible. (:issue:`57825`)

.. ---------------------------------------------------------------------------
.. _whatsnew_300.bug_fixes:

Bug fixes
~~~~~~~~~

Categorical
^^^^^^^^^^^
-
-

Datetimelike
^^^^^^^^^^^^
- Bug in :class:`Timestamp` constructor failing to raise when ``tz=None`` is explicitly specified in conjunction with timezone-aware ``tzinfo`` or data (:issue:`48688`)
- Bug in :func:`date_range` where the last valid timestamp would sometimes not be produced (:issue:`56134`)
- Bug in :func:`date_range` where using a negative frequency value would not include all points between the start and end values (:issue:`56382`)
- Bug in :func:`tseries.api.guess_datetime_format` would fail to infer time format when "%Y" == "%H%M" (:issue:`57452`)

Timedelta
^^^^^^^^^
- Accuracy improvement in :meth:`Timedelta.to_pytimedelta` to round microseconds consistently for large nanosecond based Timedelta (:issue:`57841`)
- Bug in :meth:`DataFrame.cumsum` which was raising ``IndexError`` if dtype is ``timedelta64[ns]`` (:issue:`57956`)

Timezones
^^^^^^^^^
-
-

Numeric
^^^^^^^
- Bug in ``np.matmul`` with :class:`Index` inputs raising a ``TypeError`` (:issue:`57079`)
-

Conversion
^^^^^^^^^^
- Bug in :meth:`DataFrame.update` bool dtype being converted to object (:issue:`55509`)
- Bug in :meth:`Series.astype` might modify read-only array inplace when casting to a string dtype (:issue:`57212`)
- Bug in :meth:`Series.reindex` not maintaining ``float32`` type when a ``reindex`` introduces a missing value (:issue:`45857`)

Strings
^^^^^^^
- Bug in :meth:`Series.value_counts` would not respect ``sort=False`` for series having ``string`` dtype (:issue:`55224`)
-

Interval
^^^^^^^^
- Bug in :func:`interval_range` where start and end numeric types were always cast to 64 bit (:issue:`57268`)
-

Indexing
^^^^^^^^
- Bug in :meth:`DataFrame.__getitem__` returning modified columns when called with ``slice`` in Python 3.12 (:issue:`57500`)
-

Missing
^^^^^^^
-
-

MultiIndex
^^^^^^^^^^
- :func:`DataFrame.loc` with ``axis=0``  and :class:`MultiIndex` when setting a value adds extra columns (:issue:`58116`)
-

I/O
^^^
- Bug in :class:`DataFrame` and :class:`Series` ``repr`` of :py:class:`collections.abc.Mapping`` elements. (:issue:`57915`)
- Bug in :meth:`DataFrame.to_excel` when writing empty :class:`DataFrame` with :class:`MultiIndex` on both axes (:issue:`57696`)
- Bug in :meth:`DataFrame.to_string` that raised ``StopIteration`` with nested DataFrames. (:issue:`16098`)
- Bug in :meth:`read_csv` raising ``TypeError`` when ``index_col`` is specified and ``na_values`` is a dict containing the key ``None``. (:issue:`57547`)

Period
^^^^^^
-
-

Plotting
^^^^^^^^
- Bug in  :meth:`.DataFrameGroupBy.boxplot` failed when there were multiple groupings (:issue:`14701`)
- Bug in :meth:`DataFrame.plot` that causes a shift to the right when the frequency multiplier is greater than one. (:issue:`57587`)
-

Groupby/resample/rolling
^^^^^^^^^^^^^^^^^^^^^^^^
- Bug in :meth:`.DataFrameGroupBy.groups` and :meth:`.SeriesGroupby.groups` that would not respect groupby argument ``dropna`` (:issue:`55919`)
- Bug in :meth:`.DataFrameGroupBy.median` where nat values gave an incorrect result. (:issue:`57926`)
- Bug in :meth:`.DataFrameGroupBy.quantile` when ``interpolation="nearest"`` is inconsistent with :meth:`DataFrame.quantile` (:issue:`47942`)
- Bug in :meth:`DataFrame.ewm` and :meth:`Series.ewm` when passed ``times`` and aggregation functions other than mean (:issue:`51695`)
- Bug in :meth:`DataFrameGroupBy.apply` that was returning a completely empty DataFrame when all return values of ``func`` were ``None`` instead of returning an empty DataFrame with the original columns and dtypes. (:issue:`57775`)


Reshaping
^^^^^^^^^
- Bug in :meth:`DataFrame.join` inconsistently setting result index name (:issue:`55815`)
-

Sparse
^^^^^^
- Bug in :class:`SparseDtype` for equal comparison with na fill value. (:issue:`54770`)
-

ExtensionArray
^^^^^^^^^^^^^^
- Bug in :meth:`api.types.is_datetime64_any_dtype` where a custom :class:`ExtensionDtype` would return ``False`` for array-likes (:issue:`57055`)
-

Styler
^^^^^^
-

Other
^^^^^
- Bug in :class:`DataFrame` when passing a ``dict`` with a NA scalar and ``columns`` that would always return ``np.nan`` (:issue:`57205`)
- Bug in :func:`unique` on :class:`Index` not always returning :class:`Index` (:issue:`57043`)
- Bug in :meth:`DataFrame.eval` and :meth:`DataFrame.query` which caused an exception when using NumPy attributes via ``@`` notation, e.g., ``df.eval("@np.floor(a)")``. (:issue:`58041`)
- Bug in :meth:`DataFrame.sort_index` when passing ``axis="columns"`` and ``ignore_index=True`` and ``ascending=False`` not returning a :class:`RangeIndex` columns (:issue:`57293`)
- Bug in :meth:`DataFrame.transform` that was returning the wrong order unless the index was monotonically increasing. (:issue:`57069`)
- Bug in :meth:`DataFrame.where` where using a non-bool type array in the function would return a ``ValueError`` instead of a ``TypeError`` (:issue:`56330`)
- Bug in :meth:`Index.sort_values` when passing a key function that turns values into tuples, e.g. ``key=natsort.natsort_key``, would raise ``TypeError`` (:issue:`56081`)
- Bug in :meth:`Series.diff` allowing non-integer values for the ``periods`` argument. (:issue:`56607`)
- Bug in :meth:`Series.rank` that doesn't preserve missing values for nullable integers when ``na_option='keep'``. (:issue:`56976`)
- Bug in :meth:`Series.replace` and :meth:`DataFrame.replace` inconsistently replacing matching instances when ``regex=True`` and missing values are present. (:issue:`56599`)
- Bug in Dataframe Interchange Protocol implementation was returning incorrect results for data buffers' associated dtype, for string and datetime columns (:issue:`54781`)

.. ***DO NOT USE THIS SECTION***

-
-

.. ---------------------------------------------------------------------------
.. _whatsnew_300.contributors:

Contributors
~~~~~~~~~~~~<|MERGE_RESOLUTION|>--- conflicted
+++ resolved
@@ -38,12 +38,8 @@
 - Users can globally disable any ``PerformanceWarning`` by setting the option ``mode.performance_warnings`` to ``False`` (:issue:`56920`)
 - :meth:`Styler.format_index_names` can now be used to format the index and column names (:issue:`48936` and :issue:`47489`)
 - :class:`.errors.DtypeWarning` improved to include column names when mixed data types are detected (:issue:`58174`)
+- :meth:`DataFrame.fillna` and :meth:`Series.fillna` can now accept ``value=None``; for non-object dtype the corresponding NA value will be used (:issue:`57723`)
 - :meth:`DataFrame.cummin`, :meth:`DataFrame.cummax`, :meth:`DataFrame.cumprod` and :meth:`DataFrame.cumsum` methods now have a ``numeric_only`` parameter (:issue:`53072`)
-<<<<<<< HEAD
-=======
-- :meth:`DataFrame.fillna` and :meth:`Series.fillna` can now accept ``value=None``; for non-object dtype the corresponding NA value will be used (:issue:`57723`)
-
->>>>>>> 9f7e89e7
 .. ---------------------------------------------------------------------------
 .. _whatsnew_300.notable_bug_fixes:
 
