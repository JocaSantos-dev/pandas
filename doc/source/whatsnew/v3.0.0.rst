.. _whatsnew_300:

What's new in 3.0.0 (Month XX, 2024)
------------------------------------

These are the changes in pandas 3.0.0. See :ref:`release` for a full changelog
including other versions of pandas.

{{ header }}

.. ---------------------------------------------------------------------------
.. _whatsnew_300.enhancements:

Enhancements
~~~~~~~~~~~~

.. _whatsnew_300.enhancements.enhancement1:

Enhancement1
^^^^^^^^^^^^

.. _whatsnew_300.enhancements.enhancement2:

Enhancement2
^^^^^^^^^^^^

.. _whatsnew_300.enhancements.other:

Other enhancements
^^^^^^^^^^^^^^^^^^
- :class:`pandas.api.typing.FrozenList` is available for typing the outputs of :attr:`MultiIndex.names`, :attr:`MultiIndex.codes` and :attr:`MultiIndex.levels` (:issue:`58237`)
- :class:`pandas.api.typing.SASReader` is available for typing the output of :func:`read_sas` (:issue:`55689`)
- :meth:`pandas.api.interchange.from_dataframe` now uses the `PyCapsule Interface <https://arrow.apache.org/docs/format/CDataInterface/PyCapsuleInterface.html>`_ if available, only falling back to the Dataframe Interchange Protocol if that fails (:issue:`60739`)
- Added :meth:`.Styler.to_typst` to write Styler objects to file, buffer or string in Typst format (:issue:`57617`)
- Added missing :meth:`pandas.Series.info` to API reference (:issue:`60926`)
- :class:`pandas.api.typing.NoDefault` is available for typing ``no_default``
- :func:`DataFrame.to_excel` now raises an ``UserWarning`` when the character count in a cell exceeds Excel's limitation of 32767 characters (:issue:`56954`)
- :func:`pandas.merge` now validates the ``how`` parameter input (merge type) (:issue:`59435`)
- :func:`pandas.merge`, :meth:`DataFrame.merge` and :meth:`DataFrame.join` now support anti joins (``left_anti`` and ``right_anti``) in the ``how`` parameter (:issue:`42916`)
- :func:`read_spss` now supports kwargs to be passed to pyreadstat (:issue:`56356`)
- :func:`read_stata` now returns ``datetime64`` resolutions better matching those natively stored in the stata format (:issue:`55642`)
- :meth:`DataFrame.agg` called with ``axis=1`` and a ``func`` which relabels the result index now raises a ``NotImplementedError`` (:issue:`58807`).
- :meth:`Index.get_loc` now accepts also subclasses of ``tuple`` as keys (:issue:`57922`)
- :meth:`Styler.set_tooltips` provides alternative method to storing tooltips by using title attribute of td elements. (:issue:`56981`)
- Added missing parameter ``weights`` in :meth:`DataFrame.plot.kde` for the estimation of the PDF (:issue:`59337`)
- Allow dictionaries to be passed to :meth:`pandas.Series.str.replace` via ``pat`` parameter (:issue:`51748`)
- Support passing a :class:`Series` input to :func:`json_normalize` that retains the :class:`Series` :class:`Index` (:issue:`51452`)
- Support reading value labels from Stata 108-format (Stata 6) and earlier files (:issue:`58154`)
- Users can globally disable any ``PerformanceWarning`` by setting the option ``mode.performance_warnings`` to ``False`` (:issue:`56920`)
- :meth:`Styler.format_index_names` can now be used to format the index and column names (:issue:`48936` and :issue:`47489`)
- :class:`.errors.DtypeWarning` improved to include column names when mixed data types are detected (:issue:`58174`)
- :class:`Rolling` and :class:`Expanding` now support ``pipe`` method (:issue:`57076`)
- :class:`Series` now supports the Arrow PyCapsule Interface for export (:issue:`59518`)
- :func:`DataFrame.to_excel` argument ``merge_cells`` now accepts a value of ``"columns"`` to only merge :class:`MultiIndex` column header header cells (:issue:`35384`)
- :meth:`DataFrame.corrwith` now accepts ``min_periods`` as optional arguments, as in :meth:`DataFrame.corr` and :meth:`Series.corr` (:issue:`9490`)
- :meth:`DataFrame.cummin`, :meth:`DataFrame.cummax`, :meth:`DataFrame.cumprod` and :meth:`DataFrame.cumsum` methods now have a ``numeric_only`` parameter (:issue:`53072`)
- :meth:`DataFrame.ewm` now allows ``adjust=False`` when ``times`` is provided (:issue:`54328`)
- :meth:`DataFrame.fillna` and :meth:`Series.fillna` can now accept ``value=None``; for non-object dtype the corresponding NA value will be used (:issue:`57723`)
- :meth:`DataFrame.pivot_table` and :func:`pivot_table` now allow the passing of keyword arguments to ``aggfunc`` through ``**kwargs`` (:issue:`57884`)
- :meth:`DataFrame.to_json` now encodes ``Decimal`` as strings instead of floats (:issue:`60698`)
- :meth:`Series.cummin` and :meth:`Series.cummax` now supports :class:`CategoricalDtype` (:issue:`52335`)
- :meth:`Series.plot` now correctly handle the ``ylabel`` parameter for pie charts, allowing for explicit control over the y-axis label (:issue:`58239`)
- :meth:`DataFrame.plot.scatter` argument ``c`` now accepts a column of strings, where rows with the same string are colored identically (:issue:`16827` and :issue:`16485`)
- :class:`DataFrameGroupBy` and :class:`SeriesGroupBy` methods ``sum``, ``mean``, ``median``, ``prod``, ``min``, ``max``, ``std``, ``var`` and ``sem`` now accept ``skipna`` parameter (:issue:`15675`)
- :class:`Rolling` and :class:`Expanding` now support aggregations ``first`` and ``last`` (:issue:`33155`)
- :func:`read_parquet` accepts ``to_pandas_kwargs`` which are forwarded to :meth:`pyarrow.Table.to_pandas` which enables passing additional keywords to customize the conversion to pandas, such as ``maps_as_pydicts`` to read the Parquet map data type as python dictionaries (:issue:`56842`)
- :meth:`.DataFrameGroupBy.transform`, :meth:`.SeriesGroupBy.transform`, :meth:`.DataFrameGroupBy.agg`, :meth:`.SeriesGroupBy.agg`, :meth:`.SeriesGroupBy.apply`, :meth:`.DataFrameGroupBy.apply` now support ``kurt`` (:issue:`40139`)
- :meth:`DataFrameGroupBy.transform`, :meth:`SeriesGroupBy.transform`, :meth:`DataFrameGroupBy.agg`, :meth:`SeriesGroupBy.agg`, :meth:`RollingGroupby.apply`, :meth:`ExpandingGroupby.apply`, :meth:`Rolling.apply`, :meth:`Expanding.apply`, :meth:`DataFrame.apply` with ``engine="numba"`` now supports positional arguments passed as kwargs (:issue:`58995`)
- :meth:`Rolling.agg`, :meth:`Expanding.agg` and :meth:`ExponentialMovingWindow.agg` now accept :class:`NamedAgg` aggregations through ``**kwargs`` (:issue:`28333`)
- :meth:`Series.map` can now accept kwargs to pass on to func (:issue:`59814`)
- :meth:`Series.str.get_dummies` now accepts a  ``dtype`` parameter to specify the dtype of the resulting DataFrame (:issue:`47872`)
- :meth:`pandas.concat` will raise a ``ValueError`` when ``ignore_index=True`` and ``keys`` is not ``None`` (:issue:`59274`)
- :py:class:`frozenset` elements in pandas objects are now natively printed (:issue:`60690`)
<<<<<<< HEAD
- Added half-year offset classes :class:`HalfYearBegin`, :class:`HalfYearEnd`, :class:`BHalfYearBegin` and :class:`BHalfYearEnd` (:issue:`60928`)
=======
- Add ``"delete_rows"`` option to ``if_exists`` argument in :meth:`DataFrame.to_sql` deleting all records of the table before inserting data (:issue:`37210`).
>>>>>>> 48b15711
- Errors occurring during SQL I/O will now throw a generic :class:`.DatabaseError` instead of the raw Exception type from the underlying driver manager library (:issue:`60748`)
- Implemented :meth:`Series.str.isascii` and :meth:`Series.str.isascii` (:issue:`59091`)
- Multiplying two :class:`DateOffset` objects will now raise a ``TypeError`` instead of a ``RecursionError`` (:issue:`59442`)
- Restore support for reading Stata 104-format and enable reading 103-format dta files (:issue:`58554`)
- Support passing a :class:`Iterable[Hashable]` input to :meth:`DataFrame.drop_duplicates` (:issue:`59237`)
- Support reading Stata 102-format (Stata 1) dta files (:issue:`58978`)
- Support reading Stata 110-format (Stata 7) dta files (:issue:`47176`)

.. ---------------------------------------------------------------------------
.. _whatsnew_300.notable_bug_fixes:

Notable bug fixes
~~~~~~~~~~~~~~~~~

These are bug fixes that might have notable behavior changes.

.. _whatsnew_300.notable_bug_fixes.groupby_unobs_and_na:

Improved behavior in groupby for ``observed=False``
^^^^^^^^^^^^^^^^^^^^^^^^^^^^^^^^^^^^^^^^^^^^^^^^^^^

A number of bugs have been fixed due to improved handling of unobserved groups (:issue:`55738`). All remarks in this section equally impact :class:`.SeriesGroupBy`.

In previous versions of pandas, a single grouping with :meth:`.DataFrameGroupBy.apply` or :meth:`.DataFrameGroupBy.agg` would pass the unobserved groups to the provided function, resulting in ``0`` below.

.. ipython:: python

    df = pd.DataFrame(
        {
            "key1": pd.Categorical(list("aabb"), categories=list("abc")),
            "key2": [1, 1, 1, 2],
            "values": [1, 2, 3, 4],
        }
    )
    df
    gb = df.groupby("key1", observed=False)
    gb[["values"]].apply(lambda x: x.sum())

However this was not the case when using multiple groupings, resulting in ``NaN`` below.

.. code-block:: ipython

    In [1]: gb = df.groupby(["key1", "key2"], observed=False)
    In [2]: gb[["values"]].apply(lambda x: x.sum())
    Out[2]:
               values
    key1 key2
    a    1        3.0
         2        NaN
    b    1        3.0
         2        4.0
    c    1        NaN
         2        NaN

Now using multiple groupings will also pass the unobserved groups to the provided function.

.. ipython:: python

    gb = df.groupby(["key1", "key2"], observed=False)
    gb[["values"]].apply(lambda x: x.sum())

Similarly:

- In previous versions of pandas the method :meth:`.DataFrameGroupBy.sum` would result in ``0`` for unobserved groups, but :meth:`.DataFrameGroupBy.prod`, :meth:`.DataFrameGroupBy.all`, and :meth:`.DataFrameGroupBy.any` would all result in NA values. Now these methods result in ``1``, ``True``, and ``False`` respectively.
- :meth:`.DataFrameGroupBy.groups` did not include unobserved groups and now does.

These improvements also fixed certain bugs in groupby:

- :meth:`.DataFrameGroupBy.agg` would fail when there are multiple groupings, unobserved groups, and ``as_index=False`` (:issue:`36698`)
- :meth:`.DataFrameGroupBy.groups` with ``sort=False`` would sort groups; they now occur in the order they are observed (:issue:`56966`)
- :meth:`.DataFrameGroupBy.nunique` would fail when there are multiple groupings, unobserved groups, and ``as_index=False`` (:issue:`52848`)
- :meth:`.DataFrameGroupBy.sum` would have incorrect values when there are multiple groupings, unobserved groups, and non-numeric data (:issue:`43891`)
- :meth:`.DataFrameGroupBy.value_counts` would produce incorrect results when used with some categorical and some non-categorical groupings and ``observed=False`` (:issue:`56016`)

.. _whatsnew_300.notable_bug_fixes.notable_bug_fix2:

notable_bug_fix2
^^^^^^^^^^^^^^^^

.. ---------------------------------------------------------------------------
.. _whatsnew_300.api_breaking:

Backwards incompatible API changes
~~~~~~~~~~~~~~~~~~~~~~~~~~~~~~~~~~

.. _whatsnew_300.api_breaking.datetime_resolution_inference:

Datetime resolution inference
^^^^^^^^^^^^^^^^^^^^^^^^^^^^^

Converting a sequence of strings, ``datetime`` objects, or ``np.datetime64`` objects to
a ``datetime64`` dtype now performs inference on the appropriate resolution (AKA unit) for the output dtype. This affects :class:`Series`, :class:`DataFrame`, :class:`Index`, :class:`DatetimeIndex`, and :func:`to_datetime`.

Previously, these would always give nanosecond resolution:

.. code-block:: ipython

    In [1]: dt = pd.Timestamp("2024-03-22 11:36").to_pydatetime()
    In [2]: pd.to_datetime([dt]).dtype
    Out[2]: dtype('<M8[ns]')
    In [3]: pd.Index([dt]).dtype
    Out[3]: dtype('<M8[ns]')
    In [4]: pd.DatetimeIndex([dt]).dtype
    Out[4]: dtype('<M8[ns]')
    In [5]: pd.Series([dt]).dtype
    Out[5]: dtype('<M8[ns]')

This now infers the unit microsecond unit "us" from the pydatetime object, matching the scalar :class:`Timestamp` behavior.

.. ipython:: python

    In [1]: dt = pd.Timestamp("2024-03-22 11:36").to_pydatetime()
    In [2]: pd.to_datetime([dt]).dtype
    In [3]: pd.Index([dt]).dtype
    In [4]: pd.DatetimeIndex([dt]).dtype
    In [5]: pd.Series([dt]).dtype

Similar when passed a sequence of ``np.datetime64`` objects, the resolution of the passed objects will be retained (or for lower-than-second resolution, second resolution will be used).

When passing strings, the resolution will depend on the precision of the string, again matching the :class:`Timestamp` behavior. Previously:

.. code-block:: ipython

    In [2]: pd.to_datetime(["2024-03-22 11:43:01"]).dtype
    Out[2]: dtype('<M8[ns]')
    In [3]: pd.to_datetime(["2024-03-22 11:43:01.002"]).dtype
    Out[3]: dtype('<M8[ns]')
    In [4]: pd.to_datetime(["2024-03-22 11:43:01.002003"]).dtype
    Out[4]: dtype('<M8[ns]')
    In [5]: pd.to_datetime(["2024-03-22 11:43:01.002003004"]).dtype
    Out[5]: dtype('<M8[ns]')

The inferred resolution now matches that of the input strings:

.. ipython:: python

    In [2]: pd.to_datetime(["2024-03-22 11:43:01"]).dtype
    In [3]: pd.to_datetime(["2024-03-22 11:43:01.002"]).dtype
    In [4]: pd.to_datetime(["2024-03-22 11:43:01.002003"]).dtype
    In [5]: pd.to_datetime(["2024-03-22 11:43:01.002003004"]).dtype

In cases with mixed-resolution inputs, the highest resolution is used:

.. code-block:: ipython

    In [2]: pd.to_datetime([pd.Timestamp("2024-03-22 11:43:01"), "2024-03-22 11:43:01.002"]).dtype
    Out[2]: dtype('<M8[ns]')

.. _whatsnew_300.api_breaking.value_counts_sorting:

Changed behavior in :meth:`DataFrame.value_counts` and :meth:`DataFrameGroupBy.value_counts` when ``sort=False``
^^^^^^^^^^^^^^^^^^^^^^^^^^^^^^^^^^^^^^^^^^^^^^^^^^^^^^^^^^^^^^^^^^^^^^^^^^^^^^^^^^^^^^^^^^^^^^^^^^^^^^^^^^^^^^^^

In previous versions of pandas, :meth:`DataFrame.value_counts` with ``sort=False`` would sort the result by row labels (as was documented). This was nonintuitive and inconsistent with :meth:`Series.value_counts` which would maintain the order of the input. Now :meth:`DataFrame.value_counts` will maintain the order of the input.

.. ipython:: python

    df = pd.DataFrame(
        {
            "a": [2, 2, 2, 2, 1, 1, 1, 1],
            "b": [2, 1, 3, 1, 2, 3, 1, 1],
        }
    )
    df

*Old behavior*

.. code-block:: ipython

    In [3]: df.value_counts(sort=False)
    Out[3]:
    a  b
    1  1    2
       2    1
       3    1
    2  1    2
       2    1
       3    1
    Name: count, dtype: int64

*New behavior*

.. ipython:: python

    df.value_counts(sort=False)

This change also applies to :meth:`.DataFrameGroupBy.value_counts`. Here, there are two options for sorting: one ``sort`` passed to :meth:`DataFrame.groupby` and one passed directly to :meth:`.DataFrameGroupBy.value_counts`. The former will determine whether to sort the groups, the latter whether to sort the counts. All non-grouping columns will maintain the order of the input *within groups*.

*Old behavior*

.. code-block:: ipython

    In [5]: df.groupby("a", sort=True).value_counts(sort=False)
    Out[5]:
    a  b
    1  1    2
       2    1
       3    1
    2  1    2
       2    1
       3    1
    dtype: int64

*New behavior*

.. ipython:: python

    df.groupby("a", sort=True).value_counts(sort=False)

.. _whatsnew_300.api_breaking.deps:

Increased minimum version for Python
^^^^^^^^^^^^^^^^^^^^^^^^^^^^^^^^^^^^

pandas 3.0.0 supports Python 3.10 and higher.

Increased minimum versions for dependencies
^^^^^^^^^^^^^^^^^^^^^^^^^^^^^^^^^^^^^^^^^^^
Some minimum supported versions of dependencies were updated.
If installed, we now require:

+-----------------+-----------------+----------+---------+
| Package         | Minimum Version | Required | Changed |
+=================+=================+==========+=========+
| numpy           | 1.23.5          |    X     |    X    |
+-----------------+-----------------+----------+---------+

For `optional libraries <https://pandas.pydata.org/docs/getting_started/install.html>`_ the general recommendation is to use the latest version.
The following table lists the lowest version per library that is currently being tested throughout the development of pandas.
Optional libraries below the lowest tested version may still work, but are not considered supported.

+------------------------+---------------------+
| Package                | New Minimum Version |
+========================+=====================+
| pytz                   | 2023.4              |
+------------------------+---------------------+
| fastparquet            | 2023.10.0           |
+------------------------+---------------------+
| adbc-driver-postgresql | 0.10.0              |
+------------------------+---------------------+
| mypy (dev)             | 1.9.0               |
+------------------------+---------------------+

See :ref:`install.dependencies` and :ref:`install.optional_dependencies` for more.

.. _whatsnew_300.api_breaking.pytz:

``pytz`` now an optional dependency
^^^^^^^^^^^^^^^^^^^^^^^^^^^^^^^^^^^

pandas now uses :py:mod:`zoneinfo` from the standard library as the default timezone implementation when passing a timezone
string to various methods. (:issue:`34916`)

*Old behavior:*

.. code-block:: ipython

    In [1]: ts = pd.Timestamp(2024, 1, 1).tz_localize("US/Pacific")
    In [2]: ts.tz
    <DstTzInfo 'US/Pacific' LMT-1 day, 16:07:00 STD>

*New behavior:*

.. ipython:: python

    ts = pd.Timestamp(2024, 1, 1).tz_localize("US/Pacific")
    ts.tz

``pytz`` timezone objects are still supported when passed directly, but they will no longer be returned by default
from string inputs. Moreover, ``pytz`` is no longer a required dependency of pandas, but can be installed
with the pip extra ``pip install pandas[timezone]``.


Additionally, pandas no longer throws ``pytz`` exceptions for timezone operations leading to ambiguous or nonexistent
times. These cases will now raise a ``ValueError``.

.. _whatsnew_300.api_breaking.other:

Other API changes
^^^^^^^^^^^^^^^^^
- 3rd party ``py.path`` objects are no longer explicitly supported in IO methods. Use :py:class:`pathlib.Path` objects instead (:issue:`57091`)
- :func:`read_table`'s ``parse_dates`` argument defaults to ``None`` to improve consistency with :func:`read_csv` (:issue:`57476`)
- All classes inheriting from builtin ``tuple`` (including types created with :func:`collections.namedtuple`) are now hashed and compared as builtin ``tuple`` during indexing operations (:issue:`57922`)
- Made ``dtype`` a required argument in :meth:`ExtensionArray._from_sequence_of_strings` (:issue:`56519`)
- Passing a :class:`Series` input to :func:`json_normalize` will now retain the :class:`Series` :class:`Index`, previously output had a new :class:`RangeIndex` (:issue:`51452`)
- Removed :meth:`Index.sort` which always raised a ``TypeError``. This attribute is not defined and will raise an ``AttributeError`` (:issue:`59283`)
- Unused ``dtype`` argument has been removed from the :class:`MultiIndex` constructor (:issue:`60962`)
- Updated :meth:`DataFrame.to_excel` so that the output spreadsheet has no styling. Custom styling can still be done using :meth:`Styler.to_excel` (:issue:`54154`)
- pickle and HDF (``.h5``) files created with Python 2 are no longer explicitly supported (:issue:`57387`)
- pickled objects from pandas version less than ``1.0.0`` are no longer supported (:issue:`57155`)
- when comparing the indexes in :func:`testing.assert_series_equal`, check_exact defaults to True if an :class:`Index` is of integer dtypes. (:issue:`57386`)
- Index set operations (like union or intersection) will now ignore the dtype of
  an empty ``RangeIndex`` or empty ``Index`` with object dtype when determining
  the dtype of the resulting Index (:issue:`60797`)

.. ---------------------------------------------------------------------------
.. _whatsnew_300.deprecations:

Deprecations
~~~~~~~~~~~~

Copy keyword
^^^^^^^^^^^^

The ``copy`` keyword argument in the following methods is deprecated and
will be removed in a future version:

- :meth:`DataFrame.truncate` / :meth:`Series.truncate`
- :meth:`DataFrame.tz_convert` / :meth:`Series.tz_convert`
- :meth:`DataFrame.tz_localize` / :meth:`Series.tz_localize`
- :meth:`DataFrame.infer_objects` / :meth:`Series.infer_objects`
- :meth:`DataFrame.align` / :meth:`Series.align`
- :meth:`DataFrame.astype` / :meth:`Series.astype`
- :meth:`DataFrame.reindex` / :meth:`Series.reindex`
- :meth:`DataFrame.reindex_like` / :meth:`Series.reindex_like`
- :meth:`DataFrame.set_axis` / :meth:`Series.set_axis`
- :meth:`DataFrame.to_period` / :meth:`Series.to_period`
- :meth:`DataFrame.to_timestamp` / :meth:`Series.to_timestamp`
- :meth:`DataFrame.rename` / :meth:`Series.rename`
- :meth:`DataFrame.transpose`
- :meth:`DataFrame.swaplevel`
- :meth:`DataFrame.merge` / :func:`pd.merge`

Copy-on-Write utilizes a lazy copy mechanism that defers copying the data until
necessary. Use ``.copy`` to trigger an eager copy. The copy keyword has no effect
starting with 3.0, so it can be safely removed from your code.

Other Deprecations
^^^^^^^^^^^^^^^^^^

- Deprecated :func:`core.internals.api.make_block`, use public APIs instead (:issue:`56815`)
- Deprecated :meth:`.DataFrameGroupby.corrwith` (:issue:`57158`)
- Deprecated :meth:`Timestamp.utcfromtimestamp`, use ``Timestamp.fromtimestamp(ts, "UTC")`` instead (:issue:`56680`)
- Deprecated :meth:`Timestamp.utcnow`, use ``Timestamp.now("UTC")`` instead (:issue:`56680`)
- Deprecated allowing non-keyword arguments in :meth:`DataFrame.all`, :meth:`DataFrame.min`, :meth:`DataFrame.max`, :meth:`DataFrame.sum`, :meth:`DataFrame.prod`, :meth:`DataFrame.mean`, :meth:`DataFrame.median`, :meth:`DataFrame.sem`, :meth:`DataFrame.var`, :meth:`DataFrame.std`, :meth:`DataFrame.skew`, :meth:`DataFrame.kurt`, :meth:`Series.all`,  :meth:`Series.min`, :meth:`Series.max`, :meth:`Series.sum`, :meth:`Series.prod`, :meth:`Series.mean`, :meth:`Series.median`, :meth:`Series.sem`, :meth:`Series.var`, :meth:`Series.std`, :meth:`Series.skew`, and :meth:`Series.kurt`. (:issue:`57087`)
- Deprecated allowing non-keyword arguments in :meth:`Series.to_markdown` except ``buf``. (:issue:`57280`)
- Deprecated allowing non-keyword arguments in :meth:`Series.to_string` except ``buf``. (:issue:`57280`)
- Deprecated behavior of :meth:`.DataFrameGroupBy.groups` and :meth:`.SeriesGroupBy.groups`, in a future version ``groups`` by one element list will return tuple instead of scalar. (:issue:`58858`)
- Deprecated behavior of :meth:`Series.dt.to_pytimedelta`, in a future version this will return a :class:`Series` containing python ``datetime.timedelta`` objects instead of an ``ndarray`` of timedelta; this matches the behavior of other :meth:`Series.dt` properties. (:issue:`57463`)
- Deprecated lowercase strings ``d``, ``b`` and ``c`` denoting frequencies in :class:`Day`, :class:`BusinessDay` and :class:`CustomBusinessDay` in favour of ``D``, ``B`` and ``C`` (:issue:`58998`)
- Deprecated lowercase strings ``w``, ``w-mon``, ``w-tue``, etc. denoting frequencies in :class:`Week` in favour of ``W``, ``W-MON``, ``W-TUE``, etc. (:issue:`58998`)
- Deprecated parameter ``method`` in :meth:`DataFrame.reindex_like` / :meth:`Series.reindex_like` (:issue:`58667`)
- Deprecated strings ``w``, ``d``, ``MIN``, ``MS``, ``US`` and ``NS`` denoting units in :class:`Timedelta` in favour of ``W``, ``D``, ``min``, ``ms``, ``us`` and ``ns`` (:issue:`59051`)
- Deprecated using ``epoch`` date format in :meth:`DataFrame.to_json` and :meth:`Series.to_json`, use ``iso`` instead. (:issue:`57063`)

.. ---------------------------------------------------------------------------
.. _whatsnew_300.prior_deprecations:

Removal of prior version deprecations/changes
~~~~~~~~~~~~~~~~~~~~~~~~~~~~~~~~~~~~~~~~~~~~~

Enforced deprecation of aliases ``M``, ``Q``, ``Y``, etc. in favour of ``ME``, ``QE``, ``YE``, etc. for offsets
^^^^^^^^^^^^^^^^^^^^^^^^^^^^^^^^^^^^^^^^^^^^^^^^^^^^^^^^^^^^^^^^^^^^^^^^^^^^^^^^^^^^^^^^^^^^^^^^^^^^^^^^^^^^^^^

Renamed the following offset aliases (:issue:`57986`):

+-------------------------------+------------------+------------------+
| offset                        | removed alias    | new alias        |
+===============================+==================+==================+
|:class:`MonthEnd`              |      ``M``       |     ``ME``       |
+-------------------------------+------------------+------------------+
|:class:`BusinessMonthEnd`      |      ``BM``      |     ``BME``      |
+-------------------------------+------------------+------------------+
|:class:`SemiMonthEnd`          |      ``SM``      |     ``SME``      |
+-------------------------------+------------------+------------------+
|:class:`CustomBusinessMonthEnd`|      ``CBM``     |     ``CBME``     |
+-------------------------------+------------------+------------------+
|:class:`QuarterEnd`            |      ``Q``       |     ``QE``       |
+-------------------------------+------------------+------------------+
|:class:`BQuarterEnd`           |      ``BQ``      |     ``BQE``      |
+-------------------------------+------------------+------------------+
|:class:`YearEnd`               |      ``Y``       |     ``YE``       |
+-------------------------------+------------------+------------------+
|:class:`BYearEnd`              |      ``BY``      |     ``BYE``      |
+-------------------------------+------------------+------------------+

Other Removals
^^^^^^^^^^^^^^
- :class:`.DataFrameGroupBy.idxmin`, :class:`.DataFrameGroupBy.idxmax`, :class:`.SeriesGroupBy.idxmin`, and :class:`.SeriesGroupBy.idxmax` will now raise a ``ValueError`` when used with ``skipna=False`` and an NA value is encountered (:issue:`10694`)
- :func:`concat` no longer ignores empty objects when determining output dtypes (:issue:`39122`)
- :func:`concat` with all-NA entries no longer ignores the dtype of those entries when determining the result dtype (:issue:`40893`)
- :func:`read_excel`, :func:`read_json`, :func:`read_html`, and :func:`read_xml` no longer accept raw string or byte representation of the data. That type of data must be wrapped in a :py:class:`StringIO` or :py:class:`BytesIO` (:issue:`53767`)
- :func:`to_datetime` with a ``unit`` specified no longer parses strings into floats, instead parses them the same way as without ``unit`` (:issue:`50735`)
- :meth:`DataFrame.groupby` with ``as_index=False`` and aggregation methods will no longer exclude from the result the groupings that do not arise from the input (:issue:`49519`)
- :meth:`ExtensionArray._reduce` now requires a ``keepdims: bool = False`` parameter in the signature (:issue:`52788`)
- :meth:`Series.dt.to_pydatetime` now returns a :class:`Series` of :py:class:`datetime.datetime` objects (:issue:`52459`)
- :meth:`SeriesGroupBy.agg` no longer pins the name of the group to the input passed to the provided ``func`` (:issue:`51703`)
- All arguments except ``name`` in :meth:`Index.rename` are now keyword only (:issue:`56493`)
- All arguments except the first ``path``-like argument in IO writers are now keyword only (:issue:`54229`)
- Changed behavior of :meth:`Series.__getitem__` and :meth:`Series.__setitem__` to always treat integer keys as labels, never as positional, consistent with :class:`DataFrame` behavior (:issue:`50617`)
- Changed behavior of :meth:`Series.__getitem__`, :meth:`Series.__setitem__`, :meth:`DataFrame.__getitem__`, :meth:`DataFrame.__setitem__` with an integer slice on objects with a floating-dtype index. This is now treated as *positional* indexing (:issue:`49612`)
- Disallow a callable argument to :meth:`Series.iloc` to return a ``tuple`` (:issue:`53769`)
- Disallow allowing logical operations (``||``, ``&``, ``^``) between pandas objects and dtype-less sequences (e.g. ``list``, ``tuple``); wrap the objects in :class:`Series`, :class:`Index`, or ``np.array`` first instead (:issue:`52264`)
- Disallow automatic casting to object in :class:`Series` logical operations (``&``, ``^``, ``||``) between series with mismatched indexes and dtypes other than ``object`` or ``bool`` (:issue:`52538`)
- Disallow calling :meth:`Series.replace` or :meth:`DataFrame.replace` without a ``value`` and with non-dict-like ``to_replace`` (:issue:`33302`)
- Disallow constructing a :class:`arrays.SparseArray` with scalar data (:issue:`53039`)
- Disallow indexing an :class:`Index` with a boolean indexer of length zero, it now raises ``ValueError`` (:issue:`55820`)
- Disallow non-standard (``np.ndarray``, :class:`Index`, :class:`ExtensionArray`, or :class:`Series`) to :func:`isin`, :func:`unique`, :func:`factorize` (:issue:`52986`)
- Disallow passing a pandas type to :meth:`Index.view` (:issue:`55709`)
- Disallow units other than "s", "ms", "us", "ns" for datetime64 and timedelta64 dtypes in :func:`array` (:issue:`53817`)
- Removed "freq" keyword from :class:`PeriodArray` constructor, use "dtype" instead (:issue:`52462`)
- Removed 'fastpath' keyword in :class:`Categorical` constructor (:issue:`20110`)
- Removed 'kind' keyword in :meth:`Series.resample` and :meth:`DataFrame.resample` (:issue:`58125`)
- Removed ``Block``, ``DatetimeTZBlock``, ``ExtensionBlock``, ``create_block_manager_from_blocks`` from ``pandas.core.internals`` and ``pandas.core.internals.api`` (:issue:`55139`)
- Removed alias :class:`arrays.PandasArray` for :class:`arrays.NumpyExtensionArray` (:issue:`53694`)
- Removed deprecated "method" and "limit" keywords from :meth:`Series.replace` and :meth:`DataFrame.replace` (:issue:`53492`)
- Removed extension test classes ``BaseNoReduceTests``, ``BaseNumericReduceTests``, ``BaseBooleanReduceTests`` (:issue:`54663`)
- Removed the "closed" and "normalize" keywords in :meth:`DatetimeIndex.__new__` (:issue:`52628`)
- Removed the deprecated ``delim_whitespace`` keyword in :func:`read_csv` and :func:`read_table`, use ``sep=r"\s+"`` instead (:issue:`55569`)
- Require :meth:`SparseDtype.fill_value` to be a valid value for the :meth:`SparseDtype.subtype` (:issue:`53043`)
- Stopped automatically casting non-datetimelike values (mainly strings) in :meth:`Series.isin` and :meth:`Index.isin` with ``datetime64``, ``timedelta64``, and :class:`PeriodDtype` dtypes (:issue:`53111`)
- Stopped performing dtype inference in :class:`Index`, :class:`Series` and :class:`DataFrame` constructors when given a pandas object (:class:`Series`, :class:`Index`, :class:`ExtensionArray`), call ``.infer_objects`` on the input to keep the current behavior (:issue:`56012`)
- Stopped performing dtype inference when setting a :class:`Index` into a :class:`DataFrame` (:issue:`56102`)
- Stopped performing dtype inference with in :meth:`Index.insert` with object-dtype index; this often affects the index/columns that result when setting new entries into an empty :class:`Series` or :class:`DataFrame` (:issue:`51363`)
- Removed the "closed" and "unit" keywords in :meth:`TimedeltaIndex.__new__` (:issue:`52628`, :issue:`55499`)
- All arguments in :meth:`Index.sort_values` are now keyword only (:issue:`56493`)
- All arguments in :meth:`Series.to_dict` are now keyword only (:issue:`56493`)
- Changed the default value of ``na_action`` in :meth:`Categorical.map` to ``None`` (:issue:`51645`)
- Changed the default value of ``observed`` in :meth:`DataFrame.groupby` and :meth:`Series.groupby` to ``True`` (:issue:`51811`)
- Enforce deprecation in :func:`testing.assert_series_equal` and :func:`testing.assert_frame_equal` with object dtype and mismatched null-like values, which are now considered not-equal (:issue:`18463`)
- Enforce banning of upcasting in in-place setitem-like operations (:issue:`59007`) (see `PDEP6 <https://pandas.pydata.org/pdeps/0006-ban-upcasting.html>`_)
- Enforced deprecation ``all`` and ``any`` reductions with ``datetime64``, :class:`DatetimeTZDtype`, and :class:`PeriodDtype` dtypes (:issue:`58029`)
- Enforced deprecation disallowing ``float`` "periods" in :func:`date_range`, :func:`period_range`, :func:`timedelta_range`, :func:`interval_range`,  (:issue:`56036`)
- Enforced deprecation disallowing parsing datetimes with mixed time zones unless user passes ``utc=True`` to :func:`to_datetime` (:issue:`57275`)
- Enforced deprecation in :meth:`Series.value_counts` and :meth:`Index.value_counts` with object dtype performing dtype inference on the ``.index`` of the result (:issue:`56161`)
- Enforced deprecation of :meth:`.DataFrameGroupBy.get_group` and :meth:`.SeriesGroupBy.get_group` allowing the ``name`` argument to be a non-tuple when grouping by a list of length 1 (:issue:`54155`)
- Enforced deprecation of :meth:`Series.interpolate` and :meth:`DataFrame.interpolate` for object-dtype (:issue:`57820`)
- Enforced deprecation of :meth:`offsets.Tick.delta`, use ``pd.Timedelta(obj)`` instead (:issue:`55498`)
- Enforced deprecation of ``axis=None`` acting the same as ``axis=0`` in the DataFrame reductions ``sum``, ``prod``, ``std``, ``var``, and ``sem``, passing ``axis=None`` will now reduce over both axes; this is particularly the case when doing e.g. ``numpy.sum(df)`` (:issue:`21597`)
- Enforced deprecation of ``core.internals`` member ``DatetimeTZBlock`` (:issue:`58467`)
- Enforced deprecation of ``date_parser`` in :func:`read_csv`, :func:`read_table`, :func:`read_fwf`, and :func:`read_excel` in favour of ``date_format`` (:issue:`50601`)
- Enforced deprecation of ``keep_date_col`` keyword in :func:`read_csv` (:issue:`55569`)
- Enforced deprecation of ``quantile`` keyword in :meth:`.Rolling.quantile` and :meth:`.Expanding.quantile`, renamed to ``q`` instead. (:issue:`52550`)
- Enforced deprecation of argument ``infer_datetime_format`` in :func:`read_csv`, as a strict version of it is now the default (:issue:`48621`)
- Enforced deprecation of combining parsed datetime columns in :func:`read_csv` in ``parse_dates`` (:issue:`55569`)
- Enforced deprecation of non-standard (``np.ndarray``, :class:`ExtensionArray`, :class:`Index`, or :class:`Series`) argument to :func:`api.extensions.take` (:issue:`52981`)
- Enforced deprecation of parsing system timezone strings to ``tzlocal``, which depended on system timezone, pass the 'tz' keyword instead (:issue:`50791`)
- Enforced deprecation of passing a dictionary to :meth:`SeriesGroupBy.agg` (:issue:`52268`)
- Enforced deprecation of string ``AS`` denoting frequency in :class:`YearBegin` and strings ``AS-DEC``, ``AS-JAN``, etc. denoting annual frequencies with various fiscal year starts (:issue:`57793`)
- Enforced deprecation of string ``A`` denoting frequency in :class:`YearEnd` and strings ``A-DEC``, ``A-JAN``, etc. denoting annual frequencies with various fiscal year ends (:issue:`57699`)
- Enforced deprecation of string ``BAS`` denoting frequency in :class:`BYearBegin` and strings ``BAS-DEC``, ``BAS-JAN``, etc. denoting annual frequencies with various fiscal year starts (:issue:`57793`)
- Enforced deprecation of string ``BA`` denoting frequency in :class:`BYearEnd` and strings ``BA-DEC``, ``BA-JAN``, etc. denoting annual frequencies with various fiscal year ends (:issue:`57793`)
- Enforced deprecation of strings ``H``, ``BH``, and ``CBH`` denoting frequencies in :class:`Hour`, :class:`BusinessHour`, :class:`CustomBusinessHour` (:issue:`59143`)
- Enforced deprecation of strings ``H``, ``BH``, and ``CBH`` denoting units in :class:`Timedelta` (:issue:`59143`)
- Enforced deprecation of strings ``T``, ``L``, ``U``, and ``N`` denoting frequencies in :class:`Minute`, :class:`Milli`, :class:`Micro`, :class:`Nano` (:issue:`57627`)
- Enforced deprecation of strings ``T``, ``L``, ``U``, and ``N`` denoting units in :class:`Timedelta` (:issue:`57627`)
- Enforced deprecation of the behavior of :func:`concat` when ``len(keys) != len(objs)`` would truncate to the shorter of the two. Now this raises a ``ValueError`` (:issue:`43485`)
- Enforced deprecation of the behavior of :meth:`DataFrame.replace` and :meth:`Series.replace` with :class:`CategoricalDtype` that would introduce new categories. (:issue:`58270`)
- Enforced deprecation of the behavior of :meth:`Series.argsort` in the presence of NA values (:issue:`58232`)
- Enforced deprecation of values "pad", "ffill", "bfill", and "backfill" for :meth:`Series.interpolate` and :meth:`DataFrame.interpolate` (:issue:`57869`)
- Enforced deprecation removing :meth:`Categorical.to_list`, use ``obj.tolist()`` instead (:issue:`51254`)
- Enforced silent-downcasting deprecation for :ref:`all relevant methods <whatsnew_220.silent_downcasting>` (:issue:`54710`)
- In :meth:`DataFrame.stack`, the default value of ``future_stack`` is now ``True``; specifying ``False`` will raise a ``FutureWarning`` (:issue:`55448`)
- Iterating over a :class:`.DataFrameGroupBy` or :class:`.SeriesGroupBy` will return tuples of length 1 for the groups when grouping by ``level`` a list of length 1 (:issue:`50064`)
- Methods ``apply``, ``agg``, and ``transform`` will no longer replace NumPy functions (e.g. ``np.sum``) and built-in functions (e.g. ``min``) with the equivalent pandas implementation; use string aliases (e.g. ``"sum"`` and ``"min"``) if you desire to use the pandas implementation (:issue:`53974`)
- Passing both ``freq`` and ``fill_value`` in :meth:`DataFrame.shift` and :meth:`Series.shift` and :meth:`.DataFrameGroupBy.shift` now raises a ``ValueError`` (:issue:`54818`)
- Removed :meth:`.DataFrameGroupBy.quantile` and :meth:`.SeriesGroupBy.quantile` supporting bool dtype (:issue:`53975`)
- Removed :meth:`DateOffset.is_anchored` and :meth:`offsets.Tick.is_anchored` (:issue:`56594`)
- Removed ``DataFrame.applymap``, ``Styler.applymap`` and ``Styler.applymap_index`` (:issue:`52364`)
- Removed ``DataFrame.bool`` and ``Series.bool`` (:issue:`51756`)
- Removed ``DataFrame.first`` and ``DataFrame.last`` (:issue:`53710`)
- Removed ``DataFrame.swapaxes`` and ``Series.swapaxes`` (:issue:`51946`)
- Removed ``DataFrameGroupBy.grouper`` and ``SeriesGroupBy.grouper`` (:issue:`56521`)
- Removed ``DataFrameGroupby.fillna`` and ``SeriesGroupBy.fillna``` (:issue:`55719`)
- Removed ``Index.format``, use :meth:`Index.astype` with ``str`` or :meth:`Index.map` with a ``formatter`` function instead (:issue:`55439`)
- Removed ``Resample.fillna`` (:issue:`55719`)
- Removed ``Series.__int__`` and ``Series.__float__``. Call ``int(Series.iloc[0])`` or ``float(Series.iloc[0])`` instead. (:issue:`51131`)
- Removed ``Series.ravel`` (:issue:`56053`)
- Removed ``Series.view`` (:issue:`56054`)
- Removed ``StataReader.close`` (:issue:`49228`)
- Removed ``_data`` from :class:`DataFrame`, :class:`Series`, :class:`.arrays.ArrowExtensionArray` (:issue:`52003`)
- Removed ``axis`` argument from :meth:`DataFrame.groupby`, :meth:`Series.groupby`, :meth:`DataFrame.rolling`, :meth:`Series.rolling`, :meth:`DataFrame.resample`, and :meth:`Series.resample` (:issue:`51203`)
- Removed ``axis`` argument from all groupby operations (:issue:`50405`)
- Removed ``convert_dtype`` from :meth:`Series.apply` (:issue:`52257`)
- Removed ``method``, ``limit`` ``fill_axis`` and ``broadcast_axis`` keywords from :meth:`DataFrame.align` (:issue:`51968`)
- Removed ``pandas.api.types.is_interval`` and ``pandas.api.types.is_period``, use ``isinstance(obj, pd.Interval)`` and ``isinstance(obj, pd.Period)`` instead (:issue:`55264`)
- Removed ``pandas.io.sql.execute`` (:issue:`50185`)
- Removed ``pandas.value_counts``, use :meth:`Series.value_counts` instead (:issue:`53493`)
- Removed ``read_gbq`` and ``DataFrame.to_gbq``. Use ``pandas_gbq.read_gbq`` and ``pandas_gbq.to_gbq`` instead https://pandas-gbq.readthedocs.io/en/latest/api.html (:issue:`55525`)
- Removed ``use_nullable_dtypes`` from :func:`read_parquet` (:issue:`51853`)
- Removed ``year``, ``month``, ``quarter``, ``day``, ``hour``, ``minute``, and ``second`` keywords in the :class:`PeriodIndex` constructor, use :meth:`PeriodIndex.from_fields` instead (:issue:`55960`)
- Removed argument ``limit`` from :meth:`DataFrame.pct_change`, :meth:`Series.pct_change`, :meth:`.DataFrameGroupBy.pct_change`, and :meth:`.SeriesGroupBy.pct_change`; the argument ``method`` must be set to ``None`` and will be removed in a future version of pandas (:issue:`53520`)
- Removed deprecated argument ``obj`` in :meth:`.DataFrameGroupBy.get_group` and :meth:`.SeriesGroupBy.get_group` (:issue:`53545`)
- Removed deprecated behavior of :meth:`Series.agg` using :meth:`Series.apply` (:issue:`53325`)
- Removed deprecated keyword ``method`` on :meth:`Series.fillna`, :meth:`DataFrame.fillna` (:issue:`57760`)
- Removed option ``mode.use_inf_as_na``, convert inf entries to ``NaN`` before instead (:issue:`51684`)
- Removed support for :class:`DataFrame` in :meth:`DataFrame.from_records`(:issue:`51697`)
- Removed support for ``errors="ignore"`` in :func:`to_datetime`, :func:`to_timedelta` and :func:`to_numeric` (:issue:`55734`)
- Removed support for ``slice`` in :meth:`DataFrame.take` (:issue:`51539`)
- Removed the ``ArrayManager`` (:issue:`55043`)
- Removed the ``fastpath`` argument from the :class:`Series` constructor (:issue:`55466`)
- Removed the ``is_boolean``, ``is_integer``, ``is_floating``, ``holds_integer``, ``is_numeric``, ``is_categorical``, ``is_object``, and ``is_interval`` attributes of :class:`Index` (:issue:`50042`)
- Removed the ``ordinal`` keyword in :class:`PeriodIndex`, use :meth:`PeriodIndex.from_ordinals` instead (:issue:`55960`)
- Removed unused arguments ``*args`` and ``**kwargs`` in :class:`Resampler` methods (:issue:`50977`)
- Unrecognized timezones when parsing strings to datetimes now raises a ``ValueError`` (:issue:`51477`)
- Removed the :class:`Grouper` attributes ``ax``, ``groups``, ``indexer``, and ``obj`` (:issue:`51206`, :issue:`51182`)
- Removed deprecated keyword ``verbose`` on :func:`read_csv` and :func:`read_table` (:issue:`56556`)
- Removed the ``method`` keyword in ``ExtensionArray.fillna``, implement ``ExtensionArray._pad_or_backfill`` instead (:issue:`53621`)
- Removed the attribute ``dtypes`` from :class:`.DataFrameGroupBy` (:issue:`51997`)
- Enforced deprecation of ``argmin``, ``argmax``, ``idxmin``, and ``idxmax`` returning a result when ``skipna=False`` and an NA value is encountered or all values are NA values; these operations will now raise in such cases (:issue:`33941`, :issue:`51276`)
- Removed specifying ``include_groups=True`` in :class:`.DataFrameGroupBy.apply` and :class:`.Resampler.apply` (:issue:`7155`)

.. ---------------------------------------------------------------------------
.. _whatsnew_300.performance:

Performance improvements
~~~~~~~~~~~~~~~~~~~~~~~~
- Eliminated circular reference in to original pandas object in accessor attributes (e.g. :attr:`Series.str`). However, accessor instantiation is no longer cached (:issue:`47667`, :issue:`41357`)
- :attr:`Categorical.categories` returns a :class:`RangeIndex` columns instead of an :class:`Index` if the constructed ``values`` was a ``range``. (:issue:`57787`)
- :class:`DataFrame` returns a :class:`RangeIndex` columns when possible when ``data`` is a ``dict`` (:issue:`57943`)
- :class:`Series` returns a :class:`RangeIndex` index when possible when ``data`` is a ``dict`` (:issue:`58118`)
- :func:`concat` returns a :class:`RangeIndex` column when possible when ``objs`` contains :class:`Series` and :class:`DataFrame` and ``axis=0`` (:issue:`58119`)
- :func:`concat` returns a :class:`RangeIndex` level in the :class:`MultiIndex` result when ``keys`` is a ``range`` or :class:`RangeIndex` (:issue:`57542`)
- :meth:`RangeIndex.append` returns a :class:`RangeIndex` instead of a :class:`Index` when appending values that could continue the :class:`RangeIndex` (:issue:`57467`)
- :meth:`Series.str.extract` returns a :class:`RangeIndex` columns instead of an :class:`Index` column when possible (:issue:`57542`)
- :meth:`Series.str.partition` with :class:`ArrowDtype` returns a :class:`RangeIndex` columns instead of an :class:`Index` column when possible (:issue:`57768`)
- Performance improvement in :class:`DataFrame` when ``data`` is a ``dict`` and ``columns`` is specified (:issue:`24368`)
- Performance improvement in :class:`MultiIndex` when setting :attr:`MultiIndex.names` doesn't invalidate all cached operations (:issue:`59578`)
- Performance improvement in :meth:`DataFrame.join` for sorted but non-unique indexes (:issue:`56941`)
- Performance improvement in :meth:`DataFrame.join` when left and/or right are non-unique and ``how`` is ``"left"``, ``"right"``, or ``"inner"`` (:issue:`56817`)
- Performance improvement in :meth:`DataFrame.join` with ``how="left"`` or ``how="right"`` and ``sort=True`` (:issue:`56919`)
- Performance improvement in :meth:`DataFrame.to_csv` when ``index=False`` (:issue:`59312`)
- Performance improvement in :meth:`DataFrameGroupBy.ffill`, :meth:`DataFrameGroupBy.bfill`, :meth:`SeriesGroupBy.ffill`, and :meth:`SeriesGroupBy.bfill` (:issue:`56902`)
- Performance improvement in :meth:`Index.join` by propagating cached attributes in cases where the result matches one of the inputs (:issue:`57023`)
- Performance improvement in :meth:`Index.take` when ``indices`` is a full range indexer from zero to length of index (:issue:`56806`)
- Performance improvement in :meth:`Index.to_frame` returning a :class:`RangeIndex` columns of a :class:`Index` when possible. (:issue:`58018`)
- Performance improvement in :meth:`MultiIndex._engine` to use smaller dtypes if possible (:issue:`58411`)
- Performance improvement in :meth:`MultiIndex.equals` for equal length indexes (:issue:`56990`)
- Performance improvement in :meth:`MultiIndex.memory_usage` to ignore the index engine when it isn't already cached. (:issue:`58385`)
- Performance improvement in :meth:`RangeIndex.__getitem__` with a boolean mask or integers returning a :class:`RangeIndex` instead of a :class:`Index` when possible. (:issue:`57588`)
- Performance improvement in :meth:`RangeIndex.append` when appending the same index (:issue:`57252`)
- Performance improvement in :meth:`RangeIndex.argmin` and :meth:`RangeIndex.argmax` (:issue:`57823`)
- Performance improvement in :meth:`RangeIndex.insert` returning a :class:`RangeIndex` instead of a :class:`Index` when the :class:`RangeIndex` is empty. (:issue:`57833`)
- Performance improvement in :meth:`RangeIndex.round` returning a :class:`RangeIndex` instead of a :class:`Index` when possible. (:issue:`57824`)
- Performance improvement in :meth:`RangeIndex.searchsorted` (:issue:`58376`)
- Performance improvement in :meth:`RangeIndex.to_numpy` when specifying an ``na_value`` (:issue:`58376`)
- Performance improvement in :meth:`RangeIndex.value_counts` (:issue:`58376`)
- Performance improvement in :meth:`RangeIndex.join` returning a :class:`RangeIndex` instead of a :class:`Index` when possible. (:issue:`57651`, :issue:`57752`)
- Performance improvement in :meth:`RangeIndex.reindex` returning a :class:`RangeIndex` instead of a :class:`Index` when possible. (:issue:`57647`, :issue:`57752`)
- Performance improvement in :meth:`RangeIndex.take` returning a :class:`RangeIndex` instead of a :class:`Index` when possible. (:issue:`57445`, :issue:`57752`)
- Performance improvement in :func:`merge` if hash-join can be used (:issue:`57970`)
- Performance improvement in :meth:`CategoricalDtype.update_dtype` when ``dtype`` is a :class:`CategoricalDtype` with non ``None`` categories and ordered (:issue:`59647`)
- Performance improvement in :meth:`DataFrame.astype` when converting to extension floating dtypes, e.g. "Float64" (:issue:`60066`)
- Performance improvement in :meth:`to_hdf` avoid unnecessary reopenings of the HDF5 file to speedup data addition to files with a very large number of groups . (:issue:`58248`)
- Performance improvement in ``DataFrameGroupBy.__len__`` and ``SeriesGroupBy.__len__`` (:issue:`57595`)
- Performance improvement in indexing operations for string dtypes (:issue:`56997`)
- Performance improvement in unary methods on a :class:`RangeIndex` returning a :class:`RangeIndex` instead of a :class:`Index` when possible. (:issue:`57825`)

.. ---------------------------------------------------------------------------
.. _whatsnew_300.bug_fixes:

Bug fixes
~~~~~~~~~

Categorical
^^^^^^^^^^^
- Bug in :func:`Series.apply` where ``nan`` was ignored for :class:`CategoricalDtype` (:issue:`59938`)
-

Datetimelike
^^^^^^^^^^^^
- Bug in :attr:`is_year_start` where a DateTimeIndex constructed via a date_range with frequency 'MS' wouldn't have the correct year or quarter start attributes (:issue:`57377`)
- Bug in :class:`DataFrame` raising ``ValueError`` when ``dtype`` is ``timedelta64`` and ``data`` is a list containing ``None`` (:issue:`60064`)
- Bug in :class:`Timestamp` constructor failing to raise when ``tz=None`` is explicitly specified in conjunction with timezone-aware ``tzinfo`` or data (:issue:`48688`)
- Bug in :func:`date_range` where the last valid timestamp would sometimes not be produced (:issue:`56134`)
- Bug in :func:`date_range` where using a negative frequency value would not include all points between the start and end values (:issue:`56147`)
- Bug in :func:`tseries.api.guess_datetime_format` would fail to infer time format when "%Y" == "%H%M" (:issue:`57452`)
- Bug in :func:`tseries.frequencies.to_offset` would fail to parse frequency strings starting with "LWOM" (:issue:`59218`)
- Bug in :meth:`DataFrame.min` and :meth:`DataFrame.max` casting ``datetime64`` and ``timedelta64`` columns to ``float64`` and losing precision (:issue:`60850`)
- Bug in :meth:`Dataframe.agg` with df with missing values resulting in IndexError (:issue:`58810`)
- Bug in :meth:`DatetimeIndex.is_year_start` and :meth:`DatetimeIndex.is_quarter_start` does not raise on Custom business days frequencies bigger then "1C" (:issue:`58664`)
- Bug in :meth:`DatetimeIndex.is_year_start` and :meth:`DatetimeIndex.is_quarter_start` returning ``False`` on double-digit frequencies (:issue:`58523`)
- Bug in :meth:`DatetimeIndex.union` and :meth:`DatetimeIndex.intersection` when ``unit`` was non-nanosecond (:issue:`59036`)
- Bug in :meth:`Series.dt.microsecond` producing incorrect results for pyarrow backed :class:`Series`. (:issue:`59154`)
- Bug in :meth:`to_datetime` not respecting dayfirst if an uncommon date string was passed. (:issue:`58859`)
- Bug in :meth:`to_datetime` on float32 df with year, month, day etc. columns leads to precision issues and incorrect result. (:issue:`60506`)
- Bug in :meth:`to_datetime` reports incorrect index in case of any failure scenario. (:issue:`58298`)
- Bug in :meth:`to_datetime` wrongly converts when ``arg`` is a ``np.datetime64`` object with unit of ``ps``. (:issue:`60341`)
- Bug in setting scalar values with mismatched resolution into arrays with non-nanosecond ``datetime64``, ``timedelta64`` or :class:`DatetimeTZDtype` incorrectly truncating those scalars (:issue:`56410`)

Timedelta
^^^^^^^^^
- Accuracy improvement in :meth:`Timedelta.to_pytimedelta` to round microseconds consistently for large nanosecond based Timedelta (:issue:`57841`)
- Bug in :meth:`DataFrame.cumsum` which was raising ``IndexError`` if dtype is ``timedelta64[ns]`` (:issue:`57956`)

Timezones
^^^^^^^^^
-
-

Numeric
^^^^^^^
- Bug in :meth:`DataFrame.quantile` where the column type was not preserved when ``numeric_only=True`` with a list-like ``q`` produced an empty result (:issue:`59035`)
- Bug in ``np.matmul`` with :class:`Index` inputs raising a ``TypeError`` (:issue:`57079`)

Conversion
^^^^^^^^^^
- Bug in :meth:`DataFrame.astype` not casting ``values`` for Arrow-based dictionary dtype correctly (:issue:`58479`)
- Bug in :meth:`DataFrame.update` bool dtype being converted to object (:issue:`55509`)
- Bug in :meth:`Series.astype` might modify read-only array inplace when casting to a string dtype (:issue:`57212`)
- Bug in :meth:`Series.convert_dtypes` and :meth:`DataFrame.convert_dtypes` removing timezone information for objects with :class:`ArrowDtype` (:issue:`60237`)
- Bug in :meth:`Series.reindex` not maintaining ``float32`` type when a ``reindex`` introduces a missing value (:issue:`45857`)

Strings
^^^^^^^
- Bug in :meth:`Series.value_counts` would not respect ``sort=False`` for series having ``string`` dtype (:issue:`55224`)
-

Interval
^^^^^^^^
- :meth:`Index.is_monotonic_decreasing`, :meth:`Index.is_monotonic_increasing`, and :meth:`Index.is_unique` could incorrectly be ``False`` for an ``Index`` created from a slice of another ``Index``. (:issue:`57911`)
- Bug in :func:`interval_range` where start and end numeric types were always cast to 64 bit (:issue:`57268`)
-

Indexing
^^^^^^^^
- Bug in :meth:`DataFrame.__getitem__` returning modified columns when called with ``slice`` in Python 3.12 (:issue:`57500`)
- Bug in :meth:`DataFrame.from_records` throwing a ``ValueError`` when passed an empty list in ``index`` (:issue:`58594`)
- Bug in :meth:`MultiIndex.insert` when a new value inserted to a datetime-like level gets cast to ``NaT`` and fails indexing (:issue:`60388`)
- Bug in printing :attr:`Index.names` and :attr:`MultiIndex.levels` would not escape single quotes (:issue:`60190`)

Missing
^^^^^^^
- Bug in :meth:`DataFrame.fillna` and :meth:`Series.fillna` that would ignore the ``limit`` argument on :class:`.ExtensionArray` dtypes (:issue:`58001`)
-

MultiIndex
^^^^^^^^^^
- :func:`DataFrame.loc` with ``axis=0``  and :class:`MultiIndex` when setting a value adds extra columns (:issue:`58116`)
- :meth:`DataFrame.melt` would not accept multiple names in ``var_name`` when the columns were a :class:`MultiIndex` (:issue:`58033`)
- :meth:`MultiIndex.insert` would not insert NA value correctly at unified location of index -1 (:issue:`59003`)
- :func:`MultiIndex.get_level_values` accessing a :class:`DatetimeIndex` does not carry the frequency attribute along (:issue:`58327`, :issue:`57949`)
- Bug in :class:`DataFrame` arithmetic operations in case of unaligned MultiIndex columns (:issue:`60498`)
-

I/O
^^^
- Bug in :class:`DataFrame` and :class:`Series` ``repr`` of :py:class:`collections.abc.Mapping`` elements. (:issue:`57915`)
- Bug in :meth:`.DataFrame.to_json` when ``"index"`` was a value in the :attr:`DataFrame.column` and :attr:`Index.name` was ``None``. Now, this will fail with a ``ValueError`` (:issue:`58925`)
- Bug in :meth:`DataFrame._repr_html_` which ignored the ``"display.float_format"`` option (:issue:`59876`)
- Bug in :meth:`DataFrame.from_records` where ``columns`` parameter with numpy structured array was not reordering and filtering out the columns (:issue:`59717`)
- Bug in :meth:`DataFrame.to_dict` raises unnecessary ``UserWarning`` when columns are not unique and ``orient='tight'``. (:issue:`58281`)
- Bug in :meth:`DataFrame.to_excel` when writing empty :class:`DataFrame` with :class:`MultiIndex` on both axes (:issue:`57696`)
- Bug in :meth:`DataFrame.to_excel` where the :class:`MultiIndex` index with a period level was not a date (:issue:`60099`)
- Bug in :meth:`DataFrame.to_stata` when writing :class:`DataFrame` and ``byteorder=`big```. (:issue:`58969`)
- Bug in :meth:`DataFrame.to_stata` when writing more than 32,000 value labels. (:issue:`60107`)
- Bug in :meth:`DataFrame.to_string` that raised ``StopIteration`` with nested DataFrames. (:issue:`16098`)
- Bug in :meth:`HDFStore.get` was failing to save data of dtype datetime64[s] correctly (:issue:`59004`)
- Bug in :meth:`read_csv` causing segmentation fault when ``encoding_errors`` is not a string. (:issue:`59059`)
- Bug in :meth:`read_csv` raising ``TypeError`` when ``index_col`` is specified and ``na_values`` is a dict containing the key ``None``. (:issue:`57547`)
- Bug in :meth:`read_csv` raising ``TypeError`` when ``nrows`` and ``iterator`` are specified without specifying a ``chunksize``. (:issue:`59079`)
- Bug in :meth:`read_csv` where the order of the ``na_values`` makes an inconsistency when ``na_values`` is a list non-string values. (:issue:`59303`)
- Bug in :meth:`read_excel` raising ``ValueError`` when passing array of boolean values when ``dtype="boolean"``. (:issue:`58159`)
- Bug in :meth:`read_html` where ``rowspan`` in header row causes incorrect conversion to ``DataFrame``. (:issue:`60210`)
- Bug in :meth:`read_json` not validating the ``typ`` argument to not be exactly ``"frame"`` or ``"series"`` (:issue:`59124`)
- Bug in :meth:`read_json` where extreme value integers in string format were incorrectly parsed as a different integer number (:issue:`20608`)
- Bug in :meth:`read_stata` raising ``KeyError`` when input file is stored in big-endian format and contains strL data. (:issue:`58638`)
- Bug in :meth:`read_stata` where extreme value integers were incorrectly interpreted as missing for format versions 111 and prior (:issue:`58130`)
- Bug in :meth:`read_stata` where the missing code for double was not recognised for format versions 105 and prior (:issue:`58149`)
- Bug in :meth:`set_option` where setting the pandas option ``display.html.use_mathjax`` to ``False`` has no effect (:issue:`59884`)
- Bug in :meth:`to_excel` where :class:`MultiIndex` columns would be merged to a single row when ``merge_cells=False`` is passed (:issue:`60274`)

Period
^^^^^^
- Fixed error message when passing invalid period alias to :meth:`PeriodIndex.to_timestamp` (:issue:`58974`)
-

Plotting
^^^^^^^^
- Bug in :meth:`.DataFrameGroupBy.boxplot` failed when there were multiple groupings (:issue:`14701`)
- Bug in :meth:`DataFrame.plot.bar` with ``stacked=True`` where labels on stacked bars with zero-height segments were incorrectly positioned at the base instead of the label position of the previous segment (:issue:`59429`)
- Bug in :meth:`DataFrame.plot.line` raising ``ValueError`` when set both color and a ``dict`` style (:issue:`59461`)
- Bug in :meth:`DataFrame.plot` that causes a shift to the right when the frequency multiplier is greater than one. (:issue:`57587`)
- Bug in :meth:`Series.plot` with ``kind="pie"`` with :class:`ArrowDtype` (:issue:`59192`)

Groupby/resample/rolling
^^^^^^^^^^^^^^^^^^^^^^^^
- Bug in :meth:`.DataFrameGroupBy.__len__` and :meth:`.SeriesGroupBy.__len__` would raise when the grouping contained NA values and ``dropna=False`` (:issue:`58644`)
- Bug in :meth:`.DataFrameGroupBy.any` that returned True for groups where all Timedelta values are NaT. (:issue:`59712`)
- Bug in :meth:`.DataFrameGroupBy.groups` and :meth:`.SeriesGroupby.groups` that would not respect groupby argument ``dropna`` (:issue:`55919`)
- Bug in :meth:`.DataFrameGroupBy.median` where nat values gave an incorrect result. (:issue:`57926`)
- Bug in :meth:`.DataFrameGroupBy.quantile` when ``interpolation="nearest"`` is inconsistent with :meth:`DataFrame.quantile` (:issue:`47942`)
- Bug in :meth:`.Resampler.interpolate` on a :class:`DataFrame` with non-uniform sampling and/or indices not aligning with the resulting resampled index would result in wrong interpolation (:issue:`21351`)
- Bug in :meth:`DataFrame.ewm` and :meth:`Series.ewm` when passed ``times`` and aggregation functions other than mean (:issue:`51695`)
- Bug in :meth:`DataFrameGroupBy.agg` that raises ``AttributeError`` when there is dictionary input and duplicated columns, instead of returning a DataFrame with the aggregation of all duplicate columns. (:issue:`55041`)
- Bug in :meth:`DataFrameGroupBy.apply` and :meth:`SeriesGroupBy.apply` for empty data frame with ``group_keys=False`` still creating output index using group keys. (:issue:`60471`)
- Bug in :meth:`DataFrameGroupBy.apply` that was returning a completely empty DataFrame when all return values of ``func`` were ``None`` instead of returning an empty DataFrame with the original columns and dtypes. (:issue:`57775`)
- Bug in :meth:`DataFrameGroupBy.apply` with ``as_index=False`` that was returning :class:`MultiIndex` instead of returning :class:`Index`. (:issue:`58291`)
- Bug in :meth:`DataFrameGroupBy.cumsum` and :meth:`DataFrameGroupBy.cumprod` where ``numeric_only`` parameter was passed indirectly through kwargs instead of passing directly. (:issue:`58811`)
- Bug in :meth:`DataFrameGroupBy.cumsum` where it did not return the correct dtype when the label contained ``None``. (:issue:`58811`)
- Bug in :meth:`DataFrameGroupby.transform` and :meth:`SeriesGroupby.transform` with a reducer and ``observed=False`` that coerces dtype to float when there are unobserved categories. (:issue:`55326`)
- Bug in :meth:`Rolling.apply` for ``method="table"`` where column order was not being respected due to the columns getting sorted by default. (:issue:`59666`)
- Bug in :meth:`Rolling.apply` where the applied function could be called on fewer than ``min_period`` periods if ``method="table"``. (:issue:`58868`)
- Bug in :meth:`Series.resample` could raise when the the date range ended shortly before a non-existent time. (:issue:`58380`)

Reshaping
^^^^^^^^^
- Bug in :func:`qcut` where values at the quantile boundaries could be incorrectly assigned (:issue:`59355`)
- Bug in :meth:`DataFrame.combine_first` not preserving the column order (:issue:`60427`)
- Bug in :meth:`DataFrame.join` inconsistently setting result index name (:issue:`55815`)
- Bug in :meth:`DataFrame.join` when a :class:`DataFrame` with a :class:`MultiIndex` would raise an ``AssertionError`` when :attr:`MultiIndex.names` contained ``None``. (:issue:`58721`)
- Bug in :meth:`DataFrame.merge` where merging on a column containing only ``NaN`` values resulted in an out-of-bounds array access (:issue:`59421`)
- Bug in :meth:`DataFrame.unstack` producing incorrect results when ``sort=False`` (:issue:`54987`, :issue:`55516`)
- Bug in :meth:`DataFrame.merge` when merging two :class:`DataFrame` on ``intc`` or ``uintc`` types on Windows (:issue:`60091`, :issue:`58713`)
- Bug in :meth:`DataFrame.pivot_table` incorrectly subaggregating results when called without an ``index`` argument (:issue:`58722`)
- Bug in :meth:`DataFrame.stack` with the new implementation where ``ValueError`` is raised when ``level=[]`` (:issue:`60740`)
- Bug in :meth:`DataFrame.unstack` producing incorrect results when manipulating empty :class:`DataFrame` with an :class:`ExtentionDtype` (:issue:`59123`)

Sparse
^^^^^^
- Bug in :class:`SparseDtype` for equal comparison with na fill value. (:issue:`54770`)
- Bug in :meth:`DataFrame.sparse.from_spmatrix` which hard coded an invalid ``fill_value`` for certain subtypes. (:issue:`59063`)
- Bug in :meth:`DataFrame.sparse.to_dense` which ignored subclassing and always returned an instance of :class:`DataFrame` (:issue:`59913`)

ExtensionArray
^^^^^^^^^^^^^^
- Bug in :class:`Categorical` when constructing with an :class:`Index` with :class:`ArrowDtype` (:issue:`60563`)
- Bug in :meth:`.arrays.ArrowExtensionArray.__setitem__` which caused wrong behavior when using an integer array with repeated values as a key (:issue:`58530`)
- Bug in :meth:`api.types.is_datetime64_any_dtype` where a custom :class:`ExtensionDtype` would return ``False`` for array-likes (:issue:`57055`)
- Bug in comparison between object with :class:`ArrowDtype` and incompatible-dtyped (e.g. string vs bool) incorrectly raising instead of returning all-``False`` (for ``==``) or all-``True`` (for ``!=``) (:issue:`59505`)
- Bug in constructing pandas data structures when passing into ``dtype`` a string of the type followed by ``[pyarrow]`` while PyArrow is not installed would raise ``NameError`` rather than ``ImportError`` (:issue:`57928`)
- Bug in various :class:`DataFrame` reductions for pyarrow temporal dtypes returning incorrect dtype when result was null (:issue:`59234`)

Styler
^^^^^^
- Bug in :meth:`Styler.to_latex` where styling column headers when combined with a hidden index or hidden index-levels is fixed.

Other
^^^^^
- Bug in :class:`DataFrame` when passing a ``dict`` with a NA scalar and ``columns`` that would always return ``np.nan`` (:issue:`57205`)
- Bug in :class:`Series` ignoring errors when trying to convert :class:`Series` input data to the given ``dtype`` (:issue:`60728`)
- Bug in :func:`eval` on :class:`ExtensionArray` on including division ``/`` failed with a ``TypeError``. (:issue:`58748`)
- Bug in :func:`eval` where the names of the :class:`Series` were not preserved when using ``engine="numexpr"``. (:issue:`10239`)
- Bug in :func:`eval` with ``engine="numexpr"`` returning unexpected result for float division. (:issue:`59736`)
- Bug in :func:`to_numeric` raising ``TypeError`` when ``arg`` is a :class:`Timedelta` or :class:`Timestamp` scalar. (:issue:`59944`)
- Bug in :func:`unique` on :class:`Index` not always returning :class:`Index` (:issue:`57043`)
- Bug in :meth:`DataFrame.apply` where passing ``engine="numba"`` ignored ``args`` passed to the applied function (:issue:`58712`)
- Bug in :meth:`DataFrame.eval` and :meth:`DataFrame.query` which caused an exception when using NumPy attributes via ``@`` notation, e.g., ``df.eval("@np.floor(a)")``. (:issue:`58041`)
- Bug in :meth:`DataFrame.eval` and :meth:`DataFrame.query` which did not allow to use ``tan`` function. (:issue:`55091`)
- Bug in :meth:`DataFrame.query` where using duplicate column names led to a ``TypeError``. (:issue:`59950`)
- Bug in :meth:`DataFrame.query` which raised an exception or produced incorrect results when expressions contained backtick-quoted column names containing the hash character ``#``, backticks, or characters that fall outside the ASCII range (U+0001..U+007F). (:issue:`59285`) (:issue:`49633`)
- Bug in :meth:`DataFrame.shift` where passing a ``freq`` on a DataFrame with no columns did not shift the index correctly. (:issue:`60102`)
- Bug in :meth:`DataFrame.sort_index` when passing ``axis="columns"`` and ``ignore_index=True`` and ``ascending=False`` not returning a :class:`RangeIndex` columns (:issue:`57293`)
- Bug in :meth:`DataFrame.transform` that was returning the wrong order unless the index was monotonically increasing. (:issue:`57069`)
- Bug in :meth:`DataFrame.where` where using a non-bool type array in the function would return a ``ValueError`` instead of a ``TypeError`` (:issue:`56330`)
- Bug in :meth:`Index.sort_values` when passing a key function that turns values into tuples, e.g. ``key=natsort.natsort_key``, would raise ``TypeError`` (:issue:`56081`)
- Bug in :meth:`MultiIndex.fillna` error message was referring to ``isna`` instead of ``fillna`` (:issue:`60974`)
- Bug in :meth:`Series.diff` allowing non-integer values for the ``periods`` argument. (:issue:`56607`)
- Bug in :meth:`Series.dt` methods in :class:`ArrowDtype` that were returning incorrect values. (:issue:`57355`)
- Bug in :meth:`Series.isin` raising ``TypeError`` when series is large (>10**6) and ``values`` contains NA (:issue:`60678`)
- Bug in :meth:`Series.rank` that doesn't preserve missing values for nullable integers when ``na_option='keep'``. (:issue:`56976`)
- Bug in :meth:`Series.replace` and :meth:`DataFrame.replace` inconsistently replacing matching instances when ``regex=True`` and missing values are present. (:issue:`56599`)
- Bug in :meth:`Series.replace` and :meth:`DataFrame.replace` throwing ``ValueError`` when ``regex=True`` and all NA values. (:issue:`60688`)
- Bug in :meth:`Series.to_string` when series contains complex floats with exponents (:issue:`60405`)
- Bug in :meth:`read_csv` where chained fsspec TAR file and ``compression="infer"`` fails with ``tarfile.ReadError`` (:issue:`60028`)
- Bug in Dataframe Interchange Protocol implementation was returning incorrect results for data buffers' associated dtype, for string and datetime columns (:issue:`54781`)
- Bug in ``Series.list`` methods not preserving the original :class:`Index`. (:issue:`58425`)
- Bug in ``Series.list`` methods not preserving the original name. (:issue:`60522`)
- Bug in printing a :class:`DataFrame` with a :class:`DataFrame` stored in :attr:`DataFrame.attrs` raised a ``ValueError`` (:issue:`60455`)
- Bug in printing a :class:`Series` with a :class:`DataFrame` stored in :attr:`Series.attrs` raised a ``ValueError`` (:issue:`60568`)
- Fixed regression in :meth:`DataFrame.from_records` not initializing subclasses properly (:issue:`57008`)

.. ***DO NOT USE THIS SECTION***

-
-

.. ---------------------------------------------------------------------------
.. _whatsnew_300.contributors:

Contributors
~~~~~~~~~~~~<|MERGE_RESOLUTION|>--- conflicted
+++ resolved
@@ -71,11 +71,8 @@
 - :meth:`Series.str.get_dummies` now accepts a  ``dtype`` parameter to specify the dtype of the resulting DataFrame (:issue:`47872`)
 - :meth:`pandas.concat` will raise a ``ValueError`` when ``ignore_index=True`` and ``keys`` is not ``None`` (:issue:`59274`)
 - :py:class:`frozenset` elements in pandas objects are now natively printed (:issue:`60690`)
-<<<<<<< HEAD
+- Add ``"delete_rows"`` option to ``if_exists`` argument in :meth:`DataFrame.to_sql` deleting all records of the table before inserting data (:issue:`37210`).
 - Added half-year offset classes :class:`HalfYearBegin`, :class:`HalfYearEnd`, :class:`BHalfYearBegin` and :class:`BHalfYearEnd` (:issue:`60928`)
-=======
-- Add ``"delete_rows"`` option to ``if_exists`` argument in :meth:`DataFrame.to_sql` deleting all records of the table before inserting data (:issue:`37210`).
->>>>>>> 48b15711
 - Errors occurring during SQL I/O will now throw a generic :class:`.DatabaseError` instead of the raw Exception type from the underlying driver manager library (:issue:`60748`)
 - Implemented :meth:`Series.str.isascii` and :meth:`Series.str.isascii` (:issue:`59091`)
 - Multiplying two :class:`DateOffset` objects will now raise a ``TypeError`` instead of a ``RecursionError`` (:issue:`59442`)
