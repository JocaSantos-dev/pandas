--- conflicted
+++ resolved
@@ -212,11 +212,8 @@
 - Disallow passing a pandas type to :meth:`Index.view` (:issue:`55709`)
 - Disallow units other than "s", "ms", "us", "ns" for datetime64 and timedelta64 dtypes in :func:`array` (:issue:`53817`)
 - Removed "freq" keyword from :class:`PeriodArray` constructor, use "dtype" instead (:issue:`52462`)
-<<<<<<< HEAD
 - Removed 'fastpath' keyword in :class:`Categorical` constructor (:issue:`20110`)
-=======
 - Removed alias :class:`arrays.PandasArray` for :class:`arrays.NumpyExtensionArray` (:issue:`53694`)
->>>>>>> 3ac6eb95
 - Removed deprecated "method" and "limit" keywords from :meth:`Series.replace` and :meth:`DataFrame.replace` (:issue:`53492`)
 - Removed extension test classes ``BaseNoReduceTests``, ``BaseNumericReduceTests``, ``BaseBooleanReduceTests`` (:issue:`54663`)
 - Removed the "closed" and "normalize" keywords in :meth:`DatetimeIndex.__new__` (:issue:`52628`)
