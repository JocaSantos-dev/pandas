--- conflicted
+++ resolved
@@ -720,11 +720,8 @@
 Timedelta
 ^^^^^^^^^
 - Accuracy improvement in :meth:`Timedelta.to_pytimedelta` to round microseconds consistently for large nanosecond based Timedelta (:issue:`57841`)
-<<<<<<< HEAD
 - Bug in :class:`pandas.tseries.offsets.DateOffset` where ``DateOffset(1)`` and ``DateOffset(days=1)`` returned different results near daylight saving time transitions. (:issue:`61862`)
-=======
 - Bug in :class:`Timedelta` constructor failing to raise when passed an invalid keyword (:issue:`53801`)
->>>>>>> 6a6a1bab
 - Bug in :meth:`DataFrame.cumsum` which was raising ``IndexError`` if dtype is ``timedelta64[ns]`` (:issue:`57956`)
 
 Timezones
