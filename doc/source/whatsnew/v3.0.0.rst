.. _whatsnew_230:

What's new in 3.0.0 (Month XX, 2024)
------------------------------------

These are the changes in pandas 3.0.0. See :ref:`release` for a full changelog
including other versions of pandas.

{{ header }}

.. ---------------------------------------------------------------------------
.. _whatsnew_300.enhancements:

Enhancements
~~~~~~~~~~~~

.. _whatsnew_300.enhancements.enhancement1:

enhancement1
^^^^^^^^^^^^

.. _whatsnew_300.enhancements.enhancement2:

enhancement2
^^^^^^^^^^^^

.. _whatsnew_300.enhancements.other:

Other enhancements
^^^^^^^^^^^^^^^^^^
- :class:`pandas.api.typing.FrozenList` is available for typing the outputs of :attr:`MultiIndex.names`, :attr:`MultiIndex.codes` and :attr:`MultiIndex.levels` (:issue:`58237`)
- :class:`pandas.api.typing.SASReader` is available for typing the output of :func:`read_sas` (:issue:`55689`)
- :func:`DataFrame.to_excel` now raises an ``UserWarning`` when the character count in a cell exceeds Excel's limitation of 32767 characters (:issue:`56954`)
- :func:`read_stata` now returns ``datetime64`` resolutions better matching those natively stored in the stata format (:issue:`55642`)
- :meth:`Styler.set_tooltips` provides alternative method to storing tooltips by using title attribute of td elements. (:issue:`56981`)
- Allow dictionaries to be passed to :meth:`pandas.Series.str.replace` via ``pat`` parameter (:issue:`51748`)
- Support passing a :class:`Series` input to :func:`json_normalize` that retains the :class:`Series` :class:`Index` (:issue:`51452`)
- Support reading value labels from Stata 108-format (Stata 6) and earlier files (:issue:`58154`)
- Users can globally disable any ``PerformanceWarning`` by setting the option ``mode.performance_warnings`` to ``False`` (:issue:`56920`)
- :meth:`Styler.format_index_names` can now be used to format the index and column names (:issue:`48936` and :issue:`47489`)
<<<<<<< HEAD
- :func:`DatetimeIndex.strftime` and :func:`DatetimeArray.strftime` now have an optional ``errors`` paramater, which can be set to ``'ignore'`` or ``'warn'`` to intepret bad datetimes as ``None``. The latter also throws a warning (:issue:`58178`) 
=======
- :class:`.errors.DtypeWarning` improved to include column names when mixed data types are detected (:issue:`58174`)
- :meth:`DataFrame.cummin`, :meth:`DataFrame.cummax`, :meth:`DataFrame.cumprod` and :meth:`DataFrame.cumsum` methods now have a ``numeric_only`` parameter (:issue:`53072`)
- :meth:`DataFrame.fillna` and :meth:`Series.fillna` can now accept ``value=None``; for non-object dtype the corresponding NA value will be used (:issue:`57723`)
- :meth:`Series.cummin` and :meth:`Series.cummax` now supports :class:`CategoricalDtype` (:issue:`52335`)
>>>>>>> a1fc8e81

.. ---------------------------------------------------------------------------
.. _whatsnew_300.notable_bug_fixes:

Notable bug fixes
~~~~~~~~~~~~~~~~~

These are bug fixes that might have notable behavior changes.

.. _whatsnew_300.notable_bug_fixes.groupby_unobs_and_na:

Improved behavior in groupby for ``observed=False``
^^^^^^^^^^^^^^^^^^^^^^^^^^^^^^^^^^^^^^^^^^^^^^^^^^^

A number of bugs have been fixed due to improved handling of unobserved groups (:issue:`55738`). All remarks in this section equally impact :class:`.SeriesGroupBy`.

In previous versions of pandas, a single grouping with :meth:`.DataFrameGroupBy.apply` or :meth:`.DataFrameGroupBy.agg` would pass the unobserved groups to the provided function, resulting in ``0`` below.

.. ipython:: python

    df = pd.DataFrame(
        {
            "key1": pd.Categorical(list("aabb"), categories=list("abc")),
            "key2": [1, 1, 1, 2],
            "values": [1, 2, 3, 4],
        }
    )
    df
    gb = df.groupby("key1", observed=False)
    gb[["values"]].apply(lambda x: x.sum())

However this was not the case when using multiple groupings, resulting in ``NaN`` below.

.. code-block:: ipython

    In [1]: gb = df.groupby(["key1", "key2"], observed=False)
    In [2]: gb[["values"]].apply(lambda x: x.sum())
    Out[2]:
               values
    key1 key2
    a    1        3.0
         2        NaN
    b    1        3.0
         2        4.0
    c    1        NaN
         2        NaN

Now using multiple groupings will also pass the unobserved groups to the provided function.

.. ipython:: python

    gb = df.groupby(["key1", "key2"], observed=False)
    gb[["values"]].apply(lambda x: x.sum())

Similarly:

- In previous versions of pandas the method :meth:`.DataFrameGroupBy.sum` would result in ``0`` for unobserved groups, but :meth:`.DataFrameGroupBy.prod`, :meth:`.DataFrameGroupBy.all`, and :meth:`.DataFrameGroupBy.any` would all result in NA values. Now these methods result in ``1``, ``True``, and ``False`` respectively.
- :meth:`.DataFrameGroupBy.groups` did not include unobserved groups and now does.

These improvements also fixed certain bugs in groupby:

- :meth:`.DataFrameGroupBy.agg` would fail when there are multiple groupings, unobserved groups, and ``as_index=False`` (:issue:`36698`)
- :meth:`.DataFrameGroupBy.groups` with ``sort=False`` would sort groups; they now occur in the order they are observed (:issue:`56966`)
- :meth:`.DataFrameGroupBy.nunique` would fail when there are multiple groupings, unobserved groups, and ``as_index=False`` (:issue:`52848`)
- :meth:`.DataFrameGroupBy.sum` would have incorrect values when there are multiple groupings, unobserved groups, and non-numeric data (:issue:`43891`)
- :meth:`.DataFrameGroupBy.value_counts` would produce incorrect results when used with some categorical and some non-categorical groupings and ``observed=False`` (:issue:`56016`)

.. _whatsnew_300.notable_bug_fixes.notable_bug_fix2:

notable_bug_fix2
^^^^^^^^^^^^^^^^

.. ---------------------------------------------------------------------------
.. _whatsnew_300.api_breaking:

Backwards incompatible API changes
~~~~~~~~~~~~~~~~~~~~~~~~~~~~~~~~~~

.. _whatsnew_300.api_breaking.deps:

Increased minimum versions for dependencies
^^^^^^^^^^^^^^^^^^^^^^^^^^^^^^^^^^^^^^^^^^^
Some minimum supported versions of dependencies were updated.
If installed, we now require:

+-----------------+-----------------+----------+---------+
| Package         | Minimum Version | Required | Changed |
+=================+=================+==========+=========+
| numpy           | 1.23.5          |    X     |    X    |
+-----------------+-----------------+----------+---------+

For `optional libraries <https://pandas.pydata.org/docs/getting_started/install.html>`_ the general recommendation is to use the latest version.
The following table lists the lowest version per library that is currently being tested throughout the development of pandas.
Optional libraries below the lowest tested version may still work, but are not considered supported.

+------------------------+---------------------+
| Package                | New Minimum Version |
+========================+=====================+
| fastparquet            | 2023.10.0           |
+------------------------+---------------------+
| adbc-driver-postgresql | 0.10.0              |
+------------------------+---------------------+
| mypy (dev)             | 1.9.0               |
+------------------------+---------------------+

See :ref:`install.dependencies` and :ref:`install.optional_dependencies` for more.

.. _whatsnew_300.api_breaking.other:

Other API changes
^^^^^^^^^^^^^^^^^
- 3rd party ``py.path`` objects are no longer explicitly supported in IO methods. Use :py:class:`pathlib.Path` objects instead (:issue:`57091`)
- :func:`read_table`'s ``parse_dates`` argument defaults to ``None`` to improve consistency with :func:`read_csv` (:issue:`57476`)
- Made ``dtype`` a required argument in :meth:`ExtensionArray._from_sequence_of_strings` (:issue:`56519`)
- Updated :meth:`DataFrame.to_excel` so that the output spreadsheet has no styling. Custom styling can still be done using :meth:`Styler.to_excel` (:issue:`54154`)
- pickle and HDF (``.h5``) files created with Python 2 are no longer explicitly supported (:issue:`57387`)
- pickled objects from pandas version less than ``1.0.0`` are no longer supported (:issue:`57155`)
- when comparing the indexes in :func:`testing.assert_series_equal`, check_exact defaults to True if an :class:`Index` is of integer dtypes. (:issue:`57386`)

.. ---------------------------------------------------------------------------
.. _whatsnew_300.deprecations:

Deprecations
~~~~~~~~~~~~

Copy keyword
^^^^^^^^^^^^

The ``copy`` keyword argument in the following methods is deprecated and
will be removed in a future version:

- :meth:`DataFrame.truncate` / :meth:`Series.truncate`
- :meth:`DataFrame.tz_convert` / :meth:`Series.tz_convert`
- :meth:`DataFrame.tz_localize` / :meth:`Series.tz_localize`
- :meth:`DataFrame.infer_objects` / :meth:`Series.infer_objects`
- :meth:`DataFrame.align` / :meth:`Series.align`
- :meth:`DataFrame.astype` / :meth:`Series.astype`
- :meth:`DataFrame.reindex` / :meth:`Series.reindex`
- :meth:`DataFrame.reindex_like` / :meth:`Series.reindex_like`
- :meth:`DataFrame.set_axis` / :meth:`Series.set_axis`
- :meth:`DataFrame.to_period` / :meth:`Series.to_period`
- :meth:`DataFrame.to_timestamp` / :meth:`Series.to_timestamp`
- :meth:`DataFrame.rename` / :meth:`Series.rename`
- :meth:`DataFrame.transpose`
- :meth:`DataFrame.swaplevel`
- :meth:`DataFrame.merge` / :func:`pd.merge`

Copy-on-Write utilizes a lazy copy mechanism that defers copying the data until
necessary. Use ``.copy`` to trigger an eager copy. The copy keyword has no effect
starting with 3.0, so it can be safely removed from your code.

Other Deprecations
^^^^^^^^^^^^^^^^^^

- Deprecated :meth:`Timestamp.utcfromtimestamp`, use ``Timestamp.fromtimestamp(ts, "UTC")`` instead (:issue:`56680`)
- Deprecated :meth:`Timestamp.utcnow`, use ``Timestamp.now("UTC")`` instead (:issue:`56680`)
- Deprecated allowing non-keyword arguments in :meth:`DataFrame.all`, :meth:`DataFrame.min`, :meth:`DataFrame.max`, :meth:`DataFrame.sum`, :meth:`DataFrame.prod`, :meth:`DataFrame.mean`, :meth:`DataFrame.median`, :meth:`DataFrame.sem`, :meth:`DataFrame.var`, :meth:`DataFrame.std`, :meth:`DataFrame.skew`, :meth:`DataFrame.kurt`, :meth:`Series.all`,  :meth:`Series.min`, :meth:`Series.max`, :meth:`Series.sum`, :meth:`Series.prod`, :meth:`Series.mean`, :meth:`Series.median`, :meth:`Series.sem`, :meth:`Series.var`, :meth:`Series.std`, :meth:`Series.skew`, and :meth:`Series.kurt`. (:issue:`57087`)
- Deprecated allowing non-keyword arguments in :meth:`Series.to_markdown` except ``buf``. (:issue:`57280`)
- Deprecated allowing non-keyword arguments in :meth:`Series.to_string` except ``buf``. (:issue:`57280`)
- Deprecated behavior of :meth:`Series.dt.to_pytimedelta`, in a future version this will return a :class:`Series` containing python ``datetime.timedelta`` objects instead of an ``ndarray`` of timedelta; this matches the behavior of other :meth:`Series.dt` properties. (:issue:`57463`)
- Deprecated using ``epoch`` date format in :meth:`DataFrame.to_json` and :meth:`Series.to_json`, use ``iso`` instead. (:issue:`57063`)
-

.. ---------------------------------------------------------------------------
.. _whatsnew_300.prior_deprecations:

Removal of prior version deprecations/changes
~~~~~~~~~~~~~~~~~~~~~~~~~~~~~~~~~~~~~~~~~~~~~
- :class:`.DataFrameGroupBy.idxmin`, :class:`.DataFrameGroupBy.idxmax`, :class:`.SeriesGroupBy.idxmin`, and :class:`.SeriesGroupBy.idxmax` will now raise a ``ValueError`` when used with ``skipna=False`` and an NA value is encountered (:issue:`10694`)
- :func:`concat` no longer ignores empty objects when determining output dtypes (:issue:`39122`)
- :func:`concat` with all-NA entries no longer ignores the dtype of those entries when determining the result dtype (:issue:`40893`)
- :func:`read_excel`, :func:`read_json`, :func:`read_html`, and :func:`read_xml` no longer accept raw string or byte representation of the data. That type of data must be wrapped in a :py:class:`StringIO` or :py:class:`BytesIO` (:issue:`53767`)
- :func:`to_datetime` with a ``unit`` specified no longer parses strings into floats, instead parses them the same way as without ``unit`` (:issue:`50735`)
- :meth:`DataFrame.groupby` with ``as_index=False`` and aggregation methods will no longer exclude from the result the groupings that do not arise from the input (:issue:`49519`)
- :meth:`Series.dt.to_pydatetime` now returns a :class:`Series` of :py:class:`datetime.datetime` objects (:issue:`52459`)
- :meth:`SeriesGroupBy.agg` no longer pins the name of the group to the input passed to the provided ``func`` (:issue:`51703`)
- All arguments except ``name`` in :meth:`Index.rename` are now keyword only (:issue:`56493`)
- All arguments except the first ``path``-like argument in IO writers are now keyword only (:issue:`54229`)
- Disallow allowing logical operations (``||``, ``&``, ``^``) between pandas objects and dtype-less sequences (e.g. ``list``, ``tuple``); wrap the objects in :class:`Series`, :class:`Index`, or ``np.array`` first instead (:issue:`52264`)
- Disallow automatic casting to object in :class:`Series` logical operations (``&``, ``^``, ``||``) between series with mismatched indexes and dtypes other than ``object`` or ``bool`` (:issue:`52538`)
- Disallow calling :meth:`Series.replace` or :meth:`DataFrame.replace` without a ``value`` and with non-dict-like ``to_replace`` (:issue:`33302`)
- Disallow constructing a :class:`arrays.SparseArray` with scalar data (:issue:`53039`)
- Disallow indexing an :class:`Index` with a boolean indexer of length zero, it now raises ``ValueError`` (:issue:`55820`)
- Disallow non-standard (``np.ndarray``, :class:`Index`, :class:`ExtensionArray`, or :class:`Series`) to :func:`isin`, :func:`unique`, :func:`factorize` (:issue:`52986`)
- Disallow passing a pandas type to :meth:`Index.view` (:issue:`55709`)
- Disallow units other than "s", "ms", "us", "ns" for datetime64 and timedelta64 dtypes in :func:`array` (:issue:`53817`)
- Removed "freq" keyword from :class:`PeriodArray` constructor, use "dtype" instead (:issue:`52462`)
- Removed 'fastpath' keyword in :class:`Categorical` constructor (:issue:`20110`)
- Removed 'kind' keyword in :meth:`Series.resample` and :meth:`DataFrame.resample` (:issue:`58125`)
- Removed alias :class:`arrays.PandasArray` for :class:`arrays.NumpyExtensionArray` (:issue:`53694`)
- Removed deprecated "method" and "limit" keywords from :meth:`Series.replace` and :meth:`DataFrame.replace` (:issue:`53492`)
- Removed extension test classes ``BaseNoReduceTests``, ``BaseNumericReduceTests``, ``BaseBooleanReduceTests`` (:issue:`54663`)
- Removed the "closed" and "normalize" keywords in :meth:`DatetimeIndex.__new__` (:issue:`52628`)
- Require :meth:`SparseDtype.fill_value` to be a valid value for the :meth:`SparseDtype.subtype` (:issue:`53043`)
- Stopped performing dtype inference with in :meth:`Index.insert` with object-dtype index; this often affects the index/columns that result when setting new entries into an empty :class:`Series` or :class:`DataFrame` (:issue:`51363`)
- Removed the "closed" and "unit" keywords in :meth:`TimedeltaIndex.__new__` (:issue:`52628`, :issue:`55499`)
- All arguments in :meth:`Index.sort_values` are now keyword only (:issue:`56493`)
- All arguments in :meth:`Series.to_dict` are now keyword only (:issue:`56493`)
- Changed the default value of ``observed`` in :meth:`DataFrame.groupby` and :meth:`Series.groupby` to ``True`` (:issue:`51811`)
- Enforce deprecation in :func:`testing.assert_series_equal` and :func:`testing.assert_frame_equal` with object dtype and mismatched null-like values, which are now considered not-equal (:issue:`18463`)
- Enforced deprecation ``all`` and ``any`` reductions with ``datetime64``, :class:`DatetimeTZDtype`, and :class:`PeriodDtype` dtypes (:issue:`58029`)
- Enforced deprecation disallowing ``float`` "periods" in :func:`date_range`, :func:`period_range`, :func:`timedelta_range`, :func:`interval_range`,  (:issue:`56036`)
- Enforced deprecation disallowing parsing datetimes with mixed time zones unless user passes ``utc=True`` to :func:`to_datetime` (:issue:`57275`)
- Enforced deprecation in :meth:`Series.value_counts` and :meth:`Index.value_counts` with object dtype performing dtype inference on the ``.index`` of the result (:issue:`56161`)
- Enforced deprecation of :meth:`.DataFrameGroupBy.get_group` and :meth:`.SeriesGroupBy.get_group` allowing the ``name`` argument to be a non-tuple when grouping by a list of length 1 (:issue:`54155`)
- Enforced deprecation of :meth:`Series.interpolate` and :meth:`DataFrame.interpolate` for object-dtype (:issue:`57820`)
- Enforced deprecation of :meth:`offsets.Tick.delta`, use ``pd.Timedelta(obj)`` instead (:issue:`55498`)
- Enforced deprecation of ``axis=None`` acting the same as ``axis=0`` in the DataFrame reductions ``sum``, ``prod``, ``std``, ``var``, and ``sem``, passing ``axis=None`` will now reduce over both axes; this is particularly the case when doing e.g. ``numpy.sum(df)`` (:issue:`21597`)
- Enforced deprecation of non-standard (``np.ndarray``, :class:`ExtensionArray`, :class:`Index`, or :class:`Series`) argument to :func:`api.extensions.take` (:issue:`52981`)
- Enforced deprecation of parsing system timezone strings to ``tzlocal``, which depended on system timezone, pass the 'tz' keyword instead (:issue:`50791`)
- Enforced deprecation of passing a dictionary to :meth:`SeriesGroupBy.agg` (:issue:`52268`)
- Enforced deprecation of string ``AS`` denoting frequency in :class:`YearBegin` and strings ``AS-DEC``, ``AS-JAN``, etc. denoting annual frequencies with various fiscal year starts (:issue:`57793`)
- Enforced deprecation of string ``A`` denoting frequency in :class:`YearEnd` and strings ``A-DEC``, ``A-JAN``, etc. denoting annual frequencies with various fiscal year ends (:issue:`57699`)
- Enforced deprecation of string ``BAS`` denoting frequency in :class:`BYearBegin` and strings ``BAS-DEC``, ``BAS-JAN``, etc. denoting annual frequencies with various fiscal year starts (:issue:`57793`)
- Enforced deprecation of string ``BA`` denoting frequency in :class:`BYearEnd` and strings ``BA-DEC``, ``BA-JAN``, etc. denoting annual frequencies with various fiscal year ends (:issue:`57793`)
- Enforced deprecation of strings ``T``, ``L``, ``U``, and ``N`` denoting frequencies in :class:`Minute`, :class:`Second`, :class:`Milli`, :class:`Micro`, :class:`Nano` (:issue:`57627`)
- Enforced deprecation of strings ``T``, ``L``, ``U``, and ``N`` denoting units in :class:`Timedelta` (:issue:`57627`)
- Enforced deprecation of the behavior of :func:`concat` when ``len(keys) != len(objs)`` would truncate to the shorter of the two. Now this raises a ``ValueError`` (:issue:`43485`)
- Enforced deprecation of values "pad", "ffill", "bfill", and "backfill" for :meth:`Series.interpolate` and :meth:`DataFrame.interpolate` (:issue:`57869`)
- Enforced deprecation removing :meth:`Categorical.to_list`, use ``obj.tolist()`` instead (:issue:`51254`)
- Enforced silent-downcasting deprecation for :ref:`all relevant methods <whatsnew_220.silent_downcasting>` (:issue:`54710`)
- In :meth:`DataFrame.stack`, the default value of ``future_stack`` is now ``True``; specifying ``False`` will raise a ``FutureWarning`` (:issue:`55448`)
- Iterating over a :class:`.DataFrameGroupBy` or :class:`.SeriesGroupBy` will return tuples of length 1 for the groups when grouping by ``level`` a list of length 1 (:issue:`50064`)
- Methods ``apply``, ``agg``, and ``transform`` will no longer replace NumPy functions (e.g. ``np.sum``) and built-in functions (e.g. ``min``) with the equivalent pandas implementation; use string aliases (e.g. ``"sum"`` and ``"min"``) if you desire to use the pandas implementation (:issue:`53974`)
- Passing both ``freq`` and ``fill_value`` in :meth:`DataFrame.shift` and :meth:`Series.shift` and :meth:`.DataFrameGroupBy.shift` now raises a ``ValueError`` (:issue:`54818`)
- Removed :meth:`.DataFrameGroupBy.quantile` and :meth:`.SeriesGroupBy.quantile` supporting bool dtype (:issue:`53975`)
- Removed :meth:`DateOffset.is_anchored` and :meth:`offsets.Tick.is_anchored` (:issue:`56594`)
- Removed ``DataFrame.applymap``, ``Styler.applymap`` and ``Styler.applymap_index`` (:issue:`52364`)
- Removed ``DataFrame.bool`` and ``Series.bool`` (:issue:`51756`)
- Removed ``DataFrame.first`` and ``DataFrame.last`` (:issue:`53710`)
- Removed ``DataFrame.swapaxes`` and ``Series.swapaxes`` (:issue:`51946`)
- Removed ``DataFrameGroupBy.grouper`` and ``SeriesGroupBy.grouper`` (:issue:`56521`)
- Removed ``DataFrameGroupby.fillna`` and ``SeriesGroupBy.fillna``` (:issue:`55719`)
- Removed ``Index.format``, use :meth:`Index.astype` with ``str`` or :meth:`Index.map` with a ``formatter`` function instead (:issue:`55439`)
- Removed ``Resample.fillna`` (:issue:`55719`)
- Removed ``Series.__int__`` and ``Series.__float__``. Call ``int(Series.iloc[0])`` or ``float(Series.iloc[0])`` instead. (:issue:`51131`)
- Removed ``Series.ravel`` (:issue:`56053`)
- Removed ``Series.view`` (:issue:`56054`)
- Removed ``StataReader.close`` (:issue:`49228`)
- Removed ``_data`` from :class:`DataFrame`, :class:`Series`, :class:`.arrays.ArrowExtensionArray` (:issue:`52003`)
- Removed ``axis`` argument from :meth:`DataFrame.groupby`, :meth:`Series.groupby`, :meth:`DataFrame.rolling`, :meth:`Series.rolling`, :meth:`DataFrame.resample`, and :meth:`Series.resample` (:issue:`51203`)
- Removed ``axis`` argument from all groupby operations (:issue:`50405`)
- Removed ``convert_dtype`` from :meth:`Series.apply` (:issue:`52257`)
- Removed ``method``, ``limit`` ``fill_axis`` and ``broadcast_axis`` keywords from :meth:`DataFrame.align` (:issue:`51968`)
- Removed ``pandas.api.types.is_interval`` and ``pandas.api.types.is_period``, use ``isinstance(obj, pd.Interval)`` and ``isinstance(obj, pd.Period)`` instead (:issue:`55264`)
- Removed ``pandas.io.sql.execute`` (:issue:`50185`)
- Removed ``pandas.value_counts``, use :meth:`Series.value_counts` instead (:issue:`53493`)
- Removed ``read_gbq`` and ``DataFrame.to_gbq``. Use ``pandas_gbq.read_gbq`` and ``pandas_gbq.to_gbq`` instead https://pandas-gbq.readthedocs.io/en/latest/api.html (:issue:`55525`)
- Removed ``use_nullable_dtypes`` from :func:`read_parquet` (:issue:`51853`)
- Removed ``year``, ``month``, ``quarter``, ``day``, ``hour``, ``minute``, and ``second`` keywords in the :class:`PeriodIndex` constructor, use :meth:`PeriodIndex.from_fields` instead (:issue:`55960`)
- Removed argument ``limit`` from :meth:`DataFrame.pct_change`, :meth:`Series.pct_change`, :meth:`.DataFrameGroupBy.pct_change`, and :meth:`.SeriesGroupBy.pct_change`; the argument ``method`` must be set to ``None`` and will be removed in a future version of pandas (:issue:`53520`)
- Removed deprecated argument ``obj`` in :meth:`.DataFrameGroupBy.get_group` and :meth:`.SeriesGroupBy.get_group` (:issue:`53545`)
- Removed deprecated behavior of :meth:`Series.agg` using :meth:`Series.apply` (:issue:`53325`)
- Removed deprecated keyword ``method`` on :meth:`Series.fillna`, :meth:`DataFrame.fillna` (:issue:`57760`)
- Removed option ``mode.use_inf_as_na``, convert inf entries to ``NaN`` before instead (:issue:`51684`)
- Removed support for :class:`DataFrame` in :meth:`DataFrame.from_records`(:issue:`51697`)
- Removed support for ``errors="ignore"`` in :func:`to_datetime`, :func:`to_timedelta` and :func:`to_numeric` (:issue:`55734`)
- Removed support for ``slice`` in :meth:`DataFrame.take` (:issue:`51539`)
- Removed the ``ArrayManager`` (:issue:`55043`)
- Removed the ``fastpath`` argument from the :class:`Series` constructor (:issue:`55466`)
- Removed the ``is_boolean``, ``is_integer``, ``is_floating``, ``holds_integer``, ``is_numeric``, ``is_categorical``, ``is_object``, and ``is_interval`` attributes of :class:`Index` (:issue:`50042`)
- Removed the ``ordinal`` keyword in :class:`PeriodIndex`, use :meth:`PeriodIndex.from_ordinals` instead (:issue:`55960`)
- Removed unused arguments ``*args`` and ``**kwargs`` in :class:`Resampler` methods (:issue:`50977`)
- Unrecognized timezones when parsing strings to datetimes now raises a ``ValueError`` (:issue:`51477`)
- Removed the :class:`Grouper` attributes ``ax``, ``groups``, ``indexer``, and ``obj`` (:issue:`51206`, :issue:`51182`)
- Removed deprecated keyword ``verbose`` on :func:`read_csv` and :func:`read_table` (:issue:`56556`)
- Removed the ``method`` keyword in ``ExtensionArray.fillna``, implement ``ExtensionArray._pad_or_backfill`` instead (:issue:`53621`)
- Removed the attribute ``dtypes`` from :class:`.DataFrameGroupBy` (:issue:`51997`)
- Enforced deprecation of ``argmin``, ``argmax``, ``idxmin``, and ``idxmax`` returning a result when ``skipna=False`` and an NA value is encountered or all values are NA values; these operations will now raise in such cases (:issue:`33941`, :issue:`51276`)

.. ---------------------------------------------------------------------------
.. _whatsnew_300.performance:

Performance improvements
~~~~~~~~~~~~~~~~~~~~~~~~
- :attr:`Categorical.categories` returns a :class:`RangeIndex` columns instead of an :class:`Index` if the constructed ``values`` was a ``range``. (:issue:`57787`)
- :class:`DataFrame` returns a :class:`RangeIndex` columns when possible when ``data`` is a ``dict`` (:issue:`57943`)
- :class:`Series` returns a :class:`RangeIndex` index when possible when ``data`` is a ``dict`` (:issue:`58118`)
- :func:`concat` returns a :class:`RangeIndex` column when possible when ``objs`` contains :class:`Series` and :class:`DataFrame` and ``axis=0`` (:issue:`58119`)
- :func:`concat` returns a :class:`RangeIndex` level in the :class:`MultiIndex` result when ``keys`` is a ``range`` or :class:`RangeIndex` (:issue:`57542`)
- :meth:`RangeIndex.append` returns a :class:`RangeIndex` instead of a :class:`Index` when appending values that could continue the :class:`RangeIndex` (:issue:`57467`)
- :meth:`Series.str.extract` returns a :class:`RangeIndex` columns instead of an :class:`Index` column when possible (:issue:`57542`)
- :meth:`Series.str.partition` with :class:`ArrowDtype` returns a :class:`RangeIndex` columns instead of an :class:`Index` column when possible (:issue:`57768`)
- Performance improvement in :class:`DataFrame` when ``data`` is a ``dict`` and ``columns`` is specified (:issue:`24368`)
- Performance improvement in :meth:`DataFrame.join` for sorted but non-unique indexes (:issue:`56941`)
- Performance improvement in :meth:`DataFrame.join` when left and/or right are non-unique and ``how`` is ``"left"``, ``"right"``, or ``"inner"`` (:issue:`56817`)
- Performance improvement in :meth:`DataFrame.join` with ``how="left"`` or ``how="right"`` and ``sort=True`` (:issue:`56919`)
- Performance improvement in :meth:`DataFrameGroupBy.ffill`, :meth:`DataFrameGroupBy.bfill`, :meth:`SeriesGroupBy.ffill`, and :meth:`SeriesGroupBy.bfill` (:issue:`56902`)
- Performance improvement in :meth:`Index.join` by propagating cached attributes in cases where the result matches one of the inputs (:issue:`57023`)
- Performance improvement in :meth:`Index.take` when ``indices`` is a full range indexer from zero to length of index (:issue:`56806`)
- Performance improvement in :meth:`Index.to_frame` returning a :class:`RangeIndex` columns of a :class:`Index` when possible. (:issue:`58018`)
- Performance improvement in :meth:`MultiIndex.equals` for equal length indexes (:issue:`56990`)
- Performance improvement in :meth:`MultiIndex.memory_usage` to ignore the index engine when it isn't already cached. (:issue:`58385`)
- Performance improvement in :meth:`RangeIndex.__getitem__` with a boolean mask or integers returning a :class:`RangeIndex` instead of a :class:`Index` when possible. (:issue:`57588`)
- Performance improvement in :meth:`RangeIndex.append` when appending the same index (:issue:`57252`)
- Performance improvement in :meth:`RangeIndex.argmin` and :meth:`RangeIndex.argmax` (:issue:`57823`)
- Performance improvement in :meth:`RangeIndex.insert` returning a :class:`RangeIndex` instead of a :class:`Index` when the :class:`RangeIndex` is empty. (:issue:`57833`)
- Performance improvement in :meth:`RangeIndex.round` returning a :class:`RangeIndex` instead of a :class:`Index` when possible. (:issue:`57824`)
- Performance improvement in :meth:`RangeIndex.join` returning a :class:`RangeIndex` instead of a :class:`Index` when possible. (:issue:`57651`, :issue:`57752`)
- Performance improvement in :meth:`RangeIndex.reindex` returning a :class:`RangeIndex` instead of a :class:`Index` when possible. (:issue:`57647`, :issue:`57752`)
- Performance improvement in :meth:`RangeIndex.take` returning a :class:`RangeIndex` instead of a :class:`Index` when possible. (:issue:`57445`, :issue:`57752`)
- Performance improvement in :func:`merge` if hash-join can be used (:issue:`57970`)
- Performance improvement in :meth:`to_hdf` avoid unnecessary reopenings of the HDF5 file to speedup data addition to files with a very large number of groups . (:issue:`58248`)
- Performance improvement in ``DataFrameGroupBy.__len__`` and ``SeriesGroupBy.__len__`` (:issue:`57595`)
- Performance improvement in indexing operations for string dtypes (:issue:`56997`)
- Performance improvement in unary methods on a :class:`RangeIndex` returning a :class:`RangeIndex` instead of a :class:`Index` when possible. (:issue:`57825`)

.. ---------------------------------------------------------------------------
.. _whatsnew_300.bug_fixes:

Bug fixes
~~~~~~~~~

Categorical
^^^^^^^^^^^
-
-

Datetimelike
^^^^^^^^^^^^
- Bug in :class:`Timestamp` constructor failing to raise when ``tz=None`` is explicitly specified in conjunction with timezone-aware ``tzinfo`` or data (:issue:`48688`)
- Bug in :func:`date_range` where the last valid timestamp would sometimes not be produced (:issue:`56134`)
- Bug in :func:`date_range` where using a negative frequency value would not include all points between the start and end values (:issue:`56382`)
- Bug in :func:`tseries.api.guess_datetime_format` would fail to infer time format when "%Y" == "%H%M" (:issue:`57452`)
- Bug in setting scalar values with mismatched resolution into arrays with non-nanosecond ``datetime64``, ``timedelta64`` or :class:`DatetimeTZDtype` incorrectly truncating those scalars (:issue:`56410`)

Timedelta
^^^^^^^^^
- Accuracy improvement in :meth:`Timedelta.to_pytimedelta` to round microseconds consistently for large nanosecond based Timedelta (:issue:`57841`)
- Bug in :meth:`DataFrame.cumsum` which was raising ``IndexError`` if dtype is ``timedelta64[ns]`` (:issue:`57956`)

Timezones
^^^^^^^^^
-
-

Numeric
^^^^^^^
- Bug in ``np.matmul`` with :class:`Index` inputs raising a ``TypeError`` (:issue:`57079`)
-

Conversion
^^^^^^^^^^
- Bug in :meth:`DataFrame.update` bool dtype being converted to object (:issue:`55509`)
- Bug in :meth:`Series.astype` might modify read-only array inplace when casting to a string dtype (:issue:`57212`)
- Bug in :meth:`Series.reindex` not maintaining ``float32`` type when a ``reindex`` introduces a missing value (:issue:`45857`)

Strings
^^^^^^^
- Bug in :meth:`Series.value_counts` would not respect ``sort=False`` for series having ``string`` dtype (:issue:`55224`)
-

Interval
^^^^^^^^
- Bug in :func:`interval_range` where start and end numeric types were always cast to 64 bit (:issue:`57268`)
-

Indexing
^^^^^^^^
- Bug in :meth:`DataFrame.__getitem__` returning modified columns when called with ``slice`` in Python 3.12 (:issue:`57500`)
-

Missing
^^^^^^^
-
-

MultiIndex
^^^^^^^^^^
- :func:`DataFrame.loc` with ``axis=0``  and :class:`MultiIndex` when setting a value adds extra columns (:issue:`58116`)
-

I/O
^^^
- Bug in :class:`DataFrame` and :class:`Series` ``repr`` of :py:class:`collections.abc.Mapping`` elements. (:issue:`57915`)
- Bug in :meth:`DataFrame.to_dict` raises unnecessary ``UserWarning`` when columns are not unique and ``orient='tight'``. (:issue:`58281`)
- Bug in :meth:`DataFrame.to_excel` when writing empty :class:`DataFrame` with :class:`MultiIndex` on both axes (:issue:`57696`)
- Bug in :meth:`DataFrame.to_string` that raised ``StopIteration`` with nested DataFrames. (:issue:`16098`)
- Bug in :meth:`read_csv` raising ``TypeError`` when ``index_col`` is specified and ``na_values`` is a dict containing the key ``None``. (:issue:`57547`)

Period
^^^^^^
-
-

Plotting
^^^^^^^^
- Bug in  :meth:`.DataFrameGroupBy.boxplot` failed when there were multiple groupings (:issue:`14701`)
- Bug in :meth:`DataFrame.plot` that causes a shift to the right when the frequency multiplier is greater than one. (:issue:`57587`)
-

Groupby/resample/rolling
^^^^^^^^^^^^^^^^^^^^^^^^
- Bug in :meth:`.DataFrameGroupBy.groups` and :meth:`.SeriesGroupby.groups` that would not respect groupby argument ``dropna`` (:issue:`55919`)
- Bug in :meth:`.DataFrameGroupBy.median` where nat values gave an incorrect result. (:issue:`57926`)
- Bug in :meth:`.DataFrameGroupBy.quantile` when ``interpolation="nearest"`` is inconsistent with :meth:`DataFrame.quantile` (:issue:`47942`)
- Bug in :meth:`.Resampler.interpolate` on a :class:`DataFrame` with non-uniform sampling and/or indices not aligning with the resulting resampled index would result in wrong interpolation (:issue:`21351`)
- Bug in :meth:`DataFrame.ewm` and :meth:`Series.ewm` when passed ``times`` and aggregation functions other than mean (:issue:`51695`)
- Bug in :meth:`DataFrameGroupBy.apply` that was returning a completely empty DataFrame when all return values of ``func`` were ``None`` instead of returning an empty DataFrame with the original columns and dtypes. (:issue:`57775`)


Reshaping
^^^^^^^^^
- Bug in :meth:`DataFrame.join` inconsistently setting result index name (:issue:`55815`)
-

Sparse
^^^^^^
- Bug in :class:`SparseDtype` for equal comparison with na fill value. (:issue:`54770`)
-

ExtensionArray
^^^^^^^^^^^^^^
- Bug in :meth:`api.types.is_datetime64_any_dtype` where a custom :class:`ExtensionDtype` would return ``False`` for array-likes (:issue:`57055`)
-

Styler
^^^^^^
-

Other
^^^^^
- Bug in :class:`DataFrame` when passing a ``dict`` with a NA scalar and ``columns`` that would always return ``np.nan`` (:issue:`57205`)
- Bug in :func:`unique` on :class:`Index` not always returning :class:`Index` (:issue:`57043`)
- Bug in :meth:`DataFrame.eval` and :meth:`DataFrame.query` which caused an exception when using NumPy attributes via ``@`` notation, e.g., ``df.eval("@np.floor(a)")``. (:issue:`58041`)
- Bug in :meth:`DataFrame.eval` and :meth:`DataFrame.query` which did not allow to use ``tan`` function. (:issue:`55091`)
- Bug in :meth:`DataFrame.sort_index` when passing ``axis="columns"`` and ``ignore_index=True`` and ``ascending=False`` not returning a :class:`RangeIndex` columns (:issue:`57293`)
- Bug in :meth:`DataFrame.transform` that was returning the wrong order unless the index was monotonically increasing. (:issue:`57069`)
- Bug in :meth:`DataFrame.where` where using a non-bool type array in the function would return a ``ValueError`` instead of a ``TypeError`` (:issue:`56330`)
- Bug in :meth:`Index.sort_values` when passing a key function that turns values into tuples, e.g. ``key=natsort.natsort_key``, would raise ``TypeError`` (:issue:`56081`)
- Bug in :meth:`Series.diff` allowing non-integer values for the ``periods`` argument. (:issue:`56607`)
- Bug in :meth:`Series.rank` that doesn't preserve missing values for nullable integers when ``na_option='keep'``. (:issue:`56976`)
- Bug in :meth:`Series.replace` and :meth:`DataFrame.replace` inconsistently replacing matching instances when ``regex=True`` and missing values are present. (:issue:`56599`)
- Bug in Dataframe Interchange Protocol implementation was returning incorrect results for data buffers' associated dtype, for string and datetime columns (:issue:`54781`)

.. ***DO NOT USE THIS SECTION***

-
-

.. ---------------------------------------------------------------------------
.. _whatsnew_300.contributors:

Contributors
~~~~~~~~~~~~<|MERGE_RESOLUTION|>--- conflicted
+++ resolved
@@ -38,14 +38,11 @@
 - Support reading value labels from Stata 108-format (Stata 6) and earlier files (:issue:`58154`)
 - Users can globally disable any ``PerformanceWarning`` by setting the option ``mode.performance_warnings`` to ``False`` (:issue:`56920`)
 - :meth:`Styler.format_index_names` can now be used to format the index and column names (:issue:`48936` and :issue:`47489`)
-<<<<<<< HEAD
-- :func:`DatetimeIndex.strftime` and :func:`DatetimeArray.strftime` now have an optional ``errors`` paramater, which can be set to ``'ignore'`` or ``'warn'`` to intepret bad datetimes as ``None``. The latter also throws a warning (:issue:`58178`) 
-=======
 - :class:`.errors.DtypeWarning` improved to include column names when mixed data types are detected (:issue:`58174`)
 - :meth:`DataFrame.cummin`, :meth:`DataFrame.cummax`, :meth:`DataFrame.cumprod` and :meth:`DataFrame.cumsum` methods now have a ``numeric_only`` parameter (:issue:`53072`)
 - :meth:`DataFrame.fillna` and :meth:`Series.fillna` can now accept ``value=None``; for non-object dtype the corresponding NA value will be used (:issue:`57723`)
 - :meth:`Series.cummin` and :meth:`Series.cummax` now supports :class:`CategoricalDtype` (:issue:`52335`)
->>>>>>> a1fc8e81
+- :func:`DatetimeIndex.strftime` and :func:`DatetimeArray.strftime` now have an optional ``errors`` paramater, which can be set to ``'ignore'`` or ``'warn'`` to intepret bad datetimes as ``None``. The latter also throws a warning (:issue:`58178`) 
 
 .. ---------------------------------------------------------------------------
 .. _whatsnew_300.notable_bug_fixes:
