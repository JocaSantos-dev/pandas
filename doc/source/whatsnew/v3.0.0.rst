--- conflicted
+++ resolved
@@ -115,13 +115,10 @@
 - All arguments in :meth:`Index.sort_values` are now keyword only (:issue:`56493`)
 - All arguments in :meth:`Series.to_dict` are now keyword only (:issue:`56493`)
 - Changed the default value of ``observed`` in :meth:`DataFrame.groupby` and :meth:`Series.groupby` to ``True`` (:issue:`51811`)
-<<<<<<< HEAD
-- Methods ``apply``, ``agg``, and ``transform`` will no longer replace NumPy functions (e.g. ``np.sum``) and built-in functions (e.g. ``min``) with the equivalent pandas implementation; use string aliases (e.g. ``"sum"`` and ``"min"``) if you desire to use the pandas implementation (:issue:`53974`)
-=======
 - Enforced silent-downcasting deprecation for :ref:`all relevant methods <whatsnew_220.silent_downcasting>` (:issue:`54710`)
 - In :meth:`DataFrame.stack`, the default value of ``future_stack`` is now ``True``; specifying ``False`` will raise a ``FutureWarning`` (:issue:`55448`)
+- Methods ``apply``, ``agg``, and ``transform`` will no longer replace NumPy functions (e.g. ``np.sum``) and built-in functions (e.g. ``min``) with the equivalent pandas implementation; use string aliases (e.g. ``"sum"`` and ``"min"``) if you desire to use the pandas implementation (:issue:`53974`)
 - Removed ``DataFrame.applymap``, ``Styler.applymap`` and ``Styler.applymap_index`` (:issue:`52364`)
->>>>>>> 92a52e23
 - Removed ``DataFrame.bool`` and ``Series.bool`` (:issue:`51756`)
 - Removed ``DataFrame.first`` and ``DataFrame.last`` (:issue:`53710`)
 - Removed ``DataFrame.swapaxes`` and ``Series.swapaxes`` (:issue:`51946`)
