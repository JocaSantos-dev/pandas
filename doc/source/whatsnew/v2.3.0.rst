--- conflicted
+++ resolved
@@ -108,11 +108,8 @@
 
 Bug fixes
 ~~~~~~~~~
-<<<<<<< HEAD
-Fixed bug in :meth:`Series.diff` and :meth:`algorithms.diff` allowing non-integer values for the ``periods`` argument (:issue:`56607`)
-=======
 Fixed bug in :meth:`Series.diff` and :meth:`algorithms.diff` allowing non-integer values for the ``periods`` argument. (:issue:`56607`)
->>>>>>> 17ef92ad
+
 
 Categorical
 ^^^^^^^^^^^
