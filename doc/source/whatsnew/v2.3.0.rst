.. _whatsnew_230:

What's new in 2.3.0 (Month XX, 2024)
------------------------------------

These are the changes in pandas 2.3.0. See :ref:`release` for a full changelog
including other versions of pandas.

{{ header }}

.. ---------------------------------------------------------------------------

.. _whatsnew_230.upcoming_changes:

Upcoming changes in pandas 3.0
~~~~~~~~~~~~~~~~~~~~~~~~~~~~~~


.. _whatsnew_230.enhancements:

Enhancements
~~~~~~~~~~~~

.. _whatsnew_230.enhancements.enhancement1:

enhancement1
^^^^^^^^^^^^


.. _whatsnew_230.enhancements.other:

Other enhancements
^^^^^^^^^^^^^^^^^^

- The semantics for the ``copy`` keyword in ``__array__`` methods (i.e. called
  when using ``np.array()`` or ``np.asarray()`` on pandas objects) has been
  updated to work correctly with NumPy >= 2 (:issue:`57739`)
- :meth:`Series.str.decode` result now has ``StringDtype`` when ``future.infer_string`` is True (:issue:`60709`)
- :meth:`~Series.to_hdf` and :meth:`~DataFrame.to_hdf` now round-trip with ``StringDtype``  (:issue:`60663`)
<<<<<<< HEAD
- The :meth:`DataFrame.iloc` now works correctly with ``copy_on_write`` option (:issue:`60309`)
- The :meth:`~Series.cumsum`, :meth:`~Series.cummin`, and :meth:`~Series.cummax` reductions are now implemented for ``StringDtype`` columns when backed by PyArrow (:issue:`60633`)
=======
- The :meth:`Series.str.decode` has gained the argument ``dtype`` to control the dtype of the result (:issue:`60940`)
- The :meth:`~Series.cumsum`, :meth:`~Series.cummin`, and :meth:`~Series.cummax` reductions are now implemented for ``StringDtype`` columns (:issue:`60633`)
>>>>>>> 5da9eb72
- The :meth:`~Series.sum` reduction is now implemented for ``StringDtype`` columns (:issue:`59853`)

.. ---------------------------------------------------------------------------
.. _whatsnew_230.notable_bug_fixes:

Notable bug fixes
~~~~~~~~~~~~~~~~~

These are bug fixes that might have notable behavior changes.

.. _whatsnew_230.notable_bug_fixes.notable_bug_fix1:

notable_bug_fix1
^^^^^^^^^^^^^^^^

.. _whatsnew_230.api_changes:

API changes
~~~~~~~~~~~

- When enabling the ``future.infer_string`` option: Index set operations (like
  union or intersection) will now ignore the dtype of an empty ``RangeIndex`` or
  empty ``Index`` with object dtype when determining the dtype of the resulting
  Index (:issue:`60797`)

.. ---------------------------------------------------------------------------
.. _whatsnew_230.deprecations:

Deprecations
~~~~~~~~~~~~
- Deprecated allowing non-``bool`` values for ``na`` in :meth:`.str.contains`, :meth:`.str.startswith`, and :meth:`.str.endswith` for dtypes that do not already disallow these (:issue:`59615`)
- Deprecated the ``"pyarrow_numpy"`` storage option for :class:`StringDtype` (:issue:`60152`)

.. ---------------------------------------------------------------------------
.. _whatsnew_230.performance:

Performance improvements
~~~~~~~~~~~~~~~~~~~~~~~~
-
-

.. ---------------------------------------------------------------------------
.. _whatsnew_230.bug_fixes:

Bug fixes
~~~~~~~~~

Categorical
^^^^^^^^^^^
-
-

Datetimelike
^^^^^^^^^^^^
-
-

Timedelta
^^^^^^^^^
-
-

Timezones
^^^^^^^^^
-
-

Numeric
^^^^^^^
- Enabled :class:`Series.mode` and :class:`DataFrame.mode` with ``dropna=False`` to sort the result for all dtypes in the presence of NA values; previously only certain dtypes would sort (:issue:`60702`)
-

Conversion
^^^^^^^^^^
-
-

Strings
^^^^^^^
- Bug in :meth:`Series.__pos__` and :meth:`DataFrame.__pos__` did not raise for :class:`StringDtype` with ``storage="pyarrow"`` (:issue:`60710`)
- Bug in :meth:`Series.rank` for :class:`StringDtype` with ``storage="pyarrow"`` incorrectly returning integer results in case of ``method="average"`` and raising an error if it would truncate results (:issue:`59768`)
- Bug in :meth:`Series.replace` with :class:`StringDtype` when replacing with a non-string value was not upcasting to ``object`` dtype (:issue:`60282`)
- Bug in :meth:`Series.str.replace` when ``n < 0`` for :class:`StringDtype` with ``storage="pyarrow"`` (:issue:`59628`)
- Bug in ``ser.str.slice`` with negative ``step`` with :class:`ArrowDtype` and :class:`StringDtype` with ``storage="pyarrow"`` giving incorrect results (:issue:`59710`)
- Bug in the ``center`` method on :class:`Series` and :class:`Index` object ``str`` accessors with pyarrow-backed dtype not matching the python behavior in corner cases with an odd number of fill characters (:issue:`54792`)

Interval
^^^^^^^^
-
-

Indexing
^^^^^^^^
- Fixed bug in :meth:`Index.get_indexer` round-tripping through string dtype when ``infer_string`` is enabled (:issue:`55834`)
-

Missing
^^^^^^^
-
-

MultiIndex
^^^^^^^^^^
-
-

I/O
^^^
- :meth:`DataFrame.to_excel` was storing decimals as strings instead of numbers (:issue:`49598`)
-

Period
^^^^^^
-
-

Plotting
^^^^^^^^
-
-

Groupby/resample/rolling
^^^^^^^^^^^^^^^^^^^^^^^^
-
-

Reshaping
^^^^^^^^^
-
-

Sparse
^^^^^^
-
-

ExtensionArray
^^^^^^^^^^^^^^
-
-

Styler
^^^^^^
-
-

Other
^^^^^
- Fixed usage of ``inspect`` when the optional dependencies ``pyarrow`` or ``jinja2``
  are not installed (:issue:`60196`)

.. ---------------------------------------------------------------------------
.. _whatsnew_230.contributors:

Contributors
~~~~~~~~~~~~<|MERGE_RESOLUTION|>--- conflicted
+++ resolved
@@ -37,13 +37,9 @@
   updated to work correctly with NumPy >= 2 (:issue:`57739`)
 - :meth:`Series.str.decode` result now has ``StringDtype`` when ``future.infer_string`` is True (:issue:`60709`)
 - :meth:`~Series.to_hdf` and :meth:`~DataFrame.to_hdf` now round-trip with ``StringDtype``  (:issue:`60663`)
-<<<<<<< HEAD
-- The :meth:`DataFrame.iloc` now works correctly with ``copy_on_write`` option (:issue:`60309`)
-- The :meth:`~Series.cumsum`, :meth:`~Series.cummin`, and :meth:`~Series.cummax` reductions are now implemented for ``StringDtype`` columns when backed by PyArrow (:issue:`60633`)
-=======
+- The :meth:`DataFrame.iloc` now works correctly with ``copy_on_write`` option when assigning values after subsetting the columns of a DataFrame and using a slice (:issue:`60309`)
 - The :meth:`Series.str.decode` has gained the argument ``dtype`` to control the dtype of the result (:issue:`60940`)
 - The :meth:`~Series.cumsum`, :meth:`~Series.cummin`, and :meth:`~Series.cummax` reductions are now implemented for ``StringDtype`` columns (:issue:`60633`)
->>>>>>> 5da9eb72
 - The :meth:`~Series.sum` reduction is now implemented for ``StringDtype`` columns (:issue:`59853`)
 
 .. ---------------------------------------------------------------------------
