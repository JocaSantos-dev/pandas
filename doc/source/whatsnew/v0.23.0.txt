.. _whatsnew_0230:

v0.23.0
-------

This is a major release from 0.21.1 and includes a number of API changes,
deprecations, new features, enhancements, and performance improvements along
with a large number of bug fixes. We recommend that all users upgrade to this
version.

.. _whatsnew_0230.enhancements:

New features
~~~~~~~~~~~~

-
-
-


.. _whatsnew_0210.enhancements.get_dummies_dtype:

``get_dummies`` now supports ``dtype`` argument
^^^^^^^^^^^^^^^^^^^^^^^^^^^^^^^^^^^^^^^^^^^^^^^

The :func:`get_dummies` now accepts a ``dtype`` argument, which specifies a dtype for the new columns. The default remains uint8. (:issue:`18330`)

.. ipython:: python

   df = pd.DataFrame({'a': [1, 2], 'b': [3, 4], 'c': [5, 6]})
   pd.get_dummies(df, columns=['c']).dtypes
   pd.get_dummies(df, columns=['c'], dtype=bool).dtypes


.. _whatsnew_0230.enhancements.merge_on_columns_and_levels:

Merging on a combination of columns and index levels
^^^^^^^^^^^^^^^^^^^^^^^^^^^^^^^^^^^^^^^^^^^^^^^^^^^^

Strings passed to :meth:`DataFrame.merge` as the ``on``, ``left_on``, and ``right_on``
parameters may now refer to either column names or index level names.
This enables merging ``DataFrame`` instances on a combination of index levels
and columns without resetting indexes. See the :ref:`Merge on columns and
levels <merging.merge_on_columns_and_levels>` documentation section.
(:issue:`14355`)

.. ipython:: python

   left_index = pd.Index(['K0', 'K0', 'K1', 'K2'], name='key1')

   left = pd.DataFrame({'A': ['A0', 'A1', 'A2', 'A3'],
                        'B': ['B0', 'B1', 'B2', 'B3'],
                        'key2': ['K0', 'K1', 'K0', 'K1']},
                       index=left_index)

   right_index = pd.Index(['K0', 'K1', 'K2', 'K2'], name='key1')

   right = pd.DataFrame({'C': ['C0', 'C1', 'C2', 'C3'],
                         'D': ['D0', 'D1', 'D2', 'D3'],
                         'key2': ['K0', 'K0', 'K0', 'K1']},
                        index=right_index)

   left.merge(right, on=['key1', 'key2'])

.. _whatsnew_0230.enhancements.sort_by_columns_and_levels:

Sorting by a combination of columns and index levels
^^^^^^^^^^^^^^^^^^^^^^^^^^^^^^^^^^^^^^^^^^^^^^^^^^^^

Strings passed to :meth:`DataFrame.sort_values` as the ``by`` parameter may
now refer to either column names or index level names.  This enables sorting
``DataFrame`` instances by a combination of index levels and columns without
resetting indexes. See the :ref:`Sorting by Indexes and Values
<basics.sort_indexes_and_values>` documentation section.
(:issue:`14353`)

.. ipython:: python

   # Build MultiIndex
   idx = pd.MultiIndex.from_tuples([('a', 1), ('a', 2), ('a', 2),
                                    ('b', 2), ('b', 1), ('b', 1)])
   idx.names = ['first', 'second']

   # Build DataFrame
   df_multi = pd.DataFrame({'A': np.arange(6, 0, -1)},
                           index=idx)
   df_multi

   # Sort by 'second' (index) and 'A' (column)
   df_multi.sort_values(by=['second', 'A'])

.. _whatsnew_0230.enhancements.ran_inf:

``.rank()`` handles ``inf`` values when ``NaN`` are present
^^^^^^^^^^^^^^^^^^^^^^^^^^^^^^^^^^^^^^^^^^^^^^^^^^^^^^^^^^^

In previous versions, ``.rank()`` would assign ``inf`` elements ``NaN`` as their ranks. Now ranks are calculated properly. (:issue:`6945`)

.. ipython:: python

    s = pd.Series([-np.inf, 0, 1, np.nan, np.inf])
    s

Previous Behavior:

.. code-block:: ipython

    In [11]: s.rank()
    Out[11]:
    0    1.0
    1    2.0
    2    3.0
    3    NaN
    4    NaN
    dtype: float64

Current Behavior

.. ipython:: python

    s.rank()

Furthermore, previously if you rank ``inf`` or ``-inf`` values together with ``NaN`` values, the calculation won't distinguish ``NaN`` from infinity when using 'top' or 'bottom' argument.

.. ipython:: python

    s = pd.Series([np.nan, np.nan, -np.inf, -np.inf])
    s

Previous Behavior:

.. code-block:: ipython

    In [15]: s.rank(na_option='top')
    Out[15]:
    0    2.5
    1    2.5
    2    2.5
    3    2.5
    dtype: float64

Current Behavior

.. ipython:: python

    s.rank(na_option='top')

.. _whatsnew_0230.enhancements.round-trippable_json:

JSON read/write round-trippable with ``orient='table'``
^^^^^^^^^^^^^^^^^^^^^^^^^^^^^^^^^^^^^^^^^^^^^^^^^^^^^^^

A ``DataFrame`` can now be written to and subsequently read back via JSON while preserving metadata through usage of the ``orient='table'`` argument (see :issue:`18912` and :issue:`9146`). Previously, none of the available ``orient`` values guaranteed the preservation of dtypes and index names, amongst other metadata.

.. ipython:: python

   df = pd.DataFrame({'foo': [1, 2, 3, 4],
		      'bar': ['a', 'b', 'c', 'd'],
		      'baz': pd.date_range('2018-01-01', freq='d', periods=4),
		      'qux': pd.Categorical(['a', 'b', 'c', 'c'])
		      }, index=pd.Index(range(4), name='idx'))
   df
   df.dtypes
   df.to_json('test.json', orient='table')
   new_df = pd.read_json('test.json', orient='table')
   new_df
   new_df.dtypes

Please note that the string `index` is not supported with the round trip format, as it is used by default in ``write_json`` to indicate a missing index name.

.. ipython:: python

   df.index.name = 'index'
   df.to_json('test.json', orient='table')
   new_df = pd.read_json('test.json', orient='table')
   new_df
   print(new_df.index.name)

.. _whatsnew_0230.enhancements.other:

Other Enhancements
^^^^^^^^^^^^^^^^^^

- Better support for :func:`Dataframe.style.to_excel` output with the ``xlsxwriter`` engine. (:issue:`16149`)
- :func:`pandas.tseries.frequencies.to_offset` now accepts leading '+' signs e.g. '+1h'. (:issue:`18171`)
- :func:`MultiIndex.unique` now supports the ``level=`` argument, to get unique values from a specific index level (:issue:`17896`)
- :class:`pandas.io.formats.style.Styler` now has method ``hide_index()`` to determine whether the index will be rendered in output (:issue:`14194`)
- :class:`pandas.io.formats.style.Styler` now has method ``hide_columns()`` to determine whether columns will be hidden in output (:issue:`14194`)
- Improved wording of ``ValueError`` raised in :func:`to_datetime` when ``unit=`` is passed with a non-convertible value (:issue:`14350`)
- :func:`Series.fillna` now accepts a Series or a dict as a ``value`` for a categorical dtype (:issue:`17033`)
- :func:`pandas.read_clipboard` updated to use qtpy, falling back to PyQt5 and then PyQt4, adding compatibility with Python3 and multiple python-qt bindings (:issue:`17722`)
- Improved wording of ``ValueError`` raised in :func:`read_csv` when the ``usecols`` argument cannot match all columns. (:issue:`17301`)
- :func:`DataFrame.corrwith` now silently drops non-numeric columns when passed a Series. Before, an exception was raised (:issue:`18570`).
- :class:`IntervalIndex` now supports time zone aware ``Interval`` objects (:issue:`18537`, :issue:`18538`)
- :func:`Series` / :func:`DataFrame` tab completion also returns identifiers in the first level of a :func:`MultiIndex`. (:issue:`16326`)
- :func:`read_excel()` has gained the ``nrows`` parameter (:issue:`16645`)
- :func:``DataFrame.to_json`` and ``Series.to_json`` now accept an ``index`` argument which allows the user to exclude the index from the JSON output (:issue:`17394`)
- ``IntervalIndex.to_tuples()`` has gained the ``na_tuple`` parameter to control whether NA is returned as a tuple of NA, or NA itself (:issue:`18756`)
- ``Categorical.rename_categories``, ``CategoricalIndex.rename_categories`` and :attr:`Series.cat.rename_categories`
  can now take a callable as their argument (:issue:`18862`)
- :class:`Interval` and :class:`IntervalIndex` have gained a ``length`` attribute (:issue:`18789`)
- ``Resampler`` objects now have a functioning :attr:`~pandas.core.resample.Resampler.pipe` method.
  Previously, calls to ``pipe`` were diverted to  the ``mean`` method (:issue:`17905`).
- :func:`~pandas.api.types.is_scalar` now returns ``True`` for ``DateOffset`` objects (:issue:`18943`).
- Added :func:`pandas.api.extensions.register_dataframe_accessor`,
  :func:`pandas.api.extensions.register_series_accessor`, and
  :func:`pandas.api.extensions.register_index_accessor`, accessor for libraries downstream of pandas
  to register custom accessors like ``.cat`` on pandas objects. See
  :ref:`Registering Custom Accessors <developer.register-accessors>` for more (:issue:`14781`).


- ``IntervalIndex.astype`` now supports conversions between subtypes when passed an ``IntervalDtype`` (:issue:`19197`)

.. _whatsnew_0230.api_breaking:

Backwards incompatible API changes
~~~~~~~~~~~~~~~~~~~~~~~~~~~~~~~~~~

.. _whatsnew_0230.api_breaking.deps:

Dependencies have increased minimum versions
^^^^^^^^^^^^^^^^^^^^^^^^^^^^^^^^^^^^^^^^^^^^

We have updated our minimum supported versions of dependencies (:issue:`15184`).
If installed, we now require:

   +-----------------+-----------------+----------+
   | Package         | Minimum Version | Required |
   +=================+=================+==========+
   | python-dateutil | 2.5.0           |    X     |
   +-----------------+-----------------+----------+
   | openpyxl        | 2.4.0           |          |
   +-----------------+-----------------+----------+

.. _whatsnew_0230.api_breaking.deprecate_panel:

Deprecate Panel
^^^^^^^^^^^^^^^

``Panel`` was deprecated in the 0.20.x release, showing as a ``DeprecationWarning``. Using ``Panel`` will now show a ``FutureWarning``. The recommended way to represent 3-D data are
with a ``MultiIndex`` on a ``DataFrame`` via the :meth:`~Panel.to_frame` or with the `xarray package <http://xarray.pydata.org/en/stable/>`__. Pandas
provides a :meth:`~Panel.to_xarray` method to automate this conversion. For more details see :ref:`Deprecate Panel <dsintro.deprecate_panel>` documentation. (:issue:`13563`, :issue:`18324`).

.. ipython:: python
   :okwarning:

   p = tm.makePanel()
   p

Convert to a MultiIndex DataFrame

.. ipython:: python

   p.to_frame()

Convert to an xarray DataArray

.. ipython:: python
   :okwarning:

   p.to_xarray()


Build Changes
^^^^^^^^^^^^^

- Building pandas for development now requires ``cython >= 0.24`` (:issue:`18613`)
- Building from source now explicitly requires ``setuptools`` in ``setup.py`` (:issue:`18113`)
- Updated conda recipe to be in compliance with conda-build 3.0+ (:issue:`18002`)

.. _whatsnew_0230.api:

Other API Changes
^^^^^^^^^^^^^^^^^

- :func:`Series.astype` and :func:`Index.astype` with an incompatible dtype will now raise a ``TypeError`` rather than a ``ValueError`` (:issue:`18231`)
- ``Series`` construction with an ``object`` dtyped tz-aware datetime and ``dtype=object`` specified, will now return an ``object`` dtyped ``Series``, previously this would infer the datetime dtype (:issue:`18231`)
- A :class:`Series` of ``dtype=category`` constructed from an empty ``dict`` will now have categories of ``dtype=object`` rather than ``dtype=float64``, consistently with the case in which an empty list is passed (:issue:`18515`)
- ``NaT`` division with :class:`datetime.timedelta` will now return ``NaN`` instead of raising (:issue:`17876`)
- All-NaN levels in a ``MultiIndex`` are now assigned ``float`` rather than ``object`` dtype, promoting consistency with ``Index`` (:issue:`17929`).
- Levels names of a ``MultiIndex`` (when not None) are now required to be unique: trying to create a ``MultiIndex`` with repeated names will raise a ``ValueError`` (:issue:`18872`)
- :class:`Timestamp` will no longer silently ignore unused or invalid ``tz`` or ``tzinfo`` keyword arguments (:issue:`17690`)
- :class:`Timestamp` will no longer silently ignore invalid ``freq`` arguments (:issue:`5168`)
- :class:`CacheableOffset` and :class:`WeekDay` are no longer available in the ``pandas.tseries.offsets`` module (:issue:`17830`)
- ``pandas.tseries.frequencies.get_freq_group()`` and ``pandas.tseries.frequencies.DAYS`` are removed from the public API (:issue:`18034`)
- :func:`Series.truncate` and :func:`DataFrame.truncate` will raise a ``ValueError`` if the index is not sorted instead of an unhelpful ``KeyError`` (:issue:`17935`)
- :func:`Index.map` can now accept ``Series`` and dictionary input objects (:issue:`12756`, :issue:`18482`, :issue:`18509`).
- :func:`Dataframe.unstack` will now default to filling with ``np.nan`` for ``object`` columns. (:issue:`12815`)
- :class:`IntervalIndex` constructor will raise if the ``closed`` parameter conflicts with how the input data is inferred to be closed (:issue:`18421`)
- Inserting missing values into indexes will work for all types of indexes and automatically insert the correct type of missing value (``NaN``, ``NaT``, etc.) regardless of the type passed in (:issue:`18295`)
- Restricted ``DateOffset`` keyword arguments. Previously, ``DateOffset`` subclasses allowed arbitrary keyword arguments which could lead to unexpected behavior. Now, only valid arguments will be accepted. (:issue:`17176`, :issue:`18226`).
- :func:`DataFrame.from_items` provides a more informative error message when passed scalar values (:issue:`17312`)
- When created with duplicate labels, ``MultiIndex`` now raises a ``ValueError``. (:issue:`17464`)
- :func:`Series.fillna` now raises a ``TypeError`` instead of a ``ValueError`` when passed a list, tuple or DataFrame as a ``value`` (:issue:`18293`)
- :func:`pandas.DataFrame.merge` no longer casts a ``float`` column to ``object`` when merging on ``int`` and ``float`` columns (:issue:`16572`)
- The default NA value for :class:`UInt64Index` has changed from 0 to ``NaN``, which impacts methods that mask with NA, such as ``UInt64Index.where()`` (:issue:`18398`)
- Refactored ``setup.py`` to use ``find_packages`` instead of explicitly listing out all subpackages (:issue:`18535`)
- Rearranged the order of keyword arguments in :func:`read_excel()` to align with :func:`read_csv()` (:issue:`16672`)
- :func:`pandas.merge` now raises a ``ValueError`` when trying to merge on incompatible data types (:issue:`9780`)
- :func:`wide_to_long` previously kept numeric-like suffixes as ``object`` dtype. Now they are cast to numeric if possible (:issue:`17627`)
- In :func:`read_excel`, the ``comment`` argument is now exposed as a named parameter (:issue:`18735`)
- Rearranged the order of keyword arguments in :func:`read_excel()` to align with :func:`read_csv()` (:issue:`16672`)
- The options ``html.border`` and ``mode.use_inf_as_null`` were deprecated in prior versions, these will now show ``FutureWarning`` rather than a ``DeprecationWarning`` (:issue:`19003`)
- Subtracting ``NaT`` from a :class:`Series` with ``dtype='datetime64[ns]'`` returns a ``Series`` with ``dtype='timedelta64[ns]'`` instead of ``dtype='datetime64[ns]'``(:issue:`18808`)
- Operations between a :class:`Series` with dtype ``dtype='datetime64[ns]'`` and a :class:`PeriodIndex` will correctly raises ``TypeError`` (:issue:`18850`)
- Subtraction of :class:`Series` with timezone-aware ``dtype='datetime64[ns]'`` with mis-matched timezones will raise ``TypeError`` instead of ``ValueError`` (issue:`18817`)
- :class:`IntervalIndex` and ``IntervalDtype`` no longer support categorical, object, and string subtypes (:issue:`19016`)
- The default ``Timedelta`` constructor now accepts an ``ISO 8601 Duration`` string as an argument (:issue:`19040`)
- ``IntervalDtype`` now returns ``True`` when compared against ``'interval'`` regardless of subtype, and ``IntervalDtype.name`` now returns ``'interval'`` regardless of subtype (:issue:`18980`)
- :func:`Series.to_csv` now accepts a ``compression`` argument that works in the same way as the ``compression`` argument in :func:`DataFrame.to_csv` (:issue:`18958`)
- Addition or subtraction of ``NaT`` from :class:`TimedeltaIndex` will return ``TimedeltaIndex`` instead of ``DatetimeIndex`` (:issue:`19124`)
- :func:`DatetimeIndex.shift` and :func:`TimedeltaIndex.shift` will now raise ``NullFrequencyError`` (which subclasses ``ValueError``, which was raised in older versions) when the index object frequency is ``None`` (:issue:`19147`)

.. _whatsnew_0230.deprecations:

Deprecations
~~~~~~~~~~~~

- ``Series.from_array`` and ``SparseSeries.from_array`` are deprecated. Use the normal constructor ``Series(..)`` and ``SparseSeries(..)`` instead (:issue:`18213`).
- ``DataFrame.as_matrix`` is deprecated. Use ``DataFrame.values`` instead (:issue:`18458`).
- ``Series.asobject``, ``DatetimeIndex.asobject``, ``PeriodIndex.asobject`` and ``TimeDeltaIndex.asobject`` have been deprecated. Use ``.astype(object)`` instead (:issue:`18572`)
- Grouping by a tuple of keys now emits a ``FutureWarning`` and is deprecated.
  In the future, a tuple passed to ``'by'`` will always refer to a single key
  that is the actual tuple, instead of treating the tuple as multiple keys. To
  retain the previous behavior, use a list instead of a tuple (:issue:`18314`)
- ``Series.valid`` is deprecated. Use :meth:`Series.dropna` instead (:issue:`18800`).
- :func:`read_excel` has deprecated the ``skip_footer`` parameter. Use ``skipfooter`` instead (:issue:`18836`)
- The ``is_copy`` attribute is deprecated and will be removed in a future version (:issue:`18801`).


.. _whatsnew_0230.prior_deprecations:

Removal of prior version deprecations/changes
~~~~~~~~~~~~~~~~~~~~~~~~~~~~~~~~~~~~~~~~~~~~~

- Warnings against the obsolete usage ``Categorical(codes, categories)``, which were emitted for instance when the first two arguments to ``Categorical()`` had different dtypes, and recommended the use of ``Categorical.from_codes``, have now been removed (:issue:`8074`)
- The ``levels`` and ``labels`` attributes of a ``MultiIndex`` can no longer be set directly (:issue:`4039`).
- ``pd.tseries.util.pivot_annual`` has been removed (deprecated since v0.19). Use ``pivot_table`` instead (:issue:`18370`)
- ``pd.tseries.util.isleapyear`` has been removed (deprecated since v0.19). Use ``.is_leap_year`` property in Datetime-likes instead (:issue:`18370`)
- ``pd.ordered_merge`` has been removed (deprecated since v0.19). Use ``pd.merge_ordered`` instead (:issue:`18459`)
- The ``SparseList`` class has been removed (:issue:`14007`)
- The ``pandas.io.wb`` and ``pandas.io.data`` stub modules have been removed (:issue:`13735`)
- ``Categorical.from_array`` has been removed (:issue:`13854`)
- The ``freq`` and ``how`` parameters have been removed from the ``rolling``/``expanding``/``ewm`` methods of DataFrame
  and Series (deprecated since v0.18). Instead, resample before calling the methods. (:issue:18601 & :issue:18668)
- ``DatetimeIndex.to_datetime``, ``Timestamp.to_datetime``, ``PeriodIndex.to_datetime``, and ``Index.to_datetime`` have been removed (:issue:`8254`, :issue:`14096`, :issue:`14113`)
- :func:`read_csv` has dropped the ``skip_footer`` parameter (:issue:`13386`)
- :func:`read_csv` has dropped the ``as_recarray`` parameter (:issue:`13373`)
- :func:`read_csv` has dropped the ``buffer_lines`` parameter (:issue:`13360`)
- :func:`read_csv` has dropped the ``compact_ints`` and ``use_unsigned`` parameters (:issue:`13323`)
- The ``Timestamp`` class has dropped the ``offset`` attribute in favor of ``freq`` (:issue:`13593`)
- The ``Series``, ``Categorical``, and ``Index`` classes have dropped the ``reshape`` method (:issue:`13012`)
- ``pandas.tseries.frequencies.get_standard_freq`` has been removed in favor of ``pandas.tseries.frequencies.to_offset(freq).rule_code`` (:issue:`13874`)
- The ``freqstr`` keyword has been removed from ``pandas.tseries.frequencies.to_offset`` in favor of ``freq`` (:issue:`13874`)
- The ``Panel4D`` and ``PanelND`` classes have been removed (:issue:`13776`)
- The ``Panel``class has dropped the ``to_long``and ``toLong`` methods (:issue:`19077`)
- The options ``display.line_with`` and ``display.height`` are removed in favor of ``display.width`` and ``display.max_rows`` respectively (:issue:`4391`, :issue:`19107`)
- The ``labels`` attribute of the ``Categorical`` class has been removed in favor of :attribute:`Categorical.codes` (:issue:`7768`)
- The ``flavor`` parameter have been removed from func:`to_sql` method (:issue:`13611`)
- The modules `pandas.tools.hashing` and `pandas.util.hashing` have been removed (:issue:`16223`)

.. _whatsnew_0230.performance:

Performance Improvements
~~~~~~~~~~~~~~~~~~~~~~~~

- Indexers on ``Series`` or ``DataFrame`` no longer create a reference cycle (:issue:`17956`)
- Added a keyword argument, ``cache``, to :func:`to_datetime` that improved the performance of converting duplicate datetime arguments (:issue:`11665`)
- :class`DateOffset` arithmetic performance is improved (:issue:`18218`)
- Converting a ``Series`` of ``Timedelta`` objects to days, seconds, etc... sped up through vectorization of underlying methods (:issue:`18092`)
- Improved performance of ``.map()`` with a ``Series/dict`` input (:issue:`15081`)
- The overridden ``Timedelta`` properties of days, seconds and microseconds have been removed, leveraging their built-in Python versions instead (:issue:`18242`)
- ``Series`` construction will reduce the number of copies made of the input data in certain cases (:issue:`17449`)
- Improved performance of :func:`Series.dt.date` and :func:`DatetimeIndex.date` (:issue:`18058`)
- Improved performance of :func:`Series.dt.time` and :func:`DatetimeIndex.time` (:issue:`18461`)
- Improved performance of :func:`IntervalIndex.symmetric_difference()` (:issue:`18475`)
- Improved performance of ``DatetimeIndex`` and ``Series`` arithmetic operations with Business-Month and Business-Quarter frequencies (:issue:`18489`)
- :func:`Series` / :func:`DataFrame` tab completion limits to 100 values, for better performance. (:issue:`18587`)

.. _whatsnew_0230.docs:

Documentation Changes
~~~~~~~~~~~~~~~~~~~~~

- Changed spelling of "numpy" to "NumPy", and "python" to "Python". (:issue:`19017`)
- Consistency when introducing code samples, using either colon or period.
  Rewrote some sentences for greater clarity, added more dynamic references
  to functions, methods and classes.
  (:issue:`18941`, :issue:`18948`, :issue:`18973`, :issue:`19017`)
-

.. _whatsnew_0230.bug_fixes:

Bug Fixes
~~~~~~~~~


Conversion
^^^^^^^^^^

- Bug in :class:`Index` constructor with ``dtype='uint64'`` where int-like floats were not coerced to :class:`UInt64Index` (:issue:`18400`)
- Bug in the :class:`DataFrame` constructor in which data containing very large positive or very large negative numbers was causing ``OverflowError`` (:issue:`18584`)
- Fixed a bug where creating a Series from an array that contains both tz-naive and tz-aware values will result in a Series whose dtype is tz-aware instead of object (:issue:`16406`)
- Adding a ``Period`` object to a ``datetime`` or ``Timestamp`` object will now correctly raise a ``TypeError`` (:issue:`17983`)
- Fixed a bug where ``FY5253`` date offsets could incorrectly raise an ``AssertionError`` in arithmetic operatons (:issue:`14774`)
- Bug in :meth:`Index.astype` with a categorical dtype where the resultant index is not converted to a :class:`CategoricalIndex` for all types of index (:issue:`18630`)
- Bug in :meth:`Series.astype` and ``Categorical.astype()`` where an existing categorical data does not get updated (:issue:`10696`, :issue:`18593`)
- Bug in :class:`Series` constructor with an int or float list where specifying ``dtype=str``, ``dtype='str'`` or ``dtype='U'`` failed to convert the data elements to strings (:issue:`16605`)
- Bug in :class:`Timestamp` where comparison with an array of ``Timestamp`` objects would result in a ``RecursionError`` (:issue:`15183`)
- Bug in :class:`WeekOfMonth` and class:`Week` where addition and subtraction did not roll correctly (:issue:`18510`,:issue:`18672`,:issue:`18864`)
- Bug in :meth:`DatetimeIndex.astype` when converting between timezone aware dtypes, and converting from timezone aware to naive (:issue:`18951`)
- Bug in :class:`FY5253` where ``datetime`` addition and subtraction incremented incorrectly for dates on the year-end but not normalized to midnight (:issue:`18854`)
- Bug in :class:`DatetimeIndex` and :class:`TimedeltaIndex` where adding or subtracting an array-like of ``DateOffset`` objects either raised (``np.array``, ``pd.Index``) or broadcast incorrectly (``pd.Series``) (:issue:`18849`)
- Bug in :class:`Series` floor-division where operating on a scalar ``timedelta`` raises an exception (:issue:`18846`)
- Bug in :class:`FY5253Quarter`, :class:`LastWeekOfMonth` where rollback and rollforward behavior was inconsistent with addition and subtraction behavior (:issue:`18854`)
- Bug in :class:`Index` constructor with ``dtype=CategoricalDtype(...)`` where ``categories`` and ``ordered`` are not maintained (issue:`19032`)
- Bug in :class:`Index` constructor with ``dtype=CategoricalDtype(...)`` where ``categories`` and ``ordered`` are not maintained (issue:`19032`)
- Bug in :class:`Series`` with ``dtype='timedelta64[ns]`` where addition or subtraction of ``TimedeltaIndex`` had results cast to ``dtype='int64'`` (:issue:`17250`)
- Bug in :class:`TimedeltaIndex` where division by a ``Series`` would return a ``TimedeltaIndex`` instead of a ``Series`` (issue:`19042`)
- Bug in :class:`Series` with ``dtype='timedelta64[ns]`` where addition or subtraction of ``TimedeltaIndex`` could return a ``Series`` with an incorrect name (issue:`19043`)
- Fixed bug where comparing :class:`DatetimeIndex` failed to raise ``TypeError`` when attempting to compare timezone-aware and timezone-naive datetimelike objects (:issue:`18162`)
- Bug in :class:`DatetimeIndex` where the repr was not showing high-precision time values at the end of a day (e.g., 23:59:59.999999999) (:issue:`19030`)
- Bug where dividing a scalar timedelta-like object with :class:`TimedeltaIndex` performed the reciprocal operation (:issue:`19125`)
- Bug in :class:`WeekOfMonth` and :class:`LastWeekOfMonth` where default keyword arguments for constructor raised ``ValueError`` (:issue:`19142`)
- Bug in localization of a naive, datetime string in a ``Series`` constructor with a ``datetime64[ns, tz]`` dtype (:issue:`174151`)
- :func:`Timestamp.replace` will now handle Daylight Savings transitions gracefully (:issue:`18319`)
- Bug in :class:`Index` multiplication and division methods where operating with a ``Series`` would return an ``Index`` object instead of a ``Series`` object (:issue:`19042`)


-
-
- Bug in ``.astype()`` to non-ns timedelta units would hold the incorrect dtype (:issue:`19176`, :issue:`19223`, :issue:`12425`)
- Bug in subtracting :class:`Series` from ``NaT`` incorrectly returning ``NaT`` (:issue:`19158`)


Indexing
^^^^^^^^

- Bug in :func:`Series.truncate` which raises ``TypeError`` with a monotonic ``PeriodIndex`` (:issue:`17717`)
- Bug in :func:`DataFrame.groupby` where tuples were interpreted as lists of keys rather than as keys (:issue:`17979`, :issue:`18249`)
- Bug in :func:`MultiIndex.get_level_values` which would return an invalid index on level of ints with missing values (:issue:`17924`)
- Bug in :func:`MultiIndex.remove_unused_levels` which would fill nan values (:issue:`18417`)
- Bug in :func:`MultiIndex.from_tuples`` which would fail to take zipped tuples in python3 (:issue:`18434`)
- Bug in :class:`Index` construction from list of mixed type tuples (:issue:`18505`)
- Bug in :func:`Index.drop` when passing a list of both tuples and non-tuples (:issue:`18304`)
- Bug in :class:`IntervalIndex` where empty and purely NA data was constructed inconsistently depending on the construction method (:issue:`18421`)
- Bug in :func:`IntervalIndex.symmetric_difference` where the symmetric difference with a non-``IntervalIndex`` did not raise (:issue:`18475`)
- Bug in indexing a datetimelike ``Index`` that raised ``ValueError`` instead of ``IndexError`` (:issue:`18386`).
- Bug in tz-aware :class:`DatetimeIndex` where addition/subtraction with a :class:`TimedeltaIndex` or array with ``dtype='timedelta64[ns]'`` was incorrect (:issue:`17558`)
- :func:`Index.to_series` now accepts ``index`` and ``name`` kwargs (:issue:`18699`)
- :func:`DatetimeIndex.to_series` now accepts ``index`` and ``name`` kwargs (:issue:`18699`)
- Bug in indexing non-scalar value from ``Series`` having non-unique ``Index`` will return value flattened (:issue:`17610`)
- Bug in :func:`DatetimeIndex.insert` where inserting ``NaT`` into a timezone-aware index incorrectly raised (:issue:`16357`)
- Bug in ``__setitem__`` when indexing a :class:`DataFrame` with a 2-d boolean ndarray (:issue:`18582`)
- Bug in :func:`MultiIndex.__contains__` where non-tuple keys would return ``True`` even if they had been dropped (:issue:`19027`)
- Bug in :func:`MultiIndex.set_labels` which would cause casting (and potentially clipping) of the new labels if the ``level`` argument is not 0 or a list like [0, 1, ... ]  (:issue:`19057`)
- Bug in ``str.extractall`` when there were no matches empty :class:`Index` was returned instead of appropriate :class:`MultiIndex` (:issue:`19034`)
- Bug in :class:`IntervalIndex` where set operations that returned an empty ``IntervalIndex`` had the wrong dtype (:issue:`19101`)

I/O
^^^

- :func:`read_html` now rewinds seekable IO objects after parse failure, before attempting to parse with a new parser. If a parser errors and the object is non-seekable, an informative error is raised suggesting the use of a different parser (:issue:`17975`)
- Bug in :func:`read_msgpack` with a non existent file is passed in Python 2 (:issue:`15296`)
- Bug in :func:`read_csv` where a ``MultiIndex`` with duplicate columns was not being mangled appropriately (:issue:`18062`)
- Bug in :func:`read_sas` where a file with 0 variables gave an ``AttributeError`` incorrectly. Now it gives an ``EmptyDataError`` (:issue:`18184`)
- Bug in :func:`DataFrame.to_latex()` where pairs of braces meant to serve as invisible placeholders were escaped (:issue:`18667`)
- Bug in :func:`read_json` where large numeric values were causing an ``OverflowError`` (:issue:`18842`)
-

Plotting
^^^^^^^^

- :func: `DataFrame.plot` now raises a ``ValueError`` when the ``x`` or ``y`` argument is improperly formed (:issue:`18671`)
- Bug in formatting tick labels with ``datetime.time()`` and fractional seconds (:issue:`18478`).
-
-

Groupby/Resample/Rolling
^^^^^^^^^^^^^^^^^^^^^^^^

- Bug when grouping by a single column and aggregating with a class like ``list`` or ``tuple`` (:issue:`18079`)
- Fixed regression in :func:`DataFrame.groupby` which would not emit an error when called with a tuple key not in the index (:issue:`18798`)
-
-

Sparse
^^^^^^

-
-
-

Reshaping
^^^^^^^^^

- Bug in :func:`DataFrame.stack` which fails trying to sort mixed type levels under Python 3 (:issue:`18310`)
- Bug in :func:`DataFrame.unstack` which casts int to float if ``columns`` is a ``MultiIndex`` with unused levels (:issue:`17845`)
- Bug in :func:`DataFrame.unstack` which raises an error if ``index`` is a ``MultiIndex`` with unused labels on the unstacked level (:issue:`18562`)
- Fixed construction of a :class:`Series` from a ``dict`` containing ``NaN`` as key (:issue:`18480`)
- Bug in :func:`Series.rank` where ``Series`` containing ``NaT`` modifies the ``Series`` inplace (:issue:`18521`)
- Bug in :func:`cut` which fails when using readonly arrays (:issue:`18773`)
- Bug in :func:`Dataframe.pivot_table` which fails when the ``aggfunc`` arg is of type string.  The behavior is now consistent with other methods like ``agg`` and ``apply`` (:issue:`18713`)
- Bug in :func:`DataFrame.merge` in which merging using ``Index`` objects as vectors raised an Exception (:issue:`19038`)
<<<<<<< HEAD
- Bug in :func:`concat` when concatting sparse and dense series it returns only a ``SparseDataFrame``. Should be a ``DataFrame``. (:issue:`18914`, :issue:`18686`, and :issue:`16874`)
=======
- Bug in :func:`DataFrame.stack`, :func:`DataFrame.unstack`, :func:`Series.unstack` which were not returning subclasses (:issue:`15563`)
-
>>>>>>> 04a6815f

Numeric
^^^^^^^

- Bug in :func:`Series.__sub__` subtracting a non-nanosecond ``np.datetime64`` object from a ``Series`` gave incorrect results (:issue:`7996`)
- Bug in :class:`DatetimeIndex`, :class:`TimedeltaIndex` addition and subtraction of zero-dimensional integer arrays gave incorrect results (:issue:`19012`)
- Bug in :func:`Series.__add__` adding Series with dtype ``timedelta64[ns]`` to a timezone-aware ``DatetimeIndex`` incorrectly dropped timezone information (:issue:`13905`)
- Bug in :func:`Timedelta.__floordiv__` and :func:`Timedelta.__rfloordiv__` dividing by many incompatible numpy objects was incorrectly allowed (:issue:`18846`)
-

Categorical
^^^^^^^^^^^

-
- Bug in :func:`pandas.api.types.union_categoricals` returning the wrong result
  when all the categoricals had the same categories, but in a different order.
  This affected :func:`pandas.concat` with Categorical data (:issue:`19096`).
- Bug in ``Categorical.equals`` between two unordered categories with the same categories, but in a different order (:issue:`16603`)
-

Other
^^^^^

- Improved error message when attempting to use a Python keyword as an identifier in a ``numexpr`` backed query (:issue:`18221`)<|MERGE_RESOLUTION|>--- conflicted
+++ resolved
@@ -502,12 +502,8 @@
 - Bug in :func:`cut` which fails when using readonly arrays (:issue:`18773`)
 - Bug in :func:`Dataframe.pivot_table` which fails when the ``aggfunc`` arg is of type string.  The behavior is now consistent with other methods like ``agg`` and ``apply`` (:issue:`18713`)
 - Bug in :func:`DataFrame.merge` in which merging using ``Index`` objects as vectors raised an Exception (:issue:`19038`)
-<<<<<<< HEAD
+- Bug in :func:`DataFrame.stack`, :func:`DataFrame.unstack`, :func:`Series.unstack` which were not returning subclasses (:issue:`15563`)
 - Bug in :func:`concat` when concatting sparse and dense series it returns only a ``SparseDataFrame``. Should be a ``DataFrame``. (:issue:`18914`, :issue:`18686`, and :issue:`16874`)
-=======
-- Bug in :func:`DataFrame.stack`, :func:`DataFrame.unstack`, :func:`Series.unstack` which were not returning subclasses (:issue:`15563`)
--
->>>>>>> 04a6815f
 
 Numeric
 ^^^^^^^
