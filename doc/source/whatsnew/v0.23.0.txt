--- conflicted
+++ resolved
@@ -343,11 +343,7 @@
 - :meth:`Timestamp.day_name` and :meth:`DatetimeIndex.day_name` are now available to return day names with a specified locale (:issue:`12806`)
 - :meth:`DataFrame.to_sql` now performs a multivalue insert if the underlying connection supports itk rather than inserting row by row.
   ``SQLAlchemy`` dialects supporting multivalue inserts include: ``mysql``, ``postgresql``, ``sqlite`` and any dialect with ``supports_multivalues_insert``. (:issue:`14315`, :issue:`8953`)
-<<<<<<< HEAD
-- Compatability with matplotlib 2.2
-=======
 - :func:`read_html` now accepts a ``displayed_only`` keyword argument to controls whether or not hidden elements are parsed (``True`` by default) (:issue:`20027`)
->>>>>>> 74e6c786
 
 .. _whatsnew_0230.api_breaking:
 
