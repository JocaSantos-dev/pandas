--- conflicted
+++ resolved
@@ -1278,11 +1278,6 @@
 - Bug in :class:`IntervalIndex` where empty and purely NA data was constructed inconsistently depending on the construction method (:issue:`18421`)
 - Bug in :func:`IntervalIndex.symmetric_difference` where the symmetric difference with a non-``IntervalIndex`` did not raise (:issue:`18475`)
 - Bug in :class:`IntervalIndex` where set operations that returned an empty ``IntervalIndex`` had the wrong dtype (:issue:`19101`)
-<<<<<<< HEAD
-- Bug in :meth:`DataFrame.drop_duplicates` where no ``KeyError`` is raised when passing in columns that don't exist on the ``DataFrame`` (issue:`19726`)
-- Bug in :func:`Index.union` and :func:`Index.intersection` where name of the ``Index`` of the result was not computed correctly for certain cases (:issue:`9943`, :issue:`9862`)
-
-=======
 - Bug in :meth:`DataFrame.drop_duplicates` where no ``KeyError`` is raised when passing in columns that don't exist on the ``DataFrame`` (:issue:`19726`)
 - Bug in ``Index`` subclasses constructors that ignore unexpected keyword arguments (:issue:`19348`)
 - Bug in :meth:`Index.difference` when taking difference of an ``Index`` with itself (:issue:`20040`)
@@ -1294,7 +1289,6 @@
 - Bug in performing in-place operations on a ``DataFrame`` with a duplicate ``Index`` (:issue:`17105`)
 - Bug in :meth:`IntervalIndex.get_loc` and :meth:`IntervalIndex.get_indexer` when used with an :class:`IntervalIndex` containing a single interval (:issue:`17284`, :issue:`20921`)
 - Bug in ``.loc`` with a ``uint64`` indexer (:issue:`20722`)
->>>>>>> d05e8f28
 
 MultiIndex
 ^^^^^^^^^^
