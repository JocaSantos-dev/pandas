.. _whatsnew_0230:

v0.23.0
-------

This is a major release from 0.21.1 and includes a number of API changes,
deprecations, new features, enhancements, and performance improvements along
with a large number of bug fixes. We recommend that all users upgrade to this
version.

.. _whatsnew_0230.enhancements:

New features
~~~~~~~~~~~~

-
-
-


.. _whatsnew_0210.enhancements.get_dummies_dtype:

``get_dummies`` now supports ``dtype`` argument
^^^^^^^^^^^^^^^^^^^^^^^^^^^^^^^^^^^^^^^^^^^^^^^

The :func:`get_dummies` now accepts a ``dtype`` argument, which specifies a dtype for the new columns. The default remains uint8. (:issue:`18330`)

.. ipython:: python

   df = pd.DataFrame({'a': [1, 2], 'b': [3, 4], 'c': [5, 6]})
   pd.get_dummies(df, columns=['c']).dtypes
   pd.get_dummies(df, columns=['c'], dtype=bool).dtypes


.. _whatsnew_0230.enhancements.merge_on_columns_and_levels:

Merging on a combination of columns and index levels
^^^^^^^^^^^^^^^^^^^^^^^^^^^^^^^^^^^^^^^^^^^^^^^^^^^^

Strings passed to :meth:`DataFrame.merge` as the ``on``, ``left_on``, and ``right_on``
parameters may now refer to either column names or index level names.
This enables merging ``DataFrame`` instances on a combination of index levels
and columns without resetting indexes. See the :ref:`Merge on columns and
levels <merging.merge_on_columns_and_levels>` documentation section.
(:issue:`14355`)

.. ipython:: python

   left_index = pd.Index(['K0', 'K0', 'K1', 'K2'], name='key1')

   left = pd.DataFrame({'A': ['A0', 'A1', 'A2', 'A3'],
                        'B': ['B0', 'B1', 'B2', 'B3'],
                        'key2': ['K0', 'K1', 'K0', 'K1']},
                       index=left_index)

   right_index = pd.Index(['K0', 'K1', 'K2', 'K2'], name='key1')

   right = pd.DataFrame({'C': ['C0', 'C1', 'C2', 'C3'],
                         'D': ['D0', 'D1', 'D2', 'D3'],
                         'key2': ['K0', 'K0', 'K0', 'K1']},
                        index=right_index)

   left.merge(right, on=['key1', 'key2'])


.. _whatsnew_0230.enhancements.ran_inf:

``.rank()`` handles ``inf`` values when ``NaN`` are present
^^^^^^^^^^^^^^^^^^^^^^^^^^^^^^^^^^^^^^^^^^^^^^^^^^^^^^^^^^^

In previous versions, ``.rank()`` would assign ``inf`` elements ``NaN`` as their ranks. Now ranks are calculated properly. (:issue:`6945`)

.. ipython:: python

    s = pd.Series([-np.inf, 0, 1, np.nan, np.inf])
    s

Previous Behavior:

.. code-block:: ipython

    In [11]: s.rank()
    Out[11]:
    0    1.0
    1    2.0
    2    3.0
    3    NaN
    4    NaN
    dtype: float64

Current Behavior

.. ipython:: python

    s.rank()

Furthermore, previously if you rank ``inf`` or ``-inf`` values together with ``NaN`` values, the calculation won't distinguish ``NaN`` from infinity when using 'top' or 'bottom' argument.

.. ipython:: python

    s = pd.Series([np.nan, np.nan, -np.inf, -np.inf])
    s

Previous Behavior:

.. code-block:: ipython

    In [15]: s.rank(na_option='top')
    Out[15]:
    0    2.5
    1    2.5
    2    2.5
    3    2.5
    dtype: float64

Current Behavior

.. ipython:: python

    s.rank(na_option='top')

.. _whatsnew_0230.enhancements.other:

Other Enhancements
^^^^^^^^^^^^^^^^^^

- Better support for :func:`Dataframe.style.to_excel` output with the ``xlsxwriter`` engine. (:issue:`16149`)
- :func:`pandas.tseries.frequencies.to_offset` now accepts leading '+' signs e.g. '+1h'. (:issue:`18171`)
- :func:`MultiIndex.unique` now supports the ``level=`` argument, to get unique values from a specific index level (:issue:`17896`)
- :class:`pandas.io.formats.style.Styler` now has method ``hide_index()`` to determine whether the index will be rendered in output (:issue:`14194`)
- :class:`pandas.io.formats.style.Styler` now has method ``hide_columns()`` to determine whether columns will be hidden in output (:issue:`14194`)
- Improved wording of ``ValueError`` raised in :func:`to_datetime` when ``unit=`` is passed with a non-convertible value (:issue:`14350`)
- :func:`Series.fillna` now accepts a Series or a dict as a ``value`` for a categorical dtype (:issue:`17033`)
- :func:`pandas.read_clipboard` updated to use qtpy, falling back to PyQt5 and then PyQt4, adding compatibility with Python3 and multiple python-qt bindings (:issue:`17722`)
- Improved wording of ``ValueError`` raised in :func:`read_csv` when the ``usecols`` argument cannot match all columns. (:issue:`17301`)
- :func:`DataFrame.corrwith` now silently drops non-numeric columns when passed a Series. Before, an exception was raised (:issue:`18570`).
- :class:`IntervalIndex` now supports time zone aware ``Interval`` objects (:issue:`18537`, :issue:`18538`)
- :func:`Series` / :func:`DataFrame` tab completion also returns identifiers in the first level of a :func:`MultiIndex`. (:issue:`16326`)
- :func:`read_excel()` has gained the ``nrows`` parameter (:issue:`16645`)
- :func:``DataFrame.to_json`` and ``Series.to_json`` now accept an ``index`` argument which allows the user to exclude the index from the JSON output (:issue:`17394`)
- ``IntervalIndex.to_tuples()`` has gained the ``na_tuple`` parameter to control whether NA is returned as a tuple of NA, or NA itself (:issue:`18756`)
- ``Categorical.rename_categories``, ``CategoricalIndex.rename_categories`` and :attr:`Series.cat.rename_categories`
  can now take a callable as their argument (:issue:`18862`)
- :class:`Interval` and :class:`IntervalIndex` have gained a ``length`` attribute (:issue:`18789`)
- ``Resampler`` objects now have a functioning :attr:`~pandas.core.resample.Resampler.pipe` method.
  Previously, calls to ``pipe`` were diverted to  the ``mean`` method (:issue:`17905`).
- :func:`~pandas.api.types.is_scalar` now returns ``True`` for ``DateOffset`` objects (:issue:`18943`).

.. _whatsnew_0230.api_breaking:

Backwards incompatible API changes
~~~~~~~~~~~~~~~~~~~~~~~~~~~~~~~~~~

.. _whatsnew_0230.api_breaking.deps:

Dependencies have increased minimum versions
^^^^^^^^^^^^^^^^^^^^^^^^^^^^^^^^^^^^^^^^^^^^

We have updated our minimum supported versions of dependencies (:issue:`15184`).
If installed, we now require:

   +-----------------+-----------------+----------+
   | Package         | Minimum Version | Required |
   +=================+=================+==========+
   | python-dateutil | 2.5.0           |    X     |
   +-----------------+-----------------+----------+
   | openpyxl        | 2.4.0           |          |
   +-----------------+-----------------+----------+


Build Changes
^^^^^^^^^^^^^

- Building pandas for development now requires ``cython >= 0.24`` (:issue:`18613`)
- Building from source now explicitly requires ``setuptools`` in ``setup.py`` (:issue:`18113`)
- Updated conda recipe to be in compliance with conda-build 3.0+ (:issue:`18002`)

.. _whatsnew_0230.api:

Other API Changes
^^^^^^^^^^^^^^^^^

- :func:`Series.astype` and :func:`Index.astype` with an incompatible dtype will now raise a ``TypeError`` rather than a ``ValueError`` (:issue:`18231`)
- ``Series`` construction with an ``object`` dtyped tz-aware datetime and ``dtype=object`` specified, will now return an ``object`` dtyped ``Series``, previously this would infer the datetime dtype (:issue:`18231`)
- A :class:`Series` of ``dtype=category`` constructed from an empty ``dict`` will now have categories of ``dtype=object`` rather than ``dtype=float64``, consistently with the case in which an empty list is passed (:issue:`18515`)
- ``NaT`` division with :class:`datetime.timedelta` will now return ``NaN`` instead of raising (:issue:`17876`)
- All-NaN levels in a ``MultiIndex`` are now assigned ``float`` rather than ``object`` dtype, promoting consistency with ``Index`` (:issue:`17929`).
- Levels names of a ``MultiIndex`` (when not None) are now required to be unique: trying to create a ``MultiIndex`` with repeated names will raise a ``ValueError`` (:issue:`18872`)
- :class:`Timestamp` will no longer silently ignore unused or invalid ``tz`` or ``tzinfo`` keyword arguments (:issue:`17690`)
- :class:`Timestamp` will no longer silently ignore invalid ``freq`` arguments (:issue:`5168`)
- :class:`CacheableOffset` and :class:`WeekDay` are no longer available in the ``pandas.tseries.offsets`` module (:issue:`17830`)
- ``pandas.tseries.frequencies.get_freq_group()`` and ``pandas.tseries.frequencies.DAYS`` are removed from the public API (:issue:`18034`)
- :func:`Series.truncate` and :func:`DataFrame.truncate` will raise a ``ValueError`` if the index is not sorted instead of an unhelpful ``KeyError`` (:issue:`17935`)
- :func:`Index.map` can now accept ``Series`` and dictionary input objects (:issue:`12756`, :issue:`18482`, :issue:`18509`).
- :func:`Dataframe.unstack` will now default to filling with ``np.nan`` for ``object`` columns. (:issue:`12815`)
- :class:`IntervalIndex` constructor will raise if the ``closed`` parameter conflicts with how the input data is inferred to be closed (:issue:`18421`)
- Inserting missing values into indexes will work for all types of indexes and automatically insert the correct type of missing value (``NaN``, ``NaT``, etc.) regardless of the type passed in (:issue:`18295`)
- Restricted ``DateOffset`` keyword arguments. Previously, ``DateOffset`` subclasses allowed arbitrary keyword arguments which could lead to unexpected behavior. Now, only valid arguments will be accepted. (:issue:`17176`, :issue:`18226`).
- :func:`DataFrame.from_items` provides a more informative error message when passed scalar values (:issue:`17312`)
- When created with duplicate labels, ``MultiIndex`` now raises a ``ValueError``. (:issue:`17464`)
- :func:`Series.fillna` now raises a ``TypeError`` instead of a ``ValueError`` when passed a list, tuple or DataFrame as a ``value`` (:issue:`18293`)
- :func:`pandas.DataFrame.merge` no longer casts a ``float`` column to ``object`` when merging on ``int`` and ``float`` columns (:issue:`16572`)
- The default NA value for :class:`UInt64Index` has changed from 0 to ``NaN``, which impacts methods that mask with NA, such as ``UInt64Index.where()`` (:issue:`18398`)
- Refactored ``setup.py`` to use ``find_packages`` instead of explicitly listing out all subpackages (:issue:`18535`)
- Rearranged the order of keyword arguments in :func:`read_excel()` to align with :func:`read_csv()` (:issue:`16672`)
- :func:`pandas.merge` now raises a ``ValueError`` when trying to merge on incompatible data types (:issue:`9780`)
- :func:`wide_to_long` previously kept numeric-like suffixes as ``object`` dtype. Now they are cast to numeric if possible (:issue:`17627`)
- In :func:`read_excel`, the ``comment`` argument is now exposed as a named parameter (:issue:`18735`)
- Rearranged the order of keyword arguments in :func:`read_excel()` to align with :func:`read_csv()` (:issue:`16672`)
- The options ``html.border`` and ``mode.use_inf_as_null`` were deprecated in prior versions, these will now show ``FutureWarning`` rather than a ``DeprecationWarning`` (:issue:`19003`)
- Subtracting ``NaT`` from a :class:`Series` with ``dtype='datetime64[ns]'`` returns a ``Series`` with ``dtype='timedelta64[ns]'`` instead of ``dtype='datetime64[ns]'``(:issue:`18808`)
- Operations between a :class:`Series` with dtype ``dtype='datetime64[ns]'`` and a :class:`PeriodIndex` will correctly raises ``TypeError`` (:issue:`18850`)
- Subtraction of :class:`Series` with timezone-aware ``dtype='datetime64[ns]'`` with mis-matched timezones will raise ``TypeError`` instead of ``ValueError`` (issue:`18817`)

.. _whatsnew_0230.deprecations:

Deprecations
~~~~~~~~~~~~

- ``Series.from_array`` and ``SparseSeries.from_array`` are deprecated. Use the normal constructor ``Series(..)`` and ``SparseSeries(..)`` instead (:issue:`18213`).
- ``DataFrame.as_matrix`` is deprecated. Use ``DataFrame.values`` instead (:issue:`18458`).
- ``Series.asobject``, ``DatetimeIndex.asobject``, ``PeriodIndex.asobject`` and ``TimeDeltaIndex.asobject`` have been deprecated. Use ``.astype(object)`` instead (:issue:`18572`)
- Grouping by a tuple of keys now emits a ``FutureWarning`` and is deprecated.
  In the future, a tuple passed to ``'by'`` will always refer to a single key
  that is the actual tuple, instead of treating the tuple as multiple keys. To
  retain the previous behavior, use a list instead of a tuple (:issue:`18314`)
- ``Series.valid`` is deprecated. Use :meth:`Series.dropna` instead (:issue:`18800`).
- :func:`read_excel` has deprecated the ``skip_footer`` parameter. Use ``skipfooter`` instead (:issue:`18836`)
- The ``is_copy`` attribute is deprecated and will be removed in a future version (:issue:`18801`).

.. _whatsnew_0230.prior_deprecations:

Removal of prior version deprecations/changes
~~~~~~~~~~~~~~~~~~~~~~~~~~~~~~~~~~~~~~~~~~~~~

- Warnings against the obsolete usage ``Categorical(codes, categories)``, which were emitted for instance when the first two arguments to ``Categorical()`` had different dtypes, and recommended the use of ``Categorical.from_codes``, have now been removed (:issue:`8074`)
- The ``levels`` and ``labels`` attributes of a ``MultiIndex`` can no longer be set directly (:issue:`4039`).
- ``pd.tseries.util.pivot_annual`` has been removed (deprecated since v0.19). Use ``pivot_table`` instead (:issue:`18370`)
- ``pd.tseries.util.isleapyear`` has been removed (deprecated since v0.19). Use ``.is_leap_year`` property in Datetime-likes instead (:issue:`18370`)
- ``pd.ordered_merge`` has been removed (deprecated since v0.19). Use ``pd.merge_ordered`` instead (:issue:`18459`)
- The ``SparseList`` class has been removed (:issue:`14007`)
- The ``pandas.io.wb`` and ``pandas.io.data`` stub modules have been removed (:issue:`13735`)
- ``Categorical.from_array`` has been removed (:issue:`13854`)
- The ``freq`` and ``how`` parameters have been removed from the ``rolling``/``expanding``/``ewm`` methods of DataFrame
  and Series (deprecated since v0.18). Instead, resample before calling the methods. (:issue:18601 & :issue:18668)
- ``DatetimeIndex.to_datetime``, ``Timestamp.to_datetime``, ``PeriodIndex.to_datetime``, and ``Index.to_datetime`` have been removed (:issue:`8254`, :issue:`14096`, :issue:`14113`)
- :func:`read_csv` has dropped the ``skip_footer`` parameter (:issue:`13386`)
- :func:`read_csv` has dropped the ``as_recarray`` parameter (:issue:`13373`)
- :func:`read_csv` has dropped the ``buffer_lines`` parameter (:issue:`13360`)
- :func:`read_csv` has dropped the ``compact_ints`` and ``use_unsigned`` parameters (:issue:`13323`)
- The ``Timestamp`` class has dropped the ``offset`` attribute in favor of ``freq`` (:issue:`13593`)
- The ``Series``, ``Categorical``, and ``Index`` classes have dropped the ``reshape`` method (:issue:`13012`)
- ``pandas.tseries.frequencies.get_standard_freq`` has been removed in favor of ``pandas.tseries.frequencies.to_offset(freq).rule_code`` (:issue:`13874`)
- The ``freqstr`` keyword has been removed from ``pandas.tseries.frequencies.to_offset`` in favor of ``freq`` (:issue:`13874`)
- The ``Panel4D`` and ``PanelND`` classes have been removed (:issue:`13776`)

.. _whatsnew_0230.performance:

Performance Improvements
~~~~~~~~~~~~~~~~~~~~~~~~

- Indexers on ``Series`` or ``DataFrame`` no longer create a reference cycle (:issue:`17956`)
- Added a keyword argument, ``cache``, to :func:`to_datetime` that improved the performance of converting duplicate datetime arguments (:issue:`11665`)
- :class`DateOffset` arithmetic performance is improved (:issue:`18218`)
- Converting a ``Series`` of ``Timedelta`` objects to days, seconds, etc... sped up through vectorization of underlying methods (:issue:`18092`)
- Improved performance of ``.map()`` with a ``Series/dict`` input (:issue:`15081`)
- The overridden ``Timedelta`` properties of days, seconds and microseconds have been removed, leveraging their built-in Python versions instead (:issue:`18242`)
- ``Series`` construction will reduce the number of copies made of the input data in certain cases (:issue:`17449`)
- Improved performance of :func:`Series.dt.date` and :func:`DatetimeIndex.date` (:issue:`18058`)
- Improved performance of :func:`Series.dt.time` and :func:`DatetimeIndex.time` (:issue:`18461`)
- Improved performance of :func:`IntervalIndex.symmetric_difference()` (:issue:`18475`)
- Improved performance of ``DatetimeIndex`` and ``Series`` arithmetic operations with Business-Month and Business-Quarter frequencies (:issue:`18489`)
- :func:`Series` / :func:`DataFrame` tab completion limits to 100 values, for better performance. (:issue:`18587`)

.. _whatsnew_0230.docs:

Documentation Changes
~~~~~~~~~~~~~~~~~~~~~

- Changed spelling of "numpy" to "NumPy", and "python" to "Python". (:issue:`19017`) 
- Consistency when introducing code samples, using either colon or period.
  Rewrote some sentences for greater clarity, added more dynamic references
  to functions, methods and classes.
  (:issue:`18941`, :issue:`18948`, :issue:`18973`, :issue:`19017`) 
-

.. _whatsnew_0230.bug_fixes:

Bug Fixes
~~~~~~~~~


Conversion
^^^^^^^^^^

- Bug in :class:`Index` constructor with ``dtype='uint64'`` where int-like floats were not coerced to :class:`UInt64Index` (:issue:`18400`)
- Bug in the :class:`DataFrame` constructor in which data containing very large positive or very large negative numbers was causing ``OverflowError`` (:issue:`18584`)
- Fixed a bug where creating a Series from an array that contains both tz-naive and tz-aware values will result in a Series whose dtype is tz-aware instead of object (:issue:`16406`)
- Adding a ``Period`` object to a ``datetime`` or ``Timestamp`` object will now correctly raise a ``TypeError`` (:issue:`17983`)
- Fixed a bug where ``FY5253`` date offsets could incorrectly raise an ``AssertionError`` in arithmetic operatons (:issue:`14774`)
- Bug in :meth:`Index.astype` with a categorical dtype where the resultant index is not converted to a :class:`CategoricalIndex` for all types of index (:issue:`18630`)
- Bug in :meth:`Series.astype` and ``Categorical.astype()`` where an existing categorical data does not get updated (:issue:`10696`, :issue:`18593`)
- Bug in :class:`Series` constructor with an int or float list where specifying ``dtype=str``, ``dtype='str'`` or ``dtype='U'`` failed to convert the data elements to strings (:issue:`16605`)
- Bug in :class:`Timestamp` where comparison with an array of ``Timestamp`` objects would result in a ``RecursionError`` (:issue:`15183`)
- Bug in :class:`WeekOfMonth` and class:`Week` where addition and subtraction did not roll correctly (:issue:`18510`,:issue:`18672`,:issue:`18864`)
- Bug in :meth:`DatetimeIndex.astype` when converting between timezone aware dtypes, and converting from timezone aware to naive (:issue:`18951`)
- Bug in :class:`FY5253` where ``datetime`` addition and subtraction incremented incorrectly for dates on the year-end but not normalized to midnight (:issue:`18854`)
- Bug in :class:`DatetimeIndex` where adding or subtracting an array-like of ``DateOffset`` objects either raised (``np.array``, ``pd.Index``) or broadcast incorrectly (``pd.Series``) (:issue:`18849`)
- Bug in :class:`Series` floor-division where operating on a scalar ``timedelta`` raises an exception (:issue:`18846`)
<<<<<<< HEAD
- Bug in :class:`FY5253Quarter`, :class:`LastWeekOfMonth` where rollback and rollforward behavior was inconsistent with addition and subtraction behavior (:issue:`18854`)
=======
- Bug in :class:`Index` constructor with ``dtype=CategoricalDtype(...)`` where ``categories`` and ``ordered`` are not maintained (issue:`19032`) 
>>>>>>> 3198b9df


Indexing
^^^^^^^^

- Bug in :func:`Series.truncate` which raises ``TypeError`` with a monotonic ``PeriodIndex`` (:issue:`17717`)
- Bug in :func:`DataFrame.groupby` where tuples were interpreted as lists of keys rather than as keys (:issue:`17979`, :issue:`18249`)
- Bug in :func:`MultiIndex.get_level_values` which would return an invalid index on level of ints with missing values (:issue:`17924`)
- Bug in :func:`MultiIndex.remove_unused_levels` which would fill nan values (:issue:`18417`)
- Bug in :func:`MultiIndex.from_tuples`` which would fail to take zipped tuples in python3 (:issue:`18434`)
- Bug in :class:`Index` construction from list of mixed type tuples (:issue:`18505`)
- Bug in :func:`Index.drop` when passing a list of both tuples and non-tuples (:issue:`18304`)
- Bug in :class:`IntervalIndex` where empty and purely NA data was constructed inconsistently depending on the construction method (:issue:`18421`)
- Bug in :func:`IntervalIndex.symmetric_difference` where the symmetric difference with a non-``IntervalIndex`` did not raise (:issue:`18475`)
- Bug in indexing a datetimelike ``Index`` that raised ``ValueError`` instead of ``IndexError`` (:issue:`18386`).
- Bug in tz-aware :class:`DatetimeIndex` where addition/subtraction with a :class:`TimedeltaIndex` or array with ``dtype='timedelta64[ns]'`` was incorrect (:issue:`17558`)
- :func:`Index.to_series` now accepts ``index`` and ``name`` kwargs (:issue:`18699`)
- :func:`DatetimeIndex.to_series` now accepts ``index`` and ``name`` kwargs (:issue:`18699`)
- Bug in indexing non-scalar value from ``Series`` having non-unique ``Index`` will return value flattened (:issue:`17610`)
- Bug in :func:`DatetimeIndex.insert` where inserting ``NaT`` into a timezone-aware index incorrectly raised (:issue:`16357`)
- Bug in ``__setitem__`` when indexing a :class:`DataFrame` with a 2-d boolean ndarray (:issue:`18582`)


I/O
^^^

- :func:`read_html` now rewinds seekable IO objects after parse failure, before attempting to parse with a new parser. If a parser errors and the object is non-seekable, an informative error is raised suggesting the use of a different parser (:issue:`17975`)
- Bug in :func:`read_msgpack` with a non existent file is passed in Python 2 (:issue:`15296`)
- Bug in :func:`read_csv` where a ``MultiIndex`` with duplicate columns was not being mangled appropriately (:issue:`18062`)
- Bug in :func:`read_sas` where a file with 0 variables gave an ``AttributeError`` incorrectly. Now it gives an ``EmptyDataError`` (:issue:`18184`)
- Bug in :func:`DataFrame.to_latex()` where pairs of braces meant to serve as invisible placeholders were escaped (:issue:`18667`)
- Bug in :func:`read_json` where large numeric values were causing an ``OverflowError`` (:issue:`18842`)
-

Plotting
^^^^^^^^

- :func: `DataFrame.plot` now raises a ``ValueError`` when the ``x`` or ``y`` argument is improperly formed (:issue:`18671`)
- Bug in formatting tick labels with ``datetime.time()`` and fractional seconds (:issue:`18478`).
-
-

Groupby/Resample/Rolling
^^^^^^^^^^^^^^^^^^^^^^^^

- Bug when grouping by a single column and aggregating with a class like ``list`` or ``tuple`` (:issue:`18079`)
- Fixed regression in :func:`DataFrame.groupby` which would not emit an error when called with a tuple key not in the index (:issue:`18798`)
-
-

Sparse
^^^^^^

-
-
-

Reshaping
^^^^^^^^^

- Bug in :func:`DataFrame.stack` which fails trying to sort mixed type levels under Python 3 (:issue:`18310`)
- Fixed construction of a :class:`Series` from a ``dict`` containing ``NaN`` as key (:issue:`18480`)
- Bug in :func:`Series.rank` where ``Series`` containing ``NaT`` modifies the ``Series`` inplace (:issue:`18521`)
- Bug in :func:`cut` which fails when using readonly arrays (:issue:`18773`)
- Bug in :func:`Dataframe.pivot_table` which fails when the ``aggfunc`` arg is of type string.  The behavior is now consistent with other methods like ``agg`` and ``apply`` (:issue:`18713`)


Numeric
^^^^^^^

- Bug in :func:`Series.__sub__` subtracting a non-nanosecond ``np.datetime64`` object from a ``Series`` gave incorrect results (:issue:`7996`)
- Bug in :class:`DatetimeIndex`, :class:`TimedeltaIndex` addition and subtraction of zero-dimensional integer arrays gave incorrect results (:issue:`19012`)
- Bug in :func:`Series.__add__` adding Series with dtype ``timedelta64[ns]`` to a timezone-aware ``DatetimeIndex`` incorrectly dropped timezone information (:issue:`13905`)
-

Categorical
^^^^^^^^^^^

-
-
-

Other
^^^^^

- Improved error message when attempting to use a Python keyword as an identifier in a ``numexpr`` backed query (:issue:`18221`)<|MERGE_RESOLUTION|>--- conflicted
+++ resolved
@@ -307,11 +307,8 @@
 - Bug in :class:`FY5253` where ``datetime`` addition and subtraction incremented incorrectly for dates on the year-end but not normalized to midnight (:issue:`18854`)
 - Bug in :class:`DatetimeIndex` where adding or subtracting an array-like of ``DateOffset`` objects either raised (``np.array``, ``pd.Index``) or broadcast incorrectly (``pd.Series``) (:issue:`18849`)
 - Bug in :class:`Series` floor-division where operating on a scalar ``timedelta`` raises an exception (:issue:`18846`)
-<<<<<<< HEAD
 - Bug in :class:`FY5253Quarter`, :class:`LastWeekOfMonth` where rollback and rollforward behavior was inconsistent with addition and subtraction behavior (:issue:`18854`)
-=======
 - Bug in :class:`Index` constructor with ``dtype=CategoricalDtype(...)`` where ``categories`` and ``ordered`` are not maintained (issue:`19032`) 
->>>>>>> 3198b9df
 
 
 Indexing
