--- conflicted
+++ resolved
@@ -23,12 +23,9 @@
 - Bug where an ordered :class:`Categorical` containing only ``NaN`` values would raise rather than returning ``NaN`` when taking the minimum or maximum  (:issue:`33450`)
 - Bug in :meth:`DataFrameGroupBy.agg` with dictionary input losing ``ExtensionArray`` dtypes (:issue:`32194`)
 - Fix to preserve the ability to index with the "nearest" method with xarray's CFTimeIndex, an :class:`Index` subclass (`pydata/xarray#3751 <https://github.com/pydata/xarray/issues/3751>`_, :issue:`32905`).
-<<<<<<< HEAD
 - Fix regression in :meth:`DataFrame.describe` raising ``TypeError: unhashable type: 'dict'`` (:issue:`32409`)
-=======
 - Bug in :meth:`DataFrame.replace` casts columns to ``object`` dtype if items in ``to_replace`` not in values (:issue:`32988`)
 - 
->>>>>>> ef4ab0f7
 
 .. _whatsnew_104.bug_fixes:
 
