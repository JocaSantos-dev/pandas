
.. _whatsnew_104:

What's new in 1.0.4 (May ??, 2020)
------------------------------------

These are the changes in pandas 1.0.4. See :ref:`release` for a full changelog
including other versions of pandas.

{{ header }}

.. ---------------------------------------------------------------------------

.. _whatsnew_104.regressions:

Fixed regressions
~~~~~~~~~~~~~~~~~
- Bug where :meth:`Series.isna` and :meth:`DataFrame.isna` would raise for categorical dtype when ``pandas.options.mode.use_inf_as_na`` was set to ``True`` (:issue:`33594`)
- Bug in :meth:`GroupBy.first` and :meth:`GroupBy.last` where None is not preserved in object dtype (:issue:`32800`)
- Bug in DataFrame reductions using ``numeric_only=True`` and ExtensionArrays (:issue:`33256`).
<<<<<<< HEAD
- Fix performance regression in ``memory_usage(deep=True)`` for object dtype (:issue:`33012`)
=======
- Bug where :meth:`Categorical.replace` would replace with ``NaN`` whenever the new value and replacement value were equal (:issue:`33288`)
- 
>>>>>>> 60e47f55

.. _whatsnew_104.bug_fixes:

Bug fixes
~~~~~~~~~
- 
- 

Contributors
~~~~~~~~~~~~

.. contributors:: v1.0.3..v1.0.4|HEAD<|MERGE_RESOLUTION|>--- conflicted
+++ resolved
@@ -18,12 +18,9 @@
 - Bug where :meth:`Series.isna` and :meth:`DataFrame.isna` would raise for categorical dtype when ``pandas.options.mode.use_inf_as_na`` was set to ``True`` (:issue:`33594`)
 - Bug in :meth:`GroupBy.first` and :meth:`GroupBy.last` where None is not preserved in object dtype (:issue:`32800`)
 - Bug in DataFrame reductions using ``numeric_only=True`` and ExtensionArrays (:issue:`33256`).
-<<<<<<< HEAD
 - Fix performance regression in ``memory_usage(deep=True)`` for object dtype (:issue:`33012`)
-=======
 - Bug where :meth:`Categorical.replace` would replace with ``NaN`` whenever the new value and replacement value were equal (:issue:`33288`)
 - 
->>>>>>> 60e47f55
 
 .. _whatsnew_104.bug_fixes:
 
