.. _whatsnew_0231:

v0.23.1
-------

This is a minor bug-fix release in the 0.23.x series and includes some small regression fixes
and bug fixes. We recommend that all users upgrade to this version.

.. contents:: What's new in v0.23.1
    :local:
    :backlinks: none

.. _whatsnew_0231.enhancements:

New features
~~~~~~~~~~~~


.. _whatsnew_0231.deprecations:

Deprecations
~~~~~~~~~~~~

-
-

.. _whatsnew_0231.performance:

Performance Improvements
~~~~~~~~~~~~~~~~~~~~~~~~

- Improved performance of :meth:`CategoricalIndex.is_monotonic_increasing`, :meth:`CategoricalIndex.is_monotonic_decreasing` and :meth:`CategoricalIndex.is_monotonic` (:issue:`21025`)
-
-

Documentation Changes
~~~~~~~~~~~~~~~~~~~~~

-
-

.. _whatsnew_0231.bug_fixes:

Bug Fixes
~~~~~~~~~

<<<<<<< HEAD
-

Timedelta
^^^^^^^^^
- Bug in :class:`Timedelta`: where a numerical value with a unit would round values (:issue: `12690`)

=======
Groupby/Resample/Rolling
^^^^^^^^^^^^^^^^^^^^^^^^

- Bug in :func:`DataFrame.agg` where applying multiple aggregation functions to a :class:`DataFrame` with duplicated column names would cause a stack overflow (:issue:`21063`)

Strings
^^^^^^^

- Bug in :meth:`Series.str.replace()` where the method throws `TypeError` on Python 3.5.2 (:issue: `21078`)
-
>>>>>>> 6cc5f235

Conversion
^^^^^^^^^^

-
-

Indexing
^^^^^^^^

-
-

I/O
^^^

-
-

Plotting
^^^^^^^^

-
-

Reshaping
^^^^^^^^^

-
-

Categorical
^^^^^^^^^^^

-<|MERGE_RESOLUTION|>--- conflicted
+++ resolved
@@ -44,14 +44,6 @@
 Bug Fixes
 ~~~~~~~~~
 
-<<<<<<< HEAD
--
-
-Timedelta
-^^^^^^^^^
-- Bug in :class:`Timedelta`: where a numerical value with a unit would round values (:issue: `12690`)
-
-=======
 Groupby/Resample/Rolling
 ^^^^^^^^^^^^^^^^^^^^^^^^
 
@@ -61,8 +53,10 @@
 ^^^^^^^
 
 - Bug in :meth:`Series.str.replace()` where the method throws `TypeError` on Python 3.5.2 (:issue: `21078`)
--
->>>>>>> 6cc5f235
+
+Timedelta
+^^^^^^^^^
+- Bug in :class:`Timedelta`: where a numerical value with a unit would round values (:issue: `12690`)
 
 Conversion
 ^^^^^^^^^^
