--- conflicted
+++ resolved
@@ -26,11 +26,8 @@
 - Fixed bug in :meth:`DataFrame.__setitem__` casting :class:`Index` with object-dtype to PyArrow backed strings when ``infer_string`` option is set (:issue:`55638`)
 - Fixed bug in :meth:`DataFrame.to_hdf` raising when columns have ``StringDtype`` (:issue:`55088`)
 - Fixed bug in :meth:`Index.insert` casting object-dtype to PyArrow backed strings when ``infer_string`` option is set (:issue:`55638`)
-<<<<<<< HEAD
 - Fixed bug in :meth:`Series.mode` not keeping object dtype when ``infer_string`` is set (:issue:`56183`)
-=======
 - Fixed bug in :meth:`Series.str.translate` losing object dtype when string option is set (:issue:`56152`)
->>>>>>> 13bdca4d
 
 .. ---------------------------------------------------------------------------
 .. _whatsnew_214.other:
