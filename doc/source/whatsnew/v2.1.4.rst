.. _whatsnew_214:

What's new in 2.1.4 (December ??, 2023)
---------------------------------------

These are the changes in pandas 2.1.4. See :ref:`release` for a full changelog
including other versions of pandas.

{{ header }}

.. ---------------------------------------------------------------------------
.. _whatsnew_214.regressions:

Fixed regressions
~~~~~~~~~~~~~~~~~
-
-

.. ---------------------------------------------------------------------------
.. _whatsnew_214.bug_fixes:

Bug fixes
~~~~~~~~~
- Bug in :class:`Series` constructor raising DeprecationWarning when ``index`` is a list of :class:`Series` (:issue:`55228`)
<<<<<<< HEAD
- Fixed bug in :meth:`DataFrame.__setitem__` casting :class:`Index` with object-dtype to PyArrow backed strings when ``infer_string`` option is set (:issue:`55638`)
- Fixed bug in :meth:`Index.insert` casting object-dtype to PyArrow backed strings when ``infer_string`` option is set (:issue:`55638`)
=======
- Bug in :meth:`Index.__getitem__` returning wrong result for Arrow dtypes and negative stepsize (:issue:`55832`)
>>>>>>> 06b4f890
-

.. ---------------------------------------------------------------------------
.. _whatsnew_214.other:

Other
~~~~~
-
-

.. ---------------------------------------------------------------------------
.. _whatsnew_214.contributors:

Contributors
~~~~~~~~~~~~

.. contributors:: v2.1.3..v2.1.4|HEAD<|MERGE_RESOLUTION|>--- conflicted
+++ resolved
@@ -22,12 +22,9 @@
 Bug fixes
 ~~~~~~~~~
 - Bug in :class:`Series` constructor raising DeprecationWarning when ``index`` is a list of :class:`Series` (:issue:`55228`)
-<<<<<<< HEAD
+- Bug in :meth:`Index.__getitem__` returning wrong result for Arrow dtypes and negative stepsize (:issue:`55832`)
 - Fixed bug in :meth:`DataFrame.__setitem__` casting :class:`Index` with object-dtype to PyArrow backed strings when ``infer_string`` option is set (:issue:`55638`)
 - Fixed bug in :meth:`Index.insert` casting object-dtype to PyArrow backed strings when ``infer_string`` option is set (:issue:`55638`)
-=======
-- Bug in :meth:`Index.__getitem__` returning wrong result for Arrow dtypes and negative stepsize (:issue:`55832`)
->>>>>>> 06b4f890
 -
 
 .. ---------------------------------------------------------------------------
