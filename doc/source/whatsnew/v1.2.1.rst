.. _whatsnew_121:

What's new in 1.2.1 (January 18, 2021)
--------------------------------------

These are the changes in pandas 1.2.1. See :ref:`release` for a full changelog
including other versions of pandas.

{{ header }}

.. ---------------------------------------------------------------------------

.. _whatsnew_121.regressions:

Fixed regressions
~~~~~~~~~~~~~~~~~
- Fixed regression in :meth:`~DataFrame.to_csv` that created corrupted zip files when there were more rows than ``chunksize`` (:issue:`38714`)
- Fixed regression in :meth:`read_csv` and other read functions were the encoding error policy (``errors``) did not default to ``"replace"`` when no encoding was specified (:issue:`38989`)
- Fixed regression in :func:`read_excel` with non-rawbyte file handles (:issue:`38788`)
- Fixed regression in :meth:`DataFrame.to_stata` not removing the created file when an error occured (:issue:`39202`)
- Fixed regression in ``DataFrame.__setitem__`` raising ``ValueError`` when expanding :class:`DataFrame` and new column is from type ``"0 - name"`` (:issue:`39010`)
- Fixed regression in setting with :meth:`DataFrame.loc`  raising ``ValueError`` when :class:`DataFrame` has unsorted :class:`MultiIndex` columns and indexer is a scalar (:issue:`38601`)
- Fixed regression in setting with :meth:`DataFrame.loc` raising ``KeyError`` with :class:`MultiIndex` and list-like columns indexer enlarging :class:`DataFrame` (:issue:`39147`)
- Fixed regression in :meth:`~DataFrame.groupby()` with :class:`Categorical` grouping column not showing unused categories for ``grouped.indices`` (:issue:`38642`)
- Fixed regression in :meth:`.GroupBy.sem` where the presence of non-numeric columns would cause an error instead of being dropped (:issue:`38774`)
- Fixed regression in :meth:`.DataFrameGroupBy.diff` raising for ``int8`` and ``int16`` columns (:issue:`39050`)
- Fixed regression in :meth:`DataFrame.groupby` when aggregating an ``ExtensionDType`` that could fail for non-numeric values (:issue:`38980`)
- Fixed regression in :meth:`.Rolling.skew` and :meth:`.Rolling.kurt` modifying the object inplace (:issue:`38908`)
- Fixed regression in :meth:`DataFrame.any` and :meth:`DataFrame.all` not returning a result for tz-aware ``datetime64`` columns (:issue:`38723`)
- Fixed regression in :meth:`DataFrame.apply` with ``axis=1`` using str accessor in apply function (:issue:`38979`)
- Fixed regression in :meth:`DataFrame.replace` raising ``ValueError`` when :class:`DataFrame` has dtype ``bytes`` (:issue:`38900`)
- Fixed regression in :meth:`Series.fillna` that raised ``RecursionError`` with ``datetime64[ns, UTC]`` dtype (:issue:`38851`)
- Fixed regression in comparisons between ``NaT`` and ``datetime.date`` objects incorrectly returning ``True`` (:issue:`39151`)
- Fixed regression in repr of float-like strings of an ``object`` dtype having trailing 0's truncated after the decimal (:issue:`38708`)
- Fixed regression that raised ``AttributeError`` with PyArrow versions [0.16.0, 1.0.0) (:issue:`38801`)
- Fixed regression in :func:`pandas.testing.assert_frame_equal` raising ``TypeError`` with ``check_like=True`` when :class:`Index` or columns have mixed dtype (:issue:`39168`)

We have reverted a commit that resulted in several plotting related regressions in pandas 1.2.0 (:issue:`38969`, :issue:`38736`, :issue:`38865`, :issue:`38947` and :issue:`39126`).
As a result, bugs reported as fixed in pandas 1.2.0 related to inconsistent tick labeling in bar plots are again present (:issue:`26186` and :issue:`11465`)

.. ---------------------------------------------------------------------------

.. _whatsnew_121.bug_fixes:

Bug fixes
~~~~~~~~~

- Bug in :meth:`read_csv` with ``float_precision="high"`` caused segfault or wrong parsing of long exponent strings. This resulted in a regression in some cases as the default for ``float_precision`` was changed in pandas 1.2.0 (:issue:`38753`)
- Bug in :func:`read_csv` not closing an opened file handle when a ``csv.Error`` or ``UnicodeDecodeError`` occurred while initializing (:issue:`39024`)
- Bug in :func:`pandas.testing.assert_index_equal` raising ``TypeError`` with ``check_order=False`` when :class:`Index` has mixed dtype (:issue:`39168`)

.. ---------------------------------------------------------------------------

.. _whatsnew_121.other:

Other
~~~~~

- The deprecated attributes ``_AXIS_NAMES`` and ``_AXIS_NUMBERS`` of :class:`DataFrame` and :class:`Series` will no longer show up in ``dir`` or ``inspect.getmembers`` calls (:issue:`38740`)
- Bumped minimum fastparquet version to 0.4.0 to avoid ``AttributeError`` from numba (:issue:`38344`)
- Bumped minimum pymysql version to 0.8.1 to avoid test failures (:issue:`38344`)
- Fixed build failure on MacOS 11 in Python 3.9.1 (:issue:`38766`)
- Added reference to backwards incompatible ``check_freq`` arg of :func:`testing.assert_frame_equal` and :func:`testing.assert_series_equal` in :ref:`pandas 1.1.0 whats new <whatsnew_110.api_breaking.testing.check_freq>` (:issue:`34050`)
<<<<<<< HEAD
- :class:`Index` and :class:`MultiIndex` now have a ``replace()`` method (:issue:`19495`).
=======
>>>>>>> 6ff2e7c6

.. ---------------------------------------------------------------------------

.. _whatsnew_121.contributors:

Contributors
~~~~~~~~~~~~

.. contributors:: v1.2.0..v1.2.1|HEAD<|MERGE_RESOLUTION|>--- conflicted
+++ resolved
@@ -61,10 +61,7 @@
 - Bumped minimum pymysql version to 0.8.1 to avoid test failures (:issue:`38344`)
 - Fixed build failure on MacOS 11 in Python 3.9.1 (:issue:`38766`)
 - Added reference to backwards incompatible ``check_freq`` arg of :func:`testing.assert_frame_equal` and :func:`testing.assert_series_equal` in :ref:`pandas 1.1.0 whats new <whatsnew_110.api_breaking.testing.check_freq>` (:issue:`34050`)
-<<<<<<< HEAD
 - :class:`Index` and :class:`MultiIndex` now have a ``replace()`` method (:issue:`19495`).
-=======
->>>>>>> 6ff2e7c6
 
 .. ---------------------------------------------------------------------------
 
