.. _whatsnew_121:

What's new in 1.2.1 (January ??, 2021)
--------------------------------------

These are the changes in pandas 1.2.1. See :ref:`release` for a full changelog
including other versions of pandas.

{{ header }}

.. ---------------------------------------------------------------------------

.. _whatsnew_121.regressions:

Fixed regressions
~~~~~~~~~~~~~~~~~
- The deprecated attributes ``_AXIS_NAMES`` and ``_AXIS_NUMBERS`` of :class:`DataFrame` and :class:`Series` will no longer show up in ``dir`` or ``inspect.getmembers`` calls (:issue:`38740`)
- :meth:`to_csv` created corrupted zip files when there were more rows than ``chunksize`` (issue:`38714`)
<<<<<<< HEAD
- Fixed a regression in ``groupby().rolling()`` where :class:`MultiIndex` levels were dropped (:issue:`38523`)
=======
- Bug in repr of float-like strings of an ``object`` dtype having trailing 0's truncated after the decimal (:issue:`38708`)
>>>>>>> e752928a
-

.. ---------------------------------------------------------------------------

.. _whatsnew_121.bug_fixes:

Bug fixes
~~~~~~~~~

I/O
^^^

- Bumped minimum fastparquet version to 0.4.0 to avoid ``AttributeError`` from numba (:issue:`38344`)
- Bumped minimum pymysql version to 0.8.1 to avoid test failures (:issue:`38344`)

-
-

.. ---------------------------------------------------------------------------

.. _whatsnew_121.other:

Other
~~~~~
- Fixed build failure on MacOS 11 in Python 3.9.1 (:issue:`38766`)
-

.. ---------------------------------------------------------------------------

.. _whatsnew_121.contributors:

Contributors
~~~~~~~~~~~~

.. contributors:: v1.2.0..v1.2.1|HEAD<|MERGE_RESOLUTION|>--- conflicted
+++ resolved
@@ -16,11 +16,8 @@
 ~~~~~~~~~~~~~~~~~
 - The deprecated attributes ``_AXIS_NAMES`` and ``_AXIS_NUMBERS`` of :class:`DataFrame` and :class:`Series` will no longer show up in ``dir`` or ``inspect.getmembers`` calls (:issue:`38740`)
 - :meth:`to_csv` created corrupted zip files when there were more rows than ``chunksize`` (issue:`38714`)
-<<<<<<< HEAD
 - Fixed a regression in ``groupby().rolling()`` where :class:`MultiIndex` levels were dropped (:issue:`38523`)
-=======
 - Bug in repr of float-like strings of an ``object`` dtype having trailing 0's truncated after the decimal (:issue:`38708`)
->>>>>>> e752928a
 -
 
 .. ---------------------------------------------------------------------------
