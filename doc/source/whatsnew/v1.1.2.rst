.. _whatsnew_112:

What's new in 1.1.2 (??)
------------------------

These are the changes in pandas 1.1.2. See :ref:`release` for a full changelog
including other versions of pandas.

{{ header }}

.. ---------------------------------------------------------------------------

.. _whatsnew_112.regressions:

Fixed regressions
~~~~~~~~~~~~~~~~~
- Regression in :meth:`DatetimeIndex.intersection` incorrectly raising ``AssertionError`` when intersecting against a list (:issue:`35876`)
- Fix regression in updating a column inplace (e.g. using ``df['col'].fillna(.., inplace=True)``) (:issue:`35731`)
- Performance regression for :meth:`RangeIndex.format` (:issue:`35712`)
- Regression in :meth:`DataFrame.replace` where a ``TypeError`` would be raised when attempting to replace elements of type :class:`Interval` (:issue:`35931`)
-


.. ---------------------------------------------------------------------------

.. _whatsnew_112.bug_fixes:

Bug fixes
~~~~~~~~~
- Bug in :meth:`DataFrame.eval` with ``object`` dtype column binary operations (:issue:`35794`)
- Bug in :class:`Series` constructor raising a ``TypeError`` when constructing sparse datetime64 dtypes (:issue:`35762`)
- Bug in :meth:`DataFrame.apply` with ``result_type="reduce"`` returning with incorrect index (:issue:`35683`)
- Bug in :meth:`DateTimeIndex.format` and :meth:`PeriodIndex.format` with ``name=True`` setting the first item to ``"None"`` where it should bw ``""`` (:issue:`35712`)
- Bug in :meth:`Float64Index.__contains__` incorrectly raising ``TypeError`` instead of returning ``False`` (:issue:`35788`)
<<<<<<< HEAD
- Bug in :meth:`DataFrame.corr` causing subsequent indexing lookups to be incorrect (:issue:`35882`)
=======
- Bug in :class:`DataFrame` indexing returning an incorrect :class:`Series` in some cases when the series has been altered and a cache not invalidated (:issue:`36051`)

.. ---------------------------------------------------------------------------

.. _whatsnew_112.other:

Other
~~~~~
- :meth:`factorize` now supports ``na_sentinel=None`` to include NaN in the uniques of the values and remove ``dropna`` keyword which was unintentionally exposed to public facing API in 1.1 version from :meth:`factorize`(:issue:`35667`)
>>>>>>> a0d92b65

.. ---------------------------------------------------------------------------

.. _whatsnew_112.contributors:

Contributors
~~~~~~~~~~~~

.. contributors:: v1.1.1..v1.1.2|HEAD<|MERGE_RESOLUTION|>--- conflicted
+++ resolved
@@ -32,10 +32,8 @@
 - Bug in :meth:`DataFrame.apply` with ``result_type="reduce"`` returning with incorrect index (:issue:`35683`)
 - Bug in :meth:`DateTimeIndex.format` and :meth:`PeriodIndex.format` with ``name=True`` setting the first item to ``"None"`` where it should bw ``""`` (:issue:`35712`)
 - Bug in :meth:`Float64Index.__contains__` incorrectly raising ``TypeError`` instead of returning ``False`` (:issue:`35788`)
-<<<<<<< HEAD
+- Bug in :class:`DataFrame` indexing returning an incorrect :class:`Series` in some cases when the series has been altered and a cache not invalidated (:issue:`36051`)
 - Bug in :meth:`DataFrame.corr` causing subsequent indexing lookups to be incorrect (:issue:`35882`)
-=======
-- Bug in :class:`DataFrame` indexing returning an incorrect :class:`Series` in some cases when the series has been altered and a cache not invalidated (:issue:`36051`)
 
 .. ---------------------------------------------------------------------------
 
@@ -44,7 +42,6 @@
 Other
 ~~~~~
 - :meth:`factorize` now supports ``na_sentinel=None`` to include NaN in the uniques of the values and remove ``dropna`` keyword which was unintentionally exposed to public facing API in 1.1 version from :meth:`factorize`(:issue:`35667`)
->>>>>>> a0d92b65
 
 .. ---------------------------------------------------------------------------
 
