--- conflicted
+++ resolved
@@ -40,11 +40,8 @@
 - Bug in :class:`Series` constructor incorrectly raising a ``TypeError`` when passed an ordered set (:issue:`36044`)
 - Bug in :meth:`Series.dt.isocalendar` and :meth:`DatetimeIndex.isocalendar` that returned incorrect year for certain dates (:issue:`36032`)
 - Bug in :class:`DataFrame` indexing returning an incorrect :class:`Series` in some cases when the series has been altered and a cache not invalidated (:issue:`33675`)
-<<<<<<< HEAD
 - Bug when setting empty :class:`DataFrame` column to a :class:`Series` in preserving name of index in frame (:issue:`31368`)
-=======
 - Bug in :meth:`DataFrame.corr` causing subsequent indexing lookups to be incorrect (:issue:`35882`)
->>>>>>> aca77f7b
 
 .. ---------------------------------------------------------------------------
 
