--- conflicted
+++ resolved
@@ -24,11 +24,8 @@
 
 Bug fixes
 ~~~~~~~~~
-<<<<<<< HEAD
 - Bug in inconsistent DataFrame.agg behavior when passing as kwargs ``numeric_only=True`` with their associated string alias as functions (:issue:`49352`)
-=======
 - Bug in :meth:`.Styler.to_excel` leading to error when unrecognized ``border-style`` (e.g. ``"hair"``) provided to Excel writers (:issue:`48649`)
->>>>>>> dc5e00d9
 -
 
 .. ---------------------------------------------------------------------------
