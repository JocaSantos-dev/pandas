--- conflicted
+++ resolved
@@ -403,11 +403,6 @@
 - Bug in `read_msgpack` where DataFrame to decode has duplicate column names (:issue:`9618`)
 - Bug in ``io.common.get_filepath_or_buffer`` which caused reading of valid S3 files to fail if the bucket also contained keys for which the user does not have read permission (:issue:`10604`)
 - Bug in vectorised setting of timestamp columns with python ``datetime.date`` and numpy ``datetime64`` (:issue:`10408`, :issue:`10412`)
-<<<<<<< HEAD
-- Bug in ``pd.DataFrame`` when constructing an empty DataFrame with a string dtype (:issue:`9428`)
 
 - Bug in ``MultiIndex.__contains__`` throws an ``IndexError`` for large multiindices (:issue:`10645`)
-=======
-
-- Bug in ``pd.DataFrame`` when constructing an empty DataFrame with a string dtype (:issue:`9428`)
->>>>>>> a7437430
+- Bug in ``pd.DataFrame`` when constructing an empty DataFrame with a string dtype (:issue:`9428`)