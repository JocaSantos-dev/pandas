.. _whatsnew_160:

What's new in 1.6.0 (??)
------------------------

These are the changes in pandas 1.6.0. See :ref:`release` for a full changelog
including other versions of pandas.

{{ header }}

.. ---------------------------------------------------------------------------
.. _whatsnew_160.enhancements:

Enhancements
~~~~~~~~~~~~

.. _whatsnew_160.enhancements.enhancement1:

enhancement1
^^^^^^^^^^^^

.. _whatsnew_160.enhancements.enhancement2:

enhancement2
^^^^^^^^^^^^

.. _whatsnew_160.enhancements.other:

Other enhancements
^^^^^^^^^^^^^^^^^^
- :func:`read_sas` now supports using ``encoding='infer'`` to correctly read and use the encoding specified by the sas file. (:issue:`48048`)
- :meth:`.DataFrameGroupBy.quantile` and :meth:`.SeriesGroupBy.quantile` now preserve nullable dtypes instead of casting to numpy dtypes (:issue:`37493`)
- :meth:`Series.add_suffix`, :meth:`DataFrame.add_suffix`, :meth:`Series.add_prefix` and :meth:`DataFrame.add_prefix` support an ``axis`` argument. If ``axis`` is set, the default behaviour of which axis to consider can be overwritten (:issue:`47819`)
- :func:`assert_frame_equal` now shows the first element where the DataFrames differ, analogously to ``pytest``'s output (:issue:`47910`)
- Added new argument ``use_nullable_dtypes`` to :func:`read_csv` to enable automatic conversion to nullable dtypes (:issue:`36712`)
- Added ``index`` parameter to :meth:`DataFrame.to_dict` (:issue:`46398`)
- Added metadata propagation for binary operators on :class:`DataFrame` (:issue:`28283`)
- :class:`.CategoricalConversionWarning`, :class:`.InvalidComparison`, :class:`.InvalidVersion`, :class:`.LossySetitemError`, and :class:`.NoBufferPresent` are now exposed in ``pandas.errors`` (:issue:`27656`)
-

.. ---------------------------------------------------------------------------
.. _whatsnew_160.notable_bug_fixes:

Notable bug fixes
~~~~~~~~~~~~~~~~~

These are bug fixes that might have notable behavior changes.

.. _whatsnew_160.notable_bug_fixes.notable_bug_fix1:

:meth:`.GroupBy.cumsum` and :meth:`.GroupBy.cumprod` overflow instead of lossy casting to float
^^^^^^^^^^^^^^^^^^^^^^^^^^^^^^^^^^^^^^^^^^^^^^^^^^^^^^^^^^^^^^^^^^^^^^^^^^^^^^^^^^^^^^^^^^^^^^^

In previous versions we cast to float when applying ``cumsum`` and ``cumprod`` which
lead to incorrect results even if the result could be hold by ``int64`` dtype.
Additionally, the aggregation overflows consistent with numpy and the regular
:meth:`DataFrame.cumprod` and :meth:`DataFrame.cumsum` methods when the limit of
``int64`` is reached (:issue:`37493`).

*Old Behavior*

.. code-block:: ipython

    In [1]: df = pd.DataFrame({"key": ["b"] * 7, "value": 625})
    In [2]: df.groupby("key")["value"].cumprod()[5]
    Out[2]: 5.960464477539062e+16

We return incorrect results with the 6th value.

*New Behavior*

.. ipython:: python

    df = pd.DataFrame({"key": ["b"] * 7, "value": 625})
    df.groupby("key")["value"].cumprod()

We overflow with the 7th value, but the 6th value is still correct.

.. _whatsnew_160.notable_bug_fixes.notable_bug_fix2:

notable_bug_fix2
^^^^^^^^^^^^^^^^

.. ---------------------------------------------------------------------------
.. _whatsnew_160.api_breaking:

Backwards incompatible API changes
~~~~~~~~~~~~~~~~~~~~~~~~~~~~~~~~~~

.. _whatsnew_160.api_breaking.deps:

Increased minimum versions for dependencies
^^^^^^^^^^^^^^^^^^^^^^^^^^^^^^^^^^^^^^^^^^^
Some minimum supported versions of dependencies were updated.
If installed, we now require:

+-----------------+-----------------+----------+---------+
| Package         | Minimum Version | Required | Changed |
+=================+=================+==========+=========+
| mypy (dev)      | 0.981           |          |    X    |
+-----------------+-----------------+----------+---------+

For `optional libraries <https://pandas.pydata.org/docs/getting_started/install.html>`_ the general recommendation is to use the latest version.
The following table lists the lowest version per library that is currently being tested throughout the development of pandas.
Optional libraries below the lowest tested version may still work, but are not considered supported.

+-----------------+-----------------+---------+
| Package         | Minimum Version | Changed |
+=================+=================+=========+
|                 |                 |    X    |
+-----------------+-----------------+---------+

See :ref:`install.dependencies` and :ref:`install.optional_dependencies` for more.

.. _whatsnew_160.api_breaking.other:

Other API changes
^^^^^^^^^^^^^^^^^
- Passing ``nanoseconds`` greater than 999 or less than 0 in :class:`Timestamp` now raises a ``ValueError`` (:issue:`48538`, :issue:`48255`)
- :func:`read_csv`: specifying an incorrect number of columns with ``index_col`` of now raises ``ParserError`` instead of ``IndexError`` when using the c parser.
- Default value of ``dtype`` in :func:`get_dummies` is changed to ``bool`` from ``uint8`` (:issue:`45848`)
- :meth:`DataFrame.astype`, :meth:`Series.astype`, and :meth:`DatetimeIndex.astype` casting datetime64 data to any of "datetime64[s]", "datetime64[ms]", "datetime64[us]" will return an object with the given resolution instead of coercing back to "datetime64[ns]" (:issue:`48928`)
- :meth:`DataFrame.astype`, :meth:`Series.astype`, and :meth:`DatetimeIndex.astype` casting timedelta64 data to any of "timedelta64[s]", "timedelta64[ms]", "timedelta64[us]" will return an object with the given resolution instead of coercing to "float64" dtype (:issue:`48963`)
<<<<<<< HEAD
- Passing data with dtype of "timedelta64[s]", "timedelta64[ms]", or "timedelta64[us]" to :class:`TimedeltaIndex`, :class:`Series`, or :class:`DataFrame` constructors will now retain that dtype instead of casting to "timedelta64[ns]"; timedelta64 data with lower resolution will be cast to the lowest supported resolution "timedelta64[s]" (:issue:`49014`)
- Passing ``dtype`` of "timedelta64[s]", "timedelta64[ms]", or "timedelta64[us]" to :class:`TimedeltaIndex`, :class:`Series`, or :class:`DataFrame` constructors will now retain that dtype instead of casting to "timedelta64[ns]"; passing a dtype with lower resolution for :class:`Series` or :class:`DataFrame` will be cast to the lowest supported resolution "timedelta64[s]" (:issue:`49014`)
=======
- Passing a ``np.datetime64`` object with non-nanosecond resolution to :class:`Timestamp` will retain the input resolution if it is "s", "ms", or "ns"; otherwise it will be cast to the closest supported resolution (:issue:`49008`)
>>>>>>> 98323eec
-

.. ---------------------------------------------------------------------------
.. _whatsnew_160.deprecations:

Deprecations
~~~~~~~~~~~~
-
-

.. ---------------------------------------------------------------------------
.. _whatsnew_160.performance:

Performance improvements
~~~~~~~~~~~~~~~~~~~~~~~~
- Performance improvement in :meth:`.DataFrameGroupBy.median` and :meth:`.SeriesGroupBy.median` and :meth:`.GroupBy.cumprod` for nullable dtypes (:issue:`37493`)
- Performance improvement in :meth:`MultiIndex.argsort` and :meth:`MultiIndex.sort_values` (:issue:`48406`)
- Performance improvement in :meth:`MultiIndex.size` (:issue:`48723`)
- Performance improvement in :meth:`MultiIndex.union` without missing values and without duplicates (:issue:`48505`)
- Performance improvement in :meth:`MultiIndex.difference` (:issue:`48606`)
- Performance improvement in :class:`MultiIndex` set operations with sort=None (:issue:`49010`)
- Performance improvement in :meth:`.DataFrameGroupBy.mean`, :meth:`.SeriesGroupBy.mean`, :meth:`.DataFrameGroupBy.var`, and :meth:`.SeriesGroupBy.var` for extension array dtypes (:issue:`37493`)
- Performance improvement in :meth:`MultiIndex.isin` when ``level=None`` (:issue:`48622`)
- Performance improvement in :meth:`Index.union` and :meth:`MultiIndex.union` when index contains duplicates (:issue:`48900`)
- Performance improvement for :meth:`Series.value_counts` with nullable dtype (:issue:`48338`)
- Performance improvement for :class:`Series` constructor passing integer numpy array with nullable dtype (:issue:`48338`)
- Performance improvement for :class:`DatetimeIndex` constructor passing a list (:issue:`48609`)
- Performance improvement in :func:`merge` and :meth:`DataFrame.join` when joining on a sorted :class:`MultiIndex` (:issue:`48504`)
- Performance improvement in :meth:`DataFrame.loc` and :meth:`Series.loc` for tuple-based indexing of a :class:`MultiIndex` (:issue:`48384`)
- Performance improvement for :meth:`MultiIndex.unique` (:issue:`48335`)
- Performance improvement in :meth:`DataFrame.join` when joining on a subset of a :class:`MultiIndex` (:issue:`48611`)
- Performance improvement for :meth:`MultiIndex.intersection` (:issue:`48604`)
- Performance improvement in ``var`` for nullable dtypes (:issue:`48379`).
- Performance improvements to :func:`read_sas` (:issue:`47403`, :issue:`47405`, :issue:`47656`, :issue:`48502`)
- Memory improvement in :meth:`RangeIndex.sort_values` (:issue:`48801`)
- Performance improvement in :class:`DataFrameGroupBy` and :class:`SeriesGroupBy` when ``by`` is a categorical type and ``sort=False`` (:issue:`48976`)

.. ---------------------------------------------------------------------------
.. _whatsnew_160.bug_fixes:

Bug fixes
~~~~~~~~~

Categorical
^^^^^^^^^^^
- Bug in :meth:`Categorical.set_categories` losing dtype information (:issue:`48812`)
-

Datetimelike
^^^^^^^^^^^^
- Bug in :func:`pandas.infer_freq`, raising ``TypeError`` when inferred on :class:`RangeIndex` (:issue:`47084`)
- Bug in :func:`to_datetime` was raising on invalid offsets with ``errors='coerce'`` and ``infer_datetime_format=True`` (:issue:`48633`)
- Bug in :class:`DatetimeIndex` constructor failing to raise when ``tz=None`` is explicitly specified in conjunction with timezone-aware ``dtype`` or data (:issue:`48659`)
- Bug in subtracting a ``datetime`` scalar from :class:`DatetimeIndex` failing to retain the original ``freq`` attribute (:issue:`48818`)
-

Timedelta
^^^^^^^^^
- Bug in :func:`to_timedelta` raising error when input has nullable dtype ``Float64`` (:issue:`48796`)
- Bug in :class:`Timedelta` constructor incorrectly raising instead of returning ``NaT`` when given a ``np.timedelta64("nat")`` (:issue:`48898`)
- Bug in :class:`Timedelta` constructor failing to raise when passed both a :class:`Timedelta` object and keywords (e.g. days, seconds) (:issue:`48898`)
-

Timezones
^^^^^^^^^
-
-

Numeric
^^^^^^^
- Bug in :meth:`DataFrame.add` cannot apply ufunc when inputs contain mixed DataFrame type and Series type (:issue:`39853`)
-

Conversion
^^^^^^^^^^
- Bug in constructing :class:`Series` with ``int64`` dtype from a string list raising instead of casting (:issue:`44923`)
- Bug in :meth:`DataFrame.eval` incorrectly raising an ``AttributeError`` when there are negative values in function call (:issue:`46471`)
- Bug in :meth:`Series.convert_dtypes` not converting dtype to nullable dtype when :class:`Series` contains ``NA`` and has dtype ``object`` (:issue:`48791`)
- Bug where any :class:`ExtensionDtype` subclass with ``kind="M"`` would be interpreted as a timezone type (:issue:`34986`)
-

Strings
^^^^^^^
-
-

Interval
^^^^^^^^
-
-

Indexing
^^^^^^^^
- Bug in :meth:`DataFrame.reindex` filling with wrong values when indexing columns and index for ``uint`` dtypes (:issue:`48184`)
- Bug in :meth:`DataFrame.reindex` casting dtype to ``object`` when :class:`DataFrame` has single extension array column when re-indexing ``columns`` and ``index`` (:issue:`48190`)
- Bug in :func:`~DataFrame.describe` when formatting percentiles in the resulting index showed more decimals than needed (:issue:`46362`)

Missing
^^^^^^^
- Bug in :meth:`Index.equals` raising ``TypeError`` when :class:`Index` consists of tuples that contain ``NA`` (:issue:`48446`)
-

MultiIndex
^^^^^^^^^^
- Bug in :meth:`MultiIndex.argsort` raising ``TypeError`` when index contains :attr:`NA` (:issue:`48495`)
- Bug in :meth:`MultiIndex.difference` losing extension array dtype (:issue:`48606`)
- Bug in :class:`MultiIndex.set_levels` raising ``IndexError`` when setting empty level (:issue:`48636`)
- Bug in :meth:`MultiIndex.unique` losing extension array dtype (:issue:`48335`)
- Bug in :meth:`MultiIndex.intersection` losing extension array (:issue:`48604`)
- Bug in :meth:`MultiIndex.union` losing extension array (:issue:`48498`, :issue:`48505`, :issue:`48900`)
- Bug in :meth:`MultiIndex.union` not sorting when sort=None and index contains missing values (:issue:`49010`)
- Bug in :meth:`MultiIndex.append` not checking names for equality (:issue:`48288`)
- Bug in :meth:`MultiIndex.symmetric_difference` losing extension array (:issue:`48607`)
-

I/O
^^^
- Bug in :func:`read_sas` caused fragmentation of :class:`DataFrame` and raised :class:`.errors.PerformanceWarning` (:issue:`48595`)
-

Period
^^^^^^
- Bug in :meth:`Period.strftime` and :meth:`PeriodIndex.strftime`, raising ``UnicodeDecodeError`` when a locale-specific directive was passed (:issue:`46319`)
-

Plotting
^^^^^^^^
-
-

Groupby/resample/rolling
^^^^^^^^^^^^^^^^^^^^^^^^
- Bug in :class:`.ExponentialMovingWindow` with ``online`` not raising a ``NotImplementedError`` for unsupported operations (:issue:`48834`)
- Bug in :meth:`DataFrameGroupBy.sample` raises ``ValueError`` when the object is empty (:issue:`48459`)
- Bug in :meth:`Series.groupby` raises ``ValueError`` when an entry of the index is equal to the name of the index (:issue:`48567`)
- Bug in :meth:`DataFrameGroupBy.resample` produces inconsistent results when passing empty DataFrame (:issue:`47705`)
-

Reshaping
^^^^^^^^^
- Bug in :meth:`DataFrame.pivot_table` raising ``TypeError`` for nullable dtype and ``margins=True`` (:issue:`48681`)
- Bug in :meth:`DataFrame.pivot` not respecting ``None`` as column name (:issue:`48293`)
- Bug in :func:`join` when ``left_on`` or ``right_on`` is or includes a :class:`CategoricalIndex` incorrectly raising ``AttributeError`` (:issue:`48464`)
-

Sparse
^^^^^^
-
-

ExtensionArray
^^^^^^^^^^^^^^
- Bug in :meth:`Series.mean` overflowing unnecessarily with nullable integers (:issue:`48378`)
- Bug when concatenating an empty DataFrame with an ExtensionDtype to another DataFrame with the same ExtensionDtype, the resulting dtype turned into object (:issue:`48510`)
-

Styler
^^^^^^
-
-

Metadata
^^^^^^^^
- Fixed metadata propagation in :meth:`DataFrame.corr` and :meth:`DataFrame.cov` (:issue:`28283`)
-

Other
^^^^^

.. ***DO NOT USE THIS SECTION***

-
-

.. ---------------------------------------------------------------------------
.. _whatsnew_160.contributors:

Contributors
~~~~~~~~~~~~<|MERGE_RESOLUTION|>--- conflicted
+++ resolved
@@ -121,12 +121,9 @@
 - Default value of ``dtype`` in :func:`get_dummies` is changed to ``bool`` from ``uint8`` (:issue:`45848`)
 - :meth:`DataFrame.astype`, :meth:`Series.astype`, and :meth:`DatetimeIndex.astype` casting datetime64 data to any of "datetime64[s]", "datetime64[ms]", "datetime64[us]" will return an object with the given resolution instead of coercing back to "datetime64[ns]" (:issue:`48928`)
 - :meth:`DataFrame.astype`, :meth:`Series.astype`, and :meth:`DatetimeIndex.astype` casting timedelta64 data to any of "timedelta64[s]", "timedelta64[ms]", "timedelta64[us]" will return an object with the given resolution instead of coercing to "float64" dtype (:issue:`48963`)
-<<<<<<< HEAD
 - Passing data with dtype of "timedelta64[s]", "timedelta64[ms]", or "timedelta64[us]" to :class:`TimedeltaIndex`, :class:`Series`, or :class:`DataFrame` constructors will now retain that dtype instead of casting to "timedelta64[ns]"; timedelta64 data with lower resolution will be cast to the lowest supported resolution "timedelta64[s]" (:issue:`49014`)
 - Passing ``dtype`` of "timedelta64[s]", "timedelta64[ms]", or "timedelta64[us]" to :class:`TimedeltaIndex`, :class:`Series`, or :class:`DataFrame` constructors will now retain that dtype instead of casting to "timedelta64[ns]"; passing a dtype with lower resolution for :class:`Series` or :class:`DataFrame` will be cast to the lowest supported resolution "timedelta64[s]" (:issue:`49014`)
-=======
 - Passing a ``np.datetime64`` object with non-nanosecond resolution to :class:`Timestamp` will retain the input resolution if it is "s", "ms", or "ns"; otherwise it will be cast to the closest supported resolution (:issue:`49008`)
->>>>>>> 98323eec
 -
 
 .. ---------------------------------------------------------------------------
