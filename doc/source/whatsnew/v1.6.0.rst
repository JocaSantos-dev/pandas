.. _whatsnew_160:

What's new in 1.6.0 (??)
------------------------

These are the changes in pandas 1.6.0. See :ref:`release` for a full changelog
including other versions of pandas.

{{ header }}

.. ---------------------------------------------------------------------------
.. _whatsnew_160.enhancements:

Enhancements
~~~~~~~~~~~~

.. _whatsnew_160.enhancements.enhancement1:

enhancement1
^^^^^^^^^^^^

.. _whatsnew_160.enhancements.enhancement2:

enhancement2
^^^^^^^^^^^^

.. _whatsnew_160.enhancements.other:

Other enhancements
^^^^^^^^^^^^^^^^^^
- :meth:`.GroupBy.quantile` now preserving nullable dtypes instead of casting to numpy dtypes (:issue:`37493`)
- :meth:`Series.add_suffix`, :meth:`DataFrame.add_suffix`, :meth:`Series.add_prefix` and :meth:`DataFrame.add_prefix` support an ``axis`` argument. If ``axis`` is set, the default behaviour of which axis to consider can be overwritten (:issue:`47819`)
<<<<<<< HEAD
- Added ``index`` parameter to :meth:`DataFrame.to_dict` (:issue:`46398`)
=======
- :func:`assert_frame_equal` now shows the first element where the DataFrames differ, analogously to ``pytest``'s output (:issue:`47910`)
>>>>>>> 94044c85
-

.. ---------------------------------------------------------------------------
.. _whatsnew_160.notable_bug_fixes:

Notable bug fixes
~~~~~~~~~~~~~~~~~

These are bug fixes that might have notable behavior changes.

.. _whatsnew_160.notable_bug_fixes.notable_bug_fix1:

notable_bug_fix1
^^^^^^^^^^^^^^^^

.. _whatsnew_160.notable_bug_fixes.notable_bug_fix2:

notable_bug_fix2
^^^^^^^^^^^^^^^^

.. ---------------------------------------------------------------------------
.. _whatsnew_160.api_breaking:

Backwards incompatible API changes
~~~~~~~~~~~~~~~~~~~~~~~~~~~~~~~~~~

.. _whatsnew_160.api_breaking.deps:

Increased minimum versions for dependencies
^^^^^^^^^^^^^^^^^^^^^^^^^^^^^^^^^^^^^^^^^^^
Some minimum supported versions of dependencies were updated.
If installed, we now require:

+-----------------+-----------------+----------+---------+
| Package         | Minimum Version | Required | Changed |
+=================+=================+==========+=========+
|                 |                 |    X     |    X    |
+-----------------+-----------------+----------+---------+

For `optional libraries <https://pandas.pydata.org/docs/getting_started/install.html>`_ the general recommendation is to use the latest version.
The following table lists the lowest version per library that is currently being tested throughout the development of pandas.
Optional libraries below the lowest tested version may still work, but are not considered supported.

+-----------------+-----------------+---------+
| Package         | Minimum Version | Changed |
+=================+=================+=========+
|                 |                 |    X    |
+-----------------+-----------------+---------+

See :ref:`install.dependencies` and :ref:`install.optional_dependencies` for more.

.. _whatsnew_160.api_breaking.other:

Other API changes
^^^^^^^^^^^^^^^^^
-
-

.. ---------------------------------------------------------------------------
.. _whatsnew_160.deprecations:

Deprecations
~~~~~~~~~~~~
-
-

.. ---------------------------------------------------------------------------
.. _whatsnew_160.performance:

Performance improvements
~~~~~~~~~~~~~~~~~~~~~~~~
- Performance improvement in :meth:`.GroupBy.median` for nullable dtypes (:issue:`37493`)
- Performance improvement in :meth:`MultiIndex.argsort` and :meth:`MultiIndex.sort_values` (:issue:`48406`)
- Performance improvement in :meth:`.GroupBy.mean` and :meth:`.GroupBy.var` for extension array dtypes (:issue:`37493`)
- Performance improvement for :meth:`Series.value_counts` with nullable dtype (:issue:`48338`)
- Performance improvement for :class:`Series` constructor passing integer numpy array with nullable dtype (:issue:`48338`)
- Performance improvement for :meth:`MultiIndex.unique` (:issue:`48335`)
- Performance improvement to :func:`read_sas` with ``blank_missing=True`` (:issue:`48502`)
-

.. ---------------------------------------------------------------------------
.. _whatsnew_160.bug_fixes:

Bug fixes
~~~~~~~~~

Categorical
^^^^^^^^^^^
-
-

Datetimelike
^^^^^^^^^^^^
-
-

Timedelta
^^^^^^^^^
-
-

Timezones
^^^^^^^^^
-
-

Numeric
^^^^^^^
-
-

Conversion
^^^^^^^^^^
- Bug in constructing :class:`Series` with ``int64`` dtype from a string list raising instead of casting (:issue:`44923`)
-

Strings
^^^^^^^
-
-

Interval
^^^^^^^^
-
-

Indexing
^^^^^^^^
- Bug in :meth:`DataFrame.reindex` filling with wrong values when indexing columns and index for ``uint`` dtypes (:issue:`48184`)
- Bug in :meth:`DataFrame.reindex` casting dtype to ``object`` when :class:`DataFrame` has single extension array column when re-indexing ``columns`` and ``index`` (:issue:`48190`)
- Bug in :func:`~DataFrame.describe` when formatting percentiles in the resulting index showed more decimals than needed (:issue:`46362`)

Missing
^^^^^^^
-
-

MultiIndex
^^^^^^^^^^
- Bug in :meth:`MultiIndex.unique` losing extension array dtype (:issue:`48335`)
- Bug in :meth:`MultiIndex.union` losing extension array (:issue:`48498`)
- Bug in :meth:`MultiIndex.append` not checking names for equality (:issue:`48288`)
-

I/O
^^^
-
-

Period
^^^^^^
- Bug in :meth:`Period.strftime` and :meth:`PeriodIndex.strftime`, raising ``UnicodeDecodeError`` when a locale-specific directive was passed (:issue:`46319`)
-

Plotting
^^^^^^^^
-
-

Groupby/resample/rolling
^^^^^^^^^^^^^^^^^^^^^^^^
- Bug in :meth:`DataFrameGroupBy.sample` raises ``ValueError`` when the object is empty (:issue:`48459`)
-

Reshaping
^^^^^^^^^
- Bug in :meth:`DataFrame.pivot` not respecting ``None`` as column name (:issue:`48293`)
- Bug in :func:`join` when ``left_on`` or ``right_on`` is or includes a :class:`CategoricalIndex` incorrectly raising ``AttributeError`` (:issue:`48464`)
-

Sparse
^^^^^^
-
-

ExtensionArray
^^^^^^^^^^^^^^
- Bug in :meth:`Series.mean` overflowing unnecessarily with nullable integers (:issue:`48378`)
-

Styler
^^^^^^
-
-

Other
^^^^^

.. ***DO NOT USE THIS SECTION***

-
-

.. ---------------------------------------------------------------------------
.. _whatsnew_160.contributors:

Contributors
~~~~~~~~~~~~<|MERGE_RESOLUTION|>--- conflicted
+++ resolved
@@ -30,11 +30,8 @@
 ^^^^^^^^^^^^^^^^^^
 - :meth:`.GroupBy.quantile` now preserving nullable dtypes instead of casting to numpy dtypes (:issue:`37493`)
 - :meth:`Series.add_suffix`, :meth:`DataFrame.add_suffix`, :meth:`Series.add_prefix` and :meth:`DataFrame.add_prefix` support an ``axis`` argument. If ``axis`` is set, the default behaviour of which axis to consider can be overwritten (:issue:`47819`)
-<<<<<<< HEAD
+- :func:`assert_frame_equal` now shows the first element where the DataFrames differ, analogously to ``pytest``'s output (:issue:`47910`)
 - Added ``index`` parameter to :meth:`DataFrame.to_dict` (:issue:`46398`)
-=======
-- :func:`assert_frame_equal` now shows the first element where the DataFrames differ, analogously to ``pytest``'s output (:issue:`47910`)
->>>>>>> 94044c85
 -
 
 .. ---------------------------------------------------------------------------
