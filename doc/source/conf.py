--- conflicted
+++ resolved
@@ -59,16 +59,9 @@
               'sphinx.ext.extlinks',
               'sphinx.ext.todo',
               'numpydoc',
-<<<<<<< HEAD
               'IPython.sphinxext.ipython_directive',
               'IPython.sphinxext.ipython_console_highlighting',
-=======
-              'ipython_sphinxext.ipython_directive',
-              'ipython_sphinxext.ipython_console_highlighting',
-              # lowercase didn't work
-              'IPython.sphinxext.ipython_console_highlighting',
               'matplotlib.sphinxext.plot_directive',
->>>>>>> 2431641a
               'sphinx.ext.intersphinx',
               'sphinx.ext.coverage',
               'sphinx.ext.mathjax',
