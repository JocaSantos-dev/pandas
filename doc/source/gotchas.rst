--- conflicted
+++ resolved
@@ -215,11 +215,10 @@
    s2.dtype
 
 This trade-off is made largely for memory and performance reasons, and also so
-<<<<<<< HEAD
 that the resulting ``Series`` continues to be "numeric".
 
 If you need to represent integers with possibly missing values, use one of
-the ``"Int"`` dtypes provided by pandas
+the nullable-integer extension dtypes provided by pandas
 
 * :class:`Int8Dtype`
 * :class:`Int16Dtype`
@@ -229,7 +228,7 @@
 .. ipython:: python
 
    s_int = pd.Series([1, 2, 3, 4, 5], index=list('abcde'),
-                     dtype=pd.Int64())
+                     dtype=pd.Int64Dtype())
    s_int
    s_int.dtype
 
@@ -238,10 +237,6 @@
    s2_int.dtype
 
 See :ref:`integer_na` for more.
-=======
-that the resulting ``Series`` continues to be "numeric". One possibility is to
-use ``dtype=object`` arrays instead.
->>>>>>> 5d134ec1
 
 ``NA`` type promotions
 ~~~~~~~~~~~~~~~~~~~~~~
