--- conflicted
+++ resolved
@@ -1182,24 +1182,13 @@
 
    ``apply`` has to try to infer from the result whether it should act as a reducer,
    transformer, *or* filter, depending on exactly what is passed to it. Thus the
-<<<<<<< HEAD
-   grouped column(s) may be included in the output as well as set the indices. While
-=======
    grouped column(s) may be included in the output or not. While
->>>>>>> 0dd39010
    it tries to intelligently guess how to behave, it can sometimes guess wrong.
 
 .. note::
 
-<<<<<<< HEAD
-   All of these examples can be more reliably, and more efficiently, computed using
-   other pandas functionality. In fact, pandas maintainers are interested if you
-   have an operation that you must use ``apply`` for. If you believe you do, please
-   `raise an issue on GitHub <https://github.com/pandas-dev/pandas/issues/new/choose>`_
-=======
    All of the examples in this section can be more reliably, and more efficiently,
    computed using other pandas functionality.
->>>>>>> 0dd39010
 
 .. ipython:: python
 
@@ -1234,11 +1223,7 @@
     s
     s.apply(f)
 
-<<<<<<< HEAD
 Similar to :ref:`groupby.aggregate.agg`, the resulting dtype will reflect that of the
-=======
-Similar to :ref:`groupby.aggregate.udfs`, the resulting dtype will reflect that of the
->>>>>>> 0dd39010
 apply function. If the results from different groups have different dtypes, then
 a common dtype will be determined in the same way as ``DataFrame`` construction.
 
@@ -1268,10 +1253,7 @@
 
     df.groupby("A", group_keys=False).apply(lambda x: x)
 
-<<<<<<< HEAD
-
-=======
->>>>>>> 0dd39010
+
 Numba Accelerated Routines
 --------------------------
 
