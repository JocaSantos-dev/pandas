--- conflicted
+++ resolved
@@ -433,13 +433,8 @@
 
 Series is equipped with a set of string processing methods in the ``str``
 attribute that make it easy to operate on each element of the array, as in the
-<<<<<<< HEAD
-code snippet below. Note that pattern-matching in ``str`` generally uses ``regular
-expressions <https://docs.python.org/3/library/re.html>``__ by default (and in
-=======
 code snippet below. Note that pattern-matching in ``str`` generally uses `regular
 expressions <https://docs.python.org/3/library/re.html>`__ by default (and in
->>>>>>> 35d56543
 some cases always uses them). See more at :ref:`Vectorized String Methods
 <text.string_methods>`.
 
