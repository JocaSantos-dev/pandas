{
 "cells": [
  {
   "cell_type": "markdown",
   "metadata": {},
   "source": [
    "# Table Visualization\n",
    "\n",
    "This section demonstrates visualization of tabular data using the [Styler][styler]\n",
    "class. For information on visualization with charting please see [Chart Visualization][viz]. This document is written as a Jupyter Notebook, and can be viewed or downloaded [here][download].\n",
    "\n",
    "[styler]: ../reference/api/pandas.io.formats.style.Styler.rst\n",
    "[viz]: visualization.rst\n",
    "[download]: https://nbviewer.ipython.org/github/pandas-dev/pandas/blob/master/doc/source/user_guide/style.ipynb"
   ]
  },
  {
   "cell_type": "markdown",
   "metadata": {},
   "source": [
    "## Styler Object and HTML \n",
    "\n",
    "Styling should be performed after the data in a DataFrame has been processed. The [Styler][styler] creates an HTML `<table>` and leverages CSS styling language to manipulate many parameters including colors, fonts, borders, background, etc. See [here][w3schools] for more information on styling HTML tables. This allows a lot of flexibility out of the box, and even enables web developers to integrate DataFrames into their exiting user interface designs.\n",
    "    \n",
    "The `DataFrame.style` attribute is a property that returns a [Styler][styler] object. It has a `_repr_html_` method defined on it so they are rendered automatically in Jupyter Notebook.\n",
    "\n",
    "[styler]: ../reference/api/pandas.io.formats.style.Styler.rst\n",
    "[w3schools]: https://www.w3schools.com/html/html_tables.asp"
   ]
  },
  {
   "cell_type": "code",
   "execution_count": null,
   "metadata": {
    "nbsphinx": "hidden"
   },
   "outputs": [],
   "source": [
    "import matplotlib.pyplot\n",
    "# We have this here to trigger matplotlib's font cache stuff.\n",
    "# This cell is hidden from the output"
   ]
  },
  {
   "cell_type": "code",
   "execution_count": null,
   "metadata": {},
   "outputs": [],
   "source": [
    "import pandas as pd\n",
    "import numpy as np\n",
    "import matplotlib as mpl\n",
    "\n",
    "df = pd.DataFrame([[38.0, 2.0, 18.0, 22.0, 21, np.nan],[19, 439, 6, 452, 226,232]], \n",
    "                  index=pd.Index(['Tumour (Positive)', 'Non-Tumour (Negative)'], name='Actual Label:'), \n",
    "                  columns=pd.MultiIndex.from_product([['Decision Tree', 'Regression', 'Random'],['Tumour', 'Non-Tumour']], names=['Model:', 'Predicted:']))\n",
    "df.style"
   ]
  },
  {
   "cell_type": "markdown",
   "metadata": {},
   "source": [
    "The above output looks very similar to the standard DataFrame HTML representation. But the HTML here has already attached some CSS classes to each cell, even if we haven't yet created any styles. We can view these by calling the  [.to_html()][to_html] method, which returns the raw HTML as string, which is useful for further processing or adding to a file - read on in [More about CSS and HTML](#More-About-CSS-and-HTML). Below we will show how we can use these to format the DataFrame to be more communicative. For example how we can build `s`:\n",
    "\n",
    "[tohtml]: ../reference/api/pandas.io.formats.style.Styler.to_html.rst"
   ]
  },
  {
   "cell_type": "code",
   "execution_count": null,
   "metadata": {
    "nbsphinx": "hidden"
   },
   "outputs": [],
   "source": [
    "# Hidden cell to just create the below example: code is covered throughout the guide.\n",
    "s = df.style\\\n",
    "      .hide_columns([('Random', 'Tumour'), ('Random', 'Non-Tumour')])\\\n",
    "      .format('{:.0f}')\\\n",
    "      .set_table_styles([{\n",
    "        'selector': '',\n",
    "        'props':  'border-collapse: separate;'\n",
    "      },{\n",
    "        'selector': 'caption',\n",
    "        'props': 'caption-side: bottom; font-size:1.3em;'\n",
    "      },{\n",
    "        'selector': '.index_name',\n",
    "        'props': 'font-style: italic; color: darkgrey; font-weight:normal;'\n",
    "      },{\n",
    "        'selector': 'th:not(.index_name)',\n",
    "        'props': 'background-color: #000066; color: white;'\n",
    "      },{\n",
    "        'selector': 'th.col_heading',\n",
    "        'props': 'text-align: center;'\n",
    "      },{\n",
    "        'selector': 'th.col_heading.level0',\n",
    "        'props': 'font-size: 1.5em;'\n",
    "      },{\n",
    "        'selector': 'th.col2',\n",
    "        'props': 'border-left: 1px solid white;'\n",
    "      },{\n",
    "        'selector': '.col2',\n",
    "        'props': 'border-left: 1px solid #000066;'\n",
    "      },{\n",
    "        'selector': 'td',\n",
    "        'props': 'text-align: center; font-weight:bold;'\n",
    "      },{\n",
    "        'selector': '.true',\n",
    "        'props': 'background-color: #e6ffe6;'\n",
    "      },{\n",
    "        'selector': '.false',\n",
    "        'props': 'background-color: #ffe6e6;'\n",
    "      },{\n",
    "        'selector': '.border-red',\n",
    "        'props': 'border: 2px dashed red;'\n",
    "      },{\n",
    "        'selector': '.border-green',\n",
    "        'props': 'border: 2px dashed green;'\n",
    "      },{\n",
    "        'selector': 'td:hover',\n",
    "        'props': 'background-color: #ffffb3;'\n",
    "      }])\\\n",
    "      .set_td_classes(pd.DataFrame([['true border-green', 'false', 'true', 'false border-red', '', ''],\n",
    "                                    ['false', 'true', 'false', 'true', '', '']], \n",
    "                                    index=df.index, columns=df.columns))\\\n",
    "      .set_caption(\"Confusion matrix for multiple cancer prediction models.\")\\\n",
    "      .set_tooltips(pd.DataFrame([['This model has a very strong true positive rate', '', '', \"This model's total number of false negatives is too high\", '', ''],\n",
    "                                    ['', '', '', '', '', '']], \n",
    "                                    index=df.index, columns=df.columns),\n",
    "                   css_class='pd-tt', props=\n",
    "    'visibility: hidden; position: absolute; z-index: 1; border: 1px solid #000066;'\n",
    "    'background-color: white; color: #000066; font-size: 0.8em;' \n",
    "    'transform: translate(0px, -24px); padding: 0.6em; border-radius: 0.5em;')\n"
   ]
  },
  {
   "cell_type": "code",
   "execution_count": null,
   "metadata": {},
   "outputs": [],
   "source": [
    "s"
   ]
  },
  {
   "cell_type": "markdown",
   "metadata": {},
   "source": [
    "## Formatting the Display\n",
    "\n",
    "### Formatting Values\n",
    "\n",
    "Before adding styles it is useful to show that the [Styler][styler] can distinguish the *display* value from the *actual* value, in both datavlaues and index or columns headers. To control the display value, the text is printed in each cell as string, and we can use the [.format()][formatfunc] and [.format_index()][formatfuncindex] methods to manipulate this according to a [format spec string][format] or a callable that takes a single value and returns a string. It is possible to define this for the whole table, or index, or for individual columns, or MultiIndex levels. \n",
    "\n",
    "Additionally, the format function has a **precision** argument to specifically help formatting floats, as well as **decimal** and **thousands** separators to support other locales, an **na_rep** argument to display missing data, and an **escape** argument to help displaying safe-HTML or safe-LaTeX. The default formatter is configured to adopt pandas' regular `display.precision` option, controllable using `with pd.option_context('display.precision', 2):` \n",
    "\n",
    "[styler]: ../reference/api/pandas.io.formats.style.Styler.rst\n",
    "[format]: https://docs.python.org/3/library/string.html#format-specification-mini-language\n",
    "[formatfunc]: ../reference/api/pandas.io.formats.style.Styler.format.rst\n",
    "[formatfuncindex]: ../reference/api/pandas.io.formats.style.Styler.format_index.rst"
   ]
  },
  {
   "cell_type": "code",
   "execution_count": null,
   "metadata": {},
   "outputs": [],
   "source": [
    "df.style.format(precision=0, na_rep='MISSING', thousands=\" \",\n",
    "                formatter={('Decision Tree', 'Tumour'): \"{:.2f}\",\n",
    "                           ('Regression', 'Non-Tumour'): lambda x: \"$ {:,.1f}\".format(x*-1e6)\n",
    "                          })"
   ]
  },
  {
   "cell_type": "markdown",
   "metadata": {},
   "source": [
    "Using Styler to manipulate the display is a useful feature because maintaining the indexing and datavalues for other purposes gives greater control. You do not have to overwrite your DataFrame to display it how you like. Here is an example of using the formatting functions whilst still relying on the underlying data for indexing and calculations."
   ]
  },
  {
   "cell_type": "code",
   "execution_count": null,
   "metadata": {},
   "outputs": [],
   "source": [
    "weather_df = pd.DataFrame(np.random.rand(10,2)*5, \n",
    "                          index=pd.date_range(start=\"2021-01-01\", periods=10),\n",
    "                          columns=[\"Tokyo\", \"Beijing\"])\n",
    "\n",
    "def rain_condition(v): \n",
    "    if v < 1.75:\n",
    "        return \"Dry\"\n",
    "    elif v < 2.75:\n",
    "        return \"Rain\"\n",
    "    return \"Heavy Rain\"\n",
    "\n",
    "def make_pretty(styler):\n",
    "    styler.set_caption(\"Weather Conditions\")\n",
    "    styler.format(rain_condition)\n",
    "    styler.format_index(lambda v: v.strftime(\"%A\"))\n",
    "    styler.background_gradient(axis=None, vmin=1, vmax=5, cmap=\"YlGnBu\")\n",
    "    return styler\n",
    "\n",
    "weather_df"
   ]
  },
  {
   "cell_type": "code",
   "execution_count": null,
   "metadata": {},
   "outputs": [],
   "source": [
    "weather_df.loc[\"2021-01-04\":\"2021-01-08\"].style.pipe(make_pretty)"
   ]
  },
  {
   "cell_type": "markdown",
   "metadata": {},
   "source": [
    "### Hiding Data\n",
    "\n",
    "The index and column headers can be completely hidden, as well subselecting rows or columns that one wishes to exclude. Both these options are performed using the same methods.\n",
    "\n",
    "The index can be hidden from rendering by calling [.hide_index()][hideidx] without any arguments, which might be useful if your index is integer based. Similarly column headers can be hidden by calling [.hide_columns()][hidecols] without any arguments.\n",
    "\n",
    "Specific rows or columns can be hidden from rendering by calling the same [.hide_index()][hideidx] or [.hide_columns()][hidecols] methods and passing in a row/column label, a list-like or a slice of row/column labels to for the ``subset`` argument.\n",
    "\n",
    "Hiding does not change the integer arrangement of CSS classes, e.g. hiding the first two columns of a DataFrame means the column class indexing will start at `col2`, since `col0` and `col1` are simply ignored.\n",
    "\n",
    "We can update our `Styler` object from before to hide some data and format the values.\n",
    "\n",
    "[hideidx]: ../reference/api/pandas.io.formats.style.Styler.hide_index.rst\n",
    "[hidecols]: ../reference/api/pandas.io.formats.style.Styler.hide_columns.rst"
   ]
  },
  {
   "cell_type": "code",
   "execution_count": null,
   "metadata": {},
   "outputs": [],
   "source": [
    "s = df.style.format('{:.0f}').hide_columns([('Random', 'Tumour'), ('Random', 'Non-Tumour')])\n",
    "s"
   ]
  },
  {
   "cell_type": "code",
   "execution_count": null,
   "metadata": {
    "nbsphinx": "hidden"
   },
   "outputs": [],
   "source": [
    "# Hidden cell to avoid CSS clashes and latter code upcoding previous formatting \n",
    "s.set_uuid('after_hide')"
   ]
  },
  {
   "cell_type": "markdown",
   "metadata": {},
   "source": [
    "## Methods to Add Styles\n",
    "\n",
    "There are **3 primary methods of adding custom CSS styles** to [Styler][styler]:\n",
    "\n",
    "- Using [.set_table_styles()][table] to control broader areas of the table with specified internal CSS. Although table styles allow the flexibility to add CSS selectors and properties controlling all individual parts of the table, they are unwieldy for individual cell specifications. Also, note that table styles cannot be exported to Excel. \n",
    "- Using [.set_td_classes()][td_class] to directly link either external CSS classes to your data cells or link the internal CSS classes created by [.set_table_styles()][table]. See [here](#Setting-Classes-and-Linking-to-External-CSS). These cannot be used on column header rows or indexes, and also won't export to Excel. \n",
    "- Using the [.apply()][apply] and [.applymap()][applymap] functions to add direct internal CSS to specific data cells. See [here](#Styler-Functions). As of v1.4.0 there are also methods that work directly on column header rows or indexes; [.apply_index()][applyindex] and [.applymap_index()][applymapindex]. Note that only these methods add styles that will export to Excel. These methods work in a similar way to [DataFrame.apply()][dfapply] and [DataFrame.applymap()][dfapplymap].\n",
    "\n",
    "[table]: ../reference/api/pandas.io.formats.style.Styler.set_table_styles.rst\n",
    "[styler]: ../reference/api/pandas.io.formats.style.Styler.rst\n",
    "[td_class]: ../reference/api/pandas.io.formats.style.Styler.set_td_classes.rst\n",
    "[apply]: ../reference/api/pandas.io.formats.style.Styler.apply.rst\n",
    "[applymap]: ../reference/api/pandas.io.formats.style.Styler.applymap.rst\n",
    "[applyindex]: ../reference/api/pandas.io.formats.style.Styler.apply_index.rst\n",
    "[applymapindex]: ../reference/api/pandas.io.formats.style.Styler.applymap_index.rst\n",
    "[dfapply]: ../reference/api/pandas.DataFrame.apply.rst\n",
    "[dfapplymap]: ../reference/api/pandas.DataFrame.applymap.rst"
   ]
  },
  {
   "cell_type": "markdown",
   "metadata": {},
   "source": [
    "## Table Styles\n",
    "\n",
    "Table styles are flexible enough to control all individual parts of the table, including column headers and indexes. \n",
    "However, they can be unwieldy to type for individual data cells or for any kind of conditional formatting, so we recommend that table styles are used for broad styling, such as entire rows or columns at a time.\n",
    "\n",
    "Table styles are also used to control features which can apply to the whole table at once such as creating a generic hover functionality. The `:hover` pseudo-selector, as well as other pseudo-selectors, can only be used this way.\n",
    "\n",
    "To replicate the normal format of CSS selectors and properties (attribute value pairs), e.g. \n",
    "\n",
    "```\n",
    "tr:hover {\n",
    "  background-color: #ffff99;\n",
    "}\n",
    "```\n",
    "\n",
    "the necessary format to pass styles to [.set_table_styles()][table] is as a list of dicts, each with a CSS-selector tag and CSS-properties. Properties can either be a list of 2-tuples, or a regular CSS-string, for example:\n",
    "\n",
    "[table]: ../reference/api/pandas.io.formats.style.Styler.set_table_styles.rst"
   ]
  },
  {
   "cell_type": "code",
   "execution_count": null,
   "metadata": {},
   "outputs": [],
   "source": [
    "cell_hover = {  # for row hover use <tr> instead of <td>\n",
    "    'selector': 'td:hover',\n",
    "    'props': [('background-color', '#ffffb3')]\n",
    "}\n",
    "index_names = {\n",
    "    'selector': '.index_name',\n",
    "    'props': 'font-style: italic; color: darkgrey; font-weight:normal;'\n",
    "}\n",
    "headers = {\n",
    "    'selector': 'th:not(.index_name)',\n",
    "    'props': 'background-color: #000066; color: white;'\n",
    "}\n",
    "s.set_table_styles([cell_hover, index_names, headers])"
   ]
  },
  {
   "cell_type": "code",
   "execution_count": null,
   "metadata": {
    "nbsphinx": "hidden"
   },
   "outputs": [],
   "source": [
    "# Hidden cell to avoid CSS clashes and latter code upcoding previous formatting \n",
    "s.set_uuid('after_tab_styles1')"
   ]
  },
  {
   "cell_type": "markdown",
   "metadata": {},
   "source": [
    "Next we just add a couple more styling artifacts targeting specific parts of the table. Be careful here, since we are *chaining methods* we need to explicitly instruct the method **not to** ``overwrite`` the existing styles."
   ]
  },
  {
   "cell_type": "code",
   "execution_count": null,
   "metadata": {},
   "outputs": [],
   "source": [
    "s.set_table_styles([\n",
    "    {'selector': 'th.col_heading', 'props': 'text-align: center;'},\n",
    "    {'selector': 'th.col_heading.level0', 'props': 'font-size: 1.5em;'},\n",
    "    {'selector': 'td', 'props': 'text-align: center; font-weight: bold;'},\n",
    "], overwrite=False)"
   ]
  },
  {
   "cell_type": "code",
   "execution_count": null,
   "metadata": {
    "nbsphinx": "hidden"
   },
   "outputs": [],
   "source": [
    "# Hidden cell to avoid CSS clashes and latter code upcoding previous formatting \n",
    "s.set_uuid('after_tab_styles2')"
   ]
  },
  {
   "cell_type": "markdown",
   "metadata": {},
   "source": [
    "As a convenience method (*since version 1.2.0*) we can also pass a **dict** to [.set_table_styles()][table] which contains row or column keys. Behind the scenes Styler just indexes the keys and adds relevant `.col<m>` or `.row<n>` classes as necessary to the given CSS selectors.\n",
    "\n",
    "[table]: ../reference/api/pandas.io.formats.style.Styler.set_table_styles.rst"
   ]
  },
  {
   "cell_type": "code",
   "execution_count": null,
   "metadata": {},
   "outputs": [],
   "source": [
    "s.set_table_styles({\n",
    "    ('Regression', 'Tumour'): [{'selector': 'th', 'props': 'border-left: 1px solid white'},\n",
    "                               {'selector': 'td', 'props': 'border-left: 1px solid #000066'}]\n",
    "}, overwrite=False, axis=0)"
   ]
  },
  {
   "cell_type": "code",
   "execution_count": null,
   "metadata": {
    "nbsphinx": "hidden"
   },
   "outputs": [],
   "source": [
    "# Hidden cell to avoid CSS clashes and latter code upcoding previous formatting \n",
    "s.set_uuid('xyz01')"
   ]
  },
  {
   "cell_type": "markdown",
   "metadata": {},
   "source": [
    "## Setting Classes and Linking to External CSS\n",
    "\n",
    "If you have designed a website then it is likely you will already have an external CSS file that controls the styling of table and cell objects within it. You may want to use these native files rather than duplicate all the CSS in python (and duplicate any maintenance work).\n",
    "\n",
    "### Table Attributes\n",
    "\n",
    "It is very easy to add a `class` to the main `<table>` using [.set_table_attributes()][tableatt]. This method can also attach inline styles - read more in [CSS Hierarchies](#CSS-Hierarchies).\n",
    "\n",
    "[tableatt]: ../reference/api/pandas.io.formats.style.Styler.set_table_attributes.rst"
   ]
  },
  {
   "cell_type": "code",
   "execution_count": null,
   "metadata": {},
   "outputs": [],
   "source": [
    "out = s.set_table_attributes('class=\"my-table-cls\"').to_html()\n",
    "print(out[out.find('<table'):][:109])"
   ]
  },
  {
   "cell_type": "markdown",
   "metadata": {},
   "source": [
    "### Data Cell CSS Classes\n",
    "\n",
    "*New in version 1.2.0*\n",
    "\n",
    "The [.set_td_classes()][tdclass] method accepts a DataFrame with matching indices and columns to the underlying [Styler][styler]'s DataFrame. That DataFrame will contain strings as css-classes to add to individual data cells: the `<td>` elements of the `<table>`. Rather than use external CSS we will create our classes internally and add them to table style. We will save adding the borders until the [section on tooltips](#Tooltips).\n",
    "\n",
    "[tdclass]: ../reference/api/pandas.io.formats.style.Styler.set_td_classes.rst\n",
    "[styler]: ../reference/api/pandas.io.formats.style.Styler.rst"
   ]
  },
  {
   "cell_type": "code",
   "execution_count": null,
   "metadata": {},
   "outputs": [],
   "source": [
    "s.set_table_styles([  # create internal CSS classes\n",
    "    {'selector': '.true', 'props': 'background-color: #e6ffe6;'},\n",
    "    {'selector': '.false', 'props': 'background-color: #ffe6e6;'},\n",
    "], overwrite=False)\n",
    "cell_color = pd.DataFrame([['true ', 'false ', 'true ', 'false '], \n",
    "                           ['false ', 'true ', 'false ', 'true ']], \n",
    "                          index=df.index, \n",
    "                          columns=df.columns[:4])\n",
    "s.set_td_classes(cell_color)"
   ]
  },
  {
   "cell_type": "code",
   "execution_count": null,
   "metadata": {
    "nbsphinx": "hidden"
   },
   "outputs": [],
   "source": [
    "# Hidden cell to avoid CSS clashes and latter code upcoding previous formatting \n",
    "s.set_uuid('after_classes')"
   ]
  },
  {
   "cell_type": "markdown",
   "metadata": {},
   "source": [
    "## Styler Functions\n",
    "\n",
    "### Acting on Data\n",
    "\n",
    "We use the following methods to pass your style functions. Both of those methods take a function (and some other keyword arguments) and apply it to the DataFrame in a certain way, rendering CSS styles.\n",
    "\n",
    "- [.applymap()][applymap] (elementwise): accepts a function that takes a single value and returns a string with the CSS attribute-value pair.\n",
    "- [.apply()][apply] (column-/row-/table-wise): accepts a function that takes a Series or DataFrame and returns a Series, DataFrame, or numpy array with an identical shape where each element is a string with a CSS attribute-value pair. This method passes each column or row of your DataFrame one-at-a-time or the entire table at once, depending on the `axis` keyword argument. For columnwise use `axis=0`, rowwise use `axis=1`, and for the entire table at once use `axis=None`.\n",
    "\n",
    "This method is powerful for applying multiple, complex logic to data cells. We create a new DataFrame to demonstrate this.\n",
    "\n",
    "[apply]: ../reference/api/pandas.io.formats.style.Styler.apply.rst\n",
    "[applymap]: ../reference/api/pandas.io.formats.style.Styler.applymap.rst"
   ]
  },
  {
   "cell_type": "code",
   "execution_count": null,
   "metadata": {},
   "outputs": [],
   "source": [
    "np.random.seed(0)\n",
    "df2 = pd.DataFrame(np.random.randn(10,4), columns=['A','B','C','D'])\n",
    "df2.style"
   ]
  },
  {
   "cell_type": "markdown",
   "metadata": {},
   "source": [
    "For example we can build a function that colors text if it is negative, and chain this with a function that partially fades cells of negligible value. Since this looks at each element in turn we use ``applymap``."
   ]
  },
  {
   "cell_type": "code",
   "execution_count": null,
   "metadata": {},
   "outputs": [],
   "source": [
    "def style_negative(v, props=''):\n",
    "    return props if v < 0 else None\n",
    "s2 = df2.style.applymap(style_negative, props='color:red;')\\\n",
    "              .applymap(lambda v: 'opacity: 20%;' if (v < 0.3) and (v > -0.3) else None)\n",
    "s2"
   ]
  },
  {
   "cell_type": "code",
   "execution_count": null,
   "metadata": {
    "nbsphinx": "hidden"
   },
   "outputs": [],
   "source": [
    "# Hidden cell to avoid CSS clashes and latter code upcoding previous formatting \n",
    "s2.set_uuid('after_applymap')"
   ]
  },
  {
   "cell_type": "markdown",
   "metadata": {},
   "source": [
    "We can also build a function that highlights the maximum value across rows, cols, and the DataFrame all at once. In this case we use ``apply``. Below we highlight the maximum in a column."
   ]
  },
  {
   "cell_type": "code",
   "execution_count": null,
   "metadata": {},
   "outputs": [],
   "source": [
    "def highlight_max(s, props=''):\n",
    "    return np.where(s == np.nanmax(s.values), props, '')\n",
    "s2.apply(highlight_max, props='color:white;background-color:darkblue', axis=0)"
   ]
  },
  {
   "cell_type": "code",
   "execution_count": null,
   "metadata": {
    "nbsphinx": "hidden"
   },
   "outputs": [],
   "source": [
    "# Hidden cell to avoid CSS clashes and latter code upcoding previous formatting \n",
    "s2.set_uuid('after_apply')"
   ]
  },
  {
   "cell_type": "markdown",
   "metadata": {},
   "source": [
    "We can use the same function across the different axes, highlighting here the DataFrame maximum in purple, and row maximums in pink."
   ]
  },
  {
   "cell_type": "code",
   "execution_count": null,
   "metadata": {},
   "outputs": [],
   "source": [
    "s2.apply(highlight_max, props='color:white;background-color:pink;', axis=1)\\\n",
    "  .apply(highlight_max, props='color:white;background-color:purple', axis=None)"
   ]
  },
  {
   "cell_type": "code",
   "execution_count": null,
   "metadata": {
    "nbsphinx": "hidden"
   },
   "outputs": [],
   "source": [
    "# Hidden cell to avoid CSS clashes and latter code upcoding previous formatting \n",
    "s2.set_uuid('after_apply_again')"
   ]
  },
  {
   "cell_type": "markdown",
   "metadata": {},
   "source": [
    "This last example shows how some styles have been overwritten by others. In general the most recent style applied is active but you can read more in the [section on CSS hierarchies](#CSS-Hierarchies). You can also apply these styles to more granular parts of the DataFrame - read more in section on [subset slicing](#Finer-Control-with-Slicing).\n",
    "\n",
    "It is possible to replicate some of this functionality using just classes but it can be more cumbersome. See [item 3)  of Optimization](#Optimization)\n",
    "\n",
    "<div class=\"alert alert-info\">\n",
    "\n",
    "*Debugging Tip*: If you're having trouble writing your style function, try just passing it into ``DataFrame.apply``. Internally, ``Styler.apply`` uses ``DataFrame.apply`` so the result should be the same, and with ``DataFrame.apply`` you will be able to inspect the CSS string output of your intended function in each cell.\n",
    "\n",
    "</div>"
   ]
  },
  {
   "cell_type": "markdown",
   "metadata": {},
   "source": [
    "### Acting on the Index and Column Headers\n",
    "\n",
    "Similar application is acheived for headers by using:\n",
    "    \n",
    "- [.applymap_index()][applymapindex] (elementwise): accepts a function that takes a single value and returns a string with the CSS attribute-value pair.\n",
    "- [.apply_index()][applyindex] (level-wise): accepts a function that takes a Series and returns a Series, or numpy array with an identical shape where each element is a string with a CSS attribute-value pair. This method passes each level of your Index one-at-a-time. To style the index use `axis=0` and to style the column headers use `axis=1`.\n",
    "\n",
    "You can select a `level` of a `MultiIndex` but currently no similar `subset` application is available for these methods.\n",
    "\n",
    "[applyindex]: ../reference/api/pandas.io.formats.style.Styler.apply_index.rst\n",
    "[applymapindex]: ../reference/api/pandas.io.formats.style.Styler.applymap_index.rst"
   ]
  },
  {
   "cell_type": "code",
   "execution_count": null,
   "metadata": {},
   "outputs": [],
   "source": [
    "s2.applymap_index(lambda v: \"color:pink;\" if v>4 else \"color:darkblue;\", axis=0)\n",
    "s2.apply_index(lambda s: np.where(s.isin([\"A\", \"B\"]), \"color:pink;\", \"color:darkblue;\"), axis=1)"
   ]
  },
  {
   "cell_type": "markdown",
   "metadata": {},
   "source": [
    "## Tooltips and Captions\n",
    "\n",
    "Table captions can be added with the [.set_caption()][caption] method. You can use table styles to control the CSS relevant to the caption.\n",
    "\n",
    "[caption]: ../reference/api/pandas.io.formats.style.Styler.set_caption.rst"
   ]
  },
  {
   "cell_type": "code",
   "execution_count": null,
   "metadata": {},
   "outputs": [],
   "source": [
    "s.set_caption(\"Confusion matrix for multiple cancer prediction models.\")\\\n",
    " .set_table_styles([{\n",
    "     'selector': 'caption',\n",
    "     'props': 'caption-side: bottom; font-size:1.25em;'\n",
    " }], overwrite=False)"
   ]
  },
  {
   "cell_type": "code",
   "execution_count": null,
   "metadata": {
    "nbsphinx": "hidden"
   },
   "outputs": [],
   "source": [
    "# Hidden cell to avoid CSS clashes and latter code upcoding previous formatting \n",
    "s.set_uuid('after_caption')"
   ]
  },
  {
   "cell_type": "markdown",
   "metadata": {},
   "source": [
    "Adding tooltips (*since version 1.3.0*) can be done using the [.set_tooltips()][tooltips] method in the same way you can add CSS classes to data cells by providing a string based DataFrame with intersecting indices and columns. You don't have to specify a `css_class` name or any css `props` for the tooltips, since there are standard defaults, but the option is there if you want more visual control. \n",
    "\n",
    "[tooltips]: ../reference/api/pandas.io.formats.style.Styler.set_tooltips.rst"
   ]
  },
  {
   "cell_type": "code",
   "execution_count": null,
   "metadata": {},
   "outputs": [],
   "source": [
    "tt = pd.DataFrame([['This model has a very strong true positive rate', \n",
    "                    \"This model's total number of false negatives is too high\"]], \n",
    "                  index=['Tumour (Positive)'], columns=df.columns[[0,3]])\n",
    "s.set_tooltips(tt, props='visibility: hidden; position: absolute; z-index: 1; border: 1px solid #000066;'\n",
    "                         'background-color: white; color: #000066; font-size: 0.8em;' \n",
    "                         'transform: translate(0px, -24px); padding: 0.6em; border-radius: 0.5em;')"
   ]
  },
  {
   "cell_type": "code",
   "execution_count": null,
   "metadata": {
    "nbsphinx": "hidden"
   },
   "outputs": [],
   "source": [
    "# Hidden cell to avoid CSS clashes and latter code upcoding previous formatting \n",
    "s.set_uuid('after_tooltips')"
   ]
  },
  {
   "cell_type": "markdown",
   "metadata": {},
   "source": [
    "The only thing left to do for our table is to add the highlighting borders to draw the audience attention to the tooltips. We will create internal CSS classes as before using table styles. **Setting classes always overwrites** so we need to make sure we add the previous classes."
   ]
  },
  {
   "cell_type": "code",
   "execution_count": null,
   "metadata": {},
   "outputs": [],
   "source": [
    "s.set_table_styles([  # create internal CSS classes\n",
    "    {'selector': '.border-red', 'props': 'border: 2px dashed red;'},\n",
    "    {'selector': '.border-green', 'props': 'border: 2px dashed green;'},\n",
    "], overwrite=False)\n",
    "cell_border = pd.DataFrame([['border-green ', ' ', ' ', 'border-red '], \n",
    "                           [' ', ' ', ' ', ' ']], \n",
    "                          index=df.index, \n",
    "                          columns=df.columns[:4])\n",
    "s.set_td_classes(cell_color + cell_border)"
   ]
  },
  {
   "cell_type": "code",
   "execution_count": null,
   "metadata": {
    "nbsphinx": "hidden"
   },
   "outputs": [],
   "source": [
    "# Hidden cell to avoid CSS clashes and latter code upcoding previous formatting \n",
    "s.set_uuid('after_borders')"
   ]
  },
  {
   "cell_type": "markdown",
   "metadata": {},
   "source": [
    "## Finer Control with Slicing\n",
    "\n",
    "The examples we have shown so far for the `Styler.apply` and `Styler.applymap` functions have not demonstrated the use of the ``subset`` argument. This is a useful argument which permits a lot of flexibility: it allows you to apply styles to specific rows or columns, without having to code that logic into your `style` function.\n",
    "\n",
    "The value passed to `subset` behaves similar to slicing a DataFrame;\n",
    "\n",
    "- A scalar is treated as a column label\n",
    "- A list (or Series or NumPy array) is treated as multiple column labels\n",
    "- A tuple is treated as `(row_indexer, column_indexer)`\n",
    "\n",
    "Consider using `pd.IndexSlice` to construct the tuple for the last one. We will create a MultiIndexed DataFrame to demonstrate the functionality."
   ]
  },
  {
   "cell_type": "code",
   "execution_count": null,
   "metadata": {},
   "outputs": [],
   "source": [
    "df3 = pd.DataFrame(np.random.randn(4,4), \n",
    "                   pd.MultiIndex.from_product([['A', 'B'], ['r1', 'r2']]),\n",
    "                   columns=['c1','c2','c3','c4'])\n",
    "df3"
   ]
  },
  {
   "cell_type": "markdown",
   "metadata": {},
   "source": [
    "We will use subset to highlight the maximum in the third and fourth columns with red text. We will highlight the subset sliced region in yellow."
   ]
  },
  {
   "cell_type": "code",
   "execution_count": null,
   "metadata": {},
   "outputs": [],
   "source": [
    "slice_ = ['c3', 'c4']\n",
    "df3.style.apply(highlight_max, props='color:red;', axis=0, subset=slice_)\\\n",
    "         .set_properties(**{'background-color': '#ffffb3'}, subset=slice_)"
   ]
  },
  {
   "cell_type": "markdown",
   "metadata": {},
   "source": [
    "If combined with the ``IndexSlice`` as suggested then it can index across both dimensions with greater flexibility."
   ]
  },
  {
   "cell_type": "code",
   "execution_count": null,
   "metadata": {},
   "outputs": [],
   "source": [
    "idx = pd.IndexSlice\n",
    "slice_ = idx[idx[:,'r1'], idx['c2':'c4']]\n",
    "df3.style.apply(highlight_max, props='color:red;', axis=0, subset=slice_)\\\n",
    "         .set_properties(**{'background-color': '#ffffb3'}, subset=slice_)"
   ]
  },
  {
   "cell_type": "markdown",
   "metadata": {},
   "source": [
    "This also provides the flexibility to sub select rows when used with the `axis=1`."
   ]
  },
  {
   "cell_type": "code",
   "execution_count": null,
   "metadata": {},
   "outputs": [],
   "source": [
    "slice_ = idx[idx[:,'r2'], :]\n",
    "df3.style.apply(highlight_max, props='color:red;', axis=1, subset=slice_)\\\n",
    "         .set_properties(**{'background-color': '#ffffb3'}, subset=slice_)"
   ]
  },
  {
   "cell_type": "markdown",
   "metadata": {},
   "source": [
    "There is also scope to provide **conditional filtering**. \n",
    "\n",
    "Suppose we want to highlight the maximum across columns 2 and 4 only in the case that the sum of columns 1 and 3 is less than -2.0 *(essentially excluding rows* `(:,'r2')`*)*."
   ]
  },
  {
   "cell_type": "code",
   "execution_count": null,
   "metadata": {},
   "outputs": [],
   "source": [
    "slice_ = idx[idx[(df3['c1'] + df3['c3']) < -2.0], ['c2', 'c4']]\n",
    "df3.style.apply(highlight_max, props='color:red;', axis=1, subset=slice_)\\\n",
    "         .set_properties(**{'background-color': '#ffffb3'}, subset=slice_)"
   ]
  },
  {
   "cell_type": "markdown",
   "metadata": {},
   "source": [
    "Only label-based slicing is supported right now, not positional, and not callables.\n",
    "\n",
    "If your style function uses a `subset` or `axis` keyword argument, consider wrapping your function in a `functools.partial`, partialing out that keyword.\n",
    "\n",
    "```python\n",
    "my_func2 = functools.partial(my_func, subset=42)\n",
    "```"
   ]
  },
  {
   "cell_type": "markdown",
   "metadata": {},
   "source": [
    "## Optimization\n",
    "\n",
    "Generally, for smaller tables and most cases, the rendered HTML does not need to be optimized, and we don't really recommend it. There are two cases where it is worth considering:\n",
    "\n",
    " - If you are rendering and styling a very large HTML table, certain browsers have performance issues.\n",
    " - If you are using ``Styler`` to dynamically create part of online user interfaces and want to improve network performance.\n",
    " \n",
    "Here we recommend the following steps to implement:"
   ]
  },
  {
   "cell_type": "markdown",
   "metadata": {},
   "source": [
    "### 1. Remove UUID and cell_ids\n",
    "\n",
    "Ignore the `uuid` and set `cell_ids` to `False`. This will prevent unnecessary HTML."
   ]
  },
  {
   "cell_type": "markdown",
   "metadata": {},
   "source": [
    "<div class=\"alert alert-warning\">\n",
    "\n",
    "<font color=red>This is sub-optimal:</font>\n",
    "\n",
    "</div>"
   ]
  },
  {
   "cell_type": "code",
   "execution_count": null,
   "metadata": {},
   "outputs": [],
   "source": [
    "df4 = pd.DataFrame([[1,2],[3,4]])\n",
    "s4 = df4.style"
   ]
  },
  {
   "cell_type": "markdown",
   "metadata": {},
   "source": [
    "<div class=\"alert alert-info\">\n",
    "\n",
    "<font color=green>This is better:</font>\n",
    "\n",
    "</div>"
   ]
  },
  {
   "cell_type": "code",
   "execution_count": null,
   "metadata": {},
   "outputs": [],
   "source": [
    "from pandas.io.formats.style import Styler\n",
    "s4 = Styler(df4, uuid_len=0, cell_ids=False)"
   ]
  },
  {
   "cell_type": "markdown",
   "metadata": {},
   "source": [
    "### 2. Use table styles\n",
    "\n",
    "Use table styles where possible (e.g. for all cells or rows or columns at a time) since the CSS is nearly always more efficient than other formats."
   ]
  },
  {
   "cell_type": "markdown",
   "metadata": {},
   "source": [
    "<div class=\"alert alert-warning\">\n",
    "\n",
    "<font color=red>This is sub-optimal:</font>\n",
    "\n",
    "</div>"
   ]
  },
  {
   "cell_type": "code",
   "execution_count": null,
   "metadata": {},
   "outputs": [],
   "source": [
    "props = 'font-family: \"Times New Roman\", Times, serif; color: #e83e8c; font-size:1.3em;'\n",
    "df4.style.applymap(lambda x: props, subset=[1])"
   ]
  },
  {
   "cell_type": "markdown",
   "metadata": {},
   "source": [
    "<div class=\"alert alert-info\">\n",
    "\n",
    "<font color=green>This is better:</font>\n",
    "\n",
    "</div>"
   ]
  },
  {
   "cell_type": "code",
   "execution_count": null,
   "metadata": {},
   "outputs": [],
   "source": [
    "df4.style.set_table_styles([{'selector': 'td.col1', 'props': props}])"
   ]
  },
  {
   "cell_type": "markdown",
   "metadata": {},
   "source": [
    "### 3. Set classes instead of using Styler functions\n",
    "\n",
    "For large DataFrames where the same style is applied to many cells it can be more efficient to declare the styles as classes and then apply those classes to data cells, rather than directly applying styles to cells. It is, however, probably still easier to use the Styler function api when you are not concerned about optimization."
   ]
  },
  {
   "cell_type": "markdown",
   "metadata": {},
   "source": [
    "<div class=\"alert alert-warning\">\n",
    "\n",
    "<font color=red>This is sub-optimal:</font>\n",
    "\n",
    "</div>"
   ]
  },
  {
   "cell_type": "code",
   "execution_count": null,
   "metadata": {},
   "outputs": [],
   "source": [
    "df2.style.apply(highlight_max, props='color:white;background-color:darkblue;', axis=0)\\\n",
    "         .apply(highlight_max, props='color:white;background-color:pink;', axis=1)\\\n",
    "         .apply(highlight_max, props='color:white;background-color:purple', axis=None)"
   ]
  },
  {
   "cell_type": "markdown",
   "metadata": {},
   "source": [
    "<div class=\"alert alert-info\">\n",
    "\n",
    "<font color=green>This is better:</font>\n",
    "\n",
    "</div>"
   ]
  },
  {
   "cell_type": "code",
   "execution_count": null,
   "metadata": {},
   "outputs": [],
   "source": [
    "build = lambda x: pd.DataFrame(x, index=df2.index, columns=df2.columns)\n",
    "cls1 = build(df2.apply(highlight_max, props='cls-1 ', axis=0))\n",
    "cls2 = build(df2.apply(highlight_max, props='cls-2 ', axis=1, result_type='expand').values)\n",
    "cls3 = build(highlight_max(df2, props='cls-3 '))\n",
    "df2.style.set_table_styles([\n",
    "    {'selector': '.cls-1', 'props': 'color:white;background-color:darkblue;'},\n",
    "    {'selector': '.cls-2', 'props': 'color:white;background-color:pink;'},\n",
    "    {'selector': '.cls-3', 'props': 'color:white;background-color:purple;'}\n",
    "]).set_td_classes(cls1 + cls2 + cls3)"
   ]
  },
  {
   "cell_type": "markdown",
   "metadata": {},
   "source": [
    "### 4. Don't use tooltips\n",
    "\n",
    "Tooltips require `cell_ids` to work and they generate extra HTML elements for *every* data cell."
   ]
  },
  {
   "cell_type": "markdown",
   "metadata": {},
   "source": [
    "### 5. If every byte counts use string replacement\n",
    "\n",
    "You can remove unnecessary HTML, or shorten the default class names by replacing the default css dict. You can read a little more about CSS [below](#More-About-CSS-and-HTML)."
   ]
  },
  {
   "cell_type": "code",
   "execution_count": null,
   "metadata": {},
   "outputs": [],
   "source": [
    "my_css = {\n",
    "    \"row_heading\": \"\",\n",
    "    \"col_heading\": \"\",\n",
    "    \"index_name\": \"\",\n",
    "    \"col\": \"c\",\n",
    "    \"row\": \"r\",\n",
    "    \"col_trim\": \"\",\n",
    "    \"row_trim\": \"\",\n",
    "    \"level\": \"l\",\n",
    "    \"data\": \"\",\n",
    "    \"blank\": \"\",\n",
    "}\n",
    "html = Styler(df4, uuid_len=0, cell_ids=False, css_class_names=my_css)\n",
    "html.set_table_styles([{'selector': 'td', 'props': props},\n",
    "                       {'selector': '.c1', 'props': 'color:green;'},\n",
    "                       {'selector': '.l0', 'props': 'color:blue;'}])\n",
    "print(html.to_html())"
   ]
  },
  {
   "cell_type": "code",
   "execution_count": null,
   "metadata": {},
   "outputs": [],
   "source": [
    "html"
   ]
  },
  {
   "cell_type": "markdown",
   "metadata": {},
   "source": [
    "## Builtin Styles"
   ]
  },
  {
   "cell_type": "markdown",
   "metadata": {},
   "source": [
    "Some styling functions are common enough that we've \"built them in\" to the `Styler`, so you don't have to write them and apply them yourself. The current list of such functions is:\n",
    "\n",
    " - [.highlight_null][nullfunc]: for use with identifying missing data. \n",
    " - [.highlight_min][minfunc] and [.highlight_max][maxfunc]: for use with identifying extremeties in data.\n",
    " - [.highlight_between][betweenfunc] and [.highlight_quantile][quantilefunc]: for use with identifying classes within data.\n",
    " - [.background_gradient][bgfunc]: a flexible method for highlighting cells based or their, or other, values on a numeric scale.\n",
    " - [.text_gradient][textfunc]: similar method for highlighting text based on their, or other, values on a numeric scale.\n",
    " - [.bar][barfunc]: to display mini-charts within cell backgrounds.\n",
    " \n",
    "The individual documentation on each function often gives more examples of their arguments.\n",
    "\n",
    "[nullfunc]: ../reference/api/pandas.io.formats.style.Styler.highlight_null.rst\n",
    "[minfunc]: ../reference/api/pandas.io.formats.style.Styler.highlight_min.rst\n",
    "[maxfunc]: ../reference/api/pandas.io.formats.style.Styler.highlight_max.rst\n",
    "[betweenfunc]: ../reference/api/pandas.io.formats.style.Styler.highlight_between.rst\n",
    "[quantilefunc]: ../reference/api/pandas.io.formats.style.Styler.highlight_quantile.rst\n",
    "[bgfunc]: ../reference/api/pandas.io.formats.style.Styler.background_gradient.rst\n",
    "[textfunc]: ../reference/api/pandas.io.formats.style.Styler.text_gradient.rst\n",
    "[barfunc]: ../reference/api/pandas.io.formats.style.Styler.bar.rst"
   ]
  },
  {
   "cell_type": "markdown",
   "metadata": {},
   "source": [
    "### Highlight Null"
   ]
  },
  {
   "cell_type": "code",
   "execution_count": null,
   "metadata": {},
   "outputs": [],
   "source": [
    "df2.iloc[0,2] = np.nan\n",
    "df2.iloc[4,3] = np.nan\n",
    "df2.loc[:4].style.highlight_null(null_color='yellow')"
   ]
  },
  {
   "cell_type": "markdown",
   "metadata": {},
   "source": [
    "### Highlight Min or Max"
   ]
  },
  {
   "cell_type": "code",
   "execution_count": null,
   "metadata": {},
   "outputs": [],
   "source": [
    "df2.loc[:4].style.highlight_max(axis=1, props='color:white; font-weight:bold; background-color:darkblue;')"
   ]
  },
  {
   "cell_type": "markdown",
   "metadata": {},
   "source": [
    "### Highlight Between\n",
    "This method accepts ranges as float, or NumPy arrays or Series provided the indexes match."
   ]
  },
  {
   "cell_type": "code",
   "execution_count": null,
   "metadata": {},
   "outputs": [],
   "source": [
    "left = pd.Series([1.0, 0.0, 1.0], index=[\"A\", \"B\", \"D\"])\n",
    "df2.loc[:4].style.highlight_between(left=left, right=1.5, axis=1, props='color:white; background-color:purple;')"
   ]
  },
  {
   "cell_type": "markdown",
   "metadata": {},
   "source": [
    "### Highlight Quantile\n",
    "Useful for detecting the highest or lowest percentile values"
   ]
  },
  {
   "cell_type": "code",
   "execution_count": null,
   "metadata": {},
   "outputs": [],
   "source": [
    "df2.loc[:4].style.highlight_quantile(q_left=0.85, axis=None, color='yellow')"
   ]
  },
  {
   "cell_type": "markdown",
   "metadata": {},
   "source": [
    "### Background Gradient and Text Gradient"
   ]
  },
  {
   "cell_type": "markdown",
   "metadata": {},
   "source": [
    "You can create \"heatmaps\" with the `background_gradient` and `text_gradient` methods. These require matplotlib, and we'll use [Seaborn](https://stanford.edu/~mwaskom/software/seaborn/) to get a nice colormap."
   ]
  },
  {
   "cell_type": "code",
   "execution_count": null,
   "metadata": {},
   "outputs": [],
   "source": [
    "import seaborn as sns\n",
    "cm = sns.light_palette(\"green\", as_cmap=True)\n",
    "\n",
    "df2.style.background_gradient(cmap=cm)"
   ]
  },
  {
   "cell_type": "code",
   "execution_count": null,
   "metadata": {},
   "outputs": [],
   "source": [
    "df2.style.text_gradient(cmap=cm)"
   ]
  },
  {
   "cell_type": "markdown",
   "metadata": {},
   "source": [
    "[.background_gradient][bgfunc] and [.text_gradient][textfunc] have a number of keyword arguments to customise the gradients and colors. See the documentation.\n",
    "\n",
    "[bgfunc]: ../reference/api/pandas.io.formats.style.Styler.background_gradient.rst\n",
    "[textfunc]: ../reference/api/pandas.io.formats.style.Styler.text_gradient.rst"
   ]
  },
  {
   "cell_type": "markdown",
   "metadata": {},
   "source": [
    "### Set properties\n",
    "\n",
    "Use `Styler.set_properties` when the style doesn't actually depend on the values. This is just a simple wrapper for `.applymap` where the function returns the same properties for all cells."
   ]
  },
  {
   "cell_type": "code",
   "execution_count": null,
   "metadata": {},
   "outputs": [],
   "source": [
    "df2.loc[:4].style.set_properties(**{'background-color': 'black',\n",
    "                           'color': 'lawngreen',\n",
    "                           'border-color': 'white'})"
   ]
  },
  {
   "cell_type": "markdown",
   "metadata": {},
   "source": [
    "### Bar charts"
   ]
  },
  {
   "cell_type": "markdown",
   "metadata": {},
   "source": [
    "You can include \"bar charts\" in your DataFrame."
   ]
  },
  {
   "cell_type": "code",
   "execution_count": null,
   "metadata": {},
   "outputs": [],
   "source": [
    "df2.style.bar(subset=['A', 'B'], color='#d65f5f')"
   ]
  },
  {
   "cell_type": "markdown",
   "metadata": {},
   "source": [
    "Additional keyword arguments give more control on centering and positioning, and you can pass a list of `[color_negative, color_positive]` to highlight lower and higher values or a matplotlib colormap.\n",
    "\n",
    "To showcase an example here's how you can change the above with the new `align` option, combined with setting `vmin` and `vmax` limits, the `width` of the figure, and underlying css `props` of cells, leaving space to display the text and the bars. We also use `text_gradient` to color the text the same as the bars using a matplotlib colormap (although in this case the visualization is probably better without this additional effect)."
   ]
  },
  {
   "cell_type": "code",
   "execution_count": null,
   "metadata": {},
   "outputs": [],
   "source": [
    "df2.style.format('{:.3f}', na_rep=\"\")\\\n",
    "         .bar(align=0, vmin=-2.5, vmax=2.5, color=mpl.cm.get_cmap(\"bwr\"), height=50,\n",
    "              width=60, props=\"width: 120px; border-right: 1px solid black;\")\\\n",
    "         .text_gradient(cmap=\"bwr\", vmin=-2.5, vmax=2.5)"
   ]
  },
  {
   "cell_type": "markdown",
   "metadata": {},
   "source": [
    "The following example aims to give a highlight of the behavior of the new align options:"
   ]
  },
  {
   "cell_type": "code",
   "execution_count": null,
   "metadata": {
    "nbsphinx": "hidden"
   },
   "outputs": [],
   "source": [
    "# Hide the construction of the display chart from the user\n",
    "import pandas as pd\n",
    "from IPython.display import HTML\n",
    "\n",
    "# Test series\n",
    "test1 = pd.Series([-100,-60,-30,-20], name='All Negative')\n",
    "test2 = pd.Series([-10,-5,0,90], name='Both Pos and Neg')\n",
    "test3 = pd.Series([10,20,50,100], name='All Positive')\n",
    "test4 = pd.Series([100, 103, 101, 102], name='Large Positive')\n",
    "\n",
    "\n",
    "head = \"\"\"\n",
    "<table>\n",
    "    <thead>\n",
    "        <th>Align</th>\n",
    "        <th>All Negative</th>\n",
    "        <th>Both Neg and Pos</th>\n",
    "        <th>All Positive</th>\n",
    "        <th>Large Positive</th>\n",
    "    </thead>\n",
    "    </tbody>\n",
    "\n",
    "\"\"\"\n",
    "\n",
    "aligns = ['left', 'right', 'zero', 'mid', 'mean', 99]\n",
    "for align in aligns:\n",
    "    row = \"<tr><th>{}</th>\".format(align)\n",
    "    for series in [test1,test2,test3, test4]:\n",
    "        s = series.copy()\n",
    "        s.name=''\n",
    "        row += \"<td>{}</td>\".format(s.to_frame().style.hide_index().bar(align=align, \n",
    "                                                           color=['#d65f5f', '#5fba7d'], \n",
    "                                                           width=100).to_html()) #testn['width']\n",
    "    row += '</tr>'\n",
    "    head += row\n",
    "    \n",
    "head+= \"\"\"\n",
    "</tbody>\n",
    "</table>\"\"\""
   ]
  },
  {
   "cell_type": "code",
   "execution_count": null,
   "metadata": {},
   "outputs": [],
   "source": [
    "HTML(head)"
   ]
  },
  {
   "cell_type": "markdown",
   "metadata": {},
   "source": [
    "## Sharing styles"
   ]
  },
  {
   "cell_type": "markdown",
   "metadata": {},
   "source": [
    "Say you have a lovely style built up for a DataFrame, and now you want to apply the same style to a second DataFrame. Export the style with `df1.style.export`, and import it on the second DataFrame with `df1.style.set`"
   ]
  },
  {
   "cell_type": "code",
   "execution_count": null,
   "metadata": {},
   "outputs": [],
   "source": [
    "style1 = df2.style.applymap(style_negative, props='color:red;')\\\n",
    "         .applymap(lambda v: 'opacity: 20%;' if (v < 0.3) and (v > -0.3) else None)"
   ]
  },
  {
   "cell_type": "code",
   "execution_count": null,
   "metadata": {},
   "outputs": [],
   "source": [
    "style2 = df3.style\n",
    "style2.use(style1.export())\n",
    "style2"
   ]
  },
  {
   "cell_type": "markdown",
   "metadata": {},
   "source": [
    "Notice that you're able to share the styles even though they're data aware. The styles are re-evaluated on the new DataFrame they've been `use`d upon."
   ]
  },
  {
   "cell_type": "markdown",
   "metadata": {},
   "source": [
    "## Limitations\n",
    "\n",
    "- DataFrame only `(use Series.to_frame().style)`\n",
    "- The index and columns must be unique\n",
    "- No large repr, and construction performance isn't great; although we have some [HTML optimizations](#Optimization)\n",
    "- You can only style the *values*, not the index or columns (except with `table_styles` above)\n",
    "- You can only apply styles, you can't insert new HTML entities\n",
    "\n",
    "Some of these might be addressed in the future. "
   ]
  },
  {
   "cell_type": "markdown",
   "metadata": {},
   "source": [
    "## Other Fun and Useful Stuff\n",
    "\n",
    "Here are a few interesting examples."
   ]
  },
  {
   "cell_type": "markdown",
   "metadata": {},
   "source": [
    "### Widgets\n",
    "\n",
    "`Styler` interacts pretty well with widgets. If you're viewing this online instead of running the notebook yourself, you're missing out on interactively adjusting the color palette."
   ]
  },
  {
   "cell_type": "code",
   "execution_count": null,
   "metadata": {},
   "outputs": [],
   "source": [
    "from ipywidgets import widgets\n",
    "@widgets.interact\n",
    "def f(h_neg=(0, 359, 1), h_pos=(0, 359), s=(0., 99.9), l=(0., 99.9)):\n",
    "    return df2.style.background_gradient(\n",
    "        cmap=sns.palettes.diverging_palette(h_neg=h_neg, h_pos=h_pos, s=s, l=l,\n",
    "                                            as_cmap=True)\n",
    "    )"
   ]
  },
  {
   "cell_type": "markdown",
   "metadata": {},
   "source": [
    "### Magnify"
   ]
  },
  {
   "cell_type": "code",
   "execution_count": null,
   "metadata": {},
   "outputs": [],
   "source": [
    "def magnify():\n",
    "    return [dict(selector=\"th\",\n",
    "                 props=[(\"font-size\", \"4pt\")]),\n",
    "            dict(selector=\"td\",\n",
    "                 props=[('padding', \"0em 0em\")]),\n",
    "            dict(selector=\"th:hover\",\n",
    "                 props=[(\"font-size\", \"12pt\")]),\n",
    "            dict(selector=\"tr:hover td:hover\",\n",
    "                 props=[('max-width', '200px'),\n",
    "                        ('font-size', '12pt')])\n",
    "]"
   ]
  },
  {
   "cell_type": "code",
   "execution_count": null,
   "metadata": {},
   "outputs": [],
   "source": [
    "np.random.seed(25)\n",
    "cmap = cmap=sns.diverging_palette(5, 250, as_cmap=True)\n",
    "bigdf = pd.DataFrame(np.random.randn(20, 25)).cumsum()\n",
    "\n",
    "bigdf.style.background_gradient(cmap, axis=1)\\\n",
    "    .set_properties(**{'max-width': '80px', 'font-size': '1pt'})\\\n",
    "    .set_caption(\"Hover to magnify\")\\\n",
    "    .format(precision=2)\\\n",
    "    .set_table_styles(magnify())"
   ]
  },
  {
   "cell_type": "markdown",
   "metadata": {},
   "source": [
    "### Sticky Headers\n",
    "\n",
    "If you display a large matrix or DataFrame in a notebook, but you want to always see the column and row headers you can use the [.set_sticky][sticky] method which manipulates the table styles CSS.\n",
    "\n",
    "[sticky]: ../reference/api/pandas.io.formats.style.Styler.set_sticky.rst"
   ]
  },
  {
   "cell_type": "code",
   "execution_count": null,
   "metadata": {},
   "outputs": [],
   "source": [
    "bigdf = pd.DataFrame(np.random.randn(16, 100))\n",
    "bigdf.style.set_sticky(axis=\"index\")"
   ]
  },
  {
   "cell_type": "markdown",
   "metadata": {},
   "source": [
    "It is also possible to stick MultiIndexes and even only specific levels."
   ]
  },
  {
   "cell_type": "code",
   "execution_count": null,
   "metadata": {},
   "outputs": [],
   "source": [
    "bigdf.index = pd.MultiIndex.from_product([[\"A\",\"B\"],[0,1],[0,1,2,3]])\n",
    "bigdf.style.set_sticky(axis=\"index\", pixel_size=18, levels=[1,2])"
   ]
  },
  {
   "cell_type": "markdown",
   "metadata": {},
   "source": [
    "### HTML Escaping\n",
    "\n",
    "Suppose you have to display HTML within HTML, that can be a bit of pain when the renderer can't distinguish. You can use the `escape` formatting option to handle this, and even use it within a formatter that contains HTML itself."
   ]
  },
  {
   "cell_type": "code",
   "execution_count": null,
   "metadata": {},
   "outputs": [],
   "source": [
    "df4 = pd.DataFrame([['<div></div>', '\"&other\"', '<span></span>']])\n",
    "df4.style"
   ]
  },
  {
   "cell_type": "code",
   "execution_count": null,
   "metadata": {},
   "outputs": [],
   "source": [
    "df4.style.format(escape=\"html\")"
   ]
  },
  {
   "cell_type": "code",
   "execution_count": null,
   "metadata": {},
   "outputs": [],
   "source": [
    "df4.style.format('<a href=\"https://pandas.pydata.org\" target=\"_blank\">{}</a>', escape=\"html\")"
   ]
  },
  {
   "cell_type": "markdown",
   "metadata": {},
   "source": [
    "## Export to Excel\n",
    "\n",
    "Some support (*since version 0.20.0*) is available for exporting styled `DataFrames` to Excel worksheets using the `OpenPyXL` or `XlsxWriter` engines. CSS2.2 properties handled include:\n",
    "\n",
    "- `background-color`\n",
    "- `color`\n",
    "- `font-family`\n",
    "- `font-style`\n",
    "- `font-weight`\n",
    "- `text-align`\n",
    "- `text-decoration`\n",
    "- `vertical-align`\n",
    "- `white-space: nowrap`\n",
    "\n",
    "\n",
    "- Currently broken: `border-style`, `border-width`, `border-color` and their {`top`, `right`, `bottom`, `left` variants}\n",
    "\n",
    "\n",
    "- Only CSS2 named colors and hex colors of the form `#rgb` or `#rrggbb` are currently supported.\n",
    "- The following pseudo CSS properties are also available to set excel specific style properties:\n",
    "    - `number-format`\n",
    "\n",
    "Table level styles, and data cell CSS-classes are not included in the export to Excel: individual cells must have their properties mapped by the `Styler.apply` and/or `Styler.applymap` methods."
   ]
  },
  {
   "cell_type": "code",
   "execution_count": null,
   "metadata": {},
   "outputs": [],
   "source": [
    "df2.style.\\\n",
    "    applymap(style_negative, props='color:red;').\\\n",
    "    highlight_max(axis=0).\\\n",
    "    to_excel('styled.xlsx', engine='openpyxl')"
   ]
  },
  {
   "cell_type": "markdown",
   "metadata": {},
   "source": [
    "A screenshot of the output:\n",
    "\n",
    "![Excel spreadsheet with styled DataFrame](../_static/style-excel.png)\n"
   ]
  },
  {
   "cell_type": "markdown",
   "metadata": {},
   "source": [
    "## Export to LaTeX\n",
    "\n",
    "There is support (*since version 1.3.0*) to export `Styler` to LaTeX. The documentation for the [.to_latex][latex] method gives further detail and numerous examples.\n",
    "\n",
    "[latex]: ../reference/api/pandas.io.formats.style.Styler.to_latex.rst"
   ]
  },
  {
   "cell_type": "markdown",
   "metadata": {},
   "source": [
    "## More About CSS and HTML\n",
    "\n",
    "Cascading Style Sheet (CSS) language, which is designed to influence how a browser renders HTML elements, has its own peculiarities. It never reports errors: it just silently ignores them and doesn't render your objects how you intend so can sometimes be frustrating. Here is a very brief primer on how ``Styler`` creates HTML and interacts with CSS, with advice on common pitfalls to avoid."
   ]
  },
  {
   "cell_type": "markdown",
   "metadata": {},
   "source": [
    "### CSS Classes and Ids\n",
    "\n",
    "The precise structure of the CSS `class` attached to each cell is as follows.\n",
    "\n",
    "- Cells with Index and Column names include `index_name` and `level<k>` where `k` is its level in a MultiIndex\n",
    "- Index label cells include\n",
    "  + `row_heading`\n",
    "  + `level<k>` where `k` is the level in a MultiIndex\n",
    "  + `row<m>` where `m` is the numeric position of the row\n",
    "- Column label cells include\n",
    "  + `col_heading`\n",
    "  + `level<k>` where `k` is the level in a MultiIndex\n",
    "  + `col<n>` where `n` is the numeric position of the column\n",
    "- Data cells include\n",
    "  + `data`\n",
    "  + `row<m>`, where `m` is the numeric position of the cell.\n",
    "  + `col<n>`, where `n` is the numeric position of the cell.\n",
    "- Blank cells include `blank`\n",
    "- Trimmed cells include `col_trim` or `row_trim`\n",
    "\n",
    "The structure of the `id` is `T_uuid_level<k>_row<m>_col<n>` where `level<k>` is used only on headings, and headings will only have either `row<m>` or `col<n>` whichever is needed. By default we've also prepended each row/column identifier with a UUID unique to each DataFrame so that the style from one doesn't collide with the styling from another within the same notebook or page. You can read more about the use of UUIDs in [Optimization](#Optimization).\n",
    "\n",
    "We can see example of the HTML by calling the [.to_html()][tohtml] method.\n",
    "\n",
    "[tohtml]: ../reference/api/pandas.io.formats.style.Styler.to_html.rst"
   ]
  },
  {
   "cell_type": "code",
   "execution_count": null,
   "metadata": {},
   "outputs": [],
   "source": [
    "print(pd.DataFrame([[1,2],[3,4]], index=['i1', 'i2'], columns=['c1', 'c2']).style.to_html())"
   ]
  },
  {
   "cell_type": "markdown",
   "metadata": {},
   "source": [
    "### CSS Hierarchies\n",
    "\n",
    "The examples have shown that when CSS styles overlap, the one that comes last in the HTML render, takes precedence. So the following yield different results:"
   ]
  },
  {
   "cell_type": "code",
   "execution_count": null,
   "metadata": {},
   "outputs": [],
   "source": [
    "df4 = pd.DataFrame([['text']])\n",
    "df4.style.applymap(lambda x: 'color:green;')\\\n",
    "         .applymap(lambda x: 'color:red;')"
   ]
  },
  {
   "cell_type": "code",
   "execution_count": null,
   "metadata": {},
   "outputs": [],
   "source": [
    "df4.style.applymap(lambda x: 'color:red;')\\\n",
    "         .applymap(lambda x: 'color:green;')"
   ]
  },
  {
   "cell_type": "markdown",
   "metadata": {},
   "source": [
    "This is only true for CSS rules that are equivalent in hierarchy, or importance. You can read more about [CSS specificity here](https://www.w3schools.com/css/css_specificity.asp) but for our purposes it suffices to summarize the key points:\n",
    "\n",
    "A CSS importance score for each HTML element is derived by starting at zero and adding:\n",
    "\n",
    " - 1000 for an inline style attribute\n",
    " - 100 for each ID\n",
    " - 10 for each attribute, class or pseudo-class\n",
    " - 1 for each element name or pseudo-element\n",
    " \n",
    "Let's use this to describe the action of the following configurations"
   ]
  },
  {
   "cell_type": "code",
   "execution_count": null,
   "metadata": {},
   "outputs": [],
   "source": [
    "df4.style.set_uuid('a_')\\\n",
    "         .set_table_styles([{'selector': 'td', 'props': 'color:red;'}])\\\n",
    "         .applymap(lambda x: 'color:green;')"
   ]
  },
  {
   "cell_type": "markdown",
   "metadata": {},
   "source": [
    "This text is red because the generated selector `#T_a_ td` is worth 101 (ID plus element), whereas `#T_a_row0_col0` is only worth 100 (ID), so is considered inferior even though in the HTML it comes after the previous."
   ]
  },
  {
   "cell_type": "code",
   "execution_count": null,
   "metadata": {},
   "outputs": [],
   "source": [
    "df4.style.set_uuid('b_')\\\n",
    "         .set_table_styles([{'selector': 'td', 'props': 'color:red;'},\n",
    "                            {'selector': '.cls-1', 'props': 'color:blue;'}])\\\n",
    "         .applymap(lambda x: 'color:green;')\\\n",
    "         .set_td_classes(pd.DataFrame([['cls-1']]))"
   ]
  },
  {
   "cell_type": "markdown",
   "metadata": {},
   "source": [
    "In the above case the text is blue because the selector `#T_b_ .cls-1` is worth 110 (ID plus class), which takes precendence."
   ]
  },
  {
   "cell_type": "code",
   "execution_count": null,
   "metadata": {},
   "outputs": [],
   "source": [
    "df4.style.set_uuid('c_')\\\n",
    "         .set_table_styles([{'selector': 'td', 'props': 'color:red;'},\n",
    "                            {'selector': '.cls-1', 'props': 'color:blue;'},\n",
    "                            {'selector': 'td.data', 'props': 'color:yellow;'}])\\\n",
    "         .applymap(lambda x: 'color:green;')\\\n",
    "         .set_td_classes(pd.DataFrame([['cls-1']]))"
   ]
  },
  {
   "cell_type": "markdown",
   "metadata": {},
   "source": [
    "Now we have created another table style this time the selector `T_c_ td.data` (ID plus element plus class) gets bumped up to 111. \n",
    "\n",
    "If your style fails to be applied, and its really frustrating, try the `!important` trump card."
   ]
  },
  {
   "cell_type": "code",
   "execution_count": null,
   "metadata": {},
   "outputs": [],
   "source": [
    "df4.style.set_uuid('d_')\\\n",
    "         .set_table_styles([{'selector': 'td', 'props': 'color:red;'},\n",
    "                            {'selector': '.cls-1', 'props': 'color:blue;'},\n",
    "                            {'selector': 'td.data', 'props': 'color:yellow;'}])\\\n",
    "         .applymap(lambda x: 'color:green !important;')\\\n",
    "         .set_td_classes(pd.DataFrame([['cls-1']]))"
   ]
  },
  {
   "cell_type": "markdown",
   "metadata": {},
   "source": [
    "Finally got that green text after all!"
   ]
  },
  {
   "cell_type": "markdown",
   "metadata": {},
   "source": [
    "## Extensibility\n",
    "\n",
    "The core of pandas is, and will remain, its \"high-performance, easy-to-use data structures\".\n",
    "With that in mind, we hope that `DataFrame.style` accomplishes two goals\n",
    "\n",
    "- Provide an API that is pleasing to use interactively and is \"good enough\" for many tasks\n",
    "- Provide the foundations for dedicated libraries to build on\n",
    "\n",
    "If you build a great library on top of this, let us know and we'll [link](https://pandas.pydata.org/pandas-docs/stable/ecosystem.html) to it.\n",
    "\n",
    "### Subclassing\n",
    "\n",
    "If the default template doesn't quite suit your needs, you can subclass Styler and extend or override the template.\n",
    "We'll show an example of extending the default template to insert a custom header before each table."
   ]
  },
  {
   "cell_type": "code",
   "execution_count": null,
   "metadata": {},
   "outputs": [],
   "source": [
    "from jinja2 import Environment, ChoiceLoader, FileSystemLoader\n",
    "from IPython.display import HTML\n",
    "from pandas.io.formats.style import Styler"
   ]
  },
  {
   "cell_type": "markdown",
   "metadata": {},
   "source": [
    "We'll use the following template:"
   ]
  },
  {
   "cell_type": "code",
   "execution_count": null,
   "metadata": {},
   "outputs": [],
   "source": [
    "with open(\"templates/myhtml.tpl\") as f:\n",
    "    print(f.read())"
   ]
  },
  {
   "cell_type": "markdown",
   "metadata": {},
   "source": [
    "Now that we've created a template, we need to set up a subclass of ``Styler`` that\n",
    "knows about it."
   ]
  },
  {
   "cell_type": "code",
   "execution_count": null,
   "metadata": {},
   "outputs": [],
   "source": [
    "class MyStyler(Styler):\n",
    "    env = Environment(\n",
    "        loader=ChoiceLoader([\n",
    "            FileSystemLoader(\"templates\"),  # contains ours\n",
    "            Styler.loader,  # the default\n",
    "        ])\n",
    "    )\n",
    "    template_html_table = env.get_template(\"myhtml.tpl\")"
   ]
  },
  {
   "cell_type": "markdown",
   "metadata": {},
   "source": [
    "Notice that we include the original loader in our environment's loader.\n",
    "That's because we extend the original template, so the Jinja environment needs\n",
    "to be able to find it.\n",
    "\n",
    "Now we can use that custom styler. It's `__init__` takes a DataFrame."
   ]
  },
  {
   "cell_type": "code",
   "execution_count": null,
   "metadata": {},
   "outputs": [],
   "source": [
    "MyStyler(df3)"
   ]
  },
  {
   "cell_type": "markdown",
   "metadata": {},
   "source": [
    "Our custom template accepts a `table_title` keyword. We can provide the value in the `.to_html` method."
   ]
  },
  {
   "cell_type": "code",
   "execution_count": null,
   "metadata": {},
   "outputs": [],
   "source": [
    "HTML(MyStyler(df3).to_html(table_title=\"Extending Example\"))"
   ]
  },
  {
   "cell_type": "markdown",
   "metadata": {},
   "source": [
    "For convenience, we provide the `Styler.from_custom_template` method that does the same as the custom subclass."
   ]
  },
  {
   "cell_type": "code",
   "execution_count": null,
   "metadata": {},
   "outputs": [],
   "source": [
    "EasyStyler = Styler.from_custom_template(\"templates\", \"myhtml.tpl\")\n",
    "HTML(EasyStyler(df3).to_html(table_title=\"Another Title\"))"
   ]
  },
  {
   "cell_type": "markdown",
   "metadata": {},
   "source": [
    "#### Template Structure\n",
    "\n",
    "Here's the template structure for the both the style generation template and the table generation template:"
   ]
  },
  {
   "cell_type": "markdown",
   "metadata": {},
   "source": [
    "Style template:"
   ]
  },
  {
   "cell_type": "code",
   "execution_count": null,
   "metadata": {
    "nbsphinx": "hidden"
   },
   "outputs": [],
   "source": [
    "with open(\"templates/html_style_structure.html\") as f:\n",
    "    style_structure = f.read()"
   ]
  },
  {
   "cell_type": "code",
   "execution_count": null,
   "metadata": {},
   "outputs": [],
   "source": [
    "HTML(style_structure)"
   ]
  },
  {
   "cell_type": "markdown",
   "metadata": {},
   "source": [
    "Table template:"
   ]
  },
  {
   "cell_type": "code",
   "execution_count": null,
   "metadata": {
    "nbsphinx": "hidden"
   },
   "outputs": [],
   "source": [
    "with open(\"templates/html_table_structure.html\") as f:\n",
    "    table_structure = f.read()"
   ]
  },
  {
   "cell_type": "code",
   "execution_count": null,
   "metadata": {},
   "outputs": [],
   "source": [
    "HTML(table_structure)"
   ]
  },
  {
   "cell_type": "markdown",
   "metadata": {},
   "source": [
    "See the template in the [GitHub repo](https://github.com/pandas-dev/pandas) for more details."
   ]
  },
  {
   "cell_type": "code",
   "execution_count": null,
   "metadata": {
    "nbsphinx": "hidden"
   },
   "outputs": [],
   "source": [
    "# # Hack to get the same style in the notebook as the\n",
    "# # main site. This is hidden in the docs.\n",
    "# from IPython.display import HTML\n",
    "# with open(\"themes/nature_with_gtoc/static/nature.css_t\") as f:\n",
    "#     css = f.read()\n",
    "    \n",
    "# HTML('<style>{}</style>'.format(css))"
   ]
  }
 ],
 "metadata": {
  "kernelspec": {
   "display_name": "Python 3 (ipykernel)",
   "language": "python",
   "name": "python3"
  },
  "language_info": {
   "codemirror_mode": {
    "name": "ipython",
    "version": 3
   },
   "file_extension": ".py",
   "mimetype": "text/x-python",
   "name": "python",
   "nbconvert_exporter": "python",
   "pygments_lexer": "ipython3",
<<<<<<< HEAD
   "version": "3.9.5"
=======
   "version": "3.8.6"
>>>>>>> c021d33e
  }
 },
 "nbformat": 4,
 "nbformat_minor": 1
}<|MERGE_RESOLUTION|>--- conflicted
+++ resolved
@@ -2036,11 +2036,7 @@
    "name": "python",
    "nbconvert_exporter": "python",
    "pygments_lexer": "ipython3",
-<<<<<<< HEAD
    "version": "3.9.5"
-=======
-   "version": "3.8.6"
->>>>>>> c021d33e
   }
  },
  "nbformat": 4,
