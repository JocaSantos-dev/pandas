--- conflicted
+++ resolved
@@ -98,10 +98,6 @@
         --------
         >>> DocBuilder()._run_os('python', '--version')
         """
-<<<<<<< HEAD
-        os.system(' '.join(args))
-        #subprocess.check_call(args, stderr=subprocess.STDOUT)
-=======
         # TODO check_call should be more safe, but it fails with
         # exclude patterns, needs investigation
         # subprocess.check_call(args, stderr=subprocess.STDOUT)
@@ -109,7 +105,7 @@
         if exit_status:
             msg = 'Command "{}" finished with exit code {}'
             raise RuntimeError(msg.format(' '.join(args), exit_status))
->>>>>>> 2dce6b1e
+        #subprocess.check_call(args, stderr=subprocess.STDOUT)
 
     def _sphinx_build(self, kind):
         """
@@ -208,23 +204,6 @@
                      '-q',
                      *fnames)
 
-<<<<<<< HEAD
-    def spellcheck(self):
-        """
-        Spell check the documentation.
-        """
-        self._sphinx_build('spelling')
-        output_location = os.path.join('build', 'spelling', 'output.txt')
-        with open(output_location) as output:
-            lines = output.readlines()
-            if lines:
-                raise SyntaxError(
-                    'Found misspelled words.'
-                    ' Check pandas/doc/build/spelling/output.txt'
-                    ' for more details.')
-
-=======
->>>>>>> 2dce6b1e
 
 def main():
     cmds = [method for method in dir(DocBuilder) if not method.startswith('_')]
