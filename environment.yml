name: pandas-dev
channels:
  - conda-forge
dependencies:
  # required
  - numpy>=1.15
  - python=3.7
  - python-dateutil>=2.6.1
  - pytz

  # benchmarks
  - asv

  # building
  - cython>=0.29.13

  # code checks
  - black<=19.3b0
  - cpplint
  - flake8
  - flake8-comprehensions  # used by flake8, linting of unnecessary comprehensions
  - flake8-rst>=0.6.0,<=0.7.0  # linting of code blocks in rst files
  - isort  # check that imports are in the right order
  - mypy=0.720
  - pycodestyle  # used by flake8

  # documentation
  - gitpython  # obtain contributors from git for whatsnew
  - sphinx
  - numpydoc>=0.9.0

  # documentation (jupyter notebooks)
  - nbconvert>=5.4.1
  - nbsphinx
  - pandoc
  # Dask and its dependencies
  - dask-core
  - toolz>=0.7.3
  - fsspec>=0.5.1
  - partd>=0.3.10
  - cloudpickle>=0.2.1

  # web (jinja2 is also needed, but it's also an optional pandas dependency)
  - markdown
  - feedparser
  - pyyaml
  - requests

  # testing
  - boto3
  - botocore>=1.11
  - hypothesis>=3.82
  - moto  # mock S3
  - pytest>=4.0.2
  - pytest-cov
<<<<<<< HEAD
  - pytest-mock
  - pytest-xdist>=1.21
=======
  - pytest-xdist
>>>>>>> 0e991116
  - seaborn
  - statsmodels

  # unused (required indirectly may be?)
  - ipywidgets
  - nbformat
  - notebook>=5.7.5
  - pip

  # optional
  - blosc
  - bottleneck>=1.2.1
  - ipykernel
  - ipython>=5.6.0
  - jinja2  # pandas.Styler
  - matplotlib>=2.2.2  # pandas.plotting, Series.plot, DataFrame.plot
  - numexpr>=2.6.8
  - scipy>=1.1

  # optional for io
  - beautifulsoup4>=4.6.0  # pandas.read_html
  - fastparquet>=0.2.1  # pandas.read_parquet, DataFrame.to_parquet
  - html5lib  # pandas.read_html
  - lxml  # pandas.read_html
  - openpyxl  # pandas.read_excel, DataFrame.to_excel, pandas.ExcelWriter, pandas.ExcelFile
  - pyarrow>=0.13.1  # pandas.read_parquet, DataFrame.to_parquet, pandas.read_feather, DataFrame.to_feather
  - pyqt>=5.9.2  # pandas.read_clipboard
  - pytables>=3.4.2  # pandas.read_hdf, DataFrame.to_hdf
  - python-snappy  # required by pyarrow
  - s3fs  # pandas.read_csv... when using 's3://...' path
  - sqlalchemy  # pandas.read_sql, DataFrame.to_sql
  - xarray  # DataFrame.to_xarray
  - xlrd  # pandas.read_excel, DataFrame.to_excel, pandas.ExcelWriter, pandas.ExcelFile
  - xlsxwriter  # pandas.read_excel, DataFrame.to_excel, pandas.ExcelWriter, pandas.ExcelFile
  - xlwt  # pandas.read_excel, DataFrame.to_excel, pandas.ExcelWriter, pandas.ExcelFile
  - odfpy  # pandas.read_excel
  - pyreadstat  # pandas.read_spss
  - pip:
    - git+https://github.com/pandas-dev/pandas-sphinx-theme.git@master<|MERGE_RESOLUTION|>--- conflicted
+++ resolved
@@ -53,12 +53,7 @@
   - moto  # mock S3
   - pytest>=4.0.2
   - pytest-cov
-<<<<<<< HEAD
-  - pytest-mock
   - pytest-xdist>=1.21
-=======
-  - pytest-xdist
->>>>>>> 0e991116
   - seaborn
   - statsmodels
 
