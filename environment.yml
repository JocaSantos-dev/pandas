--- conflicted
+++ resolved
@@ -32,14 +32,8 @@
   # documentation
   - gitpython  # obtain contributors from git for whatsnew
   - gitdb
-<<<<<<< HEAD
-  - sphinx
-  - sphinx-panels
   - numpydoc
-=======
-  - numpydoc < 1.2  # 2021-02-09 1.2dev breaking CI
   - pandas-dev-flaker=0.4.0
->>>>>>> 6a5cdf58
   - pydata-sphinx-theme
   - pytest-cython
   - sphinx
