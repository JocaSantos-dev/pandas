name: pandas-dev
channels:
  - conda-forge
dependencies:
  # required
  - numpy>=1.15
  - python=3.7
  - python-dateutil>=2.6.1
  - pytz

  # benchmarks
  - asv

  # building
  - cython>=0.29.13

  # code checks
  - black=19.10b0
  - cpplint
  - flake8
  - flake8-comprehensions>=3.1.0  # used by flake8, linting of unnecessary comprehensions
  - flake8-rst>=0.6.0,<=0.7.0  # linting of code blocks in rst files
  - isort  # check that imports are in the right order
  - mypy=0.730
  - pycodestyle  # used by flake8

  # documentation
  - gitpython  # obtain contributors from git for whatsnew
  - sphinx

  # documentation (jupyter notebooks)
  - nbconvert>=5.4.1
  - nbsphinx
  - pandoc

  # Dask and its dependencies (that dont install with dask)
  - dask-core
  - toolz>=0.7.3
  - fsspec>=0.5.1
  - partd>=0.3.10
  - cloudpickle>=0.2.1

  # web (jinja2 is also needed, but it's also an optional pandas dependency)
  - markdown
  - feedparser
  - pyyaml
  - requests

  # testing
  - boto3
  - botocore>=1.11
  - hypothesis>=3.82
  - moto  # mock S3
  - pytest>=5.0.1
  - pytest-cov
  - pytest-xdist>=1.21
  - pytest-asyncio

  # downstream tests
  - seaborn
  - statsmodels

  # unused (required indirectly may be?)
  - ipywidgets
  - nbformat
  - notebook>=5.7.5
  - pip

  # optional
  - blosc
  - bottleneck>=1.2.1
  - ipykernel
  - ipython>=7.11.1
  - jinja2  # pandas.Styler
  - matplotlib>=2.2.2  # pandas.plotting, Series.plot, DataFrame.plot
  - numexpr>=2.6.8
  - scipy>=1.1
  - numba>=0.46.0

  # optional for io
  # ---------------
  # pd.read_html
  - beautifulsoup4>=4.6.0
  - html5lib
  - lxml

  # pd.read_excel, DataFrame.to_excel, pd.ExcelWriter, pd.ExcelFile
  - openpyxl<=3.0.1
  - xlrd
  - xlsxwriter
  - xlwt
  - odfpy

  - fastparquet>=0.3.2  # pandas.read_parquet, DataFrame.to_parquet
  - pyarrow>=0.13.1  # pandas.read_parquet, DataFrame.to_parquet, pandas.read_feather, DataFrame.to_feather
  - python-snappy  # required by pyarrow

  - pyqt>=5.9.2  # pandas.read_clipboard
  - pytables>=3.4.2  # pandas.read_hdf, DataFrame.to_hdf
  - s3fs  # pandas.read_csv... when using 's3://...' path
  - sqlalchemy  # pandas.read_sql, DataFrame.to_sql
  - xarray  # DataFrame.to_xarray
  - pyreadstat  # pandas.read_spss
<<<<<<< HEAD

=======
  - tabulate>=0.8.3  # DataFrame.to_markdown
>>>>>>> b187a0d7
  - pip:
    - git+https://github.com/pandas-dev/pandas-sphinx-theme.git@master
    - git+https://github.com/numpy/numpydoc<|MERGE_RESOLUTION|>--- conflicted
+++ resolved
@@ -101,11 +101,7 @@
   - sqlalchemy  # pandas.read_sql, DataFrame.to_sql
   - xarray  # DataFrame.to_xarray
   - pyreadstat  # pandas.read_spss
-<<<<<<< HEAD
-
-=======
   - tabulate>=0.8.3  # DataFrame.to_markdown
->>>>>>> b187a0d7
   - pip:
     - git+https://github.com/pandas-dev/pandas-sphinx-theme.git@master
     - git+https://github.com/numpy/numpydoc