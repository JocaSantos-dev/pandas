name: pandas-dev
channels:
  - conda-forge
dependencies:
  # required
  - numpy>=1.16.5
  - python=3
  - python-dateutil>=2.7.3
  - pytz

  # benchmarks
  - asv

  # building
  # The compiler packages are meta-packages and install the correct compiler (activation) packages on the respective platforms.
  - c-compiler
  - cxx-compiler
  - cython>=0.29.21

  # code checks
  - black=20.8b1
  - cpplint
  - flake8
  - flake8-comprehensions>=3.1.0  # used by flake8, linting of unnecessary comprehensions
  - isort>=5.2.1  # check that imports are in the right order
<<<<<<< HEAD
  - mypy=0.790
  - pre-commit
=======
  - mypy=0.782
  - pre-commit>=2.9.2
>>>>>>> 8fe3dc62
  - pycodestyle  # used by flake8
  - pyupgrade

  # documentation
  - gitpython  # obtain contributors from git for whatsnew
  - gitdb
  - sphinx

  # documentation (jupyter notebooks)
  - nbconvert>=5.4.1
  - nbsphinx
  - pandoc

  # Dask and its dependencies (that dont install with dask)
  - dask-core
  - toolz>=0.7.3
  - partd>=0.3.10
  - cloudpickle>=0.2.1

  # web (jinja2 is also needed, but it's also an optional pandas dependency)
  - markdown
  - feedparser
  - pyyaml
  - requests

  # testing
  - boto3
  - botocore>=1.11
  - hypothesis>=3.82
  - moto  # mock S3
  - flask
  - pytest>=5.0.1
  - pytest-cov
  - pytest-xdist>=1.21
  - pytest-asyncio
  - pytest-instafail

  # downstream tests
  - seaborn
  - statsmodels

  # unused (required indirectly may be?)
  - ipywidgets
  - nbformat
  - notebook>=5.7.5
  - pip

  # optional
  - blosc
  - bottleneck>=1.2.1
  - ipykernel
  - ipython>=7.11.1
  - jinja2  # pandas.Styler
  - matplotlib>=2.2.2  # pandas.plotting, Series.plot, DataFrame.plot
  - numexpr>=2.6.8
  - scipy>=1.2
  - numba>=0.46.0

  # optional for io
  # ---------------
  # pd.read_html
  - beautifulsoup4>=4.6.0
  - html5lib
  - lxml

  # pd.read_excel, DataFrame.to_excel, pd.ExcelWriter, pd.ExcelFile
  - openpyxl
  - xlrd
  - xlsxwriter
  - xlwt
  - odfpy

  - fastparquet>=0.3.2  # pandas.read_parquet, DataFrame.to_parquet
  - pyarrow>=0.15.0  # pandas.read_parquet, DataFrame.to_parquet, pandas.read_feather, DataFrame.to_feather
  - python-snappy  # required by pyarrow

  - pyqt>=5.9.2  # pandas.read_clipboard
  - pytables>=3.5.1  # pandas.read_hdf, DataFrame.to_hdf
  - s3fs>=0.4.0  # file IO when using 's3://...' path
  - fsspec>=0.7.4  # for generic remote file operations
  - gcsfs>=0.6.0  # file IO when using 'gcs://...' path
  - sqlalchemy  # pandas.read_sql, DataFrame.to_sql
  - xarray  # DataFrame.to_xarray
  - cftime  # Needed for downstream xarray.CFTimeIndex test
  - pyreadstat  # pandas.read_spss
  - tabulate>=0.8.3  # DataFrame.to_markdown
  - natsort  # DataFrame.sort_values
  - pip:
    - git+https://github.com/pandas-dev/pydata-sphinx-theme.git@master
    - git+https://github.com/numpy/numpydoc<|MERGE_RESOLUTION|>--- conflicted
+++ resolved
@@ -23,13 +23,8 @@
   - flake8
   - flake8-comprehensions>=3.1.0  # used by flake8, linting of unnecessary comprehensions
   - isort>=5.2.1  # check that imports are in the right order
-<<<<<<< HEAD
   - mypy=0.790
-  - pre-commit
-=======
-  - mypy=0.782
   - pre-commit>=2.9.2
->>>>>>> 8fe3dc62
   - pycodestyle  # used by flake8
   - pyupgrade
 
