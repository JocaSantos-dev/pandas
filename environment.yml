--- conflicted
+++ resolved
@@ -75,12 +75,7 @@
   - cxx-compiler
 
   # code checks
-<<<<<<< HEAD
-  - mypy=1.7.1  # pre-commit uses locally installed mypy
-=======
-  - flake8=6.1.0  # run in subprocess over docstring examples
   - mypy=1.8.0  # pre-commit uses locally installed mypy
->>>>>>> 8b772713
   - tokenize-rt  # scripts/check_for_inconsistent_pandas_namespace.py
   - pre-commit>=3.6.0
 
