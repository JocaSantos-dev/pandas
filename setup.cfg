--- conflicted
+++ resolved
@@ -80,16 +80,6 @@
     doc/source/contributing_docstring.rst
     doc/source/enhancingperf.rst
     doc/source/groupby.rst
-<<<<<<< HEAD
-    doc/source/merging.rst
-    doc/source/reshaping.rst
-    doc/source/visualization.rst
-=======
-    doc/source/indexing.rst
-    doc/source/missing_data.rst
-    doc/source/options.rst
-    doc/source/release.rst
->>>>>>> 91802fb0
 
 
 [yapf]
